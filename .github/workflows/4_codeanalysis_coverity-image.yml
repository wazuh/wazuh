<<<<<<< HEAD
name: 4.X - Create and publish Coverity Docker image
=======
name: 4.X - Coverity Docker image - Create and publish
>>>>>>> 51753efd

on:
  workflow_dispatch:
  push:
    paths:
      - 'tools/testing/coverity/**'

env:
  REGISTRY: ghcr.io
  IMAGE_NAME: wazuh/coverity-scan

jobs:
  build-and-push-image:
    runs-on: ubuntu-22.04

    permissions:
      contents: read
      packages: write

    env:
      PROJECT: wazuh/wazuh

    steps:
      - uses: actions/checkout@v4

      - name: Download Coverity tarball
        run: |
          wget -q https://scan.coverity.com/download/linux64 \
            --post-data "token=${{ secrets.COVERITY_SCAN_WAZUH_TOKEN }}&project=${PROJECT//\//%2F}" \
            -O tools/testing/coverity/coverity_tool.tgz

      - name: Log in to the Container registry
        uses: docker/login-action@v3
        with:
          registry: ${{ env.REGISTRY }}
          username: ${{ github.actor }}
          password: ${{ secrets.GITHUB_TOKEN }}

      - name: Extract metadata (tags, labels) for Docker
        id: meta
        uses: docker/metadata-action@v5
        with:
          images: ${{ env.REGISTRY }}/${{ env.IMAGE_NAME }}
          flavor: |
            latest=true

      - name: Build and push Docker image
        uses: docker/build-push-action@v6
        with:
          context: tools/testing/coverity
          push: true
          tags: ${{ steps.meta.outputs.tags }}
          labels: ${{ steps.meta.outputs.labels }}<|MERGE_RESOLUTION|>--- conflicted
+++ resolved
@@ -1,8 +1,4 @@
-<<<<<<< HEAD
-name: 4.X - Create and publish Coverity Docker image
-=======
 name: 4.X - Coverity Docker image - Create and publish
->>>>>>> 51753efd
 
 on:
   workflow_dispatch:
