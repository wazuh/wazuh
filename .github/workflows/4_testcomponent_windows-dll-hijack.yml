--- conflicted
+++ resolved
@@ -51,11 +51,7 @@
   check_dll_on_windows:
     strategy:
           matrix:
-<<<<<<< HEAD
-              os: [windows-latest, windows-2022]
-=======
               os: [windows-2025, windows-2022]
->>>>>>> e196e9e7
     runs-on: ${{ matrix.os }}
     needs: build
     steps:
