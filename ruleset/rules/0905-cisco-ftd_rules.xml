--- conflicted
+++ resolved
@@ -5,7 +5,6 @@
 -->
 
 <group name="cisco, cisco-ftd,">
-<<<<<<< HEAD
 
   <!-- General rule -->
   <rule id="91500" level="0">
@@ -174,7 +173,7 @@
     <field name="event.id">111005|111004|111002|111007</field>
     <description>FTD: Firewall configuration changed.</description>
     <mitre>
-      <id>T1089</id>
+      <id>T1562.001</id>
     </mitre>
     <group>config_changed,gpg13_4.13,gdpr_IV_35.7.d,pci_dss_1.1.1,pci_dss_10.4,tsc_CC8.1,tsc_CC6.1,tsc_CC6.8,tsc_CC7.2,tsc_CC7.3,</group>
   </rule>
@@ -196,7 +195,7 @@
     <field name="event.id">502101|502102</field>
     <description>FTD: User created or modified on the Firewall.</description>
     <mitre>
-      <id>T1089</id>
+      <id>T1562.001</id>
     </mitre>
     <group>account_changed,adduser,gpg13_4.13,gdpr_IV_35.7.d,gdpr_IV_32.2,pci_dss_8.1.2,pci_dss_10.2.5,tsc_CC6.8,tsc_CC7.2,tsc_CC7.3,</group>
   </rule>
@@ -232,228 +231,4 @@
     <group>gdpr_IV_35.7.d,</group>
   </rule>
 
-=======
-    <!-- General rule -->
-    <rule id="91500" level="0">
-        <decoded_as>cisco-ftd</decoded_as>
-        <description>cisco-ftd rules</description>
-    </rule>
-
-    <rule id="91501" level="7">
-        <if_sid>91500</if_sid>
-        <field name="event.severity">1</field>
-        <description>FTD alert message.</description>
-    </rule>
-
-    <rule id="91502" level="5">
-        <if_sid>91500</if_sid>
-        <field name="event.severity">2</field>
-        <description>FTD critical message.</description>
-    </rule>
-
-    <rule id="91503" level="4">
-        <if_sid>91500</if_sid>
-        <field name="event.severity">3</field>
-        <description>FTD error message.</description>
-    </rule>
-
-    <rule id="91504" level="3">
-        <if_sid>91500</if_sid>
-        <field name="event.severity">4</field>
-        <description>FTD warning message.</description>
-    </rule>
-
-    <rule id="91505" level="2">
-        <if_sid>91500</if_sid>
-        <field name="event.severity">5|6</field>
-        <description>FTD notification/informational message.</description>
-    </rule>
-
-    <rule id="91506" level="0">
-        <if_sid>91500</if_sid>
-        <field name="event.severity">7</field>
-        <description>FTD debug message.</description>
-    </rule>
-
-    <rule id="91507" level="9">
-        <if_sid>91505</if_sid>
-        <field name="event.id">605004</field>
-        <description>FTD: Failed login attempt.</description>
-        <group>authentication_failed,pci_dss_10.2.4,pci_dss_10.2.5,gpg13_7.8,gdpr_IV_35.7.d,gdpr_IV_32.2,tsc_CC6.1,tsc_CC6.8,tsc_CC7.2,tsc_CC7.3,</group>
-    </rule>
-
-    <rule id="91508" level="3">
-        <if_sid>91505</if_sid>
-        <field name="event.id">502103</field>
-        <description>FTD: User privilege changed.</description>
-        <group>pci_dss_10.2.7,pci_dss_10.6.1,gpg13_7.9,gdpr_IV_35.7.d,gdpr_IV_32.2,tsc_CC6.8,tsc_CC7.2,tsc_CC7.3,</group>
-    </rule>
-
-    <rule id="91509" level="3">
-        <if_sid>91505</if_sid>
-        <field name="event.id">605005</field>
-        <description>FTD: Successful login.</description>
-        <group>authentication_success,pci_dss_10.2.5,gpg13_7.8,gdpr_IV_32.2,tsc_CC6.8,tsc_CC7.2,tsc_CC7.3,</group>
-    </rule>
-
-    <rule id="91510" level="8">
-        <if_sid>91504</if_sid>
-        <field name="event.id">405001</field>
-        <description>FTD: ARP collision detected.</description>
-        <mitre>
-            <id>T1095</id>
-        </mitre>
-        <group>pci_dss_10.6.1,gpg13_4.12,gdpr_IV_35.7.d,tsc_CC7.2,tsc_CC7.3,</group>
-    </rule>
-
-    <rule id="91511" level="8">
-        <if_sid>91504</if_sid>
-        <field name="event.id">401004</field>
-        <description>FTD: Attempt to connect from a blocked (shunned) IP.</description>
-        <group>access_denied,pci_dss_10.2.4,pci_dss_11.4,gpg13_4.12,gdpr_IV_35.7.d,tsc_CC6.1,tsc_CC6.8,tsc_CC7.2,tsc_CC7.3,</group>
-    </rule>
-
-    <rule id="91512" level="8">
-        <if_sid>91506</if_sid>
-        <field name="event.id">710004</field>
-        <description>FTD: Connection limit exceeded.</description>
-        <group>pci_dss_10.6.1,gpg13_4.12,gdpr_IV_35.7.d,tsc_CC7.2,tsc_CC7.3,</group>
-    </rule>
-
-    <!--rule id="91513" level="8">
-        <if_sid>91501</if_sid>
-        <field name="event.id">106021|106022</field>
-        <description>FTD: Attack in progress detected.</description>
-        <group>gdpr_IV_35.7.d,</group>
-    </rule>
-
-    <rule id="91514" level="8">
-        <if_sid>91502</if_sid>
-        <field name="event.id">106012|106017|106020</field>
-        <description>FTD: Attack in progress detected.</description>
-        <group>gdpr_IV_35.7.d,</group>
-    </rule-->
-
-    <!-- Grouping of attack in progress messages. The two above
-      -  will never be alerted, but this one instead.
-      -->
-    <rule id="91515" level="8">
-        <if_sid>91501,91502,91505</if_sid>
-        <field name="event.id">106012|106022|106021|106017|106020</field>
-        <description>FTD: Attack in progress detected</description>
-        <group>ids,pci_dss_11.4,gpg13_4.12,gdpr_IV_35.7.d,tsc_CC6.1,tsc_CC6.8,tsc_CC7.2,tsc_CC7.3,</group>
-    </rule>
-
-    <rule id="91516" level="5">
-        <if_sid>91505</if_sid>
-        <field name="event.id">113005</field>
-        <description>FTD: AAA (VPN) authentication failed.</description>
-        <group>authentication_failed,pci_dss_10.2.4,pci_dss_10.2.5,gpg13_7.1,gdpr_IV_35.7.d,gdpr_IV_32.2,tsc_CC6.1,tsc_CC6.8,tsc_CC7.2,tsc_CC7.3,</group>
-    </rule>
-
-    <rule id="91517" level="3">
-        <if_sid>91505</if_sid>
-        <field name="event.id">113004</field>
-        <description>FTD: AAA (VPN) authentication successful.</description>
-        <mitre>
-            <id>T1078</id>
-        </mitre>
-        <group>authentication_success,pci_dss_10.2.5,gpg13_7.1,gpg13_7.2,gdpr_IV_32.2,tsc_CC6.8,tsc_CC7.2,tsc_CC7.3,</group>
-    </rule>
-
-    <rule id="91518" level="8">
-        <if_sid>91505</if_sid>
-        <field name="event.id">113006</field>
-        <description>FTD: AAA (VPN) user locked out.</description>
-        <mitre>
-            <id>T1133</id>
-        </mitre>
-        <group>authentication_failed,pci_dss_10.2.4,pci_dss_10.2.5,gpg13_7.1,gpg13_7.5,gdpr_IV_35.7.d,gdpr_IV_32.2,tsc_CC6.1,tsc_CC6.8,tsc_CC7.2,tsc_CC7.3,</group>
-    </rule>
-
-    <rule id="91519" level="8">
-        <if_sid>91503</if_sid>
-        <field name="event.id">201008</field>
-        <description>FTD: Disallowing new connections.</description>
-        <group>service_availability,pci_dss_10.6.1,gpg13_4.12,gdpr_IV_35.7.d,tsc_CC7.2,tsc_CC7.3,</group>
-    </rule>
-
-    <rule id="91520" level="8">
-        <if_sid>91501</if_sid>
-        <field name="event.id">105005|105009|105043</field>
-        <match>Failed|Lost Failover</match>
-        <description>FTD: Firewall failover pair communication problem.</description>
-        <group>service_availability,pci_dss_10.6.1,gpg13_4.12,gdpr_IV_35.7.d,tsc_CC7.2,tsc_CC7.3,</group>
-    </rule>
-
-    <rule id="91521" level="8">
-        <if_sid>91505</if_sid>
-        <field name="event.id">111003</field>
-        <description>FTD: Firewall configuration deleted.</description>
-        <group>config_changed,pci_dss_1.1.1,pci_dss_10.4,gpg13_4.13,gdpr_IV_35.7.d,tsc_CC8.1,tsc_CC6.1,tsc_CC6.8,tsc_CC7.2,tsc_CC7.3,</group>
-    </rule>
-
-    <rule id="91522" level="8">
-        <if_sid>91505</if_sid>
-        <field name="event.id">111005|111004|111002|111007</field>
-        <description>FTD: Firewall configuration changed.</description>
-        <mitre>
-            <id>T1562.001</id>
-        </mitre>
-        <group>config_changed,pci_dss_1.1.1,pci_dss_10.4,gpg13_4.13,gdpr_IV_35.7.d,tsc_CC8.1,tsc_CC6.1,tsc_CC6.8,tsc_CC7.2,tsc_CC7.3,</group>
-    </rule>
-
-    <rule id="91523" level="3">
-        <if_sid>91505</if_sid>
-        <field name="event.id">111008</field>
-        <description>FTD: Firewall command executed (for accounting only).</description>
-    </rule>
-
-    <rule id="91524" level="3">
-        <if_sid>91506</if_sid>
-        <field name="event.id">111009</field>
-        <description>FTD: Firewall command executed (for accounting only).</description>
-    </rule>
-
-    <rule id="91525" level="8">
-        <if_sid>91505</if_sid>
-        <field name="event.id">502101|502102</field>
-        <description>FTD: User created or modified on the Firewall.</description>
-        <mitre>
-            <id>T1562.001</id>
-        </mitre>
-        <group>adduser,account_changed,pci_dss_8.1.2,pci_dss_10.2.5,gpg13_4.13,gdpr_IV_35.7.d,gdpr_IV_32.2,tsc_CC6.8,tsc_CC7.2,tsc_CC7.3,</group>
-    </rule>
-
-    <rule id="91526" level="10" frequency="8" timeframe="360">
-        <if_matched_sid>91501</if_matched_sid>
-        <description>Multiple FTD alert messages.</description>
-        <group>pci_dss_10.6.1,pci_dss_11.4,gpg13_4.12,gdpr_IV_35.7.d,tsc_CC7.2,tsc_CC7.3,tsc_CC6.1,tsc_CC6.8,</group>
-    </rule>
-
-    <rule id="91527" level="10" frequency="8" timeframe="360">
-        <if_matched_sid>91502</if_matched_sid>
-        <description>FTD: Multiple critical messages.</description>
-        <group>pci_dss_10.6.1,pci_dss_11.4,gpg13_4.1,gdpr_IV_35.7.d,tsc_CC7.2,tsc_CC7.3,tsc_CC6.1,tsc_CC6.8,</group>
-    </rule>
-
-    <rule id="91528" level="10" frequency="10" timeframe="120">
-        <if_matched_sid>91503</if_matched_sid>
-        <description>FTD: Multiple error messages.</description>
-        <group>system_error,pci_dss_10.6.1,pci_dss_11.4,gpg13_4.3,gdpr_IV_35.7.d,tsc_CC7.2,tsc_CC7.3,tsc_CC6.1,tsc_CC6.8,</group>
-    </rule>
-
-    <rule id="91529" level="10" frequency="10" timeframe="120">
-        <if_matched_sid>91504</if_matched_sid>
-        <description>FTD: Multiple warning messages.</description>
-        <group>pci_dss_10.6.1,gpg13_4.12,gdpr_IV_35.7.d,tsc_CC7.2,tsc_CC7.3,</group>
-    </rule>
-
-    <rule id="91530" level="8">
-        <if_sid>91502</if_sid>
-        <field name="event.id">106016</field>
-        <description>FTD: IP spoofing attack detected.</description>
-        <group>gdpr_IV_35.7.d,</group>
-    </rule>
->>>>>>> 525b17ca
 </group>