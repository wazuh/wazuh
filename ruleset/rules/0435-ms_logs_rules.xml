<!--
  Copyright (C) 2015-2021, Wazuh Inc.
-->

<!-- ID: 83200 - 83299 -->

<group name="windows,windows_logs,">

  <!--
  2017 Mar 28 10:08:59 WinEvtLog: Security: INFORMATION(1102): Microsoft-Windows-Eventlog: (no user): no domain: WIN-P57C9KN929H: The audit log was cleared.  Subject:   Security ID: S-1-5-21-2895701376-138392475-4243184240-1000   Account Name: Alberto   Domain Name: WIN-P57C9KN929H   Logon ID: 0x18709
  -->
  <rule id="83200" level="5">
    <if_sid>18101</if_sid>
    <id>^1102$</id>
    <field name="type">Security</field>
    <description>MS Logs: The audit log was cleared.</description>
    <mitre>
      <id>T1070</id>
    </mitre>
    <group>gpg13_10.1,gdpr_II_5.1.f,gdpr_IV_30.1.g,log_clearing_auditlog,</group>
  </rule>

  <!--
  2017 Mar 28 09:46:17 WinEvtLog: System: INFORMATION(104): Microsoft-Windows-Eventlog: Alberto: WIN-P57C9KN929H: WIN-P57C9KN929H: The Internet Explorer log file was cleared.
  2018 Dec 05 08:22:48 WinEvtLog: System: INFORMATION(104): Microsoft-Windows-Eventlog: joesmith: ABCNET: Samuel.abcnet.org: The Microsoft-Windows-CAPI2/Operational log file was cleared.
  2018 Dec 05 08:22:48 WinEvtLog: System: INFORMATION(104): Microsoft-Windows-Eventlog: joesmith: ABCNET: Samuel.abcnet.org: The Microsoft-Windows-IdCtrls/Operational log file was cleared.
  2018 Dec 05 08:22:48 WinEvtLog: System: INFORMATION(104): Microsoft-Windows-Eventlog: joesmith: ABCNET: Samuel.abcnet.org: The Microsoft-Windows-WebAuth/Operational log file was cleared.
  Should not fire on this example:
  2018 Nov 30 13:29:28 WinEvtLog: System: INFORMATION(104): Microsoft-Windows-ResourcePublication: LOCAL SERVICE: NT AUTHORITY: REBEKAH.abcnet.org: BeginPublication
  -->
  <rule id="83201" level="5">
    <if_sid>18101</if_sid>
    <id>^104$</id>
    <extra_data>Microsoft-Windows-Eventlog</extra_data>
    <description>MS Logs: A Windows log file was cleared.</description>
    <mitre>
      <id>T1070</id>
    </mitre>
    <group>gpg13_10.1,gdpr_II_5.1.f,log_clearing,</group>
  </rule>

<<<<<<< HEAD
  <!--
  2017 Mar 28 17:17:25 WinEvtLog: System: INFORMATION(6005): EventLog: (no user): no domain: WIN-P57C9KN929H: The Event log service was started.
  -->
  <rule id="83202" level="5">
    <if_sid>18101</if_sid>
    <id>^6005$</id>
    <description>MS Logs: The Event log service was started.</description>
    <mitre>
      <id>T1050</id>
    </mitre>
    <group>gpg13_10.1,windows_log_service_started,</group>
  </rule>
=======
    <!--
    2017 Mar 28 17:17:25 WinEvtLog: System: INFORMATION(6005): EventLog: (no user): no domain: WIN-P57C9KN929H: The Event log service was started.
    -->
    <rule id="83202" level="5">
        <if_sid>18101</if_sid>
        <id>^6005$</id>
        <description>The Event log service was started</description>
        <mitre>
            <id>T1543.003</id>
        </mitre>
        <group>windows_log_service_started,gpg13_10.1,</group>
    </rule>
>>>>>>> 525b17ca

</group><|MERGE_RESOLUTION|>--- conflicted
+++ resolved
@@ -39,32 +39,17 @@
     <group>gpg13_10.1,gdpr_II_5.1.f,log_clearing,</group>
   </rule>
 
-<<<<<<< HEAD
   <!--
   2017 Mar 28 17:17:25 WinEvtLog: System: INFORMATION(6005): EventLog: (no user): no domain: WIN-P57C9KN929H: The Event log service was started.
   -->
   <rule id="83202" level="5">
     <if_sid>18101</if_sid>
     <id>^6005$</id>
-    <description>MS Logs: The Event log service was started.</description>
+    <description>The Event log service was started</description>
     <mitre>
-      <id>T1050</id>
+      <id>T1543.003</id>
     </mitre>
-    <group>gpg13_10.1,windows_log_service_started,</group>
+    <group>windows_log_service_started,gpg13_10.1,</group>
   </rule>
-=======
-    <!--
-    2017 Mar 28 17:17:25 WinEvtLog: System: INFORMATION(6005): EventLog: (no user): no domain: WIN-P57C9KN929H: The Event log service was started.
-    -->
-    <rule id="83202" level="5">
-        <if_sid>18101</if_sid>
-        <id>^6005$</id>
-        <description>The Event log service was started</description>
-        <mitre>
-            <id>T1543.003</id>
-        </mitre>
-        <group>windows_log_service_started,gpg13_10.1,</group>
-    </rule>
->>>>>>> 525b17ca
 
 </group>