--- conflicted
+++ resolved
@@ -2,7 +2,7 @@
   Copyright (C) 2015-2021, Wazuh Inc.
 -->
 
-<!-- 
+<!--
   Audit rules for:
     Audit rules ID:           80700 - 80792
     Passwd rules ID:          80793 - 80799
@@ -10,7 +10,6 @@
 
 <group name="audit,">
 
-<<<<<<< HEAD
   <rule id="80700" level="0">
     <decoded_as>auditd</decoded_as>
     <description>Audit: Messages grouped.</description>
@@ -92,7 +91,7 @@
     <description>Auditd: File or a directory access ended abnormally.</description>
     <mitre>
       <id>T1203</id>
-      <id>T1492</id>
+      <id>T1565.001</id>
     </mitre>
     <group>audit_anom,gdpr_IV_30.1.g,gdpr_IV_35.7.d,hipaa_164.312.b,nist_800_53_AU.6,nist_800_53_SI.4,pci_dss_10.6.1,pci_dss_11.4,tsc_CC6.1,tsc_CC6.8,tsc_CC7.2,tsc_CC7.3,</group>
   </rule>
@@ -151,7 +150,7 @@
     <description>Auditd: User becomes root.</description>
     <group>audit_anom,gdpr_IV_35.7.d,gpg13_7.9,hipaa_164.312.b,nist_800_53_AU.6,nist_800_53_SI.4,pci_dss_10.6.1,pci_dss_11.4,tsc_CC6.1,tsc_CC6.8,tsc_CC7.2,tsc_CC7.3,</group>
     <mitre>
-      <id>T1169</id>
+      <id>T1548.003</id>
     </mitre>
   </rule>
 
@@ -219,7 +218,7 @@
   <rule id="80740" level="12">
     <if_sid>80700</if_sid>
     <field name="audit.type">CRYPTO_REPLAY_USER</field>
-    <description>Auditd: Replay attack detected.</description>      
+    <description>Auditd: Replay attack detected.</description>
     <group>audit_anom,gdpr_IV_30.1.g,gdpr_IV_35.7.d,nist_800_53_SI.4,pci_dss_11.4,tsc_CC6.1,tsc_CC6.8,tsc_CC7.2,tsc_CC7.3,</group>
     <mitre>
       <id>T1212</id>
@@ -323,7 +322,7 @@
     <match>type=DELETE</match>
     <description>Audit: Deleted: $(audit.file.name).</description>
     <mitre>
-      <id>T1107</id>
+      <id>T1070.004</id>
     </mitre>
     <group>audit_watch_delete,audit_watch_write,gdpr_II_5.1.f,gdpr_IV_30.1.g,</group>
   </rule>
@@ -337,428 +336,6 @@
   </rule>
 
   <!--
-=======
-    <rule id="80700" level="0">
-        <decoded_as>auditd</decoded_as>
-        <description>Audit: messages grouped.</description>
-    </rule>
-
-
-    <!-- Main audit rules -->
-    <!--
-    type=DAEMON_RESUME msg=audit(1300385209.456:8846): auditd resuming logging, sending auid=? pid=? subj=? res=success
-    type=DAEMON_START msg=audit(1450875964.131:8728): auditd start, ver=2.4 format=raw kernel=3.16.0-4-amd64 auid=4294967295 pid=1437 res=failed
-    -->
-    <rule id="80701" level="1">
-        <if_sid>80700</if_sid>
-        <field name="audit.type">DAEMON_RESUME|DAEMON_START</field>
-        <field name="audit.res">success</field>
-        <description>Auditd: Start / Resume</description>
-        <group>gpg13_4.14,gpg13_10.1,gdpr_IV_30.1.g,</group>
-    </rule>
-
-    <rule id="80702" level="10">
-        <if_sid>80700</if_sid>
-        <field name="audit.type">DAEMON_RESUME|DAEMON_START</field>
-        <field name="audit.res">failed</field>
-        <description>Auditd: Start / Resume FAILED</description>
-        <group>audit_daemon,service_availability,pci_dss_10.6.1,gpg13_10.1,gpg13_4.14,gdpr_IV_35.7.d,gdpr_IV_30.1.g,hipaa_164.312.b,nist_800_53_AU.6,tsc_CC7.2,tsc_CC7.3,</group>
-    </rule>
-
-    <!--
-    type=DAEMON_END msg=audit(1450876093.165:8729): auditd normal halt, sending auid=0 pid=1 subj= res=success
-    -->
-    <rule id="80703" level="10">
-        <if_sid>80700</if_sid>
-        <field name="audit.type">DAEMON_END</field>
-        <field name="audit.res">success</field>
-        <description>Auditd: End</description>
-        <group>audit_daemon,service_availability,pci_dss_10.6.1,gpg13_10.1,gpg13_4.14,gdpr_IV_35.7.d,gdpr_IV_30.1.g,hipaa_164.312.b,nist_800_53_AU.6,tsc_CC7.2,tsc_CC7.3,</group>
-    </rule>
-
-    <!--
-    type=DAEMON_ABORT msg=audit(1339336882.189:9206): auditd error halt, auid=4294967295 pid=3095 res=failed
-    -->
-    <rule id="80704" level="10">
-        <if_sid>80700</if_sid>
-        <field name="audit.type">DAEMON_ABORT</field>
-        <description>Auditd: Abort</description>
-        <group>audit_daemon,service_availability,pci_dss_10.6.1,gpg13_10.1,gpg13_4.14,gdpr_IV_35.7.d,gdpr_IV_30.1.g,hipaa_164.312.b,nist_800_53_AU.6,tsc_CC7.2,tsc_CC7.3,</group>
-    </rule>
-
-    <!--
-    type=CONFIG_CHANGE msg=audit(1368831799.081:466947): auid=4294967295 ses=4294967295 op="remove rule" path="/path/to/my/bin0" key=(null) list=4 res=1
-    type=DAEMON_CONFIG msg=audit(1264985324.554:4915): auditd error getting hup info - no change, sending auid=? pid=? subj=? res=failed
-    -->
-    <rule id="80705" level="3">
-        <if_sid>80700</if_sid>
-        <field name="audit.type">CONFIG_CHANGE|DAEMON_CONFIG</field>
-        <description>Auditd: Configuration changed</description>
-        <group>audit_configuration,gpg13_10.1,gdpr_IV_30.1.g,</group>
-    </rule>
-
-
-    <!-- ANOM* rules -->
-    <!--
-    type=ANOM_PROMISCUOUS msg=audit(1390181243.575:738): dev=vethDvSeyL prom=256 old_prom=256 auid=4294967295 uid=0 gid=0 ses=4294967295
-    -->
-    <rule id="80710" level="10">
-        <if_sid>80700</if_sid>
-        <field name="audit.type">ANOM_PROMISCUOUS</field>
-        <match>prom=256</match>
-        <description>Auditd: device enables promiscuous mode</description>
-        <group>audit_anom,pci_dss_11.4,pci_dss_10.6.1,gpg13_4.14,gdpr_IV_35.7.d,gdpr_IV_30.1.g,hipaa_164.312.b,nist_800_53_SI.4,nist_800_53_AU.6,tsc_CC6.1,tsc_CC6.8,tsc_CC7.2,tsc_CC7.3,</group>
-    </rule>
-
-    <!--
-    type=ANOM_ABEND msg=audit(1222174623.498:608): auid=4294967295 uid=0 gid=7 ses=4294967295 subj=system_u:system_r:cupsd_t:s0-s0:c0.c1023 pid=7192 comm="ipp" sig=11
-    -->
-    <rule id="80711" level="10">
-        <if_sid>80700</if_sid>
-        <field name="audit.type">ANOM_ABEND</field>
-        <description>Auditd: process ended abnormally</description>
-        <group>audit_anom,pci_dss_11.4,pci_dss_10.6.1,gpg13_4.14,gdpr_IV_35.7.d,gdpr_IV_30.1.g,hipaa_164.312.b,nist_800_53_SI.4,nist_800_53_AU.6,tsc_CC6.1,tsc_CC6.8,tsc_CC7.2,tsc_CC7.3,</group>
-    </rule>
-
-    <!--
-    type=ANOM_EXEC msg=audit(1222174623.498:608): user pid=12965 uid=1 auid=2 ses=1 msg='op=PAM:unix_chkpwd acct="snap" exe="/sbin/unix_chkpwd" (hostname=?, addr=?, terminal=pts/0 res=failed)'
-    -->
-    <rule id="80712" level="10">
-        <if_sid>80700</if_sid>
-        <field name="audit.type">ANOM_EXEC</field>
-        <description>Auditd: execution of a file ended abnormally</description>
-        <mitre>
-            <id>T1204</id>
-        </mitre>
-        <group>audit_anom,pci_dss_11.4,pci_dss_10.6.1,gpg13_4.14,gdpr_IV_35.7.d,gdpr_IV_30.1.g,hipaa_164.312.b,nist_800_53_SI.4,nist_800_53_AU.6,tsc_CC6.1,tsc_CC6.8,tsc_CC7.2,tsc_CC7.3,</group>
-    </rule>
-
-    <!--
-    type=ANOM_MK_EXEC msg=audit(1234567890.123:1234): Text
-    -->
-    <rule id="80713" level="7">
-        <if_sid>80700</if_sid>
-        <field name="audit.type">ANOM_MK_EXEC</field>
-        <description>Auditd: file is made executable</description>
-        <group>audit_anom,pci_dss_11.4,pci_dss_10.6.1,gpg13_4.6,gdpr_IV_35.7.d,gdpr_IV_30.1.g,hipaa_164.312.b,nist_800_53_SI.4,nist_800_53_AU.6,tsc_CC6.1,tsc_CC6.8,tsc_CC7.2,tsc_CC7.3,</group>
-    </rule>
-
-    <!--
-    type=ANOM_ACCESS_FS msg=audit(1234567890.123:1234): Text
-    -->
-    <rule id="80714" level="8">
-        <if_sid>80700</if_sid>
-        <field name="audit.type">ANOM_ACCESS_FS</field>
-        <description>Auditd: file or a directory access ended abnormally</description>
-        <mitre>
-            <id>T1203</id>
-            <id>T1565.001</id>
-        </mitre>
-        <group>audit_anom,pci_dss_11.4,pci_dss_10.6.1,gdpr_IV_35.7.d,gdpr_IV_30.1.g,hipaa_164.312.b,nist_800_53_SI.4,nist_800_53_AU.6,tsc_CC6.1,tsc_CC6.8,tsc_CC7.2,tsc_CC7.3,</group>
-    </rule>
-
-    <!--
-    type=ANOM_AMTU_FAIL msg=audit(1234567890.123:1234): Text
-    -->
-    <rule id="80715" level="8">
-        <if_sid>80700</if_sid>
-        <field name="audit.type">ANOM_AMTU_FAIL</field>
-        <description>Auditd: failure of the Abstract Machine Test Utility (AMTU) detected</description>
-        <group>audit_anom,pci_dss_11.4,pci_dss_10.6.1,gdpr_IV_35.7.d,gdpr_IV_30.1.g,hipaa_164.312.b,nist_800_53_SI.4,nist_800_53_AU.6,tsc_CC6.1,tsc_CC6.8,tsc_CC7.2,tsc_CC7.3,</group>
-    </rule>
-
-    <!--
-    type=ANOM_MAX_DAC msg=audit(1234567890.123:1234): Text
-    type=ANOM_MAX_MAC msg=audit(1234567890.123:1234): Text
-    -->
-    <rule id="80716" level="8">
-        <if_sid>80700</if_sid>
-        <field name="audit.type">ANOM_MAX_DAC|ANOM_MAX_MAC</field>
-        <description>Auditd: maximum amount of Discretionary Access Control (DAC) or Mandatory Access Control (MAC) failures reached</description>
-        <group>audit_anom,pci_dss_11.4,pci_dss_10.6.1,gdpr_IV_35.7.d,gdpr_IV_30.1.g,hipaa_164.312.b,nist_800_53_SI.4,nist_800_53_AU.6,tsc_CC6.1,tsc_CC6.8,tsc_CC7.2,tsc_CC7.3,</group>
-    </rule>
-
-    <!--
-    type=ANOM_RBAC_FAIL msg=audit(1234567890.123:1234): Text
-    type=ANOM_RBAC_INTEGRITY_FAIL msg=audit(1234567890.123:1234): Text
-    -->
-    <rule id="80717" level="8">
-        <if_sid>80700</if_sid>
-        <field name="audit.type">ANOM_RBAC_FAIL|ANOM_RBAC_INTEGRITY_FAIL</field>
-        <description>Auditd: Role-Based Access Control (RBAC) failure detected.</description>
-        <group>audit_anom,pci_dss_11.4,pci_dss_10.6.1,gdpr_IV_35.7.d,gdpr_IV_30.1.g,hipaa_164.312.b,nist_800_53_SI.4,nist_800_53_AU.6,tsc_CC6.1,tsc_CC6.8,tsc_CC7.2,tsc_CC7.3,</group>
-    </rule>
-
-    <!--
-    type=ANOM_ADD_ACCT msg=audit(1450770603.209:3300446): Text
-    -->
-    <rule id="80718" level="3">
-        <if_sid>80700</if_sid>
-        <field name="audit.type">ANOM_ADD_ACCT</field>
-        <description>Auditd: user-space account addition ended abnormally.</description>
-        <mitre>
-            <id>T1136</id>
-        </mitre>
-        <group>audit_anom,pci_dss_11.4,pci_dss_10.6.1,gpg13_7.9,gdpr_IV_35.7.d,gdpr_IV_30.1.g,hipaa_164.312.b,nist_800_53_SI.4,nist_800_53_AU.6,tsc_CC6.1,tsc_CC6.8,tsc_CC7.2,tsc_CC7.3,</group>
-    </rule>
-
-    <!--
-    type=ANOM_DEL_ACCT msg=audit(1450770603.209:3300446): Text
-    -->
-    <rule id="80719" level="3">
-        <if_sid>80700</if_sid>
-        <field name="audit.type">ANOM_DEL_ACCT</field>
-        <description>Auditd: user-space account deletion ended abnormally.</description>
-        <mitre>
-            <id>T1531</id>
-        </mitre>
-        <group>audit_anom,pci_dss_11.4,pci_dss_10.6.1,gpg13_7.9,gdpr_IV_35.7.d,gdpr_IV_30.1.g,hipaa_164.312.b,nist_800_53_SI.4,nist_800_53_AU.6,tsc_CC6.1,tsc_CC6.8,tsc_CC7.2,tsc_CC7.3,</group>
-    </rule>
-
-    <!--
-    type=ANOM_MOD_ACCT msg=audit(1450770603.209:3300446): Text
-    -->
-    <rule id="80720" level="3">
-        <if_sid>80700</if_sid>
-        <field name="audit.type">ANOM_MOD_ACCT</field>
-        <description>Auditd: user-space account modification ended abnormally.</description>
-        <group>audit_anom,pci_dss_11.4,pci_dss_10.6.1,gpg13_7.9,gdpr_IV_35.7.d,gdpr_IV_30.1.g,hipaa_164.312.b,nist_800_53_SI.4,nist_800_53_AU.6,tsc_CC6.1,tsc_CC6.8,tsc_CC7.2,tsc_CC7.3,</group>
-    </rule>
-
-    <!--
-    type=ANOM_ROOT_TRANS msg=audit(1450770603.209:3300446): Text
-    -->
-    <rule id="80721" level="10">
-        <if_sid>80700</if_sid>
-        <field name="audit.type">ANOM_ROOT_TRANS</field>
-        <description>Auditd: user becomes root</description>
-        <mitre>
-            <id>T1548.003</id>
-        </mitre>
-        <group>audit_anom,pci_dss_11.4,pci_dss_10.6.1,gpg13_7.9,gdpr_IV_35.7.d,hipaa_164.312.b,nist_800_53_SI.4,nist_800_53_AU.6,tsc_CC6.1,tsc_CC6.8,tsc_CC7.2,tsc_CC7.3,</group>
-    </rule>
-
-    <!--
-    type=ANOM_LOGIN_ACCT msg=audit(1450770603.209:3300446): Text
-    -->
-    <rule id="80722" level="5">
-        <if_sid>80700</if_sid>
-        <field name="audit.type">ANOM_LOGIN_ACCT</field>
-        <description>Auditd: account login attempt ended abnormally.</description>
-        <group>audit_anom,pci_dss_10.2.4,pci_dss_10.2.5,pci_dss_11.4,pci_dss_10.6.1,gpg13_7.9,gdpr_IV_35.7.d,gdpr_IV_32.2,gdpr_IV_30.1.g,hipaa_164.312.b,nist_800_53_AU.14,nist_800_53_AC.7,nist_800_53_SI.4,nist_800_53_AU.6,tsc_CC6.1,tsc_CC6.8,tsc_CC7.2,tsc_CC7.3,</group>
-    </rule>
-
-    <!--
-    type=ANOM_LOGIN_FAILURES msg=audit(1450770603.209:3300446): Text
-    -->
-    <rule id="80723" level="5">
-        <if_sid>80700</if_sid>
-        <field name="audit.type">ANOM_LOGIN_FAILURES</field>
-        <description>Auditd: limit of failed login attempts reached.</description>
-        <mitre>
-          <id>T1110</id>
-        </mitre>
-        <group>audit_anom,pci_dss_10.2.4,pci_dss_10.2.5,gpg13_7.5,gdpr_IV_35.7.d,gdpr_IV_32.2,gdpr_IV_30.1.g,hipaa_164.312.b,nist_800_53_AU.14,nist_800_53_AC.7,tsc_CC6.1,tsc_CC6.8,tsc_CC7.2,tsc_CC7.3,</group>
-    </rule>
-
-    <!--
-    type=ANOM_LOGIN_LOCATION msg=audit(1450770603.209:3300446): Text
-    -->
-    <rule id="80724" level="5">
-        <if_sid>80700</if_sid>
-        <field name="audit.type">ANOM_LOGIN_LOCATION</field>
-        <description>Auditd: login attempt from a forbidden location.</description>
-        <group>audit_anom,pci_dss_10.2.4,pci_dss_10.2.5,pci_dss_10.6.1,gpg13_7.5,gdpr_IV_35.7.d,gdpr_IV_32.2,gdpr_IV_30.1.g,hipaa_164.312.b,nist_800_53_AU.14,nist_800_53_AC.7,nist_800_53_AU.6,tsc_CC6.1,tsc_CC6.8,tsc_CC7.2,tsc_CC7.3,</group>
-    </rule>
-
-    <!--
-    type=ANOM_LOGIN_SESSIONS msg=audit(1450770603.209:3300446): Text
-    -->
-    <rule id="80725" level="4">
-        <if_sid>80700</if_sid>
-        <field name="audit.type">ANOM_LOGIN_SESSIONS</field>
-        <description>Auditd: login attempt reached the maximum amount of concurrent sessions.</description>
-        <group>audit_anom,pci_dss_10.2.4,pci_dss_10.2.5,pci_dss_10.6.1,gpg13_7.5,gdpr_IV_35.7.d,gdpr_IV_32.2,gdpr_IV_30.1.g,hipaa_164.312.b,nist_800_53_AU.14,nist_800_53_AC.7,nist_800_53_AU.6,tsc_CC6.1,tsc_CC6.8,tsc_CC7.2,tsc_CC7.3,</group>
-    </rule>
-
-    <!--
-    type=ANOM_LOGIN_TIME msg=audit(1450770603.209:3300446): Text
-    -->
-    <rule id="80726" level="5">
-        <if_sid>80700</if_sid>
-        <field name="audit.type">ANOM_LOGIN_TIME</field>
-        <description>Auditd: login attempt is made at a time when it is prevented by.</description>
-        <group>audit_anom,pci_dss_10.2.4,pci_dss_10.2.5,pci_dss_10.6.1,gpg13_7.5,gdpr_IV_35.7.d,gdpr_IV_32.2,gdpr_IV_30.1.g,hipaa_164.312.b,nist_800_53_AU.14,nist_800_53_AC.7,nist_800_53_AU.6,tsc_CC6.1,tsc_CC6.8,tsc_CC7.2,tsc_CC7.3,</group>
-    </rule>
-
-
-    <!-- SELinux rules -->
-    <!--
-    type=AVC msg=audit(1226270358.848:238): avc:  denied  { write } for  pid=13349 comm="certwatch" name="cache" dev=dm-0 ino=218171 scontext=system_u:system_r:certwatch_t:s0 tcontext=system_u:object_r:var_t:s0 tclass=dir
-    -->
-    <rule id="80730" level="3">
-        <if_sid>80700</if_sid>
-        <field name="audit.type">AVC</field>
-        <description>Auditd: SELinux permission check</description>
-        <group>audit_selinux,pci_dss_10.6.1,gdpr_IV_35.7.d,gdpr_IV_30.1.g,hipaa_164.312.b,nist_800_53_AU.6,tsc_CC7.2,tsc_CC7.3,</group>
-    </rule>
-
-    <!--
-    type=MAC_STATUS msg=audit(1336836093.835:406): enforcing=1 old_enforcing=0 auid=0 ses=2
-    -->
-    <rule id="80731" level="10">
-        <if_sid>80700</if_sid>
-        <field name="audit.type">MAC_STATUS</field>
-        <description>Auditd: SELinux mode (enforcing, permissive, off) is changed</description>
-        <group>audit_selinux,pci_dss_10.6.1,gpg13_4.14,gdpr_IV_35.7.d,gdpr_IV_30.1.g,hipaa_164.312.b,nist_800_53_AU.6,tsc_CC7.2,tsc_CC7.3,</group>
-    </rule>
-
-    <!--
-    type=SELINUX_ERR msg=audit(1311948547.151:138): op=security_compute_av reason=bounds scontext=system_u:system_r:anon_webapp_t:s0-s0:c0,c100,c200 tcontext=system_u:object_r:security_t:s0 tclass=dir perms=ioctl,read,lock
-    type=USER_SELINUX_ERR msg=audit(1311948547.151:138): Text
-    -->
-    <rule id="80732" level="10">
-        <if_sid>80700</if_sid>
-        <field name="audit.type">SELINUX_ERR|USER_SELINUX_ERR</field>
-        <description>Auditd: SELinux error</description>
-        <group>audit_selinux,pci_dss_10.6.1,gpg13_4.3,gdpr_IV_35.7.d,gdpr_IV_30.1.g,hipaa_164.312.b,nist_800_53_AU.6,tsc_CC7.2,tsc_CC7.3,</group>
-    </rule>
-
-
-    <!-- Miscellaneous rules -->
-    <!--
-    type=CRYPTO_REPLAY_USER msg=audit(1234567890.123:1234): Text
-    -->
-    <rule id="80740" level="12">
-        <if_sid>80700</if_sid>
-        <field name="audit.type">CRYPTO_REPLAY_USER</field>
-        <description>Auditd: replay attack detected</description>
-        <mitre>
-            <id>T1212</id>
-        </mitre>
-        <group>audit_anom,pci_dss_11.4,gdpr_IV_35.7.d,gdpr_IV_30.1.g,nist_800_53_SI.4,tsc_CC6.1,tsc_CC6.8,tsc_CC7.2,tsc_CC7.3,</group>
-    </rule>
-
-    <!--
-    type=CHGRP_ID msg=audit(1450770603.209:3300446): Text
-    -->
-    <rule id="80741" level="5">
-        <if_sid>80700</if_sid>
-        <field name="audit.type">CHGRP_ID</field>
-        <description>Auditd: group ID changed</description>
-        <group>audit_anom,pci_dss_10.6.1,gpg13_7.9,gdpr_IV_35.7.d,gdpr_IV_30.1.g,hipaa_164.312.b,nist_800_53_AU.6,tsc_CC7.2,tsc_CC7.3,</group>
-    </rule>
-
-    <!--
-    type=CHUSER_ID msg=audit(1450770603.209:3300446): Text
-    -->
-    <rule id="80742" level="5">
-        <if_sid>80700</if_sid>
-        <field name="audit.type">CHUSER_ID</field>
-        <description>Auditd: user ID changed</description>
-        <group>audit_anom,pci_dss_10.6.1,gpg13_7.9,gdpr_IV_35.7.d,gdpr_IV_30.1.g,hipaa_164.312.b,nist_800_53_AU.6,tsc_CC7.2,tsc_CC7.3,</group>
-    </rule>
-
-
-    <!-- File system rules (watch rules) -->
-    <rule id="80780" level="3">
-        <if_sid>80700</if_sid>
-        <list field="audit.key" lookup="match_key_value" check_value="write">etc/lists/audit-keys</list>
-        <description>Audit: Watch - Write access</description>
-        <group>audit_watch_write,gdpr_IV_30.1.g,</group>
-    </rule>
-
-    <rule id="80781" level="3">
-        <if_sid>80780</if_sid>
-        <field name="audit.file.name">\.+</field>
-        <description>Audit: Watch - Write access: $(audit.file.name)</description>
-        <group>audit_watch_write,gdpr_IV_30.1.g,</group>
-    </rule>
-
-    <rule id="80782" level="3">
-        <if_sid>80780</if_sid>
-        <field name="audit.directory.name">\.+</field>
-        <description>Audit: Watch - Write access: $(audit.directory.name)</description>
-        <group>audit_watch_write,gdpr_IV_30.1.g,</group>
-    </rule>
-
-    <rule id="80783" level="3">
-        <if_sid>80700</if_sid>
-        <list field="audit.key" lookup="match_key_value" check_value="read">etc/lists/audit-keys</list>
-        <description>Audit: Watch - Read access</description>
-        <group>audit_watch_read,gdpr_IV_30.1.g,</group>
-    </rule>
-
-    <rule id="80784" level="3">
-        <if_sid>80783</if_sid>
-        <field name="audit.file.name">\.+</field>
-        <description>Audit: Watch - Read access: $(audit.file.name)</description>
-        <group>audit_watch_read,gdpr_IV_30.1.g,</group>
-    </rule>
-
-    <rule id="80785" level="3">
-        <if_sid>80783</if_sid>
-        <field name="audit.directory.name">\.+</field>
-        <description>Audit: Watch - Read access: $(audit.directory.name)</description>
-        <group>audit_watch_read,gdpr_IV_30.1.g,</group>
-    </rule>
-
-    <rule id="80786" level="3">
-        <if_sid>80700</if_sid>
-        <list field="audit.key" lookup="match_key_value" check_value="attribute">etc/lists/audit-keys</list>
-        <description>Audit: Watch - Change attribute</description>
-        <group>audit_watch_attribute,gdpr_IV_30.1.g,</group>
-    </rule>
-
-    <rule id="80787" level="3">
-        <if_sid>80786</if_sid>
-        <field name="audit.file.name">\.+</field>
-        <description>Audit: Watch - Change attribute: $(audit.file.name)</description>
-        <group>audit_watch_attribute,gdpr_IV_30.1.g,</group>
-    </rule>
-
-    <rule id="80788" level="3">
-        <if_sid>80786</if_sid>
-        <field name="audit.directory.name">\.+</field>
-        <description>Audit: Watch - Change attribute: $(audit.directory.name)</description>
-        <group>audit_watch_attribute,gdpr_IV_30.1.g,</group>
-    </rule>
-
-    <rule id="80789" level="3">
-        <if_sid>80700</if_sid>
-        <list field="audit.key" lookup="match_key_value" check_value="execute">etc/lists/audit-keys</list>
-        <description>Audit: Watch - Execute access: $(audit.file.name)</description>
-        <group>audit_watch_execute,gdpr_IV_30.1.g,</group>
-    </rule>
-
-    <rule id="80790" level="3">
-        <if_group>audit_watch_write</if_group>
-        <match>type=CREATE</match>
-        <description>Audit: Created: $(audit.file.name)</description>
-        <group>audit_watch_write,audit_watch_create,gdpr_II_5.1.f,gdpr_IV_30.1.g,</group>
-    </rule>
-
-    <rule id="80791" level="3">
-        <if_group>audit_watch_write</if_group>
-        <match>type=DELETE</match>
-        <description>Audit: Deleted: $(audit.file.name)</description>
-        <mitre>
-            <id>T1070.004</id>
-        </mitre>
-        <group>audit_watch_write,audit_watch_delete,gdpr_II_5.1.f,gdpr_IV_30.1.g,</group>
-    </rule>
-
-
-    <!-- System call rules -->
-    <rule id="80792" level="3">
-        <if_sid>80700</if_sid>
-        <list field="audit.key" lookup="match_key_value" check_value="command">etc/lists/audit-keys</list>
-        <description>Audit: Command: $(audit.exe)</description>
-        <group>audit_command,gdpr_IV_30.1.g,</group>
-    </rule>
-
-    <!--
->>>>>>> 525b17ca
     Generic rule with dynamic description
   <rule id="80799" level="1">
     <if_sid>80700</if_sid>
