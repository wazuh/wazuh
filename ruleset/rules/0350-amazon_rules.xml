<!--
  Copyright (C) 2015-2021, Wazuh Inc.
-->

<!-- 
  Rules for:
    Amazon AWS: 80200 - 80499
-->

<group name="amazon,aws,">

  <!-- AWS wodle -->
  <rule id="80200" level="0">
    <decoded_as>json</decoded_as>
    <field name="integration">aws</field>
    <options>no_full_log</options>
    <description>AWS alert.</description>
  </rule>

  <!-- Cloudtrail -->

  <!-- Filter by eventName: etc/lists/amazon/aws-eventnames -->
  <rule id="80202" level="3">
    <if_sid>80200</if_sid>
    <field name="aws.source">cloudtrail</field>
    <list field="aws.eventName" lookup="match_key">etc/lists/amazon/aws-eventnames</list>
    <options>no_full_log</options>
    <description>AWS Cloudtrail: $(aws.eventSource) - $(aws.eventName).</description>
    <group>aws_cloudtrail,gdpr_IV_35.7.d,hipaa_164.312.b,nist_800_53_AU.6,pci_dss_10.6.1,tsc_CC7.2,tsc_CC7.3,</group>
  </rule>

  <!-- If there is an error code: increase the level and change description -->
  <rule id="80203" level="4">
    <if_sid>80202</if_sid>
    <field name="aws.errorCode">\.+</field>
    <options>no_full_log</options>
    <description>AWS Cloudtrail: $(aws.eventSource) - $(aws.eventName). Error: $(aws.errorCode).</description>
    <group>amazon-error,aws_cloudtrail,gdpr_IV_35.7.d,hipaa_164.312.b,nist_800_53_AU.6,pci_dss_10.6.1,tsc_CC7.2,tsc_CC7.3,</group>
  </rule>

  <!-- Specific rules -->

  <!-- Events with errors -->
  <rule id="80250" level="5">
    <if_sid>80203</if_sid>
    <field name="aws.errorCode">AccessDenied</field>
    <options>no_full_log</options>
    <description>AWS Cloudtrail: $(aws.eventSource) - $(aws.eventName). Error: $(aws.errorCode).</description>
    <group>aws_cloudtrail,gdpr_IV_32.2,gdpr_IV_35.7.d,hipaa_164.312.b,nist_800_53_AC.7,nist_800_53_AU.14,nist_800_53_AU.6,pci_dss_10.2.4,pci_dss_10.2.5,pci_dss_10.6.1,tsc_CC6.1,tsc_CC6.8,tsc_CC7.2,tsc_CC7.3,</group>
  </rule>

  <!-- Events with no errors -->
  <rule id="80251" level="3">
    <if_sid>80202</if_sid>
    <field name="aws.eventName">DeleteObjects</field>
    <options>no_full_log</options>
    <description>AWS Cloudtrail: $(aws.eventSource) - $(aws.eventName).</description>
    <group>aws_cloudtrail,gdpr_IV_35.7.d,hipaa_164.312.b,nist_800_53_AU.6,pci_dss_10.6.1,tsc_CC7.2,tsc_CC7.3,</group>
  </rule>

  <rule id="80252" level="10" frequency="22" timeframe="600">
    <if_matched_sid>80251</if_matched_sid>
    <options>no_full_log</options>
    <description>AWS Cloudtrail: $(aws.eventSource) - $(aws.eventName) - high number of deleted objects.</description>
    <mitre>
      <id>T1485</id>
    </mitre>
    <group>aws_cloudtrail,gdpr_IV_35.7.d,hipaa_164.312.b,nist_800_53_AU.6,pci_dss_10.6.1,tsc_CC7.2,tsc_CC7.3,</group>
  </rule>

  <!-- Logins -->
  <rule id="80253" level="3">
    <if_sid>80202</if_sid>
    <field name="aws.eventName">ConsoleLogin</field>
    <options>no_full_log</options>
    <description>AWS Cloudtrail: $(aws.eventSource) - $(aws.eventName) - User login success.</description>
    <mitre>
      <id>T1078</id>
    </mitre>
    <group>authentication_success,aws_cloudtrail,gdpr_IV_32.2,hipaa_164.312.b,nist_800_53_AC.7,nist_800_53_AU.14,pci_dss_10.2.5,tsc_CC6.8,tsc_CC7.2,tsc_CC7.3,</group>
  </rule>

  <rule id="80254" level="5">
    <if_sid>80253</if_sid>
    <field name="aws.responseElements.ConsoleLogin">Failure</field>
    <options>no_full_log</options>
    <description>AWS Cloudtrail: $(aws.eventSource) - $(aws.eventName) - User login failed.</description>
    <group>authentication_failed,aws_cloudtrail,gdpr_IV_32.2,gdpr_IV_35.7.d,hipaa_164.312.b,nist_800_53_AC.7,nist_800_53_AU.14,pci_dss_10.2.4,pci_dss_10.2.5,tsc_CC6.1,tsc_CC6.8,tsc_CC7.2,tsc_CC7.3,</group>
  </rule>

  <rule id="80255" level="10" frequency="6" timeframe="360">
    <if_matched_sid>80254</if_matched_sid>
    <options>no_full_log</options>
    <description>AWS Cloudtrail: $(aws.eventSource) - $(aws.eventName) - Possible break in attempt (high number of login attempts).</description>
    <mitre>
      <id>T1110</id>
    </mitre>
    <group>authentication_failures,aws_cloudtrail,gdpr_IV_32.2,gdpr_IV_35.7.d,hipaa_164.312.b,nist_800_53_AC.7,nist_800_53_AU.14,nist_800_53_SI.4,pci_dss_10.2.4,pci_dss_10.2.5,pci_dss_11.4,tsc_CC6.1,tsc_CC6.8,tsc_CC7.2,tsc_CC7.3,</group>
  </rule>

  <!-- Guard Duty -->
  <!-- Documentation: https://docs.aws.amazon.com/guardduty/latest/ug/guardduty_finding-types.html -->
  <rule id="80300" level="0">
    <if_sid>80200</if_sid>
    <field name="aws.source">guardduty</field>
    <options>no_full_log</options>
    <description>AWS GuardDuty alert.</description>
    <group>aws_guardduty,</group>
  </rule>

  <!-- Guard Duty severity levels: https://docs.aws.amazon.com/guardduty/latest/ug/guardduty_findings.html#guardduty_findings-severity -->
  <rule id="80301" level="3">
    <if_sid>80300</if_sid>
    <field name="aws.severity">0|1|2|3</field>
    <options>no_full_log</options>
    <description>AWS GuardDuty: $(aws.service.action.actionType) - $(aws.title).</description>
    <group>aws_guardduty,</group>
  </rule>

  <rule id="80302" level="6">
    <if_sid>80300</if_sid>
    <field name="aws.severity">4|5|6</field>
    <options>no_full_log</options>
    <description>AWS GuardDuty: $(aws.service.action.actionType) - $(aws.title).</description>
    <group>aws_guardduty,</group>
  </rule>

  <rule id="80303" level="10">
    <if_sid>80300</if_sid>
    <field name="aws.severity">7|8|9</field>
    <options>no_full_log</options>
    <description>AWS GuardDuty: $(aws.service.action.actionType) - $(aws.title).</description>
    <group>aws_guardduty,</group>
  </rule>

  <!-- PORT_PROBE rules -->
  <rule id="80305" level="3">
    <if_sid>80301</if_sid>
    <field name="aws.service.action.actionType">PORT_PROBE</field>
    <options>no_full_log</options>
    <description>AWS GuardDuty: $(aws.service.action.actionType) - $(aws.title) [IP: $(aws.service.action.portProbeAction.portProbeDetails.remoteIpDetails.ipAddressV4)] [Port: $(aws.service.action.portProbeAction.portProbeDetails.localPortDetails.port)].</description>
    <group>aws_guardduty,</group>
  </rule>

  <rule id="80306" level="6">
    <if_sid>80302</if_sid>
    <field name="aws.service.action.actionType">PORT_PROBE</field>
    <options>no_full_log</options>
    <description>AWS GuardDuty: $(aws.service.action.actionType) - $(aws.title) [IP: $(aws.service.action.portProbeAction.portProbeDetails.remoteIpDetails.ipAddressV4)] [Port: $(aws.service.action.portProbeAction.portProbeDetails.localPortDetails.port)].</description>
    <group>aws_guardduty,</group>
  </rule>

  <rule id="80307" level="10">
    <if_sid>80303</if_sid>
    <field name="aws.service.action.actionType">PORT_PROBE</field>
    <options>no_full_log</options>
    <description>AWS GuardDuty: $(aws.service.action.actionType) - $(aws.title) [IP: $(aws.service.action.portProbeAction.portProbeDetails.remoteIpDetails.ipAddressV4)] [Port: $(aws.service.action.portProbeAction.portProbeDetails.localPortDetails.port)].</description>
    <group>aws_guardduty,</group>
  </rule>

  <!-- AWS ELB -->
  <!-- Documentation: https://docs.aws.amazon.com/elasticloadbalancing/index.html -->
  <rule id="80325" level="0">
    <if_sid>80200</if_sid>
    <field name="aws.source">alb</field>
    <options>no_full_log</options>
    <description>AWS ALB alert.</description>
    <group>aws_alb,</group>
  </rule>

  <rule id="80326" level="3">
    <if_sid>80325</if_sid>
    <field name="aws.elb_status_code">500</field>
    <options>no_full_log</options>
    <description>AWS ALB: Status error: $(data.aws.error_reason) - $(aws.action_executed) [ELB: $(aws.elb)].</description>
    <group>aws_alb,</group>
  </rule>

  <rule id="80327" level="3">
    <if_sid>80325</if_sid>
    <field name="aws.elb_status_code">503</field>
    <options>no_full_log</options>
    <description>AWS ALB: Status error: $(data.aws.error_reason) - $(aws.action_executed) [ELB: $(aws.elb)].</description>
    <group>aws_alb,</group>
  </rule>

  <rule id="80328" level="5">
    <if_sid>80325</if_sid>
    <field name="aws.elb_status_code">403</field>
    <options>no_full_log</options>
    <description>AWS ALB: Status error: $(data.aws.error_reason) - $(aws.action_executed) - $(aws.user_agent) [ELB: $(aws.elb)].</description>
    <group>aws_alb,</group>
  </rule>

  <!-- Macie Alerts -->
  <!-- Documentation: https://docs.aws.amazon.com/macie/latest/userguide/macie-alerts.html#macie-alert-severity -->
  <rule id="80350" level="0">
    <if_sid>80200</if_sid>
    <field name="aws.source">macie</field>
    <options>no_full_log</options>
    <description>AWS Macie alert.</description>
    <group>aws_macie,</group>
  </rule>

  <rule id="80351" level="3">
    <if_sid>80350</if_sid>
    <field name="aws.severity.description">INFO</field>
    <options>no_full_log</options>
    <description>AWS Macie $(aws.severity.description): $(aws.name) - $(aws.summary.description).</description>
    <group>aws_macie,</group>
  </rule>

  <rule id="80352" level="4">
    <if_sid>80350</if_sid>
    <field name="aws.severity.description">LOW</field>
    <options>no_full_log</options>
    <description>AWS Macie $(aws.severity.description): $(aws.name) - $(aws.summary.description).</description>
    <group>aws_macie,</group>
  </rule>

  <rule id="80353" level="6">
    <if_sid>80350</if_sid>
    <field name="aws.severity.description">MEDIUM</field>
    <options>no_full_log</options>
    <description>AWS Macie $(aws.severity.description): $(aws.name) - $(aws.summary.description).</description>
    <group>aws_macie,</group>
  </rule>

  <rule id="80354" level="8">
    <if_sid>80350</if_sid>
    <field name="aws.severity.description">HIGH</field>
    <options>no_full_log</options>
    <description>AWS Macie $(aws.severity.description): $(aws.name) - $(aws.summary.description).</description>
    <group>aws_macie,</group>
  </rule>

  <rule id="80355" level="12">
    <if_sid>80350</if_sid>
    <field name="aws.severity.description">CRITICAL</field>
    <options>no_full_log</options>
    <description>AWS Macie $(aws.severity.description): $(aws.name) - $(aws.summary.description).</description>
    <group>aws_macie,</group>
  </rule>

<<<<<<< HEAD
  <!-- S3 Access rules -->
=======
</group>

<!-- S3 Access rules -->
<group name="amazon,aws,s3,">

>>>>>>> f4431cfd
  <rule id="80360" level="0">
    <if_sid>80200</if_sid>
    <field name="aws.source">s3_server_access</field>
    <description>AWS S3 access log events group.</description>
<<<<<<< HEAD
    <group>s3,</group>
  </rule>

  <!-- Error events -->
  <rule id="80367" level="5">
    <if_sid>80360</if_sid>
    <field name="aws.error_code" type="pcre2">^(?!^$|^-$).*</field>
    <description>AWS S3 Error: $(aws.error_code).</description>
    <group>s3,</group>
  </rule>

  <!-- Access denied errors -->
  <rule id="80368" level="5">
    <if_sid>80367</if_sid>
    <field name="aws.error_code" type="pcre2">^(?:AccessDenied|LambdaPermissionError|AccountNotAuthorized|OrganizationAccessDenied|UnauthorizedAccess)$</field>
    <description>AWS S3 Error: $(aws.error_code), operation: $(aws.operation).</description>
    <group>s3,</group>
  </rule>

  <rule id="80369" level="10" frequency="10" timeframe="60">
    <if_matched_sid>80368</if_matched_sid>
    <same_field>aws.error_code</same_field>
    <description>AWS S3 Error: Multiple access denied.</description>
    <group>s3,</group>
  </rule>

  <!-- Authentication failure -->
  <rule id="80370" level="5">
    <if_sid>80367</if_sid>
    <field name="aws.error_code" type="pcre2">^InvalidSecurity$</field>
    <description>AWS S3 Authentication Failure: $(aws.error_code), from: $(aws.requester).</description>
    <group>s3,</group>
  </rule>

  <rule id="80371" level="10" frequency="10" timeframe="60">
    <if_matched_sid>80370</if_matched_sid>
    <description>AWS S3 multiple authentication failures.</description>
    <mitre>
      <id>T1110</id>
    </mitre>
    <group>s3,</group>
=======
>>>>>>> f4431cfd
  </rule>

  <rule id="80361" level="3">
    <if_sid>80360</if_sid>
    <field name="aws.operation">DELETE</field>
    <description>AWS S3: DELETE operation: $(aws.request_uri).</description>
<<<<<<< HEAD
    <group>s3,</group>
=======
>>>>>>> f4431cfd
  </rule>

  <rule id="80362" level="2">
    <if_sid>80360</if_sid>
    <field name="aws.operation">GET</field>
    <description>AWS S3: GET operation: $(aws.request_uri).</description>
<<<<<<< HEAD
    <group>s3,</group>
=======
>>>>>>> f4431cfd
  </rule>

  <!-- Silence general REST.GET.OBJECT with status code 200 -->
  <rule id="80363" level="0">
    <if_sid>80362</if_sid>
    <field name="aws.operation">^REST.GET.OBJECT$</field>
    <field name="aws.http_status">200</field>
    <description>AWS S3: GET with 200 status code.</description>
<<<<<<< HEAD
    <group>s3,</group>
=======
>>>>>>> f4431cfd
  </rule>

  <rule id="80364" level="3">
    <if_sid>80360</if_sid>
    <field name="aws.operation">PUT</field>
    <description>AWS S3: PUT operation: $(aws.request_uri).</description>
<<<<<<< HEAD
    <group>s3,</group>
=======
>>>>>>> f4431cfd
  </rule>

  <!-- Silence events when S3 puts a file into the bucket -->
  <rule id="80365" level="0">
    <if_sid>80364</if_sid>
    <field name="aws.requester">^svc:s3.amazonaws.com$</field>
    <description>AWS S3: PUT operation: $(aws.request_uri) from S3 service.</description>
<<<<<<< HEAD
    <group>s3,</group>
=======
>>>>>>> f4431cfd
  </rule>

  <rule id="80366" level="2">
    <if_sid>80360</if_sid>
    <field name="aws.operation">POST</field>
    <description>AWS S3: POST operation: $(aws.request_uri).</description>
<<<<<<< HEAD
    <group>s3,</group>
  </rule>

=======
  </rule>
  
  <!-- Error events -->
  <rule id="80367" level="5">
    <if_sid>80360</if_sid>
    <field name="aws.error_code" type="pcre2">^(?!^$|^-$).*</field>
    <description>AWS S3 Error: $(aws.error_code).</description>
  </rule>

  <!-- Access denied errors -->
  <rule id="80368" level="5">
    <if_sid>80367</if_sid>
    <field name="aws.error_code" type="pcre2">^(?:AccessDenied|LambdaPermissionError|AccountNotAuthorized|OrganizationAccessDenied|UnauthorizedAccess)$</field>
    <description>AWS S3 Error: $(aws.error_code), operation: $(aws.operation).</description>
  </rule>

  <rule id="80369" level="10" frequency="10" timeframe="60">
    <if_matched_sid>80368</if_matched_sid>
    <same_field>aws.error_code</same_field>
    <description>AWS S3 Error: Multiple access denied.</description>
  </rule>

  <!-- Authentication failure -->
  <rule id="80370" level="5">
    <if_sid>80367</if_sid>
    <field name="aws.error_code" type="pcre2">^InvalidSecurity$</field>
    <description>AWS S3 Authentication Failure: $(aws.error_code), from: $(aws.requester).</description>
  </rule>

  <rule id="80371" level="10" frequency="10" timeframe="60">
    <if_matched_sid>80370</if_matched_sid>
    <description>AWS S3 multiple authentication failures.</description>
    <mitre>
      <id>T1110</id>
    </mitre>
  </rule>

</group>

<group name="amazon,aws,">
>>>>>>> f4431cfd
  <!-- VPC Flow -->
  <!-- Documentation: https://docs.aws.amazon.com/AmazonVPC/latest/UserGuide/flow-logs.html -->
  <rule id="80400" level="0">
    <if_sid>80200</if_sid>
    <field name="aws.source">vpc</field>
    <options>no_full_log</options>
    <description>AWS VPC flow alert.</description>
    <group>aws_vpcflow,</group>
  </rule>

  <rule id="80401" level="3">
    <if_sid>80400</if_sid>
    <field name="aws.action">ACCEPT</field>
    <options>no_full_log</options>
    <description>AWS VPC Flow: [$(aws.action)] - Interface: $(aws.interface_id) - Protocol: $(aws.protocol).</description>
    <group>aws_vpcflow,</group>
  </rule>

  <rule id="80402" level="4">
    <if_sid>80400</if_sid>
    <field name="aws.action">REJECT</field>
    <options>no_full_log</options>
    <description>AWS VPC Flow: [$(aws.action)] - Interface: $(aws.interface_id) - Protocol: $(aws.protocol).</description>
    <group>aws_vpcflow,</group>
  </rule>

  <!-- AWS WAF -->
  <!-- Documentation: https://docs.aws.amazon.com/waf/latest/developerguide/logging.html -->
  <rule id="80440" level="0">
    <if_sid>80200</if_sid>
    <field name="aws.source">waf</field>
    <options>no_full_log</options>
    <description>AWS WAF alert.</description>
    <group>aws_waf,</group>
  </rule>

  <rule id="80441" level="0">
    <if_sid>80440</if_sid>
    <field name="aws.action">ALLOW</field>
    <options>no_full_log</options>
    <description>AWS WAF - Allowed request.</description>
    <group>aws_waf,aws_waf_allow,</group>
  </rule>

  <rule id="80442" level="3">
    <if_sid>80440</if_sid>
    <field name="aws.action">BLOCK</field>
    <options>no_full_log</options>
    <description>AWS WAF - Blocked request.</description>
    <group>aws_waf,aws_waf_block,</group>
  </rule>

  <rule id="80443" level="10" frequency="8" timeframe="120" ignore="60">
    <if_matched_sid>80442</if_matched_sid>
    <same_field>aws.httpRequest.clientIp</same_field>
    <options>no_full_log</options>
    <description>AWS WAF - Multiple blocked requests.</description>
  </rule>

  <!-- AWS Config -->
  <!-- Documentation: https://docs.aws.amazon.com/config/latest/developerguide/WhatIsConfig.html -->
  <rule id="80450" level="0">
    <if_sid>80200</if_sid>
    <field name="aws.source">config</field>
    <options>no_full_log</options>
    <description>AWS config alert.</description>
    <group>aws_config,</group>
  </rule>

  <!-- ConfigHistory vs ConfigSnapshot -->
  <rule id="80451" level="0">
    <if_sid>80450</if_sid>
    <field name="aws.log_info.log_file">\.+ConfigHistory</field>
    <options>no_full_log</options>
    <description>AWS config - history.</description>
    <group>aws_config,aws_config_history,</group>
  </rule>

  <rule id="80452" level="0">
    <if_sid>80450</if_sid>
    <field name="aws.log_info.log_file">\.+ConfigSnapshot</field>
    <options>no_full_log</options>
    <description>AWS config - snapshot.</description>
    <group>aws_config,aws_config_snapshot,</group>
  </rule>

  <!-- Config history -->
  <rule id="80453" level="0">
    <if_sid>80451</if_sid>
    <field name="aws.configurationItemStatus">OK</field>
    <options>no_full_log</options>
    <description>AWS config - history [$(aws.awsAccountId) $(aws.awsRegion)] [$(aws.resourceType)]: $(aws.resourceId) ($(aws.configurationItemStatus)).</description>
    <group>aws_config,aws_config_history,</group>
  </rule>

  <rule id="80454" level="3">
    <if_sid>80451</if_sid>
    <field name="aws.configurationItemStatus">ResourceDiscovered</field>
    <options>no_full_log</options>
    <description>The resource was newly discovered. AWS config - history:  [$(aws.awsAccountId) $(aws.awsRegion)] [$(aws.resourceType)]: $(aws.resourceId) ($(aws.configurationItemStatus)).</description>
    <group>aws_config,aws_config_history,</group>
  </rule>

  <rule id="80455" level="3">
    <if_sid>80451</if_sid>
    <field name="aws.configurationItemStatus">ResourceNotRecorded</field>
    <options>no_full_log</options>
    <description>The resource was discovered but its configuration was not recorded since the recorder excludes the recording of resources of this type. AWS config - history:  [$(aws.awsAccountId) $(aws.awsRegion)] [$(aws.resourceType)]: $(aws.resourceId) ($(aws.configurationItemStatus)).</description>
    <group>aws_config,aws_config_history,</group>
  </rule>

  <rule id="80456" level="3">
    <if_sid>80451</if_sid>
    <field name="aws.configurationItemStatus">ResourceDeleted</field>
    <options>no_full_log</options>
    <description>The resource was deleted. AWS config - history:  [$(aws.awsAccountId) $(aws.awsRegion)] [$(aws.resourceType)]: $(aws.resourceId) ($(aws.configurationItemStatus)).</description>
    <group>aws_config,aws_config_history,</group>
  </rule>

  <rule id="80457" level="3">
    <if_sid>80451</if_sid>
    <field name="aws.configurationItemStatus">ResourceDeletedNotRecorded</field>
    <options>no_full_log</options>
    <description>The resource was deleted but its configuration was not recorded since the recorder excludes the recording of resources of this type. AWS config - history:  [$(aws.awsAccountId) $(aws.awsRegion)] [$(aws.resourceType)]: $(aws.resourceId) ($(aws.configurationItemStatus)).</description>
    <group>aws_config,aws_config_history,</group>
  </rule>

  <!-- Config Snapshot -->
  <rule id="80475" level="3">
    <if_sid>80452</if_sid>
    <options>no_full_log</options>
    <description>AWS config - snapshot [$(aws.awsAccountId) $(aws.awsRegion)] [$(aws.resourceType)]: $(aws.resourceId) ($(aws.configurationItemStatus)).</description>
    <group>aws_config,aws_config_snapshot,</group>
  </rule>

  <rule id="80476" level="6">
    <if_sid>80475</if_sid>
    <field name="aws.configuration.complianceType">\.+</field>
    <options>no_full_log</options>
    <description>AWS config - snapshot compliance [$(aws.awsAccountId) $(aws.awsRegion)] [$(aws.resourceType)] [$(aws.configuration.configRuleList.configRuleName)]: $(aws.resourceId) ($(aws.configurationItemStatus)) $(aws.configuration.complianceType).</description>
    <group>aws_config,aws_config_snapshot,aws_config_snapshot_compliance,</group>
  </rule>

  <!-- AWS Trusted Advisor -->
  <!-- Documentation: https://docs.aws.amazon.com/awssupport/latest/user/trustedadvisor.html -->
  <rule id="80480" level="0">
    <if_sid>80200</if_sid>
    <field name="aws.source">trustedadvisor</field>
    <options>no_full_log</options>
    <description>AWS trusted advisor alert.</description>
    <group>aws_trusted_advisor,</group>
  </rule>

  <rule id="80481" level="5">
    <if_sid>80480</if_sid>
    <field name="aws.status">ERROR</field>
    <options>no_full_log</options>
    <description>AWS trusted advisor - [$(aws.uuid)] [$(aws.check-name)]: $(aws.status).</description>
    <group>aws_trusted_advisor,</group>
  </rule>

  <rule id="80482" level="4">
    <if_sid>80480</if_sid>
    <field name="aws.status">WARN</field>
    <options>no_full_log</options>
    <description>AWS trusted advisor - [$(aws.uuid)] [$(aws.check-name)]: $(aws.status).</description>
    <group>aws_trusted_advisor,</group>
  </rule>

  <rule id="80483" level="3">
    <if_sid>80480</if_sid>
    <field name="aws.status">OK</field>
    <options>no_full_log</options>
    <description>AWS trusted advisor - [$(aws.uuid)] [$(aws.check-name)]: $(aws.status).</description>
    <group>aws_trusted_advisor,</group>
  </rule>

  <!-- AWS KMS (Key Management Service) -->
  <!-- Documentation: https://docs.aws.amazon.com/kms/latest/developerguide/overview.html -->
  <rule id="80490" level="0">
    <if_sid>80200</if_sid>
    <field name="aws.source">kms</field>
    <options>no_full_log</options>
    <description>AWS KMS alert.</description>
    <group>aws_kms,</group>
  </rule>

  <rule id="80491" level="3">
    <if_sid>80490</if_sid>
    <options>no_full_log</options>
    <description>AWS KMS: [$(aws.eventName)] $(aws.userIdentity.type).</description>
    <group>aws_kms,</group>
  </rule>

  <rule id="80492" level="3">
    <if_sid>80491</if_sid>
    <field name="aws.userIdentity.userName">\.+</field>
    <options>no_full_log</options>
    <description>AWS KMS: [$(aws.eventName)] $(aws.userIdentity.type) - $(aws.userIdentity.userName) - $(aws.sourceIPAddress).</description>
    <group>aws_kms,</group>
  </rule>

  <rule id="80493" level="0">
    <if_sid>80491</if_sid>
    <field name="aws.userIdentity.invokedBy">AWS Internal</field>
    <options>no_full_log</options>
    <description>AWS KMS: [$(aws.eventName)] $(aws.userIdentity.type).</description>
    <group>aws_kms,</group>
  </rule>

  <rule id="80494" level="0">
    <if_sid>80492</if_sid>
    <field name="aws.userIdentity.invokedBy">AWS Internal</field>
    <options>no_full_log</options>
    <description>AWS KMS: [$(aws.eventName)] $(aws.userIdentity.type) - $(aws.userIdentity.userName) - $(aws.sourceIPAddress).</description>
    <group>aws_kms,</group>
  </rule>

  <!-- AWS Inspector -->
  <!-- Documentation: https://docs.aws.amazon.com/inspector/latest/userguide/inspector_introduction.html -->

  <rule id="80495" level="0">
    <if_sid>80200</if_sid>
    <field name="aws.source">inspector</field>
    <options>no_full_log</options>
    <description>AWS inspector - network assessment [$(aws.createdAt)]: $(aws.title) [$(aws.severity)].</description>
    <group>aws_inspector,</group>
  </rule>

  <rule id="80496" level="10">
    <if_sid>80495</if_sid>
    <field name="aws.severity">High</field>
    <options>no_full_log</options>
    <description>AWS inspector - network assessment [$(aws.createdAt)]: $(aws.title) [$(aws.severity)].</description>
    <group>aws_inspector,</group>
  </rule>

  <rule id="80497" level="7">
    <if_sid>80495</if_sid>
    <field name="aws.severity">Medium</field>
    <options>no_full_log</options>
    <description>AWS inspector - network assessment [$(aws.createdAt)]: $(aws.title) [$(aws.severity)].</description>
    <group>aws_inspector,</group>
  </rule>

  <rule id="80498" level="4">
    <if_sid>80495</if_sid>
    <field name="aws.severity">Low</field>
    <options>no_full_log</options>
    <description>AWS inspector - network assessment [$(aws.createdAt)]: $(aws.title) [$(aws.severity)].</description>
    <group>aws_inspector,</group>
  </rule>

  <rule id="80499" level="3">
    <if_sid>80495</if_sid>
    <field name="aws.severity">Informational</field>
    <options>no_full_log</options>
    <description>AWS inspector - network assessment [$(aws.createdAt)]: $(aws.title) [$(aws.severity)].</description>
    <group>aws_inspector,</group>
  </rule>

<<<<<<< HEAD
</group>
=======
</group>
>>>>>>> f4431cfd
<|MERGE_RESOLUTION|>--- conflicted
+++ resolved
@@ -242,20 +242,11 @@
     <group>aws_macie,</group>
   </rule>
 
-<<<<<<< HEAD
   <!-- S3 Access rules -->
-=======
-</group>
-
-<!-- S3 Access rules -->
-<group name="amazon,aws,s3,">
-
->>>>>>> f4431cfd
   <rule id="80360" level="0">
     <if_sid>80200</if_sid>
     <field name="aws.source">s3_server_access</field>
     <description>AWS S3 access log events group.</description>
-<<<<<<< HEAD
     <group>s3,</group>
   </rule>
 
@@ -297,28 +288,20 @@
       <id>T1110</id>
     </mitre>
     <group>s3,</group>
-=======
->>>>>>> f4431cfd
   </rule>
 
   <rule id="80361" level="3">
     <if_sid>80360</if_sid>
     <field name="aws.operation">DELETE</field>
     <description>AWS S3: DELETE operation: $(aws.request_uri).</description>
-<<<<<<< HEAD
-    <group>s3,</group>
-=======
->>>>>>> f4431cfd
+    <group>s3,</group>
   </rule>
 
   <rule id="80362" level="2">
     <if_sid>80360</if_sid>
     <field name="aws.operation">GET</field>
     <description>AWS S3: GET operation: $(aws.request_uri).</description>
-<<<<<<< HEAD
-    <group>s3,</group>
-=======
->>>>>>> f4431cfd
+    <group>s3,</group>
   </rule>
 
   <!-- Silence general REST.GET.OBJECT with status code 200 -->
@@ -327,20 +310,14 @@
     <field name="aws.operation">^REST.GET.OBJECT$</field>
     <field name="aws.http_status">200</field>
     <description>AWS S3: GET with 200 status code.</description>
-<<<<<<< HEAD
-    <group>s3,</group>
-=======
->>>>>>> f4431cfd
+    <group>s3,</group>
   </rule>
 
   <rule id="80364" level="3">
     <if_sid>80360</if_sid>
     <field name="aws.operation">PUT</field>
     <description>AWS S3: PUT operation: $(aws.request_uri).</description>
-<<<<<<< HEAD
-    <group>s3,</group>
-=======
->>>>>>> f4431cfd
+    <group>s3,</group>
   </rule>
 
   <!-- Silence events when S3 puts a file into the bucket -->
@@ -348,62 +325,16 @@
     <if_sid>80364</if_sid>
     <field name="aws.requester">^svc:s3.amazonaws.com$</field>
     <description>AWS S3: PUT operation: $(aws.request_uri) from S3 service.</description>
-<<<<<<< HEAD
-    <group>s3,</group>
-=======
->>>>>>> f4431cfd
+    <group>s3,</group>
   </rule>
 
   <rule id="80366" level="2">
     <if_sid>80360</if_sid>
     <field name="aws.operation">POST</field>
     <description>AWS S3: POST operation: $(aws.request_uri).</description>
-<<<<<<< HEAD
-    <group>s3,</group>
-  </rule>
-
-=======
-  </rule>
-  
-  <!-- Error events -->
-  <rule id="80367" level="5">
-    <if_sid>80360</if_sid>
-    <field name="aws.error_code" type="pcre2">^(?!^$|^-$).*</field>
-    <description>AWS S3 Error: $(aws.error_code).</description>
-  </rule>
-
-  <!-- Access denied errors -->
-  <rule id="80368" level="5">
-    <if_sid>80367</if_sid>
-    <field name="aws.error_code" type="pcre2">^(?:AccessDenied|LambdaPermissionError|AccountNotAuthorized|OrganizationAccessDenied|UnauthorizedAccess)$</field>
-    <description>AWS S3 Error: $(aws.error_code), operation: $(aws.operation).</description>
-  </rule>
-
-  <rule id="80369" level="10" frequency="10" timeframe="60">
-    <if_matched_sid>80368</if_matched_sid>
-    <same_field>aws.error_code</same_field>
-    <description>AWS S3 Error: Multiple access denied.</description>
-  </rule>
-
-  <!-- Authentication failure -->
-  <rule id="80370" level="5">
-    <if_sid>80367</if_sid>
-    <field name="aws.error_code" type="pcre2">^InvalidSecurity$</field>
-    <description>AWS S3 Authentication Failure: $(aws.error_code), from: $(aws.requester).</description>
-  </rule>
-
-  <rule id="80371" level="10" frequency="10" timeframe="60">
-    <if_matched_sid>80370</if_matched_sid>
-    <description>AWS S3 multiple authentication failures.</description>
-    <mitre>
-      <id>T1110</id>
-    </mitre>
-  </rule>
-
-</group>
-
-<group name="amazon,aws,">
->>>>>>> f4431cfd
+    <group>s3,</group>
+  </rule>
+
   <!-- VPC Flow -->
   <!-- Documentation: https://docs.aws.amazon.com/AmazonVPC/latest/UserGuide/flow-logs.html -->
   <rule id="80400" level="0">
@@ -665,8 +596,4 @@
     <group>aws_inspector,</group>
   </rule>
 
-<<<<<<< HEAD
 </group>
-=======
-</group>
->>>>>>> f4431cfd
