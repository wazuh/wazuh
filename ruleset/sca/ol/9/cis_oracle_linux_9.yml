--- conflicted
+++ resolved
@@ -842,13 +842,8 @@
       - soc_2: ["CC5.2", "CC6.1"]
     condition: all
     rules:
-<<<<<<< HEAD
-      - f:/boot/grub2/user.cfg
-      - f:/boot/grub2/user.cfg -> r:^\s*GRUB2_PASSWORD=grub\.pbkdf2\.sha512'
-=======
       - 'f:/boot/grub2/user.cfg'
       - 'f:/boot/grub2/user.cfg -> r:^\s*GRUB2_PASSWORD=grub.pbkdf2.sha512'
->>>>>>> 0f3d3690
 
   # 1.4.2 Ensure permissions on bootloader config are configured. (Automated)
   - id: 33532
