--- conflicted
+++ resolved
@@ -4,7 +4,6 @@
 
 For a quick reference, the table below lists the component and its specific query.
 
-<<<<<<< HEAD
 | Component                    | Query                                                    |
 |------------------------------|----------------------------------------------------------|
 | Inventory OS                 | GET /wazuh-states-inventory-system-*/_search             |
@@ -20,20 +19,5 @@
 | Inventory Groups             | GET /wazuh-states-inventory-groups-*/_search             |
 | Inventory Browser Extensions | GET /wazuh-states-inventory-browser-extensions-*/_search |
 | Inventory Services           | GET /wazuh-states-inventory-services-*/_search           |
-| FIM Files                    | GET /wazuh-states-fim-files-*/_search                    |
-| FIM Registries               | GET /wazuh-states-fim-registries-*/_search               |
-=======
-| Component                    | Query                                            |
-|------------------------------|--------------------------------------------------|
-| Inventory OS                 | GET /wazuh-states-inventory-system-*/_search     |
-| Inventory Packages           | GET /wazuh-states-inventory-packages-*/_search   |
-| Inventory Processes          | GET /wazuh-states-inventory-processes-*/_search  |
-| Inventory Ports              | GET /wazuh-states-inventory-ports-*/_search      |
-| Inventory Hardware           | GET /wazuh-states-inventory-hardware-*/_search   |
-| Inventory Hotfixes           | GET /wazuh-states-inventory-hotfixes-*/_search   |
-| Inventory Network Addresses  | GET /wazuh-states-inventory-networks-*/_search   |
-| Inventory Network Protocols  | GET /wazuh-states-inventory-protocols-*/_search  |
-| Inventory Network Interfaces | GET /wazuh-states-inventory-interfaces-*/_search |
->>>>>>> 8f172654
 
 Refer to [Description](description.md) to visualize the retrieved document format for each request.