--- conflicted
+++ resolved
@@ -41,14 +41,8 @@
 OSHash *remoted_agents_state;
 
 extern remoted_state_t remoted_state;
-<<<<<<< HEAD
 ROUTER_PROVIDER_HANDLE router_upgrade_ack_handle = NULL;
 ROUTER_PROVIDER_HANDLE router_sync_handle = NULL;
-=======
-ROUTER_PROVIDER_HANDLE router_rsync_handle = NULL;
-ROUTER_PROVIDER_HANDLE router_syscollector_handle = NULL;
-// ROUTER_PROVIDER_HANDLE router_syscheck_handle = NULL; // DISABLED 
->>>>>>> 51753efd
 STATIC void handle_outgoing_data_to_tcp_socket(int sock_client);
 STATIC void handle_incoming_data_from_tcp_socket(int sock_client);
 STATIC void handle_incoming_data_from_udp_socket(struct sockaddr_storage * peer_info);
@@ -251,20 +245,9 @@
     router_initialize(taggedLogFunction);
 
     // Router providers initialization
-<<<<<<< HEAD
     if (router_upgrade_ack_handle = router_provider_create("upgrade_notifications", false), !router_upgrade_ack_handle) {
         mdebug2("Failed to create router handle for 'upgrade_notifications'.");
     }
-=======
-    if (router_syscollector_handle = router_provider_create("deltas-syscollector", false), !router_syscollector_handle) {
-        mdebug2("Failed to create router handle for 'syscollector'.");
-    }
-
-    // Disable the syscheck router as FIM events are not to be forwarded
-    // if (router_syscheck_handle = router_provider_create("deltas-syscheck", false), !router_syscheck_handle) {
-    //     mdebug2("Failed to create router handle for 'syscheck'.");
-    // }
->>>>>>> 51753efd
 
     if (router_sync_handle = router_provider_create("inventory-states", false), !router_sync_handle) {
         mdebug2("Failed to create router handle for 'inventory synchronization'.");
@@ -966,30 +949,9 @@
     int message_header_size = 0;
     msg_type message_type = MT_INVALID;
 
-
-<<<<<<< HEAD
     if(strncmp(msg, INVENTORY_SYNC_HEADER, INVENTORY_SYNC_HEADER_SIZE) == 0) {
         if (!router_sync_handle) {
             mdebug2("Router handle for 'inventory synchronization' not available.");
-=======
-    // Disable forwarding of FIM/syscheck events to Inventory Harvester
-    if (
-        strncmp(msg, SYSCHECK_HEADER, SYSCHECK_HEADER_SIZE) == 0 ||
-        (strncmp(msg, DBSYNC_HEADER, DBSYNC_HEADER_SIZE) == 0 && (
-            strncmp(msg+DBSYNC_HEADER_SIZE, SYSCHECK_FILE_HEADER, SYSCHECK_FILE_HEADER_SIZE) == 0 ||
-            strncmp(msg+DBSYNC_HEADER_SIZE, SYSCHECK_REGISTRY_KEY_HEADER, SYSCHECK_REGISTRY_KEY_HEADER_SIZE) == 0 ||
-            strncmp(msg+DBSYNC_HEADER_SIZE, SYSCHECK_REGISTRY_VALUE_HEADER, SYSCHECK_REGISTRY_VALUE_HEADER_SIZE) == 0
-        ))
-    ) {
-        // FIM event detected, skipping forwarding
-        mdebug2("FIM event detected, not forwarding to Inventory Harvester.");
-        return;
-    }
-
-    if(strncmp(msg, SYSCOLLECTOR_HEADER, SYSCOLLECTOR_HEADER_SIZE) == 0) {
-        if (!router_syscollector_handle) {
-            mdebug2("Router handle for 'syscollector' not available.");
->>>>>>> 51753efd
             return;
         }
         router_handle = router_sync_handle;
@@ -1010,7 +972,6 @@
         return;
     }
 
-<<<<<<< HEAD
     char* msg_start = msg + message_header_size;
     if (message_type == MT_INV_SYNC) {
         // Validate minimum message length: header + "x:y" (4 chars minimum after header)
@@ -1047,22 +1008,6 @@
 
         // Calculate safe message size
         size_t msg_size = msg_length - payload_offset;
-=======
-        if (strncmp(msg+DBSYNC_HEADER_SIZE, SYSCOLLECTOR_SYNC_HEADER, SYSCOLLECTOR_SYNC_HEADER_SIZE) == 0) {
-            message_subheader_size = SYSCOLLECTOR_SYNC_HEADER_SIZE;
-        } else {
-            mdebug2("DBSYNC message not recognized %s", msg);
-            return;
-        }
-
-        router_handle = router_rsync_handle;
-        message_header_size = DBSYNC_HEADER_SIZE + message_subheader_size;
-        schema_type = MT_SYNC;
-    }
-    else {
-        mdebug2("%s message not recognized %s", agent_id, msg);
-    }
->>>>>>> 51753efd
 
         // Temporarily null-terminate module name (save original char)
         char saved_char = *colon;
