/* Copyright (C) 2015, Wazuh Inc.
 * Copyright (C) 2009 Trend Micro Inc.
 * All right reserved.
 *
 * This program is free software; you can redistribute it
 * and/or modify it under the terms of the GNU General Public
 * License (version 2) as published by the FSF - Free Software
 * Foundation
 */

#include "shared.h"
#include "remoted.h"
#include "remoted_op.h"
#include "wazuh_db/helpers/wdb_global_helpers.h"
#include "os_net/os_net.h"
#include "shared_download.h"
#include "os_crypto/sha256/sha256_op.h"
#include <pthread.h>

#if defined(__FreeBSD__) || defined(__MACH__) || defined(__sun__)
#define HOST_NAME_MAX 64
#endif

#ifdef WAZUH_UNIT_TESTING
// Remove STATIC qualifier from tests
  #define STATIC
#else
  #define STATIC static
#endif

/* Internal structures */
typedef struct _file_sum {
    char *name;
    os_md5 sum;
} file_sum;

typedef struct group_t {
    char *name;
    file_sum **f_sum;
    bool has_changed;
    bool exists;
} group_t;

static OSHash *invalid_files;

/* Internal functions prototypes */

static void read_controlmsg(const char *agent_id, char *msg, char *group);
static int send_file_toagent(const char *agent_id, const char *group, const char *name, const char *sum, char *sharedcfg_dir);

/**
 * @brief Process group, update file sum structure and create merged.mg file
 * @param group Group name
 * @param files Group files
 * @param _f_sum File sum structure to update
 * @param sharedcfg_dir Group directory
 * @param create_merged Flag indicating if merged.mg needs to be created
 */
STATIC void c_group(const char *group, char ** files, file_sum ***_f_sum, char * sharedcfg_dir, bool create_merged);

/**
 * @brief Process multigroup, update file sum structure and create merged.mg file
 * @param multi_group Multigroup name
 * @param _f_sum File sum structure to update
 * @param hash_multigroup Multigroup hash
 * @param create_merged Flag indicating if merged.mg needs to be created
 */
STATIC void c_multi_group(char *multi_group, file_sum ***_f_sum, char *hash_multigroup, bool create_merged);

/**
 * @brief Process groups and multigroups files
 */
STATIC void c_files(void);

/**
 * @brief Analize and generate new groups, update existing groups
 */
STATIC void process_groups();

/**
 * @brief Analize and generate new multigroups, update existing multigroups
 */
STATIC void process_multi_groups();

/**
 * @brief Delete all groups that no longer exist
 */
STATIC void process_deleted_groups();

/**
 * @brief Delete all multigroups that no longer exist
 */
STATIC void process_deleted_multi_groups();

/**
 * @brief Find a group structure from its name
 * @param group Group name
 * @return Group structure if exists, NULL otherwise
 */
STATIC group_t* find_group(const char *group);

/**
 * @brief Find a multigroup structure from its name
 * @param multigroup Multigroup name
 * @return Multigroup structure if exists, NULL otherwise
 */
STATIC group_t* find_multi_group(const char *multigroup);

/**
 * @brief Find a group structure from a file name and md5
 * @param file File name
 * @param md5 MD5 of the file
 * @param group Array to store the group name if exists
 * @return Group structure if exists, NULL otherwise
 */
STATIC group_t* find_group_from_file(const char * file, const char * md5, char group[OS_SIZE_65536]);

/**
 * @brief Find a multigroup structure from a file name and md5
 * @param file File name
 * @param md5 MD5 of the file
 * @param multigroup Array to store the multigroup name if exists
 * @return Multigroup structure if exists, NULL otherwise
 */
STATIC group_t* find_multi_group_from_file(const char * file, const char * md5, char multigroup[OS_SIZE_65536]);

/**
 * @brief Compare and check if the file sum has changed
 * @param old_sum File sum of previous scan
 * @param new_sum File sum of new scan
 * @return true Changed
 * @return false Didn't change
 */
STATIC bool fsum_changed(file_sum **old_sum, file_sum **new_sum);

/**
 * @brief Check if any group of a given multigroup has changed
 * @param multi_group Multigroup name
 * @return true Any group changed
 * @return false Groups didn't change
 */
STATIC bool group_changed(const char *multi_group);

/**
 * @brief Get agent group
 * @param agent_id. Agent id to assign a group
 * @param msg. Message from agent to process and validate current configuration files
 * @param group. Name of the found group, it will include the name of the group or 'default' group or NULL if it fails.
 * @return OS_SUCCESS if it found or assigned a group, OS_INVALID otherwise
 */
STATIC int lookfor_agent_group(const char *agent_id, char *msg, char **group);
<<<<<<< HEAD
static int send_file_toagent(const char *agent_id, const char *group, const char *name, const char *sum,char *sharedcfg_dir);
static void c_group(const char *group, char ** files, file_sum ***_f_sum,char * sharedcfg_dir);
static void c_multi_group(char *multi_group,file_sum ***_f_sum,char *hash_multigroup);
static void c_files(void);
=======
>>>>>>> 993cdd6c

/*
 *  Read queue/agent-groups and delete this group for all the agents.
 *  Returns 0 on success or -1 on error
 */
static int purge_group(char *group);

/* Groups structures and sizes */
static group_t **groups;
static group_t **multi_groups;
static int groups_size = 0;
static int multi_groups_size = 0;

static time_t _stime;
int INTERVAL;

/* For the last message tracking */
static w_linked_queue_t *pending_queue;
OSHash *pending_data;

/* pthread mutex variables */
static pthread_mutex_t lastmsg_mutex = PTHREAD_MUTEX_INITIALIZER;
static pthread_mutex_t files_mutex = PTHREAD_MUTEX_INITIALIZER;

/* Hash table for multigroups */
OSHash *m_hash;

/* Interval polling */
static int poll_interval_time = 0;

// Frees data in m_hash table
void cleaner(void* data) {
    os_free(data);
}

// Frees file sum structure
void free_file_sum(file_sum **f_sum) {
    if (f_sum) {
        for (unsigned int i = 0; f_sum[i]; i++) {
            os_free(f_sum[i]->name);
            os_free(f_sum[i]);
        }
        os_free(f_sum);
    }
}

/* Save a control message received from an agent
 * wait_for_msgs (other thread) is going to deal with it
 * (only if message changed)
 */
void save_controlmsg(const keyentry * key, char *r_msg, size_t msg_length, int *wdb_sock)
{
    char msg_ack[OS_FLSIZE + 1] = "";
    char *msg = NULL;
    char *end = NULL;
    pending_data_t *data = NULL;
    agent_info_data *agent_data = NULL;
    const char * agent_ip_label = "#\"_agent_ip\":";
    const char * manager_label = "#\"_manager_hostname\":";
    const char * node_label = "#\"_node_name\":";
    const char * version_label = "#\"_wazuh_version\":";
    int is_startup = 0;
    int is_shutdown = 0;
    int agent_id = 0;
    int result = 0;

    if (strncmp(r_msg, HC_REQUEST, strlen(HC_REQUEST)) == 0) {
        char * counter = r_msg + strlen(HC_REQUEST);
        char * payload = NULL;

        if (payload = strchr(counter, ' '), !payload) {
            merror("Request control format error.");
            mdebug2("r_msg = \"%s\"", r_msg);
            return;
        }

        *(payload++) = '\0';

        req_save(counter, payload, msg_length - (payload - r_msg));
        return;
    }

    /* Reply to the agent */
    snprintf(msg_ack, OS_FLSIZE, "%s%s", CONTROL_HEADER, HC_ACK);
    send_msg(key->id, msg_ack, -1);

    /* Filter UTF-8 characters */
    char * clean = w_utf8_filter(r_msg, true);
    r_msg = clean;

    if ((strcmp(r_msg, HC_STARTUP) == 0) || (strcmp(r_msg, HC_SHUTDOWN) == 0)) {
        char aux_ip[IPSIZE + 1] = {0};
        switch (key->peer_info.ss_family) {
        case AF_INET:
            get_ipv4_string(((struct sockaddr_in *)&(key->peer_info))->sin_addr, aux_ip, IPSIZE);
            break;
        case AF_INET6:
            get_ipv6_string(((struct sockaddr_in6 *)&(key->peer_info))->sin6_addr, aux_ip, IPSIZE);
            break;
        default:
            break;
        }
        if (strcmp(r_msg, HC_STARTUP) == 0) {
            mdebug1("Agent %s sent HC_STARTUP from '%s'", key->name, aux_ip);
            is_startup = 1;
        } else {
            mdebug1("Agent %s sent HC_SHUTDOWN from '%s'", key->name, aux_ip);
            is_shutdown = 1;
        }
    } else {
        /* Clean msg and shared files (remove random string) */
        msg = r_msg;

        if ((r_msg = strchr(r_msg, '\n'))) {
            /* Forward to random string (pass shared files) */
            for (r_msg++; (end = strchr(r_msg, '\n')); r_msg = end + 1);
            *r_msg = '\0';
        } else {
            mwarn("Invalid message from agent: '%s' (%s)", key->name, key->id);
            os_free(clean);
            return;
        }
    }

    w_mutex_lock(&lastmsg_mutex);

    /* Check if there is a keep alive already for this agent */
    if (data = OSHash_Get(pending_data, key->id), data && data->changed && data->message && msg && strcmp(data->message, msg) == 0) {
        w_mutex_unlock(&lastmsg_mutex);

        agent_id = atoi(key->id);

        result = wdb_update_agent_keepalive(agent_id, AGENT_CS_ACTIVE, logr.worker_node ? "syncreq" : "synced", wdb_sock);

        if (OS_SUCCESS != result) {
            mwarn("Unable to save last keepalive and set connection status as active for agent: %s", key->id);
        }
    } else {
        if (!data) {
            os_calloc(1, sizeof(pending_data_t), data);

            if (OSHash_Add(pending_data, key->id, data) != 2) {
                merror("Couldn't add pending data into hash table.");
                w_mutex_unlock(&lastmsg_mutex);
                os_free(data);
                os_free(clean);
                return;
            }
        }

        if (is_startup) {
            w_mutex_unlock(&lastmsg_mutex);

            agent_id = atoi(key->id);

            result = wdb_update_agent_keepalive(agent_id, AGENT_CS_PENDING, logr.worker_node ? "syncreq" : "synced", wdb_sock);

            if (OS_SUCCESS != result) {
                mwarn("Unable to save last keepalive and set connection status as pending for agent: %s", key->id);
            }
        } else if (is_shutdown) {
            w_mutex_unlock(&lastmsg_mutex);

            agent_id = atoi(key->id);

            result = wdb_update_agent_connection_status(agent_id, AGENT_CS_DISCONNECTED, logr.worker_node ? "syncreq" : "synced", wdb_sock);

            if (OS_SUCCESS != result) {
                mwarn("Unable to set connection status as disconnected for agent: %s", key->id);
            } else {
                /* Generate alert */
                char srcmsg[OS_SIZE_256];
                char msg[OS_SIZE_1024];

                memset(srcmsg, '\0', OS_SIZE_256);
                memset(msg, '\0', OS_SIZE_1024);

                snprintf(srcmsg, OS_SIZE_256, "[%s] (%s) %s", key->id, key->name, key->ip->ip);
                snprintf(msg, OS_SIZE_1024, AG_STOP_MSG, key->name, key->ip->ip);

                /* Send stopped message */
                if (SendMSG(logr.m_queue, msg, srcmsg, SECURE_MQ) < 0) {
                    merror(QUEUE_ERROR, DEFAULTQUEUE, strerror(errno));

                    // Try to reconnect infinitely
                    logr.m_queue = StartMQ(DEFAULTQUEUE, WRITE, INFINITE_OPENQ_ATTEMPTS);

                    minfo("Successfully reconnected to '%s'", DEFAULTQUEUE);

                    if (SendMSG(logr.m_queue, msg, srcmsg, SECURE_MQ) < 0) {
                        // Something went wrong sending a message after an immediate reconnection...
                        merror(QUEUE_ERROR, DEFAULTQUEUE, strerror(errno));
                    }
                }
            }
        } else {
            /* Update message */
            mdebug2("save_controlmsg(): inserting '%s'", msg);

            os_free(data->message);
            os_free(data->group);
            memset(&data->merged_sum, 0, sizeof(os_md5));

            os_strdup(msg, data->message);

            if (OS_SUCCESS == lookfor_agent_group(key->id, data->message, &data->group)) {
                file_sum **f_sum = NULL;

                w_mutex_lock(&files_mutex);

                if (f_sum = find_sum(data->group), !f_sum) {
                    merror("No such group '%s' for agent '%s'", data->group, key->id);
                }

                w_mutex_unlock(&files_mutex);

                if (f_sum && f_sum[0] && *(f_sum[0]->sum)) {
                    // Copy sum before unlock mutex
                    memcpy(data->merged_sum, f_sum[0]->sum, sizeof(os_md5));
                }
            } else {
                merror("Error getting group for agent '%s'", key->id);
            }

            w_mutex_unlock(&lastmsg_mutex);

            /* Parsing msg */
            os_calloc(1, sizeof(agent_info_data), agent_data);

            result = parse_agent_update_msg(msg, agent_data);

            if (OS_SUCCESS != result) {
                merror("Error parsing message for agent '%s'", key->id);
                os_free(clean);
                return;
            }

            // Appending system labels
            os_calloc(HOST_NAME_MAX, sizeof(char), agent_data->manager_host);

            if (gethostname(agent_data->manager_host, HOST_NAME_MAX) < 0) {
                mwarn("Unable to get hostname due to: '%s'", strerror(errno));
            } else {
                wm_strcat(&agent_data->labels, manager_label, agent_data->labels ? '\n' : 0);
                wm_strcat(&agent_data->labels, agent_data->manager_host, 0);
            }

            if (agent_data->agent_ip) {
                wm_strcat(&agent_data->labels, agent_ip_label, agent_data->labels ? '\n' : 0);
                wm_strcat(&agent_data->labels, agent_data->agent_ip, 0);
            }

            if (node_name) {
                wm_strcat(&agent_data->labels, node_label, agent_data->labels ? '\n' : 0);
                wm_strcat(&agent_data->labels, node_name, 0);
                os_strdup(node_name, agent_data->node_name);
            }

            if (agent_data->version) {
                wm_strcat(&agent_data->labels, version_label, agent_data->labels ? '\n' : 0);
                wm_strcat(&agent_data->labels, agent_data->version, 0);
            }

            agent_data->id = atoi(key->id);
            os_strdup(AGENT_CS_ACTIVE, agent_data->connection_status);
            os_strdup(logr.worker_node ? "syncreq" : "synced", agent_data->sync_status);

            w_mutex_lock(&lastmsg_mutex);

            if (data->merged_sum[0] && (!agent_data->merged_sum || (strcmp(data->merged_sum, agent_data->merged_sum) != 0))) {
                /* Mark data as changed and insert into queue */
                if (!data->changed) {
                    char *id;
                    os_strdup(key->id, id);
                    linked_queue_push_ex(pending_queue, id);

                    data->changed = 1;
                }
                os_strdup("not synced", agent_data->group_config_status);
            } else {
                os_strdup("synced", agent_data->group_config_status);
            }

            w_mutex_unlock(&lastmsg_mutex);

            // Updating version and keepalive in global.db
            result = wdb_update_agent_data(agent_data, wdb_sock);

            if (OS_INVALID == result) {
                mdebug1("Unable to update information in global.db for agent: %s", key->id);
            }

            wdb_free_agent_info_data(agent_data);
        }
    }

    os_free(clean);
}

/* Generate merged file for groups */
STATIC void c_group(const char *group, char ** files, file_sum ***_f_sum, char * sharedcfg_dir, bool create_merged) {
    os_md5 md5sum;
    unsigned int f_size = 0;
    file_sum **f_sum;
    char merged_tmp[PATH_MAX + 1];
    char merged[PATH_MAX + 1];
    char file[PATH_MAX + 1];
    unsigned int i;
    remote_files_group *r_group = NULL;

    *merged_tmp = '\0';

    /* Create merged file */
    os_calloc(2, sizeof(file_sum *), f_sum);
    os_calloc(1, sizeof(file_sum), f_sum[f_size]);
    *_f_sum = f_sum;

    f_sum[f_size]->name = NULL;
    f_sum[f_size]->sum[0] = '\0';

    snprintf(merged, PATH_MAX + 1, "%s/%s/%s", sharedcfg_dir, group, SHAREDCFG_FILENAME);

    if (create_merged && (r_group = w_parser_get_group(group), r_group)) {
        if (r_group->current_polling_time <= 0) {
            r_group->current_polling_time = r_group->poll;

            char *file_url;
            char *file_name;
            char destination_path[PATH_MAX + 1];
            char download_path[PATH_MAX + 1];
            int downloaded;

            // Check if we have merged.mg file in this group
            if (r_group->merge_file_index >= 0) {
                file_url = r_group->files[r_group->merge_file_index].url;
                file_name = SHAREDCFG_FILENAME;
                snprintf(destination_path, PATH_MAX + 1, "%s/%s", DOWNLOAD_DIR, file_name);
                mdebug1("Downloading shared file '%s' from '%s'", merged, file_url);
                downloaded = wurl_request(file_url, destination_path, NULL, NULL, 0);
                w_download_status(downloaded, file_url, destination_path);
                r_group->merged_is_downloaded = !downloaded;

                // Validate the file
                if (r_group->merged_is_downloaded) {
                    // File is invalid
                    if (!TestUnmergeFiles(destination_path, OS_TEXT))
                    {
                        int fd = unlink(destination_path);

                        merror("The downloaded file '%s' is corrupted.", destination_path);

                        if (fd == -1) {
                            merror("Failed to delete file '%s'", destination_path);
                        }
                        return;
                    }

                    OS_MoveFile(destination_path, merged);
                }
            } else { // Download all files
                int i;

                if (r_group->files) {
                    for (i = 0; r_group->files[i].name; i++) {
                        file_url = r_group->files[i].url;
                        file_name = r_group->files[i].name;
                        snprintf(destination_path, PATH_MAX + 1, "%s/%s/%s", sharedcfg_dir, group, file_name);
                        snprintf(download_path, PATH_MAX + 1, "%s/%s", DOWNLOAD_DIR, file_name);
                        mdebug1("Downloading shared file '%s' from '%s'", destination_path, file_url);
                        downloaded = wurl_request(file_url, download_path, NULL, NULL, 0);

                        if (!w_download_status(downloaded, file_url, destination_path)) {
                            OS_MoveFile(download_path, destination_path);
                        }
                    }
                }
            }
        } else {
            r_group->current_polling_time -= poll_interval_time;
        }
    }

    f_size++;

    if (r_group && r_group->merged_is_downloaded) {
        // Validate the file
        if (OS_MD5_File(merged, md5sum, OS_TEXT) != 0) {
            f_sum[0]->sum[0] = '\0';
            merror("Accessing file '%s'", merged);
        } else {
            strncpy(f_sum[0]->sum, md5sum, 32);
            os_strdup(SHAREDCFG_FILENAME, f_sum[0]->name);
        }

        f_sum[f_size] = NULL;
    } else {
        // Merge ar.conf always
        if (create_merged) {
            snprintf(merged_tmp, PATH_MAX + 1, "%s/%s/%s.tmp", sharedcfg_dir, group, SHAREDCFG_FILENAME);
            // First call, truncate merged file
            MergeAppendFile(merged_tmp, NULL, group, -1);
        }

        if (OS_MD5_File(DEFAULTAR, md5sum, OS_TEXT) == 0) {
            os_realloc(f_sum, (f_size + 2) * sizeof(file_sum *), f_sum);
            *_f_sum = f_sum;
            os_calloc(1, sizeof(file_sum), f_sum[f_size]);
            strncpy(f_sum[f_size]->sum, md5sum, 32);
            os_strdup(DEFAULTAR_FILE, f_sum[f_size]->name);
            f_sum[f_size + 1] = NULL;

            if (create_merged) {
                MergeAppendFile(merged_tmp, DEFAULTAR, NULL, -1);
            }

            f_size++;
        }

        /* Read directory */
        for (i = 0; files[i]; ++i) {
            /* Ignore hidden files  */
            /* Leave the shared config file for later */
            /* Also discard merged.mg.tmp */
            if (files[i][0] == '.' || !strncmp(files[i], SHAREDCFG_FILENAME, strlen(SHAREDCFG_FILENAME))) {
                continue;
            }
            int ignored = 0;
            time_t *modify_time = NULL;

            snprintf(file, PATH_MAX + 1, "%s/%s/%s", sharedcfg_dir, group, files[i]);

            if (OS_MD5_File(file, md5sum, OS_TEXT) != 0) {
                merror("Accessing file '%s'", file);
                continue;
            }

            if (modify_time = (time_t*) OSHash_Get(invalid_files, file), modify_time != NULL) {
                struct stat attrib;
                time_t last_modify;

                stat(file, &attrib);
                last_modify = attrib.st_mtime;
                ignored = 1;

                if (*modify_time != last_modify) {
                    *modify_time = last_modify;
                    if (checkBinaryFile(file)) {
                        OSHash_Set(invalid_files, file, modify_time);
                        mdebug1("File '%s' in group '%s' modified but still invalid.", files[i], group);
                    } else {
                        os_free(modify_time);
                        OSHash_Delete(invalid_files, file);
                        minfo("File '%s' in group '%s' is valid after last modification.", files[i], group);
                        ignored = 0;
                    }
                }
            } else {
                if (checkBinaryFile(file)) {
                    struct stat attrib;

                    os_calloc(1, sizeof(time_t), modify_time);

                    stat(file, &attrib);
                    *modify_time = attrib.st_mtime;
                    int ret_val;

                    if (ret_val = OSHash_Add(invalid_files, file, modify_time), ret_val != 2) {
                        os_free(modify_time);
                        if (ret_val == 0) {
                            merror("Unable to add file '%s' to hash table of invalid files.", files[i]);
                        }
                    } else {
                        ignored = 1;
                        merror("Invalid shared file '%s' in group '%s'. Ignoring it.", files[i], group);
                    }
                }
            }

            if (!ignored) {
                os_realloc(f_sum, (f_size + 2) * sizeof(file_sum *), f_sum);
                *_f_sum = f_sum;
                os_calloc(1, sizeof(file_sum), f_sum[f_size]);
                strncpy(f_sum[f_size]->sum, md5sum, 32);
                os_strdup(files[i], f_sum[f_size]->name);

                if (create_merged) {
                    MergeAppendFile(merged_tmp, file, NULL, -1);
                }

                f_size++;
            }
        }

        f_sum[f_size] = NULL;

        if (create_merged) {
            OS_MoveFile(merged_tmp, merged);
        }

        if (OS_MD5_File(merged, md5sum, OS_TEXT) != 0) {
            if (create_merged) {
                merror("Accessing file '%s'", merged);
            }

            f_sum[0]->sum[0] = '\0';
        }

        strncpy(f_sum[0]->sum, md5sum, 32);
        os_strdup(SHAREDCFG_FILENAME, f_sum[0]->name);
    }
}

/* Generate merged file for multigroups */
STATIC void c_multi_group(char *multi_group, file_sum ***_f_sum, char *hash_multigroup, bool create_merged) {
    DIR *dp;
    char *group;
    char *save_ptr = NULL;
    const char delim[2] = ",";
    char path[PATH_MAX + 1];
    char ** files;
    char ** subdir;
    char multi_path[PATH_MAX] = {0};

    if (!hash_multigroup) {
        return;
    }

    if (create_merged) {
        /* Get each group of the multi-group */
        group = strtok_r(multi_group, delim, &save_ptr);

        /* Delete agent.conf from multi group before appending to it */
        snprintf(multi_path, PATH_MAX,"%s/%s", MULTIGROUPS_DIR, hash_multigroup);
        cldir_ex(multi_path);

        while (group != NULL) {
            /* Now for each group copy the files to the multi-group folder */
            char dir[PATH_MAX + 1] = {0};

            snprintf(dir, PATH_MAX + 1, "%s/%s", SHAREDCFG_DIR, group);

            dp = opendir(SHAREDCFG_DIR);

            if (!dp) {
                mdebug2("Opening directory: '%s': %s", SHAREDCFG_DIR, strerror(errno));
                return;
            }

            if (files = wreaddir(dir), !files) {
                if (errno != ENOTDIR) {
                    mwarn("Could not open directory '%s'. Group folder was deleted.", dir);
                    purge_group(group);
                    goto next;
                }
                goto next;
            }

            unsigned int i;
            time_t *modify_time = NULL;
            int ignored;
            for (i = 0; files[i]; ++i) {
                /* Ignore hidden files  */
                /* Leave the shared config file for later */
                /* Also discard merged.mg.tmp */
                if (files[i][0] == '.' || !strncmp(files[i], SHAREDCFG_FILENAME, strlen(SHAREDCFG_FILENAME))) {
                    continue;
                }

                ignored = 0;

                char destination_path[PATH_MAX + 1] = {0};
                char source_path[PATH_MAX + 1] = {0};
                char agent_conf_chunck_message[PATH_MAX + 1]= {0};

                snprintf(source_path, PATH_MAX + 1, "%s/%s/%s", SHAREDCFG_DIR, group, files[i]);
                snprintf(destination_path, PATH_MAX + 1, "%s/%s/%s", MULTIGROUPS_DIR, hash_multigroup, files[i]);
                if (modify_time = (time_t*) OSHash_Get(invalid_files, source_path), modify_time != NULL) {
                    ignored = 1;
                }
                if (!ignored) {
                    /* If the file is agent.conf, append */
                    if (strcmp(files[i],"agent.conf") == 0) {
                        snprintf(agent_conf_chunck_message, PATH_MAX + 1,"<!-- Source file: %s/agent.conf -->\n", group);
                        w_copy_file(source_path, destination_path,'a', agent_conf_chunck_message, 1);
                    } else {
                        w_copy_file(source_path, destination_path,'c', NULL, 1);
                    }
                }
            }
next:
            group = strtok_r(NULL, delim, &save_ptr);
            free_strarray(files);
            closedir(dp);
        }
    }

    /* Open the multi-group files and generate merged */
    dp = opendir(MULTIGROUPS_DIR);

    if (!dp) {
        mdebug2("Opening directory: '%s': %s", MULTIGROUPS_DIR, strerror(errno));
        return;
    }

    snprintf(path, PATH_MAX + 1, MULTIGROUPS_DIR "/%s", hash_multigroup);

    // Try to open directory, avoid TOCTOU hazard
    if (subdir = wreaddir(path), !subdir) {
        if (errno != ENOTDIR) {
            mdebug2("At c_multi_group(): Could not open directory '%s'", path);
        }
        closedir(dp);
        return;
    }

    c_group(hash_multigroup, subdir, _f_sum, MULTIGROUPS_DIR, create_merged);
    free_strarray(subdir);

    closedir(dp);
}

/* Create/update the structure with the files and checksums */
STATIC void c_files()
{
    mdebug2("Updating shared files sums.");

    /* Lock mutex */
    w_mutex_lock(&files_mutex);

    /* Analize groups */
    process_groups();

    /* Analize multigroups */
    process_multi_groups();

    /* Delete residual groups */
    process_deleted_groups();

    /* Delete residual multigroups */
    process_deleted_multi_groups();

    /* Unlock mutex */
    w_mutex_unlock(&files_mutex);

    mdebug2("End updating shared files sums.");
}

STATIC void process_groups() {
    DIR *dp;
    char ** subdir;
    struct dirent *entry = NULL;
    char path[PATH_MAX + 1];

    dp = opendir(SHAREDCFG_DIR);

    if (!dp) {
        mdebug1("Opening directory: '%s': %s", SHAREDCFG_DIR, strerror(errno));
        return;
    }

    while (entry = readdir(dp), entry) {
        // Skip "." and ".."
        if (entry->d_name[0] == '.' && (entry->d_name[1] == '\0' || (entry->d_name[1] == '.' && entry->d_name[2] == '\0'))) {
            continue;
        }

        snprintf(path, PATH_MAX + 1, SHAREDCFG_DIR "/%s", entry->d_name);

        // Try to open directory, avoid TOCTOU hazard
        if (subdir = wreaddir(path), !subdir) {
            if (errno != ENOTDIR) {
                mdebug1("At process_groups(): Could not open directory '%s'", path);
            }
            continue;
        }

        group_t *group = NULL;
        if (group = find_group(entry->d_name), !group) {
            // New group
            os_realloc(groups, (groups_size + 2) * sizeof(group_t *), groups);
            os_calloc(1, sizeof(group_t), groups[groups_size]);
            groups[groups_size]->name = strdup(entry->d_name);
            c_group(entry->d_name, subdir, &groups[groups_size]->f_sum, SHAREDCFG_DIR, !logr.nocmerged);
            groups[groups_size]->has_changed = true;
            groups[groups_size]->exists = true;
            groups[groups_size + 1] = NULL;
            groups_size++;

        } else {
            file_sum **old_sum = group->f_sum;
            group->f_sum = NULL;
            c_group(entry->d_name, subdir, &group->f_sum, SHAREDCFG_DIR, false);
            if (fsum_changed(old_sum, group->f_sum)) {
                // Group has changed
                if (!logr.nocmerged) {
                    free_file_sum(group->f_sum);
                    c_group(entry->d_name, subdir, &group->f_sum, SHAREDCFG_DIR, true);
                }
                group->has_changed = true;
                mdebug2("Group '%s' has changed.", group->name);
            } else {
                // Group didn't change
                group->has_changed = false;
            }
            free_file_sum(old_sum);
            group->exists = true;
        }

        free_strarray(subdir);
    }

    closedir(dp);
    return;
}

STATIC void process_multi_groups() {
    DIR *dp;
    char ** subdir;
    struct dirent *entry = NULL;
    char path[PATH_MAX + 1];
    OSHashNode *my_node;
    unsigned int i;

    dp = opendir(GROUPS_DIR);

    if (!dp) {
        mdebug1("Opening directory: '%s': %s", GROUPS_DIR, strerror(errno));
        return;
    }

    while (entry = readdir(dp), entry) {
        FILE *fp = NULL;
        char groups_info[OS_SIZE_65536 + 1] = {0};
        os_sha256 multi_group_hash;
        char * _hash = NULL;

        // Skip "." and ".."
        if (entry->d_name[0] == '.' && (entry->d_name[1] == '\0' || (entry->d_name[1] == '.' && entry->d_name[2] == '\0'))) {
            continue;
        }

        snprintf(path, PATH_MAX + 1, GROUPS_DIR "/%s", entry->d_name);

        fp = fopen(path,"r");

        if (!fp) {
            mdebug1("At process_multi_groups(): Could not open file '%s'", entry->d_name);
            continue;
        } else if (fgets(groups_info, OS_SIZE_65536, fp) != NULL) {
            // If it's not a multigroup, skip it
            if (!strstr(groups_info, ",")) {
                fclose(fp);
                continue;
            }

            char *endl = strchr(groups_info, '\n');
            if (endl) {
                *endl = '\0';
            }

            OS_SHA256_String(groups_info, multi_group_hash);

            os_calloc(9, sizeof(char), _hash);
            snprintf(_hash, 9, "%.8s", multi_group_hash);

            if (OSHash_Add_ex(m_hash, groups_info, _hash) != 2) {
                os_free(_hash);
                mdebug2("Couldn't add multigroup '%s' to hash table 'm_hash'", groups_info);
            }
        }

        fclose(fp);
    }

    for (my_node = OSHash_Begin(m_hash, &i); my_node; my_node = OSHash_Next(m_hash, &i, my_node)) {
        char *key = NULL;
        char *data = NULL;

        os_strdup(my_node->key, key);
        if (my_node->data) {
            os_strdup(my_node->data, data);
        } else {
            os_free(key);
            closedir(dp);
            return;
        }

        snprintf(path, PATH_MAX + 1, MULTIGROUPS_DIR "/%s", data);

        // Try to open directory, avoid TOCTOU hazard
        if (subdir = wreaddir(path), !subdir) {
            switch (errno) {
                case ENOENT:
                    mdebug2("Making multi-group directory: %s", path);

                    int oldmask = umask(0006);
                    int retval = mkdir(path, 0770);
                    umask(oldmask);

                    if (retval < 0) {
                        merror("Cannot create multigroup directory '%s': %s (%d)", path, strerror(errno), errno);
                        os_free(key);
                        os_free(data);
                        continue;
                    }

                    break;

                default:
                    merror("Cannot open multigroup directory '%s': %s (%d)", path, strerror(errno), errno);
                    os_free(key);
                    os_free(data);
                    continue;
            }
        }

        group_t *multigroup = NULL;
        if (multigroup = find_multi_group(key), !multigroup) {
            // New multigroup
            os_realloc(multi_groups, (multi_groups_size + 2) * sizeof(group_t *), multi_groups);
            os_calloc(1, sizeof(group_t), multi_groups[multi_groups_size]);
            multi_groups[multi_groups_size]->name = strdup(key);
            c_multi_group(key, &multi_groups[multi_groups_size]->f_sum, data, !logr.nocmerged);
            multi_groups[multi_groups_size]->exists = true;
            multi_groups[multi_groups_size + 1] = NULL;
            multi_groups_size++;

        } else {
            if (group_changed(key)) {
                // Multigroup needs to be updated
                free_file_sum(multigroup->f_sum);
                c_multi_group(key, &multigroup->f_sum, data, !logr.nocmerged);
                mdebug2("Multigroup '%s' has changed.", multigroup->name);

            } else {
                file_sum **old_sum = multigroup->f_sum;
                multigroup->f_sum = NULL;
                c_multi_group(key, &multigroup->f_sum, data, false);
                if (fsum_changed(old_sum, multigroup->f_sum)) {
                    // Multigroup was modified from outside
                    if (!logr.nocmerged) {
                        free_file_sum(multigroup->f_sum);
                        c_multi_group(key, &multigroup->f_sum, data, true);
                        mwarn("Multigroup '%s' was modified from outside, so it was regenerated.", multigroup->name);
                    } else {
                        mdebug2("Multigroup '%s' was modified from outside.", multigroup->name);
                    }
                }
                free_file_sum(old_sum);
            }
            multigroup->exists = true;
        }

        free_strarray(subdir);
        os_free(key);
        os_free(data);
    }

    closedir(dp);
    return;
}

STATIC void process_deleted_groups() {
    bool update = 0;
    unsigned int i;

    for (i = 0; groups[i]; i++) {
        if (!groups[i]->exists) {
            update = true;
            break;
        }
    }

    if (update) {
        group_t **old_groups = NULL;

        old_groups = groups;
        groups = NULL;

        os_calloc(1, sizeof(group_t *), groups);
        groups_size = 0;

        for (i = 0; old_groups[i]; i++) {
            if (old_groups[i]->exists) {
                os_realloc(groups, (groups_size + 2) * sizeof(group_t *), groups);
                groups[groups_size] = old_groups[i];
                groups[groups_size]->has_changed = false;
                groups[groups_size]->exists = false;
                groups[groups_size + 1] = NULL;
                groups_size++;
            } else {
                free_file_sum(old_groups[i]->f_sum);
                os_free(old_groups[i]->name);
                os_free(old_groups[i]);
            }
        }
        os_free(old_groups);

    } else {
        for (i = 0; groups[i]; i++) {
            groups[i]->has_changed = false;
            groups[i]->exists = false;
        }
    }
}

STATIC void process_deleted_multi_groups() {
    char multi_path[PATH_MAX] = {0};
    char _hash[9] = {0};
    os_sha256 multi_group_hash;
    bool update = 0;
    unsigned int i;

    OSHash_Clean(m_hash, cleaner);
    m_hash = OSHash_Create();

    for (i = 0; multi_groups[i]; i++) {
        if (!multi_groups[i]->exists) {
            update = true;
            break;
        }
    }

    if (update) {
        group_t **old_multi_groups = NULL;

        old_multi_groups = multi_groups;
        multi_groups = NULL;

        os_calloc(1, sizeof(group_t *), multi_groups);
        multi_groups_size = 0;

        for (i = 0; old_multi_groups[i]; i++) {
            if (old_multi_groups[i]->exists) {
                os_realloc(multi_groups, (multi_groups_size + 2) * sizeof(group_t *), multi_groups);
                multi_groups[multi_groups_size] = old_multi_groups[i];
                multi_groups[multi_groups_size]->exists = false;
                multi_groups[multi_groups_size + 1] = NULL;
                multi_groups_size++;
            } else {
                OS_SHA256_String(old_multi_groups[i]->name, multi_group_hash);
                strncpy(_hash, multi_group_hash, 8);
                snprintf(multi_path, PATH_MAX,"%s/%s", MULTIGROUPS_DIR, _hash);
                rmdir_ex(multi_path);
                free_file_sum(old_multi_groups[i]->f_sum);
                os_free(old_multi_groups[i]->name);
                os_free(old_multi_groups[i]);
            }
        }
        os_free(old_multi_groups);

    } else {
        for (i = 0; multi_groups[i]; i++) {
            multi_groups[i]->exists = false;
        }
    }
}

STATIC group_t* find_group(const char *group) {
    unsigned int i;

    for (i = 0; groups[i]; i++) {
        if (!strcmp(groups[i]->name, group)) {
            return groups[i];
        }
    }
    return NULL;
}

STATIC group_t* find_multi_group(const char *multigroup) {
    unsigned int i;

    for (i = 0; multi_groups[i]; i++) {
        if (!strcmp(multi_groups[i]->name, multigroup)) {
            return multi_groups[i];
        }
    }
    return NULL;
}

STATIC group_t* find_group_from_file(const char * file, const char * md5, char group[OS_SIZE_65536]) {
    file_sum ** f_sum;
    unsigned int i, j;

    for (i = 0; groups[i]; i++) {
        f_sum = groups[i]->f_sum;

        if (f_sum) {
            for (j = 0; f_sum[j]; j++) {
                if (!(strcmp(f_sum[j]->name, file) || strcmp(f_sum[j]->sum, md5))) {
                    strncpy(group, groups[i]->name, OS_SIZE_65536);
                    return groups[i];
                }
            }
        }
    }
    return NULL;
}

STATIC group_t* find_multi_group_from_file(const char * file, const char * md5, char multigroup[OS_SIZE_65536]) {
    file_sum ** f_sum;
    unsigned int i, j;

    for (i = 0; multi_groups[i]; i++) {
        f_sum = multi_groups[i]->f_sum;

        if (f_sum) {
            for (j = 0; f_sum[j]; j++) {
                if (!(strcmp(f_sum[j]->name, file) || strcmp(f_sum[j]->sum, md5))) {
                    strncpy(multigroup, multi_groups[i]->name, OS_SIZE_65536);
                    return multi_groups[i];
                }
            }
        }
    }
    return NULL;
}

STATIC bool fsum_changed(file_sum **old_sum, file_sum **new_sum) {
    unsigned int size_old, size_new = 0;
    unsigned int i, j;

    if (!old_sum || !new_sum) {
        if (!old_sum && !new_sum) {
            return false;
        } else {
            return true;
        }
    }

    for (size_old = 0; old_sum[size_old]; size_old++);
    for (size_new = 0; new_sum[size_new]; size_new++);

    if (size_old == size_new) {
        for (i = 0; old_sum[i]; i++) {
            bool found = false;
            for (j = 0; new_sum[j]; j++) {
                if (!strcmp(old_sum[i]->name, new_sum[j]->name)) {
                    found = true;
                    if (strcmp(old_sum[i]->sum, new_sum[j]->sum)) {
                        return true;
                    }
                    break;
                }
            }
            if (!found) {
                return true;
            }
        }
    } else {
        return true;
    }

    return false;
}

STATIC bool group_changed(const char *multi_group) {
    char **mgroups = NULL;
    unsigned int i;

    mgroups = OS_StrBreak(MULTIGROUP_SEPARATOR, multi_group, MAX_GROUPS_PER_MULTIGROUP);

    for (i = 0; mgroups[i]; i++) {
        group_t *group = NULL;

        if (group = find_group(mgroups[i]), !group || !group->exists || group->has_changed) {
            free_strarray(mgroups);
            return true;
        }
    }

    free_strarray(mgroups);
    return false;
}

/* look for agent group */
STATIC int lookfor_agent_group(const char *agent_id, char *msg, char **r_group)
{
    char group[OS_SIZE_65536];
    char *end;
    agent_group *agt_group;
    char *message;
    char *fmsg;

    // Get agent group
    if (agt_group = w_parser_get_agent(agent_id), agt_group) {
        strncpy(group, agt_group->group, OS_SIZE_65536);
        group[OS_SIZE_65536 - 1] = '\0';
        set_agent_group(agent_id, group);
    } else if (get_agent_group(agent_id, group, OS_SIZE_65536) < 0) {
        group[0] = '\0';
    }
    mdebug2("Agent '%s' group is '%s'", agent_id, group);

    if (group[0]) {
        os_strdup(group, *r_group);
        return OS_SUCCESS;
    }

<<<<<<< HEAD
=======
    // Make a copy to keep original msg for read_controlmsg
>>>>>>> 993cdd6c
    os_strdup(msg, message);
    fmsg = message;

    // Skip agent-info and label data
    if (message = strchr(message, '\n'), !message) {
        merror("Invalid message from agent ID '%s' (strchr \\n)", agent_id);
        os_free(fmsg);
        return OS_INVALID;
    }

    for (message++; (*message == '\"' || *message == '!' || *message == '#') && (end = strchr(message, '\n')); message = end + 1);

    /* Parse message */
    while (*message != '\0') {
        char *md5;
        char *file;

        md5 = message;
        file = message;

        message = strchr(message, '\n');
        if (!message) {
            merror("Invalid message from agent ID '%s' (strchr \\n)", agent_id);
            break;
        }

        *message = '\0';
        message++;

        // Skip labeled data
        if (*md5 == '\"' || *md5 == '!' || *md5 == '#') {
            continue;
        }

        file = strchr(file, ' ');
        if (!file) {
            merror("Invalid message from agent ID '%s' (strchr ' ')", agent_id);
            break;
        }

        *file = '\0';
        file++;

<<<<<<< HEAD
        /* New agents only have merged.mg */
        if (strcmp(file, SHAREDCFG_FILENAME) == 0) {

            // If group was not got, guess it by matching sum
            mdebug2("Agent '%s' with group '%s' file '%s' MD5 '%s'", agent_id, group, SHAREDCFG_FILENAME, md5);

            w_mutex_lock(&files_mutex);

            if (!guess_agent_group || groups == NULL || (f_sum = find_group(file, md5, group), !f_sum)) {
                // If the group could not be guessed, set to "default"
                // or if the user requested not to guess the group, through the internal
                // option 'guess_agent_group', set to "default"
                strncpy(group, "default", OS_SIZE_65536);
            }

            w_mutex_unlock(&files_mutex);

            set_agent_group(agent_id, group);
            os_strdup(group, *r_group);

            mdebug2("Group assigned: '%s'", group);

            os_free(fmsg);
            return OS_SUCCESS;
        }
    }

    os_free(fmsg);
    return OS_INVALID;
=======
        /* New agents only have merged.mg */
        if (strcmp(file, SHAREDCFG_FILENAME) == 0) {

            // If group was not got, guess it by matching sum
            mdebug2("Agent '%s' with group '%s' file '%s' MD5 '%s'", agent_id, group, SHAREDCFG_FILENAME, md5);

            /* Lock mutex */
            w_mutex_lock(&files_mutex);

            if (!guess_agent_group || !find_group_from_file(file, md5, group) || !find_multi_group_from_file(file, md5, group)) {
                // If the group could not be guessed, set to "default"
                // or if the user requested not to guess the group, through the internal
                // option 'guess_agent_group', set to "default"
                strncpy(group, "default", OS_SIZE_65536);
            }

            /* Unlock mutex */
            w_mutex_unlock(&files_mutex);

            set_agent_group(agent_id, group);
            os_strdup(group, *r_group);

            mdebug2("Group assigned: '%s'", group);

            os_free(fmsg);
            return OS_SUCCESS;
        }
    }

    os_free(fmsg);
    return OS_INVALID;
}

/* Send a file to the agent
 * Returns -1 on error
 */
static int send_file_toagent(const char *agent_id, const char *group, const char *name, const char *sum, char *sharedcfg_dir)
{
    int i = 0;
    size_t n = 0;
    char file[OS_SIZE_1024 + 1];
    char buf[OS_SIZE_1024 + 1];
    FILE *fp;
    os_sha256 multi_group_hash;
    char *multi_group_hash_pt = NULL;
    int protocol = -1; // Agent client net protocol

    /* Check if it is multigroup */
    if (strchr(group, MULTIGROUP_SEPARATOR)) {
        if (multi_group_hash_pt = OSHash_Get(m_hash, group), multi_group_hash_pt) {
            mdebug1("At send_file_toagent(): Hash is '%s'", multi_group_hash_pt);
            snprintf(file, OS_SIZE_1024, "%s/%s/%s", sharedcfg_dir, multi_group_hash_pt, name);
        } else {
            OS_SHA256_String(group, multi_group_hash);
            char _hash[9] = {0};
            strncpy(_hash, multi_group_hash, 8);
            OSHash_Add_ex(m_hash, group, strdup(_hash));
            snprintf(file, OS_SIZE_1024, "%s/%s/%s", sharedcfg_dir, _hash, name);
        }
    } else {
        snprintf(file, OS_SIZE_1024, "%s/%s/%s", sharedcfg_dir, group, name);
    }

    fp = fopen(file, "r");
    if (!fp) {
        mdebug1(FOPEN_ERROR, file, errno, strerror(errno));
        return (-1);
    }

    /* Send the file name first */
    snprintf(buf, OS_SIZE_1024, "%s%s%s %s\n",
             CONTROL_HEADER, FILE_UPDATE_HEADER, sum, name);

    if (send_msg(agent_id, buf, -1) < 0) {
        fclose(fp);
        return (-1);
    }

    /* The following code is used to get the protocol that the client is using in order to answer accordingly */
    key_lock_read();
    protocol = w_get_agent_net_protocol_from_keystore(&keys, agent_id);
    key_unlock();
    if (protocol < 0) {
        merror(AR_NOAGENT_ERROR, agent_id);
        return -1;
    }

    /* Send the file contents */
    while ((n = fread(buf, 1, 900, fp)) > 0) {
        buf[n] = '\0';

        if (send_msg(agent_id, buf, -1) < 0) {
            fclose(fp);
            return (-1);
        }
        /* If the protocol being used is UDP, it is necessary to add a delay to avoid flooding */
        if (protocol == REMOTED_NET_PROTOCOL_UDP) {
            /* Sleep 1 every 30 messages -- no flood */
            if (i > 30) {
                sleep(1);
                i = 0;
            }
            i++;
        }
    }

    /* Send the message to close the file */
    snprintf(buf, OS_SIZE_1024, "%s%s", CONTROL_HEADER, FILE_CLOSE_HEADER);

    if (send_msg(agent_id, buf, -1) < 0) {
        fclose(fp);
        return (-1);
    }

    fclose(fp);

    return (0);
}

/* Read the available control message from the agent */
static void read_controlmsg(const char *agent_id, char *msg, char *group)
{
    os_md5 tmp_sum;
    char *end;

    mdebug2("read_controlmsg(): reading '%s'", msg);
    memset(&tmp_sum, 0, sizeof(os_md5));

    // Skip agent-info and label data
    if (msg = strchr(msg, '\n'), !msg) {
        merror("Invalid message from agent ID '%s' (strchr \\n)", agent_id);
        return;
    }

    for (msg++; (*msg == '\"' || *msg == '!' || *msg == '#') && (end = strchr(msg, '\n')); msg = end + 1);

    /* Lock mutex */
    w_mutex_lock(&files_mutex);

    group_t *aux = find_group(group);
    if (!aux || !aux->f_sum) {
        aux = find_multi_group(group);
        if (!aux || !aux->f_sum) {
            /* Unlock mutex */
            w_mutex_unlock(&files_mutex);
            merror("No such group '%s' for agent '%s'", group, agent_id);
            return;
        }
    }

    // Copy sum before unlock mutex
    if (aux->f_sum[0] && *(aux->f_sum[0]->sum)) {
        memcpy(tmp_sum, aux->f_sum[0]->sum, sizeof(tmp_sum));
    }

    /* Unlock mutex */
    w_mutex_unlock(&files_mutex);

    /* Parse message */
    while (*msg != '\0') {
        char *md5;
        char *file;

        md5 = msg;
        file = msg;

        msg = strchr(msg, '\n');
        if (!msg) {
            merror("Invalid message from agent ID '%s' (strchr \\n)", agent_id);
            break;
        }

        *msg = '\0';
        msg++;

        // Skip labeled data
        if (*md5 == '\"' || *md5 == '!' || *md5 == '#') {
            continue;
        }

        file = strchr(file, ' ');
        if (!file) {
            merror("Invalid message from agent ID '%s' (strchr ' ')", agent_id);
            break;
        }

        *file = '\0';
        file++;

        /* New agents only have merged.mg */
        if (strcmp(file, SHAREDCFG_FILENAME) == 0) {

            if (tmp_sum[0] && strcmp(tmp_sum, md5) != 0) {
                mdebug1("Sending file '%s/%s' to agent '%s'.", group, SHAREDCFG_FILENAME, agent_id);

                /* If the agent has multi group, change the shared path */
                char *multi_group = strchr(group, MULTIGROUP_SEPARATOR);
                char sharedcfg_dir[128] = {0};

                if (multi_group) {
                    strcpy(sharedcfg_dir, MULTIGROUPS_DIR);
                } else {
                    strcpy(sharedcfg_dir, SHAREDCFG_DIR);
                }

                if (send_file_toagent(agent_id, group, SHAREDCFG_FILENAME, tmp_sum, sharedcfg_dir) < 0) {
                    mwarn(SHARED_ERROR, SHAREDCFG_FILENAME, agent_id);
                }

                mdebug2("End sending file '%s/%s' to agent '%s'.", group, SHAREDCFG_FILENAME, agent_id);
            }

            return;
        }
    }

    return;
>>>>>>> 993cdd6c
}

/* Wait for new messages to read */
void *wait_for_msgs(__attribute__((unused)) void *none)
{
    pending_data_t *data;

    /* Should never leave this loop */
    while (1) {
        char *group = NULL;
        os_md5 merged_sum;

        memset(&merged_sum, 0, sizeof(os_md5));

        /* Pop data from queue */
        char *agent_id = linked_queue_pop_ex(pending_queue);

        w_mutex_lock(&lastmsg_mutex);

        if (data = OSHash_Get(pending_data, agent_id), data) {
            w_strdup(data->group, group);
            memcpy(merged_sum, data->merged_sum, sizeof(os_md5));
        } else {
            merror("Couldn't get pending data from hash table for agent ID '%s'.", agent_id);
            os_free(agent_id);
            agent_id = NULL;
        }

<<<<<<< HEAD
=======
        /* Unlock mutex */
>>>>>>> 993cdd6c
        w_mutex_unlock(&lastmsg_mutex);

        if (agent_id && group && merged_sum[0]) {
            mdebug1("Sending file '%s/%s' to agent '%s'.", group, SHAREDCFG_FILENAME, agent_id);

            /* If the agent has multi group, change the shared path */
            char *multi_group = strchr(group,MULTIGROUP_SEPARATOR);
            char sharedcfg_dir[128] = {0};

            if (multi_group) {
                strcpy(sharedcfg_dir, MULTIGROUPS_DIR);
            } else {
                strcpy(sharedcfg_dir, SHAREDCFG_DIR);
            }

            if (send_file_toagent(agent_id, group, SHAREDCFG_FILENAME, merged_sum, sharedcfg_dir) < 0) {
                mwarn(SHARED_ERROR, SHAREDCFG_FILENAME, agent_id);
            }

            mdebug2("End sending file '%s/%s' to agent '%s'.", group, SHAREDCFG_FILENAME, agent_id);
        }
        os_free(agent_id);
        os_free(group);

        // Mark message as dispatched
        w_mutex_lock(&lastmsg_mutex);

        if (data) {
            data->changed = 0;
        }

        w_mutex_unlock(&lastmsg_mutex);
    }

    return (NULL);
}
/* Update shared files */
void *update_shared_files(__attribute__((unused)) void *none) {
    INTERVAL = getDefine_Int("remoted", "shared_reload", 1, 18000);

    poll_interval_time = INTERVAL;

    while (1) {
        time_t _ctime = time(0);

        /* Every INTERVAL seconds, re-read the files
         * If something changed, notify all agents
         */

        if ((_ctime - _stime) >= INTERVAL) {
            // Check if the yaml file has changed and reload it
            if (w_yaml_file_has_changed()) {
                w_yaml_file_update_structs();
                w_yaml_create_groups();
            }

            c_files();
            _stime = _ctime;
        }

        sleep(1);
    }

    return NULL;
}

void free_pending_data(pending_data_t *data) {
    if (!data) return;
    os_free(data->message);
    os_free(data->group);
    os_free(data);
}

/*
 *  Read queue/agent-groups and delete this group for all the agents.
 *  Returns 0 on success or -1 on error
 */
static int purge_group(char *group) {
    DIR *dp;
    char path[PATH_MAX + 1];
    struct dirent *entry = NULL;
    FILE *fp = NULL;
    char groups_info[OS_SIZE_65536 + 1] = {0};
    char **mgroups;
    char *new_groups = NULL;
    unsigned int i;

    dp = opendir(GROUPS_DIR);

    if (!dp) {
        mdebug1("At purge_group(): Opening directory: '%s': %s", GROUPS_DIR, strerror(errno));
        return -1;
    }

    while (entry = readdir(dp), entry) {
        // Skip "." and ".."
        if ((strcmp(entry->d_name, ".") == 0) || (strcmp(entry->d_name, "..") == 0)) {
            continue;
        }

        new_groups = NULL;

        snprintf(path, PATH_MAX + 1, GROUPS_DIR "/%s", entry->d_name);

        fp = fopen(path,"r+");

        if (!fp) {
            mdebug1("At purge_group(): Could not open file '%s'", entry->d_name);
            closedir(dp);
            return -1;
        } else if (fgets(groups_info, OS_SIZE_65536, fp) != NULL) {
            if (strstr(groups_info, group)) {
                fclose(fp);
                fp = fopen(path,"w");

                if (!fp) {
                    mdebug1("At purge_group(): Could not open file '%s'", entry->d_name);
                    closedir(dp);
                    return -1;
                }

                mgroups = OS_StrBreak(MULTIGROUP_SEPARATOR, groups_info, MAX_GROUPS_PER_MULTIGROUP);
                for (i=0; mgroups[i] != NULL; i++) {
                    if (!strcmp(mgroups[i], group)) {
                        continue;
                    }
                    wm_strcat(&new_groups, mgroups[i], MULTIGROUP_SEPARATOR);
                }
                if (new_groups) {
                    fwrite(new_groups, 1, strlen(new_groups), fp);
                }
                free_strarray(mgroups);
            }
        }

        fclose(fp);
        fp = NULL;
    }
    mdebug2("Group '%s' was deleted. Removing this group from all affected agents...", group);
    closedir(dp);
    os_free(new_groups);
    return 0;
}

/* Should be called before anything here */
void manager_init()
{
    _stime = time(0);
    m_hash = OSHash_Create();
    invalid_files = OSHash_Create();

    mdebug1("Running manager_init");

    os_calloc(1, sizeof(group_t *), groups);
    os_calloc(1, sizeof(group_t *), multi_groups);

    /* Clean multigroups directory and run initial groups and multigroups scan */
    cldir_ex(MULTIGROUPS_DIR);
    c_files();

    w_yaml_create_groups();

    pending_queue = linked_queue_init();
    pending_data = OSHash_Create();

    if (!m_hash || !pending_data) merror_exit("At manager_init(): OSHash_Create() failed");

    OSHash_SetFreeDataPointer(pending_data, (void (*)(void *))free_pending_data);
}

void manager_free() {
    linked_queue_free(pending_queue);
}<|MERGE_RESOLUTION|>--- conflicted
+++ resolved
@@ -45,9 +45,6 @@
 
 /* Internal functions prototypes */
 
-static void read_controlmsg(const char *agent_id, char *msg, char *group);
-static int send_file_toagent(const char *agent_id, const char *group, const char *name, const char *sum, char *sharedcfg_dir);
-
 /**
  * @brief Process group, update file sum structure and create merged.mg file
  * @param group Group name
@@ -149,13 +146,17 @@
  * @return OS_SUCCESS if it found or assigned a group, OS_INVALID otherwise
  */
 STATIC int lookfor_agent_group(const char *agent_id, char *msg, char **group);
-<<<<<<< HEAD
-static int send_file_toagent(const char *agent_id, const char *group, const char *name, const char *sum,char *sharedcfg_dir);
-static void c_group(const char *group, char ** files, file_sum ***_f_sum,char * sharedcfg_dir);
-static void c_multi_group(char *multi_group,file_sum ***_f_sum,char *hash_multigroup);
-static void c_files(void);
-=======
->>>>>>> 993cdd6c
+
+/**
+ * @brief Send a shared file to an agent
+ * @param agent_id ID of the destination agent
+ * @param group Name of the group where the file is located
+ * @param name Name of the file
+ * @param sum MD5 of the file
+ * @param sharedcfg_dir Directory where the file is located
+ * @return OS_SUCCESS if the file was sent, OS_INVALID otherwise
+ */
+static int send_file_toagent(const char *agent_id, const char *group, const char *name, const char *sum, char *sharedcfg_dir);
 
 /*
  *  Read queue/agent-groups and delete this group for all the agents.
@@ -362,19 +363,21 @@
             os_strdup(msg, data->message);
 
             if (OS_SUCCESS == lookfor_agent_group(key->id, data->message, &data->group)) {
-                file_sum **f_sum = NULL;
+                group_t *aux = NULL;
 
                 w_mutex_lock(&files_mutex);
 
-                if (f_sum = find_sum(data->group), !f_sum) {
-                    merror("No such group '%s' for agent '%s'", data->group, key->id);
+                if (aux = find_group(data->group), !aux || !aux->f_sum) {
+                    if (aux = find_multi_group(data->group), !aux || !aux->f_sum) {
+                        merror("No such group '%s' for agent '%s'", data->group, key->id);
+                    }
                 }
 
                 w_mutex_unlock(&files_mutex);
 
-                if (f_sum && f_sum[0] && *(f_sum[0]->sum)) {
+                if (aux->f_sum && aux->f_sum[0] && *(aux->f_sum[0]->sum)) {
                     // Copy sum before unlock mutex
-                    memcpy(data->merged_sum, f_sum[0]->sum, sizeof(os_md5));
+                    memcpy(data->merged_sum, aux->f_sum[0]->sum, sizeof(os_md5));
                 }
             } else {
                 merror("Error getting group for agent '%s'", key->id);
@@ -782,7 +785,6 @@
 {
     mdebug2("Updating shared files sums.");
 
-    /* Lock mutex */
     w_mutex_lock(&files_mutex);
 
     /* Analize groups */
@@ -797,7 +799,6 @@
     /* Delete residual multigroups */
     process_deleted_multi_groups();
 
-    /* Unlock mutex */
     w_mutex_unlock(&files_mutex);
 
     mdebug2("End updating shared files sums.");
@@ -1255,10 +1256,6 @@
         return OS_SUCCESS;
     }
 
-<<<<<<< HEAD
-=======
-    // Make a copy to keep original msg for read_controlmsg
->>>>>>> 993cdd6c
     os_strdup(msg, message);
     fmsg = message;
 
@@ -1302,44 +1299,12 @@
         *file = '\0';
         file++;
 
-<<<<<<< HEAD
         /* New agents only have merged.mg */
         if (strcmp(file, SHAREDCFG_FILENAME) == 0) {
 
             // If group was not got, guess it by matching sum
             mdebug2("Agent '%s' with group '%s' file '%s' MD5 '%s'", agent_id, group, SHAREDCFG_FILENAME, md5);
 
-            w_mutex_lock(&files_mutex);
-
-            if (!guess_agent_group || groups == NULL || (f_sum = find_group(file, md5, group), !f_sum)) {
-                // If the group could not be guessed, set to "default"
-                // or if the user requested not to guess the group, through the internal
-                // option 'guess_agent_group', set to "default"
-                strncpy(group, "default", OS_SIZE_65536);
-            }
-
-            w_mutex_unlock(&files_mutex);
-
-            set_agent_group(agent_id, group);
-            os_strdup(group, *r_group);
-
-            mdebug2("Group assigned: '%s'", group);
-
-            os_free(fmsg);
-            return OS_SUCCESS;
-        }
-    }
-
-    os_free(fmsg);
-    return OS_INVALID;
-=======
-        /* New agents only have merged.mg */
-        if (strcmp(file, SHAREDCFG_FILENAME) == 0) {
-
-            // If group was not got, guess it by matching sum
-            mdebug2("Agent '%s' with group '%s' file '%s' MD5 '%s'", agent_id, group, SHAREDCFG_FILENAME, md5);
-
-            /* Lock mutex */
             w_mutex_lock(&files_mutex);
 
             if (!guess_agent_group || !find_group_from_file(file, md5, group) || !find_multi_group_from_file(file, md5, group)) {
@@ -1349,7 +1314,6 @@
                 strncpy(group, "default", OS_SIZE_65536);
             }
 
-            /* Unlock mutex */
             w_mutex_unlock(&files_mutex);
 
             set_agent_group(agent_id, group);
@@ -1399,7 +1363,7 @@
     fp = fopen(file, "r");
     if (!fp) {
         mdebug1(FOPEN_ERROR, file, errno, strerror(errno));
-        return (-1);
+        return OS_INVALID;
     }
 
     /* Send the file name first */
@@ -1408,7 +1372,7 @@
 
     if (send_msg(agent_id, buf, -1) < 0) {
         fclose(fp);
-        return (-1);
+        return OS_INVALID;
     }
 
     /* The following code is used to get the protocol that the client is using in order to answer accordingly */
@@ -1417,7 +1381,7 @@
     key_unlock();
     if (protocol < 0) {
         merror(AR_NOAGENT_ERROR, agent_id);
-        return -1;
+        return OS_INVALID;
     }
 
     /* Send the file contents */
@@ -1426,7 +1390,7 @@
 
         if (send_msg(agent_id, buf, -1) < 0) {
             fclose(fp);
-            return (-1);
+            return OS_INVALID;
         }
         /* If the protocol being used is UDP, it is necessary to add a delay to avoid flooding */
         if (protocol == REMOTED_NET_PROTOCOL_UDP) {
@@ -1444,113 +1408,12 @@
 
     if (send_msg(agent_id, buf, -1) < 0) {
         fclose(fp);
-        return (-1);
+        return OS_INVALID;
     }
 
     fclose(fp);
 
-    return (0);
-}
-
-/* Read the available control message from the agent */
-static void read_controlmsg(const char *agent_id, char *msg, char *group)
-{
-    os_md5 tmp_sum;
-    char *end;
-
-    mdebug2("read_controlmsg(): reading '%s'", msg);
-    memset(&tmp_sum, 0, sizeof(os_md5));
-
-    // Skip agent-info and label data
-    if (msg = strchr(msg, '\n'), !msg) {
-        merror("Invalid message from agent ID '%s' (strchr \\n)", agent_id);
-        return;
-    }
-
-    for (msg++; (*msg == '\"' || *msg == '!' || *msg == '#') && (end = strchr(msg, '\n')); msg = end + 1);
-
-    /* Lock mutex */
-    w_mutex_lock(&files_mutex);
-
-    group_t *aux = find_group(group);
-    if (!aux || !aux->f_sum) {
-        aux = find_multi_group(group);
-        if (!aux || !aux->f_sum) {
-            /* Unlock mutex */
-            w_mutex_unlock(&files_mutex);
-            merror("No such group '%s' for agent '%s'", group, agent_id);
-            return;
-        }
-    }
-
-    // Copy sum before unlock mutex
-    if (aux->f_sum[0] && *(aux->f_sum[0]->sum)) {
-        memcpy(tmp_sum, aux->f_sum[0]->sum, sizeof(tmp_sum));
-    }
-
-    /* Unlock mutex */
-    w_mutex_unlock(&files_mutex);
-
-    /* Parse message */
-    while (*msg != '\0') {
-        char *md5;
-        char *file;
-
-        md5 = msg;
-        file = msg;
-
-        msg = strchr(msg, '\n');
-        if (!msg) {
-            merror("Invalid message from agent ID '%s' (strchr \\n)", agent_id);
-            break;
-        }
-
-        *msg = '\0';
-        msg++;
-
-        // Skip labeled data
-        if (*md5 == '\"' || *md5 == '!' || *md5 == '#') {
-            continue;
-        }
-
-        file = strchr(file, ' ');
-        if (!file) {
-            merror("Invalid message from agent ID '%s' (strchr ' ')", agent_id);
-            break;
-        }
-
-        *file = '\0';
-        file++;
-
-        /* New agents only have merged.mg */
-        if (strcmp(file, SHAREDCFG_FILENAME) == 0) {
-
-            if (tmp_sum[0] && strcmp(tmp_sum, md5) != 0) {
-                mdebug1("Sending file '%s/%s' to agent '%s'.", group, SHAREDCFG_FILENAME, agent_id);
-
-                /* If the agent has multi group, change the shared path */
-                char *multi_group = strchr(group, MULTIGROUP_SEPARATOR);
-                char sharedcfg_dir[128] = {0};
-
-                if (multi_group) {
-                    strcpy(sharedcfg_dir, MULTIGROUPS_DIR);
-                } else {
-                    strcpy(sharedcfg_dir, SHAREDCFG_DIR);
-                }
-
-                if (send_file_toagent(agent_id, group, SHAREDCFG_FILENAME, tmp_sum, sharedcfg_dir) < 0) {
-                    mwarn(SHARED_ERROR, SHAREDCFG_FILENAME, agent_id);
-                }
-
-                mdebug2("End sending file '%s/%s' to agent '%s'.", group, SHAREDCFG_FILENAME, agent_id);
-            }
-
-            return;
-        }
-    }
-
-    return;
->>>>>>> 993cdd6c
+    return OS_SUCCESS;
 }
 
 /* Wait for new messages to read */
@@ -1579,10 +1442,6 @@
             agent_id = NULL;
         }
 
-<<<<<<< HEAD
-=======
-        /* Unlock mutex */
->>>>>>> 993cdd6c
         w_mutex_unlock(&lastmsg_mutex);
 
         if (agent_id && group && merged_sum[0]) {
@@ -1617,10 +1476,11 @@
         w_mutex_unlock(&lastmsg_mutex);
     }
 
-    return (NULL);
+    return NULL;
 }
 /* Update shared files */
-void *update_shared_files(__attribute__((unused)) void *none) {
+void *update_shared_files(__attribute__((unused)) void *none)
+{
     INTERVAL = getDefine_Int("remoted", "shared_reload", 1, 18000);
 
     poll_interval_time = INTERVAL;
