/* Copyright (C) 2015-2019, Wazuh Inc.
 * Copyright (C) 2009 Trend Micro Inc.
 * All rights reserved.
 *
 * This program is free software; you can redistribute it
 * and/or modify it under the terms of the GNU General Public
 * License (version 2) as published by the FSF - Free Software
 * Foundation.
 */

/* Syscheck
 * Copyright (C) 2003 Daniel B. Cid <daniel@underlinux.com.br>
 */

#include "shared.h"
#include "syscheck.h"
#include "rootcheck/rootcheck.h"

// Global variables
syscheck_config syscheck;
pthread_cond_t audit_thread_started;
pthread_cond_t audit_hc_started;
pthread_cond_t audit_db_consistency;
int sys_debug_level;

#ifdef USE_MAGIC
#include <magic.h>
magic_t magic_cookie = 0;


void init_magic(magic_t *cookie_ptr)
{
    if (!cookie_ptr || *cookie_ptr) {
        return;
    }

    *cookie_ptr = magic_open(MAGIC_MIME_TYPE);

    if (!*cookie_ptr) {
        const char *err = magic_error(*cookie_ptr);
        merror(FIM_ERROR_LIBMAGIC_START, err ? err : "unknown");
    } else if (magic_load(*cookie_ptr, NULL) < 0) {
        const char *err = magic_error(*cookie_ptr);
        merror(FIM_ERROR_LIBMAGIC_LOAD, err ? err : "unknown");
        magic_close(*cookie_ptr);
        *cookie_ptr = 0;
    }
}
#endif /* USE_MAGIC */

/* Read syscheck internal options */
void read_internal(int debug_level)
{
    syscheck.tsleep = (unsigned int) getDefine_Int("syscheck", "sleep", 0, 64);
    syscheck.sleep_after = getDefine_Int("syscheck", "sleep_after", 1, 9999);
    syscheck.rt_delay = getDefine_Int("syscheck", "rt_delay", 1, 1000);
    syscheck.max_depth = getDefine_Int("syscheck", "default_max_depth", 1, 320);
    syscheck.file_max_size = (size_t)getDefine_Int("syscheck", "file_max_size", 0, 4095) * 1024 * 1024;

#ifndef WIN32
    syscheck.max_audit_entries = getDefine_Int("syscheck", "max_audit_entries", 1, 4096);
#endif
    sys_debug_level = getDefine_Int("syscheck", "debug", 0, 2);

    /* Check current debug_level
     * Command line setting takes precedence
     */
    if (debug_level == 0) {
        int debug_level = sys_debug_level;
        while (debug_level != 0) {
            nowDebug();
            debug_level--;
        }
    }

    return;
}

// Initialize syscheck data
int fim_initialize() {
    // Create store data
    syscheck.fim_entry = rbtree_init();

    if (!syscheck.fim_entry) {
        merror_exit(FIM_CRITICAL_DATA_CREATE, "rb-tree init");
    }

#ifndef WIN32
    // Create hash table for inodes entries
    syscheck.fim_inode = OSHash_Create();

    if (!syscheck.fim_inode) {
        merror_exit(FIM_CRITICAL_DATA_CREATE, "inode hash table");
    }

    if (!OSHash_setSize(syscheck.fim_inode, OS_SIZE_4096)) {
        merror(LIST_ERROR);
        return (0);
    }
#endif

    rbtree_set_dispose(syscheck.fim_entry, (void (*)(void *))free_entry_data);
    w_mutex_init(&syscheck.fim_entry_mutex, NULL);

    return 0;
}


#ifdef WIN32
/* syscheck main for Windows */
int Start_win32_Syscheck()
{
    int debug_level = 0;
    int r = 0;
    char *cfg = DEFAULTCPATH;
    /* Read internal options */
    read_internal(debug_level);

    mdebug1(STARTED_MSG);

    /* Check if the configuration is present */
    if (File_DateofChange(cfg) < 0) {
        merror_exit(NO_CONFIG, cfg);
    }

    /* Read syscheck config */
    if ((r = Read_Syscheck_Config(cfg)) < 0) {
        merror_exit(CONFIG_ERROR, cfg);
    } else if ((r == 1) || (syscheck.disabled == 1)) {
        /* Disabled */
        if (!syscheck.dir) {
            minfo(FIM_DIRECTORY_NOPROVIDED);
            dump_syscheck_entry(&syscheck, "", 0, 0, NULL, 0, NULL, -1);
        } else if (!syscheck.dir[0]) {
            minfo(FIM_DIRECTORY_NOPROVIDED);
        }

        syscheck.dir[0] = NULL;

        if (!syscheck.ignore) {
            os_calloc(1, sizeof(char *), syscheck.ignore);
        } else {
            syscheck.ignore[0] = NULL;
        }

        if (!syscheck.registry) {
            dump_syscheck_entry(&syscheck, "", 0, 1, NULL, 0, NULL, -1);
        }
        syscheck.registry[0].entry = NULL;

        minfo(FIM_DISABLED);
    }

    /* Rootcheck config */
    if (rootcheck_init(0) == 0) {
        syscheck.rootcheck = 1;
    } else {
        syscheck.rootcheck = 0;
    }

    if (!syscheck.disabled) {
#ifndef WIN_WHODATA
        int whodata_notification = 0;
        /* Remove whodata attributes */
        for (r = 0; syscheck.dir[r]; r++) {
            if (syscheck.opts[r] & WHODATA_ACTIVE) {
                if (!whodata_notification) {
                    whodata_notification = 1;
                    minfo(FIM_REALTIME_INCOMPATIBLE);
                }
                syscheck.opts[r] &= ~WHODATA_ACTIVE;
                syscheck.opts[r] |= REALTIME_ACTIVE;
            }
        }
#endif

        /* Print options */
        r = 0;
        // TODO: allow sha256 sum on registries
        while (syscheck.registry[r].entry != NULL) {
            minfo(FIM_MONITORING_REGISTRY, syscheck.registry[r].entry, syscheck.registry[r].arch == ARCH_64BIT ? " [x64]" : "");
            r++;
        }

        /* Print directories to be monitored */
        r = 0;
        while (syscheck.dir[r] != NULL) {
            char optstr[ 1024 ];
            minfo(FIM_MONITORING_DIRECTORY, syscheck.dir[r], syscheck_opts2str(optstr, sizeof( optstr ), syscheck.opts[r]));
            if (syscheck.tag && syscheck.tag[r] != NULL) {
                mdebug1(FIM_TAG_ADDED, syscheck.tag[r], syscheck.dir[r]);
            }
            r++;
        }

        /* Print ignores. */
        if(syscheck.ignore)
            for (r = 0; syscheck.ignore[r] != NULL; r++)
                minfo(FIM_PRINT_IGNORE_ENTRY, "file", syscheck.ignore[r]);

        /* Print sregex ignores. */
        if(syscheck.ignore_regex)
            for (r = 0; syscheck.ignore_regex[r] != NULL; r++)
                minfo(FIM_PRINT_IGNORE_SREGEX, "file", syscheck.ignore_regex[r]->raw);

        /* Print registry ignores. */
        if(syscheck.registry_ignore)
            for (r = 0; syscheck.registry_ignore[r].entry != NULL; r++)
                minfo(FIM_PRINT_IGNORE_ENTRY, "registry", syscheck.registry_ignore[r].entry);

        /* Print sregex registry ignores. */
        if(syscheck.registry_ignore_regex)
            for (r = 0; syscheck.registry_ignore_regex[r].regex != NULL; r++)
                minfo(FIM_PRINT_IGNORE_SREGEX, "registry", syscheck.registry_ignore_regex[r].regex->raw);

        /* Print files with no diff. */
        if (syscheck.nodiff){
            r = 0;
            while (syscheck.nodiff[r] != NULL) {
                minfo(FIM_NO_DIFF, syscheck.nodiff[r]);
                r++;
            }
        }

        /* Start up message */
        minfo(STARTUP_MSG, getpid());
    }

    /* Some sync time */
    sleep(syscheck.tsleep * 5);
    fim_initialize();

    /* Wait if agent started properly */
    os_wait();

    start_daemon();

    return 0;
}
<<<<<<< HEAD
#endif /* WIN32 */
=======
#endif /* WIN32 */

#ifndef WIN32

/* Print help statement */
__attribute__((noreturn)) static void help_syscheckd()
{
    print_header();
    print_out("  %s: -[Vhdtf] [-c config]", ARGV0);
    print_out("    -V          Version and license message");
    print_out("    -h          This help message");
    print_out("    -d          Execute in debug mode. This parameter");
    print_out("                can be specified multiple times");
    print_out("                to increase the debug level.");
    print_out("    -t          Test configuration");
    print_out("    -f          Run in foreground");
    print_out("    -c <config> Configuration file to use (default: %s)", DEFAULTCPATH);
    print_out(" ");
    exit(1);
}

/* Syscheck unix main */
int main(int argc, char **argv)
{
    int c, r;
    int debug_level = 0;
    int test_config = 0, run_foreground = 0;
    const char *cfg = DEFAULTCPATH;
    gid_t gid;
    const char *group = GROUPGLOBAL;
#ifdef ENABLE_AUDIT
    audit_thread_active = 0;
    whodata_alerts = 0;
#endif

    /* Set the name */
    OS_SetName(ARGV0);

    while ((c = getopt(argc, argv, "Vtdhfc:")) != -1) {
        switch (c) {
            case 'V':
                print_version();
                break;
            case 'h':
                help_syscheckd();
                break;
            case 'd':
                nowDebug();
                debug_level ++;
                break;
            case 'f':
                run_foreground = 1;
                break;
            case 'c':
                if (!optarg) {
                    merror_exit("-c needs an argument");
                }
                cfg = optarg;
                break;
            case 't':
                test_config = 1;
                break;
            default:
                help_syscheckd();
                break;
        }
    }

    /* Check if the group given is valid */
    gid = Privsep_GetGroup(group);
    if (gid == (gid_t) - 1) {
        merror_exit(USER_ERROR, "", group);
    }

    /* Privilege separation */
    if (Privsep_SetGroup(gid) < 0) {
        merror_exit(SETGID_ERROR, group, errno, strerror(errno));
    }

    /* Read internal options */
    read_internal(debug_level);

    mdebug1(STARTED_MSG);

    /* Check if the configuration is present */
    if (File_DateofChange(cfg) < 0) {
        merror_exit(NO_CONFIG, cfg);
    }

    /* Read syscheck config */
    if ((r = Read_Syscheck_Config(cfg)) < 0) {
        merror_exit(CONFIG_ERROR, cfg);
    } else if ((r == 1) || (syscheck.disabled == 1)) {
        if (!syscheck.dir) {
            if (!test_config) {
                minfo(FIM_DIRECTORY_NOPROVIDED);
            }
            dump_syscheck_entry(&syscheck, "", 0, 0, NULL, 0, NULL, -1);
        } else if (!syscheck.dir[0]) {
            if (!test_config) {
                minfo(FIM_DIRECTORY_NOPROVIDED);
            }
        }

        syscheck.dir[0] = NULL;

        if (!syscheck.ignore) {
            os_calloc(1, sizeof(char *), syscheck.ignore);
        } else {
            syscheck.ignore[0] = NULL;
        }

        if (!test_config) {
            minfo(FIM_DISABLED);
        }
    }

    /* Rootcheck config */
    if (rootcheck_init(test_config) == 0) {
        syscheck.rootcheck = 1;
    } else {
        syscheck.rootcheck = 0;
    }

    /* Exit if testing config */
    if (test_config) {
        exit(0);
    }

    /* Setup libmagic */
#ifdef USE_MAGIC
    init_magic(&magic_cookie);
#endif

    if (!run_foreground) {
        nowDaemon();
        goDaemon();
    } else {
        if (chdir(DEFAULTDIR) == -1) {
            merror_exit(CHDIR_ERROR, DEFAULTDIR, errno, strerror(errno));
        }
    }

    /* Start signal handling */
    StartSIG(ARGV0);

    // Start com request thread
    w_create_thread(syscom_main, NULL);

    /* Create pid */
    if (CreatePID(ARGV0, getpid()) < 0) {
        merror_exit(PID_ERROR);
    }

    if (syscheck.rootcheck) {
        rootcheck_connect();
    }

    /* Connect to the queue */
    if ((syscheck.queue = StartMQ(DEFAULTQPATH, WRITE)) < 0) {
        minfo(FIM_WAITING_QUEUE, DEFAULTQPATH, errno, strerror(errno), 5);

        sleep(5);
        if ((syscheck.queue = StartMQ(DEFAULTQPATH, WRITE)) < 0) {
            /* more 10 seconds of wait */
            minfo(FIM_WAITING_QUEUE, DEFAULTQPATH, errno, strerror(errno), 10);
            sleep(10);
            if ((syscheck.queue = StartMQ(DEFAULTQPATH, WRITE)) < 0) {
                merror_exit(QUEUE_FATAL, DEFAULTQPATH);
            }
        }
    }

    if (!syscheck.disabled) {

        /* Start up message */
        minfo(STARTUP_MSG, (int)getpid());

        /* Print directories to be monitored */
        r = 0;
        while (syscheck.dir[r] != NULL) {
            char optstr[ 1024 ];

            if (!syscheck.converted_links[r]) {
                minfo(FIM_MONITORING_DIRECTORY, syscheck.dir[r], syscheck_opts2str(optstr, sizeof( optstr ), syscheck.opts[r]));
            } else {
                minfo(FIM_MONITORING_LDIRECTORY, syscheck.dir[r], syscheck.converted_links[r], syscheck_opts2str(optstr, sizeof( optstr ), syscheck.opts[r]));
            }

            if (syscheck.tag && syscheck.tag[r] != NULL)
                mdebug1(FIM_TAG_ADDED, syscheck.tag[r], syscheck.dir[r]);
            r++;
        }

        /* Print ignores. */
        if(syscheck.ignore)
            for (r = 0; syscheck.ignore[r] != NULL; r++)
                minfo(FIM_PRINT_IGNORE_ENTRY, "file", syscheck.ignore[r]);

        /* Print sregex ignores. */
        if(syscheck.ignore_regex)
            for (r = 0; syscheck.ignore_regex[r] != NULL; r++)
                minfo(FIM_PRINT_IGNORE_SREGEX, "file", syscheck.ignore_regex[r]->raw);

        /* Print files with no diff. */
        if (syscheck.nodiff){
            r = 0;
            while (syscheck.nodiff[r] != NULL) {
                minfo(FIM_NO_DIFF, syscheck.nodiff[r]);
                r++;
            }
        }

        /* Check directories set for real time */
        r = 0;
        while (syscheck.dir[r] != NULL) {
            if (syscheck.opts[r] & REALTIME_ACTIVE) {
  #ifdef INOTIFY_ENABLED
                minfo(FIM_REALTIME_MONITORING_DIRECTORY, syscheck.dir[r]);
  #elif defined(WIN32)
                minfo(FIM_REALTIME_MONITORING_DIRECTORY, syscheck.dir[r]);
  #else
                mwarn(FIM_WARN_REALTIME_DISABLED, syscheck.dir[r]);
  #endif
            }
            r++;
        }
    }

    /* Some sync time */
    sleep(syscheck.tsleep * 5);
    fim_initialize();

    // Audit events thread
    if (syscheck.enable_whodata) {
#ifdef ENABLE_AUDIT
        int out = audit_init();
        if (out < 0)
            mwarn(FIM_WARN_AUDIT_THREAD_NOSTARTED);
#else
        merror(FIM_ERROR_WHODATA_AUDIT_SUPPORT);
#endif
    }

    /* Start the daemon */
    start_daemon();

    // We shouldn't reach this point unless syscheck is disabled
    while(1) {
        pause();
    }

}

#endif /* !WIN32 */
>>>>>>> c2fd5bb8
<|MERGE_RESOLUTION|>--- conflicted
+++ resolved
@@ -237,262 +237,4 @@
 
     return 0;
 }
-<<<<<<< HEAD
-#endif /* WIN32 */
-=======
-#endif /* WIN32 */
-
-#ifndef WIN32
-
-/* Print help statement */
-__attribute__((noreturn)) static void help_syscheckd()
-{
-    print_header();
-    print_out("  %s: -[Vhdtf] [-c config]", ARGV0);
-    print_out("    -V          Version and license message");
-    print_out("    -h          This help message");
-    print_out("    -d          Execute in debug mode. This parameter");
-    print_out("                can be specified multiple times");
-    print_out("                to increase the debug level.");
-    print_out("    -t          Test configuration");
-    print_out("    -f          Run in foreground");
-    print_out("    -c <config> Configuration file to use (default: %s)", DEFAULTCPATH);
-    print_out(" ");
-    exit(1);
-}
-
-/* Syscheck unix main */
-int main(int argc, char **argv)
-{
-    int c, r;
-    int debug_level = 0;
-    int test_config = 0, run_foreground = 0;
-    const char *cfg = DEFAULTCPATH;
-    gid_t gid;
-    const char *group = GROUPGLOBAL;
-#ifdef ENABLE_AUDIT
-    audit_thread_active = 0;
-    whodata_alerts = 0;
-#endif
-
-    /* Set the name */
-    OS_SetName(ARGV0);
-
-    while ((c = getopt(argc, argv, "Vtdhfc:")) != -1) {
-        switch (c) {
-            case 'V':
-                print_version();
-                break;
-            case 'h':
-                help_syscheckd();
-                break;
-            case 'd':
-                nowDebug();
-                debug_level ++;
-                break;
-            case 'f':
-                run_foreground = 1;
-                break;
-            case 'c':
-                if (!optarg) {
-                    merror_exit("-c needs an argument");
-                }
-                cfg = optarg;
-                break;
-            case 't':
-                test_config = 1;
-                break;
-            default:
-                help_syscheckd();
-                break;
-        }
-    }
-
-    /* Check if the group given is valid */
-    gid = Privsep_GetGroup(group);
-    if (gid == (gid_t) - 1) {
-        merror_exit(USER_ERROR, "", group);
-    }
-
-    /* Privilege separation */
-    if (Privsep_SetGroup(gid) < 0) {
-        merror_exit(SETGID_ERROR, group, errno, strerror(errno));
-    }
-
-    /* Read internal options */
-    read_internal(debug_level);
-
-    mdebug1(STARTED_MSG);
-
-    /* Check if the configuration is present */
-    if (File_DateofChange(cfg) < 0) {
-        merror_exit(NO_CONFIG, cfg);
-    }
-
-    /* Read syscheck config */
-    if ((r = Read_Syscheck_Config(cfg)) < 0) {
-        merror_exit(CONFIG_ERROR, cfg);
-    } else if ((r == 1) || (syscheck.disabled == 1)) {
-        if (!syscheck.dir) {
-            if (!test_config) {
-                minfo(FIM_DIRECTORY_NOPROVIDED);
-            }
-            dump_syscheck_entry(&syscheck, "", 0, 0, NULL, 0, NULL, -1);
-        } else if (!syscheck.dir[0]) {
-            if (!test_config) {
-                minfo(FIM_DIRECTORY_NOPROVIDED);
-            }
-        }
-
-        syscheck.dir[0] = NULL;
-
-        if (!syscheck.ignore) {
-            os_calloc(1, sizeof(char *), syscheck.ignore);
-        } else {
-            syscheck.ignore[0] = NULL;
-        }
-
-        if (!test_config) {
-            minfo(FIM_DISABLED);
-        }
-    }
-
-    /* Rootcheck config */
-    if (rootcheck_init(test_config) == 0) {
-        syscheck.rootcheck = 1;
-    } else {
-        syscheck.rootcheck = 0;
-    }
-
-    /* Exit if testing config */
-    if (test_config) {
-        exit(0);
-    }
-
-    /* Setup libmagic */
-#ifdef USE_MAGIC
-    init_magic(&magic_cookie);
-#endif
-
-    if (!run_foreground) {
-        nowDaemon();
-        goDaemon();
-    } else {
-        if (chdir(DEFAULTDIR) == -1) {
-            merror_exit(CHDIR_ERROR, DEFAULTDIR, errno, strerror(errno));
-        }
-    }
-
-    /* Start signal handling */
-    StartSIG(ARGV0);
-
-    // Start com request thread
-    w_create_thread(syscom_main, NULL);
-
-    /* Create pid */
-    if (CreatePID(ARGV0, getpid()) < 0) {
-        merror_exit(PID_ERROR);
-    }
-
-    if (syscheck.rootcheck) {
-        rootcheck_connect();
-    }
-
-    /* Connect to the queue */
-    if ((syscheck.queue = StartMQ(DEFAULTQPATH, WRITE)) < 0) {
-        minfo(FIM_WAITING_QUEUE, DEFAULTQPATH, errno, strerror(errno), 5);
-
-        sleep(5);
-        if ((syscheck.queue = StartMQ(DEFAULTQPATH, WRITE)) < 0) {
-            /* more 10 seconds of wait */
-            minfo(FIM_WAITING_QUEUE, DEFAULTQPATH, errno, strerror(errno), 10);
-            sleep(10);
-            if ((syscheck.queue = StartMQ(DEFAULTQPATH, WRITE)) < 0) {
-                merror_exit(QUEUE_FATAL, DEFAULTQPATH);
-            }
-        }
-    }
-
-    if (!syscheck.disabled) {
-
-        /* Start up message */
-        minfo(STARTUP_MSG, (int)getpid());
-
-        /* Print directories to be monitored */
-        r = 0;
-        while (syscheck.dir[r] != NULL) {
-            char optstr[ 1024 ];
-
-            if (!syscheck.converted_links[r]) {
-                minfo(FIM_MONITORING_DIRECTORY, syscheck.dir[r], syscheck_opts2str(optstr, sizeof( optstr ), syscheck.opts[r]));
-            } else {
-                minfo(FIM_MONITORING_LDIRECTORY, syscheck.dir[r], syscheck.converted_links[r], syscheck_opts2str(optstr, sizeof( optstr ), syscheck.opts[r]));
-            }
-
-            if (syscheck.tag && syscheck.tag[r] != NULL)
-                mdebug1(FIM_TAG_ADDED, syscheck.tag[r], syscheck.dir[r]);
-            r++;
-        }
-
-        /* Print ignores. */
-        if(syscheck.ignore)
-            for (r = 0; syscheck.ignore[r] != NULL; r++)
-                minfo(FIM_PRINT_IGNORE_ENTRY, "file", syscheck.ignore[r]);
-
-        /* Print sregex ignores. */
-        if(syscheck.ignore_regex)
-            for (r = 0; syscheck.ignore_regex[r] != NULL; r++)
-                minfo(FIM_PRINT_IGNORE_SREGEX, "file", syscheck.ignore_regex[r]->raw);
-
-        /* Print files with no diff. */
-        if (syscheck.nodiff){
-            r = 0;
-            while (syscheck.nodiff[r] != NULL) {
-                minfo(FIM_NO_DIFF, syscheck.nodiff[r]);
-                r++;
-            }
-        }
-
-        /* Check directories set for real time */
-        r = 0;
-        while (syscheck.dir[r] != NULL) {
-            if (syscheck.opts[r] & REALTIME_ACTIVE) {
-  #ifdef INOTIFY_ENABLED
-                minfo(FIM_REALTIME_MONITORING_DIRECTORY, syscheck.dir[r]);
-  #elif defined(WIN32)
-                minfo(FIM_REALTIME_MONITORING_DIRECTORY, syscheck.dir[r]);
-  #else
-                mwarn(FIM_WARN_REALTIME_DISABLED, syscheck.dir[r]);
-  #endif
-            }
-            r++;
-        }
-    }
-
-    /* Some sync time */
-    sleep(syscheck.tsleep * 5);
-    fim_initialize();
-
-    // Audit events thread
-    if (syscheck.enable_whodata) {
-#ifdef ENABLE_AUDIT
-        int out = audit_init();
-        if (out < 0)
-            mwarn(FIM_WARN_AUDIT_THREAD_NOSTARTED);
-#else
-        merror(FIM_ERROR_WHODATA_AUDIT_SUPPORT);
-#endif
-    }
-
-    /* Start the daemon */
-    start_daemon();
-
-    // We shouldn't reach this point unless syscheck is disabled
-    while(1) {
-        pause();
-    }
-
-}
-
-#endif /* !WIN32 */
->>>>>>> c2fd5bb8
+#endif /* WIN32 */