/**
 * @file fim_sync.c
 * @author Vikman Fernandez-Castro (victor@wazuh.com)
 * @brief Definition of FIM data synchronization library
 * @version 0.1
 * @date 2019-08-28
 *
 * @copyright Copyright (c) 2019 Wazuh, Inc.
 */

/*
 * This program is a free software; you can redistribute it
 * and/or modify it under the terms of the GNU General Public
 * License (version 2) as published by the FSF - Free Software
 * Foundation.
 */

#include <shared.h>
#include <openssl/evp.h>
#include "syscheck.h"
#include "integrity_op.h"
#include "fim_db.h"

#ifdef UNIT_TESTING
/* Remove static qualifier when unit testing */
#define static

/* Replace assert with mock_assert */
extern void mock_assert(const int result, const char* const expression,
                        const char * const file, const int line);
#undef assert
#define assert(expression) \
    mock_assert((int)(expression), #expression, __FILE__, __LINE__);
#endif

static long fim_sync_cur_id;
static w_queue_t * fim_sync_queue;

// LCOV_EXCL_START
// Starting data synchronization thread
void * fim_run_integrity(void * args) {
    // Keep track of synchronization failures
    long sync_interval = syscheck.sync_interval;

    fim_sync_queue = queue_init(syscheck.sync_queue_size);

    while (1) {
        bool sync_successful = true;

        mdebug1("Initializing FIM Integrity Synchronization check. Sync interval is %li seconds.", sync_interval);
        fim_sync_checksum();

        struct timespec timeout = { .tv_sec = time(NULL) + sync_interval };

        // Get messages until timeout
        char * msg;

        while ((msg = queue_pop_ex_timedwait(fim_sync_queue, &timeout))) {
            long margin = time(NULL) + syscheck.sync_response_timeout;

            fim_sync_dispatch(msg);
            free(msg);

            // Wait for sync_response_timeout seconds since the last message received, or sync_interval
            timeout.tv_sec = timeout.tv_sec > margin ? timeout.tv_sec : margin;

            sync_successful = false;
        }

        if (sync_successful) {
            sync_interval = syscheck.sync_interval;
        }
        else {
            // Duplicate for every failure
            mdebug1("FIM Integrity Synchronization check failed. Adjusting sync interval for next run.");
            sync_interval *= 2;
            sync_interval = (sync_interval < syscheck.max_sync_interval) ? sync_interval : syscheck.max_sync_interval;
        }
    }

    return args;
}
// LCOV_EXCL_STOP

void fim_sync_checksum() {
    char *start, *top;
    EVP_MD_CTX * ctx = EVP_MD_CTX_create();
    EVP_DigestInit(ctx, EVP_sha1());

    w_mutex_lock(&syscheck.fim_entry_mutex);

    if (fim_db_get_row_path(syscheck.database, FIM_FIRST_ROW,
        &start) != FIMDB_OK) {
        merror(FIM_DB_ERROR_GET_ROW_PATH, "FIRST");
        w_mutex_unlock(&syscheck.fim_entry_mutex);
        goto end;
    }

<<<<<<< HEAD
    if (fim_db_get_row_path(syscheck.database, FIM_LAST_ROW,
        &top) != FIMDB_OK) {
        merror(FIM_DB_ERROR_GET_ROW_PATH, "LAST");
        w_mutex_unlock(&syscheck.fim_entry_mutex);
        goto end;
    }

    if (fim_db_get_data_checksum(syscheck.database, (void*) ctx) != FIMDB_OK) {
        merror(FIM_DB_ERROR_CALC_CHECKSUM);
        w_mutex_unlock(&syscheck.fim_entry_mutex);
        goto end;
=======
        for (i = 0; keys[i]; i++) {
            fim_entry_data * data = rbtree_get(syscheck.fim_entry, keys[i]);
            assert(data != NULL);
            EVP_DigestUpdate(ctx, data->checksum, strlen(data->checksum));
        }
>>>>>>> 71ca38f1
    }

    w_mutex_unlock(&syscheck.fim_entry_mutex);
    fim_sync_cur_id = time(NULL);

    if (start && top) {
        unsigned char digest[EVP_MAX_MD_SIZE] = {0};
        unsigned int digest_size;
        os_sha1 hexdigest  = {0};

        EVP_DigestFinal_ex(ctx, digest, &digest_size);
        OS_SHA1_Hexdigest(digest, hexdigest);

        char * plain = dbsync_check_msg("syscheck", INTEGRITY_CHECK_GLOBAL, fim_sync_cur_id, start, top, NULL, hexdigest);
        fim_send_sync_msg(plain);

        free(start);
        free(top);
        free(plain);

    } else { // If database is empty
        char * plain = dbsync_check_msg("syscheck", INTEGRITY_CLEAR, fim_sync_cur_id, NULL, NULL, NULL, NULL);
        fim_send_sync_msg(plain);
        free(plain);
    }

    end:
        EVP_MD_CTX_destroy(ctx);
}

void fim_sync_checksum_split(const char * start, const char * top, long id) {
    fim_entry *entry    = NULL;
    cJSON *entry_data   = NULL;
    int range_size      = 0;

    w_mutex_lock(&syscheck.fim_entry_mutex);

<<<<<<< HEAD
    if (fim_db_get_count_range(syscheck.database, (char*)start, (char*)top,
        &range_size) != FIMDB_OK) {
        merror(FIM_DB_ERROR_COUNT_RANGE, start, top);
        goto end;
=======
    {
        keys = rbtree_range(syscheck.fim_entry, start, top);
        for (n = 0; keys[n]; n++);

        switch (n) {
        case 0:
            break;

        case 1:
            // Unary list: send the file state
            entry_data = fim_entry_json(keys[0], (fim_entry_data *) rbtree_get(syscheck.fim_entry, keys[0]));
            break;

        default:
            // Other case: split the list
            m = n / 2;

            for (int i = 0; i < m; i++) {
                fim_entry_data * data = rbtree_get(syscheck.fim_entry, keys[i]);
                assert(data != NULL);
                EVP_DigestUpdate(ctx_left, data->checksum, strlen(data->checksum));
            }

            for (int i = m; i < n; i++) {
                fim_entry_data * data = rbtree_get(syscheck.fim_entry, keys[i]);
                assert(data != NULL);
                EVP_DigestUpdate(ctx_right, data->checksum, strlen(data->checksum));
            }
        }
>>>>>>> 71ca38f1
    }

    switch (range_size) {
    case 0:
        break;

    case 1:
        if ((entry = fim_db_get_path(syscheck.database, start)) == NULL){
            merror(FIM_DB_ERROR_GET_PATH, start);
            goto end;
        }

        entry_data = fim_entry_json(start, entry->data);
        char * plain = dbsync_state_msg("syscheck", entry_data);
        fim_send_sync_msg(plain);
        free(plain);
        free_entry(entry);
        cJSON_Delete(entry_data);
        break;

    default:
        fim_db_data_checksum_range(syscheck.database, start, top, id, range_size);
        break;
    }

    end:
        w_mutex_unlock(&syscheck.fim_entry_mutex);
}

void fim_sync_send_list(const char * start, const char * top) {
    w_mutex_lock(&syscheck.fim_entry_mutex);
    if (fim_db_sync_path_range(syscheck.database, (char*)start, (char*)top) != FIMDB_OK) {
        merror(FIM_DB_ERROR_SYNC_DB);
    }
    w_mutex_unlock(&syscheck.fim_entry_mutex);
}

void fim_sync_dispatch(char * payload) {
    assert(payload != NULL);

    char * command = payload;
    char * json_arg = strchr(payload, ' ');

    if (json_arg == NULL) {
        mdebug1(FIM_DBSYNC_NO_ARGUMENT, payload);
        return;
    }

    *json_arg++ = '\0';
    cJSON * root = cJSON_Parse(json_arg);

    if (root == NULL) {
        mdebug1(FIM_DBSYNC_INVALID_ARGUMENT, json_arg);
        return;
    }

    cJSON * id = cJSON_GetObjectItem(root, "id");

    if (!cJSON_IsNumber(id)) {
        mdebug1(FIM_DBSYNC_INVALID_ARGUMENT, json_arg);
        goto end;
    }

    // Discard command if (data.id > global_id)
    // Decrease global ID if (data.id < global_id)

    if (id->valuedouble < fim_sync_cur_id) {
        fim_sync_cur_id = id->valuedouble;
        mdebug1(FIM_DBSYNC_DEC_ID, fim_sync_cur_id);
    } else if (id->valuedouble > fim_sync_cur_id) {
        mdebug1(FIM_DBSYNC_DROP_MESSAGE, (long)id->valuedouble, fim_sync_cur_id);
        return;
    }

    char * begin = cJSON_GetStringValue(cJSON_GetObjectItem(root, "begin"));
    char * end = cJSON_GetStringValue(cJSON_GetObjectItem(root, "end"));

    if (begin == NULL || end == NULL) {
        mdebug1(FIM_DBSYNC_INVALID_ARGUMENT, json_arg);
        goto end;
    }

    if (strcmp(command, "checksum_fail") == 0) {
        fim_sync_checksum_split(begin, end, id->valuedouble);
    } else if (strcmp(command, "no_data") == 0) {
        fim_sync_send_list(begin, end);
    } else {
        mdebug1(FIM_DBSYNC_UNKNOWN_CMD, command);
    }

end:
    cJSON_Delete(root);
}

void fim_sync_push_msg(const char * msg) {

    if (fim_sync_queue == NULL) {
        mwarn("A data synchronization response was received before sending the first message.");
        return;
    }

    char * copy;
    os_strdup(msg, copy);

    if (queue_push_ex(fim_sync_queue, copy) == -1) {
        mdebug2("Cannot push a data synchronization message: queue is full.");
        free(copy);
    }
}<|MERGE_RESOLUTION|>--- conflicted
+++ resolved
@@ -96,7 +96,6 @@
         goto end;
     }
 
-<<<<<<< HEAD
     if (fim_db_get_row_path(syscheck.database, FIM_LAST_ROW,
         &top) != FIMDB_OK) {
         merror(FIM_DB_ERROR_GET_ROW_PATH, "LAST");
@@ -108,13 +107,6 @@
         merror(FIM_DB_ERROR_CALC_CHECKSUM);
         w_mutex_unlock(&syscheck.fim_entry_mutex);
         goto end;
-=======
-        for (i = 0; keys[i]; i++) {
-            fim_entry_data * data = rbtree_get(syscheck.fim_entry, keys[i]);
-            assert(data != NULL);
-            EVP_DigestUpdate(ctx, data->checksum, strlen(data->checksum));
-        }
->>>>>>> 71ca38f1
     }
 
     w_mutex_unlock(&syscheck.fim_entry_mutex);
@@ -152,42 +144,10 @@
 
     w_mutex_lock(&syscheck.fim_entry_mutex);
 
-<<<<<<< HEAD
     if (fim_db_get_count_range(syscheck.database, (char*)start, (char*)top,
         &range_size) != FIMDB_OK) {
         merror(FIM_DB_ERROR_COUNT_RANGE, start, top);
         goto end;
-=======
-    {
-        keys = rbtree_range(syscheck.fim_entry, start, top);
-        for (n = 0; keys[n]; n++);
-
-        switch (n) {
-        case 0:
-            break;
-
-        case 1:
-            // Unary list: send the file state
-            entry_data = fim_entry_json(keys[0], (fim_entry_data *) rbtree_get(syscheck.fim_entry, keys[0]));
-            break;
-
-        default:
-            // Other case: split the list
-            m = n / 2;
-
-            for (int i = 0; i < m; i++) {
-                fim_entry_data * data = rbtree_get(syscheck.fim_entry, keys[i]);
-                assert(data != NULL);
-                EVP_DigestUpdate(ctx_left, data->checksum, strlen(data->checksum));
-            }
-
-            for (int i = m; i < n; i++) {
-                fim_entry_data * data = rbtree_get(syscheck.fim_entry, keys[i]);
-                assert(data != NULL);
-                EVP_DigestUpdate(ctx_right, data->checksum, strlen(data->checksum));
-            }
-        }
->>>>>>> 71ca38f1
     }
 
     switch (range_size) {
