/* Copyright (C) 2015, Wazuh Inc.
 * Copyright (C) 2009 Trend Micro Inc.
 * All rights reserved.
 *
 * This program is free software; you can redistribute it
 * and/or modify it under the terms of the GNU General Public
 * License (version 2) as published by the FSF - Free Software
 * Foundation.
 */

/* Syscheck
 * Copyright (C) 2003 Daniel B. Cid <daniel@underlinux.com.br>
 */

#include "shared.h"
#include "syscheck.h"
#include "../rootcheck/rootcheck.h"
#include "file/file.h"
#include "db/include/db.h"
#include "db/include/fimCommonDefs.h"
#include "ebpf/include/ebpf_whodata.h"
#include "agent_sync_protocol_c_interface.h"

// Global variables
syscheck_config syscheck;
int notify_scan = 0;
int sys_debug_level;
int audit_queue_full_reported = 0;

#ifdef USE_MAGIC
#include <magic.h>
magic_t magic_cookie = 0;


void init_magic(magic_t *cookie_ptr)
{
    if (!cookie_ptr || *cookie_ptr) {
        return;
    }

    *cookie_ptr = magic_open(MAGIC_MIME_TYPE);

    if (!*cookie_ptr) {
        const char *err = magic_error(*cookie_ptr);
        merror(FIM_ERROR_LIBMAGIC_START, err ? err : "unknown");
    } else if (magic_load(*cookie_ptr, NULL) < 0) {
        const char *err = magic_error(*cookie_ptr);
        merror(FIM_ERROR_LIBMAGIC_LOAD, err ? err : "unknown");
        magic_close(*cookie_ptr);
        *cookie_ptr = 0;
    }
}
#endif /* USE_MAGIC */

/* Read syscheck internal options */
void read_internal(int debug_level)
{
    syscheck.rt_delay = getDefine_Int("syscheck", "rt_delay", 0, 1000);
    syscheck.max_depth = getDefine_Int("syscheck", "default_max_depth", 1, 320);
    syscheck.file_max_size = (size_t)getDefine_Int("syscheck", "file_max_size", 0, 4095) * 1024 * 1024;
    syscheck.sym_checker_interval = getDefine_Int("syscheck", "symlink_scan_interval", 1, 2592000);

#ifndef WIN32
    syscheck.max_audit_entries = getDefine_Int("syscheck", "max_audit_entries", 1, 4096);
#endif
    sys_debug_level = getDefine_Int("syscheck", "debug", 0, 2);

    /* Check current debug_level
     * Command line setting takes precedence
     */
    if (debug_level == 0) {
        int debug_level = sys_debug_level;
        while (debug_level != 0) {
            nowDebug();
            debug_level--;
        }
    }

    return;
}

static int fim_startmq(const char* key, short type, short attempts) {
    return StartMQ(key, type, attempts);
}

static int fim_send_binary_msg (int queue, const void* message, size_t message_len, const char* locmsg, char loc) {
    return SendBinaryMSG(queue, message, message_len, locmsg, loc);
}


void fim_initialize() {
    // Create store data
#ifndef WIN32
    FIMDBErrorCode ret_val = fim_db_init(FIM_DB_DISK,
                                         loggingFunction,
                                         syscheck.file_entry_limit,
                                         0,
                                         NULL);
#else
    FIMDBErrorCode ret_val = fim_db_init(FIM_DB_DISK,
                                         loggingFunction,
                                         syscheck.file_entry_limit,
                                         syscheck.db_entry_registry_limit,
                                         loggingErrorFunction);
#endif

    if (ret_val != FIMDB_OK) {
        merror_exit("Unable to initialize database.");
    }

    w_rwlock_init(&syscheck.directories_lock, NULL);
    w_mutex_init(&syscheck.fim_scan_mutex, NULL);
    w_mutex_init(&syscheck.fim_realtime_mutex, NULL);
#ifndef WIN32
    w_mutex_init(&syscheck.fim_symlink_mutex, NULL)
#endif

<<<<<<< HEAD
    MQ_Functions mq_funcs = {
        .start = fim_startmq,
        .send_binary = fim_send_binary_msg
    };

    syscheck.sync_handle = asp_create("fim", FIM_SYNC_PROTOCOL_DB_PATH, &mq_funcs, loggingFunction);
    if (!syscheck.sync_handle) {
        merror_exit("Failed to initialize AgentSyncProtocol");
    }
=======
    notify_scan = syscheck.notify_first_scan;
>>>>>>> 8770fe43
}


#ifdef WIN32
/* syscheck main for Windows */
int Start_win32_Syscheck() {
    int debug_level = 0;
    int r = 0;
    char *cfg = OSSECCONF;
    OSListNode *node_it;

    /* Read internal options */
    read_internal(debug_level);

    /* Check if the configuration is present */
    if (File_DateofChange(cfg) < 0) {
        merror_exit(NO_CONFIG, cfg);
    }

    /* Read syscheck config */
    if ((r = Read_Syscheck_Config(cfg)) < 0) {
        mwarn(RCONFIG_ERROR, SYSCHECK, cfg);
        syscheck.disabled = 1;
    } else if ((r == 1) || (syscheck.disabled == 1)) {
        /* Disabled */
        minfo(FIM_DIRECTORY_NOPROVIDED);

        // Free directories list
        OSList_foreach(node_it, syscheck.directories) {
            free_directory(node_it->data);
            node_it->data = NULL;
        }
        OSList_CleanNodes(syscheck.directories);

        if (!syscheck.ignore) {
            os_calloc(1, sizeof(char *), syscheck.ignore);
        } else {
            os_free(syscheck.ignore[0]);
        }

        if (!syscheck.registry) {
            dump_syscheck_registry(&syscheck, "", 0, NULL, NULL,  0, NULL, 0, -1);
        }
        os_free(syscheck.registry[0].entry);

        minfo(FIM_DISABLED);
    }

    /* Rootcheck config */
    if (rootcheck_init(0) == 0) {
        syscheck.rootcheck = 1;
    } else {
        syscheck.rootcheck = 0;
    }

    if (!syscheck.disabled) {
        directory_t *dir_it;
        OSListNode *node_it;
#ifndef WIN_WHODATA
        int whodata_notification = 0;
        /* Remove whodata attributes */
        OSList_foreach(node_it, syscheck.directories) {
            dir_it = node_it->data;
            if (dir_it->options & WHODATA_ACTIVE) {
                if (!whodata_notification) {
                    whodata_notification = 1;
                    minfo(FIM_REALTIME_INCOMPATIBLE);
                }
                dir_it->options &= ~WHODATA_ACTIVE;
                dir_it->options |= REALTIME_ACTIVE;
            }
        }
#endif

        /* Print options */
        r = 0;
        // TODO: allow sha256 sum on registries
        while (syscheck.registry[r].entry != NULL) {
            char optstr[1024];
            minfo(FIM_MONITORING_REGISTRY, syscheck.registry[r].entry,
                  syscheck.registry[r].arch == ARCH_64BIT ? " [x64]" : "",
                  syscheck_opts2str(optstr, sizeof(optstr), syscheck.registry[r].opts));
            if (syscheck.file_size_enabled){
                mdebug1(FIM_DIFF_FILE_SIZE_LIMIT, syscheck.registry[r].diff_size_limit, syscheck.registry[r].entry);
            }
            r++;
        }

        /* Print directories to be monitored */
        OSList_foreach(node_it, syscheck.directories) {
            dir_it = node_it->data;
            char optstr[ 1024 ];

            minfo(FIM_MONITORING_DIRECTORY, dir_it->path, syscheck_opts2str(optstr, sizeof(optstr), dir_it->options));

            if (dir_it->tag != NULL) {
                mdebug2(FIM_TAG_ADDED, dir_it->tag, dir_it->path);
            }

            // Print diff file size limit
            if ((dir_it->options & CHECK_SEECHANGES) && syscheck.file_size_enabled) {
                mdebug2(FIM_DIFF_FILE_SIZE_LIMIT, dir_it->diff_size_limit, dir_it->path);
            }
        }

        if (!syscheck.file_size_enabled) {
            minfo(FIM_FILE_SIZE_LIMIT_DISABLED);
        }

        // Print maximum disk quota to be used by the queue\diff\local folder
        if (syscheck.disk_quota_enabled) {
            mdebug2(FIM_DISK_QUOTA_LIMIT, syscheck.disk_quota_limit);
        }
        else {
            minfo(FIM_DISK_QUOTA_LIMIT_DISABLED);
        }

        /* Print ignores. */
        if(syscheck.ignore)
            for (r = 0; syscheck.ignore[r] != NULL; r++)
                minfo(FIM_PRINT_IGNORE_ENTRY, "file", syscheck.ignore[r]);

        /* Print sregex ignores. */
        if(syscheck.ignore_regex)
            for (r = 0; syscheck.ignore_regex[r] != NULL; r++)
                minfo(FIM_PRINT_IGNORE_SREGEX, "file", syscheck.ignore_regex[r]->raw);

        /* Print registry ignores. */
        if(syscheck.key_ignore)
            for (r = 0; syscheck.key_ignore[r].entry != NULL; r++)
                minfo(FIM_PRINT_IGNORE_ENTRY, "registry", syscheck.key_ignore[r].entry);

        /* Print sregex registry ignores. */
        if(syscheck.key_ignore_regex)
            for (r = 0; syscheck.key_ignore_regex[r].regex != NULL; r++)
                minfo(FIM_PRINT_IGNORE_SREGEX, "registry", syscheck.key_ignore_regex[r].regex->raw);

        if(syscheck.value_ignore)
            for (r = 0; syscheck.value_ignore[r].entry != NULL; r++)
                minfo(FIM_PRINT_IGNORE_ENTRY, "value", syscheck.value_ignore[r].entry);

        /* Print sregex registry ignores. */
        if(syscheck.value_ignore_regex)
            for (r = 0; syscheck.value_ignore_regex[r].regex != NULL; r++)
                minfo(FIM_PRINT_IGNORE_SREGEX, "value", syscheck.value_ignore_regex[r].regex->raw);

        /* Print registry values with nodiff. */
        if(syscheck.registry_nodiff)
            for (r = 0; syscheck.registry_nodiff[r].entry != NULL; r++)
                minfo(FIM_NO_DIFF_REGISTRY, "registry value", syscheck.registry_nodiff[r].entry);

        /* Print sregex registry values with nodiff. */
        if(syscheck.registry_nodiff_regex)
            for (r = 0; syscheck.registry_nodiff_regex[r].regex != NULL; r++)
                minfo(FIM_NO_DIFF_REGISTRY, "registry sregex", syscheck.registry_nodiff_regex[r].regex->raw);

        /* Print files with no diff. */
        if (syscheck.nodiff){
            r = 0;
            while (syscheck.nodiff[r] != NULL) {
                minfo(FIM_NO_DIFF, syscheck.nodiff[r]);
                r++;
            }
        }

        /* Start up message */
        minfo(STARTUP_MSG, getpid());
        OSList_foreach(node_it, syscheck.directories) {
            dir_it = node_it->data;
            if (dir_it->options & REALTIME_ACTIVE) {
                realtime_start();
                break;
            }
        }

        if (syscheck.realtime == NULL) {
            // Check if a wildcard might require realtime later
            OSList_foreach(node_it, syscheck.wildcards) {
                dir_it = node_it->data;
                if (dir_it->options & REALTIME_ACTIVE) {
                    realtime_start();
                    break;
                }
            }
        }
    }

    /* Some sync time */
    fim_initialize();

    start_daemon();

    return 0;
}
#endif /* WIN32 */

#ifdef __linux__
#ifdef ENABLE_AUDIT
void check_ebpf_availability() {
    minfo(FIM_EBPF_INIT);
    fimebpf_initialize(fim_configuration_directory, get_user, get_group, fim_whodata_event,
                       free_whodata_event, loggingFunction, abspath, fim_shutdown_process_on, syscheck.queue_size);
    if (ebpf_whodata_healthcheck()) {
        mwarn(FIM_ERROR_EBPF_HEALTHCHECK);

        // Switch whodata eBPF to whodata audit
        syscheck.whodata_provider = AUDIT_PROVIDER;
    }
}
#endif /* ENABLE_AUDIT */
#endif /* __linux__ */<|MERGE_RESOLUTION|>--- conflicted
+++ resolved
@@ -115,7 +115,8 @@
     w_mutex_init(&syscheck.fim_symlink_mutex, NULL)
 #endif
 
-<<<<<<< HEAD
+    notify_scan = syscheck.notify_first_scan;
+
     MQ_Functions mq_funcs = {
         .start = fim_startmq,
         .send_binary = fim_send_binary_msg
@@ -125,9 +126,6 @@
     if (!syscheck.sync_handle) {
         merror_exit("Failed to initialize AgentSyncProtocol");
     }
-=======
-    notify_scan = syscheck.notify_first_scan;
->>>>>>> 8770fe43
 }
 
 
