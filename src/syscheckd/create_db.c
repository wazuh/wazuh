--- conflicted
+++ resolved
@@ -765,7 +765,6 @@
 
     cJSON * json_event = cJSON_CreateObject();
     cJSON_AddStringToObject(json_event, "type", "event");
-<<<<<<< HEAD
 
     cJSON * data = cJSON_CreateObject();
     cJSON_AddItemToObject(json_event, "data", data);
@@ -775,17 +774,6 @@
     cJSON_AddStringToObject(data, "type", FIM_EVENT_TYPE[type]);
     cJSON_AddNumberToObject(data, "timestamp", new_data->last_event);
 
-=======
-
-    cJSON * data = cJSON_CreateObject();
-    cJSON_AddItemToObject(json_event, "data", data);
-
-    cJSON_AddStringToObject(data, "path", file_name);
-    cJSON_AddStringToObject(data, "mode", FIM_EVENT_MODE[mode]);
-    cJSON_AddStringToObject(data, "type", FIM_EVENT_TYPE[type]);
-    cJSON_AddNumberToObject(data, "timestamp", new_data->last_event);
-
->>>>>>> 8e58f91b
     char * tags = syscheck.tag[dir_position];
 
     if (tags != NULL) {
@@ -828,7 +816,6 @@
     }
 
     if (data->options & CHECK_PERM) {
-<<<<<<< HEAD
         cJSON_AddStringToObject(attributes, "perm", data->perm);
     }
 
@@ -838,23 +825,6 @@
 
     if (data->options & CHECK_GROUP) {
         cJSON_AddStringToObject(attributes, "gid", data->gid);
-=======
-        char * text = agent_file_perm(data->perm);
-        cJSON_AddStringToObject(attributes, "perm", text);
-        free(text);
-    }
-
-    if (data->options & CHECK_OWNER) {
-        char text[64];
-        snprintf(text, sizeof(text), "%u", data->uid);
-        cJSON_AddStringToObject(attributes, "uid", text);
-    }
-
-    if (data->options & CHECK_GROUP) {
-        char text[64];
-        snprintf(text, sizeof(text), "%u", data->gid);
-        cJSON_AddStringToObject(attributes, "gid", text);
->>>>>>> 8e58f91b
     }
 
     if (data->user_name) {
@@ -879,7 +849,6 @@
 
     if (data->options & CHECK_SHA1SUM) {
         cJSON_AddStringToObject(attributes, "hash_sha1", data->hash_sha1);
-<<<<<<< HEAD
     }
 
     if (data->options & CHECK_SHA256SUM) {
@@ -925,82 +894,22 @@
     }
 
     if ( (old_data->options & CHECK_PERM) && strcmp(old_data->perm, new_data->perm) != 0 ) {
-=======
-    }
-
-    if (data->options & CHECK_SHA256SUM) {
-        cJSON_AddStringToObject(attributes, "hash_sha256", data->hash_sha256);
-    }
-
-    // TODO: Read structure.
-    if (data->options & CHECK_ATTRS) {
-        cJSON_AddStringToObject(attributes, "win_attributes", "");
-    }
-
-    if (*data->checksum) {
-        cJSON_AddStringToObject(attributes, "checksum", data->checksum);
-    }
-
-    return attributes;
-}
-
-// Create file entry JSON from a FIM entry structure
-
-cJSON * fim_entry_json(const char * path, fim_entry_data * data) {
-    assert(data);
-    assert(path);
-
-    cJSON * root = cJSON_CreateObject();
-
-    cJSON_AddStringToObject(root, "path", path);
-    cJSON_AddNumberToObject(root, "timestamp", data->last_event);
-
-    cJSON * attributes = fim_attributes_json(data);
-    cJSON_AddItemToObject(root, "attributes", attributes);
-
-    return root;
-}
-
-// Create file attribute comparison JSON object
-
-cJSON * fim_json_compare_attrs(const fim_entry_data * old_data, const fim_entry_data * new_data) {
-    cJSON * changed_attributes = cJSON_CreateArray();
-
-    if ( (old_data->options & CHECK_SIZE) && (old_data->size != new_data->size) ) {
-        cJSON_AddItemToArray(changed_attributes, cJSON_CreateString("size"));
-    }
-
-    if ( (old_data->options & CHECK_PERM) && (old_data->perm != new_data->perm) ) {
->>>>>>> 8e58f91b
         cJSON_AddItemToArray(changed_attributes, cJSON_CreateString("permission"));
     }
 
     if (old_data->options & CHECK_OWNER) {
-<<<<<<< HEAD
         if (old_data->uid && new_data->uid && strcmp(old_data->uid, new_data->uid) != 0) {
-=======
-        if (old_data->uid != new_data->uid) {
->>>>>>> 8e58f91b
             cJSON_AddItemToArray(changed_attributes, cJSON_CreateString("uid"));
         }
 
         if (old_data->user_name && new_data->user_name && strcmp(old_data->user_name, new_data->user_name) != 0) {
             cJSON_AddItemToArray(changed_attributes, cJSON_CreateString("user_name"));
-<<<<<<< HEAD
         }
     }
 
     if (old_data->options & CHECK_GROUP) {
         if (old_data->gid && new_data->gid && strcmp(old_data->gid, new_data->gid) != 0) {
             cJSON_AddItemToArray(changed_attributes, cJSON_CreateString("gid"));
-=======
->>>>>>> 8e58f91b
-        }
-    }
-
-    if (old_data->options & CHECK_GROUP) {
-        if (old_data->gid != new_data->gid) {
-            cJSON_AddItemToArray(changed_attributes, cJSON_CreateString("gid"));
         }
 
         if (old_data->group_name && new_data->group_name && strcmp(old_data->group_name, new_data->group_name) != 0) {
@@ -1012,18 +921,6 @@
         cJSON_AddItemToArray(changed_attributes, cJSON_CreateString("mtime"));
     }
 
-<<<<<<< HEAD
-        if (old_data->group_name && new_data->group_name && strcmp(old_data->group_name, new_data->group_name) != 0) {
-            cJSON_AddItemToArray(changed_attributes, cJSON_CreateString("user_name"));
-        }
-    }
-
-    if ( (old_data->options & CHECK_MTIME) && (old_data->mtime != new_data->mtime) ) {
-        cJSON_AddItemToArray(changed_attributes, cJSON_CreateString("mtime"));
-    }
-
-=======
->>>>>>> 8e58f91b
 #ifdef __linux__
     if ( (old_data->options & CHECK_INODE) && (old_data->inode != new_data->inode) ) {
         cJSON_AddItemToArray(changed_attributes, cJSON_CreateString("inode"));
