--- conflicted
+++ resolved
@@ -17,15 +17,9 @@
 #include "syscheck.h"
 
 /* Prototypes */
-<<<<<<< HEAD
-static int read_file(const char *dir_name, int opts, OSMatch *restriction)
-    __attribute__((nonnull(1)));
-    
+static int read_file(const char *dir_name, int opts, OSMatch *restriction, whodata_evt *evt)  __attribute__((nonnull(1)));
+
 int read_dir_diff(char *dir_name);
-
-=======
-static int read_file(const char *dir_name, int opts, OSMatch *restriction, whodata_evt *evt)  __attribute__((nonnull(1)));
->>>>>>> 22124089
 
 /* Global variables */
 static int __counter = 0;
@@ -181,12 +175,8 @@
 }
 
 /* Read and generate the integrity data of a file */
-<<<<<<< HEAD
-static int read_file(const char *file_name, int opts, OSMatch *restriction) {
-=======
 static int read_file(const char *file_name, int opts, OSMatch *restriction, whodata_evt *evt)
 {
->>>>>>> 22124089
     char *buf;
     char sha1s = '-';
     char sha256s = '-';
@@ -224,45 +214,27 @@
     if (lstat(file_name, &statbuf) < 0)
 #endif
     {
-<<<<<<< HEAD
+
         if (errno == ENOTDIR) {
             /*Deletion message sending*/
             char *buf;
             char alert_msg[PATH_MAX + 4];
-=======
-        if(errno == ENOTDIR){
-            /*Deletion message sending*/
-            char * buf;
-            char alert_msg[PATH_MAX+4];
->>>>>>> 22124089
             alert_msg[PATH_MAX + 3] = '\0';
             snprintf(alert_msg, PATH_MAX + 4, "-1 %s", file_name);
             send_syscheck_msg(alert_msg);
 
             // Update database
-<<<<<<< HEAD
-            if (buf = (char *)OSHash_Get(syscheck.fp, file_name), buf) {
-                snprintf(alert_msg, sizeof(alert_msg), "%.*s -1", SK_DB_NATTR, buf);
-                free(buf);
-
-                if (!OSHash_Update(syscheck.fp, file_name, strdup(alert_msg))) {
-=======
 
             if (buf = (char *) OSHash_Get_ex(syscheck.fp, file_name), buf) {
                 snprintf(alert_msg, sizeof(alert_msg), "%.*s -1", SK_DB_NATTR, buf);
                 free(buf);
                 if (!OSHash_Update_ex(syscheck.fp, file_name, strdup(alert_msg))) {
->>>>>>> 22124089
                     merror("Unable to update file to db: %s", file_name);
                 }
             }
 
             return (0);
-<<<<<<< HEAD
         } else {
-=======
-        }else{
->>>>>>> 22124089
             merror("Error accessing '%s'.", file_name);
             return (-1);
         }
@@ -359,40 +331,14 @@
         buf = (char *) OSHash_Get_ex(syscheck.fp, file_name);
 
         if (!buf) {
-<<<<<<< HEAD
-            char alert_msg[1172 + 1];   /* to accommodate a long */
-            alert_msg[1172] = '\0';
-=======
             char alert_msg[OS_MAXSTR + 1];    /* to accommodate a long */
             alert_msg[OS_MAXSTR] = '\0';
->>>>>>> 22124089
             char * alertdump = NULL;
 
             if (opts & CHECK_SEECHANGES) {
                 alertdump = seechanges_addfile(file_name);
             }
 #ifdef WIN32
-<<<<<<< HEAD
-            snprintf(alert_msg, 1172, "%c%c%c%c%c%c%c%c%c%ld:%d:::%s:%s:%s:%s:%ld:%ld:%s",
-                opts & CHECK_SIZE ? '+' : '-', 
-                opts & CHECK_PERM ? '+' : '-',
-                opts & CHECK_OWNER ? '+' : '-', 
-                opts & CHECK_GROUP ? '+' : '-',
-                opts & CHECK_MD5SUM ? '+' : '-', 
-                sha1s,
-                opts & CHECK_MTIME ? '+' : '-', 
-                opts & CHECK_INODE ? '+' : '-',
-                sha256s, 
-                opts & CHECK_SIZE ? (long)statbuf.st_size : 0,
-                opts & CHECK_PERM ? (int)statbuf.st_mode : 0,
-                opts & CHECK_MD5SUM ? mf_sum : "xxx",
-                opts & CHECK_SHA1SUM ? sf_sum : "xxx",
-                opts & CHECK_OWNER ? get_user(file_name, statbuf.st_uid) : "",
-                opts & CHECK_GROUP ? get_group(statbuf.st_gid) : "",
-                opts & CHECK_MTIME ? (long)statbuf.st_mtime : 0,
-                opts & CHECK_INODE ? (long)statbuf.st_ino : 0,
-                opts & CHECK_SHA256SUM ? sf256_sum : "xxx");
-=======
             snprintf(alert_msg, OS_MAXSTR, "%c%c%c%c%c%c%c%c%c%ld:%d:::%s:%s:%s:%s:%ld:%ld:%s",
                      opts & CHECK_SIZE ? '+' : '-',
                      opts & CHECK_PERM ? '+' : '-',
@@ -412,7 +358,6 @@
                      opts & CHECK_MTIME ? (long)statbuf.st_mtime : 0,
                      opts & CHECK_INODE ? (long)statbuf.st_ino : 0,
                      opts & CHECK_SHA256SUM ? sf256_sum : "xxx");
->>>>>>> 22124089
 #else
             snprintf(alert_msg, 1172, "%c%c%c%c%c%c%c%c%c%ld:%d:%d:%d:%s:%s:%s:%s:%ld:%ld:%s",
                 opts & CHECK_SIZE ? '+' : '-', 
@@ -451,21 +396,6 @@
             }
 
 #ifdef WIN32
-<<<<<<< HEAD
-            snprintf(alert_msg, 1172, "%ld:%d:::%s:%s:%s:%s:%ld:%ld:%s %s%s%s",
-                     opts & CHECK_SIZE ? (long)statbuf.st_size : 0,
-                     opts & CHECK_PERM ? (int)statbuf.st_mode : 0,
-                     opts & CHECK_MD5SUM ? mf_sum : "xxx",
-                     opts & CHECK_SHA1SUM ? sf_sum : "xxx",
-                     opts & CHECK_OWNER ? get_user(file_name, statbuf.st_uid) : "",
-                     opts & CHECK_GROUP ? get_group(statbuf.st_gid) : "",
-                     opts & CHECK_MTIME ? (long)statbuf.st_mtime : 0,
-                     opts & CHECK_INODE ? (long)statbuf.st_ino : 0,
-                     opts & CHECK_SHA256SUM ? sf256_sum : "xxx", 
-                     file_name,
-                     alertdump ? "\n" : "", 
-                     alertdump ? alertdump : "");
-=======
             snprintf(alert_msg, OS_MAXSTR, "%ld:%d:::%s:%s:%s:%s:%ld:%ld:%s!%s %s%s%s",
                 opts & CHECK_SIZE ? (long)statbuf.st_size : 0,
                 opts & CHECK_PERM ? (int)statbuf.st_mode : 0,
@@ -480,7 +410,6 @@
                 file_name,
                 alertdump ? "\n" : "",
                 alertdump ? alertdump : "");
->>>>>>> 22124089
 #else
             snprintf(alert_msg, OS_MAXSTR, "%ld:%d:%d:%d:%s:%s:%s:%s:%ld:%ld:%s!%s %s%s%s",
                 opts & CHECK_SIZE ? (long)statbuf.st_size : 0,
@@ -493,15 +422,10 @@
                 opts & CHECK_GROUP ? get_group(statbuf.st_gid) : "",
                 opts & CHECK_MTIME ? (long)statbuf.st_mtime : 0,
                 opts & CHECK_INODE ? (long)statbuf.st_ino : 0,
-<<<<<<< HEAD
-                opts & CHECK_SHA256SUM ? sf256_sum : "xxx", file_name,
-                alertdump ? "\n" : "", 
-=======
                 opts & CHECK_SHA256SUM ? sf256_sum : "xxx",
                 wd_sum,
                 file_name,
                 alertdump ? "\n" : "",
->>>>>>> 22124089
                 alertdump ? alertdump : "");
 #endif
             send_syscheck_msg(alert_msg);
@@ -573,11 +497,7 @@
     return (0);
 }
 
-<<<<<<< HEAD
-int read_dir(const char *dir_name, int opts, OSMatch *restriction) 
-=======
 int read_dir(const char *dir_name, int opts, OSMatch *restriction, whodata_evt *evt)
->>>>>>> 22124089
 {
     size_t dir_size;
     char f_name[PATH_MAX + 2];
