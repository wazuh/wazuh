/* Copyright (C) 2015-2019, Wazuh Inc.
 * Copyright (C) 2009 Trend Micro Inc.
 * All right reserved.
 *
 * This program is free software; you can redistribute it
 * and/or modify it under the terms of the GNU General Public
 * License (version 2) as published by the FSF - Free Software
 * Foundation
 */

#include <math.h>
#include "shared.h"
#include "syscheck.h"
#include "syscheck_op.h"
#include "wazuh_modules/wmodules.h"
#include "integrity_op.h"

// delete this functions
// ==================================
static void print_file_info(struct stat path_stat);
int print_hash_tables();
// ==================================

// Global variables
static int _base_line = 0;

static const char *FIM_EVENT_TYPE[] = {
    "added",
    "deleted",
    "modified"
};

static const char *FIM_EVENT_MODE[] = {
    "scheduled",
    "real-time",
    "whodata"
};


int fim_scan() {
    int position = 0;

    minfo(FIM_FREQUENCY_STARTED);

    clock_t begin = clock();

    while (syscheck.dir[position] != NULL) {
        minfo("fim_scan(%d): '%s'", FIM_SCHEDULED, syscheck.dir[position]);
        fim_process_event(syscheck.dir[position], FIM_SCHEDULED, NULL);
        position++;
    }

    clock_t end = clock();

    if (_base_line == 0) {
        _base_line = 1;
    } else {
        check_deleted_files();
    }

    minfo(FIM_FREQUENCY_ENDED);
    minfo("The scan has been running during: %f sec.", (double)(end - begin) / CLOCKS_PER_SEC);
    print_hash_tables();

    return 0;
}


int fim_directory (char * path, int dir_position, int mode, whodata_evt * w_evt) {
    DIR *dp;
    struct dirent *entry;
    char *f_name;
    char *s_name;
    char linked_read_file[PATH_MAX + 1] = {'\0'};
    int options;
<<<<<<< HEAD
=======
    fim_event_mode mode = 0;
>>>>>>> 9854bcb0
    size_t path_size;
    short is_nfs;

    if (!path) {
        merror(NULL_ERROR);
        return OS_INVALID;
    }

    options = syscheck.opts[dir_position];

    // Open the directory given
    dp = opendir(path);

    if (!dp) {
        merror(FIM_PATH_NOT_OPEN, path, strerror(errno));
        return (-1);
    }

    // Should we check for NFS?
    if (syscheck.skip_nfs) {
        is_nfs = IsNFS(path);
        if (is_nfs != 0) {
            // Error will be -1, and 1 means skipped
            closedir(dp);
            return (is_nfs);
        }
    }

    if (options & REALTIME_ACTIVE) {
        realtime_adddir(path, 0);
    }

    os_calloc(PATH_MAX + 2, sizeof(char), f_name);
    while ((entry = readdir(dp)) != NULL) {
        *linked_read_file = '\0';

        // Ignore . and ..
        if ((strcmp(entry->d_name, ".") == 0) ||
                (strcmp(entry->d_name, "..") == 0)) {
            continue;
        }

        strncpy(f_name, path, PATH_MAX);
        path_size = strlen(path);
        s_name = f_name + path_size;

        // Check if the file name is already null terminated
        if (*(s_name - 1) != PATH_SEP) {
            *s_name++ = PATH_SEP;
        }
        *(s_name) = '\0';
        strncpy(s_name, entry->d_name, PATH_MAX - path_size - 2);
#ifdef WIN32
        str_lowercase(f_name);
#endif
        // Process the event related to f_name
        if(fim_process_event(f_name, mode, w_evt) == -1) {
            os_free(f_name);
            closedir(dp);
            return -1;
        }
    }

    os_free(f_name);
    closedir(dp);
    return (0);
}


int fim_check_file (char * file_name, int dir_position, fim_event_mode mode, whodata_evt * w_evt) {
    cJSON * json_event = NULL;
    fim_entry_data * entry_data = NULL;
    fim_entry_data * saved_data = NULL;
    struct stat file_stat;
    char * json_formated;
    int options;
    int deleted_flag = 0;

    options = syscheck.opts[dir_position];

    if (w_stat(file_name, &file_stat) < 0) {
        delete_target_file(file_name);
        deleted_flag = 1;
    } else {
        //File attributes
        if (entry_data = fim_get_data(file_name, file_stat, mode, options), !entry_data) {
            merror("Couldn't get attributes for file: '%s'", file_name);
            return OS_INVALID;
        }
    }

    w_mutex_lock(&syscheck.fim_entry_mutex);
    if (saved_data = (fim_entry_data *) rbtree_get(syscheck.fim_entry, file_name), !saved_data) {
        // New entry. Insert into hash table
        if (!deleted_flag) {
            if (fim_insert (file_name, entry_data) == -1) {
                free_entry_data(entry_data);
                w_mutex_unlock(&syscheck.fim_entry_mutex);
                return OS_INVALID;
            }

            if (_base_line) {
                json_event = fim_json_event(file_name, NULL, entry_data, dir_position, FIM_ADD, mode, w_evt);
            }
        } else {
            // TODO: Delete this msg
            merror("~~~~ deleted before add");
        }
    } else {
        // Delete file. Sending alert.
        if (deleted_flag) {
            json_event = fim_json_event (file_name, NULL, saved_data, dir_position, FIM_DELETE, mode, w_evt);
            fim_delete (file_name);
            // minfo("Deleting file '%s' checksum: '%s'", file_name, checksum);
        // Checking for changes
        } else {
            saved_data->scanned = 1;
            if (json_event = fim_json_event(file_name, saved_data, entry_data, dir_position, FIM_MODIFICATION, mode, w_evt), json_event) {
                if (fim_update (file_name, entry_data) == -1) {
                    free_entry_data(entry_data);
                    w_mutex_unlock(&syscheck.fim_entry_mutex);
                    return OS_INVALID;
                }
                //set_integrity_index(file_name, entry_data);
            } else {
                free_entry_data(entry_data);
            }
        }
    }
    w_mutex_unlock(&syscheck.fim_entry_mutex);

    if (!_base_line && options & CHECK_SEECHANGES && !deleted_flag) {
        minfo("creating diff file for '%s'", file_name);
        seechanges_addfile(file_name);
    }

    if (json_event && _base_line) {
        // minfo("File '%s' checksum: '%s'", file_name, checksum);
        json_formated = cJSON_PrintUnformatted(json_event);
        minfo("%s", json_formated);
        send_syscheck_msg(json_formated);
        os_free(json_formated);
        cJSON_Delete(json_event);
    }

    return 0;
}


int fim_process_event(char * file, fim_event_mode mode, whodata_evt *w_evt) {
    struct stat file_stat;
    int dir_position = 0;
    int depth = 0;

    if (fim_check_ignore(file) == 1) {
        return (0);
    }

    if (fim_check_restrict (file, syscheck.filerestrict[dir_position]) == 1) {
        return (0);
    }

    // If the directory have another configuration will come back
    if (dir_position = fim_configuration_directory(file), dir_position < 0) {
        minfo("No configuration founded for file: '%s'", file);
        return(0);
    }

    mdebug1("~~ fim_process_event mode('%d'):'%s' config:'%s'", mode, file, syscheck.dir[dir_position]);

    // We need to process every event generated by scheduled scans because we need to alert about discarded events of real-time and Whodata mode
    if (mode == FIM_SCHEDULED || mode == FIM_MODE(syscheck.opts[dir_position])) {
        depth = fim_check_depth(file, dir_position);
        //minfo("~~Depth from parent path: '%d' recursion level:'%d'", depth, syscheck.recursion_level[dir_position]);
        if(depth >= syscheck.recursion_level[dir_position]) {
            minfo("~~ Maximum depth reached: %s", file);
            return 0;
        }

        // If w_stat fails can be a deleted file
        if (w_stat(file, &file_stat) < 0) {
            // Regular file
            if (fim_check_file(file, dir_position, mode, w_evt) < 0) {
                merror("Skiping file: '%s'", file);
            }
        } else {
            switch(file_stat.st_mode & S_IFMT) {
                case FIM_REGULAR:
                    // Regular file
                    if (fim_check_file(file, dir_position, mode, w_evt) < 0) {
                        merror("Skip event: '%s'", file);
                    }
                    break;

                case FIM_DIRECTORY:
                    // Directory path
                    fim_directory(file, dir_position, mode, w_evt);
                    break;
#ifndef WIN32
                case FIM_LINK:
                    // Symbolic links add link and follow if it is configured
                    // TODO: implement symbolic links
                    break;
#endif
                default:
                    // Unsupported file type
                    return -1;
            }
        }
    } else {
        minfo("Different configuration applied to file '%s'", file);
    }

    return 0;
}


void fim_audit_inode_event(whodata_evt * w_evt) {
    fim_inode_data * inode_data;
    char *key_inodehash;
    int i = 0;

    os_calloc(OS_SIZE_128, sizeof(char), key_inodehash);
    snprintf(key_inodehash, OS_SIZE_128, "%s:%s", w_evt->dev, w_evt->inode);

    w_mutex_lock(&syscheck.fim_entry_mutex);

    if (inode_data = OSHash_Get_ex(syscheck.fim_inode, key_inodehash), inode_data) {
        char **event_paths = NULL;
        os_calloc(inode_data->items, sizeof(char*), event_paths);

        while(inode_data->paths && inode_data->paths[i] && i < inode_data->items) {
            os_strdup(inode_data->paths[i], event_paths[i]);
            i++;
        }

        w_mutex_unlock(&syscheck.fim_entry_mutex);

        for(; i > 0; i--) {
            fim_process_event(event_paths[i - 1], FIM_WHODATA, w_evt);
            os_free(event_paths[i - 1]);
        }
        os_free(event_paths);
    } else {
        w_mutex_unlock(&syscheck.fim_entry_mutex);

        if (w_evt->path) {
            fim_process_event(w_evt->path, FIM_WHODATA, w_evt);
        }
    }

    return;
}


// Returns the position of the path into directories array
int fim_configuration_directory(char * path) {
    int it = 0;
    int max = 0;
    int res = 0;
    int position = -1;

    while(syscheck.dir[it]) {
        res = w_compare_str(syscheck.dir[it], path);
        if (max < res) {
            position = it;
            max = res;
        }
        it++;
    }

    return position;
}


// Evaluates the depth of the directory or file to check if it exceeds the configured max_depth value
int fim_check_depth(char * path, int dir_position) {
    char * pos;
    int depth = 0;
    unsigned int parent_path_size;

    if (!syscheck.dir[dir_position]) {
        minfo("~~Invalid parent path.");
        return -1;
    }

    parent_path_size = strlen(syscheck.dir[dir_position]);

    if (parent_path_size > strlen(path)) {
        minfo("~~Parent directory < path: %s < %s", syscheck.dir[dir_position], path);
        return -1;
    }

    pos = path + parent_path_size;
    while (pos) {
        if (pos = strchr(pos, '/'), pos) {
            depth++;
        } else {
            break;
        }
        pos++;
    }

    return depth;
}


// Get data from file
fim_entry_data * fim_get_data (const char * file_name, struct stat file_stat, fim_event_mode mode, int options) {
    fim_entry_data * data = NULL;

    os_calloc(1, sizeof(fim_entry_data), data);

    data->size = file_stat.st_size;
    data->perm = file_stat.st_mode;
    data->mtime = file_stat.st_mtime;
    data->inode = file_stat.st_ino;
    data->uid = file_stat.st_uid;
    data->gid = file_stat.st_gid;

#ifdef WIN32
    data->user_name = get_user(file_name, file_stat.st_uid, &data->sid);
    os_strdup((char*)get_group(file_stat.st_gid), data->group_name);
#else
    os_strdup((char*)get_user(file_name, file_stat.st_uid, NULL), data->user_name);
    os_strdup((char*)get_user(file_name, file_stat.st_uid, NULL), data->group_name);
#endif

    snprintf(data->hash_md5, sizeof(os_md5), "%s", "d41d8cd98f00b204e9800998ecf8427e");
    snprintf(data->hash_sha1, sizeof(os_sha1), "%s", "da39a3ee5e6b4b0d3255bfef95601890afd80709");
    snprintf(data->hash_sha256, sizeof(os_sha256), "%s", "e3b0c44298fc1c149afbf4c8996fb92427ae41e4649b934ca495991b7852b855");

    // The file exists and we don't have to delete it from the hash tables
    data->scanned = 1;

    // We won't calculate hash for symbolic links, empty or large files
#ifdef __linux__
    if ((file_stat.st_mode & S_IFMT) == FIM_REGULAR)
#endif
        if (file_stat.st_size > 0 && (size_t)file_stat.st_size < syscheck.file_max_size) {
            if (OS_MD5_SHA1_SHA256_File(file_name,
                                        syscheck.prefilter_cmd,
                                        data->hash_md5,
                                        data->hash_sha1,
                                        data->hash_sha256,
                                        OS_BINARY,
                                        syscheck.file_max_size) < 0) {
                merror("Couldn't generate hashes for '%s'", file_name);
                free_entry_data(data);
                return NULL;
        }
    }

    data->dev = file_stat.st_dev;
    data->mode = mode;
    data->options = options;
    data->last_event = time(NULL);
    data->scanned = 1;
    fim_get_checksum(data);

    return data;
}


// Returns checksum string
void fim_get_checksum (fim_entry_data * data) {
    char *checksum = NULL;
    int size;

    os_calloc(OS_SIZE_128, sizeof(char), checksum);

    size = snprintf(checksum,
            OS_SIZE_128,
            "%d:%d:%d:%d:%s:%s:%d:%lu:%s:%s:%s",
            data->size,
            data->perm,
            data->uid,
            data->gid,
            data->user_name,
            data->group_name,
            data->mtime,
            data->inode,
            data->hash_md5,
            data->hash_sha1,
            data->hash_sha256);

    if (size < 0) {
        merror("Wrong size, can't get checksum: %s", checksum);
        *checksum = '\0';
    } else if (size >= OS_SIZE_128) {
        // Needs more space
        os_realloc(checksum, (size + 1) * sizeof(char), checksum);
        snprintf(checksum,
                size + 1,
                "%d:%d:%d:%d:%s:%s:%d:%lu:%s:%s:%s",
                data->size,
                data->perm,
                data->uid,
                data->gid,
                data->user_name,
                data->group_name,
                data->mtime,
                data->inode,
                data->hash_md5,
                data->hash_sha1,
                data->hash_sha256);
    }

    OS_SHA1_Str(checksum, sizeof(checksum), data->checksum);
    free(checksum);
}


// Inserts a file in the syscheck hash table structure (inodes and paths)
int fim_insert (char * file, fim_entry_data * data) {
    char * inode_key = NULL;

    if (rbtree_insert(syscheck.fim_entry, file, data) == NULL) {
        minfo("Duplicate path: '%s'", file);
        return (-1);
    }

    syscheck.n_entries++;

#ifndef WIN32
    fim_inode_data * inode_data;

    // Function OSHash_Add_ex doesn't alloc memory for the data of the hash table
    os_calloc(OS_SIZE_16, sizeof(char), inode_key);
    snprintf(inode_key, OS_SIZE_16, "%ld:%ld", data->dev, data->inode);

    if (inode_data = OSHash_Get(syscheck.fim_inode, inode_key), !inode_data) {
        os_calloc(1, sizeof(fim_inode_data), inode_data);

        inode_data->paths = os_AddStrArray(file, inode_data->paths);
        inode_data->items = 1;

        if (OSHash_Add(syscheck.fim_inode, inode_key, inode_data) != 2) {
            merror("Unable to add inode to db: '%s' => '%s'", inode_key, file);
            os_free(inode_key);
            return (-1);
        }

        syscheck.n_inodes++;
    } else {
        // TODO: Maybe create a function to modularize this section
        char **new_paths, **to_delete;
        struct stat inode_stat;
        int i = 0;

        if (!os_IsStrOnArray(file, inode_data->paths)) {
            inode_data->paths = os_AddStrArray(file, inode_data->paths);
            inode_data->items++;
            syscheck.n_inodes++;
        }

        os_calloc(inode_data->items, sizeof(char*), new_paths);
        os_calloc(inode_data->items, sizeof(char*), to_delete);

        for(i = 0; i < inode_data->items; i++) {
            if(stat(inode_data->paths[i], &inode_stat) < 0) {
                to_delete = os_AddStrArray(inode_data->paths[i], to_delete);
            } else {
                new_paths = os_AddStrArray(inode_data->paths[i], new_paths);
            }
        }

        i = 0;
        while(to_delete[i]) {
            fim_delete(to_delete[i++]);
        }

        free_strarray(to_delete);
        free_strarray(inode_data->paths);
        inode_data->paths = new_paths;

    }
#endif

    os_free(inode_key);
    return 0;
}


// Update an entry in the syscheck hash table structure (inodes and paths)
int fim_update (char * file, fim_entry_data * data) {
    char * inode_key;

    os_calloc(OS_SIZE_16, sizeof(char), inode_key);
    snprintf(inode_key, OS_SIZE_16, "%ld", data->inode);

    if (!file || strcmp(file, "") == 0 || !inode_key || strcmp(inode_key, "") == 0) {
        merror("Can't update entry invalid file or inode");
        // TODO: Consider if we should exit here. Change to debug message
    }

    if (rbtree_replace(syscheck.fim_entry, file, data) == NULL) {
        merror("Unable to update file to db, key not found: '%s'", file);
        os_free(inode_key);
        return (-1);
    }
    os_free(inode_key);
    return 0;
}


// Deletes a path from the syscheck hash table structure and sends a deletion event
int fim_delete (char * file_name) {
    fim_entry_data * saved_data;
    char * file_to_delete = NULL;

    if (saved_data = rbtree_get(syscheck.fim_entry, file_name), saved_data) {
        os_strdup(file_name, file_to_delete);
#ifndef WIN32
        char * inode = NULL;
        os_calloc(OS_SIZE_16, sizeof(char), inode);
        snprintf(inode, OS_SIZE_16, "%ld", saved_data->inode);
        delete_inode_item(inode, file_to_delete);
        os_free(inode);
#endif
        rbtree_delete(syscheck.fim_entry, file_to_delete);
        os_free(file_to_delete);
    }

    return 0;
}


// Deletes a path from the syscheck hash table structure and sends a deletion event on scheduled scans
void check_deleted_files() {
    cJSON * json_event = NULL;
    char * json_formated;
    char ** keys;
    int i;
    int pos;

    w_mutex_lock(&syscheck.fim_entry_mutex);
    keys = rbtree_keys(syscheck.fim_entry);
    w_mutex_unlock(&syscheck.fim_entry_mutex);

    for (i = 0; keys[i] != NULL; i++) {

        w_mutex_lock(&syscheck.fim_entry_mutex);

        fim_entry_data * data = rbtree_get(syscheck.fim_entry, keys[i]);

        if (!data) {
            w_mutex_unlock(&syscheck.fim_entry_mutex);
            continue;
        }

        // File doesn't exist so we have to delete it from the
        // hash tables and send a deletion event.
        if (!data->scanned) {
            minfo("File '%s' has been deleted.", keys[i]);

            if (pos = fim_configuration_directory(keys[i]), pos < 0) {
                w_mutex_unlock(&syscheck.fim_entry_mutex);
                continue;
            }

            json_event = fim_json_event (keys[i], NULL, data, pos, FIM_DELETE, FIM_SCHEDULED, NULL);
            fim_delete(keys[i]);

            if (json_event) {
                // minfo("File '%s' checksum: '%s'", file_name, checksum);
                if (_base_line) {
                    json_formated = cJSON_PrintUnformatted(json_event);
                    minfo("%s", json_formated);
                    send_syscheck_msg(json_formated);
                    os_free(json_formated);
                }
                cJSON_Delete(json_event);
            }
        } else {
             // File still exists. We only need to reset the scanned flag.
            data->scanned = 0;
        }

        w_mutex_unlock(&syscheck.fim_entry_mutex);

    }

    free_strarray(keys);

    return;
}


void delete_inode_item(char *inode_key, char *file_name) {
    fim_inode_data *inode_data;
    char **new_paths;
    int i = 0;

    if (inode_data = OSHash_Get(syscheck.fim_inode, inode_key), inode_data) {
        // If it's the last path we can delete safely the hash node
        if(inode_data->items == 1) {
            if(inode_data = OSHash_Delete(syscheck.fim_inode, inode_key), inode_data) {
                free_inode_data(inode_data);
                os_free(inode_data);
            }
        }
        // We must delete only file_name from paths
        else {
            os_calloc(inode_data->items-1, sizeof(char*), new_paths);
            for(i = 0; i < inode_data->items; i++) {
                if(strcmp(inode_data->paths[i], file_name)) {
                    new_paths = os_AddStrArray(inode_data->paths[i], new_paths);
                }
            }

            free_strarray(inode_data->paths);
            inode_data->paths = new_paths;
            inode_data->items--;
        }
    }
}

cJSON * fim_json_event(char * file_name, fim_entry_data * old_data, fim_entry_data * new_data, int dir_position, fim_event_type type, fim_event_mode mode, whodata_evt * w_evt) {
    cJSON * changed_attributes = NULL;

    if (old_data != NULL) {
        changed_attributes = fim_json_compare_attrs(old_data, new_data);

        // If no such changes, do not send event.

        if (cJSON_GetArraySize(changed_attributes) == 0) {
            cJSON_Delete(changed_attributes);
            return NULL;
        }
    }

    cJSON * json_event = cJSON_CreateObject();
    cJSON_AddStringToObject(json_event, "type", "event");

    cJSON * data = cJSON_CreateObject();
    cJSON_AddItemToObject(json_event, "data", data);

    cJSON_AddStringToObject(data, "path", file_name);
    cJSON_AddStringToObject(data, "mode", FIM_EVENT_MODE[mode]);
    cJSON_AddStringToObject(data, "type", FIM_EVENT_TYPE[type]);
    cJSON_AddNumberToObject(data, "timestamp", new_data->last_event);

    char * tags = syscheck.tag[dir_position];

    if (tags != NULL) {
        cJSON_AddStringToObject(data, "tags", tags);
    }

    if (syscheck.opts[dir_position] & CHECK_SEECHANGES && type != 1) {
        char * diff = seechanges_addfile(file_name);

        if (diff != NULL) {
            cJSON_AddStringToObject(data, "content_changes", diff);
            os_free(diff);
        }
    }

    if (old_data) {
        cJSON_AddItemToObject(data, "changed_attributes", changed_attributes);
        cJSON_AddItemToObject(data, "old_attributes", fim_attributes_json(old_data));
    }

    cJSON_AddItemToObject(data, "attributes", fim_attributes_json(new_data));

    if (w_evt) {
        cJSON_AddItemToObject(data, "audit", fim_audit_json(w_evt));
    }

    return json_event;
}

// Create file attribute set JSON from a FIM entry structure

cJSON * fim_attributes_json(const fim_entry_data * data) {
    cJSON * attributes = cJSON_CreateObject();

    // TODO: Read structure.
    cJSON_AddStringToObject(attributes, "type", "file");

    if (data->options & CHECK_SIZE) {
        cJSON_AddNumberToObject(attributes, "size", data->size);
    }

    if (data->options & CHECK_PERM) {
        char * text = agent_file_perm(data->perm);
        cJSON_AddStringToObject(attributes, "perm", text);
        free(text);
    }

    if (data->options & CHECK_OWNER) {
        char text[64];
        snprintf(text, sizeof(text), "%u", data->uid);
        cJSON_AddStringToObject(attributes, "uid", text);
    }

    if (data->options & CHECK_GROUP) {
        char text[64];
        snprintf(text, sizeof(text), "%u", data->gid);
        cJSON_AddStringToObject(attributes, "gid", text);
    }

    if (data->user_name) {
        cJSON_AddStringToObject(attributes, "user_name", data->user_name);
    }

    if (data->group_name) {
        cJSON_AddStringToObject(attributes, "group_name", data->group_name);
    }

    if (data->options & CHECK_INODE) {
        cJSON_AddNumberToObject(attributes, "inode", data->inode);
    }

    if (data->options & CHECK_MTIME) {
        cJSON_AddNumberToObject(attributes, "mtime", data->mtime);
    }

    if (data->options & CHECK_MD5SUM) {
        cJSON_AddStringToObject(attributes, "hash_md5", data->hash_md5);
    }

    if (data->options & CHECK_SHA1SUM) {
        cJSON_AddStringToObject(attributes, "hash_sha1", data->hash_sha1);
    }

    if (data->options & CHECK_SHA256SUM) {
        cJSON_AddStringToObject(attributes, "hash_sha256", data->hash_sha256);
    }

    // TODO: Read structure.
    if (data->options & CHECK_ATTRS) {
        cJSON_AddStringToObject(attributes, "win_attributes", "");
    }

    if (*data->checksum) {
        cJSON_AddStringToObject(attributes, "checksum", data->checksum);
    }

    return attributes;
}

// Create file entry JSON from a FIM entry structure

cJSON * fim_entry_json(const char * path, fim_entry_data * data) {
    assert(data);
    assert(path);

    cJSON * root = cJSON_CreateObject();

    cJSON_AddStringToObject(root, "path", path);
    cJSON_AddNumberToObject(root, "timestamp", data->last_event);

    cJSON * attributes = fim_attributes_json(data);
    cJSON_AddItemToObject(root, "attributes", attributes);

    return root;
}

// Create file attribute comparison JSON object

cJSON * fim_json_compare_attrs(const fim_entry_data * old_data, const fim_entry_data * new_data) {
    cJSON * changed_attributes = cJSON_CreateArray();

    if ( (old_data->options & CHECK_SIZE) && (old_data->size != new_data->size) ) {
        cJSON_AddItemToArray(changed_attributes, cJSON_CreateString("size"));
    }

    if ( (old_data->options & CHECK_PERM) && (old_data->perm != new_data->perm) ) {
        cJSON_AddItemToArray(changed_attributes, cJSON_CreateString("permission"));
    }

    if (old_data->options & CHECK_OWNER) {
        if (old_data->uid != new_data->uid) {
            cJSON_AddItemToArray(changed_attributes, cJSON_CreateString("uid"));
        }

        if (old_data->user_name && new_data->user_name && strcmp(old_data->user_name, new_data->user_name) != 0) {
            cJSON_AddItemToArray(changed_attributes, cJSON_CreateString("user_name"));
        }
    }

    if (old_data->options & CHECK_GROUP) {
        if (old_data->gid != new_data->gid) {
            cJSON_AddItemToArray(changed_attributes, cJSON_CreateString("gid"));
        }

        if (old_data->group_name && new_data->group_name && strcmp(old_data->group_name, new_data->group_name) != 0) {
            cJSON_AddItemToArray(changed_attributes, cJSON_CreateString("user_name"));
        }
    }

    if ( (old_data->options & CHECK_MTIME) && (old_data->mtime != new_data->mtime) ) {
        cJSON_AddItemToArray(changed_attributes, cJSON_CreateString("mtime"));
    }

#ifdef __linux__
    if ( (old_data->options & CHECK_INODE) && (old_data->inode != new_data->inode) ) {
        cJSON_AddItemToArray(changed_attributes, cJSON_CreateString("inode"));
    }
#endif

    if ( (old_data->options & CHECK_MD5SUM) && (strcmp(old_data->hash_md5, new_data->hash_md5) != 0) ) {
        cJSON_AddItemToArray(changed_attributes, cJSON_CreateString("md5"));
    }

    if ( (old_data->options & CHECK_SHA1SUM) && (strcmp(old_data->hash_sha1, new_data->hash_sha1) != 0) ) {
        cJSON_AddItemToArray(changed_attributes, cJSON_CreateString("sha1"));
    }

    if ( (old_data->options & CHECK_SHA256SUM) && (strcmp(old_data->hash_sha256, new_data->hash_sha256) != 0) ) {
        cJSON_AddItemToArray(changed_attributes, cJSON_CreateString("sha256"));
    }

    return changed_attributes;
}

// Create file audit data JSON object

cJSON * fim_audit_json(const whodata_evt * w_evt) {
    cJSON * fim_audit = cJSON_CreateObject();

    cJSON_AddStringToObject(fim_audit, "user_id", w_evt->user_id);
    cJSON_AddStringToObject(fim_audit, "user_name", w_evt->user_name);
    cJSON_AddStringToObject(fim_audit, "group_id", w_evt->group_id);
    cJSON_AddStringToObject(fim_audit, "group_name", w_evt->group_name);
    cJSON_AddStringToObject(fim_audit, "process_name", w_evt->process_name);
    cJSON_AddStringToObject(fim_audit, "path", w_evt->path);
    cJSON_AddStringToObject(fim_audit, "audit_uid", w_evt->audit_uid);
    cJSON_AddStringToObject(fim_audit, "audit_name", w_evt->audit_name);
    cJSON_AddStringToObject(fim_audit, "effective_uid", w_evt->effective_uid);
    cJSON_AddStringToObject(fim_audit, "effective_name", w_evt->effective_name);
    cJSON_AddNumberToObject(fim_audit, "ppid", w_evt->ppid);
    cJSON_AddNumberToObject(fim_audit, "process_id", w_evt->process_id);

    return fim_audit;
}

int fim_check_ignore (const char *file_name) {
    /* Check if the file should be ignored */
    if (syscheck.ignore) {
        int i = 0;
        while (syscheck.ignore[i] != NULL) {
            if (strncasecmp(syscheck.ignore[i], file_name, strlen(syscheck.ignore[i])) == 0) {
                mdebug2(FIM_IGNORE_ENTRY, "file", file_name, syscheck.ignore[i]);
                return (1);
            }
            i++;
        }
    }

    /* Check in the regex entry */
    if (syscheck.ignore_regex) {
        int i = 0;
        while (syscheck.ignore_regex[i] != NULL) {
            if (OSMatch_Execute(file_name, strlen(file_name), syscheck.ignore_regex[i])) {
                mdebug2(FIM_IGNORE_SREGEX, "file", file_name, syscheck.ignore_regex[i]->raw);
                return (1);
            }
            i++;
        }
    }

    return (0);
}

int fim_check_restrict (const char *file_name, OSMatch *restriction) {
    /* Restrict file types */
    if (restriction) {
        if (!OSMatch_Execute(file_name, strlen(file_name), restriction)) {
            mdebug1(FIM_FILE_IGNORE_RESTRICT, file_name);
            return (1);
        }
    }

    return (0);
}


void free_entry_data(fim_entry_data * data) {
    os_free(data->user_name);
    os_free(data->group_name);
    os_free(data);
}


void free_inode_data(fim_inode_data * data) {
    int i;

    for (i = 0; i < data->items; i++) {
        os_free(data->paths[i]);
    }
    os_free(data->paths);
}


/* ================================================================================================ */
/* ================================================================================================ */
/* ================================================================================================ */
/* ================================================================================================ */


static void print_file_info(struct stat path_stat) {
    //switch(path_stat.st_mode & S_IFMT) {
    //case S_IFBLK:
    //    minfo("Block special.");
    //    break;
    //case S_IFCHR:
    //    minfo("Character special.");
    //    break;
    //case S_IFIFO:
    //    minfo("FIFO special.");
    //    break;
    //case S_IFREG:
    //    minfo("Regular.");
    //    break;
    //case S_IFDIR:
    //    minfo("Directory.");
    //    break;
    //case S_IFLNK:
    //    minfo("Symbolic link.");
    //    break;
    //case S_IFSOCK:
    //    minfo("Socket.");
    //    break;
    //default:
    //    minfo("I dont know");
    //}

    minfo("Stat st_dev '%d'", (int)path_stat.st_dev);     /* ID of device containing file */
    minfo("Stat st_ino '%ld'", (long int)path_stat.st_ino);     /* inode number */
    minfo("Stat st_mode '%d'", (int)path_stat.st_mode);    /* protection */
    minfo("Stat st_nlink '%d'", (int)path_stat.st_nlink);   /* number of hard links */
    minfo("Stat st_uid '%d'", (int)path_stat.st_uid);     /* user ID of owner */
    minfo("Stat st_gid '%d'", (int)path_stat.st_gid);     /* group ID of owner */
    minfo("Stat st_rdev '%d'", (int)path_stat.st_rdev);    /* device ID (if special file) */
    minfo("Stat st_size '%ld'", (long int)path_stat.st_size);    /* total size, in bytes */
    //minfo("Stat st_blksize '%d'", (int)path_stat.st_blksize); /* blocksize for file system I/O */
    //minfo("Stat st_blocks '%d'", (int)path_stat.st_blocks);  /* number of 512B blocks allocated */
    minfo("Stat st_atime '%d'", (int)path_stat.st_atime);   /* time of last access */
    minfo("Stat st_mtime '%d'", (int)path_stat.st_mtime);   /* time of last modification */
    minfo("Stat st_ctime '%d'", (int)path_stat.st_ctime);   /* time of last status change */

}


int print_hash_tables() {
    char * files = NULL;
    int element_sch = 0;
    int element_rt = 0;
    int element_wd = 0;
    int element_total = 0;
    char ** keys = rbtree_keys(syscheck.fim_entry);
    int i;

    for (i = 0; keys[i]; i++) {
        fim_entry_data * data = rbtree_get(syscheck.fim_entry, keys[i]);
        assert(data != NULL);

        minfo("ENTRY (%d) => '%s'->'%lu' scanned:'%u'\n", element_total, keys[i], data->inode, data->scanned);

        switch(data->mode) {
            case FIM_SCHEDULED: element_sch++; break;
            case FIM_REALTIME: element_rt++; break;
            case FIM_WHODATA: element_wd++; break;
        }

        element_total++;
    }

    element_total = 0;

#ifndef WIN32
    OSHashNode * hash_node;
    unsigned int inode_it = 0;

    for (hash_node = OSHash_Begin(syscheck.fim_inode, &inode_it); hash_node; hash_node = OSHash_Next(syscheck.fim_inode, &inode_it, hash_node)) {
        fim_inode_data * data = hash_node->data;
        os_free(files);
        os_calloc(1, sizeof(char), files);
        *files = '\0';

        for (i = 0; i < data->items; i++) {
            wm_strcat(&files, data->paths[i], ',');
        }

        minfo("INODE (%u) => '%s'->(%d)'%s'\n", element_total, (char*)hash_node->key, data->items, files);
        element_total++;
    }
#endif
    minfo("SCH '%d'", element_sch);
    minfo("RT '%d'", element_rt);
    minfo("WD '%d'", element_wd);

    os_free(files);
    free_strarray(keys);

    return 0;
}<|MERGE_RESOLUTION|>--- conflicted
+++ resolved
@@ -73,10 +73,7 @@
     char *s_name;
     char linked_read_file[PATH_MAX + 1] = {'\0'};
     int options;
-<<<<<<< HEAD
-=======
     fim_event_mode mode = 0;
->>>>>>> 9854bcb0
     size_t path_size;
     short is_nfs;
 
