/**
 * @file fim_db_registries.c
 * @brief Definition of FIM database for registries library.
 * @date 2020-09-9
 *
 * @copyright Copyright (C) 2015-2021 Wazuh, Inc.
 */

#ifdef WIN32
#include "fim_db_registries.h"

extern const char *SQL_STMT[];

const char *registry_arch[] = {
    [ARCH_32BIT] = "[x32]",
    [ARCH_64BIT] = "[x64]"
};

/**
 * @brief Binds name and key_id to a statement
 *
 * @param fim_sql FIM database structure.
 * @param index Index of the particular statement.
 * @param name Registry name.
 * @param key_id Key id of the registry.
*/
static void fim_db_bind_registry_data_name_key_id(fdb_t *fim_sql, int index, const char *name, int key_id);


/**
 * @brief Binds path into registry statement
 *
 * @param fim_sql FIM database structure.
 * @param index Index of the particular statement.
 * @param path Path to registry.
 * @param arch architecture of the registry
*/
static void fim_db_bind_registry_path(fdb_t *fim_sql, unsigned int index, const char *path, unsigned int arch);

/**
 * @brief Bind registry data into an insert registry data statement
 *
 * @param fim_sql FIM database structure.
 * @param data Structure that contains the fields of the inserted data.
 * @param key_id Identifier of the key.
 */
static void fim_db_bind_insert_registry_data(fdb_t *fim_sql, fim_registry_value_data *data, unsigned int key_id);

/**
 * @brief Bind registry data into an insert registry key statement
 *
 * @param fim_sql FIM database structure.
 * @param registry_key Structure that contains the fields of the inserted key.
 * @param id Registry key identifier.
 */
static void fim_db_bind_insert_registry_key(fdb_t *fim_sql, fim_registry_key *registry_key, unsigned int id);

/**
 * @brief Bind id into get registry key statement.
 *
 * @param fim_sql FIM database structure.
 * @param id ID of the registry key.
 */
static void fim_db_bind_get_registry_key_id(fdb_t *fim_sql, unsigned int id);

/**
 * @brief Bind id into get registry value statement.
 *
 * @param fim_sql FIM database structure.
 * @param key_id ID of the registry key.
 */
static void fim_db_bind_get_registry_data_key_id(fdb_t *fim_sql, unsigned int key_id);

// Registry sql queries bindings
static void fim_db_bind_registry_data_name_key_id(fdb_t *fim_sql, int index, const char *name, int key_id) {
    if (index == FIMDB_STMT_SET_REG_DATA_UNSCANNED ||
        index == FIMDB_STMT_DELETE_REG_DATA ||
        index == FIMDB_STMT_SET_REG_DATA_SCANNED ||
        index == FIMDB_STMT_GET_REG_DATA) {

        sqlite3_bind_text(fim_sql->stmt[index], 1, name, -1, NULL);
        sqlite3_bind_int(fim_sql->stmt[index], 2, key_id);
    }
}

static void fim_db_bind_registry_path(fdb_t *fim_sql, unsigned int index, const char *path, unsigned int arch) {
    if (index == FIMDB_STMT_GET_REG_KEY ||
        index == FIMDB_STMT_SET_REG_KEY_UNSCANNED ||
        index == FIMDB_STMT_GET_REG_ROWID ||
        index == FIMDB_STMT_DELETE_REG_KEY_PATH ||
        index == FIMDB_STMT_DELETE_REG_DATA_PATH ||
        index == FIMDB_STMT_SET_REG_KEY_SCANNED) {

        sqlite3_bind_text(fim_sql->stmt[index], 1, path, -1, NULL);
        sqlite3_bind_text(fim_sql->stmt[index], 2, registry_arch[arch], -1, NULL);
    }
}

static void fim_db_bind_insert_registry_data(fdb_t *fim_sql, fim_registry_value_data *data, unsigned int key_id) {
    sqlite3_bind_int(fim_sql->stmt[FIMDB_STMT_REPLACE_REG_DATA], 1, key_id);
    sqlite3_bind_text(fim_sql->stmt[FIMDB_STMT_REPLACE_REG_DATA], 2, data->name, -1, NULL);
    sqlite3_bind_int(fim_sql->stmt[FIMDB_STMT_REPLACE_REG_DATA], 3, data->type);
    sqlite3_bind_int(fim_sql->stmt[FIMDB_STMT_REPLACE_REG_DATA], 4, data->size);
    sqlite3_bind_text(fim_sql->stmt[FIMDB_STMT_REPLACE_REG_DATA], 5, data->hash_md5, -1, NULL);
    sqlite3_bind_text(fim_sql->stmt[FIMDB_STMT_REPLACE_REG_DATA], 6, data->hash_sha1, -1, NULL);
    sqlite3_bind_text(fim_sql->stmt[FIMDB_STMT_REPLACE_REG_DATA], 7, data->hash_sha256, -1, NULL);
    sqlite3_bind_int(fim_sql->stmt[FIMDB_STMT_REPLACE_REG_DATA], 8, data->scanned);
    sqlite3_bind_int(fim_sql->stmt[FIMDB_STMT_REPLACE_REG_DATA], 9, data->last_event);
    sqlite3_bind_text(fim_sql->stmt[FIMDB_STMT_REPLACE_REG_DATA], 10, data->checksum, -1, NULL);
}

static void fim_db_bind_insert_registry_key(fdb_t *fim_sql, fim_registry_key *registry_key, unsigned int id) {
    if (id == 0) {
        sqlite3_bind_null(fim_sql->stmt[FIMDB_STMT_REPLACE_REG_KEY], 1);
    } else {
        sqlite3_bind_int(fim_sql->stmt[FIMDB_STMT_REPLACE_REG_KEY], 1, id);
    }
    sqlite3_bind_text(fim_sql->stmt[FIMDB_STMT_REPLACE_REG_KEY], 2, registry_key->path, -1, NULL);
    sqlite3_bind_text(fim_sql->stmt[FIMDB_STMT_REPLACE_REG_KEY], 3, registry_key->perm, -1, NULL);
    sqlite3_bind_text(fim_sql->stmt[FIMDB_STMT_REPLACE_REG_KEY], 4, registry_key->uid, -1, NULL);
    sqlite3_bind_text(fim_sql->stmt[FIMDB_STMT_REPLACE_REG_KEY], 5, registry_key->gid, -1, NULL);
    sqlite3_bind_text(fim_sql->stmt[FIMDB_STMT_REPLACE_REG_KEY], 6, registry_key->user_name, -1, NULL);
    sqlite3_bind_text(fim_sql->stmt[FIMDB_STMT_REPLACE_REG_KEY], 7, registry_key->group_name, -1, NULL);
    sqlite3_bind_int(fim_sql->stmt[FIMDB_STMT_REPLACE_REG_KEY], 8, registry_key->mtime);
    sqlite3_bind_text(fim_sql->stmt[FIMDB_STMT_REPLACE_REG_KEY], 9, registry_arch[registry_key->arch], -1, NULL);
    sqlite3_bind_int(fim_sql->stmt[FIMDB_STMT_REPLACE_REG_KEY], 10, registry_key->scanned);
    sqlite3_bind_int(fim_sql->stmt[FIMDB_STMT_REPLACE_REG_KEY], 11, registry_key->last_event);
    sqlite3_bind_text(fim_sql->stmt[FIMDB_STMT_REPLACE_REG_KEY], 12, registry_key->checksum, -1, NULL);
}

static void fim_db_bind_get_registry_key_id(fdb_t *fim_sql, unsigned int id) {
    sqlite3_bind_int(fim_sql->stmt[FIMDB_STMT_GET_REG_KEY_ROWID], 1, id);
}

static void fim_db_bind_get_registry_data_key_id(fdb_t *fim_sql, unsigned int key_id) {
    sqlite3_bind_int(fim_sql->stmt[FIMDB_STMT_GET_REG_DATA_ROWID], 1, key_id);
}

int fim_db_remove_registry_key(fdb_t *fim_sql, fim_entry *entry) {

    if (entry->type != FIM_TYPE_REGISTRY) {
        return FIMDB_ERR;
    }

    fim_db_clean_stmt(fim_sql, FIMDB_STMT_DELETE_REG_DATA_PATH);
    fim_db_clean_stmt(fim_sql, FIMDB_STMT_DELETE_REG_KEY_PATH);
    fim_db_bind_registry_path(fim_sql, FIMDB_STMT_DELETE_REG_DATA_PATH, entry->registry_entry.key->path,
                              entry->registry_entry.key->arch);
    fim_db_bind_registry_path(fim_sql, FIMDB_STMT_DELETE_REG_KEY_PATH, entry->registry_entry.key->path,
                              entry->registry_entry.key->arch);

    if (sqlite3_step(fim_sql->stmt[FIMDB_STMT_DELETE_REG_DATA_PATH]) != SQLITE_DONE) {
<<<<<<< HEAD
        mterror(SYSCHECK_LOGTAG, "Step error deleting data value from key '%s': %s", entry->registry_entry.key->path,
               sqlite3_errmsg(fim_sql->db));
=======
        merror("Step error deleting data value from key '%s': %s (%d)", entry->registry_entry.key->path,
               sqlite3_errmsg(fim_sql->db), sqlite3_extended_errcode(fim_sql->db));
>>>>>>> 683fe1ee
        return FIMDB_ERR;
    }

    if (sqlite3_step(fim_sql->stmt[FIMDB_STMT_DELETE_REG_KEY_PATH]) != SQLITE_DONE) {
<<<<<<< HEAD
        mterror(SYSCHECK_LOGTAG, "Step error deleting key path '%s': %s", entry->registry_entry.key->path, sqlite3_errmsg(fim_sql->db));
=======
        merror("Step error deleting key path '%s': %s (%d)", entry->registry_entry.key->path, sqlite3_errmsg(fim_sql->db), sqlite3_extended_errcode(fim_sql->db));
>>>>>>> 683fe1ee
        return FIMDB_ERR;
    }

    fim_db_check_transaction(fim_sql);

    return FIMDB_OK;
}

int fim_db_remove_registry_value_data(fdb_t *fim_sql, fim_registry_value_data *entry) {
    fim_db_clean_stmt(fim_sql, FIMDB_STMT_DELETE_REG_DATA);
    fim_db_bind_registry_data_name_key_id(fim_sql, FIMDB_STMT_DELETE_REG_DATA, entry->name, entry->id);

    if (sqlite3_step(fim_sql->stmt[FIMDB_STMT_DELETE_REG_DATA]) != SQLITE_DONE) {
<<<<<<< HEAD
        mterror(SYSCHECK_LOGTAG, "Step error deleting entry name '%s': %s", entry->name, sqlite3_errmsg(fim_sql->db));
=======
        merror("Step error deleting entry name '%s': %s (%d)", entry->name, sqlite3_errmsg(fim_sql->db), sqlite3_extended_errcode(fim_sql->db));
>>>>>>> 683fe1ee
        return FIMDB_ERR;
    }

    fim_db_check_transaction(fim_sql);

    return FIMDB_OK;
}

fim_registry_key *fim_db_decode_registry_key(sqlite3_stmt *stmt) {
    fim_registry_key *entry;
    os_calloc(1, sizeof(fim_registry_key), entry);

    entry->id = (unsigned int)sqlite3_column_int(stmt, 0);
    sqlite_strdup((char *)sqlite3_column_text(stmt, 1), entry->path);
    sqlite_strdup((char *)sqlite3_column_text(stmt, 2), entry->perm);
    sqlite_strdup((char *)sqlite3_column_text(stmt, 3), entry->uid);
    sqlite_strdup((char *)sqlite3_column_text(stmt, 4), entry->gid);
    sqlite_strdup((char *)sqlite3_column_text(stmt, 5), entry->user_name);
    sqlite_strdup((char *)sqlite3_column_text(stmt, 6), entry->group_name);
    entry->mtime = (unsigned int)sqlite3_column_int(stmt, 7);
    entry->arch = strcmp((char *)sqlite3_column_text(stmt, 8), "[x64]") == 0 ? ARCH_64BIT : ARCH_32BIT;
    entry->scanned = (unsigned int)sqlite3_column_int(stmt, 9);
    entry->last_event = sqlite3_column_int(stmt, 10);
    strncpy(entry->checksum, (char *)sqlite3_column_text(stmt, 11), sizeof(os_sha1) - 1);

    return entry;
}

fim_registry_value_data *_fim_db_decode_registry_value(sqlite3_stmt *stmt, int offset) {
    fim_registry_value_data *entry;
    os_calloc(1, sizeof(fim_registry_value_data), entry);

    entry->id = (unsigned int)sqlite3_column_int(stmt, offset + 0);
    sqlite_strdup((char *)sqlite3_column_text(stmt, offset + 1), entry->name);
    entry->type = (unsigned int)sqlite3_column_int(stmt, offset + 2);
    entry->size = (unsigned int)sqlite3_column_int(stmt, offset + 3);
    strncpy(entry->hash_md5, (char *)sqlite3_column_text(stmt, offset + 4), sizeof(os_md5) - 1);
    strncpy(entry->hash_sha1, (char *)sqlite3_column_text(stmt, offset + 5), sizeof(os_sha1) - 1);
    strncpy(entry->hash_sha256, (char *)sqlite3_column_text(stmt, offset + 6), sizeof(os_sha256) - 1);
    entry->scanned = (unsigned int)sqlite3_column_int(stmt, offset + 7);
    entry->last_event = (unsigned int)sqlite3_column_int(stmt, offset + 8);
    strncpy(entry->checksum, (char *)sqlite3_column_text(stmt, offset + 9), sizeof(os_sha1) - 1);

    return entry;
}

fim_registry_value_data * fim_db_decode_registry_value(sqlite3_stmt *stmt) {
    return _fim_db_decode_registry_value(stmt, 0);
}

fim_entry *fim_db_decode_registry(int index, sqlite3_stmt *stmt) {
    fim_entry *entry = NULL;

    os_calloc(1, sizeof(fim_entry), entry);

    entry->type = FIM_TYPE_REGISTRY;
    entry->registry_entry.key = NULL;
    entry->registry_entry.value = NULL;

    // Registry key
    if (index == FIMDB_STMT_GET_REG_KEY_NOT_SCANNED ||
        index == FIMDB_STMT_GET_REG_KEY_ROWID ||
        index == FIMDB_STMT_GET_REG_KEY) {

        entry->registry_entry.key = fim_db_decode_registry_key(stmt);
    }

    if (index == FIMDB_STMT_GET_REG_DATA || index == FIMDB_STMT_GET_REG_DATA_NOT_SCANNED) {
        entry->registry_entry.value = fim_db_decode_registry_value(stmt);
    }

    return entry;
}

// Registry callbacks

void fim_db_callback_save_reg_data_name(__attribute__((unused))fdb_t * fim_sql, fim_entry *entry, int storage,
                                        void *arg) {
    int length;
    if (entry->type != FIM_TYPE_REGISTRY || entry->registry_entry.value == NULL) {
        return ;
    }

    char *base = wstr_escape_json(entry->registry_entry.value->name);
    char *buffer = NULL;

    if (base == NULL) {
        mterror(SYSCHECK_LOGTAG, "Error escaping '%s'", entry->registry_entry.value->name);
        goto end;
    }

    length = snprintf(NULL, 0, "%d %s", entry->registry_entry.value->id, base) + 1;

    os_malloc(length, buffer);

    snprintf(buffer, length, "%d %s", entry->registry_entry.value->id, base);

    if (storage == FIM_DB_DISK) { // disk storage enabled
        if (fprintf(((fim_tmp_file *) arg)->fd, "%032ld%s\n", (unsigned long)(length), buffer) < 0) {
            mterror(SYSCHECK_LOGTAG, "Can't save entry: %s %s", entry->registry_entry.value->name, strerror(errno));
            goto end;
        }

        fflush(((fim_tmp_file *) arg)->fd);

    } else {
        W_Vector_insert(((fim_tmp_file *) arg)->list, buffer);
    }

    ((fim_tmp_file *) arg)->elements++;

end:
    os_free(base);
    os_free(buffer);
}

// Registry functions
int fim_db_set_all_registry_data_unscanned(fdb_t *fim_sql) {
    int retval = fim_db_exec_simple_wquery(fim_sql, SQL_STMT[FIMDB_STMT_SET_ALL_REG_DATA_UNSCANNED]);
    fim_db_check_transaction(fim_sql);

    return retval;
}

int fim_db_set_all_registry_key_unscanned(fdb_t *fim_sql) {
    int retval = fim_db_exec_simple_wquery(fim_sql, SQL_STMT[FIMDB_STMT_SET_ALL_REG_KEY_UNSCANNED]);
    fim_db_check_transaction(fim_sql);

    return retval;
}

int fim_db_set_registry_key_scanned(fdb_t *fim_sql, const char *path, unsigned int arch) {
    // Clean and bind statements
    fim_db_clean_stmt(fim_sql, FIMDB_STMT_SET_REG_KEY_SCANNED);
    fim_db_bind_registry_path(fim_sql, FIMDB_STMT_SET_REG_KEY_SCANNED, path, arch);

    if (sqlite3_step(fim_sql->stmt[FIMDB_STMT_SET_REG_KEY_SCANNED]) != SQLITE_DONE) {
<<<<<<< HEAD
        mterror(SYSCHECK_LOGTAG, "Step error setting scanned key path '%s': %s", path, sqlite3_errmsg(fim_sql->db));
=======
        merror("Step error setting scanned key path '%s': %s (%d)", path, sqlite3_errmsg(fim_sql->db), sqlite3_extended_errcode(fim_sql->db));
>>>>>>> 683fe1ee
        return FIMDB_ERR;
    }

    fim_db_check_transaction(fim_sql);

    return FIMDB_OK;
}

int fim_db_set_registry_data_scanned(fdb_t *fim_sql, const char *name, unsigned int key_id) {
    // Clean and bind statements
    fim_db_clean_stmt(fim_sql, FIMDB_STMT_SET_REG_DATA_SCANNED);
    fim_db_bind_registry_data_name_key_id(fim_sql, FIMDB_STMT_SET_REG_DATA_SCANNED, name, key_id);

    if (sqlite3_step(fim_sql->stmt[FIMDB_STMT_SET_REG_DATA_SCANNED]) != SQLITE_DONE) {
<<<<<<< HEAD
        mterror(SYSCHECK_LOGTAG, "Step error setting scanned data name '%s': %s", name, sqlite3_errmsg(fim_sql->db));
=======
        merror("Step error setting scanned data name '%s': %s (%d)", name, sqlite3_errmsg(fim_sql->db), sqlite3_extended_errcode(fim_sql->db));
>>>>>>> 683fe1ee
        return FIMDB_ERR;
    }

    fim_db_check_transaction(fim_sql);

    return FIMDB_OK;
}

int fim_db_get_registry_key_rowid(fdb_t *fim_sql, const char *path, unsigned int arch, unsigned int *rowid) {
    int res;
    fim_db_clean_stmt(fim_sql, FIMDB_STMT_GET_REG_ROWID);
    fim_db_bind_registry_path(fim_sql, FIMDB_STMT_GET_REG_ROWID, path, arch);

    res = sqlite3_step(fim_sql->stmt[FIMDB_STMT_GET_REG_ROWID]);

    if (res == SQLITE_ROW) {
        *rowid = sqlite3_column_int(fim_sql->stmt[FIMDB_STMT_GET_REG_ROWID], 0);
    }
    else if (res == SQLITE_DONE) {
        mtdebug2(SYSCHECK_LOGTAG, "Key %s not found in DB", path);
        *rowid = 0;
    }
    else {
<<<<<<< HEAD
        mterror(SYSCHECK_LOGTAG, "Step error getting registry rowid %s: %s", path, sqlite3_errmsg(fim_sql->db));
=======
        merror("Step error getting registry rowid %s: %s (%d)", path, sqlite3_errmsg(fim_sql->db), sqlite3_extended_errcode(fim_sql->db));
>>>>>>> 683fe1ee
        return FIMDB_ERR;
    }

    return FIMDB_OK;
}

int fim_db_get_registry_keys_not_scanned(fdb_t * fim_sql, fim_tmp_file **file, int storage) {
    if ((*file = fim_db_create_temp_file(storage)) == NULL) {
        return FIMDB_ERR;
    }

    int ret = fim_db_process_get_query(fim_sql, FIM_TYPE_REGISTRY, FIMDB_STMT_GET_REG_KEY_NOT_SCANNED,
                                       fim_db_callback_save_path, storage, (void*) *file);

    if (*file && (*file)->elements == 0) {
        fim_db_clean_file(file, storage);
    }

    return ret;
}

int fim_db_get_registry_data_not_scanned(fdb_t * fim_sql, fim_tmp_file **file, int storage) {
    if ((*file = fim_db_create_temp_file(storage)) == NULL) {
        return FIMDB_ERR;
    }

    int ret = fim_db_process_get_query(fim_sql, FIM_TYPE_REGISTRY, FIMDB_STMT_GET_REG_DATA_NOT_SCANNED,
                                       fim_db_callback_save_reg_data_name, storage, (void*) *file);

    if (*file && (*file)->elements == 0) {
        fim_db_clean_file(file, storage);
    }

    return ret;
}

fim_registry_value_data *fim_db_get_registry_data(fdb_t *fim_sql, unsigned int key_id, const char *name) {
    fim_registry_value_data *value = NULL;

    fim_db_clean_stmt(fim_sql, FIMDB_STMT_GET_REG_DATA);
    fim_db_bind_registry_data_name_key_id(fim_sql, FIMDB_STMT_GET_REG_DATA, name, key_id);

    if (sqlite3_step(fim_sql->stmt[FIMDB_STMT_GET_REG_DATA]) == SQLITE_ROW) {
        value = fim_db_decode_registry_value(fim_sql->stmt[FIMDB_STMT_GET_REG_DATA]);
    }

    return value;
}

fim_registry_key *fim_db_get_registry_key(fdb_t *fim_sql, const char *path, unsigned int arch) {
    fim_registry_key *reg_key = NULL;

    fim_db_clean_stmt(fim_sql, FIMDB_STMT_GET_REG_KEY);
    fim_db_bind_registry_path(fim_sql, FIMDB_STMT_GET_REG_KEY, path, arch);

    if (sqlite3_step(fim_sql->stmt[FIMDB_STMT_GET_REG_KEY]) == SQLITE_ROW) {
        reg_key = fim_db_decode_registry_key(fim_sql->stmt[FIMDB_STMT_GET_REG_KEY]);
    }

    return reg_key;
}

fim_registry_key *fim_db_get_registry_key_using_id(fdb_t *fim_sql, unsigned int id) {
    fim_registry_key *reg_key = NULL;

    fim_db_clean_stmt(fim_sql, FIMDB_STMT_GET_REG_KEY_ROWID);
    fim_db_bind_get_registry_key_id(fim_sql, id);

    if (sqlite3_step(fim_sql->stmt[FIMDB_STMT_GET_REG_KEY_ROWID]) == SQLITE_ROW) {
        reg_key = fim_db_decode_registry_key(fim_sql->stmt[FIMDB_STMT_GET_REG_KEY_ROWID]);
    }

    return reg_key;
}

int fim_db_get_count_registry_key(fdb_t *fim_sql) {
    int res = fim_db_get_count(fim_sql, FIMDB_STMT_GET_COUNT_REG_KEY);

    if(res == FIMDB_ERR) {
<<<<<<< HEAD
        mterror(SYSCHECK_LOGTAG, "Step error getting count registry key: %s", sqlite3_errmsg(fim_sql->db));
=======
        merror("Step error getting count registry key: %s (%d)", sqlite3_errmsg(fim_sql->db), sqlite3_extended_errcode(fim_sql->db));
>>>>>>> 683fe1ee
    }

    return res;
}

int fim_db_get_count_registry_data(fdb_t *fim_sql) {
    int res = fim_db_get_count(fim_sql, FIMDB_STMT_GET_COUNT_REG_DATA);

    if(res == FIMDB_ERR) {
<<<<<<< HEAD
        mterror(SYSCHECK_LOGTAG, "Step error getting count registry data: %s", sqlite3_errmsg(fim_sql->db));
=======
        merror("Step error getting count registry data: %s (%d)", sqlite3_errmsg(fim_sql->db), sqlite3_extended_errcode(fim_sql->db));
>>>>>>> 683fe1ee
    }

    return res;
}

int fim_db_insert_registry_data(fdb_t *fim_sql,
                                fim_registry_value_data *data,
                                unsigned int key_id,
                                unsigned int replace_entry) {
    int res = 0;

    // Check there is room in the DB in case of insertion.
    if (syscheck.file_limit_enabled && replace_entry == 0) {
        int count = fim_db_get_count_entries(syscheck.database);

        if (count == FIMDB_ERR) {
            mtdebug1(SYSCHECK_LOGTAG, "Failed to get count of entries while inserting '%s'", data->name);
            return FIMDB_ERR;
        }

        if (count >= syscheck.file_limit) {
            mtdebug1(SYSCHECK_LOGTAG, "Couldn't insert '%s' value entry into DB. The DB is full, please check your configuration.",
                    data->name);
            return FIMDB_FULL;
        }
    }

    fim_db_clean_stmt(fim_sql, FIMDB_STMT_REPLACE_REG_DATA);
    fim_db_bind_insert_registry_data(fim_sql, data, key_id);

    if (res = sqlite3_step(fim_sql->stmt[FIMDB_STMT_REPLACE_REG_DATA]), res != SQLITE_DONE) {
<<<<<<< HEAD
        mterror(SYSCHECK_LOGTAG, "Step error replacing registry data '%d': %s", key_id, sqlite3_errmsg(fim_sql->db));
=======
        merror("Step error replacing registry data '%d': %s (%d)", key_id, sqlite3_errmsg(fim_sql->db), sqlite3_extended_errcode(fim_sql->db));
>>>>>>> 683fe1ee
        return FIMDB_ERR;
    }

    return FIMDB_OK;
}

int fim_db_insert_registry_key(fdb_t *fim_sql, fim_registry_key *entry, unsigned int rowid) {
    int res = 0;

    // Check there is room in the DB in case of insertion.
    if (syscheck.file_limit_enabled && rowid == 0) {
        int count = fim_db_get_count_entries(syscheck.database);

        if (count == FIMDB_ERR) {
            mtdebug1(SYSCHECK_LOGTAG, "Failed to get count of entries while inserting '%s %s'", registry_arch[entry->arch], entry->path);
            return FIMDB_ERR;
        }

        if (count >= syscheck.file_limit) {
            mtdebug1(SYSCHECK_LOGTAG, "Couldn't insert '%s %s' entry into DB. The DB is full, please check your configuration.",
                    registry_arch[entry->arch], entry->path);
            return FIMDB_FULL;
        }
    }

    fim_db_clean_stmt(fim_sql, FIMDB_STMT_REPLACE_REG_KEY);
    fim_db_bind_insert_registry_key(fim_sql, entry, rowid);

    if (res = sqlite3_step(fim_sql->stmt[FIMDB_STMT_REPLACE_REG_KEY]), res != SQLITE_DONE) {
<<<<<<< HEAD
        mterror(SYSCHECK_LOGTAG, "Step error replacing registry key '%s': %s", entry->path, sqlite3_errmsg(fim_sql->db));
=======
        merror("Step error replacing registry key '%s': %s (%d)", entry->path, sqlite3_errmsg(fim_sql->db), sqlite3_extended_errcode(fim_sql->db));
>>>>>>> 683fe1ee
        return FIMDB_ERR;
    }

    return FIMDB_OK;
}

int fim_db_insert_registry(fdb_t *fim_sql, fim_entry *new) {
    int res_data = 0;
    int res_key = 0;
    unsigned int replace_entry = new->registry_entry.key->id == 0 ? 0 : 1;

    res_key = fim_db_insert_registry_key(fim_sql, new->registry_entry.key, new->registry_entry.key->id);
    fim_db_get_registry_key_rowid(fim_sql, new->registry_entry.key->path, new->registry_entry.key->arch,
                                  &new->registry_entry.key->id);
    res_data = fim_db_insert_registry_data(fim_sql, new->registry_entry.value, new->registry_entry.key->id,
                                           replace_entry);

    fim_db_check_transaction(fim_sql);

    return res_data || res_key;
}

int fim_db_get_values_from_registry_key(fdb_t * fim_sql, fim_tmp_file **file, int storage, unsigned long int key_id) {
    if ((*file = fim_db_create_temp_file(storage)) == NULL) {
        return FIMDB_ERR;
    }

    fim_db_clean_stmt(fim_sql, FIMDB_STMT_GET_REG_DATA_ROWID);
    fim_db_bind_get_registry_data_key_id(fim_sql, key_id);

    int ret = fim_db_multiple_row_query(fim_sql, FIMDB_STMT_GET_REG_DATA_ROWID,
                                        FIM_DB_DECODE_TYPE(fim_db_decode_string), free,
                                        FIM_DB_CALLBACK_TYPE(fim_db_callback_save_string), storage, (void*) *file);

    if (*file && (*file)->elements == 0) {
        fim_db_clean_file(file, storage);
    }

    return ret;
}

int fim_db_process_read_registry_data_file(fdb_t *fim_sql, fim_tmp_file *file, pthread_mutex_t *mutex,
                                           void (*callback)(fdb_t *, fim_entry *, pthread_mutex_t *, void *, void *, void *),
                                           int storage, void * alert, void * mode, void * w_evt) {

    char *read_line = NULL;
    int id;
    int i;
    char *split;

    for (i = 0; i < file->elements; i++) {
        // Read line has to be: 234(row id of the key) some_reg(name of the registry). Get the rowid and the name
        if(fim_db_read_line_from_file(file, storage, i, &read_line) != 0) {
            fim_db_clean_file(&file, storage);
            return FIMDB_ERR;
        }

        id = strtoul(read_line, &split, 10);
        // Skip if the fields couldn't be extracted.
        if (split == NULL || *split != ' ') {
            mtwarn(SYSCHECK_LOGTAG, "Temporary path file '%s' is corrupt: wrong line format", file->path);
            os_free(read_line);
            continue;
        }

        fim_entry *entry;
        os_calloc(1, sizeof(fim_entry), entry);
        entry->type = FIM_TYPE_REGISTRY;

        w_mutex_lock(mutex);
        entry->registry_entry.key = fim_db_get_registry_key_using_id(fim_sql, id);
        entry->registry_entry.value = fim_db_get_registry_data(fim_sql, id, (split + 1));
        w_mutex_unlock(mutex);

        if (entry->registry_entry.key != NULL && entry->registry_entry.value != NULL) {
            callback(fim_sql, entry, mutex, alert, mode, w_evt);
        }

        free_entry(entry);
        os_free(read_line);
    }

    fim_db_clean_file(&file, storage);

    return FIMDB_OK;
}

#endif<|MERGE_RESOLUTION|>--- conflicted
+++ resolved
@@ -150,22 +150,13 @@
                               entry->registry_entry.key->arch);
 
     if (sqlite3_step(fim_sql->stmt[FIMDB_STMT_DELETE_REG_DATA_PATH]) != SQLITE_DONE) {
-<<<<<<< HEAD
-        mterror(SYSCHECK_LOGTAG, "Step error deleting data value from key '%s': %s", entry->registry_entry.key->path,
-               sqlite3_errmsg(fim_sql->db));
-=======
-        merror("Step error deleting data value from key '%s': %s (%d)", entry->registry_entry.key->path,
+        mterror(SYSCHECK_LOGTAG, "Step error deleting data value from key '%s': %s (%d)", entry->registry_entry.key->path,
                sqlite3_errmsg(fim_sql->db), sqlite3_extended_errcode(fim_sql->db));
->>>>>>> 683fe1ee
         return FIMDB_ERR;
     }
 
     if (sqlite3_step(fim_sql->stmt[FIMDB_STMT_DELETE_REG_KEY_PATH]) != SQLITE_DONE) {
-<<<<<<< HEAD
-        mterror(SYSCHECK_LOGTAG, "Step error deleting key path '%s': %s", entry->registry_entry.key->path, sqlite3_errmsg(fim_sql->db));
-=======
-        merror("Step error deleting key path '%s': %s (%d)", entry->registry_entry.key->path, sqlite3_errmsg(fim_sql->db), sqlite3_extended_errcode(fim_sql->db));
->>>>>>> 683fe1ee
+        mterror(SYSCHECK_LOGTAG, "Step error deleting key path '%s': %s (%d)", entry->registry_entry.key->path, sqlite3_errmsg(fim_sql->db), sqlite3_extended_errcode(fim_sql->db));
         return FIMDB_ERR;
     }
 
@@ -179,11 +170,7 @@
     fim_db_bind_registry_data_name_key_id(fim_sql, FIMDB_STMT_DELETE_REG_DATA, entry->name, entry->id);
 
     if (sqlite3_step(fim_sql->stmt[FIMDB_STMT_DELETE_REG_DATA]) != SQLITE_DONE) {
-<<<<<<< HEAD
-        mterror(SYSCHECK_LOGTAG, "Step error deleting entry name '%s': %s", entry->name, sqlite3_errmsg(fim_sql->db));
-=======
-        merror("Step error deleting entry name '%s': %s (%d)", entry->name, sqlite3_errmsg(fim_sql->db), sqlite3_extended_errcode(fim_sql->db));
->>>>>>> 683fe1ee
+        mterror(SYSCHECK_LOGTAG, "Step error deleting entry name '%s': %s (%d)", entry->name, sqlite3_errmsg(fim_sql->db), sqlite3_extended_errcode(fim_sql->db));
         return FIMDB_ERR;
     }
 
@@ -321,11 +308,7 @@
     fim_db_bind_registry_path(fim_sql, FIMDB_STMT_SET_REG_KEY_SCANNED, path, arch);
 
     if (sqlite3_step(fim_sql->stmt[FIMDB_STMT_SET_REG_KEY_SCANNED]) != SQLITE_DONE) {
-<<<<<<< HEAD
-        mterror(SYSCHECK_LOGTAG, "Step error setting scanned key path '%s': %s", path, sqlite3_errmsg(fim_sql->db));
-=======
-        merror("Step error setting scanned key path '%s': %s (%d)", path, sqlite3_errmsg(fim_sql->db), sqlite3_extended_errcode(fim_sql->db));
->>>>>>> 683fe1ee
+        mterror(SYSCHECK_LOGTAG, "Step error setting scanned key path '%s': %s (%d)", path, sqlite3_errmsg(fim_sql->db), sqlite3_extended_errcode(fim_sql->db));
         return FIMDB_ERR;
     }
 
@@ -340,11 +323,7 @@
     fim_db_bind_registry_data_name_key_id(fim_sql, FIMDB_STMT_SET_REG_DATA_SCANNED, name, key_id);
 
     if (sqlite3_step(fim_sql->stmt[FIMDB_STMT_SET_REG_DATA_SCANNED]) != SQLITE_DONE) {
-<<<<<<< HEAD
-        mterror(SYSCHECK_LOGTAG, "Step error setting scanned data name '%s': %s", name, sqlite3_errmsg(fim_sql->db));
-=======
-        merror("Step error setting scanned data name '%s': %s (%d)", name, sqlite3_errmsg(fim_sql->db), sqlite3_extended_errcode(fim_sql->db));
->>>>>>> 683fe1ee
+        mterror(SYSCHECK_LOGTAG, "Step error setting scanned data name '%s': %s (%d)", name, sqlite3_errmsg(fim_sql->db), sqlite3_extended_errcode(fim_sql->db));
         return FIMDB_ERR;
     }
 
@@ -368,11 +347,7 @@
         *rowid = 0;
     }
     else {
-<<<<<<< HEAD
-        mterror(SYSCHECK_LOGTAG, "Step error getting registry rowid %s: %s", path, sqlite3_errmsg(fim_sql->db));
-=======
-        merror("Step error getting registry rowid %s: %s (%d)", path, sqlite3_errmsg(fim_sql->db), sqlite3_extended_errcode(fim_sql->db));
->>>>>>> 683fe1ee
+        mterror(SYSCHECK_LOGTAG, "Step error getting registry rowid %s: %s (%d)", path, sqlite3_errmsg(fim_sql->db), sqlite3_extended_errcode(fim_sql->db));
         return FIMDB_ERR;
     }
 
@@ -452,11 +427,7 @@
     int res = fim_db_get_count(fim_sql, FIMDB_STMT_GET_COUNT_REG_KEY);
 
     if(res == FIMDB_ERR) {
-<<<<<<< HEAD
-        mterror(SYSCHECK_LOGTAG, "Step error getting count registry key: %s", sqlite3_errmsg(fim_sql->db));
-=======
-        merror("Step error getting count registry key: %s (%d)", sqlite3_errmsg(fim_sql->db), sqlite3_extended_errcode(fim_sql->db));
->>>>>>> 683fe1ee
+        mterror(SYSCHECK_LOGTAG, "Step error getting count registry key: %s (%d)", sqlite3_errmsg(fim_sql->db), sqlite3_extended_errcode(fim_sql->db));
     }
 
     return res;
@@ -466,11 +437,7 @@
     int res = fim_db_get_count(fim_sql, FIMDB_STMT_GET_COUNT_REG_DATA);
 
     if(res == FIMDB_ERR) {
-<<<<<<< HEAD
-        mterror(SYSCHECK_LOGTAG, "Step error getting count registry data: %s", sqlite3_errmsg(fim_sql->db));
-=======
-        merror("Step error getting count registry data: %s (%d)", sqlite3_errmsg(fim_sql->db), sqlite3_extended_errcode(fim_sql->db));
->>>>>>> 683fe1ee
+        mterror(SYSCHECK_LOGTAG, "Step error getting count registry data: %s (%d)", sqlite3_errmsg(fim_sql->db), sqlite3_extended_errcode(fim_sql->db));
     }
 
     return res;
@@ -502,11 +469,7 @@
     fim_db_bind_insert_registry_data(fim_sql, data, key_id);
 
     if (res = sqlite3_step(fim_sql->stmt[FIMDB_STMT_REPLACE_REG_DATA]), res != SQLITE_DONE) {
-<<<<<<< HEAD
-        mterror(SYSCHECK_LOGTAG, "Step error replacing registry data '%d': %s", key_id, sqlite3_errmsg(fim_sql->db));
-=======
-        merror("Step error replacing registry data '%d': %s (%d)", key_id, sqlite3_errmsg(fim_sql->db), sqlite3_extended_errcode(fim_sql->db));
->>>>>>> 683fe1ee
+        mterror(SYSCHECK_LOGTAG, "Step error replacing registry data '%d': %s (%d)", key_id, sqlite3_errmsg(fim_sql->db), sqlite3_extended_errcode(fim_sql->db));
         return FIMDB_ERR;
     }
 
@@ -536,11 +499,7 @@
     fim_db_bind_insert_registry_key(fim_sql, entry, rowid);
 
     if (res = sqlite3_step(fim_sql->stmt[FIMDB_STMT_REPLACE_REG_KEY]), res != SQLITE_DONE) {
-<<<<<<< HEAD
-        mterror(SYSCHECK_LOGTAG, "Step error replacing registry key '%s': %s", entry->path, sqlite3_errmsg(fim_sql->db));
-=======
-        merror("Step error replacing registry key '%s': %s (%d)", entry->path, sqlite3_errmsg(fim_sql->db), sqlite3_extended_errcode(fim_sql->db));
->>>>>>> 683fe1ee
+        mterror(SYSCHECK_LOGTAG, "Step error replacing registry key '%s': %s (%d)", entry->path, sqlite3_errmsg(fim_sql->db), sqlite3_extended_errcode(fim_sql->db));
         return FIMDB_ERR;
     }
 
