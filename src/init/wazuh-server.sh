--- conflicted
+++ resolved
@@ -13,13 +13,8 @@
 PLIST=${DIR}/bin/.process_list;
 
 # Installation info
-<<<<<<< HEAD
-VERSION="v4.13.1"
-REVISION="alpha0"
-=======
 VERSION="v4.13.0"
 REVISION="rc3"
->>>>>>> af935e8c
 TYPE="server"
 
 ###  Do not modify below here ###
