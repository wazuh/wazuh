#!/bin/bash

# Copyright (C) 2015, Wazuh Inc.
#
# This program is free software; you can redistribute it
# and/or modify it under the terms of the GNU General Public
# License (version 2) as published by the FSF - Free Software
# Foundation.

# Global variables
INSTALLDIR=${1}
CONF_FILE="${INSTALLDIR}/etc/ossec.conf"
TMP_ENROLLMENT="${INSTALLDIR}/tmp/enrollment-configuration"
TMP_SERVER="${INSTALLDIR}/tmp/server-configuration"
WAZUH_REGISTRATION_PASSWORD_PATH="etc/authd.pass"


# Set default sed alias
sed="sed -ri"
# By default, use gnu sed (gsed).
use_unix_sed="False"

# Special function to use generic sed
unix_sed() {

    sed_expression="$1"
    target_file="$2"
    special_args="$3"

    sed "${special_args}" "${sed_expression}" "${target_file}" > "${target_file}.tmp"
    cat "${target_file}.tmp" > "${target_file}"
    rm "${target_file}.tmp"

}

# Update the value of a XML tag inside the ossec.conf
edit_value_tag() {

    file=""

    if [ -z "$3" ]; then
        file="${CONF_FILE}"
    else
        file="${TMP_ENROLLMENT}"
    fi

    if [ -n "$1" ] && [ -n "$2" ]; then
        start_config="$(grep -n "<$1>" "${file}" | cut -d':' -f 1)"
        end_config="$(grep -n "</$1>" "${file}" | cut -d':' -f 1)"
        if [ -z "${start_config}" ] && [ -z "${end_config}" ] && [ "${file}" = "${TMP_ENROLLMENT}" ]; then
            echo "      <$1>$2</$1>" >> "${file}"
        elif [ "${use_unix_sed}" = "False" ] ; then
            ${sed} "s#<$1>.*</$1>#<$1>$2</$1>#g" "${file}"
        else
            unix_sed "s#<$1>.*</$1>#<$1>$2</$1>#g" "${file}"
        fi
    fi
    
    if [ "$?" != "0" ]; then
        echo "$(date '+%Y/%m/%d %H:%M:%S') agent-auth: Error updating $2 with variable $1." >> "${INSTALLDIR}/logs/ossec.log"
    fi

}

delete_blank_lines() {

    file=$1
    if [ "${use_unix_sed}" = "False" ] ; then
        ${sed} '/^$/d' "${file}"
    else
        unix_sed '/^$/d' "${file}"
    fi

}

delete_auto_enrollment_tag() {

    # Delete the configuration tag if its value is empty
    # This will allow using the default value
    if [ "${use_unix_sed}" = "False" ] ; then
        ${sed} "s#.*<$1>.*</$1>.*##g" "${TMP_ENROLLMENT}"
    else
        unix_sed "s#.*<$1>.*</$1>.*##g" "${TMP_ENROLLMENT}"
    fi

    cat -s "${TMP_ENROLLMENT}" > "${TMP_ENROLLMENT}.tmp"
    mv "${TMP_ENROLLMENT}.tmp" "${TMP_ENROLLMENT}"

}

# Change address block of the ossec.conf
add_adress_block() {

    # Remove the server configuration
    if [ "${use_unix_sed}" = "False" ] ; then
        ${sed} "/<server>/,/\/server>/d" "${CONF_FILE}"
    else
        unix_sed "/<server>/,/\/server>/d" "${CONF_FILE}"
    fi

    # Write the client configuration block
    for i in "${!ADDRESSES[@]}";
    do
        {
            echo "    <server>"
            echo "      <address>${ADDRESSES[i]}</address>"
            echo "      <port>1514</port>"
            if [ -n "${PROTOCOLS[i]}" ]; then
                echo "      <protocol>${PROTOCOLS[i]}</protocol>"
            else
                echo "      <protocol>tcp</protocol>"
            fi 
            echo "    </server>"
        } >> "${TMP_SERVER}"
    done

    if [ "${use_unix_sed}" = "False" ] ; then
        ${sed} "/<client>/r ${TMP_SERVER}" "${CONF_FILE}"
    else
        unix_sed "/<client>/r ${TMP_SERVER}" "${CONF_FILE}"
    fi

    rm -f "${TMP_SERVER}"

}

add_parameter () {

    if [ -n "$3" ]; then
        OPTIONS="$1 $2 $3"
    fi
    echo "${OPTIONS}"

}

get_deprecated_vars () {

    if [ -n "${WAZUH_MANAGER_IP}" ] && [ -z "${WAZUH_MANAGER}" ]; then
        WAZUH_MANAGER=${WAZUH_MANAGER_IP}
    fi
    if [ -n "${WAZUH_AUTHD_SERVER}" ] && [ -z "${WAZUH_REGISTRATION_SERVER}" ]; then
        WAZUH_REGISTRATION_SERVER=${WAZUH_AUTHD_SERVER}
    fi
    if [ -n "${WAZUH_AUTHD_PORT}" ] && [ -z "${WAZUH_REGISTRATION_PORT}" ]; then
        WAZUH_REGISTRATION_PORT=${WAZUH_AUTHD_PORT}
    fi
    if [ -n "${WAZUH_PASSWORD}" ] && [ -z "${WAZUH_REGISTRATION_PASSWORD}" ]; then
        WAZUH_REGISTRATION_PASSWORD=${WAZUH_PASSWORD}
    fi
    if [ -n "${WAZUH_NOTIFY_TIME}" ] && [ -z "${WAZUH_KEEP_ALIVE_INTERVAL}" ]; then
        WAZUH_KEEP_ALIVE_INTERVAL=${WAZUH_NOTIFY_TIME}
    fi
    if [ -n "${WAZUH_CERTIFICATE}" ] && [ -z "${WAZUH_REGISTRATION_CA}" ]; then
        WAZUH_REGISTRATION_CA=${WAZUH_CERTIFICATE}
    fi
    if [ -n "${WAZUH_PEM}" ] && [ -z "${WAZUH_REGISTRATION_CERTIFICATE}" ]; then
        WAZUH_REGISTRATION_CERTIFICATE=${WAZUH_PEM}
    fi
    if [ -n "${WAZUH_KEY}" ] && [ -z "${WAZUH_REGISTRATION_KEY}" ]; then
        WAZUH_REGISTRATION_KEY=${WAZUH_KEY}
    fi
    if [ -n "${WAZUH_GROUP}" ] && [ -z "${WAZUH_AGENT_GROUP}" ]; then
        WAZUH_AGENT_GROUP=${WAZUH_GROUP}
    fi

}

set_vars () {

    export WAZUH_MANAGER
    export WAZUH_MANAGER_PORT
    export WAZUH_PROTOCOL
    export WAZUH_REGISTRATION_SERVER
    export WAZUH_REGISTRATION_PORT
    export WAZUH_REGISTRATION_PASSWORD
    export WAZUH_KEEP_ALIVE_INTERVAL
    export WAZUH_TIME_RECONNECT
    export WAZUH_REGISTRATION_CA
    export WAZUH_REGISTRATION_CERTIFICATE
    export WAZUH_REGISTRATION_KEY
    export WAZUH_AGENT_NAME
    export WAZUH_AGENT_GROUP
    export ENROLLMENT_DELAY

    WAZUH_MANAGER=$(launchctl getenv WAZUH_MANAGER)
    WAZUH_MANAGER_PORT=$(launchctl getenv WAZUH_MANAGER_PORT)
    WAZUH_PROTOCOL=$(launchctl getenv WAZUH_PROTOCOL)
    WAZUH_REGISTRATION_SERVER=$(launchctl getenv WAZUH_REGISTRATION_SERVER)
    WAZUH_REGISTRATION_PORT=$(launchctl getenv WAZUH_REGISTRATION_PORT)
    WAZUH_REGISTRATION_PASSWORD=$(launchctl getenv WAZUH_REGISTRATION_PASSWORD)
    WAZUH_KEEP_ALIVE_INTERVAL=$(launchctl getenv WAZUH_KEEP_ALIVE_INTERVAL)
    WAZUH_TIME_RECONNECT=$(launchctl getenv WAZUH_TIME_RECONNECT)
    WAZUH_REGISTRATION_CA=$(launchctl getenv WAZUH_REGISTRATION_CA)
    WAZUH_REGISTRATION_CERTIFICATE=$(launchctl getenv WAZUH_REGISTRATION_CERTIFICATE)
    WAZUH_REGISTRATION_KEY=$(launchctl getenv WAZUH_REGISTRATION_KEY)
    WAZUH_AGENT_NAME=$(launchctl getenv WAZUH_AGENT_NAME)
    WAZUH_AGENT_GROUP=$(launchctl getenv WAZUH_AGENT_GROUP)
    ENROLLMENT_DELAY=$(launchctl getenv ENROLLMENT_DELAY)

    # The following variables are yet supported but all of them are deprecated
    export WAZUH_MANAGER_IP
    export WAZUH_NOTIFY_TIME
    export WAZUH_AUTHD_SERVER
    export WAZUH_AUTHD_PORT
    export WAZUH_PASSWORD
    export WAZUH_GROUP
    export WAZUH_CERTIFICATE
    export WAZUH_KEY
    export WAZUH_PEM

    WAZUH_MANAGER_IP=$(launchctl getenv WAZUH_MANAGER_IP)
    WAZUH_NOTIFY_TIME=$(launchctl getenv WAZUH_NOTIFY_TIME)
    WAZUH_AUTHD_SERVER=$(launchctl getenv WAZUH_AUTHD_SERVER)
    WAZUH_AUTHD_PORT=$(launchctl getenv WAZUH_AUTHD_PORT)
    WAZUH_PASSWORD=$(launchctl getenv WAZUH_PASSWORD)
    WAZUH_GROUP=$(launchctl getenv WAZUH_GROUP)
    WAZUH_CERTIFICATE=$(launchctl getenv WAZUH_CERTIFICATE)
    WAZUH_KEY=$(launchctl getenv WAZUH_KEY)
    WAZUH_PEM=$(launchctl getenv WAZUH_PEM)

}

unset_vars() {

    OS=$1

    vars=(WAZUH_MANAGER_IP WAZUH_PROTOCOL WAZUH_MANAGER_PORT WAZUH_NOTIFY_TIME \
          WAZUH_TIME_RECONNECT WAZUH_AUTHD_SERVER WAZUH_AUTHD_PORT WAZUH_PASSWORD \
          WAZUH_AGENT_NAME WAZUH_GROUP WAZUH_CERTIFICATE WAZUH_KEY WAZUH_PEM \
          WAZUH_MANAGER WAZUH_REGISTRATION_SERVER WAZUH_REGISTRATION_PORT \
          WAZUH_REGISTRATION_PASSWORD WAZUH_KEEP_ALIVE_INTERVAL WAZUH_REGISTRATION_CA \
          WAZUH_REGISTRATION_CERTIFICATE WAZUH_REGISTRATION_KEY WAZUH_AGENT_GROUP \
          ENROLLMENT_DELAY)

    for var in "${vars[@]}"; do
        if [ "${OS}" = "Darwin" ]; then
            launchctl unsetenv "${var}"
        fi
        unset "${var}"
    done

}

# Function to convert strings to lower version
tolower () {

    echo "$1" | tr '[:upper:]' '[:lower:]'

}


# Add auto-enrollment configuration block
add_auto_enrollment () {

    start_config="$(grep -n "<enrollment>" "${CONF_FILE}" | cut -d':' -f 1)"
    end_config="$(grep -n "</enrollment>" "${CONF_FILE}" | cut -d':' -f 1)"
    if [ -n "${start_config}" ] && [ -n "${end_config}" ]; then
        start_config=$(( start_config + 1 ))
        end_config=$(( end_config - 1 ))
        sed -n "${start_config},${end_config}p" "${INSTALLDIR}/etc/ossec.conf" >> "${TMP_ENROLLMENT}"
    else
        # Write the client configuration block
        {
            echo "    <enrollment>"
            echo "      <enabled>yes</enabled>"
            echo "      <manager_address>MANAGER_IP</manager_address>"
            echo "      <port>1515</port>"
            echo "      <agent_name>agent</agent_name>"
            echo "      <groups>Group1</groups>"
            echo "      <server_ca_path>/path/to/server_ca</server_ca_path>"
            echo "      <agent_certificate_path>/path/to/agent.cert</agent_certificate_path>"
            echo "      <agent_key_path>/path/to/agent.key</agent_key_path>"
            echo "      <authorization_pass_path>/path/to/authd.pass</authorization_pass_path>"
            echo "      <delay_after_enrollment>20</delay_after_enrollment>"
            echo "    </enrollment>" 
        } >> "${TMP_ENROLLMENT}"
    fi

}

# Add the auto_enrollment block to the configuration file
concat_conf() {

    if [ "${use_unix_sed}" = "False" ] ; then
        ${sed} "/<\/crypto_method>/r ${TMP_ENROLLMENT}" "${CONF_FILE}"
    else
        unix_sed "/<\/crypto_method>/r ${TMP_ENROLLMENT}/" "${CONF_FILE}"
    fi

    rm -f "${TMP_ENROLLMENT}"

}

# Set autoenrollment configuration
set_auto_enrollment_tag_value () {

    tag="$1"
    value="$2"

    if [ -n "${value}" ]; then
        edit_value_tag "${tag}" "${value}" "auto_enrollment"
    else
        delete_auto_enrollment_tag "${tag}" "auto_enrollment"
    fi

}

# Main function the script begin here
main () {

    uname_s=$(uname -s)

    # Check what kind of system we are working with
    if [ "${uname_s}" = "Darwin" ]; then
        sed="sed -ire"
        set_vars
    elif [ "${uname_s}" = "AIX" ] || [ "${uname_s}" = "SunOS" ] || [ "${uname_s}" = "HP-UX" ]; then
        use_unix_sed="True"
    fi

    get_deprecated_vars

<<<<<<< HEAD
    if [ -z "${WAZUH_MANAGER}" ] && [ -n "${WAZUH_PROTOCOL}" ]; then
        PROTOCOLS=( $(tolower "${WAZUH_PROTOCOL//,/ }") )
        edit_value_tag "protocol" "${PROTOCOLS[0]}"
=======
    edit_value_tag "port" "${WAZUH_MANAGER_PORT}"

    if [ ! -z "${WAZUH_REGISTRATION_SERVER}" ] || [ ! -z "${WAZUH_REGISTRATION_PORT}" ] || [ ! -z "${WAZUH_REGISTRATION_CA}" ] || [ ! -z "${WAZUH_REGISTRATION_CERTIFICATE}" ] || [ ! -z "${WAZUH_REGISTRATION_KEY}" ] || [ ! -z "${WAZUH_AGENT_NAME}" ] || [ ! -z "${WAZUH_AGENT_GROUP}" ] || [ ! -z "${ENROLLMENT_DELAY}" ] || [ ! -z "${WAZUH_REGISTRATION_PASSWORD}" ]; then
        add_auto_enrollment
        set_auto_enrollment_tag_value "manager_address" "${WAZUH_REGISTRATION_SERVER}"
        set_auto_enrollment_tag_value "port" "${WAZUH_REGISTRATION_PORT}"
        set_auto_enrollment_tag_value "server_ca_path" "${WAZUH_REGISTRATION_CA}"
        set_auto_enrollment_tag_value "agent_certificate_path" "${WAZUH_REGISTRATION_CERTIFICATE}"
        set_auto_enrollment_tag_value "agent_key_path" "${WAZUH_REGISTRATION_KEY}"
        set_auto_enrollment_tag_value "authorization_pass_path" "${WAZUH_REGISTRATION_PASSWORD_PATH}"
        set_auto_enrollment_tag_value "agent_name" "${WAZUH_AGENT_NAME}"
        set_auto_enrollment_tag_value "groups" "${WAZUH_AGENT_GROUP}"
        set_auto_enrollment_tag_value "delay_after_enrollment" "${ENROLLMENT_DELAY}"
        delete_blank_lines "${TMP_ENROLLMENT}"
        concat_conf
    fi


    if [ ! -z "${WAZUH_REGISTRATION_PASSWORD}" ]; then
        echo "${WAZUH_REGISTRATION_PASSWORD}" > "${INSTALLDIR}"/"${WAZUH_REGISTRATION_PASSWORD_PATH}"
        chmod 640 "${INSTALLDIR}"/"${WAZUH_REGISTRATION_PASSWORD_PATH}"
        chown root:wazuh "${INSTALLDIR}"/"${WAZUH_REGISTRATION_PASSWORD_PATH}"
>>>>>>> 00632884
    fi

    if [ -n "${WAZUH_MANAGER}" ]; then
        if [ ! -f "${INSTALLDIR}/logs/ossec.log" ]; then
            touch -f "${INSTALLDIR}/logs/ossec.log"
            chmod 660 "${INSTALLDIR}/logs/ossec.log"
            chown root:wazuh "${INSTALLDIR}/logs/ossec.log"
        fi

        # Check if multiples IPs are defined in variable WAZUH_MANAGER
        ADDRESSES=( ${WAZUH_MANAGER//,/ } ) 
        PROTOCOLS=( $(tolower "${WAZUH_PROTOCOL//,/ }") )
        # Get uniques values if all protocols are the same
        if ( [ "${#PROTOCOLS[@]}" -ge "${#ADDRESSES[@]}" ] && ( ( ! echo "${PROTOCOLS[@]}" | grep -q -w "tcp" ) || ( ! echo "${PROTOCOLS[@]}" | grep -q -w "udp" ) ) ) || [ ${#PROTOCOLS[@]} -eq 0 ] || ( ! echo "${PROTOCOLS[@]}" | grep -q -w "udp" ) ; then
            ADDRESSES=( $(echo "${ADDRESSES[@]}" |  tr ' ' '\n' | cat -n | sort -uk2 | sort -n | cut -f2- | tr '\n' ' ') ) 
        fi
        
        add_adress_block
        if [ -z "${WAZUH_REGISTRATION_SERVER}" ]; then
            WAZUH_REGISTRATION_SERVER="${ADDRESSES[0]}"
        fi
    fi

    edit_value_tag "port" "${WAZUH_MANAGER_PORT}"

    if [ -n "${WAZUH_REGISTRATION_SERVER}" ] || [ -n "${WAZUH_REGISTRATION_PORT}" ] || [ -n "${WAZUH_REGISTRATION_CA}" ] || [ -n "${WAZUH_REGISTRATION_CERTIFICATE}" ] || [ -n "${WAZUH_REGISTRATION_KEY}" ] || [ -n "${WAZUH_AGENT_NAME}" ] || [ -n "${WAZUH_AGENT_GROUP}" ] || [ -n "${ENROLLMENT_DELAY}" ] || [ -n "${WAZUH_REGISTRATION_PASSWORD}" ]; then
        add_auto_enrollment
        set_auto_enrollment_tag_value "manager_address" "${WAZUH_REGISTRATION_SERVER}"
        set_auto_enrollment_tag_value "port" "${WAZUH_REGISTRATION_PORT}"
        set_auto_enrollment_tag_value "server_ca_path" "${WAZUH_REGISTRATION_CA}"
        set_auto_enrollment_tag_value "agent_certificate_path" "${WAZUH_REGISTRATION_CERTIFICATE}"
        set_auto_enrollment_tag_value "agent_key_path" "${WAZUH_REGISTRATION_KEY}"
        set_auto_enrollment_tag_value "authorization_pass_path" "${WAZUH_REGISTRATION_PASSWORD_PATH}"
        set_auto_enrollment_tag_value "agent_name" "${WAZUH_AGENT_NAME}"
        set_auto_enrollment_tag_value "groups" "${WAZUH_AGENT_GROUP}"
        set_auto_enrollment_tag_value "delay_after_enrollment" "${ENROLLMENT_DELAY}"
        delete_blank_lines "${TMP_ENROLLMENT}"
        concat_conf
    fi

            
    if [ -n "${WAZUH_REGISTRATION_PASSWORD}" ]; then
        echo "${WAZUH_REGISTRATION_PASSWORD}" > "${INSTALLDIR}/${WAZUH_REGISTRATION_PASSWORD_PATH}"
    fi

    # Options to be modified in ossec.conf
    edit_value_tag "notify_time" "${WAZUH_KEEP_ALIVE_INTERVAL}"
    edit_value_tag "time-reconnect" "${WAZUH_TIME_RECONNECT}"

    unset_vars "${uname_s}"

}

# Start script execution
main "$@"<|MERGE_RESOLUTION|>--- conflicted
+++ resolved
@@ -320,34 +320,9 @@
 
     get_deprecated_vars
 
-<<<<<<< HEAD
     if [ -z "${WAZUH_MANAGER}" ] && [ -n "${WAZUH_PROTOCOL}" ]; then
         PROTOCOLS=( $(tolower "${WAZUH_PROTOCOL//,/ }") )
         edit_value_tag "protocol" "${PROTOCOLS[0]}"
-=======
-    edit_value_tag "port" "${WAZUH_MANAGER_PORT}"
-
-    if [ ! -z "${WAZUH_REGISTRATION_SERVER}" ] || [ ! -z "${WAZUH_REGISTRATION_PORT}" ] || [ ! -z "${WAZUH_REGISTRATION_CA}" ] || [ ! -z "${WAZUH_REGISTRATION_CERTIFICATE}" ] || [ ! -z "${WAZUH_REGISTRATION_KEY}" ] || [ ! -z "${WAZUH_AGENT_NAME}" ] || [ ! -z "${WAZUH_AGENT_GROUP}" ] || [ ! -z "${ENROLLMENT_DELAY}" ] || [ ! -z "${WAZUH_REGISTRATION_PASSWORD}" ]; then
-        add_auto_enrollment
-        set_auto_enrollment_tag_value "manager_address" "${WAZUH_REGISTRATION_SERVER}"
-        set_auto_enrollment_tag_value "port" "${WAZUH_REGISTRATION_PORT}"
-        set_auto_enrollment_tag_value "server_ca_path" "${WAZUH_REGISTRATION_CA}"
-        set_auto_enrollment_tag_value "agent_certificate_path" "${WAZUH_REGISTRATION_CERTIFICATE}"
-        set_auto_enrollment_tag_value "agent_key_path" "${WAZUH_REGISTRATION_KEY}"
-        set_auto_enrollment_tag_value "authorization_pass_path" "${WAZUH_REGISTRATION_PASSWORD_PATH}"
-        set_auto_enrollment_tag_value "agent_name" "${WAZUH_AGENT_NAME}"
-        set_auto_enrollment_tag_value "groups" "${WAZUH_AGENT_GROUP}"
-        set_auto_enrollment_tag_value "delay_after_enrollment" "${ENROLLMENT_DELAY}"
-        delete_blank_lines "${TMP_ENROLLMENT}"
-        concat_conf
-    fi
-
-
-    if [ ! -z "${WAZUH_REGISTRATION_PASSWORD}" ]; then
-        echo "${WAZUH_REGISTRATION_PASSWORD}" > "${INSTALLDIR}"/"${WAZUH_REGISTRATION_PASSWORD_PATH}"
-        chmod 640 "${INSTALLDIR}"/"${WAZUH_REGISTRATION_PASSWORD_PATH}"
-        chown root:wazuh "${INSTALLDIR}"/"${WAZUH_REGISTRATION_PASSWORD_PATH}"
->>>>>>> 00632884
     fi
 
     if [ -n "${WAZUH_MANAGER}" ]; then
@@ -391,6 +366,8 @@
             
     if [ -n "${WAZUH_REGISTRATION_PASSWORD}" ]; then
         echo "${WAZUH_REGISTRATION_PASSWORD}" > "${INSTALLDIR}/${WAZUH_REGISTRATION_PASSWORD_PATH}"
+        chmod 640 "${INSTALLDIR}"/"${WAZUH_REGISTRATION_PASSWORD_PATH}"
+        chown root:wazuh "${INSTALLDIR}"/"${WAZUH_REGISTRATION_PASSWORD_PATH}"
     fi
 
     # Options to be modified in ossec.conf
