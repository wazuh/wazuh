#!/bin/sh

# Wazuh Installer Functions
# Copyright (C) 2015-2021, Wazuh Inc.
# November 18, 2016.
#
# This program is free software; you can redistribute it
# and/or modify it under the terms of the GNU General Public
# License (version 2) as published by the FSF - Free Software
# Foundation.

# File dependencies:
# ./src/init/shared.sh
# ./src/init/template-select.sh

## Templates
. ./src/init/template-select.sh

HEADER_TEMPLATE="./etc/templates/config/generic/header-comments.template"
GLOBAL_TEMPLATE="./etc/templates/config/generic/global.template"
GLOBAL_AR_TEMPLATE="./etc/templates/config/generic/global-ar.template"
RULES_TEMPLATE="./etc/templates/config/generic/rules.template"
RULE_TEST_TEMPLATE="./etc/templates/config/generic/rule_test.template"
AR_COMMANDS_TEMPLATE="./etc/templates/config/generic/ar-commands.template"
AR_DEFINITIONS_TEMPLATE="./etc/templates/config/generic/ar-definitions.template"
ALERTS_TEMPLATE="./etc/templates/config/generic/alerts.template"
LOGGING_TEMPLATE="./etc/templates/config/generic/logging.template"
REMOTE_SEC_TEMPLATE="./etc/templates/config/generic/remote-secure.template"

LOCALFILES_TEMPLATE="./etc/templates/config/generic/localfile-logs/*.template"

AUTH_TEMPLATE="./etc/templates/config/generic/auth.template"
CLUSTER_TEMPLATE="./etc/templates/config/generic/cluster.template"

CISCAT_TEMPLATE="./etc/templates/config/generic/wodle-ciscat.template"
VULN_TEMPLATE="./etc/templates/config/generic/wodle-vulnerability-detector.manager.template"

SECURITY_CONFIGURATION_ASSESSMENT_TEMPLATE="./etc/templates/config/generic/sca.template"

##########
# WriteSyscheck()
##########
WriteSyscheck()
{
    # Adding to the config file
    if [ "X$SYSCHECK" = "Xyes" ]; then
      SYSCHECK_TEMPLATE=$(GetTemplate "syscheck.$1.template" ${DIST_NAME} ${DIST_VER} ${DIST_SUBVER})
      if [ "$SYSCHECK_TEMPLATE" = "ERROR_NOT_FOUND" ]; then
        SYSCHECK_TEMPLATE=$(GetTemplate "syscheck.template" ${DIST_NAME} ${DIST_VER} ${DIST_SUBVER})
      fi
      cat ${SYSCHECK_TEMPLATE} >> $NEWCONFIG
      echo "" >> $NEWCONFIG
    else
      if [ "$1" = "manager" ]; then
        echo "  <syscheck>" >> $NEWCONFIG
        echo "    <disabled>yes</disabled>" >> $NEWCONFIG
        echo "" >> $NEWCONFIG
        echo "    <scan_on_start>yes</scan_on_start>" >> $NEWCONFIG
        echo "" >> $NEWCONFIG
        echo "    <!-- Generate alert when new file detected -->" >> $NEWCONFIG
        echo "    <alert_new_files>yes</alert_new_files>" >> $NEWCONFIG
        echo "" >> $NEWCONFIG
        echo "  </syscheck>" >> $NEWCONFIG
        echo "" >> $NEWCONFIG
      else
        echo "  <syscheck>" >> $NEWCONFIG
        echo "    <disabled>yes</disabled>" >> $NEWCONFIG
        echo "  </syscheck>" >> $NEWCONFIG
        echo "" >> $NEWCONFIG
      fi
    fi
}

##########
# DisableAuthd()
##########
DisableAuthd()
{
    echo "  <!-- Configuration for wazuh-authd -->" >> $NEWCONFIG
    echo "  <auth>" >> $NEWCONFIG
    echo "    <disabled>yes</disabled>" >> $NEWCONFIG
    echo "    <port>1515</port>" >> $NEWCONFIG
    echo "    <use_source_ip>no</use_source_ip>" >> $NEWCONFIG
    echo "    <force_insert>yes</force_insert>" >> $NEWCONFIG
    echo "    <force_time>0</force_time>" >> $NEWCONFIG
    echo "    <purge>yes</purge>" >> $NEWCONFIG
    echo "    <use_password>no</use_password>" >> $NEWCONFIG
    echo "    <ciphers>HIGH:!ADH:!EXP:!MD5:!RC4:!3DES:!CAMELLIA:@STRENGTH</ciphers>" >> $NEWCONFIG
    echo "    <!-- <ssl_agent_ca></ssl_agent_ca> -->" >> $NEWCONFIG
    echo "    <ssl_verify_host>no</ssl_verify_host>" >> $NEWCONFIG
    echo "    <ssl_manager_cert>etc/sslmanager.cert</ssl_manager_cert>" >> $NEWCONFIG
    echo "    <ssl_manager_key>etc/sslmanager.key</ssl_manager_key>" >> $NEWCONFIG
    echo "    <ssl_auto_negotiate>no</ssl_auto_negotiate>" >> $NEWCONFIG
    echo "  </auth>" >> $NEWCONFIG
    echo "" >> $NEWCONFIG
}

##########
# WriteRootcheck()
##########
WriteRootcheck()
{
    # Adding to the config file
    if [ "X$ROOTCHECK" = "Xyes" ]; then
      ROOTCHECK_TEMPLATE=$(GetTemplate "rootcheck.$1.template" ${DIST_NAME} ${DIST_VER} ${DIST_SUBVER})
      if [ "$ROOTCHECK_TEMPLATE" = "ERROR_NOT_FOUND" ]; then
        ROOTCHECK_TEMPLATE=$(GetTemplate "rootcheck.template" ${DIST_NAME} ${DIST_VER} ${DIST_SUBVER})
      fi
      sed -e "s|\${INSTALLDIR}|$INSTALLDIR|g" "${ROOTCHECK_TEMPLATE}" >> $NEWCONFIG
      echo "" >> $NEWCONFIG
    else
      echo "  <rootcheck>" >> $NEWCONFIG
      echo "    <disabled>yes</disabled>" >> $NEWCONFIG
      echo "  </rootcheck>" >> $NEWCONFIG
      echo "" >> $NEWCONFIG
    fi
}

##########
# Syscollector()
##########
WriteSyscollector()
{
    # Adding to the config file
    if [ "X$SYSCOLLECTOR" = "Xyes" ]; then
      SYSCOLLECTOR_TEMPLATE=$(GetTemplate "wodle-syscollector.$1.template" ${DIST_NAME} ${DIST_VER} ${DIST_SUBVER})
      if [ "$SYSCOLLECTOR_TEMPLATE" = "ERROR_NOT_FOUND" ]; then
        SYSCOLLECTOR_TEMPLATE=$(GetTemplate "wodle-syscollector.template" ${DIST_NAME} ${DIST_VER} ${DIST_SUBVER})
      fi
      cat ${SYSCOLLECTOR_TEMPLATE} >> $NEWCONFIG
      echo "" >> $NEWCONFIG
    fi
}

##########
# Osquery()
##########
WriteOsquery()
{
    # Adding to the config file
    OSQUERY_TEMPLATE=$(GetTemplate "osquery.$1.template" ${DIST_NAME} ${DIST_VER} ${DIST_SUBVER})
    if [ "$OSQUERY_TEMPLATE" = "ERROR_NOT_FOUND" ]; then
        OSQUERY_TEMPLATE=$(GetTemplate "osquery.template" ${DIST_NAME} ${DIST_VER} ${DIST_SUBVER})
    fi
    sed -e "s|\${INSTALLDIR}|$INSTALLDIR|g" "${OSQUERY_TEMPLATE}" >> $NEWCONFIG
    echo "" >> $NEWCONFIG
}

##########
# WriteCISCAT()
##########
WriteCISCAT()
{
    # Adding to the config file
    CISCAT_TEMPLATE=$(GetTemplate "wodle-ciscat.$1.template" ${DIST_NAME} ${DIST_VER} ${DIST_SUBVER})
    if [ "$CISCAT_TEMPLATE" = "ERROR_NOT_FOUND" ]; then
        CISCAT_TEMPLATE=$(GetTemplate "wodle-ciscat.template" ${DIST_NAME} ${DIST_VER} ${DIST_SUBVER})
    fi
    sed -e "s|\${INSTALLDIR}|$INSTALLDIR|g" "${CISCAT_TEMPLATE}" >> $NEWCONFIG
    echo "" >> $NEWCONFIG
}

##########
# WriteConfigurationAssessment()
##########
WriteConfigurationAssessment()
{
    # Adding to the config file
    if [ "X$SECURITY_CONFIGURATION_ASSESSMENT" = "Xyes" ]; then
      SECURITY_CONFIGURATION_ASSESSMENT_TEMPLATE=$(GetTemplate "sca.template" ${DIST_NAME} ${DIST_VER} ${DIST_SUBVER})
      cat ${SECURITY_CONFIGURATION_ASSESSMENT_TEMPLATE} >> $NEWCONFIG
      echo "" >> $NEWCONFIG
    fi
}

##########
# InstallSecurityConfigurationAssessmentFiles()
##########
InstallSecurityConfigurationAssessmentFiles()
{

    cd ..

    CONFIGURATION_ASSESSMENT_FILES_PATH=$(GetTemplate "sca.files" ${DIST_NAME} ${DIST_VER} ${DIST_SUBVER})

    if [ "X$1" = "Xmanager" ]; then
        CONFIGURATION_ASSESSMENT_MANAGER_FILES_PATH=$(GetTemplate "sca.$1.files" ${DIST_NAME} ${DIST_VER} ${DIST_SUBVER})
    fi
    cd ./src
    if [ "$CONFIGURATION_ASSESSMENT_FILES_PATH" = "ERROR_NOT_FOUND" ]; then
        echo "SCA policies are not available for this OS version ${DIST_NAME} ${DIST_VER} ${DIST_SUBVER}."
    else
        echo "Removing old SCA policies..."
        rm -f ${INSTALLDIR}/ruleset/sca/*

        echo "Installing SCA policies..."
        CONFIGURATION_ASSESSMENT_FILES=$(cat .$CONFIGURATION_ASSESSMENT_FILES_PATH)
        for FILE in $CONFIGURATION_ASSESSMENT_FILES; do
            if [ -f "../ruleset/sca/$FILE" ]; then
                ${INSTALL} -m 0640 -o root -g ${OSSEC_GROUP} ../ruleset/sca/$FILE ${INSTALLDIR}/ruleset/sca
            else
                echo "ERROR: SCA policy not found: ../ruleset/sca/$FILE"
            fi
        done
    fi

    if [ "X$1" = "Xmanager" ]; then
        echo "Installing additional SCA policies..."
        CONFIGURATION_ASSESSMENT_FILES=$(cat .$CONFIGURATION_ASSESSMENT_MANAGER_FILES_PATH)
        for FILE in $CONFIGURATION_ASSESSMENT_FILES; do
            FILENAME=$(basename $FILE)
            if [ -f "../ruleset/sca/$FILE" ] && [ ! -f "${INSTALLDIR}/ruleset/sca/$FILENAME" ]; then
                ${INSTALL} -m 0640 -o root -g ${OSSEC_GROUP} ../ruleset/sca/$FILE ${INSTALLDIR}/ruleset/sca/
                mv ${INSTALLDIR}/ruleset/sca/$FILENAME ${INSTALLDIR}/ruleset/sca/$FILENAME.disabled
            fi
        done
    fi
}

##########
# GenerateAuthCert()
##########
GenerateAuthCert()
{
    if [ "X$SSL_CERT" = "Xyes" ]; then
        # Generation auto-signed certificate if not exists
        if [ ! -f "${INSTALLDIR}/etc/sslmanager.key" ] && [ ! -f "${INSTALLDIR}/etc/sslmanager.cert" ]; then
            if [ ! "X${USER_GENERATE_AUTHD_CERT}" = "Xn" ]; then
                if type openssl >/dev/null 2>&1; then
                    echo "Generating self-signed certificate for wazuh-authd..."
                    openssl req -x509 -batch -nodes -days 365 -newkey rsa:2048 -subj "/C=US/ST=California/CN=Wazuh/" -keyout ${INSTALLDIR}/etc/sslmanager.key -out ${INSTALLDIR}/etc/sslmanager.cert 2>/dev/null
                    chmod 640 ${INSTALLDIR}/etc/sslmanager.key
                    chmod 640 ${INSTALLDIR}/etc/sslmanager.cert
                else
                    echo "ERROR: OpenSSL not found. Cannot generate certificate for wazuh-authd."
                fi
            fi
        fi
    fi
}

##########
# WriteLogs()
##########
WriteLogs()
{
  LOCALFILES_TMP=`cat ${LOCALFILES_TEMPLATE}`
  for i in ${LOCALFILES_TMP}; do
      field1=$(echo $i | cut -d\: -f1)
      field2=$(echo $i | cut -d\: -f2)
      field3=$(echo $i | cut -d\: -f3)
      if [ "X$field1" = "Xskip_check_exist" ]; then
          SKIP_CHECK_FILE="yes"
          LOG_FORMAT="$field2"
          FILE="$field3"
      else
          SKIP_CHECK_FILE="no"
          LOG_FORMAT="$field1"
          FILE="$field2"
      fi

      # Check installation directory
      if [ $(echo $FILE | grep "INSTALL_DIR") ]; then
        FILE=$(echo $FILE | sed -e "s|INSTALL_DIR|${INSTALLDIR}|g")
      fi

      # If log file present or skip file
      if [ -f "$FILE" ] || [ "X$SKIP_CHECK_FILE" = "Xyes" ]; then
        if [ "$1" = "echo" ]; then
          echo "    -- $FILE"
        elif [ "$1" = "add" ]; then
          echo "  <localfile>" >> $NEWCONFIG
          if [ "$FILE" = "snort" ]; then
            head -n 1 $FILE|grep "\[**\] "|grep -v "Classification:" > /dev/null
            if [ $? = 0 ]; then
              echo "    <log_format>snort-full</log_format>" >> $NEWCONFIG
            else
              echo "    <log_format>snort-fast</log_format>" >> $NEWCONFIG
            fi
          else
            echo "    <log_format>$LOG_FORMAT</log_format>" >> $NEWCONFIG
          fi
          echo "    <location>$FILE</location>" >>$NEWCONFIG
          echo "  </localfile>" >> $NEWCONFIG
          echo "" >> $NEWCONFIG
        fi
      fi
  done
}

##########
# SetHeaders() 1-agent|manager|local
##########
SetHeaders()
{
    HEADERS_TMP="/tmp/wazuh-headers.tmp"
    if [ "$DIST_VER" = "0" ]; then
        sed -e "s/TYPE/$1/g; s/DISTRIBUTION/${DIST_NAME}/g; s/VERSION//g" "$HEADER_TEMPLATE" > $HEADERS_TMP
    else
      if [ "$DIST_SUBVER" = "0" ]; then
        sed -e "s/TYPE/$1/g; s/DISTRIBUTION/${DIST_NAME}/g; s/VERSION/${DIST_VER}/g" "$HEADER_TEMPLATE" > $HEADERS_TMP
      else
        sed -e "s/TYPE/$1/g; s/DISTRIBUTION/${DIST_NAME}/g; s/VERSION/${DIST_VER}.${DIST_SUBVER}/g" "$HEADER_TEMPLATE" > $HEADERS_TMP
      fi
    fi
    cat $HEADERS_TMP
    rm -f $HEADERS_TMP
}

##########
# GenerateService() $1=template
##########
GenerateService()
{
    SERVICE_TEMPLATE=./src/init/templates/${1}
    sed "s|WAZUH_HOME_TMP|${INSTALLDIR}|g" ${SERVICE_TEMPLATE}
}

##########
# WriteAgent() $1="no_locafiles" or empty
##########
WriteAgent()
{
    NO_LOCALFILES=$1

    HEADERS=$(SetHeaders "Agent")
    echo "$HEADERS" > $NEWCONFIG
    echo "" >> $NEWCONFIG

    echo "<wazuh_config>" >> $NEWCONFIG
    echo "  <client>" >> $NEWCONFIG
    echo "    <server>" >> $NEWCONFIG
    if [ "X${HNAME}" = "X" ]; then
      echo "      <address>$SERVER_IP</address>" >> $NEWCONFIG
    else
      echo "      <address>$HNAME</address>" >> $NEWCONFIG
    fi
    echo "      <port>1514</port>" >> $NEWCONFIG
    echo "      <protocol>tcp</protocol>" >> $NEWCONFIG
    echo "    </server>" >> $NEWCONFIG
    if [ "X${USER_AGENT_CONFIG_PROFILE}" != "X" ]; then
         PROFILE=${USER_AGENT_CONFIG_PROFILE}
         echo "    <config-profile>$PROFILE</config-profile>" >> $NEWCONFIG
    else
      if [ "$DIST_VER" = "0" ]; then
        echo "    <config-profile>$DIST_NAME</config-profile>" >> $NEWCONFIG
      else
        if [ "$DIST_SUBVER" = "0" ]; then
          echo "    <config-profile>$DIST_NAME, $DIST_NAME$DIST_VER</config-profile>" >> $NEWCONFIG
        else
          echo "    <config-profile>$DIST_NAME, $DIST_NAME$DIST_VER, $DIST_NAME$DIST_VER.$DIST_SUBVER</config-profile>" >> $NEWCONFIG
        fi
      fi
    fi
    echo "    <notify_time>10</notify_time>" >> $NEWCONFIG
    echo "    <time-reconnect>60</time-reconnect>" >> $NEWCONFIG
    echo "    <auto_restart>yes</auto_restart>" >> $NEWCONFIG
    echo "    <crypto_method>aes</crypto_method>" >> $NEWCONFIG
    echo "  </client>" >> $NEWCONFIG
    echo "" >> $NEWCONFIG

    echo "  <client_buffer>" >> $NEWCONFIG
    echo "    <!-- Agent buffer options -->" >> $NEWCONFIG
    echo "    <disabled>no</disabled>" >> $NEWCONFIG
    echo "    <queue_size>5000</queue_size>" >> $NEWCONFIG
    echo "    <events_per_second>500</events_per_second>" >> $NEWCONFIG
    echo "  </client_buffer>" >> $NEWCONFIG
    echo "" >> $NEWCONFIG

    # Rootcheck
    WriteRootcheck "agent"

    # CIS-CAT configuration
    if [ "X$DIST_NAME" !=  "Xdarwin" ]; then
        WriteCISCAT "agent"
    fi

    # Write osquery
    WriteOsquery "agent"

    # Syscollector configuration
    WriteSyscollector "agent"

    # Configuration assessment configuration
    WriteConfigurationAssessment

    # Syscheck
    WriteSyscheck "agent"

    # Write the log files
    if [ "X${NO_LOCALFILES}" = "X" ]; then
      echo "  <!-- Log analysis -->" >> $NEWCONFIG
      WriteLogs "add"
    else
      echo "  <!-- Log analysis -->" >> $NEWCONFIG
    fi

    # Localfile commands
    LOCALFILE_COMMANDS_TEMPLATE=$(GetTemplate "localfile-commands.agent.template" ${DIST_NAME} ${DIST_VER} ${DIST_SUBVER})
    if [ "$LOCALFILE_COMMANDS_TEMPLATE" = "ERROR_NOT_FOUND" ]; then
      LOCALFILE_COMMANDS_TEMPLATE=$(GetTemplate "localfile-commands.template" ${DIST_NAME} ${DIST_VER} ${DIST_SUBVER})
    fi
    cat ${LOCALFILE_COMMANDS_TEMPLATE} >> $NEWCONFIG
    echo "" >> $NEWCONFIG

    echo "  <!-- Active response -->" >> $NEWCONFIG

    echo "  <active-response>" >> $NEWCONFIG
    if [ "X$ACTIVERESPONSE" = "Xyes" ]; then
        echo "    <disabled>no</disabled>" >> $NEWCONFIG
    else
        echo "    <disabled>yes</disabled>" >> $NEWCONFIG
    fi
    echo "    <ca_store>etc/wpk_root.pem</ca_store>" >> $NEWCONFIG

    if [ -n "$CA_STORE" ]
    then
        echo "    <ca_store>${CA_STORE}</ca_store>" >> $NEWCONFIG
    fi

    echo "    <ca_verification>yes</ca_verification>" >> $NEWCONFIG
    echo "  </active-response>" >> $NEWCONFIG
    echo "" >> $NEWCONFIG

    # Logging format
    cat ${LOGGING_TEMPLATE} >> $NEWCONFIG
    echo "" >> $NEWCONFIG

    echo "</wazuh_config>" >> $NEWCONFIG
}


##########
# WriteManager() $1="no_locafiles" or empty
##########
WriteManager()
{
    NO_LOCALFILES=$1

    HEADERS=$(SetHeaders "Manager")
    echo "$HEADERS" > $NEWCONFIG
    echo "" >> $NEWCONFIG

    echo "<wazuh_config>" >> $NEWCONFIG

    if [ "$EMAILNOTIFY" = "yes"   ]; then
        sed -e "s|<email_notification>no</email_notification>|<email_notification>yes</email_notification>|g; \
        s|<smtp_server>smtp.example.wazuh.com</smtp_server>|<smtp_server>${SMTP}</smtp_server>|g; \
        s|<email_from>wazuh@example.wazuh.com</email_from>|<email_from>wazuh@${HOST}</email_from>|g; \
        s|<email_to>recipient@example.wazuh.com</email_to>|<email_to>${EMAIL}</email_to>|g;" "${GLOBAL_TEMPLATE}" >> $NEWCONFIG
    else
        cat ${GLOBAL_TEMPLATE} >> $NEWCONFIG
    fi
    echo "" >> $NEWCONFIG

    # Alerts level
    cat ${ALERTS_TEMPLATE} >> $NEWCONFIG
    echo "" >> $NEWCONFIG

    # Logging format
    cat ${LOGGING_TEMPLATE} >> $NEWCONFIG
    echo "" >> $NEWCONFIG

    # Remote connection secure
    if [ "X$SLOG" = "Xyes" ]; then
      cat ${REMOTE_SEC_TEMPLATE} >> $NEWCONFIG
      echo "" >> $NEWCONFIG
    fi

    # Write rootcheck
    WriteRootcheck "manager"

    # CIS-CAT configuration
    if [ "X$DIST_NAME" !=  "Xdarwin" ]; then
        WriteCISCAT "manager"
    fi

    # Write osquery
    WriteOsquery "manager"

    # Syscollector configuration
    WriteSyscollector "manager"

    # Configuration assessment
    WriteConfigurationAssessment

    # Vulnerability Detector
    cat ${VULN_TEMPLATE} >> $NEWCONFIG
    echo "" >> $NEWCONFIG

    # Write syscheck
    WriteSyscheck "manager"

    # Active response
    if [ "$SET_WHITE_LIST"="true" ]; then
       sed -e "/  <\/global>/d" "${GLOBAL_AR_TEMPLATE}" >> $NEWCONFIG
      # Nameservers in /etc/resolv.conf
      for ip in ${NAMESERVERS} ${NAMESERVERS2};
        do
          if [ ! "X${ip}" = "X" -a ! "${ip}" = "0.0.0.0" ]; then
              echo "    <white_list>${ip}</white_list>" >>$NEWCONFIG
          fi
      done
      # Read string
      for ip in ${IPS};
        do
          if [ ! "X${ip}" = "X" -a ! "${ip}" = "0.0.0.0" ]; then
            echo $ip | grep -E "^[0-9./]{5,20}$" > /dev/null 2>&1
            if [ $? = 0 ]; then
              echo "    <white_list>${ip}</white_list>" >>$NEWCONFIG
            fi
          fi
        done
        echo "  </global>" >> $NEWCONFIG
        echo "" >> $NEWCONFIG
    else
      cat ${GLOBAL_AR_TEMPLATE} >> $NEWCONFIG
      echo "" >> $NEWCONFIG
    fi

    cat ${AR_COMMANDS_TEMPLATE} >> $NEWCONFIG
    echo "" >> $NEWCONFIG
    cat ${AR_DEFINITIONS_TEMPLATE} >> $NEWCONFIG
    echo "" >> $NEWCONFIG

    # Write the log files
    if [ "X${NO_LOCALFILES}" = "X" ]; then
      echo "  <!-- Log analysis -->" >> $NEWCONFIG
      WriteLogs "add"
    else
      echo "  <!-- Log analysis -->" >> $NEWCONFIG
    fi

    # Localfile commands
    LOCALFILE_COMMANDS_TEMPLATE=$(GetTemplate "localfile-commands.manager.template" ${DIST_NAME} ${DIST_VER} ${DIST_SUBVER})
    if [ "$LOCALFILE_COMMANDS_TEMPLATE" = "ERROR_NOT_FOUND" ]; then
      LOCALFILE_COMMANDS_TEMPLATE=$(GetTemplate "localfile-commands.template" ${DIST_NAME} ${DIST_VER} ${DIST_SUBVER})
    fi
    cat ${LOCALFILE_COMMANDS_TEMPLATE} >> $NEWCONFIG
    echo "" >> $NEWCONFIG

    # Writting rules configuration
    cat ${RULES_TEMPLATE} >> $NEWCONFIG
    echo "" >> $NEWCONFIG

    # Writting wazuh-logtest configuration
    cat ${RULE_TEST_TEMPLATE} >> $NEWCONFIG
    echo "" >> $NEWCONFIG

    # Writting auth configuration
    if [ "X${AUTHD}" = "Xyes" ]; then
        sed -e "s|\${INSTALLDIR}|$INSTALLDIR|g" "${AUTH_TEMPLATE}" >> $NEWCONFIG
        echo "" >> $NEWCONFIG
    else
        DisableAuthd
    fi

    # Writting cluster configuration
    cat ${CLUSTER_TEMPLATE} >> $NEWCONFIG
    echo "" >> $NEWCONFIG

    echo "</wazuh_config>" >> $NEWCONFIG

}

##########
# WriteLocal() $1="no_locafiles" or empty
##########
WriteLocal()
{
    NO_LOCALFILES=$1

    HEADERS=$(SetHeaders "Local")
    echo "$HEADERS" > $NEWCONFIG
    echo "" >> $NEWCONFIG

    echo "<wazuh_config>" >> $NEWCONFIG

    if [ "$EMAILNOTIFY" = "yes"   ]; then
        sed -e "s|<email_notification>no</email_notification>|<email_notification>yes</email_notification>|g; \
        s|<smtp_server>smtp.example.wazuh.com</smtp_server>|<smtp_server>${SMTP}</smtp_server>|g; \
        s|<email_from>wazuh@example.wazuh.com</email_from>|<email_from>wazuh@${HOST}</email_from>|g; \
        s|<email_to>recipient@example.wazuh.com</email_to>|<email_to>${EMAIL}</email_to>|g;" "${GLOBAL_TEMPLATE}" >> $NEWCONFIG
    else
        cat ${GLOBAL_TEMPLATE} >> $NEWCONFIG
    fi
    echo "" >> $NEWCONFIG

    # Alerts level
    cat ${ALERTS_TEMPLATE} >> $NEWCONFIG
    echo "" >> $NEWCONFIG

    # Logging format
    cat ${LOGGING_TEMPLATE} >> $NEWCONFIG
    echo "" >> $NEWCONFIG

    # Write rootcheck
    WriteRootcheck "manager"

    # CIS-CAT configuration
    if [ "X$DIST_NAME" !=  "Xdarwin" ]; then
        WriteCISCAT "agent"
    fi

    # Write osquery
    WriteOsquery "manager"

    # Vulnerability Detector
    cat ${VULN_TEMPLATE} >> $NEWCONFIG
    echo "" >> $NEWCONFIG

    # Write syscheck
    WriteSyscheck "manager"

    # Active response
    if [ "$SET_WHITE_LIST"="true" ]; then
       sed -e "/  <\/global>/d" "${GLOBAL_AR_TEMPLATE}" >> $NEWCONFIG
      # Nameservers in /etc/resolv.conf
      for ip in ${NAMESERVERS} ${NAMESERVERS2};
        do
          if [ ! "X${ip}" = "X" ]; then
              echo "    <white_list>${ip}</white_list>" >>$NEWCONFIG
          fi
      done
      # Read string
      for ip in ${IPS};
        do
          if [ ! "X${ip}" = "X" ]; then
            echo $ip | grep -E "^[0-9./]{5,20}$" > /dev/null 2>&1
            if [ $? = 0 ]; then
              echo "    <white_list>${ip}</white_list>" >>$NEWCONFIG
            fi
          fi
        done
        echo "  </global>" >> $NEWCONFIG
        echo "" >> $NEWCONFIG
    else
      cat ${GLOBAL_AR_TEMPLATE} >> $NEWCONFIG
      echo "" >> $NEWCONFIG
    fi

    cat ${AR_COMMANDS_TEMPLATE} >> $NEWCONFIG
    echo "" >> $NEWCONFIG
    cat ${AR_DEFINITIONS_TEMPLATE} >> $NEWCONFIG
    echo "" >> $NEWCONFIG

    # Write the log files
    if [ "X${NO_LOCALFILES}" = "X" ]; then
      echo "  <!-- Log analysis -->" >> $NEWCONFIG
      WriteLogs "add"
    else
      echo "  <!-- Log analysis -->" >> $NEWCONFIG
    fi

    # Localfile commands
    LOCALFILE_COMMANDS_TEMPLATE=$(GetTemplate "localfile-commands.manager.template" ${DIST_NAME} ${DIST_VER} ${DIST_SUBVER})
    if [ "$LOCALFILE_COMMANDS_TEMPLATE" = "ERROR_NOT_FOUND" ]; then
      LOCALFILE_COMMANDS_TEMPLATE=$(GetTemplate "localfile-commands.template" ${DIST_NAME} ${DIST_VER} ${DIST_SUBVER})
    fi
    cat ${LOCALFILE_COMMANDS_TEMPLATE} >> $NEWCONFIG
    echo "" >> $NEWCONFIG

    # Writting rules configuration
    cat ${RULES_TEMPLATE} >> $NEWCONFIG
    echo "" >> $NEWCONFIG

    # Writting wazuh-logtest configuration
    cat ${RULE_TEST_TEMPLATE} >> $NEWCONFIG
    echo "" >> $NEWCONFIG

    echo "</wazuh_config>" >> $NEWCONFIG
}

InstallCommon()
{

    OSSEC_GROUP='ossec'
    OSSEC_USER='ossec'
    OSSEC_USER_MAIL='ossecm'
    OSSEC_USER_REM='ossecr'
    INSTALL="install"

    if [ ${INSTYPE} = 'server' ]; then
        OSSEC_CONTROL_SRC='./init/wazuh-server.sh'
        OSSEC_CONF_SRC='../etc/ossec-server.conf'
    elif [ ${INSTYPE} = 'agent' ]; then
        OSSEC_CONTROL_SRC='./init/wazuh-client.sh'
        OSSEC_CONF_SRC='../etc/ossec-agent.conf'
    elif [ ${INSTYPE} = 'local' ]; then
        OSSEC_CONTROL_SRC='./init/wazuh-local.sh'
        OSSEC_CONF_SRC='../etc/ossec-local.conf'
    fi

    if [ ${DIST_NAME} = "sunos" ]; then
        INSTALL="ginstall"
    elif [ ${DIST_NAME} = "HP-UX" ]; then
        INSTALL="/usr/local/coreutils/bin/install"
   elif [ ${DIST_NAME} = "AIX" ]; then
        INSTALL="/opt/freeware/bin/install"
    fi

    ./init/adduser.sh ${OSSEC_USER} ${OSSEC_USER_MAIL} ${OSSEC_USER_REM} ${OSSEC_GROUP} ${INSTALLDIR} ${INSTYPE}

  ${INSTALL} -d -m 0750 -o root -g ${OSSEC_GROUP} ${INSTALLDIR}/
  ${INSTALL} -d -m 0770 -o ${OSSEC_USER} -g ${OSSEC_GROUP} ${INSTALLDIR}/logs
  ${INSTALL} -d -m 0750 -o ${OSSEC_USER} -g ${OSSEC_GROUP} ${INSTALLDIR}/logs/wazuh
  ${INSTALL} -m 0660 -o ${OSSEC_USER} -g ${OSSEC_GROUP} /dev/null ${INSTALLDIR}/logs/ossec.log
  ${INSTALL} -m 0660 -o ${OSSEC_USER} -g ${OSSEC_GROUP} /dev/null ${INSTALLDIR}/logs/ossec.json
  ${INSTALL} -m 0660 -o ${OSSEC_USER} -g ${OSSEC_GROUP} /dev/null ${INSTALLDIR}/logs/active-responses.log

    if [ ${INSTYPE} = 'agent' ]; then
        ${INSTALL} -d -m 0750 -o root -g 0 ${INSTALLDIR}/bin
    else
        ${INSTALL} -d -m 0750 -o root -g ${OSSEC_GROUP} ${INSTALLDIR}/bin
    fi

  ${INSTALL} -d -m 0750 -o root -g ${OSSEC_GROUP} ${INSTALLDIR}/lib

    if [ ${NUNAME} = 'Darwin' ]
    then
        if [ -f libwazuhext.dylib ]
        then
            ${INSTALL} -m 0750 -o root -g 0 libwazuhext.dylib ${INSTALLDIR}/lib
        fi
    elif [ -f libwazuhext.so ]
    then
        ${INSTALL} -m 0750 -o root -g ${OSSEC_GROUP} libwazuhext.so ${INSTALLDIR}/lib

        if ([ "X${DIST_NAME}" = "Xrhel" ] || [ "X${DIST_NAME}" = "Xcentos" ] || [ "X${DIST_NAME}" = "XCentOS" ]) && [ ${DIST_VER} -le 5 ]; then
            chcon -t textrel_shlib_t ${INSTALLDIR}/lib/libwazuhext.so
        fi
    fi

    if [ ${NUNAME} = 'Darwin' ]
    then
        if [ -f shared_modules/dbsync/build/lib/libdbsync.dylib ]
        then
            ${INSTALL} -m 0750 -o root -g 0 shared_modules/dbsync/build/lib/libdbsync.dylib ${INSTALLDIR}/lib
            install_name_tool -id @rpath/../lib/libdbsync.dylib ${INSTALLDIR}/lib/libdbsync.dylib
        fi
    elif [ -f shared_modules/dbsync/build/lib/libdbsync.so ]
    then
        ${INSTALL} -m 0750 -o root -g ${OSSEC_GROUP} shared_modules/dbsync/build/lib/libdbsync.so ${INSTALLDIR}/lib

        if ([ "X${DIST_NAME}" = "Xrhel" ] || [ "X${DIST_NAME}" = "Xcentos" ] || [ "X${DIST_NAME}" = "XCentOS" ]) && [ ${DIST_VER} -le 5 ]; then
            chcon -t textrel_shlib_t ${INSTALLDIR}/lib/libdbsync.so
        fi
    fi

    if [ ${NUNAME} = 'Darwin' ]
    then
        if [ -f shared_modules/rsync/build/lib/librsync.dylib ]
        then
            ${INSTALL} -m 0750 -o root -g 0 shared_modules/rsync/build/lib/librsync.dylib ${INSTALLDIR}/lib
            install_name_tool -id @rpath/../lib/librsync.dylib ${INSTALLDIR}/lib/librsync.dylib
            install_name_tool -change $(PWD)/shared_modules/dbsync/build/lib/libdbsync.dylib @rpath/../lib/libdbsync.dylib ${INSTALLDIR}/lib/librsync.dylib
        fi
    elif [ -f shared_modules/rsync/build/lib/librsync.so ]
    then
        ${INSTALL} -m 0750 -o root -g ${OSSEC_GROUP} shared_modules/rsync/build/lib/librsync.so ${INSTALLDIR}/lib

        if ([ "X${DIST_NAME}" = "Xrhel" ] || [ "X${DIST_NAME}" = "Xcentos" ] || [ "X${DIST_NAME}" = "XCentOS" ]) && [ ${DIST_VER} -le 5 ]; then
            chcon -t textrel_shlib_t ${INSTALLDIR}/lib/librsync.so
        fi
    fi

    if [ ${NUNAME} = 'Darwin' ]
    then
        if [ -f data_provider/build/lib/libsysinfo.dylib ]
        then
            ${INSTALL} -m 0750 -o root -g 0 data_provider/build/lib/libsysinfo.dylib ${INSTALLDIR}/lib
            install_name_tool -id @rpath/../lib/libsysinfo.dylib ${INSTALLDIR}/lib/libsysinfo.dylib
        fi
    elif [ -f data_provider/build/lib/libsysinfo.so ]
    then
        ${INSTALL} -m 0750 -o root -g ${OSSEC_GROUP} data_provider/build/lib/libsysinfo.so ${INSTALLDIR}/lib

        if ([ "X${DIST_NAME}" = "Xrhel" ] || [ "X${DIST_NAME}" = "Xcentos" ] || [ "X${DIST_NAME}" = "XCentOS" ]) && [ ${DIST_VER} -le 5 ]; then
            chcon -t textrel_shlib_t ${INSTALLDIR}/lib/libsysinfo.so
        fi
    fi

    if [ ${NUNAME} = 'Darwin' ]
    then
        if [ -f wazuh_modules/syscollector/build/lib/libsyscollector.dylib ]
        then
            ${INSTALL} -m 0750 -o root -g 0 wazuh_modules/syscollector/build/lib/libsyscollector.dylib ${INSTALLDIR}/lib
            install_name_tool -id @rpath/../lib/libsyscollector.dylib ${INSTALLDIR}/lib/libsyscollector.dylib
            install_name_tool -change $(PWD)/data_provider/build/lib/libsysinfo.dylib @rpath/../lib/libsysinfo.dylib ${INSTALLDIR}/lib/libsyscollector.dylib
            install_name_tool -change $(PWD)/shared_modules/rsync/build/lib/librsync.dylib @rpath/../lib/librsync.dylib ${INSTALLDIR}/lib/libsyscollector.dylib
            install_name_tool -change $(PWD)/shared_modules/dbsync/build/lib/libdbsync.dylib @rpath/../lib/libdbsync.dylib ${INSTALLDIR}/lib/libsyscollector.dylib
        fi
    elif [ -f wazuh_modules/syscollector/build/lib/libsyscollector.so ]
    then
        ${INSTALL} -m 0750 -o root -g ${OSSEC_GROUP} wazuh_modules/syscollector/build/lib/libsyscollector.so ${INSTALLDIR}/lib

        if ([ "X${DIST_NAME}" = "Xrhel" ] || [ "X${DIST_NAME}" = "Xcentos" ] || [ "X${DIST_NAME}" = "XCentOS" ]) && [ ${DIST_VER} -le 5 ]; then
            chcon -t textrel_shlib_t ${INSTALLDIR}/lib/libsyscollector.so
        fi
    fi

<<<<<<< HEAD
  ${INSTALL} -m 0750 -o root -g 0 wazuh-syscheckd ${INSTALLDIR}/bin
=======
  ${INSTALL} -m 0750 -o root -g 0 wazuh-execd ${INSTALLDIR}/bin
>>>>>>> 092adc47
  ${INSTALL} -m 0750 -o root -g 0 manage_agents ${INSTALLDIR}/bin
  ${INSTALL} -m 0750 -o root -g 0 ${OSSEC_CONTROL_SRC} ${INSTALLDIR}/bin/wazuh-control
  ${INSTALL} -m 0750 -o root -g 0 wazuh-modulesd ${INSTALLDIR}/bin/

  ${INSTALL} -d -m 0750 -o root -g ${OSSEC_GROUP} ${INSTALLDIR}/queue
  ${INSTALL} -d -m 0770 -o ${OSSEC_USER} -g ${OSSEC_GROUP} ${INSTALLDIR}/queue/alerts
  ${INSTALL} -d -m 0770 -o ${OSSEC_USER} -g ${OSSEC_GROUP} ${INSTALLDIR}/queue/sockets
  ${INSTALL} -d -m 0750 -o ${OSSEC_USER} -g ${OSSEC_GROUP} ${INSTALLDIR}/queue/diff
  ${INSTALL} -d -m 0750 -o ${OSSEC_USER} -g ${OSSEC_GROUP} ${INSTALLDIR}/queue/fim
  ${INSTALL} -d -m 0750 -o ${OSSEC_USER} -g ${OSSEC_GROUP} ${INSTALLDIR}/queue/fim/db
  ${INSTALL} -d -m 0750 -o ${OSSEC_USER} -g ${OSSEC_GROUP} ${INSTALLDIR}/queue/syscollector
  ${INSTALL} -d -m 0750 -o ${OSSEC_USER} -g ${OSSEC_GROUP} ${INSTALLDIR}/queue/syscollector/db

  ${INSTALL} -d -m 0750 -o ${OSSEC_USER} -g ${OSSEC_GROUP} ${INSTALLDIR}/queue/logcollector

  ${INSTALL} -d -m 0750 -o root -g ${OSSEC_GROUP} ${INSTALLDIR}/ruleset
  ${INSTALL} -d -m 0750 -o root -g ${OSSEC_GROUP} ${INSTALLDIR}/ruleset/sca

  ${INSTALL} -d -m 0750 -o root -g ${OSSEC_GROUP} ${INSTALLDIR}/wodles
  ${INSTALL} -d -m 0770 -o root -g ${OSSEC_GROUP} ${INSTALLDIR}/var/wodles

  ${INSTALL} -d -m 0770 -o ${OSSEC_USER} -g ${OSSEC_GROUP} ${INSTALLDIR}/etc

    if [ -f /etc/localtime ]
    then
         ${INSTALL} -m 0640 -o root -g ${OSSEC_GROUP} /etc/localtime ${INSTALLDIR}/etc
    fi

  ${INSTALL} -d -m 1770 -o root -g ${OSSEC_GROUP} ${INSTALLDIR}/tmp

    if [ -f /etc/TIMEZONE ]; then
         ${INSTALL} -m 0640 -o root -g ${OSSEC_GROUP} /etc/TIMEZONE ${INSTALLDIR}/etc/
    fi
    # Solaris Needs some extra files
    if [ ${DIST_NAME} = "SunOS" ]; then
      ${INSTALL} -d -m 0750 -o root -g ${OSSEC_GROUP} ${INSTALLDIR}/usr/share/lib/zoneinfo/
        cp -rf /usr/share/lib/zoneinfo/* ${INSTALLDIR}/usr/share/lib/zoneinfo/
        chown root:${OSSEC_GROUP} ${INSTALLDIR}/usr/share/lib/zoneinfo/*
        find ${INSTALLDIR}/usr/share/lib/zoneinfo/ -type d -exec chmod 0750 {} +
        find ${INSTALLDIR}/usr/share/lib/zoneinfo/ -type f -exec chmod 0640 {} +
    fi

    ${INSTALL} -m 0640 -o root -g ${OSSEC_GROUP} -b ../etc/internal_options.conf ${INSTALLDIR}/etc/
    ${INSTALL} -m 0640 -o root -g ${OSSEC_GROUP} wazuh_modules/syscollector/norm_config.json ${INSTALLDIR}/queue/syscollector

    if [ ! -f ${INSTALLDIR}/etc/local_internal_options.conf ]; then
        ${INSTALL} -m 0640 -o root -g ${OSSEC_GROUP} ../etc/local_internal_options.conf ${INSTALLDIR}/etc/local_internal_options.conf
    fi

    if [ ! -f ${INSTALLDIR}/etc/client.keys ]; then
        if [ ${INSTYPE} = 'agent' ]; then
            ${INSTALL} -m 0640 -o root -g ${OSSEC_GROUP} /dev/null ${INSTALLDIR}/etc/client.keys
        else
            ${INSTALL} -m 0640 -o ossec -g ${OSSEC_GROUP} /dev/null ${INSTALLDIR}/etc/client.keys
        fi
    fi

    if [ ! -f ${INSTALLDIR}/etc/ossec.conf ]; then
        if [ -f  ../etc/ossec.mc ]; then
            ${INSTALL} -m 0660 -o root -g ${OSSEC_GROUP} ../etc/ossec.mc ${INSTALLDIR}/etc/ossec.conf
        else
            ${INSTALL} -m 0660 -o root -g ${OSSEC_GROUP} ${OSSEC_CONF_SRC} ${INSTALLDIR}/etc/ossec.conf
        fi
    fi

  ${INSTALL} -d -m 0770 -o root -g ${OSSEC_GROUP} ${INSTALLDIR}/etc/shared
  ${INSTALL} -d -m 0750 -o root -g ${OSSEC_GROUP} ${INSTALLDIR}/active-response
  ${INSTALL} -d -m 0750 -o root -g ${OSSEC_GROUP} ${INSTALLDIR}/active-response/bin
  ${INSTALL} -d -m 0750 -o root -g ${OSSEC_GROUP} ${INSTALLDIR}/agentless
  ${INSTALL} -m 0750 -o root -g ${OSSEC_GROUP} agentlessd/scripts/* ${INSTALLDIR}/agentless/

  ${INSTALL} -d -m 0770 -o root -g ${OSSEC_GROUP} ${INSTALLDIR}/.ssh

  ./init/fw-check.sh execute
  ${INSTALL} -m 0750 -o root -g ${OSSEC_GROUP} active-response/*.sh ${INSTALLDIR}/active-response/bin/
  ${INSTALL} -m 0750 -o root -g ${OSSEC_GROUP} active-response/*.py ${INSTALLDIR}/active-response/bin/
  ${INSTALL} -m 0750 -o root -g ${OSSEC_GROUP} firewall-drop ${INSTALLDIR}/active-response/bin/
  ${INSTALL} -m 0750 -o root -g ${OSSEC_GROUP} default-firewall-drop ${INSTALLDIR}/active-response/bin/
  ${INSTALL} -m 0750 -o root -g ${OSSEC_GROUP} pf ${INSTALLDIR}/active-response/bin/
  ${INSTALL} -m 0750 -o root -g ${OSSEC_GROUP} npf ${INSTALLDIR}/active-response/bin/
  ${INSTALL} -m 0750 -o root -g ${OSSEC_GROUP} ipfw ${INSTALLDIR}/active-response/bin/
  ${INSTALL} -m 0750 -o root -g ${OSSEC_GROUP} firewalld-drop ${INSTALLDIR}/active-response/bin/
  ${INSTALL} -m 0750 -o root -g ${OSSEC_GROUP} disable-account ${INSTALLDIR}/active-response/bin/
  ${INSTALL} -m 0750 -o root -g ${OSSEC_GROUP} host-deny ${INSTALLDIR}/active-response/bin/
  ${INSTALL} -m 0750 -o root -g ${OSSEC_GROUP} ip-customblock ${INSTALLDIR}/active-response/bin/
  ${INSTALL} -m 0750 -o root -g ${OSSEC_GROUP} restart-wazuh ${INSTALLDIR}/active-response/bin/
  ${INSTALL} -m 0750 -o root -g ${OSSEC_GROUP} route-null ${INSTALLDIR}/active-response/bin/
  ${INSTALL} -m 0750 -o root -g ${OSSEC_GROUP} kaspersky ${INSTALLDIR}/active-response/bin/
  ${INSTALL} -m 0750 -o root -g ${OSSEC_GROUP} wazuh-slack ${INSTALLDIR}/active-response/bin/

  ${INSTALL} -d -m 0750 -o root -g ${OSSEC_GROUP} ${INSTALLDIR}/var
  ${INSTALL} -d -m 0770 -o root -g ${OSSEC_GROUP} ${INSTALLDIR}/var/run
  ${INSTALL} -d -m 0770 -o root -g ${OSSEC_GROUP} ${INSTALLDIR}/var/upgrade
  ${INSTALL} -d -m 0770 -o root -g ${OSSEC_GROUP} ${INSTALLDIR}/var/selinux

  if [ -f selinux/wazuh.pp ]
  then
    ${INSTALL} -m 0640 -o root -g ${OSSEC_GROUP} selinux/wazuh.pp ${INSTALLDIR}/var/selinux/
    InstallSELinuxPolicyPackage
  fi

  ${INSTALL} -d -m 0750 -o root -g ${OSSEC_GROUP} ${INSTALLDIR}/backup

}

InstallLocal()
{

    InstallCommon

    ${INSTALL} -d -m 0770 -o root -g ${OSSEC_GROUP} ${INSTALLDIR}/etc/decoders
    ${INSTALL} -d -m 0770 -o root -g ${OSSEC_GROUP} ${INSTALLDIR}/etc/rules
    ${INSTALL} -d -m 0770 -o ${OSSEC_USER} -g ${OSSEC_GROUP} ${INSTALLDIR}/var/multigroups
    ${INSTALL} -d -m 0770 -o root -g ${OSSEC_GROUP} ${INSTALLDIR}/var/db
    ${INSTALL} -d -m 0770 -o root -g ${OSSEC_GROUP} ${INSTALLDIR}/var/db/agents
    ${INSTALL} -d -m 0770 -o root -g ${OSSEC_GROUP} ${INSTALLDIR}/var/download
    ${INSTALL} -d -m 0750 -o ${OSSEC_USER} -g ${OSSEC_GROUP} ${INSTALLDIR}/logs/archives
    ${INSTALL} -d -m 0750 -o ${OSSEC_USER} -g ${OSSEC_GROUP} ${INSTALLDIR}/logs/alerts
    ${INSTALL} -d -m 0750 -o ${OSSEC_USER} -g ${OSSEC_GROUP} ${INSTALLDIR}/logs/firewall
    ${INSTALL} -d -m 0750 -o ${OSSEC_USER} -g ${OSSEC_GROUP} ${INSTALLDIR}/logs/api
    ${INSTALL} -d -m 0770 -o root -g ${OSSEC_GROUP} ${INSTALLDIR}/etc/rootcheck

    ${INSTALL} -m 0750 -o root -g 0 wazuh-agentlessd ${INSTALLDIR}/bin
    ${INSTALL} -m 0750 -o root -g 0 wazuh-analysisd ${INSTALLDIR}/bin
    ${INSTALL} -m 0750 -o root -g 0 wazuh-monitord ${INSTALLDIR}/bin
    ${INSTALL} -m 0750 -o root -g 0 wazuh-reportd ${INSTALLDIR}/bin
    ${INSTALL} -m 0750 -o root -g 0 wazuh-maild ${INSTALLDIR}/bin
    ${INSTALL} -m 0750 -o root -g 0 wazuh-logtest-legacy ${INSTALLDIR}/bin
    ${INSTALL} -m 0750 -o root -g 0 wazuh-csyslogd ${INSTALLDIR}/bin
    ${INSTALL} -m 0750 -o root -g 0 wazuh-dbd ${INSTALLDIR}/bin
    ${INSTALL} -m 0750 -o root -g ${OSSEC_GROUP} verify-agent-conf ${INSTALLDIR}/bin/
    ${INSTALL} -m 0750 -o root -g 0 clear_stats ${INSTALLDIR}/bin/
    ${INSTALL} -m 0750 -o root -g 0 wazuh-regex ${INSTALLDIR}/bin/
    ${INSTALL} -m 0750 -o root -g 0 agent_control ${INSTALLDIR}/bin/
    ${INSTALL} -m 0750 -o root -g 0 wazuh-integratord ${INSTALLDIR}/bin/
    ${INSTALL} -m 0750 -o root -g 0 wazuh-db ${INSTALLDIR}/bin/

    ${INSTALL} -d -m 0750 -o ${OSSEC_USER} -g ${OSSEC_GROUP} ${INSTALLDIR}/stats
    ${INSTALL} -d -m 0750 -o root -g ${OSSEC_GROUP} ${INSTALLDIR}/ruleset/decoders
    ${INSTALL} -d -m 0750 -o root -g ${OSSEC_GROUP} ${INSTALLDIR}/ruleset/rules

    ${INSTALL} -m 0640 -o root -g ${OSSEC_GROUP} -b ../ruleset/rules/*.xml ${INSTALLDIR}/ruleset/rules
    ${INSTALL} -m 0640 -o root -g ${OSSEC_GROUP} -b ../ruleset/decoders/*.xml ${INSTALLDIR}/ruleset/decoders
    ${INSTALL} -m 0660 -o root -g ${OSSEC_GROUP} ../ruleset/rootcheck/db/*.txt ${INSTALLDIR}/etc/rootcheck

    InstallSecurityConfigurationAssessmentFiles "manager"

    if [ ! -f ${INSTALLDIR}/etc/decoders/local_decoder.xml ]; then
        ${INSTALL} -m 0660 -o ossec -g ${OSSEC_GROUP} -b ../etc/local_decoder.xml ${INSTALLDIR}/etc/decoders/local_decoder.xml
    fi
    if [ ! -f ${INSTALLDIR}/etc/rules/local_rules.xml ]; then
        ${INSTALL} -m 0660 -o ossec -g ${OSSEC_GROUP} -b ../etc/local_rules.xml ${INSTALLDIR}/etc/rules/local_rules.xml
    fi
    if [ ! -f ${INSTALLDIR}/etc/lists ]; then
        ${INSTALL} -d -m 0770 -o root -g ${OSSEC_GROUP} ${INSTALLDIR}/etc/lists
    fi
    if [ ! -f ${INSTALLDIR}/etc/lists/amazon ]; then
        ${INSTALL} -d -m 0770 -o ossec -g ${OSSEC_GROUP} ${INSTALLDIR}/etc/lists/amazon
        ${INSTALL} -m 0660 -o ossec -g ${OSSEC_GROUP} -b ../ruleset/lists/amazon/* ${INSTALLDIR}/etc/lists/amazon/
    fi
    if [ ! -f ${INSTALLDIR}/etc/lists/audit-keys ]; then
        ${INSTALL} -m 0660 -o ossec -g ${OSSEC_GROUP} -b ../ruleset/lists/audit-keys ${INSTALLDIR}/etc/lists/audit-keys
    fi
    if [ ! -f ${INSTALLDIR}/etc/lists/security-eventchannel ]; then
        ${INSTALL} -m 0660 -o ossec -g ${OSSEC_GROUP} -b ../ruleset/lists/security-eventchannel ${INSTALLDIR}/etc/lists/security-eventchannel
    fi

    ${INSTALL} -d -m 0750 -o ${OSSEC_USER} -g ${OSSEC_GROUP} ${INSTALLDIR}/queue/fts
    ${INSTALL} -d -m 0750 -o ${OSSEC_USER} -g ${OSSEC_GROUP} ${INSTALLDIR}/queue/agentless
    ${INSTALL} -d -m 0750 -o ${OSSEC_USER} -g ${OSSEC_GROUP} ${INSTALLDIR}/queue/db

    ${INSTALL} -d -m 0750 -o root -g ${OSSEC_GROUP} ${INSTALLDIR}/integrations
    ${INSTALL} -m 750 -o root -g ${OSSEC_GROUP} ../integrations/pagerduty ${INSTALLDIR}/integrations/pagerduty
    ${INSTALL} -m 750 -o root -g ${OSSEC_GROUP} ../integrations/slack ${INSTALLDIR}/integrations/slack.py
    ${INSTALL} -m 750 -o root -g ${OSSEC_GROUP} ../integrations/virustotal ${INSTALLDIR}/integrations/virustotal.py
    touch ${INSTALLDIR}/logs/integrations.log
    chmod 640 ${INSTALLDIR}/logs/integrations.log
    chown ${OSSEC_USER_MAIL}:${OSSEC_GROUP} ${INSTALLDIR}/logs/integrations.log

    if [ "X${OPTIMIZE_CPYTHON}" = "Xy" ]; then
        CPYTHON_FLAGS="OPTIMIZE_CPYTHON=yes"
    fi

    # Install Vulnerability Detector files
    ${INSTALL} -d -m 0660 -o root -g ${OSSEC_GROUP} ${INSTALLDIR}/queue/vulnerabilities
    ${INSTALL} -d -m 0440 -o root -g ${OSSEC_GROUP} ${INSTALLDIR}/queue/vulnerabilities/dictionaries
    ${INSTALL} -m 0440 -o root -g ${OSSEC_GROUP} wazuh_modules/vulnerability_detector/cpe_helper.json ${INSTALLDIR}/queue/vulnerabilities/dictionaries

    # Install Task Manager files
    ${INSTALL} -d -m 0770 -o ${OSSEC_USER} -g ${OSSEC_GROUP} ${INSTALLDIR}/queue/tasks

    ### Install Python
    ${MAKEBIN} wpython INSTALLDIR=${INSTALLDIR} TARGET=${INSTYPE}

    ${MAKEBIN} --quiet -C ../framework install INSTALLDIR=${INSTALLDIR}

    ### Backup old API
    if [ "X${update_only}" = "Xyes" ]; then
      ${MAKEBIN} --quiet -C ../api backup INSTALLDIR=${INSTALLDIR} REVISION=${REVISION}
    fi

    ### Install API
    ${MAKEBIN} --quiet -C ../api install INSTALLDIR=${INSTALLDIR}

    ### Restore old API
    if [ "X${update_only}" = "Xyes" ]; then
      ${MAKEBIN} --quiet -C ../api restore INSTALLDIR=${INSTALLDIR} REVISION=${REVISION}
    fi
}

TransferShared()
{
    rm -f ${INSTALLDIR}/etc/shared/merged.mg
    find ${INSTALLDIR}/etc/shared -maxdepth 1 -type f -not -name ar.conf -not -name files.yml -exec cp -pf {} ${INSTALLDIR}/backup/shared \;
    find ${INSTALLDIR}/etc/shared -maxdepth 1 -type f -not -name ar.conf -not -name files.yml -exec mv -f {} ${INSTALLDIR}/etc/shared/default \;
}

InstallServer()
{

    InstallLocal

    # Install cluster files
    ${INSTALL} -d -m 0770 -o ${OSSEC_USER} -g ${OSSEC_GROUP} ${INSTALLDIR}/queue/cluster
    ${INSTALL} -d -m 0750 -o ${OSSEC_USER} -g ${OSSEC_GROUP} ${INSTALLDIR}/logs/cluster

    ${INSTALL} -d -m 0770 -o ossec -g ${OSSEC_GROUP} ${INSTALLDIR}/etc/shared/default
    ${INSTALL} -d -m 0750 -o root -g ${OSSEC_GROUP} ${INSTALLDIR}/backup/shared

    TransferShared

    ${INSTALL} -m 0750 -o root -g 0 wazuh-remoted ${INSTALLDIR}/bin
    ${INSTALL} -m 0750 -o root -g 0 wazuh-authd ${INSTALLDIR}/bin

    ${INSTALL} -d -m 0770 -o ${OSSEC_USER_REM} -g ${OSSEC_GROUP} ${INSTALLDIR}/queue/rids
    ${INSTALL} -d -m 0770 -o root -g ${OSSEC_GROUP} ${INSTALLDIR}/queue/agent-groups

    if [ ! -f ${INSTALLDIR}/queue/agents-timestamp ]; then
        ${INSTALL} -m 0600 -o root -g ${OSSEC_GROUP} /dev/null ${INSTALLDIR}/queue/agents-timestamp
    fi

    ${INSTALL} -d -m 0750 -o ${OSSEC_USER} -g ${OSSEC_GROUP} ${INSTALLDIR}/backup/agents
    ${INSTALL} -d -m 0750 -o ${OSSEC_USER} -g ${OSSEC_GROUP} ${INSTALLDIR}/backup/groups

    ${INSTALL} -m 0660 -o ossec -g ${OSSEC_GROUP} ../ruleset/rootcheck/db/*.txt ${INSTALLDIR}/etc/shared/default

    if [ ! -f ${INSTALLDIR}/etc/shared/default/agent.conf ]; then
        ${INSTALL} -m 0660 -o ossec -g ${OSSEC_GROUP} ../etc/agent.conf ${INSTALLDIR}/etc/shared/default
    fi

    if [ ! -f ${INSTALLDIR}/etc/shared/agent-template.conf ]; then
        ${INSTALL} -m 0660 -o ossec -g ${OSSEC_GROUP} ../etc/agent.conf ${INSTALLDIR}/etc/shared/agent-template.conf
    fi

    # Install the plugins files
    ${INSTALL} -d -m 0750 -o root -g ${OSSEC_GROUP} ${INSTALLDIR}/wodles/aws
    ${INSTALL} -m 0750 -o root -g ${OSSEC_GROUP} ../wodles/aws/aws_s3.py ${INSTALLDIR}/wodles/aws/aws-s3.py
    ${INSTALL} -m 0750 -o root -g ${OSSEC_GROUP} ../framework/wrappers/generic_wrapper.sh ${INSTALLDIR}/wodles/aws/aws-s3

    ${INSTALL} -d -m 0750 -o root -g ${OSSEC_GROUP} ${INSTALLDIR}/wodles/gcloud
    ${INSTALL} -m 0750 -o root -g ${OSSEC_GROUP} ../wodles/gcloud/gcloud.py ${INSTALLDIR}/wodles/gcloud/gcloud.py
    ${INSTALL} -m 0750 -o root -g ${OSSEC_GROUP} ../wodles/gcloud/integration.py ${INSTALLDIR}/wodles/gcloud/integration.py
    ${INSTALL} -m 0750 -o root -g ${OSSEC_GROUP} ../wodles/gcloud/tools.py ${INSTALLDIR}/wodles/gcloud/tools.py
    ${INSTALL} -m 0750 -o root -g ${OSSEC_GROUP} ../framework/wrappers/generic_wrapper.sh ${INSTALLDIR}/wodles/gcloud/gcloud

    ${INSTALL} -d -m 0750 -o root -g ${OSSEC_GROUP} ${INSTALLDIR}/wodles/docker
    ${INSTALL} -m 0750 -o root -g ${OSSEC_GROUP} ../wodles/docker-listener/DockerListener.py ${INSTALLDIR}/wodles/docker/DockerListener.py
    ${INSTALL} -m 0750 -o root -g ${OSSEC_GROUP} ../framework/wrappers/generic_wrapper.sh ${INSTALLDIR}/wodles/docker/DockerListener

    # Add Azure script (for manager only)
    ${INSTALL} -d -m 0750 -o root -g ${OSSEC_GROUP} ${INSTALLDIR}/wodles/azure
    ${INSTALL} -m 0750 -o root -g ${OSSEC_GROUP} ../wodles/azure/azure-logs.py ${INSTALLDIR}/wodles/azure/azure-logs.py
    ${INSTALL} -m 0750 -o root -g ${OSSEC_GROUP} ../framework/wrappers/generic_wrapper.sh ${INSTALLDIR}/wodles/azure/azure-logs

    GenerateAuthCert

    # Add the wrappers for python script in active-response
    ${INSTALL} -m 0750 -o root -g ${OSSEC_GROUP} ../framework/wrappers/generic_wrapper.sh ${INSTALLDIR}/integrations/slack
    ${INSTALL} -m 0750 -o root -g ${OSSEC_GROUP} ../framework/wrappers/generic_wrapper.sh ${INSTALLDIR}/integrations/virustotal

}

InstallAgent()
{

    InstallCommon

    InstallSecurityConfigurationAssessmentFiles "agent"

    ${INSTALL} -m 0750 -o root -g 0 wazuh-agentd ${INSTALLDIR}/bin
    ${INSTALL} -m 0750 -o root -g 0 agent-auth ${INSTALLDIR}/bin

    ${INSTALL} -d -m 0750 -o ${OSSEC_USER} -g ${OSSEC_GROUP} ${INSTALLDIR}/queue/rids
    ${INSTALL} -d -m 0770 -o root -g ${OSSEC_GROUP} ${INSTALLDIR}/var/incoming
    ${INSTALL} -m 0660 -o root -g ${OSSEC_GROUP} ../ruleset/rootcheck/db/*.txt ${INSTALLDIR}/etc/shared/
    ${INSTALL} -m 0640 -o root -g ${OSSEC_GROUP} ../etc/wpk_root.pem ${INSTALLDIR}/etc/

    # Install the plugins files
    # Don't install the plugins if they are already installed. This check affects
    # hybrid installation mode
    if [ ! -d ${INSTALLDIR}/wodles/aws ]; then
        ${INSTALL} -d -m 0750 -o root -g ${OSSEC_GROUP} ${INSTALLDIR}/wodles/aws
        ${INSTALL} -m 0750 -o root -g ${OSSEC_GROUP} ../wodles/aws/aws_s3.py ${INSTALLDIR}/wodles/aws/aws-s3
    fi

    if [ ! -d ${INSTALLDIR}/wodles/gcloud ]; then
        ${INSTALL} -d -m 0750 -o root -g ${OSSEC_GROUP} ${INSTALLDIR}/wodles/gcloud
        ${INSTALL} -m 0750 -o root -g ${OSSEC_GROUP} ../wodles/gcloud/gcloud.py ${INSTALLDIR}/wodles/gcloud/gcloud
        ${INSTALL} -m 0750 -o root -g ${OSSEC_GROUP} ../wodles/gcloud/integration.py ${INSTALLDIR}/wodles/gcloud/integration.py
        ${INSTALL} -m 0750 -o root -g ${OSSEC_GROUP} ../wodles/gcloud/tools.py ${INSTALLDIR}/wodles/gcloud/tools.py
    fi

    if [ ! -d ${INSTALLDIR}/wodles/docker ]; then
        ${INSTALL} -d -m 0750 -o root -g ${OSSEC_GROUP} ${INSTALLDIR}/wodles/docker
        ${INSTALL} -m 0750 -o root -g ${OSSEC_GROUP} ../wodles/docker-listener/DockerListener.py ${INSTALLDIR}/wodles/docker/DockerListener
    fi

}

InstallWazuh()
{
    if [ "X$INSTYPE" = "Xagent" ]; then
        InstallAgent
    elif [ "X$INSTYPE" = "Xserver" ]; then
        InstallServer
    elif [ "X$INSTYPE" = "Xlocal" ]; then
        InstallLocal
    fi

}<|MERGE_RESOLUTION|>--- conflicted
+++ resolved
@@ -799,11 +799,6 @@
         fi
     fi
 
-<<<<<<< HEAD
-  ${INSTALL} -m 0750 -o root -g 0 wazuh-syscheckd ${INSTALLDIR}/bin
-=======
-  ${INSTALL} -m 0750 -o root -g 0 wazuh-execd ${INSTALLDIR}/bin
->>>>>>> 092adc47
   ${INSTALL} -m 0750 -o root -g 0 manage_agents ${INSTALLDIR}/bin
   ${INSTALL} -m 0750 -o root -g 0 ${OSSEC_CONTROL_SRC} ${INSTALLDIR}/bin/wazuh-control
   ${INSTALL} -m 0750 -o root -g 0 wazuh-modulesd ${INSTALLDIR}/bin/
