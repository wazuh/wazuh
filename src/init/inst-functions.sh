#!/bin/sh

# Wazuh Installer Functions
# Copyright (C) 2015-2021, Wazuh Inc.
# November 18, 2016.
#
# This program is free software; you can redistribute it
# and/or modify it under the terms of the GNU General Public
# License (version 2) as published by the FSF - Free Software
# Foundation.

# File dependencies:
# ./src/init/shared.sh
# ./src/init/template-select.sh

## Templates
. ./src/init/template-select.sh

HEADER_TEMPLATE="./etc/templates/config/generic/header-comments.template"
GLOBAL_TEMPLATE="./etc/templates/config/generic/global.template"
GLOBAL_AR_TEMPLATE="./etc/templates/config/generic/global-ar.template"
RULES_TEMPLATE="./etc/templates/config/generic/rules.template"
RULE_TEST_TEMPLATE="./etc/templates/config/generic/rule_test.template"
AR_COMMANDS_TEMPLATE="./etc/templates/config/generic/ar-commands.template"
AR_DEFINITIONS_TEMPLATE="./etc/templates/config/generic/ar-definitions.template"
ALERTS_TEMPLATE="./etc/templates/config/generic/alerts.template"
LOGGING_TEMPLATE="./etc/templates/config/generic/logging.template"
REMOTE_SEC_TEMPLATE="./etc/templates/config/generic/remote-secure.template"

LOCALFILES_TEMPLATE="./etc/templates/config/generic/localfile-logs/*.template"

AUTH_TEMPLATE="./etc/templates/config/generic/auth.template"
CLUSTER_TEMPLATE="./etc/templates/config/generic/cluster.template"

CISCAT_TEMPLATE="./etc/templates/config/generic/wodle-ciscat.template"
VULN_TEMPLATE="./etc/templates/config/generic/wodle-vulnerability-detector.manager.template"

SECURITY_CONFIGURATION_ASSESSMENT_TEMPLATE="./etc/templates/config/generic/sca.template"

##########
# WriteSyscheck()
##########
WriteSyscheck()
{
    # Adding to the config file
    if [ "X$SYSCHECK" = "Xyes" ]; then
      SYSCHECK_TEMPLATE=$(GetTemplate "syscheck.$1.template" ${DIST_NAME} ${DIST_VER} ${DIST_SUBVER})
      if [ "$SYSCHECK_TEMPLATE" = "ERROR_NOT_FOUND" ]; then
        SYSCHECK_TEMPLATE=$(GetTemplate "syscheck.template" ${DIST_NAME} ${DIST_VER} ${DIST_SUBVER})
      fi
      cat ${SYSCHECK_TEMPLATE} >> $NEWCONFIG
      echo "" >> $NEWCONFIG
    else
      if [ "$1" = "manager" ]; then
        echo "  <syscheck>" >> $NEWCONFIG
        echo "    <disabled>yes</disabled>" >> $NEWCONFIG
        echo "" >> $NEWCONFIG
        echo "    <scan_on_start>yes</scan_on_start>" >> $NEWCONFIG
        echo "" >> $NEWCONFIG
        echo "    <!-- Generate alert when new file detected -->" >> $NEWCONFIG
        echo "    <alert_new_files>yes</alert_new_files>" >> $NEWCONFIG
        echo "" >> $NEWCONFIG
        echo "  </syscheck>" >> $NEWCONFIG
        echo "" >> $NEWCONFIG
      else
        echo "  <syscheck>" >> $NEWCONFIG
        echo "    <disabled>yes</disabled>" >> $NEWCONFIG
        echo "  </syscheck>" >> $NEWCONFIG
        echo "" >> $NEWCONFIG
      fi
    fi
}

##########
# DisableAuthd()
##########
DisableAuthd()
{
    echo "  <!-- Configuration for wazuh-authd -->" >> $NEWCONFIG
    echo "  <auth>" >> $NEWCONFIG
    echo "    <disabled>yes</disabled>" >> $NEWCONFIG
    echo "    <port>1515</port>" >> $NEWCONFIG
    echo "    <use_source_ip>no</use_source_ip>" >> $NEWCONFIG
    echo "    <force_insert>yes</force_insert>" >> $NEWCONFIG
    echo "    <force_time>0</force_time>" >> $NEWCONFIG
    echo "    <purge>yes</purge>" >> $NEWCONFIG
    echo "    <use_password>no</use_password>" >> $NEWCONFIG
    echo "    <ciphers>HIGH:!ADH:!EXP:!MD5:!RC4:!3DES:!CAMELLIA:@STRENGTH</ciphers>" >> $NEWCONFIG
    echo "    <!-- <ssl_agent_ca></ssl_agent_ca> -->" >> $NEWCONFIG
    echo "    <ssl_verify_host>no</ssl_verify_host>" >> $NEWCONFIG
    echo "    <ssl_manager_cert>etc/sslmanager.cert</ssl_manager_cert>" >> $NEWCONFIG
    echo "    <ssl_manager_key>etc/sslmanager.key</ssl_manager_key>" >> $NEWCONFIG
    echo "    <ssl_auto_negotiate>no</ssl_auto_negotiate>" >> $NEWCONFIG
    echo "  </auth>" >> $NEWCONFIG
    echo "" >> $NEWCONFIG
}

##########
# WriteRootcheck()
##########
WriteRootcheck()
{
    # Adding to the config file
    if [ "X$ROOTCHECK" = "Xyes" ]; then
      ROOTCHECK_TEMPLATE=$(GetTemplate "rootcheck.$1.template" ${DIST_NAME} ${DIST_VER} ${DIST_SUBVER})
      if [ "$ROOTCHECK_TEMPLATE" = "ERROR_NOT_FOUND" ]; then
        ROOTCHECK_TEMPLATE=$(GetTemplate "rootcheck.template" ${DIST_NAME} ${DIST_VER} ${DIST_SUBVER})
      fi
      sed -e "s|\${INSTALLDIR}|$INSTALLDIR|g" "${ROOTCHECK_TEMPLATE}" >> $NEWCONFIG
      echo "" >> $NEWCONFIG
    else
      echo "  <rootcheck>" >> $NEWCONFIG
      echo "    <disabled>yes</disabled>" >> $NEWCONFIG
      echo "  </rootcheck>" >> $NEWCONFIG
      echo "" >> $NEWCONFIG
    fi
}

##########
# Syscollector()
##########
WriteSyscollector()
{
    # Adding to the config file
    if [ "X$SYSCOLLECTOR" = "Xyes" ]; then
      SYSCOLLECTOR_TEMPLATE=$(GetTemplate "wodle-syscollector.$1.template" ${DIST_NAME} ${DIST_VER} ${DIST_SUBVER})
      if [ "$SYSCOLLECTOR_TEMPLATE" = "ERROR_NOT_FOUND" ]; then
        SYSCOLLECTOR_TEMPLATE=$(GetTemplate "wodle-syscollector.template" ${DIST_NAME} ${DIST_VER} ${DIST_SUBVER})
      fi
      cat ${SYSCOLLECTOR_TEMPLATE} >> $NEWCONFIG
      echo "" >> $NEWCONFIG
    fi
}

##########
# Osquery()
##########
WriteOsquery()
{
    # Adding to the config file
    OSQUERY_TEMPLATE=$(GetTemplate "osquery.$1.template" ${DIST_NAME} ${DIST_VER} ${DIST_SUBVER})
    if [ "$OSQUERY_TEMPLATE" = "ERROR_NOT_FOUND" ]; then
        OSQUERY_TEMPLATE=$(GetTemplate "osquery.template" ${DIST_NAME} ${DIST_VER} ${DIST_SUBVER})
    fi
    sed -e "s|\${INSTALLDIR}|$INSTALLDIR|g" "${OSQUERY_TEMPLATE}" >> $NEWCONFIG
    echo "" >> $NEWCONFIG
}

##########
# WriteCISCAT()
##########
WriteCISCAT()
{
    # Adding to the config file
    CISCAT_TEMPLATE=$(GetTemplate "wodle-ciscat.$1.template" ${DIST_NAME} ${DIST_VER} ${DIST_SUBVER})
    if [ "$CISCAT_TEMPLATE" = "ERROR_NOT_FOUND" ]; then
        CISCAT_TEMPLATE=$(GetTemplate "wodle-ciscat.template" ${DIST_NAME} ${DIST_VER} ${DIST_SUBVER})
    fi
    sed -e "s|\${INSTALLDIR}|$INSTALLDIR|g" "${CISCAT_TEMPLATE}" >> $NEWCONFIG
    echo "" >> $NEWCONFIG
}

##########
# WriteConfigurationAssessment()
##########
WriteConfigurationAssessment()
{
    # Adding to the config file
    if [ "X$SECURITY_CONFIGURATION_ASSESSMENT" = "Xyes" ]; then
      SECURITY_CONFIGURATION_ASSESSMENT_TEMPLATE=$(GetTemplate "sca.template" ${DIST_NAME} ${DIST_VER} ${DIST_SUBVER})
      cat ${SECURITY_CONFIGURATION_ASSESSMENT_TEMPLATE} >> $NEWCONFIG
      echo "" >> $NEWCONFIG
    fi
}

##########
# InstallSecurityConfigurationAssessmentFiles()
##########
InstallSecurityConfigurationAssessmentFiles()
{

    cd ..

    CONFIGURATION_ASSESSMENT_FILES_PATH=$(GetTemplate "sca.files" ${DIST_NAME} ${DIST_VER} ${DIST_SUBVER})

    if [ "X$1" = "Xmanager" ]; then
        CONFIGURATION_ASSESSMENT_MANAGER_FILES_PATH=$(GetTemplate "sca.$1.files" ${DIST_NAME} ${DIST_VER} ${DIST_SUBVER})
    fi
    cd ./src
    if [ "$CONFIGURATION_ASSESSMENT_FILES_PATH" = "ERROR_NOT_FOUND" ]; then
        echo "SCA policies are not available for this OS version ${DIST_NAME} ${DIST_VER} ${DIST_SUBVER}."
    else
        echo "Removing old SCA policies..."
        rm -f ${INSTALLDIR}/ruleset/sca/*

        echo "Installing SCA policies..."
        CONFIGURATION_ASSESSMENT_FILES=$(cat .$CONFIGURATION_ASSESSMENT_FILES_PATH)
        for FILE in $CONFIGURATION_ASSESSMENT_FILES; do
            if [ -f "../ruleset/sca/$FILE" ]; then
                ${INSTALL} -m 0640 -o root -g ${OSSEC_GROUP} ../ruleset/sca/$FILE ${INSTALLDIR}/ruleset/sca
            else
                echo "ERROR: SCA policy not found: ../ruleset/sca/$FILE"
            fi
        done
    fi

    if [ "X$1" = "Xmanager" ]; then
        echo "Installing additional SCA policies..."
        CONFIGURATION_ASSESSMENT_FILES=$(cat .$CONFIGURATION_ASSESSMENT_MANAGER_FILES_PATH)
        for FILE in $CONFIGURATION_ASSESSMENT_FILES; do
            FILENAME=$(basename $FILE)
            if [ -f "../ruleset/sca/$FILE" ] && [ ! -f "${INSTALLDIR}/ruleset/sca/$FILENAME" ]; then
                ${INSTALL} -m 0640 -o root -g ${OSSEC_GROUP} ../ruleset/sca/$FILE ${INSTALLDIR}/ruleset/sca/
                mv ${INSTALLDIR}/ruleset/sca/$FILENAME ${INSTALLDIR}/ruleset/sca/$FILENAME.disabled
            fi
        done
    fi
}

##########
# GenerateAuthCert()
##########
GenerateAuthCert()
{
    if [ "X$SSL_CERT" = "Xyes" ]; then
        # Generation auto-signed certificate if not exists
        if [ ! -f "${INSTALLDIR}/etc/sslmanager.key" ] && [ ! -f "${INSTALLDIR}/etc/sslmanager.cert" ]; then
            if [ ! "X${USER_GENERATE_AUTHD_CERT}" = "Xn" ]; then
                if type openssl >/dev/null 2>&1; then
                    echo "Generating self-signed certificate for wazuh-authd..."
                    openssl req -x509 -batch -nodes -days 365 -newkey rsa:2048 -subj "/C=US/ST=California/CN=Wazuh/" -keyout ${INSTALLDIR}/etc/sslmanager.key -out ${INSTALLDIR}/etc/sslmanager.cert 2>/dev/null
                    chmod 640 ${INSTALLDIR}/etc/sslmanager.key
                    chmod 640 ${INSTALLDIR}/etc/sslmanager.cert
                else
                    echo "ERROR: OpenSSL not found. Cannot generate certificate for wazuh-authd."
                fi
            fi
        fi
    fi
}

##########
# WriteLogs()
##########
WriteLogs()
{
  LOCALFILES_TMP=`cat ${LOCALFILES_TEMPLATE}`
  for i in ${LOCALFILES_TMP}; do
      field1=$(echo $i | cut -d\: -f1)
      field2=$(echo $i | cut -d\: -f2)
      field3=$(echo $i | cut -d\: -f3)
      if [ "X$field1" = "Xskip_check_exist" ]; then
          SKIP_CHECK_FILE="yes"
          LOG_FORMAT="$field2"
          FILE="$field3"
      else
          SKIP_CHECK_FILE="no"
          LOG_FORMAT="$field1"
          FILE="$field2"
      fi

      # Check installation directory
      if [ $(echo $FILE | grep "INSTALL_DIR") ]; then
        FILE=$(echo $FILE | sed -e "s|INSTALL_DIR|${INSTALLDIR}|g")
      fi

      # If log file present or skip file
      if [ -f "$FILE" ] || [ "X$SKIP_CHECK_FILE" = "Xyes" ]; then
        if [ "$1" = "echo" ]; then
          echo "    -- $FILE"
        elif [ "$1" = "add" ]; then
          echo "  <localfile>" >> $NEWCONFIG
          if [ "$FILE" = "snort" ]; then
            head -n 1 $FILE|grep "\[**\] "|grep -v "Classification:" > /dev/null
            if [ $? = 0 ]; then
              echo "    <log_format>snort-full</log_format>" >> $NEWCONFIG
            else
              echo "    <log_format>snort-fast</log_format>" >> $NEWCONFIG
            fi
          else
            echo "    <log_format>$LOG_FORMAT</log_format>" >> $NEWCONFIG
          fi
          echo "    <location>$FILE</location>" >>$NEWCONFIG
          echo "  </localfile>" >> $NEWCONFIG
          echo "" >> $NEWCONFIG
        fi
      fi
  done
}

##########
# SetHeaders() 1-agent|manager|local
##########
SetHeaders()
{
    HEADERS_TMP="/tmp/wazuh-headers.tmp"
    if [ "$DIST_VER" = "0" ]; then
        sed -e "s/TYPE/$1/g; s/DISTRIBUTION/${DIST_NAME}/g; s/VERSION//g" "$HEADER_TEMPLATE" > $HEADERS_TMP
    else
      if [ "$DIST_SUBVER" = "0" ]; then
        sed -e "s/TYPE/$1/g; s/DISTRIBUTION/${DIST_NAME}/g; s/VERSION/${DIST_VER}/g" "$HEADER_TEMPLATE" > $HEADERS_TMP
      else
        sed -e "s/TYPE/$1/g; s/DISTRIBUTION/${DIST_NAME}/g; s/VERSION/${DIST_VER}.${DIST_SUBVER}/g" "$HEADER_TEMPLATE" > $HEADERS_TMP
      fi
    fi
    cat $HEADERS_TMP
    rm -f $HEADERS_TMP
}

##########
# GenerateService() $1=template
##########
GenerateService()
{
    SERVICE_TEMPLATE=./src/init/templates/${1}
    sed "s|WAZUH_HOME_TMP|${INSTALLDIR}|g" ${SERVICE_TEMPLATE}
}

##########
# WriteAgent() $1="no_locafiles" or empty
##########
WriteAgent()
{
    NO_LOCALFILES=$1

    HEADERS=$(SetHeaders "Agent")
    echo "$HEADERS" > $NEWCONFIG
    echo "" >> $NEWCONFIG

    echo "<wazuh_config>" >> $NEWCONFIG
    echo "  <client>" >> $NEWCONFIG
    echo "    <server>" >> $NEWCONFIG
    if [ "X${HNAME}" = "X" ]; then
      echo "      <address>$SERVER_IP</address>" >> $NEWCONFIG
    else
      echo "      <address>$HNAME</address>" >> $NEWCONFIG
    fi
    echo "      <port>1514</port>" >> $NEWCONFIG
    echo "      <protocol>tcp</protocol>" >> $NEWCONFIG
    echo "    </server>" >> $NEWCONFIG
    if [ "X${USER_AGENT_CONFIG_PROFILE}" != "X" ]; then
         PROFILE=${USER_AGENT_CONFIG_PROFILE}
         echo "    <config-profile>$PROFILE</config-profile>" >> $NEWCONFIG
    else
      if [ "$DIST_VER" = "0" ]; then
        echo "    <config-profile>$DIST_NAME</config-profile>" >> $NEWCONFIG
      else
        if [ "$DIST_SUBVER" = "0" ]; then
          echo "    <config-profile>$DIST_NAME, $DIST_NAME$DIST_VER</config-profile>" >> $NEWCONFIG
        else
          echo "    <config-profile>$DIST_NAME, $DIST_NAME$DIST_VER, $DIST_NAME$DIST_VER.$DIST_SUBVER</config-profile>" >> $NEWCONFIG
        fi
      fi
    fi
    echo "    <notify_time>10</notify_time>" >> $NEWCONFIG
    echo "    <time-reconnect>60</time-reconnect>" >> $NEWCONFIG
    echo "    <auto_restart>yes</auto_restart>" >> $NEWCONFIG
    echo "    <crypto_method>aes</crypto_method>" >> $NEWCONFIG
    echo "  </client>" >> $NEWCONFIG
    echo "" >> $NEWCONFIG

    echo "  <client_buffer>" >> $NEWCONFIG
    echo "    <!-- Agent buffer options -->" >> $NEWCONFIG
    echo "    <disabled>no</disabled>" >> $NEWCONFIG
    echo "    <queue_size>5000</queue_size>" >> $NEWCONFIG
    echo "    <events_per_second>500</events_per_second>" >> $NEWCONFIG
    echo "  </client_buffer>" >> $NEWCONFIG
    echo "" >> $NEWCONFIG

    # Rootcheck
    WriteRootcheck "agent"

    # CIS-CAT configuration
    if [ "X$DIST_NAME" !=  "Xdarwin" ]; then
        WriteCISCAT "agent"
    fi

    # Write osquery
    WriteOsquery "agent"

    # Syscollector configuration
    WriteSyscollector "agent"

    # Configuration assessment configuration
    WriteConfigurationAssessment

    # Syscheck
    WriteSyscheck "agent"

    # Write the log files
    if [ "X${NO_LOCALFILES}" = "X" ]; then
      echo "  <!-- Log analysis -->" >> $NEWCONFIG
      WriteLogs "add"
    else
      echo "  <!-- Log analysis -->" >> $NEWCONFIG
    fi

    # Localfile commands
    LOCALFILE_COMMANDS_TEMPLATE=$(GetTemplate "localfile-commands.agent.template" ${DIST_NAME} ${DIST_VER} ${DIST_SUBVER})
    if [ "$LOCALFILE_COMMANDS_TEMPLATE" = "ERROR_NOT_FOUND" ]; then
      LOCALFILE_COMMANDS_TEMPLATE=$(GetTemplate "localfile-commands.template" ${DIST_NAME} ${DIST_VER} ${DIST_SUBVER})
    fi
    cat ${LOCALFILE_COMMANDS_TEMPLATE} >> $NEWCONFIG
    echo "" >> $NEWCONFIG

    echo "  <!-- Active response -->" >> $NEWCONFIG

    echo "  <active-response>" >> $NEWCONFIG
    if [ "X$ACTIVERESPONSE" = "Xyes" ]; then
        echo "    <disabled>no</disabled>" >> $NEWCONFIG
    else
        echo "    <disabled>yes</disabled>" >> $NEWCONFIG
    fi
    echo "    <ca_store>etc/wpk_root.pem</ca_store>" >> $NEWCONFIG

    if [ -n "$CA_STORE" ]
    then
        echo "    <ca_store>${CA_STORE}</ca_store>" >> $NEWCONFIG
    fi

    echo "    <ca_verification>yes</ca_verification>" >> $NEWCONFIG
    echo "  </active-response>" >> $NEWCONFIG
    echo "" >> $NEWCONFIG

    # Logging format
    cat ${LOGGING_TEMPLATE} >> $NEWCONFIG
    echo "" >> $NEWCONFIG

    echo "</wazuh_config>" >> $NEWCONFIG
}


##########
# WriteManager() $1="no_locafiles" or empty
##########
WriteManager()
{
    NO_LOCALFILES=$1

    HEADERS=$(SetHeaders "Manager")
    echo "$HEADERS" > $NEWCONFIG
    echo "" >> $NEWCONFIG

    echo "<wazuh_config>" >> $NEWCONFIG

    if [ "$EMAILNOTIFY" = "yes"   ]; then
        sed -e "s|<email_notification>no</email_notification>|<email_notification>yes</email_notification>|g; \
        s|<smtp_server>smtp.example.wazuh.com</smtp_server>|<smtp_server>${SMTP}</smtp_server>|g; \
        s|<email_from>wazuh@example.wazuh.com</email_from>|<email_from>wazuh@${HOST}</email_from>|g; \
        s|<email_to>recipient@example.wazuh.com</email_to>|<email_to>${EMAIL}</email_to>|g;" "${GLOBAL_TEMPLATE}" >> $NEWCONFIG
    else
        cat ${GLOBAL_TEMPLATE} >> $NEWCONFIG
    fi
    echo "" >> $NEWCONFIG

    # Alerts level
    cat ${ALERTS_TEMPLATE} >> $NEWCONFIG
    echo "" >> $NEWCONFIG

    # Logging format
    cat ${LOGGING_TEMPLATE} >> $NEWCONFIG
    echo "" >> $NEWCONFIG

    # Remote connection secure
    if [ "X$SLOG" = "Xyes" ]; then
      cat ${REMOTE_SEC_TEMPLATE} >> $NEWCONFIG
      echo "" >> $NEWCONFIG
    fi

    # Write rootcheck
    WriteRootcheck "manager"

    # CIS-CAT configuration
    if [ "X$DIST_NAME" !=  "Xdarwin" ]; then
        WriteCISCAT "manager"
    fi

    # Write osquery
    WriteOsquery "manager"

    # Syscollector configuration
    WriteSyscollector "manager"

    # Configuration assessment
    WriteConfigurationAssessment

    # Vulnerability Detector
    cat ${VULN_TEMPLATE} >> $NEWCONFIG
    echo "" >> $NEWCONFIG

    # Write syscheck
    WriteSyscheck "manager"

    # Active response
    if [ "$SET_WHITE_LIST"="true" ]; then
       sed -e "/  <\/global>/d" "${GLOBAL_AR_TEMPLATE}" >> $NEWCONFIG
      # Nameservers in /etc/resolv.conf
      for ip in ${NAMESERVERS} ${NAMESERVERS2};
        do
          if [ ! "X${ip}" = "X" -a ! "${ip}" = "0.0.0.0" ]; then
              echo "    <white_list>${ip}</white_list>" >>$NEWCONFIG
          fi
      done
      # Read string
      for ip in ${IPS};
        do
          if [ ! "X${ip}" = "X" -a ! "${ip}" = "0.0.0.0" ]; then
            echo $ip | grep -E "^[0-9./]{5,20}$" > /dev/null 2>&1
            if [ $? = 0 ]; then
              echo "    <white_list>${ip}</white_list>" >>$NEWCONFIG
            fi
          fi
        done
        echo "  </global>" >> $NEWCONFIG
        echo "" >> $NEWCONFIG
    else
      cat ${GLOBAL_AR_TEMPLATE} >> $NEWCONFIG
      echo "" >> $NEWCONFIG
    fi

    cat ${AR_COMMANDS_TEMPLATE} >> $NEWCONFIG
    echo "" >> $NEWCONFIG
    cat ${AR_DEFINITIONS_TEMPLATE} >> $NEWCONFIG
    echo "" >> $NEWCONFIG

    # Write the log files
    if [ "X${NO_LOCALFILES}" = "X" ]; then
      echo "  <!-- Log analysis -->" >> $NEWCONFIG
      WriteLogs "add"
    else
      echo "  <!-- Log analysis -->" >> $NEWCONFIG
    fi

    # Localfile commands
    LOCALFILE_COMMANDS_TEMPLATE=$(GetTemplate "localfile-commands.manager.template" ${DIST_NAME} ${DIST_VER} ${DIST_SUBVER})
    if [ "$LOCALFILE_COMMANDS_TEMPLATE" = "ERROR_NOT_FOUND" ]; then
      LOCALFILE_COMMANDS_TEMPLATE=$(GetTemplate "localfile-commands.template" ${DIST_NAME} ${DIST_VER} ${DIST_SUBVER})
    fi
    cat ${LOCALFILE_COMMANDS_TEMPLATE} >> $NEWCONFIG
    echo "" >> $NEWCONFIG

    # Writting rules configuration
    cat ${RULES_TEMPLATE} >> $NEWCONFIG
    echo "" >> $NEWCONFIG

    # Writting wazuh-logtest configuration
    cat ${RULE_TEST_TEMPLATE} >> $NEWCONFIG
    echo "" >> $NEWCONFIG

    # Writting auth configuration
    if [ "X${AUTHD}" = "Xyes" ]; then
        sed -e "s|\${INSTALLDIR}|$INSTALLDIR|g" "${AUTH_TEMPLATE}" >> $NEWCONFIG
        echo "" >> $NEWCONFIG
    else
        DisableAuthd
    fi

    # Writting cluster configuration
    cat ${CLUSTER_TEMPLATE} >> $NEWCONFIG
    echo "" >> $NEWCONFIG

    echo "</wazuh_config>" >> $NEWCONFIG

}

##########
# WriteLocal() $1="no_locafiles" or empty
##########
WriteLocal()
{
    NO_LOCALFILES=$1

    HEADERS=$(SetHeaders "Local")
    echo "$HEADERS" > $NEWCONFIG
    echo "" >> $NEWCONFIG

    echo "<wazuh_config>" >> $NEWCONFIG

    if [ "$EMAILNOTIFY" = "yes"   ]; then
        sed -e "s|<email_notification>no</email_notification>|<email_notification>yes</email_notification>|g; \
        s|<smtp_server>smtp.example.wazuh.com</smtp_server>|<smtp_server>${SMTP}</smtp_server>|g; \
        s|<email_from>wazuh@example.wazuh.com</email_from>|<email_from>wazuh@${HOST}</email_from>|g; \
        s|<email_to>recipient@example.wazuh.com</email_to>|<email_to>${EMAIL}</email_to>|g;" "${GLOBAL_TEMPLATE}" >> $NEWCONFIG
    else
        cat ${GLOBAL_TEMPLATE} >> $NEWCONFIG
    fi
    echo "" >> $NEWCONFIG

    # Alerts level
    cat ${ALERTS_TEMPLATE} >> $NEWCONFIG
    echo "" >> $NEWCONFIG

    # Logging format
    cat ${LOGGING_TEMPLATE} >> $NEWCONFIG
    echo "" >> $NEWCONFIG

    # Write rootcheck
    WriteRootcheck "manager"

    # CIS-CAT configuration
    if [ "X$DIST_NAME" !=  "Xdarwin" ]; then
        WriteCISCAT "agent"
    fi

    # Write osquery
    WriteOsquery "manager"

    # Vulnerability Detector
    cat ${VULN_TEMPLATE} >> $NEWCONFIG
    echo "" >> $NEWCONFIG

    # Write syscheck
    WriteSyscheck "manager"

    # Active response
    if [ "$SET_WHITE_LIST"="true" ]; then
       sed -e "/  <\/global>/d" "${GLOBAL_AR_TEMPLATE}" >> $NEWCONFIG
      # Nameservers in /etc/resolv.conf
      for ip in ${NAMESERVERS} ${NAMESERVERS2};
        do
          if [ ! "X${ip}" = "X" ]; then
              echo "    <white_list>${ip}</white_list>" >>$NEWCONFIG
          fi
      done
      # Read string
      for ip in ${IPS};
        do
          if [ ! "X${ip}" = "X" ]; then
            echo $ip | grep -E "^[0-9./]{5,20}$" > /dev/null 2>&1
            if [ $? = 0 ]; then
              echo "    <white_list>${ip}</white_list>" >>$NEWCONFIG
            fi
          fi
        done
        echo "  </global>" >> $NEWCONFIG
        echo "" >> $NEWCONFIG
    else
      cat ${GLOBAL_AR_TEMPLATE} >> $NEWCONFIG
      echo "" >> $NEWCONFIG
    fi

    cat ${AR_COMMANDS_TEMPLATE} >> $NEWCONFIG
    echo "" >> $NEWCONFIG
    cat ${AR_DEFINITIONS_TEMPLATE} >> $NEWCONFIG
    echo "" >> $NEWCONFIG

    # Write the log files
    if [ "X${NO_LOCALFILES}" = "X" ]; then
      echo "  <!-- Log analysis -->" >> $NEWCONFIG
      WriteLogs "add"
    else
      echo "  <!-- Log analysis -->" >> $NEWCONFIG
    fi

    # Localfile commands
    LOCALFILE_COMMANDS_TEMPLATE=$(GetTemplate "localfile-commands.manager.template" ${DIST_NAME} ${DIST_VER} ${DIST_SUBVER})
    if [ "$LOCALFILE_COMMANDS_TEMPLATE" = "ERROR_NOT_FOUND" ]; then
      LOCALFILE_COMMANDS_TEMPLATE=$(GetTemplate "localfile-commands.template" ${DIST_NAME} ${DIST_VER} ${DIST_SUBVER})
    fi
    cat ${LOCALFILE_COMMANDS_TEMPLATE} >> $NEWCONFIG
    echo "" >> $NEWCONFIG

    # Writting rules configuration
    cat ${RULES_TEMPLATE} >> $NEWCONFIG
    echo "" >> $NEWCONFIG

    # Writting wazuh-logtest configuration
    cat ${RULE_TEST_TEMPLATE} >> $NEWCONFIG
    echo "" >> $NEWCONFIG

    echo "</wazuh_config>" >> $NEWCONFIG
}

InstallCommon()
{

    OSSEC_GROUP='ossec'
    OSSEC_USER='ossec'
    OSSEC_USER_MAIL='ossecm'
    OSSEC_USER_REM='ossecr'
    INSTALL="install"

    if [ ${INSTYPE} = 'server' ]; then
        OSSEC_CONTROL_SRC='./init/wazuh-server.sh'
        OSSEC_CONF_SRC='../etc/ossec-server.conf'
    elif [ ${INSTYPE} = 'agent' ]; then
        OSSEC_CONTROL_SRC='./init/wazuh-client.sh'
        OSSEC_CONF_SRC='../etc/ossec-agent.conf'
    elif [ ${INSTYPE} = 'local' ]; then
        OSSEC_CONTROL_SRC='./init/wazuh-local.sh'
        OSSEC_CONF_SRC='../etc/ossec-local.conf'
    fi

    if [ ${DIST_NAME} = "sunos" ]; then
        INSTALL="ginstall"
    elif [ ${DIST_NAME} = "HP-UX" ]; then
        INSTALL="/usr/local/coreutils/bin/install"
   elif [ ${DIST_NAME} = "AIX" ]; then
        INSTALL="/opt/freeware/bin/install"
    fi

    ./init/adduser.sh ${OSSEC_USER} ${OSSEC_USER_MAIL} ${OSSEC_USER_REM} ${OSSEC_GROUP} ${INSTALLDIR} ${INSTYPE}

  ${INSTALL} -d -m 0750 -o root -g ${OSSEC_GROUP} ${INSTALLDIR}/
  ${INSTALL} -d -m 0770 -o ${OSSEC_USER} -g ${OSSEC_GROUP} ${INSTALLDIR}/logs
  ${INSTALL} -d -m 0750 -o ${OSSEC_USER} -g ${OSSEC_GROUP} ${INSTALLDIR}/logs/wazuh
  ${INSTALL} -m 0660 -o ${OSSEC_USER} -g ${OSSEC_GROUP} /dev/null ${INSTALLDIR}/logs/ossec.log
  ${INSTALL} -m 0660 -o ${OSSEC_USER} -g ${OSSEC_GROUP} /dev/null ${INSTALLDIR}/logs/ossec.json
  ${INSTALL} -m 0660 -o ${OSSEC_USER} -g ${OSSEC_GROUP} /dev/null ${INSTALLDIR}/logs/active-responses.log

    if [ ${INSTYPE} = 'agent' ]; then
        ${INSTALL} -d -m 0750 -o root -g 0 ${INSTALLDIR}/bin
    else
        ${INSTALL} -d -m 0750 -o root -g ${OSSEC_GROUP} ${INSTALLDIR}/bin
    fi

  ${INSTALL} -d -m 0750 -o root -g ${OSSEC_GROUP} ${INSTALLDIR}/lib

    if [ ${NUNAME} = 'Darwin' ]
    then
        if [ -f libwazuhext.dylib ]
        then
            ${INSTALL} -m 0750 -o root -g 0 libwazuhext.dylib ${INSTALLDIR}/lib
        fi
    elif [ -f libwazuhext.so ]
    then
        ${INSTALL} -m 0750 -o root -g ${OSSEC_GROUP} libwazuhext.so ${INSTALLDIR}/lib

        if ([ "X${DIST_NAME}" = "Xrhel" ] || [ "X${DIST_NAME}" = "Xcentos" ] || [ "X${DIST_NAME}" = "XCentOS" ]) && [ ${DIST_VER} -le 5 ]; then
            chcon -t textrel_shlib_t ${INSTALLDIR}/lib/libwazuhext.so
        fi
    fi

    if [ ${NUNAME} = 'Darwin' ]
    then
        if [ -f shared_modules/dbsync/build/lib/libdbsync.dylib ]
        then
            ${INSTALL} -m 0750 -o root -g 0 shared_modules/dbsync/build/lib/libdbsync.dylib ${INSTALLDIR}/lib
            install_name_tool -id @rpath/../lib/libdbsync.dylib ${INSTALLDIR}/lib/libdbsync.dylib
        fi
    elif [ -f shared_modules/dbsync/build/lib/libdbsync.so ]
    then
        ${INSTALL} -m 0750 -o root -g ${OSSEC_GROUP} shared_modules/dbsync/build/lib/libdbsync.so ${INSTALLDIR}/lib

        if ([ "X${DIST_NAME}" = "Xrhel" ] || [ "X${DIST_NAME}" = "Xcentos" ] || [ "X${DIST_NAME}" = "XCentOS" ]) && [ ${DIST_VER} -le 5 ]; then
            chcon -t textrel_shlib_t ${INSTALLDIR}/lib/libdbsync.so
        fi
    fi

    if [ ${NUNAME} = 'Darwin' ]
    then
        if [ -f shared_modules/rsync/build/lib/librsync.dylib ]
        then
            ${INSTALL} -m 0750 -o root -g 0 shared_modules/rsync/build/lib/librsync.dylib ${INSTALLDIR}/lib
            install_name_tool -id @rpath/../lib/librsync.dylib ${INSTALLDIR}/lib/librsync.dylib
            install_name_tool -change $(PWD)/shared_modules/dbsync/build/lib/libdbsync.dylib @rpath/../lib/libdbsync.dylib ${INSTALLDIR}/lib/librsync.dylib
        fi
    elif [ -f shared_modules/rsync/build/lib/librsync.so ]
    then
        ${INSTALL} -m 0750 -o root -g ${OSSEC_GROUP} shared_modules/rsync/build/lib/librsync.so ${INSTALLDIR}/lib

        if ([ "X${DIST_NAME}" = "Xrhel" ] || [ "X${DIST_NAME}" = "Xcentos" ] || [ "X${DIST_NAME}" = "XCentOS" ]) && [ ${DIST_VER} -le 5 ]; then
            chcon -t textrel_shlib_t ${INSTALLDIR}/lib/librsync.so
        fi
    fi

    if [ ${NUNAME} = 'Darwin' ]
    then
        if [ -f data_provider/build/lib/libsysinfo.dylib ]
        then
            ${INSTALL} -m 0750 -o root -g 0 data_provider/build/lib/libsysinfo.dylib ${INSTALLDIR}/lib
            install_name_tool -id @rpath/../lib/libsysinfo.dylib ${INSTALLDIR}/lib/libsysinfo.dylib
        fi
    elif [ -f data_provider/build/lib/libsysinfo.so ]
    then
        ${INSTALL} -m 0750 -o root -g ${OSSEC_GROUP} data_provider/build/lib/libsysinfo.so ${INSTALLDIR}/lib

        if ([ "X${DIST_NAME}" = "Xrhel" ] || [ "X${DIST_NAME}" = "Xcentos" ] || [ "X${DIST_NAME}" = "XCentOS" ]) && [ ${DIST_VER} -le 5 ]; then
            chcon -t textrel_shlib_t ${INSTALLDIR}/lib/libsysinfo.so
        fi
    fi

    if [ ${NUNAME} = 'Darwin' ]
    then
        if [ -f wazuh_modules/syscollector/build/lib/libsyscollector.dylib ]
        then
            ${INSTALL} -m 0750 -o root -g 0 wazuh_modules/syscollector/build/lib/libsyscollector.dylib ${INSTALLDIR}/lib
            install_name_tool -id @rpath/../lib/libsyscollector.dylib ${INSTALLDIR}/lib/libsyscollector.dylib
            install_name_tool -change $(PWD)/data_provider/build/lib/libsysinfo.dylib @rpath/../lib/libsysinfo.dylib ${INSTALLDIR}/lib/libsyscollector.dylib
            install_name_tool -change $(PWD)/shared_modules/rsync/build/lib/librsync.dylib @rpath/../lib/librsync.dylib ${INSTALLDIR}/lib/libsyscollector.dylib
            install_name_tool -change $(PWD)/shared_modules/dbsync/build/lib/libdbsync.dylib @rpath/../lib/libdbsync.dylib ${INSTALLDIR}/lib/libsyscollector.dylib
        fi
    elif [ -f wazuh_modules/syscollector/build/lib/libsyscollector.so ]
    then
        ${INSTALL} -m 0750 -o root -g ${OSSEC_GROUP} wazuh_modules/syscollector/build/lib/libsyscollector.so ${INSTALLDIR}/lib

        if ([ "X${DIST_NAME}" = "Xrhel" ] || [ "X${DIST_NAME}" = "Xcentos" ] || [ "X${DIST_NAME}" = "XCentOS" ]) && [ ${DIST_VER} -le 5 ]; then
            chcon -t textrel_shlib_t ${INSTALLDIR}/lib/libsyscollector.so
        fi
    fi

<<<<<<< HEAD
  ${INSTALL} -m 0750 -o root -g 0 wazuh-logcollector ${INSTALLDIR}/bin
=======
  ${INSTALL} -m 0750 -o root -g 0 wazuh-syscheckd ${INSTALLDIR}/bin
>>>>>>> 2cc5ab1b
  ${INSTALL} -m 0750 -o root -g 0 wazuh-execd ${INSTALLDIR}/bin
  ${INSTALL} -m 0750 -o root -g 0 manage_agents ${INSTALLDIR}/bin
  ${INSTALL} -m 0750 -o root -g 0 ${OSSEC_CONTROL_SRC} ${INSTALLDIR}/bin/wazuh-control
  ${INSTALL} -m 0750 -o root -g 0 wazuh-modulesd ${INSTALLDIR}/bin/

  ${INSTALL} -d -m 0750 -o root -g ${OSSEC_GROUP} ${INSTALLDIR}/queue
  ${INSTALL} -d -m 0770 -o ${OSSEC_USER} -g ${OSSEC_GROUP} ${INSTALLDIR}/queue/alerts
  ${INSTALL} -d -m 0770 -o ${OSSEC_USER} -g ${OSSEC_GROUP} ${INSTALLDIR}/queue/sockets
  ${INSTALL} -d -m 0750 -o ${OSSEC_USER} -g ${OSSEC_GROUP} ${INSTALLDIR}/queue/diff
  ${INSTALL} -d -m 0750 -o ${OSSEC_USER} -g ${OSSEC_GROUP} ${INSTALLDIR}/queue/fim
  ${INSTALL} -d -m 0750 -o ${OSSEC_USER} -g ${OSSEC_GROUP} ${INSTALLDIR}/queue/fim/db
  ${INSTALL} -d -m 0750 -o ${OSSEC_USER} -g ${OSSEC_GROUP} ${INSTALLDIR}/queue/syscollector
  ${INSTALL} -d -m 0750 -o ${OSSEC_USER} -g ${OSSEC_GROUP} ${INSTALLDIR}/queue/syscollector/db

  ${INSTALL} -d -m 0750 -o ${OSSEC_USER} -g ${OSSEC_GROUP} ${INSTALLDIR}/queue/logcollector

  ${INSTALL} -d -m 0750 -o root -g ${OSSEC_GROUP} ${INSTALLDIR}/ruleset
  ${INSTALL} -d -m 0750 -o root -g ${OSSEC_GROUP} ${INSTALLDIR}/ruleset/sca

  ${INSTALL} -d -m 0750 -o root -g ${OSSEC_GROUP} ${INSTALLDIR}/wodles
  ${INSTALL} -d -m 0770 -o root -g ${OSSEC_GROUP} ${INSTALLDIR}/var/wodles

  ${INSTALL} -d -m 0770 -o ${OSSEC_USER} -g ${OSSEC_GROUP} ${INSTALLDIR}/etc

    if [ -f /etc/localtime ]
    then
         ${INSTALL} -m 0640 -o root -g ${OSSEC_GROUP} /etc/localtime ${INSTALLDIR}/etc
    fi

  ${INSTALL} -d -m 1770 -o root -g ${OSSEC_GROUP} ${INSTALLDIR}/tmp

    if [ -f /etc/TIMEZONE ]; then
         ${INSTALL} -m 0640 -o root -g ${OSSEC_GROUP} /etc/TIMEZONE ${INSTALLDIR}/etc/
    fi
    # Solaris Needs some extra files
    if [ ${DIST_NAME} = "SunOS" ]; then
      ${INSTALL} -d -m 0750 -o root -g ${OSSEC_GROUP} ${INSTALLDIR}/usr/share/lib/zoneinfo/
        cp -rf /usr/share/lib/zoneinfo/* ${INSTALLDIR}/usr/share/lib/zoneinfo/
        chown root:${OSSEC_GROUP} ${INSTALLDIR}/usr/share/lib/zoneinfo/*
        find ${INSTALLDIR}/usr/share/lib/zoneinfo/ -type d -exec chmod 0750 {} +
        find ${INSTALLDIR}/usr/share/lib/zoneinfo/ -type f -exec chmod 0640 {} +
    fi

    ${INSTALL} -m 0640 -o root -g ${OSSEC_GROUP} -b ../etc/internal_options.conf ${INSTALLDIR}/etc/
    ${INSTALL} -m 0640 -o root -g ${OSSEC_GROUP} wazuh_modules/syscollector/norm_config.json ${INSTALLDIR}/queue/syscollector

    if [ ! -f ${INSTALLDIR}/etc/local_internal_options.conf ]; then
        ${INSTALL} -m 0640 -o root -g ${OSSEC_GROUP} ../etc/local_internal_options.conf ${INSTALLDIR}/etc/local_internal_options.conf
    fi

    if [ ! -f ${INSTALLDIR}/etc/client.keys ]; then
        if [ ${INSTYPE} = 'agent' ]; then
            ${INSTALL} -m 0640 -o root -g ${OSSEC_GROUP} /dev/null ${INSTALLDIR}/etc/client.keys
        else
            ${INSTALL} -m 0640 -o ossec -g ${OSSEC_GROUP} /dev/null ${INSTALLDIR}/etc/client.keys
        fi
    fi

    if [ ! -f ${INSTALLDIR}/etc/ossec.conf ]; then
        if [ -f  ../etc/ossec.mc ]; then
            ${INSTALL} -m 0660 -o root -g ${OSSEC_GROUP} ../etc/ossec.mc ${INSTALLDIR}/etc/ossec.conf
        else
            ${INSTALL} -m 0660 -o root -g ${OSSEC_GROUP} ${OSSEC_CONF_SRC} ${INSTALLDIR}/etc/ossec.conf
        fi
    fi

  ${INSTALL} -d -m 0770 -o root -g ${OSSEC_GROUP} ${INSTALLDIR}/etc/shared
  ${INSTALL} -d -m 0750 -o root -g ${OSSEC_GROUP} ${INSTALLDIR}/active-response
  ${INSTALL} -d -m 0750 -o root -g ${OSSEC_GROUP} ${INSTALLDIR}/active-response/bin
  ${INSTALL} -d -m 0750 -o root -g ${OSSEC_GROUP} ${INSTALLDIR}/agentless
  ${INSTALL} -m 0750 -o root -g ${OSSEC_GROUP} agentlessd/scripts/* ${INSTALLDIR}/agentless/

  ${INSTALL} -d -m 0770 -o root -g ${OSSEC_GROUP} ${INSTALLDIR}/.ssh

  ./init/fw-check.sh execute
  ${INSTALL} -m 0750 -o root -g ${OSSEC_GROUP} active-response/*.sh ${INSTALLDIR}/active-response/bin/
  ${INSTALL} -m 0750 -o root -g ${OSSEC_GROUP} active-response/*.py ${INSTALLDIR}/active-response/bin/
  ${INSTALL} -m 0750 -o root -g ${OSSEC_GROUP} firewall-drop ${INSTALLDIR}/active-response/bin/
  ${INSTALL} -m 0750 -o root -g ${OSSEC_GROUP} default-firewall-drop ${INSTALLDIR}/active-response/bin/
  ${INSTALL} -m 0750 -o root -g ${OSSEC_GROUP} pf ${INSTALLDIR}/active-response/bin/
  ${INSTALL} -m 0750 -o root -g ${OSSEC_GROUP} npf ${INSTALLDIR}/active-response/bin/
  ${INSTALL} -m 0750 -o root -g ${OSSEC_GROUP} ipfw ${INSTALLDIR}/active-response/bin/
  ${INSTALL} -m 0750 -o root -g ${OSSEC_GROUP} firewalld-drop ${INSTALLDIR}/active-response/bin/
  ${INSTALL} -m 0750 -o root -g ${OSSEC_GROUP} disable-account ${INSTALLDIR}/active-response/bin/
  ${INSTALL} -m 0750 -o root -g ${OSSEC_GROUP} host-deny ${INSTALLDIR}/active-response/bin/
  ${INSTALL} -m 0750 -o root -g ${OSSEC_GROUP} ip-customblock ${INSTALLDIR}/active-response/bin/
  ${INSTALL} -m 0750 -o root -g ${OSSEC_GROUP} restart-wazuh ${INSTALLDIR}/active-response/bin/
  ${INSTALL} -m 0750 -o root -g ${OSSEC_GROUP} route-null ${INSTALLDIR}/active-response/bin/
  ${INSTALL} -m 0750 -o root -g ${OSSEC_GROUP} kaspersky ${INSTALLDIR}/active-response/bin/
  ${INSTALL} -m 0750 -o root -g ${OSSEC_GROUP} wazuh-slack ${INSTALLDIR}/active-response/bin/

  ${INSTALL} -d -m 0750 -o root -g ${OSSEC_GROUP} ${INSTALLDIR}/var
  ${INSTALL} -d -m 0770 -o root -g ${OSSEC_GROUP} ${INSTALLDIR}/var/run
  ${INSTALL} -d -m 0770 -o root -g ${OSSEC_GROUP} ${INSTALLDIR}/var/upgrade
  ${INSTALL} -d -m 0770 -o root -g ${OSSEC_GROUP} ${INSTALLDIR}/var/selinux

  if [ -f selinux/wazuh.pp ]
  then
    ${INSTALL} -m 0640 -o root -g ${OSSEC_GROUP} selinux/wazuh.pp ${INSTALLDIR}/var/selinux/
    InstallSELinuxPolicyPackage
  fi

  ${INSTALL} -d -m 0750 -o root -g ${OSSEC_GROUP} ${INSTALLDIR}/backup

}

InstallLocal()
{

    InstallCommon

    ${INSTALL} -d -m 0770 -o root -g ${OSSEC_GROUP} ${INSTALLDIR}/etc/decoders
    ${INSTALL} -d -m 0770 -o root -g ${OSSEC_GROUP} ${INSTALLDIR}/etc/rules
    ${INSTALL} -d -m 0770 -o ${OSSEC_USER} -g ${OSSEC_GROUP} ${INSTALLDIR}/var/multigroups
    ${INSTALL} -d -m 0770 -o root -g ${OSSEC_GROUP} ${INSTALLDIR}/var/db
    ${INSTALL} -d -m 0770 -o root -g ${OSSEC_GROUP} ${INSTALLDIR}/var/db/agents
    ${INSTALL} -d -m 0770 -o root -g ${OSSEC_GROUP} ${INSTALLDIR}/var/download
    ${INSTALL} -d -m 0750 -o ${OSSEC_USER} -g ${OSSEC_GROUP} ${INSTALLDIR}/logs/archives
    ${INSTALL} -d -m 0750 -o ${OSSEC_USER} -g ${OSSEC_GROUP} ${INSTALLDIR}/logs/alerts
    ${INSTALL} -d -m 0750 -o ${OSSEC_USER} -g ${OSSEC_GROUP} ${INSTALLDIR}/logs/firewall
    ${INSTALL} -d -m 0750 -o ${OSSEC_USER} -g ${OSSEC_GROUP} ${INSTALLDIR}/logs/api
    ${INSTALL} -d -m 0770 -o root -g ${OSSEC_GROUP} ${INSTALLDIR}/etc/rootcheck

    ${INSTALL} -m 0750 -o root -g 0 wazuh-agentlessd ${INSTALLDIR}/bin
    ${INSTALL} -m 0750 -o root -g 0 wazuh-analysisd ${INSTALLDIR}/bin
    ${INSTALL} -m 0750 -o root -g 0 wazuh-monitord ${INSTALLDIR}/bin
    ${INSTALL} -m 0750 -o root -g 0 wazuh-reportd ${INSTALLDIR}/bin
    ${INSTALL} -m 0750 -o root -g 0 wazuh-maild ${INSTALLDIR}/bin
    ${INSTALL} -m 0750 -o root -g 0 wazuh-logtest-legacy ${INSTALLDIR}/bin
    ${INSTALL} -m 0750 -o root -g 0 wazuh-csyslogd ${INSTALLDIR}/bin
    ${INSTALL} -m 0750 -o root -g 0 wazuh-dbd ${INSTALLDIR}/bin
    ${INSTALL} -m 0750 -o root -g ${OSSEC_GROUP} verify-agent-conf ${INSTALLDIR}/bin/
    ${INSTALL} -m 0750 -o root -g 0 clear_stats ${INSTALLDIR}/bin/
    ${INSTALL} -m 0750 -o root -g 0 wazuh-regex ${INSTALLDIR}/bin/
    ${INSTALL} -m 0750 -o root -g 0 agent_control ${INSTALLDIR}/bin/
    ${INSTALL} -m 0750 -o root -g 0 wazuh-integratord ${INSTALLDIR}/bin/
    ${INSTALL} -m 0750 -o root -g 0 wazuh-db ${INSTALLDIR}/bin/

    ${INSTALL} -d -m 0750 -o ${OSSEC_USER} -g ${OSSEC_GROUP} ${INSTALLDIR}/stats
    ${INSTALL} -d -m 0750 -o root -g ${OSSEC_GROUP} ${INSTALLDIR}/ruleset/decoders
    ${INSTALL} -d -m 0750 -o root -g ${OSSEC_GROUP} ${INSTALLDIR}/ruleset/rules

    ${INSTALL} -m 0640 -o root -g ${OSSEC_GROUP} -b ../ruleset/rules/*.xml ${INSTALLDIR}/ruleset/rules
    ${INSTALL} -m 0640 -o root -g ${OSSEC_GROUP} -b ../ruleset/decoders/*.xml ${INSTALLDIR}/ruleset/decoders
    ${INSTALL} -m 0660 -o root -g ${OSSEC_GROUP} ../ruleset/rootcheck/db/*.txt ${INSTALLDIR}/etc/rootcheck

    InstallSecurityConfigurationAssessmentFiles "manager"

    if [ ! -f ${INSTALLDIR}/etc/decoders/local_decoder.xml ]; then
        ${INSTALL} -m 0660 -o ossec -g ${OSSEC_GROUP} -b ../etc/local_decoder.xml ${INSTALLDIR}/etc/decoders/local_decoder.xml
    fi
    if [ ! -f ${INSTALLDIR}/etc/rules/local_rules.xml ]; then
        ${INSTALL} -m 0660 -o ossec -g ${OSSEC_GROUP} -b ../etc/local_rules.xml ${INSTALLDIR}/etc/rules/local_rules.xml
    fi
    if [ ! -f ${INSTALLDIR}/etc/lists ]; then
        ${INSTALL} -d -m 0770 -o root -g ${OSSEC_GROUP} ${INSTALLDIR}/etc/lists
    fi
    if [ ! -f ${INSTALLDIR}/etc/lists/amazon ]; then
        ${INSTALL} -d -m 0770 -o ossec -g ${OSSEC_GROUP} ${INSTALLDIR}/etc/lists/amazon
        ${INSTALL} -m 0660 -o ossec -g ${OSSEC_GROUP} -b ../ruleset/lists/amazon/* ${INSTALLDIR}/etc/lists/amazon/
    fi
    if [ ! -f ${INSTALLDIR}/etc/lists/audit-keys ]; then
        ${INSTALL} -m 0660 -o ossec -g ${OSSEC_GROUP} -b ../ruleset/lists/audit-keys ${INSTALLDIR}/etc/lists/audit-keys
    fi
    if [ ! -f ${INSTALLDIR}/etc/lists/security-eventchannel ]; then
        ${INSTALL} -m 0660 -o ossec -g ${OSSEC_GROUP} -b ../ruleset/lists/security-eventchannel ${INSTALLDIR}/etc/lists/security-eventchannel
    fi

    ${INSTALL} -d -m 0750 -o ${OSSEC_USER} -g ${OSSEC_GROUP} ${INSTALLDIR}/queue/fts
    ${INSTALL} -d -m 0750 -o ${OSSEC_USER} -g ${OSSEC_GROUP} ${INSTALLDIR}/queue/agentless
    ${INSTALL} -d -m 0750 -o ${OSSEC_USER} -g ${OSSEC_GROUP} ${INSTALLDIR}/queue/db

    ${INSTALL} -d -m 0750 -o root -g ${OSSEC_GROUP} ${INSTALLDIR}/integrations
    ${INSTALL} -m 750 -o root -g ${OSSEC_GROUP} ../integrations/pagerduty ${INSTALLDIR}/integrations/pagerduty
    ${INSTALL} -m 750 -o root -g ${OSSEC_GROUP} ../integrations/slack ${INSTALLDIR}/integrations/slack.py
    ${INSTALL} -m 750 -o root -g ${OSSEC_GROUP} ../integrations/virustotal ${INSTALLDIR}/integrations/virustotal.py
    touch ${INSTALLDIR}/logs/integrations.log
    chmod 640 ${INSTALLDIR}/logs/integrations.log
    chown ${OSSEC_USER_MAIL}:${OSSEC_GROUP} ${INSTALLDIR}/logs/integrations.log

    if [ "X${OPTIMIZE_CPYTHON}" = "Xy" ]; then
        CPYTHON_FLAGS="OPTIMIZE_CPYTHON=yes"
    fi

    # Install Vulnerability Detector files
    ${INSTALL} -d -m 0660 -o root -g ${OSSEC_GROUP} ${INSTALLDIR}/queue/vulnerabilities
    ${INSTALL} -d -m 0440 -o root -g ${OSSEC_GROUP} ${INSTALLDIR}/queue/vulnerabilities/dictionaries
    ${INSTALL} -m 0440 -o root -g ${OSSEC_GROUP} wazuh_modules/vulnerability_detector/cpe_helper.json ${INSTALLDIR}/queue/vulnerabilities/dictionaries

    # Install Task Manager files
    ${INSTALL} -d -m 0770 -o ${OSSEC_USER} -g ${OSSEC_GROUP} ${INSTALLDIR}/queue/tasks

    ### Install Python
    ${MAKEBIN} wpython INSTALLDIR=${INSTALLDIR} TARGET=${INSTYPE}

    ${MAKEBIN} --quiet -C ../framework install INSTALLDIR=${INSTALLDIR}

    ### Backup old API
    if [ "X${update_only}" = "Xyes" ]; then
      ${MAKEBIN} --quiet -C ../api backup INSTALLDIR=${INSTALLDIR} REVISION=${REVISION}
    fi

    ### Install API
    ${MAKEBIN} --quiet -C ../api install INSTALLDIR=${INSTALLDIR}

    ### Restore old API
    if [ "X${update_only}" = "Xyes" ]; then
      ${MAKEBIN} --quiet -C ../api restore INSTALLDIR=${INSTALLDIR} REVISION=${REVISION}
    fi
}

TransferShared()
{
    rm -f ${INSTALLDIR}/etc/shared/merged.mg
    find ${INSTALLDIR}/etc/shared -maxdepth 1 -type f -not -name ar.conf -not -name files.yml -exec cp -pf {} ${INSTALLDIR}/backup/shared \;
    find ${INSTALLDIR}/etc/shared -maxdepth 1 -type f -not -name ar.conf -not -name files.yml -exec mv -f {} ${INSTALLDIR}/etc/shared/default \;
}

InstallServer()
{

    InstallLocal

    # Install cluster files
    ${INSTALL} -d -m 0770 -o ${OSSEC_USER} -g ${OSSEC_GROUP} ${INSTALLDIR}/queue/cluster
    ${INSTALL} -d -m 0750 -o ${OSSEC_USER} -g ${OSSEC_GROUP} ${INSTALLDIR}/logs/cluster

    ${INSTALL} -d -m 0770 -o ossec -g ${OSSEC_GROUP} ${INSTALLDIR}/etc/shared/default
    ${INSTALL} -d -m 0750 -o root -g ${OSSEC_GROUP} ${INSTALLDIR}/backup/shared

    TransferShared

    ${INSTALL} -m 0750 -o root -g 0 wazuh-remoted ${INSTALLDIR}/bin
    ${INSTALL} -m 0750 -o root -g 0 wazuh-authd ${INSTALLDIR}/bin

    ${INSTALL} -d -m 0770 -o ${OSSEC_USER_REM} -g ${OSSEC_GROUP} ${INSTALLDIR}/queue/rids
    ${INSTALL} -d -m 0770 -o root -g ${OSSEC_GROUP} ${INSTALLDIR}/queue/agent-groups

    if [ ! -f ${INSTALLDIR}/queue/agents-timestamp ]; then
        ${INSTALL} -m 0600 -o root -g ${OSSEC_GROUP} /dev/null ${INSTALLDIR}/queue/agents-timestamp
    fi

    ${INSTALL} -d -m 0750 -o ${OSSEC_USER} -g ${OSSEC_GROUP} ${INSTALLDIR}/backup/agents
    ${INSTALL} -d -m 0750 -o ${OSSEC_USER} -g ${OSSEC_GROUP} ${INSTALLDIR}/backup/groups

    ${INSTALL} -m 0660 -o ossec -g ${OSSEC_GROUP} ../ruleset/rootcheck/db/*.txt ${INSTALLDIR}/etc/shared/default

    if [ ! -f ${INSTALLDIR}/etc/shared/default/agent.conf ]; then
        ${INSTALL} -m 0660 -o ossec -g ${OSSEC_GROUP} ../etc/agent.conf ${INSTALLDIR}/etc/shared/default
    fi

    if [ ! -f ${INSTALLDIR}/etc/shared/agent-template.conf ]; then
        ${INSTALL} -m 0660 -o ossec -g ${OSSEC_GROUP} ../etc/agent.conf ${INSTALLDIR}/etc/shared/agent-template.conf
    fi

    # Install the plugins files
    ${INSTALL} -d -m 0750 -o root -g ${OSSEC_GROUP} ${INSTALLDIR}/wodles/aws
    ${INSTALL} -m 0750 -o root -g ${OSSEC_GROUP} ../wodles/aws/aws_s3.py ${INSTALLDIR}/wodles/aws/aws-s3.py
    ${INSTALL} -m 0750 -o root -g ${OSSEC_GROUP} ../framework/wrappers/generic_wrapper.sh ${INSTALLDIR}/wodles/aws/aws-s3

    ${INSTALL} -d -m 0750 -o root -g ${OSSEC_GROUP} ${INSTALLDIR}/wodles/gcloud
    ${INSTALL} -m 0750 -o root -g ${OSSEC_GROUP} ../wodles/gcloud/gcloud.py ${INSTALLDIR}/wodles/gcloud/gcloud.py
    ${INSTALL} -m 0750 -o root -g ${OSSEC_GROUP} ../wodles/gcloud/integration.py ${INSTALLDIR}/wodles/gcloud/integration.py
    ${INSTALL} -m 0750 -o root -g ${OSSEC_GROUP} ../wodles/gcloud/tools.py ${INSTALLDIR}/wodles/gcloud/tools.py
    ${INSTALL} -m 0750 -o root -g ${OSSEC_GROUP} ../framework/wrappers/generic_wrapper.sh ${INSTALLDIR}/wodles/gcloud/gcloud

    ${INSTALL} -d -m 0750 -o root -g ${OSSEC_GROUP} ${INSTALLDIR}/wodles/docker
    ${INSTALL} -m 0750 -o root -g ${OSSEC_GROUP} ../wodles/docker-listener/DockerListener.py ${INSTALLDIR}/wodles/docker/DockerListener.py
    ${INSTALL} -m 0750 -o root -g ${OSSEC_GROUP} ../framework/wrappers/generic_wrapper.sh ${INSTALLDIR}/wodles/docker/DockerListener

    # Add Azure script (for manager only)
    ${INSTALL} -d -m 0750 -o root -g ${OSSEC_GROUP} ${INSTALLDIR}/wodles/azure
    ${INSTALL} -m 0750 -o root -g ${OSSEC_GROUP} ../wodles/azure/azure-logs.py ${INSTALLDIR}/wodles/azure/azure-logs.py
    ${INSTALL} -m 0750 -o root -g ${OSSEC_GROUP} ../framework/wrappers/generic_wrapper.sh ${INSTALLDIR}/wodles/azure/azure-logs

    GenerateAuthCert

    # Add the wrappers for python script in active-response
    ${INSTALL} -m 0750 -o root -g ${OSSEC_GROUP} ../framework/wrappers/generic_wrapper.sh ${INSTALLDIR}/integrations/slack
    ${INSTALL} -m 0750 -o root -g ${OSSEC_GROUP} ../framework/wrappers/generic_wrapper.sh ${INSTALLDIR}/integrations/virustotal

}

InstallAgent()
{

    InstallCommon

    InstallSecurityConfigurationAssessmentFiles "agent"

    ${INSTALL} -m 0750 -o root -g 0 wazuh-agentd ${INSTALLDIR}/bin
    ${INSTALL} -m 0750 -o root -g 0 agent-auth ${INSTALLDIR}/bin

    ${INSTALL} -d -m 0750 -o ${OSSEC_USER} -g ${OSSEC_GROUP} ${INSTALLDIR}/queue/rids
    ${INSTALL} -d -m 0770 -o root -g ${OSSEC_GROUP} ${INSTALLDIR}/var/incoming
    ${INSTALL} -m 0660 -o root -g ${OSSEC_GROUP} ../ruleset/rootcheck/db/*.txt ${INSTALLDIR}/etc/shared/
    ${INSTALL} -m 0640 -o root -g ${OSSEC_GROUP} ../etc/wpk_root.pem ${INSTALLDIR}/etc/

    # Install the plugins files
    # Don't install the plugins if they are already installed. This check affects
    # hybrid installation mode
    if [ ! -d ${INSTALLDIR}/wodles/aws ]; then
        ${INSTALL} -d -m 0750 -o root -g ${OSSEC_GROUP} ${INSTALLDIR}/wodles/aws
        ${INSTALL} -m 0750 -o root -g ${OSSEC_GROUP} ../wodles/aws/aws_s3.py ${INSTALLDIR}/wodles/aws/aws-s3
    fi

    if [ ! -d ${INSTALLDIR}/wodles/gcloud ]; then
        ${INSTALL} -d -m 0750 -o root -g ${OSSEC_GROUP} ${INSTALLDIR}/wodles/gcloud
        ${INSTALL} -m 0750 -o root -g ${OSSEC_GROUP} ../wodles/gcloud/gcloud.py ${INSTALLDIR}/wodles/gcloud/gcloud
        ${INSTALL} -m 0750 -o root -g ${OSSEC_GROUP} ../wodles/gcloud/integration.py ${INSTALLDIR}/wodles/gcloud/integration.py
        ${INSTALL} -m 0750 -o root -g ${OSSEC_GROUP} ../wodles/gcloud/tools.py ${INSTALLDIR}/wodles/gcloud/tools.py
    fi

    if [ ! -d ${INSTALLDIR}/wodles/docker ]; then
        ${INSTALL} -d -m 0750 -o root -g ${OSSEC_GROUP} ${INSTALLDIR}/wodles/docker
        ${INSTALL} -m 0750 -o root -g ${OSSEC_GROUP} ../wodles/docker-listener/DockerListener.py ${INSTALLDIR}/wodles/docker/DockerListener
    fi

}

InstallWazuh()
{
    if [ "X$INSTYPE" = "Xagent" ]; then
        InstallAgent
    elif [ "X$INSTYPE" = "Xserver" ]; then
        InstallServer
    elif [ "X$INSTYPE" = "Xlocal" ]; then
        InstallLocal
    fi

}<|MERGE_RESOLUTION|>--- conflicted
+++ resolved
@@ -799,11 +799,6 @@
         fi
     fi
 
-<<<<<<< HEAD
-  ${INSTALL} -m 0750 -o root -g 0 wazuh-logcollector ${INSTALLDIR}/bin
-=======
-  ${INSTALL} -m 0750 -o root -g 0 wazuh-syscheckd ${INSTALLDIR}/bin
->>>>>>> 2cc5ab1b
   ${INSTALL} -m 0750 -o root -g 0 wazuh-execd ${INSTALLDIR}/bin
   ${INSTALL} -m 0750 -o root -g 0 manage_agents ${INSTALLDIR}/bin
   ${INSTALL} -m 0750 -o root -g 0 ${OSSEC_CONTROL_SRC} ${INSTALLDIR}/bin/wazuh-control
