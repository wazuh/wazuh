#!/bin/bash

# Copyright (C) 2015-2021, Wazuh Inc.

<<<<<<< HEAD
# Installing upgrade
echo "$(date +"%Y/%m/%d %H:%M:%S") - Upgrade started." >> ./logs/upgrade.log

chmod +x ./var/upgrade/install.sh
./var/upgrade/install.sh >> ./logs/upgrade.log 2>&1

# Check installation result
RESULT=$?
echo "$(date +"%Y/%m/%d %H:%M:%S") - Installation result = ${RESULT}" >> ./logs/upgrade.log
=======
WAZUH_HOME=${1}
WAZUH_VERSION=${2}

SERVICE=wazuh-agent
# Generating Backup
TMP_DIR_BACKUP=${WAZUH_HOME}/tmp_bkp
rm -rf ${WAZUH_HOME}/tmp_bkp/

BDATE=$(date +"%m-%d-%Y_%H-%M-%S")
declare -a FOLDERS_TO_BACKUP

echo "$(date +"%Y/%m/%d %H:%M:%S") - Generating Backup." >"${WAZUH_HOME}/logs/upgrade.log"

# Generate wazuh home directory tree to backup
FOLDERS_TO_BACKUP+=(${WAZUH_HOME}/active-response)
FOLDERS_TO_BACKUP+=(${WAZUH_HOME}/bin)
FOLDERS_TO_BACKUP+=(${WAZUH_HOME}/etc)
FOLDERS_TO_BACKUP+=(${WAZUH_HOME}/lib)
FOLDERS_TO_BACKUP+=(${WAZUH_HOME}/queue)
[ -d "${WAZUH_HOME}/ruleset" ] && FOLDERS_TO_BACKUP+=(${WAZUH_HOME}/ruleset)
[ -d "${WAZUH_HOME}/wodles" ] && FOLDERS_TO_BACKUP+=(${WAZUH_HOME}/wodles)
[ -d "${WAZUH_HOME}/agentless" ] && FOLDERS_TO_BACKUP+=(${WAZUH_HOME}/agentless)
[ -d "${WAZUH_HOME}/logs/ossec" ] && FOLDERS_TO_BACKUP+=(${WAZUH_HOME}/logs/ossec)
[ -d "${WAZUH_HOME}/var/selinux" ] && FOLDERS_TO_BACKUP+=(${WAZUH_HOME}/var/selinux)

for dir in "${FOLDERS_TO_BACKUP[@]}"; do
    mkdir -p "${TMP_DIR_BACKUP}${dir}"
    cp -a ${dir}/* "${TMP_DIR_BACKUP}${dir}"
done

if [ -f /etc/ossec-init.conf ]; then
    mkdir -p "${WAZUH_HOME}/tmp_bkp/etc"
    cp -p /etc/ossec-init.conf "${WAZUH_HOME}/tmp_bkp/etc"
fi

# Check if systemd is used
SYSTEMD_SERVICE_UNIT_PATH=""
# RHEL 8 >= services must must be installed in /usr/lib/systemd/system/
if [ -f /usr/lib/systemd/system/${SERVICE}.service ] && [ ! -h /usr/lib/systemd/system ]; then
    SYSTEMD_SERVICE_UNIT_PATH=/usr/lib/systemd/system/${SERVICE}.service
    mkdir -p "${TMP_DIR_BACKUP}/usr/lib/systemd/system/"
    cp -a "${SYSTEMD_SERVICE_UNIT_PATH}" "${TMP_DIR_BACKUP}${SYSTEMD_SERVICE_UNIT_PATH}"
fi
# Others
if [ -f /etc/systemd/system/${SERVICE}.service ] && [ ! -h /etc/systemd/system ]; then
    SYSTEMD_SERVICE_UNIT_PATH=/etc/systemd/system/${SERVICE}.service
    mkdir -p "${TMP_DIR_BACKUP}/etc/systemd/system/"
    cp -a "${SYSTEMD_SERVICE_UNIT_PATH}" "${TMP_DIR_BACKUP}${SYSTEMD_SERVICE_UNIT_PATH}"
fi

# Init backup
INIT_PATH=""
CHK_CONFIG=0

# REHL <= 6 / Amazon linux
if [ -f "/etc/rc.d/init.d/${SERVICE}" ] && [ ! -h /etc/rc.d/init.d ]; then
    CHK_CONFIG=1
    INIT_PATH="/etc/rc.d/init.d/${SERVICE}"
    mkdir -p "${TMP_DIR_BACKUP}/etc/rc.d/init.d/"
    cp -a "${INIT_PATH}" "${TMP_DIR_BACKUP}${INIT_PATH}"
fi

if [ -f "/etc/init.d/${SERVICE}" ] && [ ! -h /etc/init.d ]; then
    CHK_CONFIG=1
    INIT_PATH="/etc/init.d/${SERVICE}"
    mkdir -p "${TMP_DIR_BACKUP}/etc/init.d/"
    cp -a "${INIT_PATH}" "${TMP_DIR_BACKUP}${INIT_PATH}"
fi

# Saves modes and owners of the directories
BACKUP_LIST_FILES=$(find "${TMP_DIR_BACKUP}/" -type d)

while read -r line; do
    org=$(echo "${line}" | awk "sub(\"${TMP_DIR_BACKUP}\",\"\")")
    chown --reference=$org $line
    chmod --reference=$org $line
done <<<"$BACKUP_LIST_FILES"

# Generate Backup
tar czf "${WAZUH_HOME}/backup/backup_${WAZUH_VERSION}_[${BDATE}].tar.gz" -C "${WAZUH_HOME}/tmp_bkp" . >>"${WAZUH_HOME}/logs/upgrade.log" 2>&1
rm -rf ${WAZUH_HOME}/tmp_bkp/

# Installing upgrade
echo "$(date +"%Y/%m/%d %H:%M:%S") - Upgrade started." >>${WAZUH_HOME}/logs/upgrade.log
chmod +x ${WAZUH_HOME}/var/upgrade/install.sh
${WAZUH_HOME}/var/upgrade/install.sh >>${WAZUH_HOME}/logs/upgrade.log 2>&1

# Check installation result
RESULT=$?

echo "$(date +"%Y/%m/%d %H:%M:%S") - Installation result = ${RESULT}" >>${WAZUH_HOME}/logs/upgrade.log
>>>>>>> f4a46e62

# Wait connection
status="pending"
COUNTER=30
<<<<<<< HEAD
while [ "$status" != "connected" -a $COUNTER -gt 0  ]; do
    . ./var/run/wazuh-agentd.state >> ./logs/upgrade.log 2>&1
    sleep 1
    COUNTER=$[COUNTER - 1]
    echo "$(date +"%Y/%m/%d %H:%M:%S") - Waiting connection... Status = "${status}". Remaining attempts: ${COUNTER}." >> ./logs/upgrade.log
done

# Check connection
if [ "$status" = "connected" -a $RESULT -eq 0  ]; then
    echo "$(date +"%Y/%m/%d %H:%M:%S") - Connected to manager." >> ./logs/upgrade.log
    echo -ne "0" > ./var/upgrade/upgrade_result
    echo "$(date +"%Y/%m/%d %H:%M:%S") - Upgrade finished successfully." >> ./logs/upgrade.log
else
    echo "$(date +"%Y/%m/%d %H:%M:%S") - Upgrade failed..." >> ./logs/upgrade.log

    CONTROL="./bin/wazuh-control"
=======
while [ "$status" != "connected" -a $COUNTER -gt 0 ]; do
    . ${WAZUH_HOME}/var/run/wazuh-agentd.state >>${WAZUH_HOME}/logs/upgrade.log 2>&1
    sleep 1
    COUNTER=$[COUNTER - 1]
    echo "$(date +"%Y/%m/%d %H:%M:%S") - Waiting connection... Status = "${status}". Remaining attempts: ${COUNTER}." >>${WAZUH_HOME}/logs/upgrade.log
done

# Check connection
if [ "$status" = "connected" -a $RESULT -eq 0 ]; then
    echo "$(date +"%Y/%m/%d %H:%M:%S") - Connected to manager." >>${WAZUH_HOME}/logs/upgrade.log
    echo -ne "0" >${WAZUH_HOME}/var/upgrade/upgrade_result
    echo "$(date +"%Y/%m/%d %H:%M:%S") - Upgrade finished successfully." >>${WAZUH_HOME}/logs/upgrade.log
else
    # Restore backup
    echo "$(date +"%Y/%m/%d %H:%M:%S") - Upgrade failed. Restoring..." >>${WAZUH_HOME}/logs/upgrade.log

    # Cleanup before restore
    CONTROL="$WAZUH_HOME/bin/wazuh-control"
>>>>>>> f4a46e62
    if [ ! -f $CONTROL ]; then
        CONTROL="./bin/ossec-control"
    fi
    $CONTROL stop >>${WAZUH_HOME}/logs/upgrade.log 2>&1

    echo "$(date +"%Y/%m/%d %H:%M:%S") - Deleting upgrade files..." >>${WAZUH_HOME}/logs/upgrade.log
    for dir in ${FOLDERS_TO_BACKUP[@]}; do
        rm -rf ${dir} >>${WAZUH_HOME}/logs/upgrade.log 2>&1
    done

    # Cleaning for old versions
    [ -d "${WAZUH_HOME}/ruleset" ] && rm -rf ${WAZUH_HOME}/ruleset

    # Clean systemd unit service
    if [ -f /etc/systemd/system/${SERVICE}.service ]; then
        rm -f /etc/systemd/system/${SERVICE}.service
    fi
    if [ -f /usr/lib/systemd/system/${SERVICE}.service ]; then
        rm -f /usr/lib/systemd/system/${SERVICE}.service
    fi

    # Restore backup
    echo "$(date +"%Y/%m/%d %H:%M:%S") - Restoring backup...."
    tar xzf ${WAZUH_HOME}/backup/backup_${WAZUH_VERSION}_[${BDATE}].tar.gz -C / >>${WAZUH_HOME}/logs/upgrade.log 2>&1

    # Restore SELinuxPolicy
    if command -v semodule >/dev/null && command -v getenforce >/dev/null; then
        if [ $(getenforce) != "Disabled" ]; then
            if [ -f ${WAZUH_HOME}/var/selinux/wazuh.pp ]; then
                echo "$(date +"%Y/%m/%d %H:%M:%S") - Restoring SELinux policy ...." >>${WAZUH_HOME}/logs/upgrade.log
                semodule -i ${WAZUH_HOME}/var/selinux/wazuh.pp >>${WAZUH_HOME}/logs/upgrade.log 2>&1
                semodule -e wazuh >>${WAZUH_HOME}/logs/upgrade.log 2>&1
            else
                echo "$(date +"%Y/%m/%d %H:%M:%S") - ERROR: Wazuh SELinux module not found." >>${WAZUH_HOME}/logs/upgrade.log
            fi
        else
            echo "$(date +"%Y/%m/%d %H:%M:%S") - Wazuh SELinux module installation is skipped (SELinux is disabled)." >>${WAZUH_HOME}/logs/upgrade.log
        fi
    fi

    echo -ne "2" >${WAZUH_HOME}/var/upgrade/upgrade_result

    # Restore service
    if [ -n "${INIT_PATH}" ]; then
        if [ $CHK_CONFIG -eq 1 ]; then
            /sbin/chkconfig --add ${SERVICE} >>"${WAZUH_HOME}/logs/upgrade.log" 2>&1
        fi
    fi

    if [ -n "${SYSTEMD_SERVICE_UNIT_PATH}" ]; then
        systemctl daemon-reload >>${WAZUH_HOME}/logs/upgrade.log 2>&1
    fi

<<<<<<< HEAD
    echo "$(date +"%Y/%m/%d %H:%M:%S") - Trying to start the agent on its current state..." >> ./logs/upgrade.log
    $CONTROL start >> ./logs/upgrade.log 2>&1
    echo -ne "2" > ./var/upgrade/upgrade_result
=======
    CONTROL="$WAZUH_HOME/bin/wazuh-control"
    if [ ! -f $CONTROL ]; then
        CONTROL="$WAZUH_HOME/bin/ossec-control"
    fi
>>>>>>> f4a46e62

    $CONTROL start >>${WAZUH_HOME}/logs/upgrade.log 2>&1
fi<|MERGE_RESOLUTION|>--- conflicted
+++ resolved
@@ -2,41 +2,28 @@
 
 # Copyright (C) 2015-2021, Wazuh Inc.
 
-<<<<<<< HEAD
-# Installing upgrade
-echo "$(date +"%Y/%m/%d %H:%M:%S") - Upgrade started." >> ./logs/upgrade.log
+SERVICE=wazuh-agent
 
-chmod +x ./var/upgrade/install.sh
-./var/upgrade/install.sh >> ./logs/upgrade.log 2>&1
-
-# Check installation result
-RESULT=$?
-echo "$(date +"%Y/%m/%d %H:%M:%S") - Installation result = ${RESULT}" >> ./logs/upgrade.log
-=======
-WAZUH_HOME=${1}
-WAZUH_VERSION=${2}
-
-SERVICE=wazuh-agent
 # Generating Backup
-TMP_DIR_BACKUP=${WAZUH_HOME}/tmp_bkp
-rm -rf ${WAZUH_HOME}/tmp_bkp/
+TMP_DIR_BACKUP=./tmp_bkp
+rm -rf ./tmp_bkp/
 
 BDATE=$(date +"%m-%d-%Y_%H-%M-%S")
 declare -a FOLDERS_TO_BACKUP
 
-echo "$(date +"%Y/%m/%d %H:%M:%S") - Generating Backup." >"${WAZUH_HOME}/logs/upgrade.log"
+echo "$(date +"%Y/%m/%d %H:%M:%S") - Generating Backup." > ./logs/upgrade.log
 
 # Generate wazuh home directory tree to backup
-FOLDERS_TO_BACKUP+=(${WAZUH_HOME}/active-response)
-FOLDERS_TO_BACKUP+=(${WAZUH_HOME}/bin)
-FOLDERS_TO_BACKUP+=(${WAZUH_HOME}/etc)
-FOLDERS_TO_BACKUP+=(${WAZUH_HOME}/lib)
-FOLDERS_TO_BACKUP+=(${WAZUH_HOME}/queue)
-[ -d "${WAZUH_HOME}/ruleset" ] && FOLDERS_TO_BACKUP+=(${WAZUH_HOME}/ruleset)
-[ -d "${WAZUH_HOME}/wodles" ] && FOLDERS_TO_BACKUP+=(${WAZUH_HOME}/wodles)
-[ -d "${WAZUH_HOME}/agentless" ] && FOLDERS_TO_BACKUP+=(${WAZUH_HOME}/agentless)
-[ -d "${WAZUH_HOME}/logs/ossec" ] && FOLDERS_TO_BACKUP+=(${WAZUH_HOME}/logs/ossec)
-[ -d "${WAZUH_HOME}/var/selinux" ] && FOLDERS_TO_BACKUP+=(${WAZUH_HOME}/var/selinux)
+FOLDERS_TO_BACKUP+=(./active-response)
+FOLDERS_TO_BACKUP+=(./bin)
+FOLDERS_TO_BACKUP+=(./etc)
+FOLDERS_TO_BACKUP+=(./lib)
+FOLDERS_TO_BACKUP+=(./queue)
+[ -d "./ruleset" ] && FOLDERS_TO_BACKUP+=(./ruleset)
+[ -d "./wodles" ] && FOLDERS_TO_BACKUP+=(./wodles)
+[ -d "./agentless" ] && FOLDERS_TO_BACKUP+=(./agentless)
+[ -d "./logs/ossec" ] && FOLDERS_TO_BACKUP+=(./logs/ossec)
+[ -d "./var/selinux" ] && FOLDERS_TO_BACKUP+=(./var/selinux)
 
 for dir in "${FOLDERS_TO_BACKUP[@]}"; do
     mkdir -p "${TMP_DIR_BACKUP}${dir}"
@@ -44,8 +31,8 @@
 done
 
 if [ -f /etc/ossec-init.conf ]; then
-    mkdir -p "${WAZUH_HOME}/tmp_bkp/etc"
-    cp -p /etc/ossec-init.conf "${WAZUH_HOME}/tmp_bkp/etc"
+    mkdir -p ./tmp_bkp/etc
+    cp -p /etc/ossec-init.conf ./tmp_bkp/etc
 fi
 
 # Check if systemd is used
@@ -89,28 +76,26 @@
     org=$(echo "${line}" | awk "sub(\"${TMP_DIR_BACKUP}\",\"\")")
     chown --reference=$org $line
     chmod --reference=$org $line
-done <<<"$BACKUP_LIST_FILES"
+done <<< "$BACKUP_LIST_FILES"
 
 # Generate Backup
-tar czf "${WAZUH_HOME}/backup/backup_${WAZUH_VERSION}_[${BDATE}].tar.gz" -C "${WAZUH_HOME}/tmp_bkp" . >>"${WAZUH_HOME}/logs/upgrade.log" 2>&1
-rm -rf ${WAZUH_HOME}/tmp_bkp/
+tar czf ./backup/backup_[${BDATE}].tar.gz -C ./tmp_bkp . >> ./logs/upgrade.log 2>&1
+rm -rf ./tmp_bkp/
 
 # Installing upgrade
-echo "$(date +"%Y/%m/%d %H:%M:%S") - Upgrade started." >>${WAZUH_HOME}/logs/upgrade.log
-chmod +x ${WAZUH_HOME}/var/upgrade/install.sh
-${WAZUH_HOME}/var/upgrade/install.sh >>${WAZUH_HOME}/logs/upgrade.log 2>&1
+echo "$(date +"%Y/%m/%d %H:%M:%S") - Upgrade started." >> ./logs/upgrade.log
+chmod +x ./var/upgrade/install.sh
+./var/upgrade/install.sh >> ./logs/upgrade.log 2>&1
 
 # Check installation result
 RESULT=$?
 
-echo "$(date +"%Y/%m/%d %H:%M:%S") - Installation result = ${RESULT}" >>${WAZUH_HOME}/logs/upgrade.log
->>>>>>> f4a46e62
+echo "$(date +"%Y/%m/%d %H:%M:%S") - Installation result = ${RESULT}" >> ./logs/upgrade.log
 
 # Wait connection
 status="pending"
 COUNTER=30
-<<<<<<< HEAD
-while [ "$status" != "connected" -a $COUNTER -gt 0  ]; do
+while [ "$status" != "connected" -a $COUNTER -gt 0 ]; do
     . ./var/run/wazuh-agentd.state >> ./logs/upgrade.log 2>&1
     sleep 1
     COUNTER=$[COUNTER - 1]
@@ -118,46 +103,28 @@
 done
 
 # Check connection
-if [ "$status" = "connected" -a $RESULT -eq 0  ]; then
+if [ "$status" = "connected" -a $RESULT -eq 0 ]; then
     echo "$(date +"%Y/%m/%d %H:%M:%S") - Connected to manager." >> ./logs/upgrade.log
     echo -ne "0" > ./var/upgrade/upgrade_result
     echo "$(date +"%Y/%m/%d %H:%M:%S") - Upgrade finished successfully." >> ./logs/upgrade.log
 else
-    echo "$(date +"%Y/%m/%d %H:%M:%S") - Upgrade failed..." >> ./logs/upgrade.log
-
-    CONTROL="./bin/wazuh-control"
-=======
-while [ "$status" != "connected" -a $COUNTER -gt 0 ]; do
-    . ${WAZUH_HOME}/var/run/wazuh-agentd.state >>${WAZUH_HOME}/logs/upgrade.log 2>&1
-    sleep 1
-    COUNTER=$[COUNTER - 1]
-    echo "$(date +"%Y/%m/%d %H:%M:%S") - Waiting connection... Status = "${status}". Remaining attempts: ${COUNTER}." >>${WAZUH_HOME}/logs/upgrade.log
-done
-
-# Check connection
-if [ "$status" = "connected" -a $RESULT -eq 0 ]; then
-    echo "$(date +"%Y/%m/%d %H:%M:%S") - Connected to manager." >>${WAZUH_HOME}/logs/upgrade.log
-    echo -ne "0" >${WAZUH_HOME}/var/upgrade/upgrade_result
-    echo "$(date +"%Y/%m/%d %H:%M:%S") - Upgrade finished successfully." >>${WAZUH_HOME}/logs/upgrade.log
-else
     # Restore backup
-    echo "$(date +"%Y/%m/%d %H:%M:%S") - Upgrade failed. Restoring..." >>${WAZUH_HOME}/logs/upgrade.log
+    echo "$(date +"%Y/%m/%d %H:%M:%S") - Upgrade failed. Restoring..." >> ./logs/upgrade.log
 
     # Cleanup before restore
-    CONTROL="$WAZUH_HOME/bin/wazuh-control"
->>>>>>> f4a46e62
+    CONTROL="./bin/wazuh-control"
     if [ ! -f $CONTROL ]; then
         CONTROL="./bin/ossec-control"
     fi
-    $CONTROL stop >>${WAZUH_HOME}/logs/upgrade.log 2>&1
+    $CONTROL stop >> ./logs/upgrade.log 2>&1
 
-    echo "$(date +"%Y/%m/%d %H:%M:%S") - Deleting upgrade files..." >>${WAZUH_HOME}/logs/upgrade.log
+    echo "$(date +"%Y/%m/%d %H:%M:%S") - Deleting upgrade files..." >> ./logs/upgrade.log
     for dir in ${FOLDERS_TO_BACKUP[@]}; do
-        rm -rf ${dir} >>${WAZUH_HOME}/logs/upgrade.log 2>&1
+        rm -rf ${dir} >> ./logs/upgrade.log 2>&1
     done
 
     # Cleaning for old versions
-    [ -d "${WAZUH_HOME}/ruleset" ] && rm -rf ${WAZUH_HOME}/ruleset
+    [ -d "./ruleset" ] && rm -rf ./ruleset
 
     # Clean systemd unit service
     if [ -f /etc/systemd/system/${SERVICE}.service ]; then
@@ -169,46 +136,40 @@
 
     # Restore backup
     echo "$(date +"%Y/%m/%d %H:%M:%S") - Restoring backup...."
-    tar xzf ${WAZUH_HOME}/backup/backup_${WAZUH_VERSION}_[${BDATE}].tar.gz -C / >>${WAZUH_HOME}/logs/upgrade.log 2>&1
+    tar xzf ./backup/backup_[${BDATE}].tar.gz -C / >> ./logs/upgrade.log 2>&1
 
     # Restore SELinuxPolicy
-    if command -v semodule >/dev/null && command -v getenforce >/dev/null; then
+    if command -v semodule > /dev/null && command -v getenforce > /dev/null; then
         if [ $(getenforce) != "Disabled" ]; then
-            if [ -f ${WAZUH_HOME}/var/selinux/wazuh.pp ]; then
-                echo "$(date +"%Y/%m/%d %H:%M:%S") - Restoring SELinux policy ...." >>${WAZUH_HOME}/logs/upgrade.log
-                semodule -i ${WAZUH_HOME}/var/selinux/wazuh.pp >>${WAZUH_HOME}/logs/upgrade.log 2>&1
-                semodule -e wazuh >>${WAZUH_HOME}/logs/upgrade.log 2>&1
+            if [ -f ./var/selinux/wazuh.pp ]; then
+                echo "$(date +"%Y/%m/%d %H:%M:%S") - Restoring SELinux policy ...." >> ./logs/upgrade.log
+                semodule -i ./var/selinux/wazuh.pp >> ./logs/upgrade.log 2>&1
+                semodule -e wazuh >> ./logs/upgrade.log 2>&1
             else
-                echo "$(date +"%Y/%m/%d %H:%M:%S") - ERROR: Wazuh SELinux module not found." >>${WAZUH_HOME}/logs/upgrade.log
+                echo "$(date +"%Y/%m/%d %H:%M:%S") - ERROR: Wazuh SELinux module not found." >> ./logs/upgrade.log
             fi
         else
-            echo "$(date +"%Y/%m/%d %H:%M:%S") - Wazuh SELinux module installation is skipped (SELinux is disabled)." >>${WAZUH_HOME}/logs/upgrade.log
+            echo "$(date +"%Y/%m/%d %H:%M:%S") - Wazuh SELinux module installation is skipped (SELinux is disabled)." >> ./logs/upgrade.log
         fi
     fi
 
-    echo -ne "2" >${WAZUH_HOME}/var/upgrade/upgrade_result
+    echo -ne "2" > ./var/upgrade/upgrade_result
 
     # Restore service
     if [ -n "${INIT_PATH}" ]; then
         if [ $CHK_CONFIG -eq 1 ]; then
-            /sbin/chkconfig --add ${SERVICE} >>"${WAZUH_HOME}/logs/upgrade.log" 2>&1
+            /sbin/chkconfig --add ${SERVICE} >> ./logs/upgrade.log 2>&1
         fi
     fi
 
     if [ -n "${SYSTEMD_SERVICE_UNIT_PATH}" ]; then
-        systemctl daemon-reload >>${WAZUH_HOME}/logs/upgrade.log 2>&1
+        systemctl daemon-reload >> ./logs/upgrade.log 2>&1
     fi
 
-<<<<<<< HEAD
-    echo "$(date +"%Y/%m/%d %H:%M:%S") - Trying to start the agent on its current state..." >> ./logs/upgrade.log
+    CONTROL="./bin/wazuh-control"
+    if [ ! -f $CONTROL ]; then
+        CONTROL="./bin/ossec-control"
+    fi
+
     $CONTROL start >> ./logs/upgrade.log 2>&1
-    echo -ne "2" > ./var/upgrade/upgrade_result
-=======
-    CONTROL="$WAZUH_HOME/bin/wazuh-control"
-    if [ ! -f $CONTROL ]; then
-        CONTROL="$WAZUH_HOME/bin/ossec-control"
-    fi
->>>>>>> f4a46e62
-
-    $CONTROL start >>${WAZUH_HOME}/logs/upgrade.log 2>&1
 fi