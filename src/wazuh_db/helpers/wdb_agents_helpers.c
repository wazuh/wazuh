--- conflicted
+++ resolved
@@ -19,11 +19,7 @@
     [WDB_AGENTS_VULN_CVES_CLEAR] = "agent %d vuln_cves clear"
 };
 
-<<<<<<< HEAD
-cJSON* wdb_agents_vuln_cve_insert(int id,
-=======
-int wdb_agents_vuln_cves_insert(int id,
->>>>>>> c9b99c73
+cJSON* wdb_agents_vuln_cves_insert(int id,
                                const char *name,
                                const char *version,
                                const char *architecture,
@@ -137,17 +133,10 @@
     return result;
 }
 
-<<<<<<< HEAD
-int wdb_agents_vuln_cve_update_status(int id,
-                                      const char *old_status,
-                                      const char *new_status,
-                                      int *sock) {
-=======
 int wdb_agents_vuln_cves_remove_entry(int id,
                                      const char *cve,
                                      const char *reference,
                                      int *sock) {
->>>>>>> c9b99c73
     int result = 0;
     cJSON *data_in = NULL;
     char *data_in_str = NULL;
