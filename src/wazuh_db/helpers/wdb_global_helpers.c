/*
 * Wazuh SQLite integration
 * Copyright (C) 2015, Wazuh Inc.
 * July 5, 2016.
 *
 * This program is free software; you can redistribute it
 * and/or modify it under the terms of the GNU General Public
 * License (version 2) as published by the FSF - Free Software
 * Foundation.
 */

#include "wdb_global_helpers.h"
#include "defs.h"
#include "wazuhdb_op.h"

#ifdef WIN32
#define chown(x, y, z) 0
#endif

static const char *global_db_commands[] = {
    [WDB_INSERT_AGENT] = "global insert-agent %s",
    [WDB_INSERT_AGENT_GROUP] = "global insert-agent-group %s",
    [WDB_UPDATE_AGENT_NAME] = "global update-agent-name %s",
    [WDB_UPDATE_AGENT_DATA] = "global update-agent-data %s",
    [WDB_UPDATE_AGENT_KEEPALIVE] = "global update-keepalive %s",
    [WDB_UPDATE_AGENT_CONNECTION_STATUS] = "global update-connection-status %s",
    [WDB_SET_AGENT_LABELS] = "global set-labels %d %s",
    [WDB_GET_ALL_AGENTS] = "global get-all-agents last_id %d",
    [WDB_FIND_AGENT] = "global find-agent %s",
    [WDB_GET_AGENT_INFO] = "global get-agent-info %d",
    [WDB_GET_AGENT_LABELS] = "global get-labels %d",
    [WDB_SELECT_AGENT_NAME] = "global select-agent-name %d",
    [WDB_SELECT_AGENT_GROUP] = "global select-agent-group %d",
    [WDB_SELECT_KEEPALIVE] = "global select-keepalive %s %s",
    [WDB_FIND_GROUP] = "global find-group %s",
    [WDB_SELECT_GROUPS] = "global select-groups",
    [WDB_DELETE_AGENT] = "global delete-agent %d",
    [WDB_DELETE_GROUP] = "global delete-group %s",
    [WDB_SELECT_GROUP_BELONG] = "global select-group-belong %d",
    [WDB_DELETE_AGENT_BELONG] = "global delete-agent-belong %d",
    [WDB_SET_AGENT_GROUPS] = "global set-agent-groups %s",
    [WDB_RESET_AGENTS_CONNECTION] = "global reset-agents-connection %s",
    [WDB_GET_AGENTS_BY_CONNECTION_STATUS] = "global get-agents-by-connection-status %d %s",
    [WDB_DISCONNECT_AGENTS] = "global disconnect-agents %d %d %s"
};

int wdb_insert_agent(int id,
                     const char *name,
                     const char *ip,
                     const char *register_ip,
                     const char *internal_key,
                     const char *group,
                     int keep_date,
                     int *sock) {
    int result = 0;
    time_t date_add = 0;
    cJSON *data_in = NULL;
    char *data_in_str = NULL;
    char wdbquery[WDBQUERY_SIZE] = "";
    char wdboutput[WDBOUTPUT_SIZE] = "";
    char *payload = NULL;
    int aux_sock = -1;

    if(keep_date) {
        date_add = get_agent_date_added(id);
    } else {
        time(&date_add);
    }

    data_in = cJSON_CreateObject();

    if (!data_in) {
        mdebug1("Error creating data JSON for Wazuh DB.");
        return OS_INVALID;
    }

    cJSON_AddNumberToObject(data_in, "id", id);
    cJSON_AddStringToObject(data_in, "name", name);
    cJSON_AddStringToObject(data_in, "ip", ip);
    cJSON_AddStringToObject(data_in, "register_ip", register_ip);
    cJSON_AddStringToObject(data_in, "internal_key", internal_key);
    cJSON_AddStringToObject(data_in, "group", group);
    cJSON_AddNumberToObject(data_in, "date_add", date_add);

    data_in_str = cJSON_PrintUnformatted(data_in);
    cJSON_Delete(data_in);
    snprintf(wdbquery, sizeof(wdbquery), global_db_commands[WDB_INSERT_AGENT], data_in_str);
    os_free(data_in_str);

    result = wdbc_query_ex(sock?sock:&aux_sock, wdbquery, wdboutput, sizeof(wdboutput));

    if (!sock) {
        wdbc_close(&aux_sock);
    }

    switch (result) {
        case OS_SUCCESS:
            if (WDBC_OK != wdbc_parse_result(wdboutput, &payload)) {
                mdebug1("Global DB Error reported in the result of the query");
                result = OS_INVALID;
            }
            break;
        case OS_INVALID:
            mdebug1("Global DB Error in the response from socket");
            mdebug2("Global DB SQL query: %s", wdbquery);
            break;
        default:
            mdebug1("Global DB Cannot execute SQL query; err database %s/%s.db", WDB2_DIR, WDB_GLOB_NAME);
            mdebug2("Global DB SQL query: %s", wdbquery);
            result = OS_INVALID;
    }

    return result;
}

int wdb_insert_group(const char *name, int *sock) {
    int result = 0;
    char wdbquery[WDBQUERY_SIZE] = "";
    char wdboutput[WDBOUTPUT_SIZE] = "";
    char *payload = NULL;
    int aux_sock = -1;

    snprintf(wdbquery, sizeof(wdbquery), global_db_commands[WDB_INSERT_AGENT_GROUP], name);
    result = wdbc_query_ex(sock?sock:&aux_sock, wdbquery, wdboutput, sizeof(wdboutput));

    if (!sock) {
        wdbc_close(&aux_sock);
    }

    switch (result) {
        case OS_SUCCESS:
            if (WDBC_OK != wdbc_parse_result(wdboutput, &payload)) {
                mdebug1("Global DB Error reported in the result of the query");
                result = OS_INVALID;
            }
            break;
        case OS_INVALID:
            mdebug1("Global DB Error in the response from socket");
            mdebug2("Global DB SQL query: %s", wdbquery);
            return OS_INVALID;
        default:
            mdebug1("Global DB Cannot execute SQL query; err database %s/%s.db", WDB2_DIR, WDB_GLOB_NAME);
            mdebug2("Global DB SQL query: %s", wdbquery);
            return OS_INVALID;
    }

    return result;
}

int wdb_update_agent_name(int id, const char *name, int *sock) {
    int result = 0;
    cJSON *data_in = NULL;
    char* data_in_str = NULL;
    char wdbquery[WDBQUERY_SIZE] = "";
    char wdboutput[WDBOUTPUT_SIZE] = "";
    char *payload = NULL;
    int aux_sock = -1;

    data_in = cJSON_CreateObject();

    if (!data_in) {
        mdebug1("Error creating data JSON for Wazuh DB.");
        return OS_INVALID;
    }

    cJSON_AddNumberToObject(data_in, "id", id);
    cJSON_AddStringToObject(data_in, "name", name);
    data_in_str = cJSON_PrintUnformatted(data_in);
    cJSON_Delete(data_in);
    snprintf(wdbquery, sizeof(wdbquery), global_db_commands[WDB_UPDATE_AGENT_NAME], data_in_str);
    os_free(data_in_str);

    result = wdbc_query_ex(sock?sock:&aux_sock, wdbquery, wdboutput, sizeof(wdboutput));

    if (!sock) {
        wdbc_close(&aux_sock);
    }

    switch (result) {
        case OS_SUCCESS:
            if (WDBC_OK != wdbc_parse_result(wdboutput, &payload)) {
                mdebug1("Global DB Error reported in the result of the query");
                result = OS_INVALID;
            }
            break;
        case OS_INVALID:
            mdebug1("Global DB Error in the response from socket");
            mdebug2("Global DB SQL query: %s", wdbquery);
            break;
        default:
            mdebug1("Global DB Cannot execute SQL query; err database %s/%s.db", WDB2_DIR, WDB_GLOB_NAME);
            mdebug2("Global DB SQL query: %s", wdbquery);
            result = OS_INVALID;
    }

    return result;
}

int wdb_update_agent_data(agent_info_data *agent_data, int *sock) {
    int result = 0;
    cJSON *data_in = NULL;
    char *data_in_str = NULL;
    char *wdbquery = NULL;
    char *wdboutput = NULL;
    char *payload = NULL;
    int aux_sock = -1;

    if (!agent_data) {
        mdebug1("Invalid data provided to set in global.db.");
        return OS_INVALID;
    }

    data_in = cJSON_CreateObject();

    if (!data_in) {
        mdebug1("Error creating data JSON for Wazuh DB.");
        return OS_INVALID;
    }

    cJSON_AddNumberToObject(data_in, "id", agent_data->id);
    cJSON_AddStringToObject(data_in, "version", agent_data->version);
    cJSON_AddStringToObject(data_in, "config_sum", agent_data->config_sum);
    cJSON_AddStringToObject(data_in, "merged_sum", agent_data->merged_sum);
    cJSON_AddStringToObject(data_in, "manager_host", agent_data->manager_host);
    cJSON_AddStringToObject(data_in, "node_name", agent_data->node_name);
    cJSON_AddStringToObject(data_in, "agent_ip", agent_data->agent_ip);
    cJSON_AddStringToObject(data_in, "labels", agent_data->labels);
    cJSON_AddStringToObject(data_in, "connection_status", agent_data->connection_status);
    cJSON_AddStringToObject(data_in, "sync_status", agent_data->sync_status);
    cJSON_AddStringToObject(data_in, "group_config_status", agent_data->group_config_status);

    if (agent_data->osd) {
        cJSON_AddStringToObject(data_in, "os_name", agent_data->osd->os_name);
        cJSON_AddStringToObject(data_in, "os_version", agent_data->osd->os_version);
        cJSON_AddStringToObject(data_in, "os_major", agent_data->osd->os_major);
        cJSON_AddStringToObject(data_in, "os_minor", agent_data->osd->os_minor);
        cJSON_AddStringToObject(data_in, "os_codename", agent_data->osd->os_codename);
        cJSON_AddStringToObject(data_in, "os_platform", agent_data->osd->os_platform);
        cJSON_AddStringToObject(data_in, "os_build", agent_data->osd->os_build);
        cJSON_AddStringToObject(data_in, "os_uname", agent_data->osd->os_uname);
        cJSON_AddStringToObject(data_in, "os_arch", agent_data->osd->os_arch);
    }

    data_in_str = cJSON_PrintUnformatted(data_in);

    os_malloc(WDBQUERY_SIZE, wdbquery);
    snprintf(wdbquery, WDBQUERY_SIZE, global_db_commands[WDB_UPDATE_AGENT_DATA], data_in_str);

    os_malloc(WDBOUTPUT_SIZE, wdboutput);
    result = wdbc_query_ex(sock?sock:&aux_sock, wdbquery, wdboutput, WDBOUTPUT_SIZE);

    switch (result) {
        case OS_SUCCESS:
            if (WDBC_OK != wdbc_parse_result(wdboutput, &payload)) {
                mdebug1("Global DB Error reported in the result of the query");
                result = OS_INVALID;
            }
            break;
        case OS_INVALID:
            mdebug1("Global DB Error in the response from socket");
            mdebug2("Global DB SQL query: %s", wdbquery);
            break;
        default:
            mdebug1("Global DB Cannot execute SQL query; err database %s/%s.db", WDB2_DIR, WDB_GLOB_NAME);
            mdebug2("Global DB SQL query: %s", wdbquery);
            result = OS_INVALID;
    }

    if (!sock) {
        wdbc_close(&aux_sock);
    }

    cJSON_Delete(data_in);
    os_free(data_in_str);
    os_free(wdbquery);
    os_free(wdboutput);

    return result;
}

int wdb_update_agent_keepalive(int id, const char *connection_status, const char *sync_status, int *sock) {
    int result = 0;
    cJSON *data_in = NULL;
    char *data_in_str = NULL;
    char *wdbquery = NULL;
    char *wdboutput = NULL;
    char *payload = NULL;
    int aux_sock = -1;

    data_in = cJSON_CreateObject();

    if (!data_in) {
        mdebug1("Error creating data JSON for Wazuh DB.");
        return OS_INVALID;
    }

    cJSON_AddNumberToObject(data_in, "id", id);
    cJSON_AddStringToObject(data_in, "connection_status", connection_status);
    cJSON_AddStringToObject(data_in, "sync_status", sync_status);
    data_in_str = cJSON_PrintUnformatted(data_in);

    os_malloc(WDBQUERY_SIZE, wdbquery);
    snprintf(wdbquery, WDBQUERY_SIZE, global_db_commands[WDB_UPDATE_AGENT_KEEPALIVE], data_in_str);

    os_malloc(WDBOUTPUT_SIZE, wdboutput);
    result = wdbc_query_ex(sock?sock:&aux_sock, wdbquery, wdboutput, WDBOUTPUT_SIZE);

    switch (result) {
        case OS_SUCCESS:
            if (WDBC_OK != wdbc_parse_result(wdboutput, &payload)) {
                mdebug1("Global DB Error reported in the result of the query");
                result = OS_INVALID;
            }
            break;
        case OS_INVALID:
            mdebug1("Global DB Error in the response from socket");
            mdebug2("Global DB SQL query: %s", wdbquery);
            break;
        default:
            mdebug1("Global DB Cannot execute SQL query; err database %s/%s.db", WDB2_DIR, WDB_GLOB_NAME);
            mdebug2("Global DB SQL query: %s", wdbquery);
            result = OS_INVALID;
    }

    if (!sock) {
        wdbc_close(&aux_sock);
    }

    cJSON_Delete(data_in);
    os_free(data_in_str);
    os_free(wdbquery);
    os_free(wdboutput);

    return result;
}

int wdb_update_agent_connection_status(int id, const char *connection_status, const char *sync_status, int *sock) {
    int result = 0;
    cJSON *data_in = NULL;
    char *data_in_str = NULL;
    char *wdbquery = NULL;
    char *wdboutput = NULL;
    char *payload = NULL;
    int aux_sock = -1;

    data_in = cJSON_CreateObject();

    if (!data_in) {
        mdebug1("Error creating data JSON for Wazuh DB.");
        return OS_INVALID;
    }

    cJSON_AddNumberToObject(data_in, "id", id);
    cJSON_AddStringToObject(data_in, "connection_status", connection_status);
    cJSON_AddStringToObject(data_in, "sync_status", sync_status);
    data_in_str = cJSON_PrintUnformatted(data_in);

    os_malloc(WDBQUERY_SIZE, wdbquery);
    snprintf(wdbquery, WDBQUERY_SIZE, global_db_commands[WDB_UPDATE_AGENT_CONNECTION_STATUS], data_in_str);

    os_malloc(WDBOUTPUT_SIZE, wdboutput);
    result = wdbc_query_ex(sock?sock:&aux_sock, wdbquery, wdboutput, WDBOUTPUT_SIZE);

    switch (result) {
        case OS_SUCCESS:
            if (WDBC_OK != wdbc_parse_result(wdboutput, &payload)) {
                mdebug1("Global DB Error reported in the result of the query");
                result = OS_INVALID;
            }
            break;
        case OS_INVALID:
            mdebug1("Global DB Error in the response from socket");
            mdebug2("Global DB SQL query: %s", wdbquery);
            break;
        default:
            mdebug1("Global DB Cannot execute SQL query; err database %s/%s.db", WDB2_DIR, WDB_GLOB_NAME);
            mdebug2("Global DB SQL query: %s", wdbquery);
            result = OS_INVALID;
    }

    if (!sock) {
        wdbc_close(&aux_sock);
    }

    cJSON_Delete(data_in);
    os_free(data_in_str);
    os_free(wdbquery);
    os_free(wdboutput);

    return result;
}

int wdb_set_agent_labels(int id, const char *labels, int *sock) {
    int result = 0;
    // Making use of a big buffer for the query because it
    // will contain all the keys and values.
    // The output will be just a JSON OK.
    char wdbquery[OS_MAXSTR] = "";
    char wdboutput[OS_BUFFER_SIZE] = "";
    char *payload = NULL;
    int aux_sock = -1;

    snprintf(wdbquery, sizeof(wdbquery), global_db_commands[WDB_SET_AGENT_LABELS], id, labels);

    result = wdbc_query_ex(sock?sock:&aux_sock, wdbquery, wdboutput, sizeof(wdboutput));

    if (!sock) {
        wdbc_close(&aux_sock);
    }

    switch (result){
        case OS_SUCCESS:
            if (WDBC_OK != wdbc_parse_result(wdboutput, &payload)) {
                mdebug1("Global DB Error reported in the result of the query");
                result = OS_INVALID;
            }
            break;
        case OS_INVALID:
            mdebug1("Global DB Error in the response from socket");
            mdebug2("Global DB SQL query: %s", wdbquery);
            break;
        default:
            mdebug1("Global DB Cannot execute SQL query; err database %s/%s.db", WDB2_DIR, WDB_GLOB_NAME);
            mdebug2("Global DB SQL query: %s", wdbquery);
            result = OS_INVALID;
    }

    return result;
}

int* wdb_get_all_agents(bool include_manager, int *sock) {
    char wdbquery[WDBQUERY_SIZE] = "";
    char wdboutput[WDBOUTPUT_SIZE] = "";
    int last_id = include_manager ? -1 : 0;
    int *array = NULL;
    int len = 0;
    wdbc_result status = WDBC_DUE;
    int aux_sock = -1;

    while (status == WDBC_DUE) {
        // Query WazuhDB
        snprintf(wdbquery, sizeof(wdbquery), global_db_commands[WDB_GET_ALL_AGENTS], last_id);
        if (wdbc_query_ex(sock?sock:&aux_sock, wdbquery, wdboutput, sizeof(wdboutput)) == 0) {
            status = wdb_parse_chunk_to_int(wdboutput, &array, "id", &last_id, &len);
        }
        else {
            status = WDBC_ERROR;
        }
    }

    if (status == WDBC_ERROR) {
        os_free(array);
    }

    if (!sock) {
        wdbc_close(&aux_sock);
    }

    return array;
}

int wdb_find_agent(const char *name, const char *ip, int *sock) {
    int output = OS_INVALID;
    char wdbquery[WDBQUERY_SIZE] = "";
    char wdboutput[WDBOUTPUT_SIZE] = "";
    cJSON *data_in = NULL;
    char *data_in_str = NULL;
    cJSON *root = NULL;
    cJSON *json_id = NULL;
    int aux_sock = -1;

    if (!name || !ip) {
        mdebug1("Empty agent name or ip when trying to get agent ID.");
        return OS_INVALID;
    }

    data_in = cJSON_CreateObject();

    if (!data_in) {
        mdebug1("Error creating data JSON for Wazuh DB.");
        return OS_INVALID;
    }

    cJSON_AddStringToObject(data_in, "name", name);
    cJSON_AddStringToObject(data_in, "ip", ip);

    data_in_str = cJSON_PrintUnformatted(data_in);
    cJSON_Delete(data_in);
    snprintf(wdbquery, sizeof(wdbquery), global_db_commands[WDB_FIND_AGENT], data_in_str);
    os_free(data_in_str);

    root = wdbc_query_parse_json(sock?sock:&aux_sock, wdbquery, wdboutput, sizeof(wdboutput));

    if (!sock) {
        wdbc_close(&aux_sock);
    }

    if (!root) {
        merror("Error querying Wazuh DB for agent ID.");
        return OS_INVALID;
    }

    json_id = cJSON_GetObjectItem(root->child,"id");
    if (cJSON_IsNumber(json_id)) {
        output = json_id->valueint;
    }
    else {
        output = -2;
    }

    cJSON_Delete(root);
    return output;
}

cJSON* wdb_get_agent_info(int id, int *sock) {
    cJSON *root = NULL;
    char wdbquery[WDBQUERY_SIZE] = "";
    char wdboutput[WDBOUTPUT_SIZE] = "";
    int aux_sock = -1;

    sqlite3_snprintf(sizeof(wdbquery), wdbquery, global_db_commands[WDB_GET_AGENT_INFO], id);
    root = wdbc_query_parse_json(sock?sock:&aux_sock, wdbquery, wdboutput, sizeof(wdboutput));

    if (!sock) {
        wdbc_close(&aux_sock);
    }

    if (!root) {
        merror("Error querying Wazuh DB to get the agent's %d information.", id);
        return NULL;
    }

    return root;
}

cJSON* wdb_get_agent_labels(int id, int *sock) {
    cJSON *root = NULL;
    char wdbquery[WDBQUERY_SIZE] = "";
    char wdboutput[WDBOUTPUT_SIZE] = "";
    int aux_sock = -1;

    snprintf(wdbquery, sizeof(wdbquery), global_db_commands[WDB_GET_AGENT_LABELS], id);
    root = wdbc_query_parse_json(sock?sock:&aux_sock, wdbquery, wdboutput, sizeof(wdboutput));

    if (!sock) {
        wdbc_close(&aux_sock);
    }

    if (!root) {
        merror("Error querying Wazuh DB to get the agent's %d labels.", id);
        return NULL;
    }

    return root;
}

char* wdb_get_agent_name(int id, int *sock) {
    char *output = NULL;
    char wdbquery[WDBQUERY_SIZE] = "";
    char wdboutput[WDBOUTPUT_SIZE] = "";
    cJSON *root = NULL;
    cJSON *json_name = NULL;
    int aux_sock = -1;

    snprintf(wdbquery, sizeof(wdbquery), global_db_commands[WDB_SELECT_AGENT_NAME], id);
    root = wdbc_query_parse_json(sock?sock:&aux_sock, wdbquery, wdboutput, sizeof(wdboutput));

    if (!sock) {
        wdbc_close(&aux_sock);
    }

    if (!root) {
        merror("Error querying Wazuh DB to get the agent's %d name.", id);
        return NULL;
    }

    json_name = cJSON_GetObjectItem(root->child,"name");
    if (cJSON_IsString(json_name) && json_name->valuestring != NULL) {
        os_strdup(json_name->valuestring, output);
    } else {
        os_strdup("", output);
    }

    cJSON_Delete(root);
    return output;
}

char* wdb_get_agent_group(int id, int *sock) {
    char *output = NULL;
    char wdbquery[WDBQUERY_SIZE] = "";
    char wdboutput[WDBOUTPUT_SIZE] = "";
    cJSON *root = NULL;
    cJSON *json_group = NULL;
    int aux_sock = -1;

    snprintf(wdbquery, sizeof(wdbquery), global_db_commands[WDB_SELECT_AGENT_GROUP], id);
    root = wdbc_query_parse_json(sock?sock:&aux_sock, wdbquery, wdboutput, sizeof(wdboutput));

    if (!sock) {
        wdbc_close(&aux_sock);
    }

    if (!root) {
        merror("Error querying Wazuh DB to get the agent's %d group.", id);
        return NULL;
    }

    json_group = cJSON_GetObjectItem(root->child,"group");
    if (cJSON_IsString(json_group) && json_group->valuestring != NULL) {
        os_strdup(json_group->valuestring, output);
    }

    cJSON_Delete(root);
    return output;
}

time_t wdb_get_agent_keepalive(const char *name, const char *ip, int *sock){
    char wdbquery[WDBQUERY_SIZE] = "";
    char wdboutput[WDBOUTPUT_SIZE] = "";
    time_t output = 0;
    cJSON *root = NULL;
    cJSON *json_keepalive = NULL;
    int aux_sock = -1;

    if (!name || !ip) {
        mdebug1("Empty agent name or ip when trying to get last keepalive.");
        return OS_INVALID;
    }

    snprintf(wdbquery, sizeof(wdbquery), global_db_commands[WDB_SELECT_KEEPALIVE], name, ip);
    root = wdbc_query_parse_json(sock?sock:&aux_sock, wdbquery, wdboutput, sizeof(wdboutput));

    if (!sock) {
        wdbc_close(&aux_sock);
    }

    if (!root) {
        merror("Error querying Wazuh DB to get the last agent keepalive.");
        return OS_INVALID;
    }

    json_keepalive = cJSON_GetObjectItem(root->child,"last_keepalive");
    output = cJSON_IsNumber(json_keepalive) ? json_keepalive->valueint : 0;

    cJSON_Delete(root);
    return output;
}

int wdb_find_group(const char *name, int *sock) {
    int output = OS_INVALID;
    char wdbquery[WDBQUERY_SIZE] = "";
    char wdboutput[WDBOUTPUT_SIZE] = "";
    cJSON *root = NULL;
    cJSON *json_group = NULL;
    int aux_sock = -1;

    snprintf(wdbquery, sizeof(wdbquery), global_db_commands[WDB_FIND_GROUP], name);
    root = wdbc_query_parse_json(sock?sock:&aux_sock, wdbquery, wdboutput, sizeof(wdboutput));

    if (!sock) {
        wdbc_close(&aux_sock);
    }

    if (!root) {
        merror("Error querying Wazuh DB to get the agent group id.");
        return OS_INVALID;
    }

    json_group = cJSON_GetObjectItem(root->child,"id");
    output = cJSON_IsNumber(json_group) ? json_group->valueint : OS_INVALID;

    cJSON_Delete(root);
    return output;
}

int wdb_update_groups(const char *dirname, int *sock) {
    cJSON *root = NULL;
    char wdboutput[WDBOUTPUT_SIZE] = "";
    int aux_sock = -1;

<<<<<<< HEAD
    root = wdbc_query_parse_json(sock?sock:&aux_sock, global_db_commands[WDB_SELECT_GROUPS], wdboutput, sizeof(wdboutput));
=======
    if (!dirname) {
        return OS_INVALID;
    }

    root = wdbc_query_parse_json(query_sock, global_db_commands[WDB_SELECT_GROUPS], wdboutput, sizeof(wdboutput));
>>>>>>> 57798296

    if (!root) {
        merror("Error querying Wazuh DB to update groups.");
        if (!sock) {
            wdbc_close(&aux_sock);
        }
        return OS_INVALID;
    }

    cJSON *item = NULL;
    cJSON_ArrayForEach(item, root) {
        cJSON *json_name = cJSON_GetObjectItem(item, "name");

        if (cJSON_IsString(json_name) && json_name->valuestring != NULL) {
            /* Check if the group exists in dir */
            char group_path[PATH_MAX + 1] = {0};
            DIR *dp = NULL;

            if (snprintf(group_path, PATH_MAX + 1, "%s/%s", dirname, json_name->valuestring) > PATH_MAX) {
                merror("At wdb_update_groups(): path too long.");
                continue;
            }

            dp = opendir(group_path);

            /* Group doesn't exists anymore, delete it */
            if (!dp) {
                wdb_remove_group_db(json_name->valuestring, sock?sock:&aux_sock);
            }
            else {
                closedir(dp);
            }
        }
    }

    cJSON_Delete(root);

    /* Add new groups from the folder /etc/shared if they dont exists on database */
    DIR *dp = NULL;
    struct dirent *dirent = NULL;

    if (!(dp = opendir(dirname))) {
        merror("Couldn't open directory '%s': %s.", dirname, strerror(errno));
        if (!sock) {
            wdbc_close(&aux_sock);
        }
        return OS_INVALID;
    }

    const char *current_directory = ".";
    const char *parent_directory = "..";
    while ((dirent = readdir(dp))) {
        if (strcmp(current_directory, dirent->d_name) && strcmp(parent_directory, dirent->d_name)) {
            char path[PATH_MAX];
            snprintf(path, PATH_MAX, "%s/%s", dirname, dirent->d_name);

            if (!IsDir(path)) {
                if (wdb_find_group(dirent->d_name, sock?sock:&aux_sock) <= 0) {
                    wdb_insert_group(dirent->d_name, sock?sock:&aux_sock);
                }
            }
        }
    }
    closedir(dp);

    if (!sock) {
        wdbc_close(&aux_sock);
    }

    return OS_SUCCESS;
}

int wdb_remove_agent(int id, int *sock) {
    int result = 0 ;
    char wdbquery[WDBQUERY_SIZE] = "";
    char wdboutput[WDBOUTPUT_SIZE] = "";
    char *payload = NULL;
    int aux_sock = -1;
    int* query_sock = sock?sock:&aux_sock;

    snprintf(wdbquery, sizeof(wdbquery), global_db_commands[WDB_DELETE_AGENT], id);
    result = wdbc_query_ex(query_sock, wdbquery, wdboutput, sizeof(wdboutput));

    switch (result) {
        case OS_SUCCESS:
            if (WDBC_OK != wdbc_parse_result(wdboutput, &payload)) {
                mdebug1("Global DB Error reported in the result of the query");
                result = OS_INVALID;
            }
            break;
        case OS_INVALID:
            mdebug1("Global DB Error in the response from socket");
            mdebug2("Global DB SQL query: %s", wdbquery);
            break;
        default:
            mdebug1("Global DB Cannot execute SQL query; err database %s/%s.db", WDB2_DIR, WDB_GLOB_NAME);
            mdebug2("Global DB SQL query: %s", wdbquery);
            result = OS_INVALID;
    }

    if (!sock) {
        wdbc_close(&aux_sock);
    }

    return result;
}

int wdb_remove_group_db(const char *name, int *sock) {
    int result = 0;
    char wdbquery[WDBQUERY_SIZE] = "";
    char wdboutput[WDBOUTPUT_SIZE] = "";
    char *payload = NULL;
    int aux_sock = -1;

    snprintf(wdbquery, sizeof(wdbquery), global_db_commands[WDB_DELETE_GROUP], name);
    result = wdbc_query_ex(sock?sock:&aux_sock, wdbquery, wdboutput, sizeof(wdboutput));

    if (!sock) {
        wdbc_close(&aux_sock);
    }

    switch (result) {
        case OS_SUCCESS:
            if (WDBC_OK != wdbc_parse_result(wdboutput, &payload)) {
                mdebug1("Global DB Error reported in the result of the query");
                result = OS_INVALID;
            }
            break;
        case OS_INVALID:
            mdebug1("Global DB Error in the response from socket");
            mdebug2("Global DB SQL query: %s", wdbquery);
            return OS_INVALID;
        default:
            mdebug1("Global DB Cannot execute SQL query; err database %s/%s.db", WDB2_DIR, WDB_GLOB_NAME);
            mdebug2("Global DB SQL query: %s", wdbquery);
            return OS_INVALID;
    }

    return result;
}

cJSON* wdb_select_group_belong(int id, int *sock) {
    cJSON *result = NULL;
    char wdbquery[WDBQUERY_SIZE] = "";
    char wdboutput[WDBOUTPUT_SIZE] = "";
    int aux_sock = -1;

    snprintf(wdbquery, sizeof(wdbquery), global_db_commands[WDB_SELECT_GROUP_BELONG], id);
    result = wdbc_query_parse_json(sock?sock:&aux_sock, wdbquery, wdboutput, sizeof(wdboutput));

    if (!sock) {
        wdbc_close(&aux_sock);
    }

    if (!result) {
        merror("Error querying Wazuh DB to get groups from agent %d.", id);
        return NULL;
    }

    return result;
}

int wdb_delete_agent_belongs(int id, int *sock) {
    int result = 0;
    char wdbquery[WDBQUERY_SIZE] = "";
    char wdboutput[WDBOUTPUT_SIZE] = "";
    char *payload = NULL;
    int aux_sock = -1;

    snprintf(wdbquery, sizeof(wdbquery), global_db_commands[WDB_DELETE_AGENT_BELONG], id);
    result = wdbc_query_ex(sock?sock:&aux_sock, wdbquery, wdboutput, sizeof(wdboutput));

    if (!sock) {
        wdbc_close(&aux_sock);
    }

    switch (result) {
        case OS_SUCCESS:
            if (WDBC_OK != wdbc_parse_result(wdboutput, &payload)) {
                mdebug1("Global DB Error reported in the result of the query");
                result = OS_INVALID;
            }
            break;
        case OS_INVALID:
            mdebug1("Global DB Error in the response from socket");
            mdebug2("Global DB SQL query: %s", wdbquery);
            return OS_INVALID;
        default:
            mdebug1("Global DB Cannot execute SQL query; err database %s/%s.db", WDB2_DIR, WDB_GLOB_NAME);
            mdebug2("Global DB SQL query: %s", wdbquery);
            return OS_INVALID;
    }

    return result;
}

int wdb_set_agent_groups_csv(int id, char* groups_csv, char* mode, char* sync_status, int *sock) {
    char** groups_array = w_string_split(groups_csv, ",", 0);
    int ret = wdb_set_agent_groups(id, groups_array, mode, sync_status, sock);
    free_strarray(groups_array);
    return ret;
}

int wdb_set_agent_groups(int id, char** groups_array, char* mode, char* sync_status, int *sock) {
    int aux_sock = -1;

    if (!groups_array || !mode) {
        mdebug1("Invalid params to set the agent groups %02d", id);
        return OS_INVALID;
    }
    cJSON* j_data_in = cJSON_CreateObject();
    if (!j_data_in) {
        mdebug1("Error creating data JSON for Wazuh DB.");
        return OS_INVALID;
    }

    cJSON_AddStringToObject(j_data_in, "mode", mode);
    if (sync_status) {
        cJSON_AddStringToObject(j_data_in, "sync_status", sync_status);
    }
    cJSON* j_agents_array = cJSON_AddArrayToObject(j_data_in, "data");
    cJSON* j_agent_info = cJSON_CreateObject();
    cJSON_AddItemToArray(j_agents_array, j_agent_info);
    cJSON_AddNumberToObject(j_agent_info, "id", id);
    cJSON* groups = cJSON_AddArrayToObject(j_agent_info, "groups");
    for (int i=0; groups_array[i]; i++) {
        cJSON_AddItemToArray(groups, cJSON_CreateString(groups_array[i]));
    }

    char* data_in_str = cJSON_PrintUnformatted(j_data_in);
    cJSON_Delete(j_data_in);
    char wdbquery[WDBQUERY_SIZE] = "";
    char wdboutput[WDBOUTPUT_SIZE] = "";
    snprintf(wdbquery, sizeof(wdbquery), global_db_commands[WDB_SET_AGENT_GROUPS], data_in_str);
    os_free(data_in_str);

    int result = wdbc_query_ex(sock?sock:&aux_sock, wdbquery, wdboutput, sizeof(wdboutput));
    if (!sock) {
        wdbc_close(&aux_sock);
    }

    switch (result) {
        case OS_SUCCESS:
            if (WDBC_OK != wdbc_parse_result(wdboutput, NULL)) {
                mdebug1("Global DB Error reported in the result of the query");
                result = OS_INVALID;
            }
            break;
        case OS_INVALID:
            mdebug1("Global DB Error in the response from socket");
            mdebug2("Global DB SQL query: %s", wdbquery);
            return OS_INVALID;
        default:
            mdebug1("Global DB Cannot execute SQL query; err database %s/%s.db", WDB2_DIR, WDB_GLOB_NAME);
            mdebug2("Global DB SQL query: %s", wdbquery);
            return OS_INVALID;
    }

    return result;
}

int wdb_reset_agents_connection(const char *sync_status, int *sock) {
    int result = OS_SUCCESS;
    char *wdbquery = NULL;
    char *wdboutput = NULL;
    int aux_sock = -1;

    os_malloc(WDBQUERY_SIZE, wdbquery);
    snprintf(wdbquery, WDBQUERY_SIZE, global_db_commands[WDB_RESET_AGENTS_CONNECTION], sync_status);

    os_malloc(WDBOUTPUT_SIZE, wdboutput);
    result = wdbc_query_ex(sock?sock:&aux_sock, wdbquery, wdboutput, WDBOUTPUT_SIZE);

    if (!sock) {
        wdbc_close(&aux_sock);
    }

    switch (result) {
        case OS_SUCCESS:
            if (WDBC_OK != wdbc_parse_result(wdboutput, NULL)) {
                mdebug1("Global DB Error reported in the result of the query");
                result = OS_INVALID;
            }
            break;
        case OS_INVALID:
            mdebug1("Global DB Error in the response from socket");
            mdebug2("Global DB SQL query: %s", wdbquery);
            result = OS_INVALID;
            break;
        default:
            mdebug1("Global DB Cannot execute SQL query; err database %s/%s.db", WDB2_DIR, WDB_GLOB_NAME);
            mdebug2("Global DB SQL query: %s", wdbquery);
            result = OS_INVALID;
            break;
    }

    os_free(wdbquery);
    os_free(wdboutput);

    return result;
}

int* wdb_get_agents_by_connection_status(const char* connection_status, int *sock) {
    char wdbquery[WDBQUERY_SIZE] = "";
    char wdboutput[WDBOUTPUT_SIZE] = "";
    int last_id = 0;
    int *array = NULL;
    int len = 0;
    wdbc_result status = WDBC_DUE;
    int aux_sock = -1;

    while (status == WDBC_DUE) {
        // Query WazuhDB
        snprintf(wdbquery, sizeof(wdbquery), global_db_commands[WDB_GET_AGENTS_BY_CONNECTION_STATUS], last_id, connection_status);
        if (wdbc_query_ex(sock?sock:&aux_sock, wdbquery, wdboutput, sizeof(wdboutput)) == 0) {
            status = wdb_parse_chunk_to_int(wdboutput, &array, "id", &last_id, &len);
        }
        else {
            status = WDBC_ERROR;
        }
    }

    if (status == WDBC_ERROR) {
        os_free(array);
    }

    if (!sock) {
        wdbc_close(&aux_sock);
    }

    return array;
}

wdbc_result wdb_parse_chunk_to_int(char* input, int** output, const char* item, int* last_item, int* last_size) {
    int len = last_size ? *last_size : 0;
    int _last_item = 0;
    char* payload = NULL;

    if (!output) {
        return WDBC_ERROR;
    }

    wdbc_result status = wdbc_parse_result(input, &payload);
    if (status == WDBC_OK || status == WDBC_DUE) {
        cJSON* response = cJSON_Parse(payload);
        if (response) {
            //Realloc new size
            os_realloc(*output, sizeof(int)*(len+cJSON_GetArraySize(response)+1), *output);
            //Append items to output array
            cJSON* agent = NULL;
            cJSON_ArrayForEach(agent, response) {
                cJSON* json_item = cJSON_GetObjectItem(agent, item);
                if (cJSON_IsNumber(json_item)) {
                    (*output)[len] = json_item->valueint;
                    _last_item = json_item->valueint;
                    len++;
                }
            }
            cJSON_Delete(response);
        }
        else {
            status = WDBC_ERROR;
        }
    }

    //Always finalize the array
    if(*output) {
        (*output)[len] = -1;
    }

    if (last_size) *last_size = len;
    if (last_item) *last_item = _last_item;

    return status;
}

int* wdb_disconnect_agents(int keepalive, const char *sync_status, int *sock) {
    char wdbquery[WDBQUERY_SIZE] = "";
    char wdboutput[WDBOUTPUT_SIZE] = "";
    int last_id = 0;
    int *array = NULL;
    int len = 0;
    wdbc_result status = WDBC_DUE;
    int aux_sock = -1;

    while (status == WDBC_DUE) {
        // Query WazuhDB
        snprintf(wdbquery, sizeof(wdbquery), global_db_commands[WDB_DISCONNECT_AGENTS], last_id, keepalive, sync_status);
        if (wdbc_query_ex(sock?sock:&aux_sock, wdbquery, wdboutput, sizeof(wdboutput)) == 0) {
            status = wdb_parse_chunk_to_int(wdboutput, &array, "id", &last_id, &len);
        }
        else {
            status = WDBC_ERROR;
        }
    }

    if (status == WDBC_ERROR) {
        os_free(array);
    }

    if (!sock) {
        wdbc_close(&aux_sock);
    }

    return array;
}

int wdb_create_agent_db(int id, const char *name) {
    const char *ROOT = "root";
    char src_path[OS_FLSIZE + 1];
    char dst_path[OS_FLSIZE + 1];
    char buffer[4096];
    struct stat st_buffer;
    FILE *source;
    FILE *dest;
    size_t nbytes;
    int result = 0;
    uid_t uid;
    gid_t gid;

    if (!name) {
        return OS_INVALID;
    }

    snprintf(dst_path, OS_FLSIZE, "%s/agents/%03d-%s.db", WDB_DIR, id, name);
    if (OS_SUCCESS == stat(dst_path, &st_buffer)) {
        mdebug2("Agent database already exist.");
        return OS_SUCCESS;
    }

    snprintf(src_path, OS_FLSIZE, "%s/%s", WDB_DIR, WDB_PROF_NAME);
    if (!(source = fopen(src_path, "r"))) {
        if (errno != ENOENT) // If we get any other error other than 'file does not exits'
        {
            merror("Error accessing file (%s): (%s)", src_path, strerror(errno));
            return OS_INVALID;
        }

        mdebug1("Profile database not found, creating.");

        if (wdb_create_profile(src_path) < 0) {
            return OS_INVALID;
        }

        if (!(source = fopen(src_path, "r"))) {
            merror("Couldn't open profile '%s'.", src_path);
            return OS_INVALID;
        }
    }

    if (!(dest = fopen(dst_path, "w"))) {
        fclose(source);
        merror("Couldn't create database '%s'.", dst_path);
        return OS_INVALID;
    }

    while (nbytes = fread(buffer, 1, 4096, source), nbytes) {
        if (fwrite(buffer, 1, nbytes, dest) != nbytes) {
            result = -1;
            break;
        }
    }

    fclose(source);
    if (fclose(dest) == -1 || result < 0) {
        merror("Couldn't write/close file '%s' completely.", dst_path);
        return OS_INVALID;
    }

    uid = Privsep_GetUser(ROOT);
    gid = Privsep_GetGroup(GROUPGLOBAL);

    if (uid == (uid_t) - 1 || gid == (gid_t) - 1) {
        merror(USER_ERROR, ROOT, GROUPGLOBAL, strerror(errno), errno);
        return OS_INVALID;
    }

    if (chown(dst_path, uid, gid) < 0) {
        merror(CHOWN_ERROR, dst_path, errno, strerror(errno));
        return OS_INVALID;
    }

    if (chmod(dst_path, 0660) < 0) {
        merror(CHMOD_ERROR, dst_path, errno, strerror(errno));
        return OS_INVALID;
    }

    return OS_SUCCESS;
}

int wdb_remove_agent_db(int id, const char * name) {
    char path[PATH_MAX];
    char path_aux[PATH_MAX];

    snprintf(path, PATH_MAX, "%s/agents/%03d-%s.db", WDB_DIR, id, name);

    if (!remove(path)) {
        snprintf(path_aux, PATH_MAX, "%s/agents/%03d-%s.db-shm", WDB_DIR, id, name);
        if (remove(path_aux) < 0) {
            mdebug2(DELETE_ERROR, path_aux, errno, strerror(errno));
        }
        snprintf(path_aux, PATH_MAX, "%s/agents/%03d-%s.db-wal", WDB_DIR, id, name);
        if (remove(path_aux) < 0) {
            mdebug2(DELETE_ERROR, path_aux, errno, strerror(errno));
        }
        return OS_SUCCESS;
    } else
        return OS_INVALID;
}

time_t get_agent_date_added(int agent_id) {
    char path[PATH_MAX + 1] = {0};
    char line[OS_BUFFER_SIZE] = {0};
    char * sep;
    FILE *fp;
    struct tm t;
    time_t t_of_sec;

    snprintf(path, PATH_MAX, "%s", TIMESTAMP_FILE);

    fp = fopen(path, "r");

    if (!fp) {
        return 0;
    }

    while (fgets(line, OS_BUFFER_SIZE, fp)) {
        if (sep = strchr(line, ' '), sep) {
            *sep = '\0';
        } else {
            continue;
        }

        if(atoi(line) == agent_id){
            /* Extract date */
            char **data;
            char * date = NULL;
            *sep = ' ';

            data = OS_StrBreak(' ', line, 5);

            if(data == NULL) {
                fclose(fp);
                return 0;
            }

            /* Date is 3 and 4 */
            wm_strcat(&date,data[3], ' ');
            wm_strcat(&date,data[4], ' ');

            if(date == NULL) {
                fclose(fp);
                free_strarray(data);
                return 0;
            }

            char *endl = strchr(date, '\n');

            if (endl) {
                *endl = '\0';
            }

            if (sscanf(date, "%d-%d-%d %d:%d:%d",&t.tm_year, &t.tm_mon, &t.tm_mday, &t.tm_hour, &t.tm_min, &t.tm_sec) < 6) {
                merror("Invalid date format in file '%s' for agent '%d'", TIMESTAMP_FILE, agent_id);
                free(date);
                free_strarray(data);
                fclose(fp);
                return 0;
            }
            t.tm_year -= 1900;
            t.tm_mon -= 1;
            t.tm_isdst = -1;
            t_of_sec = mktime(&t);

            free(date);
            fclose(fp);
            free_strarray(data);

            return t_of_sec;
        }
    }

    fclose(fp);
    return 0;
}<|MERGE_RESOLUTION|>--- conflicted
+++ resolved
@@ -678,15 +678,11 @@
     char wdboutput[WDBOUTPUT_SIZE] = "";
     int aux_sock = -1;
 
-<<<<<<< HEAD
+    if (!dirname) {
+        return OS_INVALID;
+    }
+
     root = wdbc_query_parse_json(sock?sock:&aux_sock, global_db_commands[WDB_SELECT_GROUPS], wdboutput, sizeof(wdboutput));
-=======
-    if (!dirname) {
-        return OS_INVALID;
-    }
-
-    root = wdbc_query_parse_json(query_sock, global_db_commands[WDB_SELECT_GROUPS], wdboutput, sizeof(wdboutput));
->>>>>>> 57798296
 
     if (!root) {
         merror("Error querying Wazuh DB to update groups.");
