--- conflicted
+++ resolved
@@ -22,11 +22,7 @@
 } agents_db_access;
 
 /**
-<<<<<<< HEAD
- * @brief Insert or update a vulnerability to the vuln_cve table in the agents database.
-=======
- * @brief Insert a CVE to the vuln_cves table in the agents database.
->>>>>>> c9b99c73
+ * @brief Insert or update a vulnerability to the vuln_cves table in the agents database.
  *
  * @param[in] id The agent ID.
  * @param[in] name The affected package name.
@@ -46,11 +42,7 @@
  *         On any error, 'status' contains 'ERROR' string.
  *         The cJSON object must be freed by the caller.
  */
-<<<<<<< HEAD
-cJSON* wdb_agents_vuln_cve_insert(int id,
-=======
-int wdb_agents_vuln_cves_insert(int id,
->>>>>>> c9b99c73
+cJSON* wdb_agents_vuln_cves_insert(int id,
                                const char *name,
                                const char *version,
                                const char *architecture,
@@ -72,9 +64,6 @@
                               int *sock);
 
 /**
-<<<<<<< HEAD
- * @brief Updates all or a specific status from the vuln_cve table in the agents database.
-=======
  * @brief Removes an entry from the vuln_cves table in the agent's database.
  *
  * @param[in] id The agent ID.
@@ -102,7 +91,6 @@
 
 /**
  * @brief Updates all or a specific status from the vuln_cves table in the agents database.
->>>>>>> c9b99c73
  *
  * @param[in] id The agent ID.
  * @param[in] old_status The status that is going to be updated. The '*' option changes all statuses.
