--- conflicted
+++ resolved
@@ -124,10 +124,7 @@
     WDB_STMT_GLOBAL_LABELS_GET,
     WDB_STMT_GLOBAL_LABELS_DEL,
     WDB_STMT_GLOBAL_LABELS_SET,
-<<<<<<< HEAD
     WDB_STMT_GLOBAL_UPDATE_UNSYNCED_AGENTS,
-=======
->>>>>>> 53fe7339
     WDB_STMT_SIZE,
     WDB_STMT_PRAGMA_JOURNAL_WAL,
 } wdb_stmt;
@@ -698,7 +695,6 @@
  */
 int wdb_parse_global_set_agent_labels(wdb_t * wdb, char * input, char * output);
 
-<<<<<<< HEAD
 /**
  * @brief Function to update the agents info from workers.
  * 
@@ -710,8 +706,6 @@
  */
 int wdb_parse_global_update_unsynced_agents(wdb_t * wdb, char * input, char * output);
 
-=======
->>>>>>> 53fe7339
 int wdbi_checksum_range(wdb_t * wdb, wdb_component_t component, const char * begin, const char * end, os_sha1 hexdigest);
 
 int wdbi_delete(wdb_t * wdb, wdb_component_t component, const char * begin, const char * end, const char * tail);
@@ -822,7 +816,6 @@
  */
 int wdb_global_set_agent_label(wdb_t *wdb, int id, char* key, char* value);
 
-<<<<<<< HEAD
 /**
  * @brief Function to update the information of an agent.
  * 
@@ -833,8 +826,6 @@
  */
 int wdb_global_update_unsynced_agents(wdb_t *wdb, cJSON *agent_info);
 
-=======
->>>>>>> 53fe7339
 // Finalize a statement securely
 #define wdb_finalize(x) { if (x) { sqlite3_finalize(x); x = NULL; } }
 
