/*
 * Wazuh SQLite integration
 * Copyright (C) 2015-2020, Wazuh Inc.
 * June 06, 2016.
 *
 * This program is free software; you can redistribute it
 * and/or modify it under the terms of the GNU General Public
 * License (version 2) as published by the FSF - Free Software
 * Foundation.
 */

#include "wdb.h"
#include "wazuh_modules/wmodules.h"
#include "wazuhdb_op.h"

#ifdef WIN32
#define getuid() 0
#define chown(x, y, z) 0
#endif

#define BUSY_SLEEP 1
#define MAX_ATTEMPTS 1000

/// Strings used with wdbc_result.
const char* WDBC_RESULT[] = {
    [WDBC_OK]      = "ok",
    [WDBC_DUE]     = "due",
    [WDBC_ERROR]   = "err",
    [WDBC_IGNORE]  = "ign",
    [WDBC_UNKNOWN] = "unk"
};

static const char *SQL_VACUUM = "VACUUM;";
static const char *SQL_INSERT_INFO = "INSERT INTO info (key, value) VALUES (?, ?);";
static const char *SQL_BEGIN = "BEGIN;";
static const char *SQL_COMMIT = "COMMIT;";
static const char *SQL_STMT[] = {
    [WDB_STMT_FIM_LOAD] = "SELECT changes, size, perm, uid, gid, md5, sha1, uname, gname, mtime, inode, sha256, date, attributes, symbolic_path FROM fim_entry WHERE file = ?;",
    [WDB_STMT_FIM_FIND_ENTRY] = "SELECT 1 FROM fim_entry WHERE file = ?",
    [WDB_STMT_FIM_INSERT_ENTRY] = "INSERT INTO fim_entry (file, type, size, perm, uid, gid, md5, sha1, uname, gname, mtime, inode, sha256, attributes, symbolic_path, full_path) VALUES (?, ?, ?, ?, ?, ?, ?, ?, ?, ?, ?, ?, ?, ?, ?, ?);",
    [WDB_STMT_FIM_INSERT_ENTRY2] = "INSERT OR REPLACE INTO fim_entry (file, type, date, size, perm, uid, gid, md5, sha1, uname, gname, mtime, inode, sha256, attributes, symbolic_path, checksum, arch, value_name, value_type, full_path) VALUES (?, ?, ?, ?, ?, ?, ?, ?, ?, ?, ?, ?, ?, ?, ?, ?, ?, ?, ?, ?, ?);",
    [WDB_STMT_FIM_UPDATE_ENTRY] = "UPDATE fim_entry SET date = strftime('%s', 'now'), changes = ?, size = ?, perm = ?, uid = ?, gid = ?, md5 = ?, sha1 = ?, uname = ?, gname = ?, mtime = ?, inode = ?, sha256 = ?, attributes = ?, symbolic_path = ? WHERE file = ?;",
    [WDB_STMT_FIM_DELETE] = "DELETE FROM fim_entry WHERE full_path = ?;",
    [WDB_STMT_FIM_UPDATE_DATE] = "UPDATE fim_entry SET date = strftime('%s', 'now') WHERE file = ?;",
    [WDB_STMT_FIM_FIND_DATE_ENTRIES] = "SELECT full_path, changes, size, perm, uid, gid, md5, sha1, uname, gname, mtime, inode, sha256, date, attributes, symbolic_path FROM fim_entry WHERE date < ?;",
    [WDB_STMT_FIM_GET_ATTRIBUTES] = "SELECT file, attributes from fim_entry WHERE attributes IS NOT '0';",
    [WDB_STMT_FIM_UPDATE_ATTRIBUTES] = "UPDATE fim_entry SET attributes = ? WHERE file = ?;",
    [WDB_STMT_OSINFO_INSERT] = "INSERT INTO sys_osinfo (scan_id, scan_time, hostname, architecture, os_name, os_version, os_codename, os_major, os_minor,  os_patch, os_build, os_platform, sysname, release, version, os_release, checksum, reference, triaged) VALUES (?, ?, ?, ?, ?, ?, ?, ?, ?, ?, ?, ?, ?, ?, ?, ?, ?, ?, ?);",
    [WDB_STMT_OSINFO_INSERT2] = "INSERT OR REPLACE INTO sys_osinfo (scan_id, scan_time, hostname, architecture, os_name, os_version, os_codename, os_major, os_minor,  os_patch, os_build, os_platform, sysname, release, version, os_release, checksum, reference, triaged) VALUES (?, ?, ?, ?, ?, ?, ?, ?, ?, ?, ?, ?, ?, ?, ?, ?, ?, ?, ?);",
    [WDB_STMT_OSINFO_DEL] = "DELETE FROM sys_osinfo;",
    [WDB_STMT_OSINFO_GET] = "SELECT reference, triaged FROM sys_osinfo;",
    [WDB_STMT_PROGRAM_INSERT] = "INSERT INTO sys_programs (scan_id, scan_time, format, name, priority, section, size, vendor, install_time, version, architecture, multiarch, source, description, location, triaged, checksum, item_id) VALUES (?, ?, ?, ?, ?, ?, ?, ?, ?, ?, ?, ?, ?, ?, ?, ?, ?, ?);",
    [WDB_STMT_PROGRAM_INSERT2] = "INSERT OR REPLACE INTO sys_programs (scan_id, scan_time, format, name, priority, section, size, vendor, install_time, version, architecture, multiarch, source, description, location, triaged, checksum, item_id) VALUES (?, ?, ?, ?, ?, ?, ?, ?, ?, ?, ?, ?, ?, ?, ?, ?, ?, ?);",
    [WDB_STMT_PROGRAM_DEL] = "DELETE FROM sys_programs WHERE scan_id != ?;",
    [WDB_STMT_PROGRAM_UPD] = "UPDATE SYS_PROGRAMS SET CPE = ?, MSU_NAME = ?, TRIAGED = ? WHERE SCAN_ID = ? AND FORMAT IS ? AND NAME IS ? AND VENDOR IS ? AND VERSION IS ? AND ARCHITECTURE IS ?;",
    [WDB_STMT_PROGRAM_GET] = "SELECT CPE, MSU_NAME, TRIAGED, FORMAT, NAME, VENDOR, VERSION, ARCHITECTURE FROM SYS_PROGRAMS WHERE SCAN_ID != ?;",
    [WDB_STMT_PROGRAM_FIND] = "SELECT 1 FROM sys_programs WHERE item_id = ?;",
    [WDB_STMT_HWINFO_INSERT] = "INSERT INTO sys_hwinfo (scan_id, scan_time, board_serial, cpu_name, cpu_cores, cpu_mhz, ram_total, ram_free, ram_usage, checksum) VALUES (?, ?, ?, ?, ?, ?, ?, ?, ?, ?);",
    [WDB_STMT_HWINFO_INSERT2] = "INSERT OR REPLACE INTO sys_hwinfo (scan_id, scan_time, board_serial, cpu_name, cpu_cores, cpu_mhz, ram_total, ram_free, ram_usage, checksum) VALUES (?, ?, ?, ?, ?, ?, ?, ?, ?, ?);",
    [WDB_STMT_HOTFIX_INSERT] = "INSERT INTO sys_hotfixes (scan_id, scan_time, hotfix, checksum) VALUES (?, ?, ?, ?);",
    [WDB_STMT_HOTFIX_INSERT2] = "INSERT OR REPLACE INTO sys_hotfixes (scan_id, scan_time, hotfix, checksum) VALUES (?, ?, ?, ?);",
    [WDB_STMT_HWINFO_DEL] = "DELETE FROM sys_hwinfo;",
    [WDB_STMT_HOTFIX_DEL] = "DELETE FROM sys_hotfixes WHERE scan_id != ?;",
    [WDB_STMT_SET_HOTFIX_MET] = "UPDATE vuln_metadata SET HOTFIX_SCAN_ID = ?;",
    [WDB_STMT_PORT_INSERT] = "INSERT INTO sys_ports (scan_id, scan_time, protocol, local_ip, local_port, remote_ip, remote_port, tx_queue, rx_queue, inode, state, PID, process, checksum, item_id) VALUES (?, ?, ?, ?, ?, ?, ?, ?, ?, ?, ?, ?, ?, ?, ?);",
    [WDB_STMT_PORT_INSERT2] = "INSERT OR REPLACE INTO sys_ports (scan_id, scan_time, protocol, local_ip, local_port, remote_ip, remote_port, tx_queue, rx_queue, inode, state, PID, process, checksum, item_id) VALUES (?, ?, ?, ?, ?, ?, ?, ?, ?, ?, ?, ?, ?, ?, ?);",
    [WDB_STMT_PORT_DEL] = "DELETE FROM sys_ports WHERE scan_id != ?;",
    [WDB_STMT_PROC_INSERT] = "INSERT INTO sys_processes (scan_id, scan_time, pid, name, state, ppid, utime, stime, cmd, argvs, euser, ruser, suser, egroup, rgroup, sgroup, fgroup, priority, nice, size, vm_size, resident, share, start_time, pgrp, session, nlwp, tgid, tty, processor, checksum) VALUES (?, ?, ?, ?, ?, ?, ?, ?, ?, ?, ?, ?, ?, ?, ?, ?, ?, ?, ?, ?, ?, ?, ?, ?, ?, ?, ?, ?, ?, ?, ?)",
    [WDB_STMT_PROC_INSERT2] = "INSERT OR REPLACE INTO sys_processes (scan_id, scan_time, pid, name, state, ppid, utime, stime, cmd, argvs, euser, ruser, suser, egroup, rgroup, sgroup, fgroup, priority, nice, size, vm_size, resident, share, start_time, pgrp, session, nlwp, tgid, tty, processor, checksum) VALUES (?, ?, ?, ?, ?, ?, ?, ?, ?, ?, ?, ?, ?, ?, ?, ?, ?, ?, ?, ?, ?, ?, ?, ?, ?, ?, ?, ?, ?, ?, ?)",
    [WDB_STMT_PROC_DEL] = "DELETE FROM sys_processes WHERE scan_id != ?;",
    [WDB_STMT_NETINFO_INSERT] = "INSERT INTO sys_netiface (scan_id, scan_time, name, adapter, type, state, mtu, mac, tx_packets, rx_packets, tx_bytes, rx_bytes, tx_errors, rx_errors, tx_dropped, rx_dropped, checksum, item_id) VALUES (?, ?, ?, ?, ?, ?, ?, ?, ?, ?, ?, ?, ?, ?, ?, ?, ?, ?);",
    [WDB_STMT_NETINFO_INSERT2] = "INSERT OR REPLACE INTO sys_netiface (scan_id, scan_time, name, adapter, type, state, mtu, mac, tx_packets, rx_packets, tx_bytes, rx_bytes, tx_errors, rx_errors, tx_dropped, rx_dropped, checksum, item_id) VALUES (?, ?, ?, ?, ?, ?, ?, ?, ?, ?, ?, ?, ?, ?, ?, ?, ?, ?);",
    [WDB_STMT_PROTO_INSERT] = "INSERT INTO sys_netproto (scan_id, iface, type, gateway, dhcp, metric, checksum, item_id) VALUES (?, ?, ?, ?, ?, ?, ?, ?);",
    [WDB_STMT_PROTO_INSERT2] = "INSERT OR REPLACE INTO sys_netproto (scan_id, iface, type, gateway, dhcp, metric, checksum, item_id) VALUES (?, ?, ?, ?, ?, ?, ?, ?);",
    [WDB_STMT_ADDR_INSERT] = "INSERT INTO sys_netaddr (scan_id, iface, proto, address, netmask, broadcast, checksum, item_id) VALUES (?, ?, ?, ?, ?, ?, ?, ?);",
    [WDB_STMT_ADDR_INSERT2] = "INSERT OR REPLACE INTO sys_netaddr (scan_id, iface, proto, address, netmask, broadcast, checksum, item_id) VALUES (?, ?, ?, ?, ?, ?, ?, ?);",
    [WDB_STMT_NETINFO_DEL] = "DELETE FROM sys_netiface WHERE scan_id != ?;",
    [WDB_STMT_PROTO_DEL] = "DELETE FROM sys_netproto WHERE scan_id != ?;",
    [WDB_STMT_ADDR_DEL] = "DELETE FROM sys_netaddr WHERE scan_id != ?;",
    [WDB_STMT_CISCAT_INSERT] = "INSERT INTO ciscat_results (scan_id, scan_time, benchmark, profile, pass, fail, error, notchecked, unknown, score) VALUES (?, ?, ?, ?, ?, ?, ?, ?, ?, ?);",
    [WDB_STMT_CISCAT_DEL] = "DELETE FROM ciscat_results WHERE scan_id != ?;",
    [WDB_STMT_SCAN_INFO_UPDATEFS] = "UPDATE scan_info SET first_start = ?, start_scan = ? WHERE module = ?;",
    [WDB_STMT_SCAN_INFO_UPDATEFE] = "UPDATE scan_info SET first_end = ?, end_scan = ? WHERE module = ?;",
    [WDB_STMT_SCAN_INFO_UPDATESS] = "UPDATE scan_info SET start_scan = ? WHERE module = ?;",
    [WDB_STMT_SCAN_INFO_UPDATEES] = "UPDATE scan_info SET end_scan = ? WHERE module = ?;",
    [WDB_STMT_SCAN_INFO_UPDATE1C] = "UPDATE scan_info SET fim_first_check = ? WHERE module = ?;",
    [WDB_STMT_SCAN_INFO_UPDATE2C] = "UPDATE scan_info SET fim_second_check = ? WHERE module = ?;",
    [WDB_STMT_SCAN_INFO_UPDATE3C] = "UPDATE scan_info SET fim_third_check = ? WHERE module = ?;",
    [WDB_STMT_SCAN_INFO_GETFS] = "SELECT first_start FROM scan_info WHERE module = ?;",
    [WDB_STMT_SCAN_INFO_GETFE] = "SELECT first_end FROM scan_info WHERE module = ?;",
    [WDB_STMT_SCAN_INFO_GETSS] = "SELECT start_scan FROM scan_info WHERE module = ?;",
    [WDB_STMT_SCAN_INFO_GETES] = "SELECT end_scan FROM scan_info WHERE module = ?;",
    [WDB_STMT_SCAN_INFO_GET1C] = "SELECT fim_first_check FROM scan_info WHERE module = ?;",
    [WDB_STMT_SCAN_INFO_GET2C] = "SELECT fim_second_check FROM scan_info WHERE module = ?;",
    [WDB_STMT_SCAN_INFO_GET3C] = "SELECT fim_third_check FROM scan_info WHERE module = ?;",
    [WDB_STMT_SCA_FIND] = "SELECT id,result,status FROM sca_check WHERE id = ?;",
    [WDB_STMT_SCA_UPDATE] = "UPDATE sca_check SET result = ?, scan_id = ?, status = ?, reason = ? WHERE id = ?;",
    [WDB_STMT_SCA_INSERT] = "INSERT INTO sca_check (id,scan_id,title,description,rationale,remediation,file,directory,process,registry,`references`,result,policy_id,command,status,reason,condition) VALUES (?,?,?,?,?,?,?,?,?,?,?,?,?,?,?,?,?);",
    [WDB_STMT_SCA_SCAN_INFO_INSERT] = "INSERT INTO sca_scan_info (start_scan,end_scan,id,policy_id,pass,fail,invalid,total_checks,score,hash) VALUES (?,?,?,?,?,?,?,?,?,?);",
    [WDB_STMT_SCA_SCAN_INFO_UPDATE] = "UPDATE sca_scan_info SET start_scan = ?, end_scan = ?, id = ?, pass = ?, fail = ?, invalid = ?, total_checks = ?, score = ?, hash = ? WHERE policy_id = ?;",
    [WDB_STMT_SCA_INSERT_COMPLIANCE] = "INSERT INTO sca_check_compliance (id_check,`key`,`value`) VALUES(?,?,?);",
    [WDB_STMT_SCA_INSERT_RULES] = "INSERT INTO sca_check_rules (id_check,`type`, rule) VALUES(?,?,?);",
    [WDB_STMT_SCA_FIND_SCAN] = "SELECT policy_id,hash,id FROM sca_scan_info WHERE policy_id = ?;",
    [WDB_STMT_SCA_SCAN_INFO_UPDATE_START] = "UPDATE sca_scan_info SET start_scan = ?, end_scan = ?, id = ?, pass = ?, fail = ?, invalid = ?, total_checks = ?, score = ?, hash = ? WHERE policy_id = ?;",
    [WDB_STMT_SCA_POLICY_FIND] = "SELECT id FROM sca_policy WHERE id = ?;",
    [WDB_STMT_SCA_POLICY_SHA256] = "SELECT hash_file FROM sca_policy WHERE id = ?;",
    [WDB_STMT_SCA_POLICY_INSERT] = "INSERT INTO sca_policy (name,file,id,description,`references`,hash_file) VALUES(?,?,?,?,?,?);",
    [WDB_STMT_SCA_CHECK_GET_ALL_RESULTS] = "SELECT result FROM sca_check WHERE policy_id = ? ORDER BY id;",
    [WDB_STMT_SCA_POLICY_GET_ALL] = "SELECT id FROM sca_policy;",
    [WDB_STMT_SCA_POLICY_DELETE] = "DELETE FROM sca_policy WHERE id = ?;",
    [WDB_STMT_SCA_CHECK_DELETE] = "DELETE FROM sca_check WHERE policy_id = ?;",
    [WDB_STMT_SCA_SCAN_INFO_DELETE] = "DELETE FROM sca_scan_info WHERE policy_id = ?;",
    [WDB_STMT_SCA_CHECK_COMPLIANCE_DELETE] = "DELETE FROM sca_check_compliance WHERE id_check NOT IN ( SELECT id FROM sca_check);",
    [WDB_STMT_SCA_CHECK_RULES_DELETE] = "DELETE FROM sca_check_rules WHERE id_check NOT IN ( SELECT id FROM sca_check);",
    [WDB_STMT_SCA_CHECK_FIND] = "SELECT id FROM sca_check WHERE policy_id = ?;",
    [WDB_STMT_SCA_CHECK_DELETE_DISTINCT] = "DELETE FROM sca_check WHERE scan_id != ? AND policy_id = ?;",
    [WDB_STMT_FIM_SELECT_CHECKSUM_RANGE] = "SELECT checksum FROM fim_entry WHERE file BETWEEN ? and ? ORDER BY file;",
    [WDB_STMT_FIM_DELETE_AROUND] = "DELETE FROM fim_entry WHERE file < ? OR file > ?;",
    [WDB_STMT_FIM_DELETE_RANGE] = "DELETE FROM fim_entry WHERE file > ? AND file < ?;",
    [WDB_STMT_FIM_CLEAR] = "DELETE FROM fim_entry;",
    [WDB_STMT_SYNC_UPDATE_ATTEMPT] = "UPDATE sync_info SET last_attempt = ?, n_attempts = n_attempts + 1 WHERE component = ?;",
    [WDB_STMT_SYNC_UPDATE_COMPLETION] = "UPDATE sync_info SET last_attempt = ?, last_completion = ?, n_attempts = n_attempts + 1, n_completions = n_completions + 1 WHERE component = ?;",
    [WDB_STMT_MITRE_NAME_GET] = "SELECT name FROM attack WHERE id = ?;",
    [WDB_STMT_FIM_FILE_SELECT_CHECKSUM_RANGE] = "SELECT checksum FROM fim_entry WHERE file BETWEEN ? and ? and type='file' ORDER BY file;",
    [WDB_STMT_FIM_FILE_CLEAR] = "DELETE FROM fim_entry WHERE type='file';",
    [WDB_STMT_FIM_FILE_DELETE_AROUND] = "DELETE FROM fim_entry WHERE (file < ? OR file > ?) AND type = 'file';",
    [WDB_STMT_FIM_FILE_DELETE_RANGE] = "DELETE FROM fim_entry WHERE (file > ? AND file < ?) AND type = 'file';",
    [WDB_STMT_FIM_REGISTRY_SELECT_CHECKSUM_RANGE] = "SELECT checksum FROM fim_entry WHERE (type='registry_key' OR type='registry_value') AND full_path BETWEEN ? AND ? ORDER BY full_path",
    [WDB_STMT_FIM_REGISTRY_CLEAR] = "DELETE FROM fim_entry WHERE type='registry_key' OR type='registry_value';",
    [WDB_STMT_FIM_REGISTRY_DELETE_AROUND] = "DELETE FROM fim_entry WHERE (type='registry_key' OR type='registry_value') AND (full_path < ? OR full_path > ?);",
    [WDB_STMT_FIM_REGISTRY_DELETE_RANGE] = "DELETE FROM fim_entry WHERE (type='registry_key' OR type='registry_value') AND (full_path > ? AND full_path < ?);",
    [WDB_STMT_ROOTCHECK_INSERT_PM] = "INSERT INTO pm_event (date_first, date_last, log, pci_dss, cis) VALUES (?, ?, ?, ?, ?);",
    [WDB_STMT_ROOTCHECK_UPDATE_PM] = "UPDATE pm_event SET date_last = ? WHERE log = ?;",
    [WDB_STMT_ROOTCHECK_DELETE_PM] = "DELETE FROM pm_event;",
    [WDB_STMT_GLOBAL_INSERT_AGENT] = "INSERT INTO agent (id, name, ip, register_ip, internal_key, date_add, `group`) VALUES (?,?,?,?,?,?,?);",
    [WDB_STMT_GLOBAL_UPDATE_AGENT_NAME] = "UPDATE agent SET name = ? WHERE id = ?;",
    [WDB_STMT_GLOBAL_UPDATE_AGENT_VERSION] = "UPDATE agent SET os_name = ?, os_version = ?, os_major = ?, os_minor = ?, os_codename = ?, os_platform = ?, os_build = ?, os_uname = ?, os_arch = ?, version = ?, config_sum = ?, merged_sum = ?, manager_host = ?, node_name = ?, last_keepalive = (CASE WHEN id = 0 THEN 253402300799 ELSE STRFTIME('%s', 'NOW') END), connection_status = ?, sync_status = ? WHERE id = ?;",
    [WDB_STMT_GLOBAL_UPDATE_AGENT_VERSION_IP] = "UPDATE agent SET os_name = ?, os_version = ?, os_major = ?, os_minor = ?, os_codename = ?, os_platform = ?, os_build = ?, os_uname = ?, os_arch = ?, version = ?, config_sum = ?, merged_sum = ?, manager_host = ?, node_name = ?, last_keepalive = (CASE WHEN id = 0 THEN 253402300799 ELSE STRFTIME('%s', 'NOW') END), ip = ?, connection_status = ?, sync_status = ? WHERE id = ?;",
    [WDB_STMT_GLOBAL_LABELS_GET] = "SELECT * FROM labels WHERE id = ?;",
    [WDB_STMT_GLOBAL_LABELS_DEL] = "DELETE FROM labels WHERE id = ?;",
    [WDB_STMT_GLOBAL_LABELS_SET] = "INSERT INTO labels (id, key, value) VALUES (?,?,?);",
    [WDB_STMT_GLOBAL_UPDATE_AGENT_KEEPALIVE] = "UPDATE agent SET last_keepalive = STRFTIME('%s', 'NOW'), connection_status = ?, sync_status = ? WHERE id = ?;",
    [WDB_STMT_GLOBAL_UPDATE_AGENT_CONNECTION_STATUS] = "UPDATE agent SET connection_status = ?, sync_status = ? WHERE id = ?;",
    [WDB_STMT_GLOBAL_DELETE_AGENT] = "DELETE FROM agent WHERE id = ?;",
    [WDB_STMT_GLOBAL_SELECT_AGENT_NAME] = "SELECT name FROM agent WHERE id = ?;",
    [WDB_STMT_GLOBAL_SELECT_AGENT_GROUP] = "SELECT `group` FROM agent WHERE id = ?;",
    [WDB_STMT_GLOBAL_FIND_AGENT] = "SELECT id FROM agent WHERE name = ? AND (register_ip = ? OR register_ip LIKE ? || '/_%');",
    [WDB_STMT_GLOBAL_FIND_GROUP] = "SELECT id FROM `group` WHERE name = ?;",
    [WDB_STMT_GLOBAL_UPDATE_AGENT_GROUP] = "UPDATE agent SET `group` = ? WHERE id = ?;",
    [WDB_STMT_GLOBAL_INSERT_AGENT_GROUP] = "INSERT INTO `group` (name) VALUES(?);",
    [WDB_STMT_GLOBAL_INSERT_AGENT_BELONG] = "INSERT INTO belongs (id_group, id_agent) VALUES(?,?);",
    [WDB_STMT_GLOBAL_DELETE_AGENT_BELONG] = "DELETE FROM belongs WHERE id_agent = ?;",
    [WDB_STMT_GLOBAL_DELETE_GROUP_BELONG] = "DELETE FROM belongs WHERE id_group = (SELECT id FROM 'group' WHERE name = ?);",
    [WDB_STMT_GLOBAL_DELETE_GROUP] = "DELETE FROM `group` WHERE name = ?;",
    [WDB_STMT_GLOBAL_SELECT_GROUPS] = "SELECT name FROM `group`;",
    [WDB_STMT_GLOBAL_SELECT_AGENT_KEEPALIVE] = "SELECT last_keepalive FROM agent WHERE name = ? AND (register_ip = ? OR register_ip LIKE ? || '/_%');",
    [WDB_STMT_GLOBAL_SYNC_REQ_GET] = "SELECT id, name, ip, os_name, os_version, os_major, os_minor, os_codename, os_build, os_platform, os_uname, os_arch, version, config_sum, merged_sum, manager_host, node_name, last_keepalive, connection_status FROM agent WHERE id > ? AND sync_status = 'syncreq' LIMIT 1;",
    [WDB_STMT_GLOBAL_SYNC_SET] = "UPDATE agent SET sync_status = ? WHERE id = ?;",
    [WDB_STMT_GLOBAL_UPDATE_AGENT_INFO] = "UPDATE agent SET config_sum = :config_sum, ip = :ip, manager_host = :manager_host, merged_sum = :merged_sum, name = :name, node_name = :node_name, os_arch = :os_arch, os_build = :os_build, os_codename = :os_codename, os_major = :os_major, os_minor = :os_minor, os_name = :os_name, os_platform = :os_platform, os_uname = :os_uname, os_version = :os_version, version = :version, last_keepalive = :last_keepalive, connection_status = :connection_status, sync_status = :sync_status WHERE id = :id;",
    [WDB_STMT_GLOBAL_GET_AGENTS] = "SELECT id FROM agent WHERE id > ?;",
    [WDB_STMT_GLOBAL_GET_AGENTS_BY_CONNECTION_STATUS] = "SELECT id FROM agent WHERE id > ? AND connection_status = ?;",
    [WDB_STMT_GLOBAL_GET_AGENT_INFO] = "SELECT * FROM agent WHERE id = ?;",
    [WDB_STMT_GLOBAL_RESET_CONNECTION_STATUS] = "UPDATE agent SET connection_status = 'disconnected', sync_status = ? where connection_status != 'disconnected' AND connection_status != 'never_connected' AND id != 0;",
    [WDB_STMT_GLOBAL_GET_AGENTS_TO_DISCONNECT] = "SELECT id FROM agent WHERE id > ? AND connection_status = 'active' AND last_keepalive < ?;",
    [WDB_STMT_TASK_INSERT_TASK] = "INSERT INTO TASKS VALUES(NULL,?,?,?,?,?,?,?,?);",
    [WDB_STMT_TASK_GET_LAST_AGENT_TASK] = "SELECT *, MAX(CREATE_TIME) FROM TASKS WHERE AGENT_ID = ?;",
    [WDB_STMT_TASK_GET_LAST_AGENT_UPGRADE_TASK] = "SELECT *, MAX(CREATE_TIME) FROM TASKS WHERE AGENT_ID = ? AND (COMMAND = 'upgrade' OR COMMAND = 'upgrade_custom');",
    [WDB_STMT_TASK_UPDATE_TASK_STATUS] = "UPDATE TASKS SET STATUS = ?, LAST_UPDATE_TIME = ?, ERROR_MESSAGE = ? WHERE TASK_ID = ?;",
    [WDB_STMT_TASK_GET_TASK_BY_STATUS] = "SELECT * FROM TASKS WHERE STATUS = ?;",
    [WDB_STMT_TASK_DELETE_OLD_TASKS] = "DELETE FROM TASKS WHERE CREATE_TIME <= ?;",
    [WDB_STMT_TASK_DELETE_TASK] = "DELETE FROM TASKS WHERE TASK_ID = ?;",
    [WDB_STMT_TASK_CANCEL_PENDING_UPGRADE_TASKS] = "UPDATE TASKS SET STATUS = '" WM_TASK_STATUS_CANCELLED "', LAST_UPDATE_TIME = ? WHERE NODE = ? AND STATUS = '" WM_TASK_STATUS_PENDING "' AND (COMMAND = 'upgrade' OR COMMAND = 'upgrade_custom');",
    [WDB_STMT_PRAGMA_JOURNAL_WAL] = "PRAGMA journal_mode=WAL;",
    [WDB_STMT_SYSCOLLECTOR_PROCESSES_SELECT_CHECKSUM_RANGE] = "SELECT checksum FROM sys_processes WHERE pid BETWEEN ? and ? AND checksum != 'legacy' AND checksum != '' ORDER BY pid;",
    [WDB_STMT_SYSCOLLECTOR_PROCESSES_DELETE_AROUND] = "DELETE FROM sys_processes WHERE pid < ? OR pid > ? OR checksum = 'legacy' OR checksum = '';",
    [WDB_STMT_SYSCOLLECTOR_PROCESSES_DELETE_RANGE] = "DELETE FROM sys_processes WHERE pid > ? AND pid < ?;",
    [WDB_STMT_SYSCOLLECTOR_PROCESSES_CLEAR] = "DELETE FROM sys_processes;",
    [WDB_STMT_SYSCOLLECTOR_PACKAGES_SELECT_CHECKSUM_RANGE] = "SELECT checksum FROM sys_programs WHERE item_id BETWEEN ? and ? AND checksum != 'legacy' AND checksum != '' ORDER BY item_id;",
    [WDB_STMT_SYSCOLLECTOR_PACKAGES_DELETE_AROUND] = "DELETE FROM sys_programs WHERE item_id < ? OR item_id > ? OR checksum = 'legacy' OR checksum = '';",
    [WDB_STMT_SYSCOLLECTOR_PACKAGES_DELETE_RANGE] = "DELETE FROM sys_programs WHERE item_id > ? AND item_id < ?;",
    [WDB_STMT_SYSCOLLECTOR_PACKAGES_CLEAR] = "DELETE FROM sys_programs;",
    [WDB_STMT_SYSCOLLECTOR_HOTFIXES_SELECT_CHECKSUM_RANGE] = "SELECT checksum FROM sys_hotfixes WHERE hotfix BETWEEN ? and ? AND checksum != 'legacy' AND checksum != '' ORDER BY hotfix;",
    [WDB_STMT_SYSCOLLECTOR_HOTFIXES_DELETE_AROUND] = "DELETE FROM sys_hotfixes WHERE hotfix < ? OR hotfix > ? OR checksum = 'legacy' OR checksum = '';",
    [WDB_STMT_SYSCOLLECTOR_HOTFIXES_DELETE_RANGE] = "DELETE FROM sys_hotfixes WHERE hotfix > ? AND hotfix < ?;",
    [WDB_STMT_SYSCOLLECTOR_HOTFIXES_CLEAR] = "DELETE FROM sys_hotfixes;",
    [WDB_STMT_SYSCOLLECTOR_PORTS_SELECT_CHECKSUM_RANGE] = "SELECT checksum FROM sys_ports WHERE item_id BETWEEN ? and ? AND checksum != 'legacy' AND checksum != '' ORDER BY item_id ;",
    [WDB_STMT_SYSCOLLECTOR_PORTS_DELETE_AROUND] = "DELETE FROM sys_ports WHERE item_id < ? OR item_id > ? OR checksum = 'legacy' OR checksum = '';",
    [WDB_STMT_SYSCOLLECTOR_PORTS_DELETE_RANGE] = "DELETE FROM sys_ports WHERE item_id > ? AND item_id < ?;",
    [WDB_STMT_SYSCOLLECTOR_PORTS_CLEAR] = "DELETE FROM sys_ports;",
    [WDB_STMT_SYSCOLLECTOR_NETPROTO_SELECT_CHECKSUM_RANGE] = "SELECT checksum FROM sys_netproto WHERE item_id BETWEEN ? and ? AND checksum != 'legacy' AND checksum != '' ORDER BY item_id ;",
    [WDB_STMT_SYSCOLLECTOR_NETPROTO_DELETE_AROUND] = "DELETE FROM sys_netproto WHERE item_id < ? OR item_id > ? OR checksum = 'legacy' OR checksum = '';",
    [WDB_STMT_SYSCOLLECTOR_NETPROTO_DELETE_RANGE] = "DELETE FROM sys_netproto WHERE item_id > ? AND item_id < ?;",
    [WDB_STMT_SYSCOLLECTOR_NETPROTO_CLEAR] = "DELETE FROM sys_netproto;",
    [WDB_STMT_SYSCOLLECTOR_NETADDRESS_SELECT_CHECKSUM_RANGE] = "SELECT checksum FROM sys_netaddr WHERE item_id BETWEEN ? and ? AND checksum != 'legacy' AND checksum != '' ORDER BY item_id;",
    [WDB_STMT_SYSCOLLECTOR_NETADDRESS_DELETE_AROUND] = "DELETE FROM sys_netaddr WHERE item_id < ? OR item_id > ? OR checksum = 'legacy' OR checksum = '';",
    [WDB_STMT_SYSCOLLECTOR_NETADDRESS_DELETE_RANGE] = "DELETE FROM sys_netaddr WHERE item_id > ? AND item_id < ?;",
    [WDB_STMT_SYSCOLLECTOR_NETADDRESS_CLEAR] = "DELETE FROM sys_netaddr;",
    [WDB_STMT_SYSCOLLECTOR_NETINFO_SELECT_CHECKSUM_RANGE] = "SELECT checksum FROM sys_netiface WHERE item_id BETWEEN ? and ? AND checksum != 'legacy' AND checksum != '' ORDER BY item_id;",
    [WDB_STMT_SYSCOLLECTOR_NETINFO_DELETE_AROUND] = "DELETE FROM sys_netiface WHERE item_id < ? OR item_id > ? OR checksum = 'legacy' OR checksum = '';",
    [WDB_STMT_SYSCOLLECTOR_NETINFO_DELETE_RANGE] = "DELETE FROM sys_netiface WHERE item_id > ? AND item_id < ?;",
    [WDB_STMT_SYSCOLLECTOR_NETINFO_CLEAR] = "DELETE FROM sys_netiface;",
    [WDB_STMT_SYSCOLLECTOR_HWINFO_SELECT_CHECKSUM_RANGE] = "SELECT checksum FROM sys_hwinfo WHERE board_serial BETWEEN ? and ? AND checksum != 'legacy' AND checksum != '' ORDER BY board_serial;",
    [WDB_STMT_SYSCOLLECTOR_HWINFO_DELETE_AROUND] = "DELETE FROM sys_hwinfo WHERE board_serial < ? OR board_serial > ? OR checksum = 'legacy' OR checksum = '';",
    [WDB_STMT_SYSCOLLECTOR_HWINFO_DELETE_RANGE] = "DELETE FROM sys_hwinfo WHERE board_serial > ? AND board_serial < ?;",
    [WDB_STMT_SYSCOLLECTOR_HWINFO_CLEAR] = "DELETE FROM sys_hwinfo;",
    [WDB_STMT_SYSCOLLECTOR_OSINFO_SELECT_CHECKSUM_RANGE] = "SELECT checksum FROM sys_osinfo WHERE os_name BETWEEN ? and ? AND checksum != 'legacy' AND checksum != '' ORDER BY os_name;",
    [WDB_STMT_SYSCOLLECTOR_OSINFO_DELETE_AROUND] = "DELETE FROM sys_osinfo WHERE os_name < ? OR os_name > ? OR checksum = 'legacy' OR checksum = '';",
    [WDB_STMT_SYSCOLLECTOR_OSINFO_DELETE_RANGE] = "DELETE FROM sys_osinfo WHERE os_name > ? AND os_name < ?;",
    [WDB_STMT_SYSCOLLECTOR_OSINFO_CLEAR] = "DELETE FROM sys_osinfo;",
<<<<<<< HEAD
    [WDB_STMT_VULN_CVE_INSERT] = "INSERT OR REPLACE INTO vuln_cves (name, version, architecture, cve, reference, type, status) VALUES (?,?,?,?,?,?,?);",
    [WDB_STMT_VULN_CVE_CLEAR] = "DELETE FROM vuln_cves;",
    [WDB_STMT_VULN_CVE_UPDATE] = "UPDATE vuln_cves SET status = ? WHERE status = ?;",
    [WDB_STMT_VULN_CVE_UPDATE_ALL] = "UPDATE vuln_cves SET status = ?",
    [WDB_STMT_VULN_CVE_FIND_CVE] = "SELECT 1 FROM vuln_cves WHERE cve = ? AND reference = ?;"
=======
    [WDB_STMT_VULN_CVES_INSERT] = "INSERT OR IGNORE INTO vuln_cves (name, version, architecture, cve) VALUES(?,?,?,?);",
    [WDB_STMT_VULN_CVES_CLEAR] = "DELETE FROM vuln_cves;",
    [WDB_STMT_VULN_CVES_UPDATE] = "UPDATE vuln_cves SET status = ? WHERE status = ?;",
    [WDB_STMT_VULN_CVES_UPDATE_ALL] = "UPDATE vuln_cves SET status = ?",
    [WDB_STMT_VULN_CVES_SELECT_BY_STATUS] = "SELECT * FROM vuln_cves WHERE status = ?;",
    [WDB_STMT_VULN_CVES_DELETE_ENTRY] = "DELETE FROM vuln_cves WHERE cve = ? AND reference = ?;"
>>>>>>> c9b99c73
};

wdb_config wconfig;
pthread_mutex_t pool_mutex = PTHREAD_MUTEX_INITIALIZER;
wdb_t * db_pool_begin;
wdb_t * db_pool_last;
int db_pool_size;
OSHash * open_dbs;

// Opens global database and stores it in DB pool. It returns a locked database or NULL
wdb_t * wdb_open_global() {
    char path[PATH_MAX + 1] = "";
    sqlite3 *db = NULL;
    wdb_t * wdb = NULL;

    w_mutex_lock(&pool_mutex);

    // Finds DB in pool
    if (wdb = (wdb_t *)OSHash_Get(open_dbs, WDB_GLOB_NAME), wdb) {
        // The corresponding w_mutex_unlock(&wdb->mutex) is called in wdb_leave(wdb_t * wdb)
        w_mutex_lock(&wdb->mutex);
        wdb->refcount++;
        w_mutex_unlock(&pool_mutex);
        return wdb;
    } else {
        // Try to open DB
        snprintf(path, sizeof(path), "%s/%s.db", WDB2_DIR, WDB_GLOB_NAME);

        if (sqlite3_open_v2(path, &db, SQLITE_OPEN_READWRITE, NULL)) {
            mdebug1("Global database not found, creating.");
            sqlite3_close_v2(db);

            // Creating database
            if (OS_SUCCESS != wdb_create_global(path)) {
                merror("Couldn't create SQLite database '%s'", path);
                w_mutex_unlock(&pool_mutex);
                return wdb;
            }

            // Retry to open
            if (sqlite3_open_v2(path, &db, SQLITE_OPEN_READWRITE, NULL)) {
                merror("Can't open SQLite database '%s': %s", path, sqlite3_errmsg(db));
                sqlite3_close_v2(db);
                w_mutex_unlock(&pool_mutex);
                return wdb;
            }

            wdb = wdb_init(db, WDB_GLOB_NAME);
            wdb_pool_append(wdb);

        }
        else {
            wdb = wdb_init(db, WDB_GLOB_NAME);
            wdb_pool_append(wdb);
            wdb = wdb_upgrade_global(wdb);
        }
    }

    // The corresponding w_mutex_unlock(&wdb->mutex) is called in wdb_leave(wdb_t * wdb)
    w_mutex_lock(&wdb->mutex);
    wdb->refcount++;

    w_mutex_unlock(&pool_mutex);
    return wdb;
}

wdb_t * wdb_open_mitre() {
    char path[PATH_MAX + 1];
    sqlite3 *db;
    wdb_t * wdb = NULL;

    // Find BD in pool

    w_mutex_lock(&pool_mutex);

    if (wdb = (wdb_t *)OSHash_Get(open_dbs, WDB_MITRE_NAME), wdb) {
        goto success;
    }

    // Try to open DB

    snprintf(path, sizeof(path), "%s/%s.db", WDB_DIR, WDB_MITRE_NAME);

    if (sqlite3_open_v2(path, &db, SQLITE_OPEN_READWRITE, NULL)) {
        merror("Can't open SQLite database '%s': %s", path, sqlite3_errmsg(db));
        sqlite3_close_v2(db);
        goto end;

    } else {
        wdb = wdb_init(db, WDB_MITRE_NAME);
        wdb_pool_append(wdb);
    }

success:
    w_mutex_lock(&wdb->mutex);
    wdb->refcount++;

end:
    w_mutex_unlock(&pool_mutex);
    return wdb;
}

/* Open database for agent */
sqlite3* wdb_open_agent(int id_agent, const char *name) {
    char dir[OS_FLSIZE + 1];
    sqlite3 *db;

    snprintf(dir, OS_FLSIZE, "%s%s/agents/%03d-%s.db", isChroot() ? "/" : "", WDB_DIR, id_agent, name);

    if (sqlite3_open_v2(dir, &db, SQLITE_OPEN_READWRITE, NULL)) {
        mdebug1("No SQLite database found for agent '%s', creating.", name);
        sqlite3_close_v2(db);

        if (wdb_create_agent_db(id_agent, name) < 0) {
            merror("Couldn't create SQLite database '%s'", dir);
            return NULL;
        }

        // Retry to open

        if (sqlite3_open_v2(dir, &db, SQLITE_OPEN_READWRITE, NULL)) {
            merror("Can't open SQLite database '%s': %s", dir, sqlite3_errmsg(db));
            sqlite3_close_v2(db);
            return NULL;
        }

        if (wdb_journal_wal(db) == -1) {
            merror("Cannot open database '%s': error setting the journalig mode.", dir);
            sqlite3_close_v2(db);
            return NULL;
        }
    }

    sqlite3_busy_timeout(db, BUSY_SLEEP);
    return db;
}

// Open database for agent and store in DB pool. It returns a locked database or NULL
wdb_t * wdb_open_agent2(int agent_id) {
    char sagent_id[64];
    char path[PATH_MAX + 1];
    sqlite3 * db;
    wdb_t * wdb = NULL;

    snprintf(sagent_id, sizeof(sagent_id), "%03d", agent_id);

    // Find BD in pool

    w_mutex_lock(&pool_mutex);

    if (wdb = (wdb_t *)OSHash_Get(open_dbs, sagent_id), wdb) {
        goto success;
    }

    // Try to open DB

    snprintf(path, sizeof(path), "%s/%s.db", WDB2_DIR, sagent_id);

    if (sqlite3_open_v2(path, &db, SQLITE_OPEN_READWRITE, NULL)) {
        mdebug1("No SQLite database found for agent '%s', creating.", sagent_id);
        sqlite3_close_v2(db);

        if (wdb_create_agent_db2(sagent_id) < 0) {
            merror("Couldn't create SQLite database '%s'", path);
            goto end;
        }

        // Retry to open

        if (sqlite3_open_v2(path, &db, SQLITE_OPEN_READWRITE, NULL)) {
            merror("Can't open SQLite database '%s': %s", path, sqlite3_errmsg(db));
            sqlite3_close_v2(db);
            goto end;
        }

        wdb = wdb_init(db, sagent_id);
        wdb_pool_append(wdb);
    }
    else {
        wdb = wdb_init(db, sagent_id);
        wdb_pool_append(wdb);
        wdb = wdb_upgrade(wdb);

        if (wdb == NULL) {
            goto end;
        }
    }

success:
    w_mutex_lock(&wdb->mutex);
    wdb->refcount++;

end:
    w_mutex_unlock(&pool_mutex);
    return wdb;
}

// Opens tasks database and stores it in DB pool. It returns a locked database or NULL
wdb_t * wdb_open_tasks() {
    char path[PATH_MAX + 1] = "";
    sqlite3 *db = NULL;
    wdb_t * wdb = NULL;

    w_mutex_lock(&pool_mutex);

    // Finds DB in pool
    if (wdb = (wdb_t *)OSHash_Get(open_dbs, WDB_TASK_NAME), wdb) {
        // The corresponding w_mutex_unlock(&wdb->mutex) is called in wdb_leave(wdb_t * wdb)
        w_mutex_lock(&wdb->mutex);
        wdb->refcount++;
        w_mutex_unlock(&pool_mutex);
        return wdb;
    } else {
        // Try to open DB
        snprintf(path, sizeof(path), "%s/%s.db", WDB_TASK_DIR, WDB_TASK_NAME);

        if (sqlite3_open_v2(path, &db, SQLITE_OPEN_READWRITE, NULL)) {
            mdebug1("Tasks database not found, creating.");
            sqlite3_close_v2(db);

            // Creating database
            if (OS_SUCCESS != wdb_create_file(path, schema_task_manager_sql)) {
                merror("Couldn't create SQLite database '%s'", path);
                w_mutex_unlock(&pool_mutex);
                return wdb;
            }

            // Retry to open
            if (sqlite3_open_v2(path, &db, SQLITE_OPEN_READWRITE, NULL)) {
                merror("Can't open SQLite database '%s': %s", path, sqlite3_errmsg(db));
                sqlite3_close_v2(db);
                w_mutex_unlock(&pool_mutex);
                return wdb;
            }

            wdb = wdb_init(db, WDB_TASK_NAME);
            wdb_pool_append(wdb);
        }
        else {
            wdb = wdb_init(db, WDB_TASK_NAME);
            wdb_pool_append(wdb);
        }
    }

    // The corresponding w_mutex_unlock(&wdb->mutex) is called in wdb_leave(wdb_t * wdb)
    w_mutex_lock(&wdb->mutex);
    wdb->refcount++;
    w_mutex_unlock(&pool_mutex);
    return wdb;
}

/* Create database for agent from profile. Returns 0 on success or -1 on error. */
int wdb_create_agent_db2(const char * agent_id) {
    char path[OS_FLSIZE + 1];
    char buffer[4096];
    FILE *source;
    FILE *dest;
    size_t nbytes;
    int result = 0;

    snprintf(path, OS_FLSIZE, "%s/%s", WDB2_DIR, WDB_PROF_NAME);

    if (!(source = fopen(path, "r"))) {
        mdebug1("Profile database not found, creating.");

        if (wdb_create_profile(path) < 0)
            return -1;

        // Retry to open

        if (!(source = fopen(path, "r"))) {
            merror("Couldn't open profile '%s'.", path);
            return -1;
        }
    }

    snprintf(path, OS_FLSIZE, "%s/%s.db", WDB2_DIR, agent_id);

    if (!(dest = fopen(path, "w"))) {
        merror("Couldn't create database '%s': %s (%d)", path, strerror(errno), errno);
        fclose(source);
        return -1;
    }

    while (nbytes = fread(buffer, 1, 4096, source), nbytes) {
        if (fwrite(buffer, 1, nbytes, dest) != nbytes) {
            unlink(path);
            result = -1;
            break;
        }
    }

    fclose(source);
    if (fclose(dest) == -1) {
        merror("Couldn't create file %s completely ", path);
        return -1;
    }

    if (result < 0) {
        unlink(path);
        return -1;
    }

    if (chmod(path, 0640) < 0) {
        merror(CHMOD_ERROR, path, errno, strerror(errno));
        unlink(path);
        return -1;
    }

    return 0;
}

/* Get agent name from location string */
char* wdb_agent_loc2name(const char *location) {
    char *name;
    char *end;

    switch (location[0]) {
    case 'r':
    case 's':
        if (!(strncmp(location, "syscheck", 8) && strncmp(location, "rootcheck", 9)))
            return strdup("localhost");
            else
            return NULL;

    case '(':
        name = strdup(location + 1);

        if ((end = strchr(name, ')')))
            *end = '\0';
        else {
            free(name);
            name = NULL;
        }

        return name;

    default:
        return NULL;
    }
}

/* Prepare SQL query with availability waiting */
int wdb_prepare(sqlite3 *db, const char *zSql, int nByte, sqlite3_stmt **stmt, const char **pzTail) {
    int result;
    int attempts;

    for (attempts = 0; (result = sqlite3_prepare_v2(db, zSql, nByte, stmt, pzTail)) == SQLITE_BUSY; attempts++) {
        if (attempts == MAX_ATTEMPTS) {
            mdebug1("Maximum attempts exceeded for sqlite3_prepare_v2()");
            return -1;
        }
    }

    return result;
}

/* Execute statement with availability waiting */
int wdb_step(sqlite3_stmt *stmt) {
    int result;
    int attempts;

    for (attempts = 0; (result = sqlite3_step(stmt)) == SQLITE_BUSY; attempts++) {
        if (attempts == MAX_ATTEMPTS) {
            mdebug1("Maximum attempts exceeded for sqlite3_step()");
            return -1;
        }
    }

    return result;
}

/* Begin transaction */
int wdb_begin(sqlite3 *db) {
    sqlite3_stmt *stmt = NULL;
    int result = 0;

    if (sqlite3_prepare_v2(db, SQL_BEGIN, -1, &stmt, NULL) != SQLITE_OK) {
        mdebug1("sqlite3_prepare_v2(): %s", sqlite3_errmsg(db));
        return -1;
    }

    if (result = wdb_step(stmt) != SQLITE_DONE, result) {
        mdebug1("wdb_step(): %s", sqlite3_errmsg(db));
        result = -1;
    }

    sqlite3_finalize(stmt);
    return result;
}

int wdb_begin2(wdb_t * wdb) {
    if (wdb->transaction) {
        return 0;
    }

    if (wdb_begin(wdb->db) == -1) {
        return -1;
    }

    wdb->transaction = 1;
    wdb->transaction_begin_time = time(NULL);

    return 0;
}

/* Commit transaction */
int wdb_commit(sqlite3 *db) {
    sqlite3_stmt * stmt = NULL;
    int result = 0;

    if (sqlite3_prepare_v2(db, SQL_COMMIT, -1, &stmt, NULL) != SQLITE_OK) {
        mdebug1("sqlite3_prepare_v2(): %s", sqlite3_errmsg(db));
        return -1;
    }

    if (result = wdb_step(stmt) != SQLITE_DONE, result) {
        mdebug1("wdb_step(): %s", sqlite3_errmsg(db));
        result = -1;
    }

    sqlite3_finalize(stmt);
    return result;
}

int wdb_commit2(wdb_t * wdb) {
    if (!wdb->transaction) {
        return 0;
    }

    if (wdb_commit(wdb->db) == -1) {
        return -1;
    }

    wdb->transaction = 0;
    return 0;
}

/* Create global database */
int wdb_create_global(const char *path) {
    if (OS_SUCCESS != wdb_create_file(path, schema_global_sql))
        return OS_INVALID;
    else if (OS_SUCCESS != wdb_insert_info("openssl_support", "yes"))
        return OS_INVALID;
    else
        return OS_SUCCESS;
}

/* Create profile database */
int wdb_create_profile(const char *path) {
    return wdb_create_file(path, schema_agents_sql);
}

/* Create new database file from SQL script */
int wdb_create_file(const char *path, const char *source) {
    const char *ROOT = "root";
    const char *sql;
    const char *tail;
    sqlite3 *db;
    sqlite3_stmt *stmt;
    int result;
    uid_t uid;
    gid_t gid;

    if (sqlite3_open_v2(path, &db, SQLITE_OPEN_READWRITE | SQLITE_OPEN_CREATE, NULL)) {
        mdebug1("Couldn't create SQLite database '%s': %s", path, sqlite3_errmsg(db));
        sqlite3_close_v2(db);
        return OS_INVALID;
    }

    for (sql = source; sql && *sql; sql = tail) {
        if (sqlite3_prepare_v2(db, sql, -1, &stmt, &tail) != SQLITE_OK) {
            mdebug1("Preparing statement: %s", sqlite3_errmsg(db));
            sqlite3_close_v2(db);
            return OS_INVALID;
        }

        result = sqlite3_step(stmt);

        switch (result) {
        case SQLITE_MISUSE:
        case SQLITE_ROW:
        case SQLITE_DONE:
            break;
        default:
            mdebug1("Stepping statement: %s", sqlite3_errmsg(db));
            sqlite3_finalize(stmt);
            sqlite3_close_v2(db);
            return OS_INVALID;

        }

        sqlite3_finalize(stmt);
    }

    sqlite3_close_v2(db);

    switch (getuid()) {
    case -1:
        merror("getuid(): %s (%d)", strerror(errno), errno);
        return OS_INVALID;

    case 0:
        uid = Privsep_GetUser(ROOT);
        gid = Privsep_GetGroup(GROUPGLOBAL);

        if (uid == (uid_t) - 1 || gid == (gid_t) - 1) {
            merror(USER_ERROR, ROOT, GROUPGLOBAL, strerror(errno), errno);
            return OS_INVALID;
        }

        if (chown(path, uid, gid) < 0) {
            merror(CHOWN_ERROR, path, errno, strerror(errno));
            return OS_INVALID;
        }

        break;

    default:
        mdebug1("Ignoring chown when creating file from SQL.");
        break;
    }

    if (chmod(path, 0640) < 0) {
        merror(CHMOD_ERROR, path, errno, strerror(errno));
        return OS_INVALID;
    }

    return OS_SUCCESS;
}

/* Rebuild database. Returns 0 on success or -1 on error. */
int wdb_vacuum(sqlite3 *db) {
    sqlite3_stmt *stmt;
    int result;

    if (!wdb_prepare(db, SQL_VACUUM, -1, &stmt, NULL)) {
        result = wdb_step(stmt) == SQLITE_DONE ? 0 : -1;
        sqlite3_finalize(stmt);
    } else {
        mdebug1("SQLite: %s", sqlite3_errmsg(db));
        result = -1;
    }

    sqlite3_close_v2(db);
    return result;
}

/* Insert key-value pair into global.db info table */
int wdb_insert_info(const char *key, const char *value) {
    char path[PATH_MAX + 1] = "";
    sqlite3 *db = NULL;
    sqlite3_stmt *stmt = NULL;
    int result = OS_SUCCESS;

    snprintf(path, sizeof(path), "%s/%s.db", WDB2_DIR, WDB_GLOB_NAME);

    if (sqlite3_open_v2(path, &db, SQLITE_OPEN_READWRITE, NULL)) {
        mdebug1("Couldn't open SQLite database '%s': %s", path, sqlite3_errmsg(db));
        sqlite3_close_v2(db);
        return OS_INVALID;
    }

    if (wdb_prepare(db, SQL_INSERT_INFO, -1, &stmt, NULL)) {
        mdebug1("SQLite: %s", sqlite3_errmsg(db));
        return OS_INVALID;
    }

    sqlite3_bind_text(stmt, 1, key, -1, NULL);
    sqlite3_bind_text(stmt, 2, value, -1, NULL);

    result = wdb_step(stmt) == SQLITE_DONE ? OS_SUCCESS : OS_INVALID;

    sqlite3_finalize(stmt);
    sqlite3_close_v2(db);

    return result;
}

wdb_t * wdb_init(sqlite3 * db, const char * id) {
    wdb_t * wdb;
    os_calloc(1, sizeof(wdb_t), wdb);
    wdb->db = db;
    w_mutex_init(&wdb->mutex, NULL);
    os_strdup(id, wdb->id);
    return wdb;
}

void wdb_destroy(wdb_t * wdb) {
    os_free(wdb->id);
    w_mutex_destroy(&wdb->mutex);
    free(wdb);
}

void wdb_pool_append(wdb_t * wdb) {
    int r;

    if (db_pool_begin) {
        db_pool_last->next = wdb;
        db_pool_last = wdb;
    } else {
        db_pool_begin = db_pool_last = wdb;
    }

    db_pool_size++;

    if (r = OSHash_Add(open_dbs, wdb->id, wdb), r != 2) {
        merror_exit("OSHash_Add(%s) returned %d.", wdb->id, r);
    }
}

void wdb_pool_remove(wdb_t * wdb) {
    wdb_t * prev;

    if (!OSHash_Delete(open_dbs, wdb->id)) {
        merror("Database for agent '%s' was not in hash table.", wdb->id);
    }

    if (wdb == db_pool_begin) {
        db_pool_begin = wdb->next;

        if (wdb == db_pool_last) {
            db_pool_last = NULL;
        }

        db_pool_size--;
    } else if (prev = wdb_pool_find_prev(wdb), prev) {
        prev->next = wdb->next;

        if (wdb == db_pool_last) {
            db_pool_last = prev;
        }

        db_pool_size--;
    } else {
        merror("Database for agent '%s' not found in the pool.", wdb->id);
    }
}

void wdb_close_all() {
    wdb_t * node;

    mdebug1("Closing all databases...");
    w_mutex_lock(&pool_mutex);

    while (node = db_pool_begin, node) {
        mdebug2("Closing database for agent %s", node->id);

        if (wdb_close(node, TRUE) < 0) {
            merror("Couldn't close DB for agent %s", node->id);

        }
    }

    w_mutex_unlock(&pool_mutex);
}

void wdb_commit_old() {
    wdb_t * node;

    w_mutex_lock(&pool_mutex);

    for (node = db_pool_begin; node; node = node->next) {
        w_mutex_lock(&node->mutex);
        time_t cur_time = time(NULL);

        // Commit condition: more than commit_time_min seconds elapsed from the last query, or more than commit_time_max elapsed from the transaction began.

        if (node->transaction && (cur_time - node->last > wconfig.commit_time_min || cur_time - node->transaction_begin_time > wconfig.commit_time_max)) {
            struct timespec ts_start, ts_end;

            gettime(&ts_start);
            wdb_commit2(node);
            gettime(&ts_end);

            mdebug2("Agent '%s' database commited. Time: %.3f ms.", node->id, time_diff(&ts_start, &ts_end) * 1e3);
        }

        w_mutex_unlock(&node->mutex);
    }

    w_mutex_unlock(&pool_mutex);
}

void wdb_close_old() {
    wdb_t * node;
    wdb_t * next;

    w_mutex_lock(&pool_mutex);

    for (node = db_pool_begin; node && db_pool_size > wconfig.open_db_limit; node = next) {
        next = node->next;

        if (node->refcount == 0 && !node->transaction) {
            mdebug2("Closing database for agent %s", node->id);
            wdb_close(node, FALSE);
        }
    }

    w_mutex_unlock(&pool_mutex);
}

int wdb_exec_stmt_silent(sqlite3_stmt* stmt) {
    switch (wdb_step(stmt)) {
    case SQLITE_ROW:
    case SQLITE_DONE:
        return OS_SUCCESS;
        break;
    default:
        mdebug1("SQL statement execution failed");
        return OS_INVALID;
    }
}

cJSON* wdb_exec_row_stmt(sqlite3_stmt * stmt, int* status) {
    cJSON* result = NULL;

    int _status = sqlite3_step(stmt);
    if (SQLITE_ROW == _status) {
        int count = sqlite3_column_count(stmt);
        if (count > 0) {
            result = cJSON_CreateObject();

            for (int i = 0; i < count; i++) {
                switch (sqlite3_column_type(stmt, i)) {
                case SQLITE_INTEGER:
                case SQLITE_FLOAT:
                    cJSON_AddNumberToObject(result, sqlite3_column_name(stmt, i), sqlite3_column_double(stmt, i));
                    break;

                case SQLITE_TEXT:
                case SQLITE_BLOB:
                    cJSON_AddStringToObject(result, sqlite3_column_name(stmt, i), (const char *)sqlite3_column_text(stmt, i));
                    break;

                case SQLITE_NULL:
                default:
                    ;
                }
            }
        }
    }
    else if (SQLITE_DONE != _status) {
        mdebug1("SQL statement execution failed");
    }

    if (status) {
        *status = _status;
    }

    return result;
}

cJSON* wdb_exec_stmt_sized(sqlite3_stmt * stmt, const size_t max_size, int* status) {
    if (!stmt) {
        mdebug1("Invalid SQL statement.");
        *status = SQLITE_ERROR;
        return NULL;
    }

    cJSON* result = cJSON_CreateArray();
    int result_size = 2; //'[]' json array
    cJSON* row = NULL;
    bool fit = true;
    while (fit && (row = wdb_exec_row_stmt(stmt, status))) {
        char *row_str = cJSON_PrintUnformatted(row);
        size_t row_len = strlen(row_str)+1;
        //Check if new agent fits in response
        if (result_size+row_len < max_size) {
            cJSON_AddItemToArray(result, row);
            result_size += row_len;
        }
        else {
            fit = false;
            cJSON_Delete(row);
            row = NULL;
        }
        os_free(row_str);
    }

    if (*status != SQLITE_DONE && *status != SQLITE_ROW) {
        cJSON_Delete(result);
        result = NULL;
    }

    return result;
}

cJSON * wdb_exec_stmt(sqlite3_stmt * stmt) {
    cJSON * result;
    cJSON * row;

    if (!stmt) {
        mdebug1("Invalid SQL statement.");
        return NULL;
    }

    int status = SQLITE_ERROR;
    result = cJSON_CreateArray();
    while ((row = wdb_exec_row_stmt(stmt, &status))) {
        cJSON_AddItemToArray(result, row);
    }

    if (status != SQLITE_DONE) {
        cJSON_Delete(result);
        result = NULL;
    }

    return result;
}

cJSON * wdb_exec(sqlite3 * db, const char * sql) {
    sqlite3_stmt * stmt = NULL;
    cJSON * result = NULL;

    if (sqlite3_prepare_v2(db, sql, -1, &stmt, NULL) != SQLITE_OK) {
        mdebug1("sqlite3_prepare_v2(): %s", sqlite3_errmsg(db));
        mdebug2("SQL: %s", sql);
        return NULL;
    }

    result = wdb_exec_stmt(stmt);

    if (!result) {
        mdebug1("sqlite3_step(): %s", sqlite3_errmsg(db));
    }

    sqlite3_finalize(stmt);
    return result;
}

int wdb_close(wdb_t * wdb, bool commit) {
    int result;
    int i;

    if (wdb->refcount == 0) {
        if (wdb->transaction && commit) {
            wdb_commit2(wdb);
        }

        for (i = 0; i < WDB_STMT_SIZE; i++) {
            if (wdb->stmt[i]) {
                sqlite3_finalize(wdb->stmt[i]);
            }
        }

        struct stmt_cache_list *node_stmt = wdb->cache_list;
        struct stmt_cache_list *temp = NULL;
        while (node_stmt){
            if (node_stmt->value.stmt) {
                // value.stmt would be free in sqlite3_finalize.
                sqlite3_finalize(node_stmt->value.stmt);
            }
            os_free(node_stmt->value.query);
            temp = node_stmt->next;
            os_free(node_stmt);
            node_stmt = temp;
        }

        result = sqlite3_close_v2(wdb->db);

        if (result == SQLITE_OK) {
            wdb_pool_remove(wdb);
            wdb_destroy(wdb);
            return 0;
        } else {
            merror("DB(%s) wdb_close(): %s", wdb->id, sqlite3_errmsg(wdb->db));
            return -1;
        }
    } else {
        mdebug1("Couldn't close database for agent %s: refcount = %u", wdb->id, wdb->refcount);
        return -1;
    }
}

void wdb_leave(wdb_t * wdb) {
    wdb->refcount--;
    wdb->last = time(NULL);
    w_mutex_unlock(&wdb->mutex);
}

wdb_t * wdb_pool_find_prev(wdb_t * wdb) {
    wdb_t * node;

    for (node = db_pool_begin; node && node->next; node = node->next) {
        if (node->next == wdb) {
            return node;
        }
    }

    return NULL;
}

int wdb_stmt_cache(wdb_t * wdb, int index) {
    if (index >= WDB_STMT_SIZE) {
        merror("DB(%s) SQL statement index (%d) out of bounds", wdb->id, index);
        return -1;
    }
    if (!wdb->stmt[index]) {
        if (sqlite3_prepare_v2(wdb->db, SQL_STMT[index], -1, wdb->stmt + index, NULL) != SQLITE_OK) {
            merror("DB(%s) sqlite3_prepare_v2() stmt(%d): %s", wdb->id, index, sqlite3_errmsg(wdb->db));
            return -1;
        }
    } else if (sqlite3_reset(wdb->stmt[index]) != SQLITE_OK || sqlite3_clear_bindings(wdb->stmt[index]) != SQLITE_OK) {
        mdebug1("DB(%s) sqlite3_reset() stmt(%d): %s", wdb->id, index, sqlite3_errmsg(wdb->db));

        // Retry to prepare

        sqlite3_finalize(wdb->stmt[index]);

        if (sqlite3_prepare_v2(wdb->db, SQL_STMT[index], -1, wdb->stmt + index, NULL) != SQLITE_OK) {
            merror("DB(%s) sqlite3_prepare_v2() stmt(%d): %s", wdb->id, index, sqlite3_errmsg(wdb->db));
            return -1;
        }
    }

    return 0;
}

// Execute SQL script into an database
int wdb_sql_exec(wdb_t *wdb, const char *sql_exec) {
    char *sql_error;
    int result = 0;

    sqlite3_exec(wdb->db, sql_exec, NULL, NULL, &sql_error);

    if(sql_error) {
        mwarn("DB(%s) wdb_sql_exec returned error: '%s'", wdb->id, sql_error);
        sqlite3_free(sql_error);
        result = -1;
    }

    return result;
}

/* Delete a database file */
int wdb_remove_database(const char * agent_id) {
    char path[PATH_MAX];

    snprintf(path, PATH_MAX, "%s%s/%s.db", isChroot() ? "/" : "", WDB2_DIR, agent_id);
    int result = unlink(path);

    if (result == -1) {
        mdebug1(UNLINK_ERROR, path, errno, strerror(errno));
    }

    return result;
}

cJSON *wdb_remove_multiple_agents(char *agent_list) {
    cJSON *response = NULL;
    cJSON *json_agents = NULL;
    wdb_t *wdb;
    char **agents;
    char *next;
    char *json_formated;
    char path[PATH_MAX];
    char agent[OS_SIZE_128];
    long int agent_id;
    int n = 0;

    if (!agent_list || strcmp(agent_list, "") == 0 || strcmp(agent_list, " ") == 0) {
        return json_agents;
    }

    response = cJSON_CreateObject();
    cJSON_AddItemToObject(response, "agents", json_agents = cJSON_CreateObject());

    // Get agents id separated by whitespace
    agents = w_strtok(agent_list);

    for (n = 0; agents && agents[n]; n++) {
        if (strcmp(agents[n], "") != 0) {
            next = agents[n + 1];
            agent_id = strtol(agents[n], &next, 10);
            const char * result = "ok";

            // Check for valid ID
            if ((errno == ERANGE) || (errno == EINVAL) || *next) {
                mwarn("Invalid agent ID when deleting database '%s'\n", agents[n]);
                result = "Invalid agent ID";
            } else {
                snprintf(path, PATH_MAX, "%s/%03ld.db", WDB2_DIR, agent_id);
                snprintf(agent, OS_SIZE_128, "%03ld", agent_id);

                // Close the database only if it was open

                w_mutex_lock(&pool_mutex);

                wdb = (wdb_t *)OSHash_Get(open_dbs, agent);
                if (wdb) {
                    if (wdb_close(wdb, FALSE) < 0) {
                        result = "Can't close";
                    }
                }

                w_mutex_unlock(&pool_mutex);

                mdebug1("Removing db for agent '%s'", agent);

                if (wdb_remove_database(agent) < 0) {
                    result = "Can't delete";
                }
            }

            cJSON_AddStringToObject(json_agents, agent, result);
        }
    }

    free_strarray(agents);
    json_formated = cJSON_PrintUnformatted(response);
    mdebug1("Deleting databases. JSON output: %s", json_formated);
    os_free(json_formated);
    return response;
}

// Set the database journal mode to write-ahead logging
int wdb_journal_wal(sqlite3 *db) {
    char *sql_error = NULL;

    sqlite3_exec(db, SQL_STMT[WDB_STMT_PRAGMA_JOURNAL_WAL], NULL, NULL, &sql_error);

    if (sql_error != NULL) {
        merror("Cannot set database journaling mode to WAL: '%s'", sql_error);
        sqlite3_free(sql_error);
        return -1;
    }

    return 0;
}

/**
 * @brief Frees agent_info_data struct memory.
 *
 * @param[in] agent_data Pointer to the struct to be freed.
 */
void wdb_free_agent_info_data(agent_info_data *agent_data) {
    if (agent_data) {
        os_free(agent_data->version);
        os_free(agent_data->config_sum);
        os_free(agent_data->merged_sum);
        os_free(agent_data->manager_host);
        os_free(agent_data->node_name);
        os_free(agent_data->agent_ip);
        os_free(agent_data->labels);
        os_free(agent_data->connection_status);
        os_free(agent_data->sync_status);
        if (agent_data->osd) {
            os_free(agent_data->osd->os_name);
            os_free(agent_data->osd->os_version);
            os_free(agent_data->osd->os_major);
            os_free(agent_data->osd->os_minor);
            os_free(agent_data->osd->os_codename);
            os_free(agent_data->osd->os_platform);
            os_free(agent_data->osd->os_build);
            os_free(agent_data->osd->os_uname);
            os_free(agent_data->osd->os_arch);
            os_free(agent_data->osd);
        }
        os_free(agent_data);
    }
}

sqlite3_stmt* wdb_init_stmt_in_cache(wdb_t* wdb, wdb_stmt statement_index){
    if (!wdb->transaction && wdb_begin2(wdb) < 0) {
        mdebug1("Cannot begin transaction");
        return NULL;
    }

    if (wdb_stmt_cache(wdb, statement_index) < 0) {
        mdebug1("Cannot cache statement");
        return NULL;
    }

    return wdb->stmt[statement_index];
}<|MERGE_RESOLUTION|>--- conflicted
+++ resolved
@@ -207,20 +207,13 @@
     [WDB_STMT_SYSCOLLECTOR_OSINFO_DELETE_AROUND] = "DELETE FROM sys_osinfo WHERE os_name < ? OR os_name > ? OR checksum = 'legacy' OR checksum = '';",
     [WDB_STMT_SYSCOLLECTOR_OSINFO_DELETE_RANGE] = "DELETE FROM sys_osinfo WHERE os_name > ? AND os_name < ?;",
     [WDB_STMT_SYSCOLLECTOR_OSINFO_CLEAR] = "DELETE FROM sys_osinfo;",
-<<<<<<< HEAD
-    [WDB_STMT_VULN_CVE_INSERT] = "INSERT OR REPLACE INTO vuln_cves (name, version, architecture, cve, reference, type, status) VALUES (?,?,?,?,?,?,?);",
-    [WDB_STMT_VULN_CVE_CLEAR] = "DELETE FROM vuln_cves;",
-    [WDB_STMT_VULN_CVE_UPDATE] = "UPDATE vuln_cves SET status = ? WHERE status = ?;",
-    [WDB_STMT_VULN_CVE_UPDATE_ALL] = "UPDATE vuln_cves SET status = ?",
-    [WDB_STMT_VULN_CVE_FIND_CVE] = "SELECT 1 FROM vuln_cves WHERE cve = ? AND reference = ?;"
-=======
-    [WDB_STMT_VULN_CVES_INSERT] = "INSERT OR IGNORE INTO vuln_cves (name, version, architecture, cve) VALUES(?,?,?,?);",
+    [WDB_STMT_VULN_CVES_INSERT] = "INSERT OR REPLACE INTO vuln_cves (name, version, architecture, cve, reference, type, status) VALUES (?,?,?,?,?,?,?);",
     [WDB_STMT_VULN_CVES_CLEAR] = "DELETE FROM vuln_cves;",
     [WDB_STMT_VULN_CVES_UPDATE] = "UPDATE vuln_cves SET status = ? WHERE status = ?;",
     [WDB_STMT_VULN_CVES_UPDATE_ALL] = "UPDATE vuln_cves SET status = ?",
+    [WDB_STMT_VULN_CVES_FIND_CVE] = "SELECT 1 FROM vuln_cves WHERE cve = ? AND reference = ?;"
     [WDB_STMT_VULN_CVES_SELECT_BY_STATUS] = "SELECT * FROM vuln_cves WHERE status = ?;",
     [WDB_STMT_VULN_CVES_DELETE_ENTRY] = "DELETE FROM vuln_cves WHERE cve = ? AND reference = ?;"
->>>>>>> c9b99c73
 };
 
 wdb_config wconfig;
