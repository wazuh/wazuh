/*
 * Wazuh SQLite integration
 * Copyright (C) 2015-2020, Wazuh Inc.
 * June 06, 2016.
 *
 * This program is free software; you can redistribute it
 * and/or modify it under the terms of the GNU General Public
 * License (version 2) as published by the FSF - Free Software
 * Foundation.
 */

#include "wdb.h"
#include "wazuh_modules/wmodules.h"
#include "wazuhdb_op.h"

#ifdef WIN32
#define getuid() 0
#define chown(x, y, z) 0
#endif

#define BUSY_SLEEP 1
#define MAX_ATTEMPTS 1000

/// Strings used with wdbc_result.
const char* WDBC_RESULT[] = {
    [WDBC_OK]      = "ok",
    [WDBC_DUE]     = "due",
    [WDBC_ERROR]   = "err",
    [WDBC_IGNORE]  = "ign",
    [WDBC_UNKNOWN] = "unk"
};

static const char *SQL_VACUUM = "VACUUM;";
static const char *SQL_INSERT_INFO = "INSERT INTO info (key, value) VALUES (?, ?);";
static const char *SQL_BEGIN = "BEGIN;";
static const char *SQL_COMMIT = "COMMIT;";
static const char *SQL_STMT[] = {
    [WDB_STMT_FIM_LOAD] = "SELECT changes, size, perm, uid, gid, md5, sha1, uname, gname, mtime, inode, sha256, date, attributes, symbolic_path FROM fim_entry WHERE file = ?;",
    [WDB_STMT_FIM_FIND_ENTRY] = "SELECT 1 FROM fim_entry WHERE file = ?",
    [WDB_STMT_FIM_INSERT_ENTRY] = "INSERT INTO fim_entry (file, type, size, perm, uid, gid, md5, sha1, uname, gname, mtime, inode, sha256, attributes, symbolic_path) VALUES (?, ?, ?, ?, ?, ?, ?, ?, ?, ?, ?, ?, ?, ?, ?);",
    [WDB_STMT_FIM_INSERT_ENTRY2] = "INSERT OR REPLACE INTO fim_entry (file, type, date, size, perm, uid, gid, md5, sha1, uname, gname, mtime, inode, sha256, attributes, symbolic_path, checksum) VALUES (?, ?, ?, ?, ?, ?, ?, ?, ?, ?, ?, ?, ?, ?, ?, ?, ?);",
    [WDB_STMT_FIM_UPDATE_ENTRY] = "UPDATE fim_entry SET date = strftime('%s', 'now'), changes = ?, size = ?, perm = ?, uid = ?, gid = ?, md5 = ?, sha1 = ?, uname = ?, gname = ?, mtime = ?, inode = ?, sha256 = ?, attributes = ?, symbolic_path = ? WHERE file = ?;",
    [WDB_STMT_FIM_DELETE] = "DELETE FROM fim_entry WHERE file = ?;",
    [WDB_STMT_FIM_UPDATE_DATE] = "UPDATE fim_entry SET date = strftime('%s', 'now') WHERE file = ?;",
    [WDB_STMT_FIM_FIND_DATE_ENTRIES] = "SELECT file, changes, size, perm, uid, gid, md5, sha1, uname, gname, mtime, inode, sha256, date, attributes, symbolic_path FROM fim_entry WHERE date < ?;",
    [WDB_STMT_FIM_GET_ATTRIBUTES] = "SELECT file, attributes from fim_entry WHERE attributes IS NOT '0';",
    [WDB_STMT_FIM_UPDATE_ATTRIBUTES] = "UPDATE fim_entry SET attributes = ? WHERE file = ?;",
    [WDB_STMT_OSINFO_INSERT] = "INSERT INTO sys_osinfo (scan_id, scan_time, hostname, architecture, os_name, os_version, os_codename, os_major, os_minor, os_build, os_platform, sysname, release, version, os_release) VALUES (?, ?, ?, ?, ?, ?, ?, ?, ?, ?, ?, ?, ?, ?, ?);",
    [WDB_STMT_OSINFO_DEL] = "DELETE FROM sys_osinfo;",
    [WDB_STMT_PROGRAM_INSERT] = "INSERT INTO sys_programs (scan_id, scan_time, format, name, priority, section, size, vendor, install_time, version, architecture, multiarch, source, description, location, triaged) VALUES (?, ?, ?, ?, ?, ?, ?, ?, ?, ?, ?, ?, ?, ?, ?, ?);",
    [WDB_STMT_PROGRAM_DEL] = "DELETE FROM sys_programs WHERE scan_id != ?;",
    [WDB_STMT_PROGRAM_UPD] = "UPDATE SYS_PROGRAMS SET CPE = ?, MSU_NAME = ?, TRIAGED = ? WHERE SCAN_ID = ? AND FORMAT IS ? AND NAME IS ? AND VENDOR IS ? AND VERSION IS ? AND ARCHITECTURE IS ?;",
    [WDB_STMT_PROGRAM_GET] = "SELECT CPE, MSU_NAME, TRIAGED, FORMAT, NAME, VENDOR, VERSION, ARCHITECTURE FROM SYS_PROGRAMS WHERE SCAN_ID != ?;",
    [WDB_STMT_HWINFO_INSERT] = "INSERT INTO sys_hwinfo (scan_id, scan_time, board_serial, cpu_name, cpu_cores, cpu_mhz, ram_total, ram_free, ram_usage) VALUES (?, ?, ?, ?, ?, ?, ?, ?, ?);",
    [WDB_STMT_HOTFIX_INSERT] = "INSERT INTO sys_hotfixes (scan_id, scan_time, hotfix) VALUES (?, ?, ?);",
    [WDB_STMT_HWINFO_DEL] = "DELETE FROM sys_hwinfo;",
    [WDB_STMT_HOTFIX_DEL] = "DELETE FROM sys_hotfixes WHERE scan_id != ?;",
    [WDB_STMT_SET_HOTFIX_MET] = "UPDATE vuln_metadata SET HOTFIX_SCAN_ID = ?;",
    [WDB_STMT_PORT_INSERT] = "INSERT INTO sys_ports (scan_id, scan_time, protocol, local_ip, local_port, remote_ip, remote_port, tx_queue, rx_queue, inode, state, PID, process) VALUES (?, ?, ?, ?, ?, ?, ?, ?, ?, ?, ?, ?, ?);",
    [WDB_STMT_PORT_DEL] = "DELETE FROM sys_ports WHERE scan_id != ?;",
    [WDB_STMT_PROC_INSERT] = "INSERT INTO sys_processes (scan_id, scan_time, pid, name, state, ppid, utime, stime, cmd, argvs, euser, ruser, suser, egroup, rgroup, sgroup, fgroup, priority, nice, size, vm_size, resident, share, start_time, pgrp, session, nlwp, tgid, tty, processor) VALUES (?, ?, ?, ?, ?, ?, ?, ?, ?, ?, ?, ?, ?, ?, ?, ?, ?, ?, ?, ?, ?, ?, ?, ?, ?, ?, ?, ?, ?, ?)",
    [WDB_STMT_PROC_DEL] = "DELETE FROM sys_processes WHERE scan_id != ?;",
    [WDB_STMT_NETINFO_INSERT] = "INSERT INTO sys_netiface (scan_id, scan_time, name, adapter, type, state, mtu, mac, tx_packets, rx_packets, tx_bytes, rx_bytes, tx_errors, rx_errors, tx_dropped, rx_dropped) VALUES (?, ?, ?, ?, ?, ?, ?, ?, ?, ?, ?, ?, ?, ?, ?, ?);",
    [WDB_STMT_PROTO_INSERT] = "INSERT INTO sys_netproto (scan_id, iface, type, gateway, dhcp, metric) VALUES (?, ?, ?, ?, ?, ?);",
    [WDB_STMT_ADDR_INSERT] = "INSERT INTO sys_netaddr (scan_id, iface, proto, address, netmask, broadcast) VALUES (?, ?, ?, ?, ?, ?);",
    [WDB_STMT_NETINFO_DEL] = "DELETE FROM sys_netiface WHERE scan_id != ?;",
    [WDB_STMT_PROTO_DEL] = "DELETE FROM sys_netproto WHERE scan_id != ?;",
    [WDB_STMT_ADDR_DEL] = "DELETE FROM sys_netaddr WHERE scan_id != ?;",
    [WDB_STMT_CISCAT_INSERT] = "INSERT INTO ciscat_results (scan_id, scan_time, benchmark, profile, pass, fail, error, notchecked, unknown, score) VALUES (?, ?, ?, ?, ?, ?, ?, ?, ?, ?);",
    [WDB_STMT_CISCAT_DEL] = "DELETE FROM ciscat_results WHERE scan_id != ?;",
    [WDB_STMT_SCAN_INFO_UPDATEFS] = "UPDATE scan_info SET first_start = ?, start_scan = ? WHERE module = ?;",
    [WDB_STMT_SCAN_INFO_UPDATEFE] = "UPDATE scan_info SET first_end = ?, end_scan = ? WHERE module = ?;",
    [WDB_STMT_SCAN_INFO_UPDATESS] = "UPDATE scan_info SET start_scan = ? WHERE module = ?;",
    [WDB_STMT_SCAN_INFO_UPDATEES] = "UPDATE scan_info SET end_scan = ? WHERE module = ?;",
    [WDB_STMT_SCAN_INFO_UPDATE1C] = "UPDATE scan_info SET fim_first_check = ? WHERE module = ?;",
    [WDB_STMT_SCAN_INFO_UPDATE2C] = "UPDATE scan_info SET fim_second_check = ? WHERE module = ?;",
    [WDB_STMT_SCAN_INFO_UPDATE3C] = "UPDATE scan_info SET fim_third_check = ? WHERE module = ?;",
    [WDB_STMT_SCAN_INFO_GETFS] = "SELECT first_start FROM scan_info WHERE module = ?;",
    [WDB_STMT_SCAN_INFO_GETFE] = "SELECT first_end FROM scan_info WHERE module = ?;",
    [WDB_STMT_SCAN_INFO_GETSS] = "SELECT start_scan FROM scan_info WHERE module = ?;",
    [WDB_STMT_SCAN_INFO_GETES] = "SELECT end_scan FROM scan_info WHERE module = ?;",
    [WDB_STMT_SCAN_INFO_GET1C] = "SELECT fim_first_check FROM scan_info WHERE module = ?;",
    [WDB_STMT_SCAN_INFO_GET2C] = "SELECT fim_second_check FROM scan_info WHERE module = ?;",
    [WDB_STMT_SCAN_INFO_GET3C] = "SELECT fim_third_check FROM scan_info WHERE module = ?;",
    [WDB_STMT_SCA_FIND] = "SELECT id,result,status FROM sca_check WHERE id = ?;",
    [WDB_STMT_SCA_UPDATE] = "UPDATE sca_check SET result = ?, scan_id = ?, status = ?, reason = ? WHERE id = ?;",
    [WDB_STMT_SCA_INSERT] = "INSERT INTO sca_check (id,scan_id,title,description,rationale,remediation,file,directory,process,registry,`references`,result,policy_id,command,status,reason,condition) VALUES (?,?,?,?,?,?,?,?,?,?,?,?,?,?,?,?,?);",
    [WDB_STMT_SCA_SCAN_INFO_INSERT] = "INSERT INTO sca_scan_info (start_scan,end_scan,id,policy_id,pass,fail,invalid,total_checks,score,hash) VALUES (?,?,?,?,?,?,?,?,?,?);",
    [WDB_STMT_SCA_SCAN_INFO_UPDATE] = "UPDATE sca_scan_info SET start_scan = ?, end_scan = ?, id = ?, pass = ?, fail = ?, invalid = ?, total_checks = ?, score = ?, hash = ? WHERE policy_id = ?;",
    [WDB_STMT_SCA_INSERT_COMPLIANCE] = "INSERT INTO sca_check_compliance (id_check,`key`,`value`) VALUES(?,?,?);",
    [WDB_STMT_SCA_INSERT_RULES] = "INSERT INTO sca_check_rules (id_check,`type`, rule) VALUES(?,?,?);",
    [WDB_STMT_SCA_FIND_SCAN] = "SELECT policy_id,hash,id FROM sca_scan_info WHERE policy_id = ?;",
    [WDB_STMT_SCA_SCAN_INFO_UPDATE_START] = "UPDATE sca_scan_info SET start_scan = ?, end_scan = ?, id = ?, pass = ?, fail = ?, invalid = ?, total_checks = ?, score = ?, hash = ? WHERE policy_id = ?;",
    [WDB_STMT_SCA_POLICY_FIND] = "SELECT id FROM sca_policy WHERE id = ?;",
    [WDB_STMT_SCA_POLICY_SHA256] = "SELECT hash_file FROM sca_policy WHERE id = ?;",
    [WDB_STMT_SCA_POLICY_INSERT] = "INSERT INTO sca_policy (name,file,id,description,`references`,hash_file) VALUES(?,?,?,?,?,?);",
    [WDB_STMT_SCA_CHECK_GET_ALL_RESULTS] = "SELECT result FROM sca_check WHERE policy_id = ? ORDER BY id;",
    [WDB_STMT_SCA_POLICY_GET_ALL] = "SELECT id FROM sca_policy;",
    [WDB_STMT_SCA_POLICY_DELETE] = "DELETE FROM sca_policy WHERE id = ?;",
    [WDB_STMT_SCA_CHECK_DELETE] = "DELETE FROM sca_check WHERE policy_id = ?;",
    [WDB_STMT_SCA_SCAN_INFO_DELETE] = "DELETE FROM sca_scan_info WHERE policy_id = ?;",
    [WDB_STMT_SCA_CHECK_COMPLIANCE_DELETE] = "DELETE FROM sca_check_compliance WHERE id_check NOT IN ( SELECT id FROM sca_check);",
    [WDB_STMT_SCA_CHECK_RULES_DELETE] = "DELETE FROM sca_check_rules WHERE id_check NOT IN ( SELECT id FROM sca_check);",
    [WDB_STMT_SCA_CHECK_FIND] = "SELECT id FROM sca_check WHERE policy_id = ?;",
    [WDB_STMT_SCA_CHECK_DELETE_DISTINCT] = "DELETE FROM sca_check WHERE scan_id != ? AND policy_id = ?;",
    [WDB_STMT_FIM_SELECT_CHECKSUM_RANGE] = "SELECT checksum FROM fim_entry WHERE file BETWEEN ? and ? ORDER BY file;",
    [WDB_STMT_FIM_DELETE_AROUND] = "DELETE FROM fim_entry WHERE file < ? OR file > ?;",
    [WDB_STMT_FIM_DELETE_RANGE] = "DELETE FROM fim_entry WHERE file > ? AND file < ?;",
    [WDB_STMT_FIM_CLEAR] = "DELETE FROM fim_entry;",
    [WDB_STMT_SYNC_UPDATE_ATTEMPT] = "UPDATE sync_info SET last_attempt = ?, n_attempts = n_attempts + 1 WHERE component = ?;",
    [WDB_STMT_SYNC_UPDATE_COMPLETION] = "UPDATE sync_info SET last_attempt = ?, last_completion = ?, n_attempts = n_attempts + 1, n_completions = n_completions + 1 WHERE component = ?;",
    [WDB_STMT_MITRE_NAME_GET] = "SELECT name FROM attack WHERE id = ?;",
    [WDB_STMT_GLOBAL_INSERT_AGENT] = "INSERT INTO agent (id, name, ip, register_ip, internal_key, date_add, `group`) VALUES (?,?,?,?,?,?,?);",
    [WDB_STMT_GLOBAL_UPDATE_AGENT_NAME] = "UPDATE agent SET name = ? WHERE id = ?;",
    [WDB_STMT_GLOBAL_UPDATE_AGENT_VERSION] = "UPDATE agent SET os_name = ?, os_version = ?, os_major = ?, os_minor = ?, os_codename = ?, os_platform = ?, os_build = ?, os_uname = ?, os_arch = ?, version = ?, config_sum = ?, merged_sum = ?, manager_host = ?, node_name = ?, last_keepalive = (CASE WHEN id = 0 THEN 253402300799 ELSE STRFTIME('%s', 'NOW') END), connection_status = ?, sync_status = ? WHERE id = ?;",
    [WDB_STMT_GLOBAL_UPDATE_AGENT_VERSION_IP] = "UPDATE agent SET os_name = ?, os_version = ?, os_major = ?, os_minor = ?, os_codename = ?, os_platform = ?, os_build = ?, os_uname = ?, os_arch = ?, version = ?, config_sum = ?, merged_sum = ?, manager_host = ?, node_name = ?, last_keepalive = (CASE WHEN id = 0 THEN 253402300799 ELSE STRFTIME('%s', 'NOW') END), ip = ?, connection_status = ?, sync_status = ? WHERE id = ?;",
    [WDB_STMT_GLOBAL_LABELS_GET] = "SELECT * FROM labels WHERE id = ?;",
    [WDB_STMT_GLOBAL_LABELS_DEL] = "DELETE FROM labels WHERE id = ?;",
    [WDB_STMT_GLOBAL_LABELS_SET] = "INSERT INTO labels (id, key, value) VALUES (?,?,?);",
    [WDB_STMT_GLOBAL_UPDATE_AGENT_KEEPALIVE] = "UPDATE agent SET last_keepalive = CASE WHEN last_keepalive IS NULL THEN 0 ELSE STRFTIME('%s', 'NOW') END, connection_status = ?, sync_status = ? WHERE id = ?;",
    [WDB_STMT_GLOBAL_UPDATE_AGENT_CONNECTION_STATUS] = "UPDATE agent SET connection_status = ? WHERE id = ?;",
    [WDB_STMT_GLOBAL_DELETE_AGENT] = "DELETE FROM agent WHERE id = ?;",
    [WDB_STMT_GLOBAL_SELECT_AGENT_NAME] = "SELECT name FROM agent WHERE id = ?;",
    [WDB_STMT_GLOBAL_SELECT_AGENT_GROUP] = "SELECT `group` FROM agent WHERE id = ?;",
    [WDB_STMT_GLOBAL_FIND_AGENT] = "SELECT id FROM agent WHERE name = ? AND (register_ip = ? OR register_ip LIKE ? || '/_%');",
    [WDB_STMT_GLOBAL_SELECT_FIM_OFFSET] = "SELECT fim_offset FROM agent WHERE id = ?;",
    [WDB_STMT_GLOBAL_SELECT_REG_OFFSET] = "SELECT reg_offset FROM agent WHERE id = ?;",
    [WDB_STMT_GLOBAL_UPDATE_FIM_OFFSET] = "UPDATE agent SET fim_offset = ? WHERE id = ?;",
    [WDB_STMT_GLOBAL_UPDATE_REG_OFFSET] = "UPDATE agent SET reg_offset = ? WHERE id = ?;",
    [WDB_STMT_GLOBAL_SELECT_AGENT_STATUS] = "SELECT status FROM agent WHERE id = ?;",
    [WDB_STMT_GLOBAL_UPDATE_AGENT_STATUS] = "UPDATE agent SET status = ? WHERE id = ?;",
    [WDB_STMT_GLOBAL_FIND_GROUP] = "SELECT id FROM `group` WHERE name = ?;",
    [WDB_STMT_GLOBAL_UPDATE_AGENT_GROUP] = "UPDATE agent SET `group` = ? WHERE id = ?;",
    [WDB_STMT_GLOBAL_INSERT_AGENT_GROUP] = "INSERT INTO `group` (name) VALUES(?);",
    [WDB_STMT_GLOBAL_INSERT_AGENT_BELONG] = "INSERT INTO belongs (id_group, id_agent) VALUES(?,?);",
    [WDB_STMT_GLOBAL_DELETE_AGENT_BELONG] = "DELETE FROM belongs WHERE id_agent = ?;",
    [WDB_STMT_GLOBAL_DELETE_GROUP_BELONG] = "DELETE FROM belongs WHERE id_group = (SELECT id FROM 'group' WHERE name = ?);",
    [WDB_STMT_GLOBAL_DELETE_GROUP] = "DELETE FROM `group` WHERE name = ?;",
    [WDB_STMT_GLOBAL_SELECT_GROUPS] = "SELECT name FROM `group`;",
    [WDB_STMT_GLOBAL_SELECT_AGENT_KEEPALIVE] = "SELECT last_keepalive FROM agent WHERE name = ? AND (register_ip = ? OR register_ip LIKE ? || '/_%');",
    [WDB_STMT_GLOBAL_SYNC_REQ_GET] = "SELECT id, name, ip, os_name, os_version, os_major, os_minor, os_codename, os_build, os_platform, os_uname, os_arch, version, config_sum, merged_sum, manager_host, node_name, last_keepalive, connection_status FROM agent WHERE id > ? AND sync_status = 'syncreq' LIMIT 1;",
    [WDB_STMT_GLOBAL_SYNC_SET] = "UPDATE agent SET sync_status = ? WHERE id = ?;",
    [WDB_STMT_GLOBAL_UPDATE_AGENT_INFO] = "UPDATE agent SET config_sum = :config_sum, ip = :ip, manager_host = :manager_host, merged_sum = :merged_sum, name = :name, node_name = :node_name, os_arch = :os_arch, os_build = :os_build, os_codename = :os_codename, os_major = :os_major, os_minor = :os_minor, os_name = :os_name, os_platform = :os_platform, os_uname = :os_uname, os_version = :os_version, version = :version, last_keepalive = :last_keepalive, connection_status = :connection_status, sync_status = :sync_status WHERE id = :id;",
    [WDB_STMT_GLOBAL_GET_AGENTS] = "SELECT id FROM agent WHERE id > ? LIMIT 1;",
<<<<<<< HEAD
    [WDB_STMT_GLOBAL_GET_AGENTS_BY_GREATER_KEEPALIVE] = "SELECT id FROM agent WHERE id > ? AND last_keepalive > ? LIMIT 1;",
    [WDB_STMT_GLOBAL_GET_AGENTS_BY_LESS_KEEPALIVE] = "SELECT id FROM agent WHERE id > ? AND last_keepalive < ? LIMIT 1;",
=======
>>>>>>> a63575d0
    [WDB_STMT_GLOBAL_GET_AGENTS_BY_CONNECTION_STATUS] = "SELECT id FROM agent WHERE id > 0 AND connection_status = ?;",
    [WDB_STMT_GLOBAL_GET_AGENT_INFO] = "SELECT * FROM agent WHERE id = ?;",
    [WDB_STMT_GLOBAL_GET_AGENTS_TO_DISCONNECT] = "SELECT id FROM agent WHERE id > 0 AND connection_status = 'active' AND last_keepalive < ?;",
    [WDB_STMT_GLOBAL_RESET_CONNECTION_STATUS] = "UPDATE agent SET connection_status = 'disconnected' where connection_status != 'disconnected' AND connection_status != 'never_connected' AND id != 0;",
    [WDB_STMT_GLOBAL_CHECK_MANAGER_KEEPALIVE] = "SELECT COUNT(*) FROM agent WHERE id=0 AND last_keepalive=253402300799;",
    [WDB_STMT_PRAGMA_JOURNAL_WAL] = "PRAGMA journal_mode=WAL;",
};

wdb_config wconfig;
pthread_mutex_t pool_mutex = PTHREAD_MUTEX_INITIALIZER;
wdb_t * db_pool_begin;
wdb_t * db_pool_last;
int db_pool_size;
OSHash * open_dbs;

// Opens global database and stores it in DB pool. It returns a locked database or NULL
wdb_t * wdb_open_global() {
    char path[PATH_MAX + 1] = "";
    sqlite3 *db = NULL;
    wdb_t * wdb = NULL;

    w_mutex_lock(&pool_mutex);

    // Finds DB in pool
    if (wdb = (wdb_t *)OSHash_Get(open_dbs, WDB_GLOB_NAME), wdb) {
        // The corresponding w_mutex_unlock(&wdb->mutex) is called in wdb_leave(wdb_t * wdb)
        w_mutex_lock(&wdb->mutex);
        wdb->refcount++;
        w_mutex_unlock(&pool_mutex);
        return wdb;
    } else {
        // Try to open DB
        snprintf(path, sizeof(path), "%s/%s.db", WDB2_DIR, WDB_GLOB_NAME);

        if (sqlite3_open_v2(path, &db, SQLITE_OPEN_READWRITE, NULL)) {
            mdebug1("Global database not found, creating.");
            sqlite3_close_v2(db);

            // Creating database
            if (OS_SUCCESS != wdb_create_global(path)) {
                merror("Couldn't create SQLite database '%s'", path);
                w_mutex_unlock(&pool_mutex);
                return wdb;
            }

            // Retry to open
            if (sqlite3_open_v2(path, &db, SQLITE_OPEN_READWRITE, NULL)) {
                merror("Can't open SQLite database '%s': %s", path, sqlite3_errmsg(db));
                sqlite3_close_v2(db);
                w_mutex_unlock(&pool_mutex);
                return wdb;
            }

            wdb = wdb_init(db, WDB_GLOB_NAME);
            wdb_pool_append(wdb);

        }
        else {
            wdb = wdb_init(db, WDB_GLOB_NAME);
            wdb_pool_append(wdb);
            wdb = wdb_upgrade_global(wdb);
        }
    }

    // The corresponding w_mutex_unlock(&wdb->mutex) is called in wdb_leave(wdb_t * wdb)
    w_mutex_lock(&wdb->mutex);
    wdb->refcount++;

    w_mutex_unlock(&pool_mutex);
    return wdb;
}

wdb_t * wdb_open_mitre() {
    char path[PATH_MAX + 1];
    sqlite3 *db;
    wdb_t * wdb = NULL;

    // Find BD in pool

    w_mutex_lock(&pool_mutex);

    if (wdb = (wdb_t *)OSHash_Get(open_dbs, WDB_MITRE_NAME), wdb) {
        goto success;
    }

    // Try to open DB

    snprintf(path, sizeof(path), "%s/%s.db", WDB_DIR, WDB_MITRE_NAME);

    if (sqlite3_open_v2(path, &db, SQLITE_OPEN_READWRITE, NULL)) {
        merror("Can't open SQLite database '%s': %s", path, sqlite3_errmsg(db));
        sqlite3_close_v2(db);
        goto end;

    } else {
        wdb = wdb_init(db, WDB_MITRE_NAME);
        wdb_pool_append(wdb);
    }

success:
    w_mutex_lock(&wdb->mutex);
    wdb->refcount++;

end:
    w_mutex_unlock(&pool_mutex);
    return wdb;
}

/* Open database for agent */
sqlite3* wdb_open_agent(int id_agent, const char *name) {
    char dir[OS_FLSIZE + 1];
    sqlite3 *db;

    snprintf(dir, OS_FLSIZE, "%s%s/agents/%03d-%s.db", isChroot() ? "/" : "", WDB_DIR, id_agent, name);

    if (sqlite3_open_v2(dir, &db, SQLITE_OPEN_READWRITE, NULL)) {
        mdebug1("No SQLite database found for agent '%s', creating.", name);
        sqlite3_close_v2(db);

        if (wdb_create_agent_db(id_agent, name) < 0) {
            merror("Couldn't create SQLite database '%s'", dir);
            return NULL;
        }

        // Retry to open

        if (sqlite3_open_v2(dir, &db, SQLITE_OPEN_READWRITE, NULL)) {
            merror("Can't open SQLite database '%s': %s", dir, sqlite3_errmsg(db));
            sqlite3_close_v2(db);
            return NULL;
        }

        if (wdb_journal_wal(db) == -1) {
            merror("Cannot open database '%s': error setting the journalig mode.", dir);
            sqlite3_close_v2(db);
            return NULL;
        }
    }

    sqlite3_busy_timeout(db, BUSY_SLEEP);
    return db;
}

// Open database for agent and store in DB pool. It returns a locked database or NULL
wdb_t * wdb_open_agent2(int agent_id) {
    char sagent_id[64];
    char path[PATH_MAX + 1];
    sqlite3 * db;
    wdb_t * wdb = NULL;

    snprintf(sagent_id, sizeof(sagent_id), "%03d", agent_id);

    // Find BD in pool

    w_mutex_lock(&pool_mutex);

    if (wdb = (wdb_t *)OSHash_Get(open_dbs, sagent_id), wdb) {
        goto success;
    }

    // Try to open DB

    snprintf(path, sizeof(path), "%s/%s.db", WDB2_DIR, sagent_id);

    if (sqlite3_open_v2(path, &db, SQLITE_OPEN_READWRITE, NULL)) {
        mdebug1("No SQLite database found for agent '%s', creating.", sagent_id);
        sqlite3_close_v2(db);

        if (wdb_create_agent_db2(sagent_id) < 0) {
            merror("Couldn't create SQLite database '%s'", path);
            goto end;
        }

        // Retry to open

        if (sqlite3_open_v2(path, &db, SQLITE_OPEN_READWRITE, NULL)) {
            merror("Can't open SQLite database '%s': %s", path, sqlite3_errmsg(db));
            sqlite3_close_v2(db);
            goto end;
        }

        wdb = wdb_init(db, sagent_id);
        wdb_pool_append(wdb);
    }
    else {
        wdb = wdb_init(db, sagent_id);
        wdb_pool_append(wdb);
        wdb = wdb_upgrade(wdb);

        if (wdb == NULL) {
            goto end;
        }
    }

success:
    w_mutex_lock(&wdb->mutex);
    wdb->refcount++;

end:
    w_mutex_unlock(&pool_mutex);
    return wdb;
}

/* Create database for agent from profile. Returns 0 on success or -1 on error. */
int wdb_create_agent_db2(const char * agent_id) {
    char path[OS_FLSIZE + 1];
    char buffer[4096];
    FILE *source;
    FILE *dest;
    size_t nbytes;
    int result = 0;

    snprintf(path, OS_FLSIZE, "%s/%s", WDB2_DIR, WDB_PROF_NAME);

    if (!(source = fopen(path, "r"))) {
        mdebug1("Profile database not found, creating.");

        if (wdb_create_profile(path) < 0)
            return -1;

        // Retry to open

        if (!(source = fopen(path, "r"))) {
            merror("Couldn't open profile '%s'.", path);
            return -1;
        }
    }

    snprintf(path, OS_FLSIZE, "%s/%s.db", WDB2_DIR, agent_id);

    if (!(dest = fopen(path, "w"))) {
        merror("Couldn't create database '%s': %s (%d)", path, strerror(errno), errno);
        fclose(source);
        return -1;
    }

    while (nbytes = fread(buffer, 1, 4096, source), nbytes) {
        if (fwrite(buffer, 1, nbytes, dest) != nbytes) {
            unlink(path);
            result = -1;
            break;
        }
    }

    fclose(source);
    if (fclose(dest) == -1) {
        merror("Couldn't create file %s completely ", path);
        return -1;
    }

    if (result < 0) {
        unlink(path);
        return -1;
    }

    if (chmod(path, 0640) < 0) {
        merror(CHMOD_ERROR, path, errno, strerror(errno));
        unlink(path);
        return -1;
    }

    return 0;
}

/* Get agent name from location string */
char* wdb_agent_loc2name(const char *location) {
    char *name;
    char *end;

    switch (location[0]) {
    case 'r':
    case 's':
        if (!(strncmp(location, "syscheck", 8) && strncmp(location, "rootcheck", 9)))
            return strdup("localhost");
            else
            return NULL;

    case '(':
        name = strdup(location + 1);

        if ((end = strchr(name, ')')))
            *end = '\0';
        else {
            free(name);
            name = NULL;
        }

        return name;

    default:
        return NULL;
    }
}

/* Prepare SQL query with availability waiting */
int wdb_prepare(sqlite3 *db, const char *zSql, int nByte, sqlite3_stmt **stmt, const char **pzTail) {
    int result;
    int attempts;

    for (attempts = 0; (result = sqlite3_prepare_v2(db, zSql, nByte, stmt, pzTail)) == SQLITE_BUSY; attempts++) {
        if (attempts == MAX_ATTEMPTS) {
            mdebug1("Maximum attempts exceeded for sqlite3_prepare_v2()");
            return -1;
        }
    }

    return result;
}

/* Execute statement with availability waiting */
int wdb_step(sqlite3_stmt *stmt) {
    int result;
    int attempts;

    for (attempts = 0; (result = sqlite3_step(stmt)) == SQLITE_BUSY; attempts++) {
        if (attempts == MAX_ATTEMPTS) {
            mdebug1("Maximum attempts exceeded for sqlite3_step()");
            return -1;
        }
    }

    return result;
}

/* Begin transaction */
int wdb_begin(sqlite3 *db) {
    sqlite3_stmt *stmt = NULL;
    int result = 0;

    if (sqlite3_prepare_v2(db, SQL_BEGIN, -1, &stmt, NULL) != SQLITE_OK) {
        mdebug1("sqlite3_prepare_v2(): %s", sqlite3_errmsg(db));
        return -1;
    }

    if (result = wdb_step(stmt) != SQLITE_DONE, result) {
        mdebug1("wdb_step(): %s", sqlite3_errmsg(db));
        result = -1;
    }

    sqlite3_finalize(stmt);
    return result;
}

int wdb_begin2(wdb_t * wdb) {
    if (wdb->transaction) {
        return 0;
    }

    if (wdb_begin(wdb->db) == -1) {
        return -1;
    }

    wdb->transaction = 1;
    wdb->transaction_begin_time = time(NULL);

    return 0;
}

/* Commit transaction */
int wdb_commit(sqlite3 *db) {
    sqlite3_stmt * stmt = NULL;
    int result = 0;

    if (sqlite3_prepare_v2(db, SQL_COMMIT, -1, &stmt, NULL) != SQLITE_OK) {
        mdebug1("sqlite3_prepare_v2(): %s", sqlite3_errmsg(db));
        return -1;
    }

    if (result = wdb_step(stmt) != SQLITE_DONE, result) {
        mdebug1("wdb_step(): %s", sqlite3_errmsg(db));
        result = -1;
    }

    sqlite3_finalize(stmt);
    return result;
}

int wdb_commit2(wdb_t * wdb) {
    if (!wdb->transaction) {
        return 0;
    }

    if (wdb_commit(wdb->db) == -1) {
        return -1;
    }

    wdb->transaction = 0;
    return 0;
}

/* Create global database */
int wdb_create_global(const char *path) {
    char max_agents[16];
    snprintf(max_agents, 15, "%d", MAX_AGENTS);

    if (OS_SUCCESS != wdb_create_file(path, schema_global_sql))
        return OS_INVALID;
    else if (OS_SUCCESS != wdb_insert_info("max_agents", max_agents))
        return OS_INVALID;
    else if (OS_SUCCESS != wdb_insert_info("openssl_support", "yes"))
        return OS_INVALID;
    else
        return OS_SUCCESS;
}

/* Create profile database */
int wdb_create_profile(const char *path) {
    return wdb_create_file(path, schema_agents_sql);
}

/* Create new database file from SQL script */
int wdb_create_file(const char *path, const char *source) {
    const char *ROOT = "root";
    const char *sql;
    const char *tail;
    sqlite3 *db;
    sqlite3_stmt *stmt;
    int result;
    uid_t uid;
    gid_t gid;

    if (sqlite3_open_v2(path, &db, SQLITE_OPEN_READWRITE | SQLITE_OPEN_CREATE, NULL)) {
        mdebug1("Couldn't create SQLite database '%s': %s", path, sqlite3_errmsg(db));
        sqlite3_close_v2(db);
        return OS_INVALID;
    }

    for (sql = source; sql && *sql; sql = tail) {
        if (sqlite3_prepare_v2(db, sql, -1, &stmt, &tail) != SQLITE_OK) {
            mdebug1("Preparing statement: %s", sqlite3_errmsg(db));
            sqlite3_close_v2(db);
            return OS_INVALID;
        }

        result = sqlite3_step(stmt);

        switch (result) {
        case SQLITE_MISUSE:
        case SQLITE_ROW:
        case SQLITE_DONE:
            break;
        default:
            mdebug1("Stepping statement: %s", sqlite3_errmsg(db));
            sqlite3_finalize(stmt);
            sqlite3_close_v2(db);
            return OS_INVALID;

        }

        sqlite3_finalize(stmt);
    }

    sqlite3_close_v2(db);

    switch (getuid()) {
    case -1:
        merror("getuid(): %s (%d)", strerror(errno), errno);
        return OS_INVALID;

    case 0:
        uid = Privsep_GetUser(ROOT);
        gid = Privsep_GetGroup(GROUPGLOBAL);

        if (uid == (uid_t) - 1 || gid == (gid_t) - 1) {
            merror(USER_ERROR, ROOT, GROUPGLOBAL, strerror(errno), errno);
            return OS_INVALID;
        }

        if (chown(path, uid, gid) < 0) {
            merror(CHOWN_ERROR, path, errno, strerror(errno));
            return OS_INVALID;
        }

        break;

    default:
        mdebug1("Ignoring chown when creating file from SQL.");
        break;
    }

    if (chmod(path, 0660) < 0) {
        merror(CHMOD_ERROR, path, errno, strerror(errno));
        return OS_INVALID;
    }

    return OS_SUCCESS;
}

/* Rebuild database. Returns 0 on success or -1 on error. */
int wdb_vacuum(sqlite3 *db) {
    sqlite3_stmt *stmt;
    int result;

    if (!wdb_prepare(db, SQL_VACUUM, -1, &stmt, NULL)) {
        result = wdb_step(stmt) == SQLITE_DONE ? 0 : -1;
        sqlite3_finalize(stmt);
    } else {
        mdebug1("SQLite: %s", sqlite3_errmsg(db));
        result = -1;
    }

    sqlite3_close_v2(db);
    return result;
}

/* Insert key-value pair into global.db info table */
int wdb_insert_info(const char *key, const char *value) {
    char path[PATH_MAX + 1] = "";
    sqlite3 *db = NULL;
    sqlite3_stmt *stmt = NULL;
    int result = OS_SUCCESS;

    snprintf(path, sizeof(path), "%s/%s.db", WDB2_DIR, WDB_GLOB_NAME);

    if (sqlite3_open_v2(path, &db, SQLITE_OPEN_READWRITE, NULL)) {
        mdebug1("Couldn't open SQLite database '%s': %s", path, sqlite3_errmsg(db));
        sqlite3_close_v2(db);
        return OS_INVALID;
    }

    if (wdb_prepare(db, SQL_INSERT_INFO, -1, &stmt, NULL)) {
        mdebug1("SQLite: %s", sqlite3_errmsg(db));
        return OS_INVALID;
    }

    sqlite3_bind_text(stmt, 1, key, -1, NULL);
    sqlite3_bind_text(stmt, 2, value, -1, NULL);

    result = wdb_step(stmt) == SQLITE_DONE ? OS_SUCCESS : OS_INVALID;

    sqlite3_finalize(stmt);
    sqlite3_close_v2(db);

    return result;
}

wdb_t * wdb_init(sqlite3 * db, const char * id) {
    wdb_t * wdb;
    os_calloc(1, sizeof(wdb_t), wdb);
    wdb->db = db;
    w_mutex_init(&wdb->mutex, NULL);
    os_strdup(id, wdb->id);
    return wdb;
}

void wdb_destroy(wdb_t * wdb) {
    os_free(wdb->id);
    w_mutex_destroy(&wdb->mutex);
    free(wdb);
}

void wdb_pool_append(wdb_t * wdb) {
    int r;

    if (db_pool_begin) {
        db_pool_last->next = wdb;
        db_pool_last = wdb;
    } else {
        db_pool_begin = db_pool_last = wdb;
    }

    db_pool_size++;

    if (r = OSHash_Add(open_dbs, wdb->id, wdb), r != 2) {
        merror_exit("OSHash_Add(%s) returned %d.", wdb->id, r);
    }
}

void wdb_pool_remove(wdb_t * wdb) {
    wdb_t * prev;

    if (!OSHash_Delete(open_dbs, wdb->id)) {
        merror("Database for agent '%s' was not in hash table.", wdb->id);
    }

    if (wdb == db_pool_begin) {
        db_pool_begin = wdb->next;

        if (wdb == db_pool_last) {
            db_pool_last = NULL;
        }

        db_pool_size--;
    } else if (prev = wdb_pool_find_prev(wdb), prev) {
        prev->next = wdb->next;

        if (wdb == db_pool_last) {
            db_pool_last = prev;
        }

        db_pool_size--;
    } else {
        merror("Database for agent '%s' not found in the pool.", wdb->id);
    }
}

void wdb_close_all() {
    wdb_t * node;

    mdebug1("Closing all databases...");
    w_mutex_lock(&pool_mutex);

    while (node = db_pool_begin, node) {
        mdebug2("Closing database for agent %s", node->id);

        if (wdb_close(node, TRUE) < 0) {
            merror("Couldn't close DB for agent %s", node->id);

        }
    }

    w_mutex_unlock(&pool_mutex);
}

void wdb_commit_old() {
    wdb_t * node;

    w_mutex_lock(&pool_mutex);

    for (node = db_pool_begin; node; node = node->next) {
        w_mutex_lock(&node->mutex);
        time_t cur_time = time(NULL);

        // Commit condition: more than commit_time_min seconds elapsed from the last query, or more than commit_time_max elapsed from the transaction began.

        if (node->transaction && (cur_time - node->last > wconfig.commit_time_min || cur_time - node->transaction_begin_time > wconfig.commit_time_max)) {
            struct timespec ts_start, ts_end;

            gettime(&ts_start);
            wdb_commit2(node);
            gettime(&ts_end);

            mdebug2("Agent '%s' database commited. Time: %.3f ms.", node->id, time_diff(&ts_start, &ts_end) * 1e3);
        }

        w_mutex_unlock(&node->mutex);
    }

    w_mutex_unlock(&pool_mutex);
}

void wdb_close_old() {
    wdb_t * node;
    wdb_t * next;

    w_mutex_lock(&pool_mutex);

    for (node = db_pool_begin; node && db_pool_size > wconfig.open_db_limit; node = next) {
        next = node->next;

        if (node->refcount == 0 && !node->transaction) {
            mdebug2("Closing database for agent %s", node->id);
            wdb_close(node, FALSE);
        }
    }

    w_mutex_unlock(&pool_mutex);
}

cJSON * wdb_exec_stmt(sqlite3_stmt * stmt) {
    int r;
    int count;
    int i;
    cJSON * result;
    cJSON * row;

    if (!stmt) {
        mdebug1("Invalid SQL statement.");
        return NULL;
    }

    result = cJSON_CreateArray();

    while (r = sqlite3_step(stmt), r == SQLITE_ROW) {
        if (count = sqlite3_column_count(stmt), count > 0) {
            row = cJSON_CreateObject();

            for (i = 0; i < count; i++) {
                switch (sqlite3_column_type(stmt, i)) {
                case SQLITE_INTEGER:
                case SQLITE_FLOAT:
                    cJSON_AddNumberToObject(row, sqlite3_column_name(stmt, i), sqlite3_column_double(stmt, i));
                    break;

                case SQLITE_TEXT:
                case SQLITE_BLOB:
                    cJSON_AddStringToObject(row, sqlite3_column_name(stmt, i), (const char *)sqlite3_column_text(stmt, i));
                    break;

                case SQLITE_NULL:
                default:
                    ;
                }
            }

            cJSON_AddItemToArray(result, row);
        }
    }

    if (r != SQLITE_DONE) {
        mdebug1("SQL statement execution failed");
        cJSON_Delete(result);
        result = NULL;
    }

    return result;
}

cJSON * wdb_exec(sqlite3 * db, const char * sql) {
    sqlite3_stmt * stmt = NULL;
    cJSON * result = NULL;

    if (sqlite3_prepare_v2(db, sql, -1, &stmt, NULL) != SQLITE_OK) {
        mdebug1("sqlite3_prepare_v2(): %s", sqlite3_errmsg(db));
        mdebug2("SQL: %s", sql);
        return NULL;
    }

    result = wdb_exec_stmt(stmt);

    if (!result) {
        mdebug1("sqlite3_step(): %s", sqlite3_errmsg(db));
    }

    sqlite3_finalize(stmt);
    return result;
}

int wdb_close(wdb_t * wdb, bool commit) {
    int result;
    int i;

    if (wdb->refcount == 0) {
        if (wdb->transaction && commit) {
            wdb_commit2(wdb);
        }

        for (i = 0; i < WDB_STMT_SIZE; i++) {
            if (wdb->stmt[i]) {
                sqlite3_finalize(wdb->stmt[i]);
            }
        }

        result = sqlite3_close_v2(wdb->db);

        if (result == SQLITE_OK) {
            wdb_pool_remove(wdb);
            wdb_destroy(wdb);
            return 0;
        } else {
            merror("DB(%s) wdb_close(): %s", wdb->id, sqlite3_errmsg(wdb->db));
            return -1;
        }
    } else {
        mdebug1("Couldn't close database for agent %s: refcount = %u", wdb->id, wdb->refcount);
        return -1;
    }
}

void wdb_leave(wdb_t * wdb) {
    wdb->refcount--;
    wdb->last = time(NULL);
    w_mutex_unlock(&wdb->mutex);
}

wdb_t * wdb_pool_find_prev(wdb_t * wdb) {
    wdb_t * node;

    for (node = db_pool_begin; node && node->next; node = node->next) {
        if (node->next == wdb) {
            return node;
        }
    }

    return NULL;
}

int wdb_stmt_cache(wdb_t * wdb, int index) {
    if (index >= WDB_STMT_SIZE) {
        merror("DB(%s) SQL statement index (%d) out of bounds", wdb->id, index);
        return -1;
    }
    if (!wdb->stmt[index]) {
        if (sqlite3_prepare_v2(wdb->db, SQL_STMT[index], -1, wdb->stmt + index, NULL) != SQLITE_OK) {
            merror("DB(%s) sqlite3_prepare_v2() stmt(%d): %s", wdb->id, index, sqlite3_errmsg(wdb->db));
            return -1;
        }
    } else if (sqlite3_reset(wdb->stmt[index]) != SQLITE_OK || sqlite3_clear_bindings(wdb->stmt[index]) != SQLITE_OK) {
        mdebug1("DB(%s) sqlite3_reset() stmt(%d): %s", wdb->id, index, sqlite3_errmsg(wdb->db));

        // Retry to prepare

        sqlite3_finalize(wdb->stmt[index]);

        if (sqlite3_prepare_v2(wdb->db, SQL_STMT[index], -1, wdb->stmt + index, NULL) != SQLITE_OK) {
            merror("DB(%s) sqlite3_prepare_v2() stmt(%d): %s", wdb->id, index, sqlite3_errmsg(wdb->db));
            return -1;
        }
    }

    return 0;
}

// Execute SQL script into an database
int wdb_sql_exec(wdb_t *wdb, const char *sql_exec) {
    char *sql_error;
    int result = 0;

    sqlite3_exec(wdb->db, sql_exec, NULL, NULL, &sql_error);

    if(sql_error) {
        mwarn("DB(%s) wdb_sql_exec returned error: '%s'", wdb->id, sql_error);
        sqlite3_free(sql_error);
        result = -1;
    }

    return result;
}

/* Delete a database file */
int wdb_remove_database(const char * agent_id) {
    char path[PATH_MAX];

    snprintf(path, PATH_MAX, "%s%s/%s.db", isChroot() ? "/" : "", WDB2_DIR, agent_id);
    int result = unlink(path);

    if (result == -1) {
        mdebug1(UNLINK_ERROR, path, errno, strerror(errno));
    }

    return result;
}

cJSON *wdb_remove_multiple_agents(char *agent_list) {
    cJSON *response = NULL;
    cJSON *json_agents = NULL;
    wdb_t *wdb;
    char **agents;
    char *next;
    char *json_formated;
    char path[PATH_MAX];
    char agent[OS_SIZE_128];
    long int agent_id;
    int n = 0;

    if (!agent_list || strcmp(agent_list, "") == 0 || strcmp(agent_list, " ") == 0) {
        return json_agents;
    }

    response = cJSON_CreateObject();
    cJSON_AddItemToObject(response, "agents", json_agents = cJSON_CreateObject());

    // Get agents id separated by whitespace
    agents = wm_strtok(agent_list);

    for (n = 0; agents && agents[n]; n++) {
        if (strcmp(agents[n], "") != 0) {
            next = agents[n + 1];
            agent_id = strtol(agents[n], &next, 10);
            const char * result = "ok";

            // Check for valid ID
            if ((errno == ERANGE) || (errno == EINVAL) || *next) {
                mwarn("Invalid agent ID when deleting database '%s'\n", agents[n]);
                result = "Invalid agent ID";
            } else {
                snprintf(path, PATH_MAX, "%s/%03ld.db", WDB2_DIR, agent_id);
                snprintf(agent, OS_SIZE_128, "%03ld", agent_id);

                // Close the database only if it was open

                w_mutex_lock(&pool_mutex);

                wdb = (wdb_t *)OSHash_Get(open_dbs, agent);
                if (wdb) {
                    if (wdb_close(wdb, FALSE) < 0) {
                        result = "Can't close";
                    }
                }

                w_mutex_unlock(&pool_mutex);

                mdebug1("Removing db for agent '%s'", agent);

                if (wdb_remove_database(agent) < 0) {
                    result = "Can't delete";
                }
            }

            cJSON_AddStringToObject(json_agents, agent, result);
        }
    }

    free(agents);
    json_formated = cJSON_PrintUnformatted(response);
    mdebug1("Deleting databases. JSON output: %s", json_formated);
    os_free(json_formated);
    return response;
}

// Set the database journal mode to write-ahead logging
int wdb_journal_wal(sqlite3 *db) {
    char *sql_error = NULL;

    sqlite3_exec(db, SQL_STMT[WDB_STMT_PRAGMA_JOURNAL_WAL], NULL, NULL, &sql_error);

    if (sql_error != NULL) {
        merror("Cannot set database journaling mode to WAL: '%s'", sql_error);
        sqlite3_free(sql_error);
        return -1;
    }

    return 0;
}

/**
 * @brief Frees agent_info_data struct memory.
 *
 * @param[in] agent_data Pointer to the struct to be freed.
 */
void wdb_free_agent_info_data(agent_info_data *agent_data) {
    if (agent_data) {
        os_free(agent_data->version);
        os_free(agent_data->config_sum);
        os_free(agent_data->merged_sum);
        os_free(agent_data->manager_host);
        os_free(agent_data->node_name);
        os_free(agent_data->agent_ip);
        os_free(agent_data->labels);
        os_free(agent_data->connection_status);
        os_free(agent_data->sync_status);
        if (agent_data->osd) {
            os_free(agent_data->osd->os_name);
            os_free(agent_data->osd->os_version);
            os_free(agent_data->osd->os_major);
            os_free(agent_data->osd->os_minor);
            os_free(agent_data->osd->os_codename);
            os_free(agent_data->osd->os_platform);
            os_free(agent_data->osd->os_build);
            os_free(agent_data->osd->os_uname);
            os_free(agent_data->osd->os_arch);
            os_free(agent_data->osd);
        }
        os_free(agent_data);
    }
}<|MERGE_RESOLUTION|>--- conflicted
+++ resolved
@@ -142,11 +142,6 @@
     [WDB_STMT_GLOBAL_SYNC_SET] = "UPDATE agent SET sync_status = ? WHERE id = ?;",
     [WDB_STMT_GLOBAL_UPDATE_AGENT_INFO] = "UPDATE agent SET config_sum = :config_sum, ip = :ip, manager_host = :manager_host, merged_sum = :merged_sum, name = :name, node_name = :node_name, os_arch = :os_arch, os_build = :os_build, os_codename = :os_codename, os_major = :os_major, os_minor = :os_minor, os_name = :os_name, os_platform = :os_platform, os_uname = :os_uname, os_version = :os_version, version = :version, last_keepalive = :last_keepalive, connection_status = :connection_status, sync_status = :sync_status WHERE id = :id;",
     [WDB_STMT_GLOBAL_GET_AGENTS] = "SELECT id FROM agent WHERE id > ? LIMIT 1;",
-<<<<<<< HEAD
-    [WDB_STMT_GLOBAL_GET_AGENTS_BY_GREATER_KEEPALIVE] = "SELECT id FROM agent WHERE id > ? AND last_keepalive > ? LIMIT 1;",
-    [WDB_STMT_GLOBAL_GET_AGENTS_BY_LESS_KEEPALIVE] = "SELECT id FROM agent WHERE id > ? AND last_keepalive < ? LIMIT 1;",
-=======
->>>>>>> a63575d0
     [WDB_STMT_GLOBAL_GET_AGENTS_BY_CONNECTION_STATUS] = "SELECT id FROM agent WHERE id > 0 AND connection_status = ?;",
     [WDB_STMT_GLOBAL_GET_AGENT_INFO] = "SELECT * FROM agent WHERE id = ?;",
     [WDB_STMT_GLOBAL_GET_AGENTS_TO_DISCONNECT] = "SELECT id FROM agent WHERE id > 0 AND connection_status = 'active' AND last_keepalive < ?;",
