/*
 * Wazuh SQLite integration
 * Copyright (C) 2015-2020, Wazuh Inc.
 * June 06, 2016.
 *
 * This program is free software; you can redistribute it
 * and/or modify it under the terms of the GNU General Public
 * License (version 2) as published by the FSF - Free Software
 * Foundation.
 */

#include "wdb.h"

// List of agent information fields in global DB
// The ":" is used for paramter binding
static const char *global_db_agent_fields[] = {
    ":config_sum",
    ":ip",
    ":manager_host",
    ":merged_sum",
    ":name",
    ":node_name",
    ":os_arch",
    ":os_build",
    ":os_codename",
    ":os_major",
    ":os_minor",
    ":os_name",
    ":os_platform",
    ":os_uname",
    ":os_version",
    ":version",
    ":last_keepalive",
    ":connection_status",
    ":id",
    NULL
};

int wdb_global_insert_agent(wdb_t *wdb, int id, char* name, char* ip, char* register_ip, char* internal_key, char* group, int date_add) {
    sqlite3_stmt *stmt = NULL;

    if (!wdb->transaction && wdb_begin2(wdb) < 0) {
        mdebug1("Cannot begin transaction");
        return OS_INVALID;
    }

    if (wdb_stmt_cache(wdb, WDB_STMT_GLOBAL_INSERT_AGENT) < 0) {
        mdebug1("Cannot cache statement");
        return OS_INVALID;
    }

    stmt = wdb->stmt[WDB_STMT_GLOBAL_INSERT_AGENT];

    if (sqlite3_bind_int(stmt, 1, id) != SQLITE_OK) {
        merror("DB(%s) sqlite3_bind_int(): %s", wdb->id, sqlite3_errmsg(wdb->db));
        return OS_INVALID;
    }
    if (sqlite3_bind_text(stmt, 2, name, -1, NULL) != SQLITE_OK) {
        merror("DB(%s) sqlite3_bind_text(): %s", wdb->id, sqlite3_errmsg(wdb->db));
        return OS_INVALID;
    }
    if (sqlite3_bind_text(stmt, 3, ip, -1, NULL) != SQLITE_OK) {
        merror("DB(%s) sqlite3_bind_text(): %s", wdb->id, sqlite3_errmsg(wdb->db));
        return OS_INVALID;
    }
    if (sqlite3_bind_text(stmt, 4, register_ip, -1, NULL) != SQLITE_OK) {
        merror("DB(%s) sqlite3_bind_text(): %s", wdb->id, sqlite3_errmsg(wdb->db));
        return OS_INVALID;
    }
    if (sqlite3_bind_text(stmt, 5, internal_key, -1, NULL) != SQLITE_OK) {
        merror("DB(%s) sqlite3_bind_text(): %s", wdb->id, sqlite3_errmsg(wdb->db));
        return OS_INVALID;
    }
    if (sqlite3_bind_int(stmt, 6, date_add) != SQLITE_OK) {
        merror("DB(%s) sqlite3_bind_int(): %s", wdb->id, sqlite3_errmsg(wdb->db));
        return OS_INVALID;
    }
    if (sqlite3_bind_text(stmt, 7, group, -1, NULL) != SQLITE_OK) {
        merror("DB(%s) sqlite3_bind_text(): %s", wdb->id, sqlite3_errmsg(wdb->db));
        return OS_INVALID;
    }

    switch (wdb_step(stmt)) {
    case SQLITE_ROW:
    case SQLITE_DONE:
        return OS_SUCCESS;
        break;
    default:
        mdebug1("SQLite: %s", sqlite3_errmsg(wdb->db));
        return OS_INVALID;
    }
}

int wdb_global_update_agent_name(wdb_t *wdb, int id, char* name) {
    sqlite3_stmt *stmt = NULL;

    if (!wdb->transaction && wdb_begin2(wdb) < 0) {
        mdebug1("Cannot begin transaction");
        return OS_INVALID;
    }

    if (wdb_stmt_cache(wdb, WDB_STMT_GLOBAL_UPDATE_AGENT_NAME) < 0) {
        mdebug1("Cannot cache statement");
        return OS_INVALID;
    }

    stmt = wdb->stmt[WDB_STMT_GLOBAL_UPDATE_AGENT_NAME];

    if (sqlite3_bind_text(stmt, 1, name, -1, NULL) != SQLITE_OK) {
        merror("DB(%s) sqlite3_bind_text(): %s", wdb->id, sqlite3_errmsg(wdb->db));
        return OS_INVALID;
    }
    if (sqlite3_bind_int(stmt, 2, id) != SQLITE_OK) {
        merror("DB(%s) sqlite3_bind_int(): %s", wdb->id, sqlite3_errmsg(wdb->db));
        return OS_INVALID;
    }

    switch (wdb_step(stmt)) {
    case SQLITE_ROW:
    case SQLITE_DONE:
        return OS_SUCCESS;
        break;
    default:
        mdebug1("SQLite: %s", sqlite3_errmsg(wdb->db));
        return OS_INVALID;
    }
}

int wdb_global_update_agent_version(wdb_t *wdb,
                                    int id,
                                    const char *os_name,
                                    const char *os_version,
                                    const char *os_major,
                                    const char *os_minor,
                                    const char *os_codename,
                                    const char *os_platform,
                                    const char *os_build,
                                    const char *os_uname,
                                    const char *os_arch,
                                    const char *version,
                                    const char *config_sum,
                                    const char *merged_sum,
                                    const char *manager_host,
                                    const char *node_name,
                                    const char *agent_ip,
                                    const char *connection_status,
                                    const char *sync_status)
{
    sqlite3_stmt *stmt = NULL;
    int index = 1;

    if (!wdb->transaction && wdb_begin2(wdb) < 0) {
        mdebug1("Cannot begin transaction");
        return OS_INVALID;
    }

    if (wdb_stmt_cache(wdb, agent_ip ? WDB_STMT_GLOBAL_UPDATE_AGENT_VERSION_IP : WDB_STMT_GLOBAL_UPDATE_AGENT_VERSION) < 0) {
        mdebug1("Cannot cache statement");
        return OS_INVALID;
    }

    stmt = wdb->stmt[agent_ip ? WDB_STMT_GLOBAL_UPDATE_AGENT_VERSION_IP : WDB_STMT_GLOBAL_UPDATE_AGENT_VERSION];

    if (sqlite3_bind_text(stmt, index++, os_name, -1, NULL) != SQLITE_OK) {
        merror("DB(%s) sqlite3_bind_text(): %s", wdb->id, sqlite3_errmsg(wdb->db));
        return OS_INVALID;
    }
    if (sqlite3_bind_text(stmt, index++, os_version, -1, NULL) != SQLITE_OK) {
        merror("DB(%s) sqlite3_bind_text(): %s", wdb->id, sqlite3_errmsg(wdb->db));
        return OS_INVALID;
    }
    if (sqlite3_bind_text(stmt, index++, os_major, -1, NULL) != SQLITE_OK) {
        merror("DB(%s) sqlite3_bind_text(): %s", wdb->id, sqlite3_errmsg(wdb->db));
        return OS_INVALID;
    }
    if (sqlite3_bind_text(stmt, index++, os_minor, -1, NULL) != SQLITE_OK) {
        merror("DB(%s) sqlite3_bind_text(): %s", wdb->id, sqlite3_errmsg(wdb->db));
        return OS_INVALID;
    }
    if (sqlite3_bind_text(stmt, index++, os_codename, -1, NULL) != SQLITE_OK) {
        merror("DB(%s) sqlite3_bind_text(): %s", wdb->id, sqlite3_errmsg(wdb->db));
        return OS_INVALID;
    }
    if (sqlite3_bind_text(stmt, index++, os_platform, -1, NULL) != SQLITE_OK) {
        merror("DB(%s) sqlite3_bind_text(): %s", wdb->id, sqlite3_errmsg(wdb->db));
        return OS_INVALID;
    }
    if (sqlite3_bind_text(stmt, index++, os_build, -1, NULL) != SQLITE_OK) {
        merror("DB(%s) sqlite3_bind_text(): %s", wdb->id, sqlite3_errmsg(wdb->db));
        return OS_INVALID;
    }
    if (sqlite3_bind_text(stmt, index++, os_uname, -1, NULL) != SQLITE_OK) {
        merror("DB(%s) sqlite3_bind_text(): %s", wdb->id, sqlite3_errmsg(wdb->db));
        return OS_INVALID;
    }
    if (sqlite3_bind_text(stmt, index++, os_arch, -1, NULL) != SQLITE_OK) {
        merror("DB(%s) sqlite3_bind_text(): %s", wdb->id, sqlite3_errmsg(wdb->db));
        return OS_INVALID;
    }
    if (sqlite3_bind_text(stmt, index++, version, -1, NULL) != SQLITE_OK) {
        merror("DB(%s) sqlite3_bind_text(): %s", wdb->id, sqlite3_errmsg(wdb->db));
        return OS_INVALID;
    }
    if (sqlite3_bind_text(stmt, index++, config_sum, -1, NULL) != SQLITE_OK) {
        merror("DB(%s) sqlite3_bind_text(): %s", wdb->id, sqlite3_errmsg(wdb->db));
        return OS_INVALID;
    }
    if (sqlite3_bind_text(stmt, index++, merged_sum, -1, NULL) != SQLITE_OK) {
        merror("DB(%s) sqlite3_bind_text(): %s", wdb->id, sqlite3_errmsg(wdb->db));
        return OS_INVALID;
    }
    if (sqlite3_bind_text(stmt, index++, manager_host, -1, NULL) != SQLITE_OK) {
        merror("DB(%s) sqlite3_bind_text(): %s", wdb->id, sqlite3_errmsg(wdb->db));
        return OS_INVALID;
    }
    if (sqlite3_bind_text(stmt, index++, node_name, -1, NULL) != SQLITE_OK) {
        merror("DB(%s) sqlite3_bind_text(): %s", wdb->id, sqlite3_errmsg(wdb->db));
        return OS_INVALID;
    }
    if (agent_ip) {
        if (sqlite3_bind_text(stmt, index++, agent_ip, -1, NULL) != SQLITE_OK) {
            merror("DB(%s) sqlite3_bind_text(): %s", wdb->id, sqlite3_errmsg(wdb->db));
            return OS_INVALID;
        }
    }
    if (sqlite3_bind_text(stmt, index++, connection_status, -1, NULL) != SQLITE_OK) {
        merror("DB(%s) sqlite3_bind_text(): %s", wdb->id, sqlite3_errmsg(wdb->db));
        return OS_INVALID;
    }
    if (sqlite3_bind_text(stmt, index++, sync_status, -1, NULL) != SQLITE_OK) {
        merror("DB(%s) sqlite3_bind_text(): %s", wdb->id, sqlite3_errmsg(wdb->db));
        return OS_INVALID;
    }
    if (sqlite3_bind_int(stmt, index++, id) != SQLITE_OK) {
        merror("DB(%s) sqlite3_bind_int(): %s", wdb->id, sqlite3_errmsg(wdb->db));
        return OS_INVALID;
    }

    switch (wdb_step(stmt)) {
    case SQLITE_ROW:
    case SQLITE_DONE:
        return OS_SUCCESS;
        break;
    default:
        mdebug1("SQLite: %s", sqlite3_errmsg(wdb->db));
        return OS_INVALID;
    }
}

cJSON* wdb_global_get_agent_labels(wdb_t *wdb, int id) {
    sqlite3_stmt *stmt = NULL;
    cJSON * result = NULL;

    if (!wdb->transaction && wdb_begin2(wdb) < 0) {
        mdebug1("Cannot begin transaction");
        return NULL;
    }

    if (wdb_stmt_cache(wdb, WDB_STMT_GLOBAL_LABELS_GET) < 0) {
        mdebug1("Cannot cache statement");
        return NULL;
    }

    stmt = wdb->stmt[WDB_STMT_GLOBAL_LABELS_GET];

    if (sqlite3_bind_int(stmt, 1, id) != SQLITE_OK) {
        merror("DB(%s) sqlite3_bind_int(): %s", wdb->id, sqlite3_errmsg(wdb->db));
        return NULL;
    }

    result = wdb_exec_stmt(stmt);

    if (!result) {
        mdebug1("wdb_exec_stmt(): %s", sqlite3_errmsg(wdb->db));
    }

    return result;
}

int wdb_global_del_agent_labels(wdb_t *wdb, int id) {
    sqlite3_stmt *stmt = NULL;

    if (!wdb->transaction && wdb_begin2(wdb) < 0) {
        mdebug1("Cannot begin transaction");
        return OS_INVALID;
    }

    if (wdb_stmt_cache(wdb, WDB_STMT_GLOBAL_LABELS_DEL) < 0) {
        mdebug1("Cannot cache statement");
        return OS_INVALID;
    }

    stmt = wdb->stmt[WDB_STMT_GLOBAL_LABELS_DEL];

    if (sqlite3_bind_int(stmt, 1, id) != SQLITE_OK) {
        merror("DB(%s) sqlite3_bind_int(): %s", wdb->id, sqlite3_errmsg(wdb->db));
        return OS_INVALID;
    }

    switch (wdb_step(stmt)) {
    case SQLITE_ROW:
    case SQLITE_DONE:
        return OS_SUCCESS;
        break;
    default:
        mdebug1("SQLite: %s", sqlite3_errmsg(wdb->db));
        return OS_INVALID;
    }
}

int wdb_global_set_agent_label(wdb_t *wdb, int id, char* key, char* value) {
    sqlite3_stmt *stmt = NULL;

    if (!wdb->transaction && wdb_begin2(wdb) < 0) {
        mdebug1("Cannot begin transaction");
        return OS_INVALID;
    }

    if (wdb_stmt_cache(wdb, WDB_STMT_GLOBAL_LABELS_SET) < 0) {
        mdebug1("Cannot cache statement");
        return OS_INVALID;
    }

    stmt = wdb->stmt[WDB_STMT_GLOBAL_LABELS_SET];

    if (sqlite3_bind_int(stmt, 1, id) != SQLITE_OK) {
        merror("DB(%s) sqlite3_bind_int(): %s", wdb->id, sqlite3_errmsg(wdb->db));
        return OS_INVALID;
    }
    if (sqlite3_bind_text(stmt, 2, key, -1, NULL) != SQLITE_OK) {
        merror("DB(%s) sqlite3_bind_text(): %s", wdb->id, sqlite3_errmsg(wdb->db));
        return OS_INVALID;
    }
    if (sqlite3_bind_text(stmt, 3, value, -1, NULL) != SQLITE_OK) {
        merror("DB(%s) sqlite3_bind_text(): %s", wdb->id, sqlite3_errmsg(wdb->db));
        return OS_INVALID;
    }

    switch (wdb_step(stmt)) {
    case SQLITE_ROW:
    case SQLITE_DONE:
        return OS_SUCCESS;
        break;
    default:
        mdebug1("SQLite: %s", sqlite3_errmsg(wdb->db));
        return OS_INVALID;
    }
}

int wdb_global_update_agent_keepalive(wdb_t *wdb, int id, const char *connection_status, const char* sync_status) {
    sqlite3_stmt *stmt = NULL;

    if (!wdb->transaction && wdb_begin2(wdb) < 0) {
        mdebug1("Cannot begin transaction");
        return OS_INVALID;
    }

    if (wdb_stmt_cache(wdb, WDB_STMT_GLOBAL_UPDATE_AGENT_KEEPALIVE) < 0) {
        mdebug1("Cannot cache statement");
        return OS_INVALID;
    }

    stmt = wdb->stmt[WDB_STMT_GLOBAL_UPDATE_AGENT_KEEPALIVE];

    if (sqlite3_bind_text(stmt, 1, connection_status, -1, NULL) != SQLITE_OK) {
        merror("DB(%s) sqlite3_bind_text(): %s", wdb->id, sqlite3_errmsg(wdb->db));
        return OS_INVALID;
    }
    if (sqlite3_bind_text(stmt, 2, sync_status, -1, NULL) != SQLITE_OK) {
        merror("DB(%s) sqlite3_bind_text(): %s", wdb->id, sqlite3_errmsg(wdb->db));
        return OS_INVALID;
    }
    if (sqlite3_bind_int(stmt, 3, id) != SQLITE_OK) {
        merror("DB(%s) sqlite3_bind_int(): %s", wdb->id, sqlite3_errmsg(wdb->db));
        return OS_INVALID;
    }

    switch (wdb_step(stmt)) {
    case SQLITE_ROW:
    case SQLITE_DONE:
        return OS_SUCCESS;
        break;
    default:
        mdebug1("SQLite: %s", sqlite3_errmsg(wdb->db));
        return OS_INVALID;
    }
}

int wdb_global_update_agent_connection_status(wdb_t *wdb, int id, const char* connection_status) {
    sqlite3_stmt *stmt = NULL;

    if (!wdb->transaction && wdb_begin2(wdb) < 0) {
        mdebug1("Cannot begin transaction");
        return OS_INVALID;
    }

    if (wdb_stmt_cache(wdb, WDB_STMT_GLOBAL_UPDATE_AGENT_CONNECTION_STATUS) < 0) {
        mdebug1("Cannot cache statement");
        return OS_INVALID;
    }

    stmt = wdb->stmt[WDB_STMT_GLOBAL_UPDATE_AGENT_CONNECTION_STATUS];

    if (sqlite3_bind_text(stmt, 1, connection_status, -1, NULL) != SQLITE_OK) {
        merror("DB(%s) sqlite3_bind_text(): %s", wdb->id, sqlite3_errmsg(wdb->db));
        return OS_INVALID;
    }
    if (sqlite3_bind_int(stmt, 2, id) != SQLITE_OK) {
        merror("DB(%s) sqlite3_bind_int(): %s", wdb->id, sqlite3_errmsg(wdb->db));
        return OS_INVALID;
    }

    switch (wdb_step(stmt)) {
    case SQLITE_ROW:
    case SQLITE_DONE:
        return OS_SUCCESS;
        break;
    default:
        mdebug1("SQLite: %s", sqlite3_errmsg(wdb->db));
        return OS_INVALID;
    }
}

int wdb_global_delete_agent(wdb_t *wdb, int id) {
    sqlite3_stmt *stmt = NULL;

    if (!wdb->transaction && wdb_begin2(wdb) < 0) {
        mdebug1("Cannot begin transaction");
        return OS_INVALID;
    }

    if (wdb_stmt_cache(wdb, WDB_STMT_GLOBAL_DELETE_AGENT) < 0) {
        mdebug1("Cannot cache statement");
        return OS_INVALID;
    }

    stmt = wdb->stmt[WDB_STMT_GLOBAL_DELETE_AGENT];

    if (sqlite3_bind_int(stmt, 1, id) != SQLITE_OK) {
        merror("DB(%s) sqlite3_bind_int(): %s", wdb->id, sqlite3_errmsg(wdb->db));
        return OS_INVALID;
    }

    switch (wdb_step(stmt)) {
    case SQLITE_ROW:
    case SQLITE_DONE:
        return OS_SUCCESS;
        break;
    default:
        mdebug1("SQLite: %s", sqlite3_errmsg(wdb->db));
        return OS_INVALID;
    }
}

cJSON* wdb_global_select_agent_name(wdb_t *wdb, int id) {
    sqlite3_stmt *stmt = NULL;
    cJSON * result = NULL;

    if (!wdb->transaction && wdb_begin2(wdb) < 0) {
        mdebug1("Cannot begin transaction");
        return NULL;
    }

    if (wdb_stmt_cache(wdb, WDB_STMT_GLOBAL_SELECT_AGENT_NAME) < 0) {
        mdebug1("Cannot cache statement");
        return NULL;
    }

    stmt = wdb->stmt[WDB_STMT_GLOBAL_SELECT_AGENT_NAME];

    if (sqlite3_bind_int(stmt, 1, id) != SQLITE_OK) {
        merror("DB(%s) sqlite3_bind_int(): %s", wdb->id, sqlite3_errmsg(wdb->db));
        return NULL;
    }

    result = wdb_exec_stmt(stmt);

    if (!result) {
        mdebug1("wdb_exec_stmt(): %s", sqlite3_errmsg(wdb->db));
    }

    return result;
}

cJSON* wdb_global_select_agent_group(wdb_t *wdb, int id) {
    sqlite3_stmt *stmt = NULL;
    cJSON * result = NULL;

    if (!wdb->transaction && wdb_begin2(wdb) < 0) {
        mdebug1("Cannot begin transaction");
        return NULL;
    }

    if (wdb_stmt_cache(wdb, WDB_STMT_GLOBAL_SELECT_AGENT_GROUP) < 0) {
        mdebug1("Cannot cache statement");
        return NULL;
    }

    stmt = wdb->stmt[WDB_STMT_GLOBAL_SELECT_AGENT_GROUP];

    if (sqlite3_bind_int(stmt, 1, id) != SQLITE_OK) {
        merror("DB(%s) sqlite3_bind_int(): %s", wdb->id, sqlite3_errmsg(wdb->db));
        return NULL;
    }

    result = wdb_exec_stmt(stmt);

    if (!result) {
        mdebug1("wdb_exec_stmt(): %s", sqlite3_errmsg(wdb->db));
    }

    return result;
}

cJSON* wdb_global_find_agent(wdb_t *wdb, const char *name, const char *ip) {
    sqlite3_stmt *stmt = NULL;
    cJSON * result = NULL;

    if (!wdb->transaction && wdb_begin2(wdb) < 0) {
        mdebug1("Cannot begin transaction");
        return NULL;
    }

    if (wdb_stmt_cache(wdb, WDB_STMT_GLOBAL_FIND_AGENT) < 0) {
        mdebug1("Cannot cache statement");
        return NULL;
    }

    stmt = wdb->stmt[WDB_STMT_GLOBAL_FIND_AGENT];

    if (sqlite3_bind_text(stmt, 1, name, -1, NULL) != SQLITE_OK) {
        merror("DB(%s) sqlite3_bind_text(): %s", wdb->id, sqlite3_errmsg(wdb->db));
        return NULL;
    }
    if (sqlite3_bind_text(stmt, 2, ip, -1, NULL) != SQLITE_OK) {
        merror("DB(%s) sqlite3_bind_text(): %s", wdb->id, sqlite3_errmsg(wdb->db));
        return NULL;
    }
    if (sqlite3_bind_text(stmt, 3, ip, -1, NULL) != SQLITE_OK) {
        merror("DB(%s) sqlite3_bind_text(): %s", wdb->id, sqlite3_errmsg(wdb->db));
        return NULL;
    }

    result = wdb_exec_stmt(stmt);

    if (!result) {
        mdebug1("wdb_exec_stmt(): %s", sqlite3_errmsg(wdb->db));
    }

    return result;
}

cJSON* wdb_global_select_agent_fim_offset(wdb_t *wdb, int id) {
    sqlite3_stmt *stmt = NULL;
    cJSON * result = NULL;

    if (!wdb->transaction && wdb_begin2(wdb) < 0) {
        mdebug1("Cannot begin transaction");
        return NULL;
    }

    if (wdb_stmt_cache(wdb, WDB_STMT_GLOBAL_SELECT_FIM_OFFSET) < 0) {
        mdebug1("Cannot cache statement");
        return NULL;
    }

    stmt = wdb->stmt[WDB_STMT_GLOBAL_SELECT_FIM_OFFSET];

    if (sqlite3_bind_int(stmt, 1, id) != SQLITE_OK) {
        merror("DB(%s) sqlite3_bind_int(): %s", wdb->id, sqlite3_errmsg(wdb->db));
        return NULL;
    }

    result = wdb_exec_stmt(stmt);

    if (!result) {
        mdebug1("wdb_exec_stmt(): %s", sqlite3_errmsg(wdb->db));
    }

    return result;
}

cJSON* wdb_global_select_agent_reg_offset(wdb_t *wdb, int id) {
    sqlite3_stmt *stmt = NULL;
    cJSON * result = NULL;

    if (!wdb->transaction && wdb_begin2(wdb) < 0) {
        mdebug1("Cannot begin transaction");
        return NULL;
    }

    if (wdb_stmt_cache(wdb, WDB_STMT_GLOBAL_SELECT_REG_OFFSET) < 0) {
        mdebug1("Cannot cache statement");
        return NULL;
    }

    stmt = wdb->stmt[WDB_STMT_GLOBAL_SELECT_REG_OFFSET];

    if (sqlite3_bind_int(stmt, 1, id) != SQLITE_OK) {
        merror("DB(%s) sqlite3_bind_int(): %s", wdb->id, sqlite3_errmsg(wdb->db));
        return NULL;
    }

    result = wdb_exec_stmt(stmt);

    if (!result) {
        mdebug1("wdb_exec_stmt(): %s", sqlite3_errmsg(wdb->db));
    }

    return result;
}

int wdb_global_update_agent_fim_offset(wdb_t *wdb, int id, long offset) {
    sqlite3_stmt *stmt = NULL;

    if (!wdb->transaction && wdb_begin2(wdb) < 0) {
        mdebug1("Cannot begin transaction");
        return OS_INVALID;
    }

    if (wdb_stmt_cache(wdb, WDB_STMT_GLOBAL_UPDATE_FIM_OFFSET) < 0) {
        mdebug1("Cannot cache statement");
        return OS_INVALID;
    }

    stmt = wdb->stmt[WDB_STMT_GLOBAL_UPDATE_FIM_OFFSET];

    if (sqlite3_bind_int(stmt, 1, offset) != SQLITE_OK) {
        merror("DB(%s) sqlite3_bind_int(): %s", wdb->id, sqlite3_errmsg(wdb->db));
        return OS_INVALID;
    }
    if (sqlite3_bind_int(stmt, 2, id) != SQLITE_OK) {
        merror("DB(%s) sqlite3_bind_int(): %s", wdb->id, sqlite3_errmsg(wdb->db));
        return OS_INVALID;
    }

    switch (wdb_step(stmt)) {
    case SQLITE_ROW:
    case SQLITE_DONE:
        return OS_SUCCESS;
        break;
    default:
        mdebug1("SQLite: %s", sqlite3_errmsg(wdb->db));
        return OS_INVALID;
    }
}

int wdb_global_update_agent_reg_offset(wdb_t *wdb, int id, long offset) {
    sqlite3_stmt *stmt = NULL;

    if (!wdb->transaction && wdb_begin2(wdb) < 0) {
        mdebug1("Cannot begin transaction");
        return OS_INVALID;
    }

    if (wdb_stmt_cache(wdb, WDB_STMT_GLOBAL_UPDATE_REG_OFFSET) < 0) {
        mdebug1("Cannot cache statement");
        return OS_INVALID;
    }

    stmt = wdb->stmt[WDB_STMT_GLOBAL_UPDATE_REG_OFFSET];

    if (sqlite3_bind_int(stmt, 1, offset) != SQLITE_OK) {
        merror("DB(%s) sqlite3_bind_int(): %s", wdb->id, sqlite3_errmsg(wdb->db));
        return OS_INVALID;
    }
    if (sqlite3_bind_int(stmt, 2, id) != SQLITE_OK) {
        merror("DB(%s) sqlite3_bind_int(): %s", wdb->id, sqlite3_errmsg(wdb->db));
        return OS_INVALID;
    }

    switch (wdb_step(stmt)) {
    case SQLITE_ROW:
    case SQLITE_DONE:
        return OS_SUCCESS;
        break;
    default:
        mdebug1("SQLite: %s", sqlite3_errmsg(wdb->db));
        return OS_INVALID;
    }
}

cJSON* wdb_global_select_agent_status(wdb_t *wdb, int id) {
    sqlite3_stmt *stmt = NULL;
    cJSON * result = NULL;

    if (!wdb->transaction && wdb_begin2(wdb) < 0) {
        mdebug1("Cannot begin transaction");
        return NULL;
    }

    if (wdb_stmt_cache(wdb, WDB_STMT_GLOBAL_SELECT_AGENT_STATUS) < 0) {
        mdebug1("Cannot cache statement");
        return NULL;
    }

    stmt = wdb->stmt[WDB_STMT_GLOBAL_SELECT_AGENT_STATUS];

    if (sqlite3_bind_int(stmt, 1, id) != SQLITE_OK) {
        merror("DB(%s) sqlite3_bind_int(): %s", wdb->id, sqlite3_errmsg(wdb->db));
        return NULL;
    }

    result = wdb_exec_stmt(stmt);

    if (!result) {
        mdebug1("wdb_exec_stmt(): %s", sqlite3_errmsg(wdb->db));
    }

    return result;
}

int wdb_global_update_agent_status(wdb_t *wdb, int id, char *status) {
    sqlite3_stmt *stmt = NULL;

    if (!wdb->transaction && wdb_begin2(wdb) < 0) {
        mdebug1("Cannot begin transaction");
        return OS_INVALID;
    }

    if (wdb_stmt_cache(wdb, WDB_STMT_GLOBAL_UPDATE_AGENT_STATUS) < 0) {
        mdebug1("Cannot cache statement");
        return OS_INVALID;
    }

    stmt = wdb->stmt[WDB_STMT_GLOBAL_UPDATE_AGENT_STATUS];

    if (sqlite3_bind_text(stmt, 1, status, -1, NULL) != SQLITE_OK) {
        merror("DB(%s) sqlite3_bind_text(): %s", wdb->id, sqlite3_errmsg(wdb->db));
        return OS_INVALID;
    }
    if (sqlite3_bind_int(stmt, 2, id) != SQLITE_OK) {
        merror("DB(%s) sqlite3_bind_int(): %s", wdb->id, sqlite3_errmsg(wdb->db));
        return OS_INVALID;
    }

    switch (wdb_step(stmt)) {
    case SQLITE_ROW:
    case SQLITE_DONE:
        return OS_SUCCESS;
        break;
    default:
        mdebug1("SQLite: %s", sqlite3_errmsg(wdb->db));
        return OS_INVALID;
    }
}

int wdb_global_update_agent_group(wdb_t *wdb, int id, char *group) {
    sqlite3_stmt *stmt = NULL;

    if (!wdb->transaction && wdb_begin2(wdb) < 0) {
        mdebug1("Cannot begin transaction");
        return OS_INVALID;
    }

    if (wdb_stmt_cache(wdb, WDB_STMT_GLOBAL_UPDATE_AGENT_GROUP) < 0) {
        mdebug1("Cannot cache statement");
        return OS_INVALID;
    }

    stmt = wdb->stmt[WDB_STMT_GLOBAL_UPDATE_AGENT_GROUP];

    if (sqlite3_bind_text(stmt, 1, group, -1, NULL) != SQLITE_OK) {
        merror("DB(%s) sqlite3_bind_text(): %s", wdb->id, sqlite3_errmsg(wdb->db));
        return OS_INVALID;
    }
    if (sqlite3_bind_int(stmt, 2, id) != SQLITE_OK) {
        merror("DB(%s) sqlite3_bind_int(): %s", wdb->id, sqlite3_errmsg(wdb->db));
        return OS_INVALID;
    }

    switch (wdb_step(stmt)) {
    case SQLITE_ROW:
    case SQLITE_DONE:
        return OS_SUCCESS;
        break;
    default:
        mdebug1("SQLite: %s", sqlite3_errmsg(wdb->db));
        return OS_INVALID;
    }
}

cJSON* wdb_global_find_group(wdb_t *wdb, char* group_name) {
    sqlite3_stmt *stmt = NULL;
    cJSON * result = NULL;

    if (!wdb->transaction && wdb_begin2(wdb) < 0) {
        mdebug1("Cannot begin transaction");
        return NULL;
    }

    if (wdb_stmt_cache(wdb, WDB_STMT_GLOBAL_FIND_GROUP) < 0) {
        mdebug1("Cannot cache statement");
        return NULL;
    }

    stmt = wdb->stmt[WDB_STMT_GLOBAL_FIND_GROUP];

    if (sqlite3_bind_text(stmt, 1, group_name, -1, NULL) != SQLITE_OK) {
        merror("DB(%s) sqlite3_bind_text(): %s", wdb->id, sqlite3_errmsg(wdb->db));
        return NULL;
    }

    result = wdb_exec_stmt(stmt);

    if (!result) {
        mdebug1("wdb_exec_stmt(): %s", sqlite3_errmsg(wdb->db));
    }

    return result;
}

int wdb_global_insert_agent_group(wdb_t *wdb, char* group_name) {
    sqlite3_stmt *stmt = NULL;

    if (!wdb->transaction && wdb_begin2(wdb) < 0) {
        mdebug1("Cannot begin transaction");
        return OS_INVALID;
    }

    if (wdb_stmt_cache(wdb, WDB_STMT_GLOBAL_INSERT_AGENT_GROUP) < 0) {
        mdebug1("Cannot cache statement");
        return OS_INVALID;
    }

    stmt = wdb->stmt[WDB_STMT_GLOBAL_INSERT_AGENT_GROUP];

    if (sqlite3_bind_text(stmt, 1, group_name, -1, NULL) != SQLITE_OK) {
        merror("DB(%s) sqlite3_bind_text(): %s", wdb->id, sqlite3_errmsg(wdb->db));
        return OS_INVALID;
    }

    switch (wdb_step(stmt)) {
    case SQLITE_ROW:
    case SQLITE_DONE:
        return OS_SUCCESS;
        break;
    default:
        mdebug1("SQLite: %s", sqlite3_errmsg(wdb->db));
        return OS_INVALID;
    }
}

int wdb_global_insert_agent_belong(wdb_t *wdb, int id_group, int id_agent) {
    sqlite3_stmt *stmt = NULL;

    if (!wdb->transaction && wdb_begin2(wdb) < 0) {
        mdebug1("Cannot begin transaction");
        return OS_INVALID;
    }

    if (wdb_stmt_cache(wdb, WDB_STMT_GLOBAL_INSERT_AGENT_BELONG) < 0) {
        mdebug1("Cannot cache statement");
        return OS_INVALID;
    }

    stmt = wdb->stmt[WDB_STMT_GLOBAL_INSERT_AGENT_BELONG];

    if (sqlite3_bind_int(stmt, 1, id_group) != SQLITE_OK) {
        merror("DB(%s) sqlite3_bind_int(): %s", wdb->id, sqlite3_errmsg(wdb->db));
        return OS_INVALID;
    }
    if (sqlite3_bind_int(stmt, 2, id_agent) != SQLITE_OK) {
        merror("DB(%s) sqlite3_bind_int(): %s", wdb->id, sqlite3_errmsg(wdb->db));
        return OS_INVALID;
    }

    switch (wdb_step(stmt)) {
    case SQLITE_ROW:
    case SQLITE_DONE:
        return OS_SUCCESS;
        break;
    default:
        mdebug1("SQLite: %s", sqlite3_errmsg(wdb->db));
        return OS_INVALID;
    }
}

int wdb_global_delete_group_belong(wdb_t *wdb, char* group_name) {
    sqlite3_stmt *stmt = NULL;

    if (!wdb->transaction && wdb_begin2(wdb) < 0) {
        mdebug1("Cannot begin transaction");
        return OS_INVALID;
    }

    if (wdb_stmt_cache(wdb, WDB_STMT_GLOBAL_DELETE_GROUP_BELONG) < 0) {
        mdebug1("Cannot cache statement");
        return OS_INVALID;
    }

    stmt = wdb->stmt[WDB_STMT_GLOBAL_DELETE_GROUP_BELONG];

    if (sqlite3_bind_text(stmt, 1, group_name, -1, NULL) != SQLITE_OK) {
        merror("DB(%s) sqlite3_bind_text(): %s", wdb->id, sqlite3_errmsg(wdb->db));
        return OS_INVALID;
    }

    switch (wdb_step(stmt)) {
    case SQLITE_ROW:
    case SQLITE_DONE:
        return OS_SUCCESS;
        break;
    default:
        mdebug1("SQLite: %s", sqlite3_errmsg(wdb->db));
        return OS_INVALID;
    }
}

int wdb_global_delete_group(wdb_t *wdb, char* group_name) {
    sqlite3_stmt *stmt = NULL;

    if (!wdb->transaction && wdb_begin2(wdb) < 0) {
        mdebug1("Cannot begin transaction");
        return OS_INVALID;
    }

    if (wdb_stmt_cache(wdb, WDB_STMT_GLOBAL_DELETE_GROUP) < 0) {
        mdebug1("Cannot cache statement");
        return OS_INVALID;
    }

    stmt = wdb->stmt[WDB_STMT_GLOBAL_DELETE_GROUP];

    if (sqlite3_bind_text(stmt, 1, group_name, -1, NULL) != SQLITE_OK) {
        merror("DB(%s) sqlite3_bind_text(): %s", wdb->id, sqlite3_errmsg(wdb->db));
        return OS_INVALID;
    }

    switch (wdb_step(stmt)) {
    case SQLITE_ROW:
    case SQLITE_DONE:
        return OS_SUCCESS;
        break;
    default:
        mdebug1("SQLite: %s", sqlite3_errmsg(wdb->db));
        return OS_INVALID;
    }
}

cJSON* wdb_global_select_groups(wdb_t *wdb) {
    sqlite3_stmt *stmt = NULL;
    cJSON * result = NULL;

    if (!wdb->transaction && wdb_begin2(wdb) < 0) {
        mdebug1("Cannot begin transaction");
        return NULL;
    }

    if (wdb_stmt_cache(wdb, WDB_STMT_GLOBAL_SELECT_GROUPS) < 0) {
        mdebug1("Cannot cache statement");
        return NULL;
    }

    stmt = wdb->stmt[WDB_STMT_GLOBAL_SELECT_GROUPS];

    result = wdb_exec_stmt(stmt);

    if (!result) {
        mdebug1("wdb_exec_stmt(): %s", sqlite3_errmsg(wdb->db));
    }

    return result;
}

cJSON* wdb_global_select_agent_keepalive(wdb_t *wdb, char* name, char* ip) {
    sqlite3_stmt *stmt = NULL;
    cJSON * result = NULL;

    if (!wdb->transaction && wdb_begin2(wdb) < 0) {
        mdebug1("Cannot begin transaction");
        return NULL;
    }

    if (wdb_stmt_cache(wdb, WDB_STMT_GLOBAL_SELECT_AGENT_KEEPALIVE) < 0) {
        mdebug1("Cannot cache statement");
        return NULL;
    }

    stmt = wdb->stmt[WDB_STMT_GLOBAL_SELECT_AGENT_KEEPALIVE];

    if (sqlite3_bind_text(stmt, 1, name, -1, NULL) != SQLITE_OK) {
        merror("DB(%s) sqlite3_bind_text(): %s", wdb->id, sqlite3_errmsg(wdb->db));
        return NULL;
    }
    if (sqlite3_bind_text(stmt, 2, ip, -1, NULL) != SQLITE_OK) {
        merror("DB(%s) sqlite3_bind_text(): %s", wdb->id, sqlite3_errmsg(wdb->db));
        return NULL;
    }
    if (sqlite3_bind_text(stmt, 3, ip, -1, NULL) != SQLITE_OK) {
        merror("DB(%s) sqlite3_bind_text(): %s", wdb->id, sqlite3_errmsg(wdb->db));
        return NULL;
    }

    result = wdb_exec_stmt(stmt);

    if (!result) {
        mdebug1("wdb_exec_stmt(): %s", sqlite3_errmsg(wdb->db));
    }

    return result;
}

int wdb_global_delete_agent_belong(wdb_t *wdb, int id) {
    sqlite3_stmt *stmt = NULL;

    if (!wdb->transaction && wdb_begin2(wdb) < 0) {
        mdebug1("Cannot begin transaction");
        return OS_INVALID;
    }

    if (wdb_stmt_cache(wdb, WDB_STMT_GLOBAL_DELETE_AGENT_BELONG) < 0) {
        mdebug1("Cannot cache statement");
        return OS_INVALID;
    }

    stmt = wdb->stmt[WDB_STMT_GLOBAL_DELETE_AGENT_BELONG];

    if (sqlite3_bind_int(stmt, 1, id) != SQLITE_OK) {
        merror("DB(%s) sqlite3_bind_int(): %s", wdb->id, sqlite3_errmsg(wdb->db));
        return OS_INVALID;
    }

    switch (wdb_step(stmt)) {
    case SQLITE_ROW:
    case SQLITE_DONE:
        return OS_SUCCESS;
        break;
    default:
        mdebug1("SQLite: %s", sqlite3_errmsg(wdb->db));
        return OS_INVALID;
    }
}

int wdb_global_set_sync_status(wdb_t *wdb, int id, const char* sync_status) {
    sqlite3_stmt *stmt = NULL;

    if (!wdb->transaction && wdb_begin2(wdb) < 0) {
        mdebug1("Cannot begin transaction");
        return OS_INVALID;
    }

    if (wdb_stmt_cache(wdb, WDB_STMT_GLOBAL_SYNC_SET) < 0) {
        mdebug1("Cannot cache statement");
        return OS_INVALID;
    }

    stmt = wdb->stmt[WDB_STMT_GLOBAL_SYNC_SET];

    if (sqlite3_bind_text(stmt, 1, sync_status, -1, NULL) != SQLITE_OK) {
        merror("DB(%s) sqlite3_bind_text(): %s", wdb->id, sqlite3_errmsg(wdb->db));
        return OS_INVALID;
    }
    if (sqlite3_bind_int(stmt, 2, id) != SQLITE_OK) {
        merror("DB(%s) sqlite3_bind_int(): %s", wdb->id, sqlite3_errmsg(wdb->db));
        return OS_INVALID;
    }

    switch (wdb_step(stmt)) {
    case SQLITE_ROW:
    case SQLITE_DONE:
        return OS_SUCCESS;
        break;
    default:
        mdebug1("SQLite: %s", sqlite3_errmsg(wdb->db));
        return OS_INVALID;
    }
}

wdbc_result wdb_global_sync_agent_info_get(wdb_t *wdb, int* last_agent_id, char **output) {
    sqlite3_stmt* agent_stmt = NULL;
    unsigned response_size = 2;     //Starts with "[]" size
    wdbc_result status = WDBC_UNKNOWN;

    os_calloc(WDB_MAX_RESPONSE_SIZE, sizeof(char), *output);
    char *response_aux = *output;

    if (!wdb->transaction && wdb_begin2(wdb) < 0) {
        mdebug1("Cannot begin transaction");
        snprintf(*output, WDB_MAX_RESPONSE_SIZE, "%s", "Cannot begin transaction");
        return WDBC_ERROR;
    }

    //Add array start
    *response_aux++ = '[';

    while (status == WDBC_UNKNOWN) {
        //Prepare SQL query
        if (wdb_stmt_cache(wdb, WDB_STMT_GLOBAL_SYNC_REQ_GET) < 0) {
            mdebug1("Cannot cache statement");
            snprintf(*output, WDB_MAX_RESPONSE_SIZE, "%s", "Cannot cache statement");
            status = WDBC_ERROR;
            break;
        }
        agent_stmt = wdb->stmt[WDB_STMT_GLOBAL_SYNC_REQ_GET];
        if (sqlite3_bind_int(agent_stmt, 1, *last_agent_id) != SQLITE_OK) {
            merror("DB(%s) sqlite3_bind_int(): %s", wdb->id, sqlite3_errmsg(wdb->db));
            snprintf(*output, WDB_MAX_RESPONSE_SIZE, "%s", "Cannot bind sql statement");
            status = WDBC_ERROR;
            break;
        }

        //Get agent info
        cJSON* sql_agents_response = wdb_exec_stmt(agent_stmt);
        if (sql_agents_response && sql_agents_response->child) {
            cJSON* json_agent = sql_agents_response->child;
            cJSON* json_id = cJSON_GetObjectItem(json_agent,"id");
            if (cJSON_IsNumber(json_id)) {
                //Get ID
                int agent_id = json_id->valueint;

                //Get labels if any
                cJSON* json_labels = wdb_global_get_agent_labels(wdb, agent_id);
                if (json_labels) {
                    if (json_labels->child) {
                        cJSON_AddItemToObject(json_agent, "labels", json_labels);
                    }
                    else {
                        cJSON_Delete(json_labels);
                    }
                }

                //Print Agent info
                char *agent_str = cJSON_PrintUnformatted(json_agent);
                unsigned agent_len = strlen(agent_str);

                //Check if new agent fits in response
                if (response_size+agent_len+1 < WDB_MAX_RESPONSE_SIZE) {
                    //Add new agent
                    memcpy(response_aux, agent_str, agent_len);
                    response_aux+=agent_len;
                    //Add separator
                    *response_aux++ = ',';
                    //Save size and last ID
                    response_size += agent_len+1;
                    *last_agent_id = agent_id;
                    //Set sync status as synced
                    if (OS_SUCCESS != wdb_global_set_sync_status(wdb, agent_id, "synced")) {
                        merror("Cannot set sync_status for agent %d", agent_id);
                        snprintf(*output, WDB_MAX_RESPONSE_SIZE, "%s %d", "Cannot set sync_status for agent", agent_id);
                        status = WDBC_ERROR;
                    }
                }
                else {
                    //Pending agents but buffer is full
                    status = WDBC_DUE;
                }
                os_free(agent_str);
            }
        }
        else {
            //All agents have been obtained
            status = WDBC_OK;
        }
        cJSON_Delete(sql_agents_response);
    }

    if (status != WDBC_ERROR) {
        if (response_size > 2) {
            //Remove last ','
            response_aux--;
        }
        //Add array end
        *response_aux = ']';
    }
    return status;
}

int wdb_global_sync_agent_info_set(wdb_t *wdb,cJSON * json_agent){
    sqlite3_stmt *stmt = NULL;
    int n = 0;
    int index = 0;
    cJSON *json_field = NULL;

    if (!wdb->transaction && wdb_begin2(wdb) < 0) {
        mdebug1("Cannot begin transaction");
        return OS_INVALID;
    }

    if (wdb_stmt_cache(wdb, WDB_STMT_GLOBAL_UPDATE_AGENT_INFO) < 0) {
        mdebug1("Cannot cache statement");
        return OS_INVALID;
    }

    stmt = wdb->stmt[WDB_STMT_GLOBAL_UPDATE_AGENT_INFO];

    for (n = 0 ; global_db_agent_fields[n] ; n++){
        // Every column name of Global DB is stored in global_db_agent_fields
        json_field = cJSON_GetObjectItem(json_agent, global_db_agent_fields[n]+1);
        index = sqlite3_bind_parameter_index(stmt, global_db_agent_fields[n]);
        if (cJSON_IsNumber(json_field) && index != 0){
            if (sqlite3_bind_int(stmt, index , json_field->valueint) != SQLITE_OK) {
                merror("DB(%s) sqlite3_bind_int(): %s", wdb->id, sqlite3_errmsg(wdb->db));
                return OS_INVALID;
            }

        } else if (cJSON_IsString(json_field) && json_field->valuestring != NULL && index != 0) {
            if (sqlite3_bind_text(stmt, index , json_field->valuestring, -1, NULL) != SQLITE_OK) {
                merror("DB(%s) sqlite3_bind_text(): %s", wdb->id, sqlite3_errmsg(wdb->db));
                return OS_INVALID;
            }
        }
    }

    index = sqlite3_bind_parameter_index(stmt, ":sync_status");
    if (sqlite3_bind_text(stmt, index, "synced", -1, NULL) != SQLITE_OK) {
        merror("DB(%s) sqlite3_bind_text(): %s", wdb->id, sqlite3_errmsg(wdb->db));
        return OS_INVALID;
    }

    switch (wdb_step(stmt)) {
    case SQLITE_ROW:
    case SQLITE_DONE:
        return OS_SUCCESS;
        break;
    default:
        mdebug1("SQLite: %s", sqlite3_errmsg(wdb->db));
        return OS_INVALID;
    }
}

cJSON* wdb_global_get_agent_info(wdb_t *wdb, int id) {
    sqlite3_stmt *stmt = NULL;
    cJSON * result = NULL;

    if (!wdb->transaction && wdb_begin2(wdb) < 0) {
        mdebug1("Cannot begin transaction");
        return NULL;
    }

    if (wdb_stmt_cache(wdb, WDB_STMT_GLOBAL_GET_AGENT_INFO) < 0) {
        mdebug1("Cannot cache statement");
        return NULL;
    }

    stmt = wdb->stmt[WDB_STMT_GLOBAL_GET_AGENT_INFO];

    if (sqlite3_bind_int(stmt, 1, id) != SQLITE_OK) {
        merror("DB(%s) sqlite3_bind_int(): %s", wdb->id, sqlite3_errmsg(wdb->db));
        return NULL;
    }

    result = wdb_exec_stmt(stmt);

    if (!result) {
        mdebug1("wdb_exec_stmt(): %s", sqlite3_errmsg(wdb->db));
    }

    return result;
}

cJSON* wdb_global_get_agents_to_disconnect(wdb_t *wdb, int keep_alive) {
    cJSON* result = NULL;
    sqlite3_stmt *stmt = NULL;
<<<<<<< HEAD

    if (!wdb->transaction && wdb_begin2(wdb) < 0) {
        mdebug1("Cannot begin transaction");
        return NULL;
    }

    if (wdb_stmt_cache(wdb, WDB_STMT_GLOBAL_GET_AGENTS_TO_DISCONNECT) < 0) {
        mdebug1("Cannot cache statement");
        return NULL;
    }

    stmt = wdb->stmt[WDB_STMT_GLOBAL_GET_AGENTS_TO_DISCONNECT];

    if (sqlite3_bind_int(stmt, 1, keep_alive) != SQLITE_OK) {
        merror("DB(%s) sqlite3_bind_int(): %s", wdb->id, sqlite3_errmsg(wdb->db));
        return NULL;
    }

    result = wdb_exec_stmt(stmt);

    if (!result) {
        mdebug1("wdb_exec_stmt(): %s", sqlite3_errmsg(wdb->db));
    }

    return result;
}

wdbc_result wdb_global_get_agents_by_keepalive(wdb_t *wdb, int* last_agent_id, char comparator, int keep_alive, char **output) {
    wdbc_result status = WDBC_UNKNOWN;
    unsigned response_size = 0;

    os_calloc(WDB_MAX_RESPONSE_SIZE, sizeof(char), *output);
    char *response_aux = *output;
    wdb_stmt stmt_index = -1;

    if (comparator == '>') {
        stmt_index = WDB_STMT_GLOBAL_GET_AGENTS_BY_GREATER_KEEPALIVE;
    }
    else if (comparator == '<') {
        stmt_index = WDB_STMT_GLOBAL_GET_AGENTS_BY_LESS_KEEPALIVE;
    }
    else
    {
        merror("Invalid comparator");
        snprintf(*output, WDB_MAX_RESPONSE_SIZE, "%s", "Invalid comparator");
        return WDBC_ERROR;
    }
=======
>>>>>>> a63575d0

    if (!wdb->transaction && wdb_begin2(wdb) < 0) {
        mdebug1("Cannot begin transaction");
        return NULL;
    }

    if (wdb_stmt_cache(wdb, WDB_STMT_GLOBAL_GET_AGENTS_TO_DISCONNECT) < 0) {
        mdebug1("Cannot cache statement");
        return NULL;
    }

    stmt = wdb->stmt[WDB_STMT_GLOBAL_GET_AGENTS_TO_DISCONNECT];

<<<<<<< HEAD
                //Print Agent info
                char *id_str = cJSON_PrintUnformatted(json_id);
                unsigned id_len = strlen(id_str);

                //Check if new agent fits in response
                if (response_size+id_len+1 < WDB_MAX_RESPONSE_SIZE) {
                    //Add new agent
                    memcpy(response_aux, id_str, id_len);
                    response_aux+=id_len;
                    //Add separator
                    *response_aux++ = ',';
                    //Save size and last ID
                    response_size += id_len+1;
                    *last_agent_id = agent_id;
                }
                else {
                    //Pending agents but buffer is full
                    status = WDBC_DUE;
                }
                os_free(id_str);
            }
        }
        else {
            //All agents have been obtained
            status = WDBC_OK;
        }
        cJSON_Delete(sql_agents_response);
=======
    if (sqlite3_bind_int(stmt, 1, keep_alive) != SQLITE_OK) {
        merror("DB(%s) sqlite3_bind_int(): %s", wdb->id, sqlite3_errmsg(wdb->db));
        return NULL;
>>>>>>> a63575d0
    }

    result = wdb_exec_stmt(stmt);

    if (!result) {
        mdebug1("wdb_exec_stmt(): %s", sqlite3_errmsg(wdb->db));
    }

    return result;
}

wdbc_result wdb_global_get_all_agents(wdb_t *wdb, int* last_agent_id, char **output) {
    wdbc_result status = WDBC_UNKNOWN;
    unsigned response_size = 0;

    os_calloc(WDB_MAX_RESPONSE_SIZE, sizeof(char), *output);
    char *response_aux = *output;

    if (!wdb->transaction && wdb_begin2(wdb) < 0) {
        mdebug1("Cannot begin transaction");
        snprintf(*output, WDB_MAX_RESPONSE_SIZE, "%s", "Cannot begin transaction");
        return WDBC_ERROR;
    }

    while (status == WDBC_UNKNOWN) {
        //Prepare SQL query
        if (wdb_stmt_cache(wdb, WDB_STMT_GLOBAL_GET_AGENTS) < 0) {
            mdebug1("Cannot cache statement");
            snprintf(*output, WDB_MAX_RESPONSE_SIZE, "%s", "Cannot cache statement");
            status = WDBC_ERROR;
            break;
        }
        sqlite3_stmt* stmt = wdb->stmt[WDB_STMT_GLOBAL_GET_AGENTS];
        if (sqlite3_bind_int(stmt, 1, *last_agent_id) != SQLITE_OK) {
            merror("DB(%s) sqlite3_bind_int(): %s", wdb->id, sqlite3_errmsg(wdb->db));
            snprintf(*output, WDB_MAX_RESPONSE_SIZE, "%s", "Cannot bind sql statement");
            status = WDBC_ERROR;
            break;
        }

        //Get agent id
        cJSON* sql_agents_response = wdb_exec_stmt(stmt);
        if (sql_agents_response && sql_agents_response->child) {
            cJSON* json_agent = sql_agents_response->child;
            cJSON* json_id = cJSON_GetObjectItem(json_agent,"id");
            if (cJSON_IsNumber(json_id)) {
                //Get ID
                int agent_id = json_id->valueint;

                //Print Agent info
                char *id_str = cJSON_PrintUnformatted(json_id);
                unsigned id_len = strlen(id_str);

                //Check if new agent fits in response
                if (response_size+id_len+1 < WDB_MAX_RESPONSE_SIZE) {
                    //Add new agent
                    memcpy(response_aux, id_str, id_len);
                    response_aux+=id_len;
                    //Add separator
                    *response_aux++ = ',';
                    //Save size and last ID
                    response_size += id_len+1;
                    *last_agent_id = agent_id;
                }
                else {
                    //Pending agents but buffer is full
                    status = WDBC_DUE;
                }
                os_free(id_str);
            }
        }
        else {
            //All agents have been obtained
            status = WDBC_OK;
        }
        cJSON_Delete(sql_agents_response);
    }

    if (status != WDBC_ERROR) {
        if (response_size > 0) {
            //Remove last ','
            response_aux--;
        }
        //Add string end
        *response_aux = '\0';
    }

    return status;
}

int wdb_global_reset_agents_connection(wdb_t *wdb) {
    sqlite3_stmt *stmt = NULL;

    if (!wdb->transaction && wdb_begin2(wdb) < 0) {
        mdebug1("Cannot begin transaction");
        return OS_INVALID;
    }

    if (wdb_stmt_cache(wdb, WDB_STMT_GLOBAL_RESET_CONNECTION_STATUS) < 0) {
        mdebug1("Cannot cache statement");
        return OS_INVALID;
    }

    stmt = wdb->stmt[WDB_STMT_GLOBAL_RESET_CONNECTION_STATUS];

    switch (wdb_step(stmt)) {
    case SQLITE_ROW:
    case SQLITE_DONE:
        return OS_SUCCESS;
        break;
    default:
        mdebug1("SQLite: %s", sqlite3_errmsg(wdb->db));
        return OS_INVALID;
    }
}

// Check the agent 0 status in the global database
int wdb_global_check_manager_keepalive(wdb_t *wdb) {
    if (wdb_stmt_cache(wdb, WDB_STMT_GLOBAL_CHECK_MANAGER_KEEPALIVE) < 0) {
        merror("DB(%s) Can't cache statement", wdb->id);
        return -1;
    }

    sqlite3_stmt *stmt = wdb->stmt[WDB_STMT_GLOBAL_CHECK_MANAGER_KEEPALIVE];

    switch (sqlite3_step(stmt)) {
    case SQLITE_ROW:
        return sqlite3_column_int(stmt, 0);

    case SQLITE_DONE:
        return 0;

    default:
        return -1;
    }
}

cJSON* wdb_global_get_agents_by_connection_status(wdb_t* wdb, const char* status) {
    sqlite3_stmt *stmt = NULL;
    cJSON * result = NULL;

    if (!wdb->transaction && wdb_begin2(wdb) < 0) {
        mdebug1("Cannot begin transaction");
        return NULL;
    }

    if (wdb_stmt_cache(wdb, WDB_STMT_GLOBAL_GET_AGENTS_BY_CONNECTION_STATUS) < 0) {
        mdebug1("Cannot cache statement");
        return NULL;
    }

    stmt = wdb->stmt[WDB_STMT_GLOBAL_GET_AGENTS_BY_CONNECTION_STATUS];

    if (sqlite3_bind_text(stmt, 1, status, -1, NULL) != SQLITE_OK) {
        merror("DB(%s) sqlite3_bind_text(): %s", wdb->id, sqlite3_errmsg(wdb->db));
        return NULL;
    }

    result = wdb_exec_stmt(stmt);

    if (!result) {
        mdebug1("wdb_exec_stmt(): %s", sqlite3_errmsg(wdb->db));
    }

    return result;
}<|MERGE_RESOLUTION|>--- conflicted
+++ resolved
@@ -1252,7 +1252,6 @@
 cJSON* wdb_global_get_agents_to_disconnect(wdb_t *wdb, int keep_alive) {
     cJSON* result = NULL;
     sqlite3_stmt *stmt = NULL;
-<<<<<<< HEAD
 
     if (!wdb->transaction && wdb_begin2(wdb) < 0) {
         mdebug1("Cannot begin transaction");
@@ -1280,42 +1279,44 @@
     return result;
 }
 
-wdbc_result wdb_global_get_agents_by_keepalive(wdb_t *wdb, int* last_agent_id, char comparator, int keep_alive, char **output) {
+wdbc_result wdb_global_get_all_agents(wdb_t *wdb, int* last_agent_id, char **output) {
     wdbc_result status = WDBC_UNKNOWN;
     unsigned response_size = 0;
 
     os_calloc(WDB_MAX_RESPONSE_SIZE, sizeof(char), *output);
     char *response_aux = *output;
-    wdb_stmt stmt_index = -1;
-
-    if (comparator == '>') {
-        stmt_index = WDB_STMT_GLOBAL_GET_AGENTS_BY_GREATER_KEEPALIVE;
-    }
-    else if (comparator == '<') {
-        stmt_index = WDB_STMT_GLOBAL_GET_AGENTS_BY_LESS_KEEPALIVE;
-    }
-    else
-    {
-        merror("Invalid comparator");
-        snprintf(*output, WDB_MAX_RESPONSE_SIZE, "%s", "Invalid comparator");
+
+    if (!wdb->transaction && wdb_begin2(wdb) < 0) {
+        mdebug1("Cannot begin transaction");
+        snprintf(*output, WDB_MAX_RESPONSE_SIZE, "%s", "Cannot begin transaction");
         return WDBC_ERROR;
     }
-=======
->>>>>>> a63575d0
-
-    if (!wdb->transaction && wdb_begin2(wdb) < 0) {
-        mdebug1("Cannot begin transaction");
-        return NULL;
-    }
-
-    if (wdb_stmt_cache(wdb, WDB_STMT_GLOBAL_GET_AGENTS_TO_DISCONNECT) < 0) {
-        mdebug1("Cannot cache statement");
-        return NULL;
-    }
-
-    stmt = wdb->stmt[WDB_STMT_GLOBAL_GET_AGENTS_TO_DISCONNECT];
-
-<<<<<<< HEAD
+
+    while (status == WDBC_UNKNOWN) {
+        //Prepare SQL query
+        if (wdb_stmt_cache(wdb, WDB_STMT_GLOBAL_GET_AGENTS) < 0) {
+            mdebug1("Cannot cache statement");
+            snprintf(*output, WDB_MAX_RESPONSE_SIZE, "%s", "Cannot cache statement");
+            status = WDBC_ERROR;
+            break;
+        }
+        sqlite3_stmt* stmt = wdb->stmt[WDB_STMT_GLOBAL_GET_AGENTS];
+        if (sqlite3_bind_int(stmt, 1, *last_agent_id) != SQLITE_OK) {
+            merror("DB(%s) sqlite3_bind_int(): %s", wdb->id, sqlite3_errmsg(wdb->db));
+            snprintf(*output, WDB_MAX_RESPONSE_SIZE, "%s", "Cannot bind sql statement");
+            status = WDBC_ERROR;
+            break;
+        }
+
+        //Get agent id
+        cJSON* sql_agents_response = wdb_exec_stmt(stmt);
+        if (sql_agents_response && sql_agents_response->child) {
+            cJSON* json_agent = sql_agents_response->child;
+            cJSON* json_id = cJSON_GetObjectItem(json_agent,"id");
+            if (cJSON_IsNumber(json_id)) {
+                //Get ID
+                int agent_id = json_id->valueint;
+
                 //Print Agent info
                 char *id_str = cJSON_PrintUnformatted(json_id);
                 unsigned id_len = strlen(id_str);
@@ -1343,87 +1344,6 @@
             status = WDBC_OK;
         }
         cJSON_Delete(sql_agents_response);
-=======
-    if (sqlite3_bind_int(stmt, 1, keep_alive) != SQLITE_OK) {
-        merror("DB(%s) sqlite3_bind_int(): %s", wdb->id, sqlite3_errmsg(wdb->db));
-        return NULL;
->>>>>>> a63575d0
-    }
-
-    result = wdb_exec_stmt(stmt);
-
-    if (!result) {
-        mdebug1("wdb_exec_stmt(): %s", sqlite3_errmsg(wdb->db));
-    }
-
-    return result;
-}
-
-wdbc_result wdb_global_get_all_agents(wdb_t *wdb, int* last_agent_id, char **output) {
-    wdbc_result status = WDBC_UNKNOWN;
-    unsigned response_size = 0;
-
-    os_calloc(WDB_MAX_RESPONSE_SIZE, sizeof(char), *output);
-    char *response_aux = *output;
-
-    if (!wdb->transaction && wdb_begin2(wdb) < 0) {
-        mdebug1("Cannot begin transaction");
-        snprintf(*output, WDB_MAX_RESPONSE_SIZE, "%s", "Cannot begin transaction");
-        return WDBC_ERROR;
-    }
-
-    while (status == WDBC_UNKNOWN) {
-        //Prepare SQL query
-        if (wdb_stmt_cache(wdb, WDB_STMT_GLOBAL_GET_AGENTS) < 0) {
-            mdebug1("Cannot cache statement");
-            snprintf(*output, WDB_MAX_RESPONSE_SIZE, "%s", "Cannot cache statement");
-            status = WDBC_ERROR;
-            break;
-        }
-        sqlite3_stmt* stmt = wdb->stmt[WDB_STMT_GLOBAL_GET_AGENTS];
-        if (sqlite3_bind_int(stmt, 1, *last_agent_id) != SQLITE_OK) {
-            merror("DB(%s) sqlite3_bind_int(): %s", wdb->id, sqlite3_errmsg(wdb->db));
-            snprintf(*output, WDB_MAX_RESPONSE_SIZE, "%s", "Cannot bind sql statement");
-            status = WDBC_ERROR;
-            break;
-        }
-
-        //Get agent id
-        cJSON* sql_agents_response = wdb_exec_stmt(stmt);
-        if (sql_agents_response && sql_agents_response->child) {
-            cJSON* json_agent = sql_agents_response->child;
-            cJSON* json_id = cJSON_GetObjectItem(json_agent,"id");
-            if (cJSON_IsNumber(json_id)) {
-                //Get ID
-                int agent_id = json_id->valueint;
-
-                //Print Agent info
-                char *id_str = cJSON_PrintUnformatted(json_id);
-                unsigned id_len = strlen(id_str);
-
-                //Check if new agent fits in response
-                if (response_size+id_len+1 < WDB_MAX_RESPONSE_SIZE) {
-                    //Add new agent
-                    memcpy(response_aux, id_str, id_len);
-                    response_aux+=id_len;
-                    //Add separator
-                    *response_aux++ = ',';
-                    //Save size and last ID
-                    response_size += id_len+1;
-                    *last_agent_id = agent_id;
-                }
-                else {
-                    //Pending agents but buffer is full
-                    status = WDBC_DUE;
-                }
-                os_free(id_str);
-            }
-        }
-        else {
-            //All agents have been obtained
-            status = WDBC_OK;
-        }
-        cJSON_Delete(sql_agents_response);
     }
 
     if (status != WDBC_ERROR) {
