/*
 * Wazuh SQLite integration
 * Copyright (C) 2015-2020, Wazuh Inc.
 * June 06, 2016.
 *
 * This program is free software; you can redistribute it
 * and/or modify it under the terms of the GNU General Public
 * License (version 2) as published by the FSF - Free Software
 * Foundation.
 */

#include "wdb.h"

// List of agent information fields in global DB
// The ":" is used for paramter binding
static const char *global_db_agent_fields[] = {
    ":config_sum",
    ":ip",
    ":manager_host",
    ":merged_sum",
    ":name",
    ":node_name",
    ":os_arch",
    ":os_build",
    ":os_codename",
    ":os_major",
    ":os_minor",
    ":os_name",
    ":os_platform",
    ":os_uname",
    ":os_version",
    ":version",
    ":last_keepalive",
    ":id",
    NULL
};

cJSON* wdb_global_get_agent_labels(wdb_t *wdb, int id) {
    sqlite3_stmt *stmt = NULL;
    cJSON * result = NULL;

    if (!wdb->transaction && wdb_begin2(wdb) < 0) {
        mdebug1("cannot begin transaction");
        return NULL;
    }

    if (wdb_stmt_cache(wdb, WDB_STMT_GLOBAL_LABELS_GET) < 0) {
        mdebug1("cannot cache statement");
        return NULL;
    }

    stmt = wdb->stmt[WDB_STMT_GLOBAL_LABELS_GET];

    if (sqlite3_bind_int(stmt, 1, id) != SQLITE_OK) {
        merror("DB(%s) sqlite3_bind_int(): %s", wdb->id, sqlite3_errmsg(wdb->db));
        return NULL;
    }

    result = wdb_exec_stmt(stmt);

    if (!result) {
        mdebug1("sqlite3_step(): %s", sqlite3_errmsg(wdb->db));
    }

    return result;
}

int wdb_global_del_agent_labels(wdb_t *wdb, int id) {
    sqlite3_stmt *stmt = NULL;

    if (!wdb->transaction && wdb_begin2(wdb) < 0) {
        mdebug1("cannot begin transaction");
        return OS_INVALID;
    }

    if (wdb_stmt_cache(wdb, WDB_STMT_GLOBAL_LABELS_DEL) < 0) {
        mdebug1("cannot cache statement");
        return OS_INVALID;
    }

    stmt = wdb->stmt[WDB_STMT_GLOBAL_LABELS_DEL];

    if (sqlite3_bind_int(stmt, 1, id) != SQLITE_OK) {
        merror("DB(%s) sqlite3_bind_int(): %s", wdb->id, sqlite3_errmsg(wdb->db));
        return OS_INVALID;
    }

    switch (wdb_step(stmt)) {
    case SQLITE_ROW:
    case SQLITE_DONE:
        return OS_SUCCESS;
        break;
    default:
        mdebug1("SQLite: %s", sqlite3_errmsg(wdb->db));
        return OS_INVALID;
    }
}

int wdb_global_set_agent_label(wdb_t *wdb, int id, char* key, char* value) {
    sqlite3_stmt *stmt = NULL;

    if (!wdb->transaction && wdb_begin2(wdb) < 0) {
        mdebug1("cannot begin transaction");
        return OS_INVALID;
    }

    if (wdb_stmt_cache(wdb, WDB_STMT_GLOBAL_LABELS_SET) < 0) {
        mdebug1("cannot cache statement");
        return OS_INVALID;
    }

    stmt = wdb->stmt[WDB_STMT_GLOBAL_LABELS_SET];

    if (sqlite3_bind_int(stmt, 1, id) != SQLITE_OK) {
        merror("DB(%s) sqlite3_bind_int(): %s", wdb->id, sqlite3_errmsg(wdb->db));
        return OS_INVALID;
    }
    if (sqlite3_bind_text(stmt, 2, key, -1, NULL) != SQLITE_OK) {
        merror("DB(%s) sqlite3_bind_text(): %s", wdb->id, sqlite3_errmsg(wdb->db));
        return OS_INVALID;
    }
    if (sqlite3_bind_text(stmt, 3, value, -1, NULL) != SQLITE_OK) {
        merror("DB(%s) sqlite3_bind_text(): %s", wdb->id, sqlite3_errmsg(wdb->db));
        return OS_INVALID;
    }

    switch (wdb_step(stmt)) {
    case SQLITE_ROW:
    case SQLITE_DONE:
        return OS_SUCCESS;
        break;
    default:
        mdebug1("SQLite: %s", sqlite3_errmsg(wdb->db));
        return OS_INVALID;
    }
}

int wdb_global_set_sync_status(wdb_t *wdb, int id, wdb_sync_status_t status) {
    sqlite3_stmt *stmt = NULL;

    if (!wdb->transaction && wdb_begin2(wdb) < 0) {
        mdebug1("cannot begin transaction");
        return OS_INVALID;
    }

    if (wdb_stmt_cache(wdb, WDB_STMT_GLOBAL_SYNC_SET) < 0) {
        mdebug1("cannot cache statement");
        return OS_INVALID;
    }

    stmt = wdb->stmt[WDB_STMT_GLOBAL_SYNC_SET];

    if (sqlite3_bind_int(stmt, 1, status) != SQLITE_OK) {
        merror("DB(%s) sqlite3_bind_int(): %s", wdb->id, sqlite3_errmsg(wdb->db));
        return OS_INVALID;
    }
    if (sqlite3_bind_int(stmt, 2, id) != SQLITE_OK) {
        merror("DB(%s) sqlite3_bind_int(): %s", wdb->id, sqlite3_errmsg(wdb->db));
        return OS_INVALID;
    }

    switch (wdb_step(stmt)) {
    case SQLITE_ROW:
    case SQLITE_DONE:
        return OS_SUCCESS;
        break;
    default:
        mdebug1("SQLite: %s", sqlite3_errmsg(wdb->db));
        return OS_INVALID;
    }
}

wdb_chunks_status_t wdb_sync_agent_info_get(wdb_t *wdb, int* last_agent_id, char **output) {
    sqlite3_stmt* agent_stmt = NULL;
    unsigned response_size = 2;     //Starts with "[]" size
    wdb_chunks_status_t status = WDB_CHUNKS_PENDING;
    
    os_calloc(WDB_MAX_RESPONSE_SIZE, sizeof(char), *output);
    char *response_aux = *output;

    if (!wdb->transaction && wdb_begin2(wdb) < 0) {
        mdebug1("cannot begin transaction");
        return WDB_CHUNKS_ERROR;
    }

    //Add array start
    *response_aux++ = '[';

    while (status == WDB_CHUNKS_PENDING) {
        //Prepare SQL query
        if (wdb_stmt_cache(wdb, WDB_STMT_GLOBAL_SYNC_REQ_GET) < 0) {
            mdebug1("cannot cache statement");
            status = WDB_CHUNKS_ERROR;
            break;
        }
        agent_stmt = wdb->stmt[WDB_STMT_GLOBAL_SYNC_REQ_GET];
        if (sqlite3_bind_int(agent_stmt, 1, *last_agent_id) != SQLITE_OK) {
            merror("DB(%s) sqlite3_bind_int(): %s", wdb->id, sqlite3_errmsg(wdb->db));
            status = WDB_CHUNKS_ERROR;
            break;
        }
        
        //Get agent info
        cJSON* sql_agents_response = wdb_exec_stmt(agent_stmt);
        if (sql_agents_response && sql_agents_response->child) {
            cJSON* json_agent = sql_agents_response->child;
            cJSON* json_id = cJSON_GetObjectItemCaseSensitive(json_agent,"id");
            if (cJSON_IsNumber(json_id)) {
                //Get ID
                int agent_id = json_id->valueint;

                //Get labels if any
                cJSON* json_labels = wdb_global_get_agent_labels(wdb, agent_id);
                if (json_labels) {
                    if (json_labels->child) {
                        cJSON_AddItemToObject(json_agent, "labels", json_labels);
                    }
                    else {
                        cJSON_Delete(json_labels);
                    }                        
                }

                //Print Agent info
                char *agent_str = cJSON_PrintUnformatted(json_agent);
                unsigned agent_len = strlen(agent_str);
                
                //Check if new agent fits in response
                if (response_size+agent_len+1 < WDB_MAX_RESPONSE_SIZE) {
                    //Set sync status as synced
                    if (OS_SUCCESS != wdb_global_set_sync_status(wdb, agent_id, WDB_SYNCED)) {
                        status = WDB_CHUNKS_ERROR;
                        os_free(agent_str);
                        break;
                    }
                    //Add new agent
                    memcpy(response_aux, agent_str, agent_len); 
                    response_aux+=agent_len;
                    //Add separator
                    *response_aux++ = ',';
                    //Save size and last ID
                    response_size += agent_len+1;
                    *last_agent_id = agent_id;
                }
                else {
                    //Pending agents but buffer is full
                    status = WDB_CHUNKS_BUFFER_FULL;
                }
                os_free(agent_str);
            }
        }
        else {
            //All agents have been obtained
            status = WDB_CHUNKS_COMPLETE;
        }
        cJSON_Delete(sql_agents_response);
    }
    
    if (response_size > 2) {
        //Remove last ','
        response_aux--;
    }
    //Add array end
    *response_aux = ']';

    return status;
}

int wdb_global_sync_agent_info_set(wdb_t *wdb,cJSON * json_agent){
    sqlite3_stmt *stmt = NULL;
    int n = 0;
    int index = 0;
    cJSON *json_field = NULL;

    if (!wdb->transaction && wdb_begin2(wdb) < 0) {
        mdebug1("cannot begin transaction");
        return OS_INVALID;
    }

    if (wdb_stmt_cache(wdb, WDB_STMT_GLOBAL_UPDATE_AGENT_INFO) < 0) {
        mdebug1("cannot cache statement");
        return OS_INVALID;
    }

    stmt = wdb->stmt[WDB_STMT_GLOBAL_UPDATE_AGENT_INFO];

     for (n = 0 ; global_db_agent_fields[n] ; n++){
        // Every column name of Global DB is stored in global_db_agent_fields 
        json_field = cJSON_GetObjectItem(json_agent, global_db_agent_fields[n]+1);
        index = sqlite3_bind_parameter_index(stmt, global_db_agent_fields[n]);
        if (cJSON_IsNumber(json_field) && index != 0){
            if (sqlite3_bind_int(stmt, index , json_field->valueint) != SQLITE_OK) {
                merror("DB(%s) sqlite3_bind_int(): %s", wdb->id, sqlite3_errmsg(wdb->db));
                return OS_INVALID;
            }
       
        } else if (cJSON_IsString(json_field) && json_field->valuestring != NULL && index != 0) {
            if (sqlite3_bind_text(stmt, index , json_field->valuestring, -1, NULL) != SQLITE_OK) {
                merror("DB(%s) sqlite3_bind_text(): %s", wdb->id, sqlite3_errmsg(wdb->db));
                return OS_INVALID;
            }
        } 
    }

    index = sqlite3_bind_parameter_index(stmt, ":sync_status");
    if (sqlite3_bind_int(stmt, index, WDB_SYNCED) != SQLITE_OK) {
        merror("DB(%s) sqlite3_bind_int(): %s", wdb->id, sqlite3_errmsg(wdb->db));
        return OS_INVALID;
    }

    switch (wdb_step(stmt)) {
    case SQLITE_ROW:
    case SQLITE_DONE:
        return OS_SUCCESS;
        break;
    default:
        mdebug1("SQLite: %s", sqlite3_errmsg(wdb->db));
        return OS_INVALID;
    }
}

<<<<<<< HEAD
cJSON* wdb_global_get_agent_info(wdb_t *wdb, int id) {
    sqlite3_stmt *stmt = NULL;
    cJSON * result = NULL;

    if (!wdb->transaction && wdb_begin2(wdb) < 0) {
        mdebug1("Cannot begin transaction");
        return NULL;
    }

    if (wdb_stmt_cache(wdb, WDB_STMT_GLOBAL_GET_AGENT_INFO) < 0) {
        mdebug1("Cannot cache statement");
        return NULL;
    }

    stmt = wdb->stmt[WDB_STMT_GLOBAL_GET_AGENT_INFO];

    if (sqlite3_bind_int(stmt, 1, id) != SQLITE_OK) {
        merror("DB(%s) sqlite3_bind_int(): %s", wdb->id, sqlite3_errmsg(wdb->db));
        return NULL;
    }

    result = wdb_exec_stmt(stmt);

    if (!result) {
        mdebug1("sqlite3_step(): %s", sqlite3_errmsg(wdb->db));
    }

    return result;
}


=======
>>>>>>> 0b802b8e
wdbc_result wdb_global_get_agents_by_keepalive(wdb_t *wdb, int* last_agent_id, char comparator, int keep_alive, char **output) {
    wdbc_result status = WDBC_UNKNOWN;
    unsigned response_size = 0;
        
    os_calloc(WDB_MAX_RESPONSE_SIZE, sizeof(char), *output);
    char *response_aux = *output;
    wdb_stmt stmt_index = -1;

    if (comparator == '>') {
        stmt_index = WDB_STMT_GLOBAL_GET_AGENTS_BY_GREATER_KEEPALIVE;
    }
    else if (comparator == '<') {
        stmt_index = WDB_STMT_GLOBAL_GET_AGENTS_BY_LESS_KEEPALIVE;
    }
    else 
    {
        merror("Invalid comparator");
        return WDBC_ERROR;
    }

    if (!wdb->transaction && wdb_begin2(wdb) < 0) {
        mdebug1("cannot begin transaction");
        return WDBC_ERROR;
    }

    while (status == WDBC_UNKNOWN) {
        //Prepare SQL query
        if (wdb_stmt_cache(wdb, stmt_index) < 0) {
            mdebug1("cannot cache statement");
            status = WDBC_ERROR;
            break;
        }
        sqlite3_stmt* stmt = wdb->stmt[stmt_index];
        if (sqlite3_bind_int(stmt, 1, *last_agent_id) != SQLITE_OK) {
            merror("DB(%s) sqlite3_bind_int(): %s", wdb->id, sqlite3_errmsg(wdb->db));
            status = WDBC_ERROR;
            break;
        }        
       
        if (sqlite3_bind_int(stmt, 2, keep_alive) != SQLITE_OK) {
            merror("DB(%s) sqlite3_bind_int(): %s", wdb->id, sqlite3_errmsg(wdb->db));
            status = WDBC_ERROR;
            break;
        }
        
        //Get agent id
        cJSON* sql_agents_response = wdb_exec_stmt(stmt);
        if (sql_agents_response && sql_agents_response->child) {
            cJSON* json_agent = sql_agents_response->child;
            cJSON* json_id = cJSON_GetObjectItemCaseSensitive(json_agent,"id");
            if (cJSON_IsNumber(json_id)) {
                //Get ID
                int agent_id = json_id->valueint;               

                //Print Agent info
                char *id_str = cJSON_PrintUnformatted(json_id);
                unsigned id_len = strlen(id_str);
                
                //Check if new agent fits in response
                if (response_size+id_len+1 < WDB_MAX_RESPONSE_SIZE) {                    
                    //Add new agent
                    memcpy(response_aux, id_str, id_len); 
                    response_aux+=id_len;
                    //Add separator
                    *response_aux++ = ',';
                    //Save size and last ID
                    response_size += id_len+1;
                    *last_agent_id = agent_id;
                }
                else {
                    //Pending agents but buffer is full
                    status = WDBC_DUE;
                }
                os_free(id_str);
            }
        }
        else {
            //All agents have been obtained
            status = WDBC_OK;
        }
        cJSON_Delete(sql_agents_response);
    }
    
    if (response_size > 0) {
        //Remove last ','
        response_aux--;
    }
    //Add string end
    *response_aux = '\0';

    return status;
}

wdbc_result wdb_global_get_all_agents(wdb_t *wdb, int* last_agent_id, char **output) {
    wdbc_result status = WDBC_UNKNOWN;
    unsigned response_size = 0;
        
    os_calloc(WDB_MAX_RESPONSE_SIZE, sizeof(char), *output);
    char *response_aux = *output;

    if (!wdb->transaction && wdb_begin2(wdb) < 0) {
        mdebug1("cannot begin transaction");
        return WDBC_ERROR;
    }

    while (status == WDBC_UNKNOWN) {
        //Prepare SQL query
        if (wdb_stmt_cache(wdb, WDB_STMT_GLOBAL_GET_AGENTS) < 0) {
            mdebug1("cannot cache statement");
            status = WDBC_ERROR;
            break;
        }
        sqlite3_stmt* stmt = wdb->stmt[WDB_STMT_GLOBAL_GET_AGENTS];
        if (sqlite3_bind_int(stmt, 1, *last_agent_id) != SQLITE_OK) {
            merror("DB(%s) sqlite3_bind_int(): %s", wdb->id, sqlite3_errmsg(wdb->db));
            status = WDBC_ERROR;
            break;
        }        
        
        //Get agent id
        cJSON* sql_agents_response = wdb_exec_stmt(stmt);
        if (sql_agents_response && sql_agents_response->child) {
            cJSON* json_agent = sql_agents_response->child;
            cJSON* json_id = cJSON_GetObjectItemCaseSensitive(json_agent,"id");
            if (cJSON_IsNumber(json_id)) {
                //Get ID
                int agent_id = json_id->valueint;               

                //Print Agent info
                char *id_str = cJSON_PrintUnformatted(json_id);
                unsigned id_len = strlen(id_str);
                
                //Check if new agent fits in response
                if (response_size+id_len+1 < WDB_MAX_RESPONSE_SIZE) {                    
                    //Add new agent
                    memcpy(response_aux, id_str, id_len); 
                    response_aux+=id_len;
                    //Add separator
                    *response_aux++ = ',';
                    //Save size and last ID
                    response_size += id_len+1;
                    *last_agent_id = agent_id;
                }
                else {
                    //Pending agents but buffer is full
                    status = WDBC_DUE;
                }
                os_free(id_str);
            }
        }
        else {
            //All agents have been obtained
            status = WDBC_OK;
        }
        cJSON_Delete(sql_agents_response);
    }
    
    if (response_size > 0) {
        //Remove last ','
        response_aux--;
    }
    //Add string end
    *response_aux = '\0';

    return status;
}<|MERGE_RESOLUTION|>--- conflicted
+++ resolved
@@ -318,7 +318,6 @@
     }
 }
 
-<<<<<<< HEAD
 cJSON* wdb_global_get_agent_info(wdb_t *wdb, int id) {
     sqlite3_stmt *stmt = NULL;
     cJSON * result = NULL;
@@ -349,9 +348,6 @@
     return result;
 }
 
-
-=======
->>>>>>> 0b802b8e
 wdbc_result wdb_global_get_agents_by_keepalive(wdb_t *wdb, int* last_agent_id, char comparator, int keep_alive, char **output) {
     wdbc_result status = WDBC_UNKNOWN;
     unsigned response_size = 0;
