--- conflicted
+++ resolved
@@ -15,7 +15,6 @@
 #include "wdb.h"
 
 /**
-<<<<<<< HEAD
  * @brief Function to clear whole data from agent vuln_cve table.
  *
  * @param [in] wdb The 'agents' struct database.
@@ -43,10 +42,7 @@
 bool wdb_agents_find_cve(wdb_t *wdb, const char* cve, const char* reference);
 
 /**
- * @brief Function to insert a new entry into the agent vuln_cve table.
-=======
  * @brief Function to insert a new entry into the agent vuln_cves table.
->>>>>>> c9b99c73
  *
  * @param [in] wdb The 'agents' struct database.
  * @param [in] name The vulnerable package name.
@@ -61,8 +57,7 @@
  *                               and 'status': 'SUCCESS' | 'ERROR' | 'PKG_NOT_FOUND'
  *         The cJSON object must be freed by the caller.
  */
-<<<<<<< HEAD
-cJSON* wdb_agents_insert_vuln_cve(wdb_t *wdb,
+cJSON* wdb_agents_insert_vuln_cves(wdb_t *wdb,
                                const char* name,
                                const char* version,
                                const char* architecture,
@@ -73,13 +68,7 @@
                                bool check_pkg_existance);
 
 /**
- * @brief Function to update the status field in agent database vuln_cve table.
-=======
-int wdb_agents_insert_vuln_cves(wdb_t *wdb, const char* name, const char* version, const char* architecture, const char* cve);
-
-/**
  * @brief Function to update the status field in agent database vuln_cves table.
->>>>>>> c9b99c73
  *
  * @param [in] wdb The 'agents' struct database.
  * @param [in] old_status The status that is going to be updated. The '*' option changes all statuses.
