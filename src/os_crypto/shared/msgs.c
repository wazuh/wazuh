--- conflicted
+++ resolved
@@ -43,13 +43,8 @@
 /* Crypto methods function */
 int doEncryptByMethod(const char *input, char *output, const char *charkey,
     long size, short int action,int method)
-<<<<<<< HEAD
-{    
-    switch(method) 
-=======
 {
     switch(method)
->>>>>>> b9a03240
     {
         case W_METH_BLOWFISH:
             return OS_BF_Str(input, output,
@@ -71,11 +66,8 @@
 void os_set_agent_crypto_method(keystore * keys,const int method){
     keys->keyentries[0]->crypto_method = method;
 }
-<<<<<<< HEAD
-=======
 
 static time_t saved_time = 0;
->>>>>>> b9a03240
 
 /* Read counters for each agent */
 void OS_StartCounter(keystore *keys)
@@ -295,11 +287,7 @@
         #ifndef CLIENT
             keys->keyentries[id]->crypto_method = W_METH_BLOWFISH;
         #endif
-<<<<<<< HEAD
-    } 
-=======
-    }
->>>>>>> b9a03240
+    }
 
 
     if (*buffer == ':') {
@@ -539,13 +527,8 @@
             break;
         default:
             return OS_INVALID;
-<<<<<<< HEAD
-    }   
-    
-=======
-    }
-
->>>>>>> b9a03240
+    }
+
     /* Random number, take only 5 chars ~= 2^16=65536*/
     rand1 = (u_int16_t) os_random();
 
@@ -618,17 +601,10 @@
 
     /* If the IP is dynamic (not single host), append agent ID to the message */
     if (!isSingleHost(keys->keyentries[id]->ip) && isAgent) {
-<<<<<<< HEAD
-        length = snprintf(msg_encrypted, 16, "!%s!%s", keys->keyentries[id]->id,crypto_token);    
-    } else {
-        /* Set beginning of the message */
-        length = snprintf(msg_encrypted, 6, "%s",crypto_token);    
-=======
         length = snprintf(msg_encrypted, 16, "!%s!%s", keys->keyentries[id]->id,crypto_token);
     } else {
         /* Set beginning of the message */
         length = snprintf(msg_encrypted, 6, "%s",crypto_token);
->>>>>>> b9a03240
     }
 
     /* length is the amount of non-encrypted message appended to the buffer
@@ -639,11 +615,7 @@
         keys->keyentries[id]->key,
         (long) cmp_size,
         OS_ENCRYPT,crypto_method);
-<<<<<<< HEAD
-    
-=======
-
->>>>>>> b9a03240
+
     /* Store before leaving */
     StoreSenderCounter(keys, global_count, local_count);
 
