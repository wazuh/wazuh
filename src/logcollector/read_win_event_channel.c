--- conflicted
+++ resolved
@@ -466,15 +466,9 @@
         wprovider_name = convert_unix_string(provider_name);
 
         if (wprovider_name && (msg_from_prov = get_message(evt, wprovider_name, EvtFormatMessageEvent)) == NULL) {
-<<<<<<< HEAD
             merror(
                 "Could not get message for (%s-%s)",
                 channel->evt_log, wprovider_name);
-=======
-            mterror(WM_LOGCOLLECTOR_LOGTAG, 
-                "Could not get message for (%s)",
-                channel->evt_log);
->>>>>>> 2cc5ab1b
         }
         else {
             cJSON_AddStringToObject(event_json, "Message", msg_from_prov);
