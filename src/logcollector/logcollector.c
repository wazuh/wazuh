--- conflicted
+++ resolved
@@ -23,13 +23,11 @@
 static void check_text_only();
 #ifndef WIN32
 static int check_pattern_expand(int do_seek);
-<<<<<<< HEAD
+static void check_pattern_expand_excluded();
 #else 
 static int check_pattern_expand(int do_seek);
-=======
-static void check_pattern_expand_excluded();
->>>>>>> 4b0a62ea
-#endif
+#endif
+
 
 /* Global variables */
 int loop_timeout;
@@ -110,13 +108,12 @@
 
     check_pattern_expand(1);
 
-<<<<<<< HEAD
+
+    check_pattern_expand_excluded();
+
     /* Check for ASCII, UTF-8 */
     check_text_only();
-=======
-    check_pattern_expand_excluded();
->>>>>>> 4b0a62ea
-
+   
     /* Set the files mutexes */
     w_set_file_mutexes();
 #else
@@ -682,15 +679,14 @@
                 }
             }
 
-<<<<<<< HEAD
+#ifndef WIN32
+            /* Check for excluded files */
+            check_pattern_expand_excluded();
+#endif
             /* Check for ASCII, UTF-8 */
             check_text_only();
 
-=======
-            /* Check for excluded files */
-            check_pattern_expand_excluded();
-#endif
->>>>>>> 4b0a62ea
+
             w_rwlock_unlock(&files_update_rwlock);
 
             if (f_reload >= reload_interval) {
@@ -1143,7 +1139,82 @@
 
     return retval;
 }
-<<<<<<< HEAD
+
+void check_pattern_expand_excluded() {
+    glob_t g;
+    int err;
+    int glob_offset;
+    int found;
+    int i, j;
+
+    IT_control f_control = 0;
+    logreader *current;
+
+    if (globs) {
+        for (i = 0, j = -1;; i++) {
+            if (f_control = update_current(&current, &i, &j), f_control) {
+                if (f_control == NEXT_IT) {
+                    continue;
+                } else {
+                    break;
+                }
+            }
+            
+            /* Check for files to exclude */
+            if(current->file && !current->command && current->exclude) {
+                glob_offset = 0;
+                if (err = glob(current->exclude, 0, NULL, &g), err) {
+                    if (err == GLOB_NOMATCH) {
+                        mdebug1(GLOB_NFOUND, current->exclude);
+                    } else {
+                        mdebug1(GLOB_ERROR, current->exclude);
+                    }
+                    continue;
+                }
+                while (g.gl_pathv[glob_offset] != NULL) {
+                    found = 0;
+                    int k;
+                    for (k = 0; globs[j].gfiles[k].file; k++) {
+                        if (!strcmp(globs[j].gfiles[k].file, g.gl_pathv[glob_offset])) {
+                            found = 1;
+                            break;
+                        }
+                    }
+
+                    /* Excluded file found, remove it completely */
+                    if(found) {
+                        int result;
+
+                        if (j < 0) {
+                            result = Remove_Localfile(&logff, k, 0, 1);
+                        } else {
+                            result = Remove_Localfile(&(globs[j].gfiles), k, 1, 0);
+                        }
+                            
+                        if (result) {
+                            merror_exit(REM_ERROR,g.gl_pathv[glob_offset]);
+                        } else {
+
+                            /* Add the excluded file to the hash table */
+                            char *file = OSHash_Get(excluded_files,g.gl_pathv[glob_offset]);
+
+                            if(!file) {
+                                OSHash_Add(excluded_files,g.gl_pathv[glob_offset],(void *)1);
+                            }
+
+                            mdebug2(EXCLUDE_FILE,g.gl_pathv[glob_offset]);
+                            mdebug2(CURRENT_FILES, current_files, maximum_files);
+                        }
+                    }
+                    glob_offset++;
+                }
+                globfree(&g);
+            }
+            current = NULL;
+        }
+    }
+}
+
 #else
 int check_pattern_expand(int do_seek) {
     int found;
@@ -1231,84 +1302,9 @@
     }
 
     return retval;
-=======
-
-void check_pattern_expand_excluded() {
-    glob_t g;
-    int err;
-    int glob_offset;
-    int found;
-    int i, j;
-
-    IT_control f_control = 0;
-    logreader *current;
-
-    if (globs) {
-        for (i = 0, j = -1;; i++) {
-            if (f_control = update_current(&current, &i, &j), f_control) {
-                if (f_control == NEXT_IT) {
-                    continue;
-                } else {
-                    break;
-                }
-            }
-            
-            /* Check for files to exclude */
-            if(current->file && !current->command && current->exclude) {
-                glob_offset = 0;
-                if (err = glob(current->exclude, 0, NULL, &g), err) {
-                    if (err == GLOB_NOMATCH) {
-                        mdebug1(GLOB_NFOUND, current->exclude);
-                    } else {
-                        mdebug1(GLOB_ERROR, current->exclude);
-                    }
-                    continue;
-                }
-                while (g.gl_pathv[glob_offset] != NULL) {
-                    found = 0;
-                    int k;
-                    for (k = 0; globs[j].gfiles[k].file; k++) {
-                        if (!strcmp(globs[j].gfiles[k].file, g.gl_pathv[glob_offset])) {
-                            found = 1;
-                            break;
-                        }
-                    }
-
-                    /* Excluded file found, remove it completely */
-                    if(found) {
-                        int result;
-
-                        if (j < 0) {
-                            result = Remove_Localfile(&logff, k, 0, 1);
-                        } else {
-                            result = Remove_Localfile(&(globs[j].gfiles), k, 1, 0);
-                        }
-                            
-                        if (result) {
-                            merror_exit(REM_ERROR,g.gl_pathv[glob_offset]);
-                        } else {
-
-                            /* Add the excluded file to the hash table */
-                            char *file = OSHash_Get(excluded_files,g.gl_pathv[glob_offset]);
-
-                            if(!file) {
-                                OSHash_Add(excluded_files,g.gl_pathv[glob_offset],(void *)1);
-                            }
-
-                            mdebug2(EXCLUDE_FILE,g.gl_pathv[glob_offset]);
-                            mdebug2(CURRENT_FILES, current_files, maximum_files);
-                        }
-                    }
-                    glob_offset++;
-                }
-                globfree(&g);
-            }
-            current = NULL;
-        }
-    }
->>>>>>> 4b0a62ea
-}
-#endif
+}
+#endif
+
 
 static IT_control remove_duplicates(logreader *current, int i, int j) {
     IT_control d_control = CONTINUE_IT;
@@ -1774,7 +1770,7 @@
                     }
                 }
             }
-            
+
             int ucs2 = is_usc2(current->file);
             if (ucs2) {
                 current->ucs2 = ucs2;
