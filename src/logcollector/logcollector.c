--- conflicted
+++ resolved
@@ -665,12 +665,9 @@
                     }
                 }
             }
-<<<<<<< HEAD
-=======
-#endif
+
             /* Check for ASCII, UTF-8 */
             check_text_only();
->>>>>>> 7aa1bd91
 
             w_rwlock_unlock(&files_update_rwlock);
 
@@ -1645,7 +1642,6 @@
     #endif
 
 #ifdef WIN32
-<<<<<<< HEAD
             if(current->age) {
                 if (current->h && (GetFileInformationByHandle(current->h, &lpFileInformation) == 0)) {
                     merror("Unable to get file information by handle.");
@@ -1674,31 +1670,30 @@
                     }
                 }
             }
-=======
-                int ucs2 = is_usc2(current->file);
-                if (ucs2) {
-                    current->ucs2 = ucs2;
-
-                    if (current->ucs2 == UCS2_LE) {
-                        mdebug1("File '%s' is UCS-2 LE",current->file);
-                        current->read = read_ucs2_le;
-                    }
-
-                    if (current->ucs2 == UCS2_BE) {
-                        mdebug1("File '%s' is UCS-2 BE",current->file);
-                        current->read = read_ucs2_be;
-                    }
-                }
-
-                if (current->only) {
-                    /* If the file is empty, set it to UCS-2 LE */
-                    if (FileSizeWin(current->file) == 0) {
-                        current->ucs2 = UCS2_LE;
-                        current->read = read_ucs2_le;
-                        mdebug2("File '%s' is empty. Setting encoding to UCS-2 LE.",current->file);
-                    }
-                }
->>>>>>> 7aa1bd91
+            
+            int ucs2 = is_usc2(current->file);
+            if (ucs2) {
+                current->ucs2 = ucs2;
+
+                if (current->ucs2 == UCS2_LE) {
+                    mdebug1("File '%s' is UCS-2 LE",current->file);
+                    current->read = read_ucs2_le;
+                }
+
+                if (current->ucs2 == UCS2_BE) {
+                    mdebug1("File '%s' is UCS-2 BE",current->file);
+                    current->read = read_ucs2_be;
+                }
+            }
+
+            if (current->only) {
+                /* If the file is empty, set it to UCS-2 LE */
+                if (FileSizeWin(current->file) == 0) {
+                    current->ucs2 = UCS2_LE;
+                    current->read = read_ucs2_le;
+                    mdebug2("File '%s' is empty. Setting encoding to UCS-2 LE.",current->file);
+                }
+            }
 #endif
                 /* Finally, send to the function pointer to read it */
                 current->read(current, &r, 0);
