/* Copyright (C) 2015-2021, Wazuh Inc.
 * All rights reserved.
 *
 * This program is free software; you can redistribute it
 * and/or modify it under the terms of the GNU General Public
 * License (version 2) as published by the FSF - Free Software
 * Foundation.
 */

#include "state.h"
#include "logcollector.h"
#include "shared.h"

#ifdef WAZUH_UNIT_TESTING
#define STATIC
#else
#define STATIC static
#endif

#define W_LC_STATE_TIME_FORMAT "%Y-%m-%d %H:%M:%S" ///< Time format for the JSON and the file output
#define W_LC_STATE_TIME_LENGHT (19 + 1)            ///< Maximum time size

/* Global variables */

w_lc_state_type_t g_lc_state_type;       ///< state enabled flag
bool g_lc_state_file_enabled;          ///< state file dump enable
cJSON * g_lc_json_stats;               ///< JSON representation of states
w_lc_state_storage_t * g_lc_states_global;      ///< global state struct storage
w_lc_state_storage_t * g_lc_states_interval;    ///< interval state struct storage
pthread_mutex_t g_lc_raw_stats_mutex;  ///< g_lc_states_* structs mutual exclusion mechanism
pthread_mutex_t g_lc_json_stats_mutex; ///< g_lc_json_stats mutual exclusion mechanism

/**
 * @brief Trigger the generation of states
 *
 */
STATIC void w_logcollector_state_generate();

/**
 * @brief Generate and process the current states information
 *
 * @param state state to generate
 * @param restart restart counters and date after generating
 * @return cJSON * json decription with state information
 */
STATIC cJSON * _w_logcollector_generate_state(w_lc_state_storage_t * state, bool restart);

/**
 * @brief Update/register current event and byte count for a particular file/location
 *
 * @param state state to be used
 * @param fpath file path or locafile location value
 * @param bytes amount of bytes
 */
STATIC void _w_logcollector_state_update_file(w_lc_state_storage_t * state, char * fpath, uint64_t bytes);

/**
 * @brief Update/register current drop count for a target belonging to a particular file
 *
 * @param state state to be used
 * @param fpath file path or locafile location value
 * @param target target name
 * @param dropped true if want to register a drop.
 */
STATIC void _w_logcollector_state_update_target(w_lc_state_storage_t * state, char * fpath, char * target, bool dropped);

/**
 * @brief Dump state information to file
 *
 */
STATIC void w_logcollector_state_dump();

#ifdef WIN32
DWORD WINAPI w_logcollector_state_main(void * args) {
#else
void * w_logcollector_state_main(void * args) {
#endif

    int interval = *(int *) args;

    if (interval > 0) {
        while (FOREVER()) {
            sleep(interval);
            w_logcollector_state_generate();
            if (g_lc_state_file_enabled) {
                w_logcollector_state_dump();
            }
        }
    }

#ifndef WIN32
    return NULL;
#else
    return 0;
#endif
}

STATIC void w_logcollector_state_dump() {

    cJSON * lc_state_json = w_logcollector_state_get();
    char * lc_state_str = cJSON_Print(lc_state_json);
    cJSON_Delete(lc_state_json);

    // Add trailing newline
    const size_t len = strlen(lc_state_str);
    os_realloc(lc_state_str, len + 2, lc_state_str);
    lc_state_str[len] = '\n';
    lc_state_str[len + 1] = '\0';

    FILE * lc_state_file = NULL;

    if (lc_state_file = fopen(LOGCOLLECTOR_STATE, "w"), lc_state_file != NULL) {
        if (fwrite(lc_state_str, sizeof(char), len + 1, lc_state_file) < 1) {
<<<<<<< HEAD
            mterror(WM_LOGCOLLECTOR_LOGTAG, FWRITE_ERROR, LOGCOLLECTOR_STATE_PATH, errno, strerror(errno));
        }
        fclose(lc_state_file);
    } else {
        mterror(WM_LOGCOLLECTOR_LOGTAG, FOPEN_ERROR, LOGCOLLECTOR_STATE_PATH, errno, strerror(errno));
=======
            merror(FWRITE_ERROR, LOGCOLLECTOR_STATE, errno, strerror(errno));
        }
        fclose(lc_state_file);
    } else {
        merror(FOPEN_ERROR, LOGCOLLECTOR_STATE, errno, strerror(errno));
>>>>>>> 537bf73b
    }

    os_free(lc_state_str);
}

void w_logcollector_state_init(w_lc_state_type_t state_type, bool state_file_enabled) {

    w_mutex_init(&g_lc_raw_stats_mutex, NULL);

    if (state_type & LC_STATE_GLOBAL) {

        os_calloc(1, sizeof(w_lc_state_storage_t), g_lc_states_global);

        g_lc_states_global->start = time(NULL);

        if (g_lc_states_global->states = OSHash_Create(), g_lc_states_global->states == NULL) {
            mterror_exit(WM_LOGCOLLECTOR_LOGTAG, HCREATE_ERROR, LOGCOLLECTOR_STATE_DESCRIPTION);
        }
        if (OSHash_setSize(g_lc_states_global->states, LOGCOLLECTOR_STATE_FILES_MAX) == 0) {
            mterror_exit(WM_LOGCOLLECTOR_LOGTAG, HSETSIZE_ERROR, LOGCOLLECTOR_STATE_DESCRIPTION);
        }
    }

    if (state_type & LC_STATE_INTERVAL) {
        w_mutex_init(&g_lc_json_stats_mutex, NULL);

        os_calloc(1, sizeof(w_lc_state_storage_t), g_lc_states_interval);

        g_lc_states_interval->start = time(NULL);

        if (g_lc_states_interval->states = OSHash_Create(), g_lc_states_interval->states == NULL) {
            mterror_exit(WM_LOGCOLLECTOR_LOGTAG, HCREATE_ERROR, LOGCOLLECTOR_STATE_DESCRIPTION);
        }

        if (OSHash_setSize(g_lc_states_interval->states, LOGCOLLECTOR_STATE_FILES_MAX) == 0) {
            mterror_exit(WM_LOGCOLLECTOR_LOGTAG, HSETSIZE_ERROR, LOGCOLLECTOR_STATE_DESCRIPTION);
        }
    }

    g_lc_state_type = state_type;
    g_lc_state_file_enabled = state_file_enabled;
}

void w_logcollector_state_update_target(char * fpath, char * target, bool dropped) {

    if (fpath == NULL || target == NULL) {
        return;
    }

    w_mutex_lock(&g_lc_raw_stats_mutex);

    if (g_lc_state_type & LC_STATE_GLOBAL) {
        _w_logcollector_state_update_target(g_lc_states_global, fpath, target, dropped);
    }

    if (g_lc_state_type & LC_STATE_INTERVAL) {
        _w_logcollector_state_update_target(g_lc_states_interval, fpath, target, dropped);
    }
    w_mutex_unlock(&g_lc_raw_stats_mutex);
}

void w_logcollector_state_update_file(char * fpath, uint64_t bytes) {

    if (fpath == NULL) {
        return;
    }

    w_mutex_lock(&g_lc_raw_stats_mutex);

    if (g_lc_state_type & LC_STATE_GLOBAL) {
        _w_logcollector_state_update_file(g_lc_states_global, fpath, bytes);
    }
    if (g_lc_state_type & LC_STATE_INTERVAL) {
        _w_logcollector_state_update_file(g_lc_states_interval, fpath, bytes);
    }

    w_mutex_unlock(&g_lc_raw_stats_mutex);
}

void _w_logcollector_state_update_file(w_lc_state_storage_t * state, char * fpath, uint64_t bytes) {

    w_lc_state_file_t * data = NULL;

    // Try to get file stats. Create it if not initialized yet,
    if (data = (w_lc_state_file_t *) OSHash_Get(state->states, fpath), data == NULL) {
        os_calloc(1, sizeof(w_lc_state_file_t), data);
        os_calloc(1, sizeof(w_lc_state_target_t *), data->targets);
    }

    if (bytes > 0) {
        data->events++;
        data->bytes += bytes;
    }

    if (OSHash_Update(state->states, fpath, data) != 1) {
        if (OSHash_Add(state->states, fpath, data) != 2) {
            w_lc_state_target_t ** target = data->targets;
            while (*target != NULL) {
                os_free(*target);
                target++;
            }
            os_free(data->targets);
            os_free(data);
            mterror(WM_LOGCOLLECTOR_LOGTAG, HUPDATE_ERROR, fpath, LOGCOLLECTOR_STATE_DESCRIPTION);
        }
    }
}

void _w_logcollector_state_update_target(w_lc_state_storage_t * state, char * fpath, char * target, bool dropped) {

    w_lc_state_file_t * data = NULL;
    w_lc_state_target_t ** current_target = NULL;
    int len = 0;

    // Try to get file stats. Create it if not initialized yet,
    if (data = (w_lc_state_file_t *) OSHash_Get(state->states, fpath), data == NULL) {
        os_calloc(1, sizeof(w_lc_state_file_t), data);
        os_calloc(1, sizeof(w_lc_state_target_t *), data->targets);
    }

    // Try to find target
    for (len = 0, current_target = data->targets; *current_target != NULL; len++, current_target++) {
        if (strcmp(target, (*current_target)->name) == 0) {
            break;
        }
    }

    // If target was not found, create it.
    if (*current_target == NULL) {
        os_realloc(data->targets, (len + 2) * sizeof(w_lc_state_target_t *), data->targets);
        os_calloc(1, sizeof(w_lc_state_target_t), data->targets[len]);
        data->targets[len + 1] = NULL;
        current_target = &data->targets[len];
        os_strdup(target, (*current_target)->name);
    }

    if (dropped) {
        (*current_target)->drops++;
    }

    if (OSHash_Update(state->states, fpath, data) != 1) {
        if (OSHash_Add(state->states, fpath, data) != 2) {
            w_lc_state_target_t ** target = data->targets;
            while (*target != NULL) {
                os_free(*target);
                target++;
            }
            os_free(data->targets);
            os_free(data);
            mterror(WM_LOGCOLLECTOR_LOGTAG, HUPDATE_ERROR, fpath, LOGCOLLECTOR_STATE_DESCRIPTION);
        }
    }
}

void w_logcollector_state_generate() {

    if (g_lc_state_type & LC_STATE_INTERVAL) {
        w_mutex_lock(&g_lc_json_stats_mutex);
    }
    w_mutex_lock(&g_lc_raw_stats_mutex);
    cJSON_Delete(g_lc_json_stats);

    g_lc_json_stats = cJSON_CreateObject();
    if (g_lc_state_type & LC_STATE_GLOBAL) {
        cJSON * lc_stats_json_global = _w_logcollector_generate_state(g_lc_states_global, false);
        cJSON_AddItemToObject(g_lc_json_stats, "global", lc_stats_json_global);
    }
    if (g_lc_state_type & LC_STATE_INTERVAL) {
        cJSON * lc_stats_json_interval = _w_logcollector_generate_state(g_lc_states_interval, true);
        cJSON_AddItemToObject(g_lc_json_stats, "interval", lc_stats_json_interval);
    }

    w_mutex_unlock(&g_lc_raw_stats_mutex);
    if (g_lc_state_type & LC_STATE_INTERVAL) {
        w_mutex_unlock(&g_lc_json_stats_mutex);
    }
}

cJSON * w_logcollector_state_get() {

    cJSON * json_state = NULL;

    if (g_lc_state_type & LC_STATE_INTERVAL) {
        w_mutex_lock(&g_lc_json_stats_mutex);
        if (g_lc_json_stats != NULL) {
            json_state = cJSON_Duplicate(g_lc_json_stats, true);
        }
        w_mutex_unlock(&g_lc_json_stats_mutex);
    } else if (g_lc_state_type & LC_STATE_GLOBAL) {
        w_mutex_lock(&g_lc_raw_stats_mutex);
        json_state = _w_logcollector_generate_state(g_lc_states_global, false);
        w_mutex_unlock(&g_lc_raw_stats_mutex);
    }

    return json_state;
}

cJSON * _w_logcollector_generate_state(w_lc_state_storage_t * state, bool restart) {

    OSHashNode * hash_node = NULL;
    unsigned int index = 0;
    struct tm tm = {.tm_sec = 0};
    char timestamp_tmp[W_LC_STATE_TIME_LENGHT] = {0};

    if (hash_node = OSHash_Begin(state->states, &index), hash_node == NULL) {
        return NULL;
    }

    cJSON * lc_stats_json = cJSON_CreateObject();
    cJSON * lc_stats_files_array = cJSON_CreateArray();

    // Iterate for each file
    while (hash_node) {
        w_lc_state_file_t * data = hash_node->data;

        // Target logic
        cJSON * lc_stats_targets_array = cJSON_CreateArray();
        w_lc_state_target_t ** target = data->targets;
        while (*target != NULL) {
            cJSON * lc_stats_target = cJSON_CreateObject();
            cJSON_AddStringToObject(lc_stats_target, "name", (*target)->name);
            cJSON_AddNumberToObject(lc_stats_target, "drops", (*target)->drops);
            cJSON_AddItemToArray(lc_stats_targets_array, lc_stats_target);
            if (restart) {
                (*target)->drops = 0;
            }
            target++;
        }

        // Files
        cJSON * lc_stats_file = cJSON_CreateObject();
        cJSON_AddStringToObject(lc_stats_file, "location", hash_node->key);
        cJSON_AddNumberToObject(lc_stats_file, "events", data->events);
        cJSON_AddNumberToObject(lc_stats_file, "bytes", data->bytes);
        cJSON_AddItemToObject(lc_stats_file, "targets", lc_stats_targets_array);

        if (restart) {
            data->bytes = 0;
            data->events = 0;
        }
        cJSON_AddItemToArray(lc_stats_files_array, lc_stats_file);
        hash_node = OSHash_Next(state->states, &index, hash_node);
    }

    // Convert timestamp to string
    localtime_r(&state->start, &tm);
    strftime(timestamp_tmp, sizeof(timestamp_tmp), W_LC_STATE_TIME_FORMAT, &tm);
    cJSON_AddStringToObject(lc_stats_json, "start", timestamp_tmp);

    time_t now = time(NULL);
    localtime_r(&now, &tm);
    strftime(timestamp_tmp, sizeof(timestamp_tmp), W_LC_STATE_TIME_FORMAT, &tm);
    cJSON_AddStringToObject(lc_stats_json, "end", timestamp_tmp);

    cJSON_AddItemToObject(lc_stats_json, "files", lc_stats_files_array);

    if (restart) {
        state->start = time(NULL);
    }
    return lc_stats_json;
}<|MERGE_RESOLUTION|>--- conflicted
+++ resolved
@@ -111,19 +111,11 @@
 
     if (lc_state_file = fopen(LOGCOLLECTOR_STATE, "w"), lc_state_file != NULL) {
         if (fwrite(lc_state_str, sizeof(char), len + 1, lc_state_file) < 1) {
-<<<<<<< HEAD
-            mterror(WM_LOGCOLLECTOR_LOGTAG, FWRITE_ERROR, LOGCOLLECTOR_STATE_PATH, errno, strerror(errno));
+            mterror(WM_LOGCOLLECTOR_LOGTAG, FWRITE_ERROR, LOGCOLLECTOR_STATE, errno, strerror(errno));
         }
         fclose(lc_state_file);
     } else {
-        mterror(WM_LOGCOLLECTOR_LOGTAG, FOPEN_ERROR, LOGCOLLECTOR_STATE_PATH, errno, strerror(errno));
-=======
-            merror(FWRITE_ERROR, LOGCOLLECTOR_STATE, errno, strerror(errno));
-        }
-        fclose(lc_state_file);
-    } else {
-        merror(FOPEN_ERROR, LOGCOLLECTOR_STATE, errno, strerror(errno));
->>>>>>> 537bf73b
+        mterror(WM_LOGCOLLECTOR_LOGTAG, FOPEN_ERROR, LOGCOLLECTOR_STATE, errno, strerror(errno));
     }
 
     os_free(lc_state_str);
