--- conflicted
+++ resolved
@@ -122,15 +122,11 @@
 #endif
 int Read_Labels(XML_NODE node, void *d1, void *d2);
 int Read_Cluster(XML_NODE node, void *d1, void *d2);
-<<<<<<< HEAD
 int Read_LogCollecSocket(XML_NODE node, void *d1, void *d2);
 int Read_AnalysisdSocket(XML_NODE node, void *d1, void *d2);
 int Read_Vuln(const OS_XML *xml, xml_node **nodes, void *d1, char d2);
-=======
-int Read_Socket(XML_NODE node, void *d1, void *d2);
 int Read_Vulnerability_Detection(const OS_XML *xml, XML_NODE nodes, void *d1, const bool old_vd);
 int Read_Indexer(const OS_XML *xml, XML_NODE nodes);
->>>>>>> e8c2da7f
 int Read_AgentUpgrade(const OS_XML *xml, xml_node *node, void *d1);
 int Read_TaskManager(const OS_XML *xml, xml_node *node, void *d1);
 
