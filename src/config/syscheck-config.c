--- conflicted
+++ resolved
@@ -991,7 +991,6 @@
                     return (OS_INVALID);
                 }
             }
-<<<<<<< HEAD
         } else if (strcmp(node[i]->element, xml_remove_old_diff) == 0) {
             if (strcmp(node[i]->content, "yes") == 0) {
                 syscheck->remove_old_diff = 1;
@@ -1000,7 +999,7 @@
             } else {
                 merror(XML_VALUEERR, node[i]->element, node[i]->content);
                 return (OS_INVALID);
-=======
+            }
         } else if (strcmp(node[i]->element, xml_restart_audit) == 0) {
             if(strcmp(node[i]->content, "yes") == 0)
                 syscheck->restart_audit = 1;
@@ -1010,7 +1009,6 @@
             {
                 merror(XML_VALUEERR,node[i]->element,node[i]->content);
                 return(OS_INVALID);
->>>>>>> 22124089
             }
         } else {
             merror(XML_INVELEM, node[i]->element);
