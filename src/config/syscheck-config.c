/* Copyright (C) 2015-2020, Wazuh Inc.
 * Copyright (C) 2009 Trend Micro Inc.
 * All right reserved.
 *
 * This program is free software; you can redistribute it
 * and/or modify it under the terms of the GNU General Public
 * License (version 2) as published by the FSF - Free Software
 * Foundation
 */

#include "shared.h"
#include "syscheck-config.h"
#include "config.h"

/* Extract the value (one or multiples paths) from environment variable */
static char **get_paths_from_env_variable (char *environment_variable);
/* Used for options nodiff_regex and ignore_regex */
static int process_option_regex(char *option, OSMatch ***syscheck_option, xml_node *node);
/* Used for options ignore and nodiff */
static void process_option(char ***syscheck_option, xml_node *node);
/* Set check_all options in a directory/file */
static void fim_set_check_all(int *opt);


void organize_syscheck_dirs(syscheck_config *syscheck)
{
    if (syscheck->dir && syscheck->dir[0]) {
        char **dir;
        char **symbolic_links;
        char **tag;
        OSMatch **filerestrict;
        int *opts;
        int *recursion_level;

        int i;
        int j;
        int dirs = 0;

        while (syscheck->dir[dirs] != NULL) {
            dirs++;
        }

        os_calloc(dirs + 1, sizeof(char *), dir);
        os_calloc(dirs + 1, sizeof(char *), symbolic_links);
        os_calloc(dirs + 1, sizeof(char *), tag);
        os_calloc(dirs + 1, sizeof(OSMatch *), filerestrict);
        os_calloc(dirs + 1, sizeof(int), opts);
        os_calloc(dirs + 1, sizeof(int), recursion_level);

        for (i = 0; i < dirs; ++i) {

            char *current = NULL;
            int pos = -1;

            for (j = 0; j < dirs; ++j) {

                if (syscheck->dir[j] == NULL) {
                    continue;
                }

                if (current == NULL) {
                    current = syscheck->dir[j];
                    pos = j;
                    continue;
                }

                if (strcmp(current, syscheck->dir[j]) > 0) {
                    current = syscheck->dir[j];
                    pos = j;
                }
            }

            dir[i] = current;
            dir[i + 1] = NULL;

            symbolic_links[i] = (syscheck->symbolic_links[pos]) ? syscheck->symbolic_links[pos] : NULL;
            symbolic_links[i + 1] = NULL;

            tag[i] = (syscheck->tag[pos]) ? syscheck->tag[pos] : NULL;
            tag[i + 1] = NULL;

            filerestrict[i] = (syscheck->filerestrict[pos]) ? syscheck->filerestrict[pos] : NULL;
            filerestrict[i + 1] = NULL;

            opts[i] = syscheck->opts[pos];
            opts[i + 1] = 0;

            recursion_level[i] = syscheck->recursion_level[pos];
            recursion_level[i + 1] = 0;

            syscheck->dir[pos] = NULL;
        }

        free(syscheck->dir);
        syscheck->dir = dir;

        free(syscheck->symbolic_links);
        syscheck->symbolic_links = symbolic_links;

        free(syscheck->tag);
        syscheck->tag = tag;

        free(syscheck->filerestrict);
        syscheck->filerestrict = filerestrict;

        free(syscheck->opts);
        syscheck->opts = opts;

        free(syscheck->recursion_level);
        syscheck->recursion_level = recursion_level;
    }
    else {
        mdebug2("No directory entries to organize in syscheck configuration.");
    }
}


void dump_syscheck_entry(syscheck_config *syscheck, char *entry, int vals, int reg,
        const char *restrictfile, int recursion_limit, const char *tag, const char *link)
{
    unsigned int pl = 0;
    int overwrite = -1;
    int j;

    if (!reg) {
        for (j = 0; syscheck->dir && syscheck->dir[j]; j++) {
            /* Duplicate entry */
            if (strcmp(syscheck->dir[j], entry) == 0) {
                mdebug2("Overwriting the file entry %s", entry);
                overwrite = j;
            }
        }

        /* If overwrite < 0, syscheck entry is added at the end */
        if(overwrite != -1) {
            pl = overwrite;
        }

        if (syscheck->dir == NULL) {
            os_calloc(2, sizeof(char *), syscheck->dir);
            os_calloc(strlen(entry) + 2, sizeof(char), syscheck->dir[0]);
            if (link && !(CHECK_FOLLOW & vals)) {
                // Taking the link itself if follow_symbolic_link is not enabled
                snprintf(syscheck->dir[0], strlen(link) + 1, "%s", link);
            }
            else {
                snprintf(syscheck->dir[0], strlen(entry) + 1, "%s", entry);
            }
            syscheck->dir[1] = NULL;

#ifdef WIN32
            os_calloc(2, sizeof(whodata_dir_status), syscheck->wdata.dirs_status);
#endif
            os_calloc(2, sizeof(char *), syscheck->symbolic_links);
            syscheck->symbolic_links[0] = NULL;
            syscheck->symbolic_links[1] = NULL;
            if (link) {
                os_strdup(link, syscheck->symbolic_links[0]);
            }

            os_calloc(2, sizeof(int), syscheck->opts);
            syscheck->opts[0] = vals;

            os_calloc(2, sizeof(OSMatch *), syscheck->filerestrict);

            os_calloc(2, sizeof(int), syscheck->recursion_level);
            syscheck->recursion_level[0] = recursion_limit;

            os_calloc(2, sizeof(char *), syscheck->tag);
        } else if (overwrite < 0) {
            while (syscheck->dir[pl] != NULL) {
                pl++;
            }
            os_realloc(syscheck->dir, (pl + 2) * sizeof(char *), syscheck->dir);
            syscheck->dir[pl + 1] = NULL;
            os_calloc(strlen(entry) + 2, sizeof(char), syscheck->dir[pl]);
            if (link && !(CHECK_FOLLOW & vals)) {
                // Taking the link itself if follow_symbolic_link is not enabled
                snprintf(syscheck->dir[pl], strlen(link) + 1, "%s", link);
            }
            else {
                snprintf(syscheck->dir[pl], strlen(entry) + 1, "%s", entry);
            }

#ifdef WIN32
            os_realloc(syscheck->wdata.dirs_status, (pl + 2) * sizeof(whodata_dir_status),
                    syscheck->wdata.dirs_status);
            memset(syscheck->wdata.dirs_status + pl, 0, 2 * sizeof(whodata_dir_status));
#endif

            os_realloc(syscheck->symbolic_links, (pl + 2) * sizeof(char *), syscheck->symbolic_links);
            syscheck->symbolic_links[pl] = NULL;
            syscheck->symbolic_links[pl + 1] = NULL;
            if (link) {
                os_strdup(link, syscheck->symbolic_links[pl]);
            }

            os_realloc(syscheck->opts, (pl + 2) * sizeof(int),
                       syscheck->opts);
            syscheck->opts[pl] = vals;
            syscheck->opts[pl + 1] = 0;

            os_realloc(syscheck->filerestrict, (pl + 2) * sizeof(OSMatch *),
                    syscheck->filerestrict);
            syscheck->filerestrict[pl] = NULL;
            syscheck->filerestrict[pl + 1] = NULL;

            os_realloc(syscheck->recursion_level, (pl + 2) * sizeof(int),
                       syscheck->recursion_level);
            syscheck->recursion_level[pl] = recursion_limit;
            syscheck->recursion_level[pl + 1] = 0;

            os_realloc(syscheck->tag, (pl + 2) * sizeof(char *),
                       syscheck->tag);
            syscheck->tag[pl] = NULL;
            syscheck->tag[pl + 1] = NULL;
        } else {
            if (link) {
                os_free(syscheck->symbolic_links[pl]);
                os_strdup(link, syscheck->symbolic_links[pl]);
            }
            syscheck->opts[pl] = vals;
            os_free(syscheck->filerestrict[pl]);
            syscheck->recursion_level[pl] = recursion_limit;
            os_free(syscheck->tag[pl]);
        }

        if (restrictfile) {
            os_calloc(1, sizeof(OSMatch), syscheck->filerestrict[pl]);
            if (!OSMatch_Compile(restrictfile, syscheck->filerestrict[pl], 0)) {
                OSMatch *ptm;

                ptm = syscheck->filerestrict[pl];

                merror(REGEX_COMPILE, restrictfile, ptm->error);
                free(syscheck->filerestrict[pl]);
                syscheck->filerestrict[pl] = NULL;
            }
        }
        if (tag) {
            os_strdup(tag, syscheck->tag[pl]);
        }
    }
#ifdef WIN32
    else {
        if (syscheck->registry == NULL) {
            os_calloc(2, sizeof(registry), syscheck->registry);
            syscheck->registry[pl + 1].entry = NULL;
            syscheck->registry[pl].tag = NULL;
            syscheck->registry[pl + 1].tag = NULL;
            syscheck->registry[pl].arch = vals;
            os_strdup(entry, syscheck->registry[pl].entry);
        } else {
            while (syscheck->registry[pl].entry != NULL) {
                /* Duplicated entry */
                if (strcmp(syscheck->registry[pl].entry, entry) == 0 && vals == syscheck->registry[pl].arch) {
                    overwrite = pl;
                    mdebug2("Duplicated registration entry: %s", syscheck->registry[pl].entry);
                    break;
                }
                pl++;
            }
            if (overwrite < 0) {
                os_realloc(syscheck->registry, (pl + 2) * sizeof(registry),
                        syscheck->registry);
                syscheck->registry[pl + 1].entry = NULL;
                syscheck->registry[pl].tag = NULL;
                syscheck->registry[pl + 1].tag = NULL;
                syscheck->registry[pl].arch = vals;
                os_strdup(entry, syscheck->registry[pl].entry);
            } else {
                os_free(syscheck->registry[pl].tag);
            }
        }

        if (tag) {
            os_strdup(tag, syscheck->registry[pl].tag);
        }
    }
#endif
}

#ifdef WIN32

void dump_registry_ignore(syscheck_config *syscheck, char *entry, int arch) {
    int ign_size = 0;

    if (syscheck->registry_ignore) {
        /* We do not add duplicated entries */
        for (ign_size = 0; syscheck->registry_ignore[ign_size].entry; ign_size++)
            if (syscheck->registry_ignore[ign_size].arch == arch &&
                    strcmp(syscheck->registry_ignore[ign_size].entry, entry) == 0)
                return;

        os_realloc(syscheck->registry_ignore, sizeof(registry) * (ign_size + 2),
                   syscheck->registry_ignore);

        syscheck->registry_ignore[ign_size + 1].entry = NULL;
    } else {
        ign_size = 0;
        os_calloc(2, sizeof(registry), syscheck->registry_ignore);
        syscheck->registry_ignore[0].entry = NULL;
        syscheck->registry_ignore[1].entry = NULL;
    }

    os_strdup(entry, syscheck->registry_ignore[ign_size].entry);
    syscheck->registry_ignore[ign_size].arch = arch;
}

int dump_registry_ignore_regex(syscheck_config *syscheck, char *regex, int arch) {
    OSMatch *mt_pt;
    int ign_size = 0;

    if (!syscheck->registry_ignore_regex) {
        os_calloc(2, sizeof(registry_regex), syscheck->registry_ignore_regex);
        syscheck->registry_ignore_regex[0].regex = NULL;
        syscheck->registry_ignore_regex[1].regex = NULL;
    } else {
        while (syscheck->registry_ignore_regex[ign_size].regex != NULL) {
            ign_size++;
        }

        os_realloc(syscheck->registry_ignore_regex, sizeof(registry_regex) * (ign_size + 2),
                syscheck->registry_ignore_regex);
        syscheck->registry_ignore_regex[ign_size + 1].regex = NULL;
    }

    os_calloc(1, sizeof(OSMatch),
            syscheck->registry_ignore_regex[ign_size].regex);

    if (!OSMatch_Compile(regex, syscheck->registry_ignore_regex[ign_size].regex, 0)) {
        mt_pt = syscheck->registry_ignore_regex[ign_size].regex;
        merror(REGEX_COMPILE, regex, mt_pt->error);
        return (0);
    }

    syscheck->registry_ignore_regex[ign_size].arch = arch;
    return 1;
}

/* Read Windows registry configuration */
int read_reg(syscheck_config *syscheck, char *entries, int arch, char *tag)
{
    int j;
    char **entry;
    char *tmp_str;

    /* Get each entry separately */
    entry = OS_StrBreak(',', entries, MAX_DIR_SIZE + 1); /* Max number */

    if (entry == NULL) {
        return (0);
    }

    for (j = 0; entry[j]; j++) {
        char *tmp_entry;
        char * clean_tag = NULL;

        tmp_entry = entry[j];


        /* When the maximum number of registries monitored in the same tag is reached,
           the excess is discarded and warned */
        if (j >= MAX_DIR_SIZE){
            mwarn(FIM_WARN_MAX_REG_REACH, MAX_DIR_SIZE, tmp_entry);
            free(entry[j]);
            continue;
        }

        /* Remove spaces at the beginning */
        while (*tmp_entry == ' ') {
            tmp_entry++;
        }

        /* Remove spaces at the end */
        tmp_str = strchr(tmp_entry, ' ');
        if (tmp_str) {
            tmp_str++;

            /* Check if it is really at the end */
            if ((*tmp_str == '\0') || (*tmp_str == ' ')) {
                tmp_str--;
                *tmp_str = '\0';
            }
        }

        /* Remove spaces from tag */

        if (tag) {
            if (clean_tag = os_strip_char(tag, ' '), !clean_tag)
                merror("Processing tag '%s' for registry entry '%s'.", tag, tmp_entry);
        }

        /* Add new entry */
        dump_syscheck_entry(syscheck, tmp_entry, arch, 1, NULL, 0, clean_tag, NULL);

        if (clean_tag)
            free(clean_tag);

        /* Next entry */
        free(entry[j]);
    }
    free(entry);

    return (1);
}
#endif /* WIN32 */

/* Read directories attributes */
static int read_attr(syscheck_config *syscheck, const char *dirs, char **g_attrs, char **g_values)
{
    const char *xml_check_all = "check_all";
    const char *xml_check_sum = "check_sum";
    const char *xml_check_sha1sum = "check_sha1sum";
    const char *xml_check_md5sum = "check_md5sum";
    const char *xml_check_size = "check_size";
    const char *xml_check_owner = "check_owner";
    const char *xml_check_group = "check_group";
    const char *xml_check_perm = "check_perm";
    const char *xml_check_mtime = "check_mtime";
    const char *xml_check_inode = "check_inode";
    const char *xml_check_attrs = "check_attrs";
    const char *xml_follow_symbolic_link = "follow_symbolic_link";
    const char *xml_real_time = "realtime";
    const char *xml_report_changes = "report_changes";
    const char *xml_restrict = "restrict";
    const char *xml_check_sha256sum = "check_sha256sum";
    const char *xml_whodata = "whodata";
    const char *xml_recursion_level = "recursion_level";
    const char *xml_tag = "tags";

    /* Variables for extract options */
    char *restrictfile = NULL;
    int recursion_limit = syscheck->max_depth;
    char *tag = NULL;
    char *clean_tag = NULL;
    char **attrs = g_attrs;
    char **values = g_values;
    int opts = 0;

    /* Variables for extract directories and free memory after that */
    char **dir;
    dir = OS_StrBreak(',', dirs, MAX_DIR_SIZE + 1); /* Max number */
    char **dir_org = dir;
    int i;
    int j = 0;

    /* Dir can not be null */
    if (dir == NULL) {
        return (0);
    }

<<<<<<< HEAD
    while (*dir) {
        int opts = 0;
        char *tmp_dir;

        char **attrs = NULL;
        char **values = NULL;

        tmp_dir = *dir;

        /* When the maximum number of directories monitored in the same tag is reached,
           the excess are discarded and warned */
        if (j++ >= MAX_DIR_SIZE){
            mwarn(FIM_WARN_MAX_DIR_REACH, MAX_DIR_SIZE, tmp_dir);
            dir++;
            continue;
        }

        /* Remove spaces at the beginning */
        while (*tmp_dir == ' ') {
            tmp_dir++;
        }
=======
    /* Default values */
    opts &= ~ CHECK_FOLLOW;
    opts |= SCHEDULED_ACTIVE;
    fim_set_check_all(&opts);

    /* Extract all options */
    while (attrs && values && *attrs && *values) {
        /* Check all */
        if (strcmp(*attrs, xml_check_all) == 0) {
            if (strcmp(*values, "yes") == 0) {
                fim_set_check_all(&opts);
            } else if (strcmp(*values, "no") == 0) {
                opts &= ~ ( CHECK_MD5SUM | CHECK_SHA1SUM | CHECK_PERM | CHECK_SHA256SUM | CHECK_SIZE
                        | CHECK_OWNER | CHECK_GROUP | CHECK_MTIME | CHECK_INODE);
>>>>>>> e0b8a0ca

#ifdef WIN32
                opts &= ~ CHECK_ATTRS;
#endif
            } else {
                mwarn(FIM_INVALID_OPTION_SKIP, *values, *attrs, dirs);
                goto out_free;
            }
        }
        /* Check sum */
        else if (strcmp(*attrs, xml_check_sum) == 0) {
            if (strcmp(*values, "yes") == 0) {
                opts |= CHECK_MD5SUM;
                opts |= CHECK_SHA1SUM;
                opts |= CHECK_SHA256SUM;
            } else if (strcmp(*values, "no") == 0) {
                opts &= ~ (CHECK_MD5SUM | CHECK_SHA1SUM | CHECK_SHA256SUM);
            } else {
                mwarn(FIM_INVALID_OPTION_SKIP, *values, *attrs, dirs);
                goto out_free;
            }
        }
        /* Check md5sum */
        else if (strcmp(*attrs, xml_check_md5sum) == 0) {
            if (strcmp(*values, "yes") == 0) {
                opts |= CHECK_MD5SUM;
            } else if (strcmp(*values, "no") == 0) {
                opts &= ~ CHECK_MD5SUM;
            } else {
                mwarn(FIM_INVALID_OPTION_SKIP, *values, *attrs, dirs);
                goto out_free;
            }
        }
        /* Check sha1sum */
        else if (strcmp(*attrs, xml_check_sha1sum) == 0) {
            if (strcmp(*values, "yes") == 0) {
                opts |= CHECK_SHA1SUM;
            } else if (strcmp(*values, "no") == 0) {
                opts &= ~ CHECK_SHA1SUM;
            } else {
                mwarn(FIM_INVALID_OPTION_SKIP, *values, *attrs, dirs);
                goto out_free;
            }
        }
        /* Check sha256sum */
        else if (strcmp(*attrs, xml_check_sha256sum) == 0) {
            if (strcmp(*values, "yes") == 0) {
                opts |= CHECK_SHA256SUM;
            } else if (strcmp(*values, "no") == 0) {
                opts &= ~ CHECK_SHA256SUM;
            } else {
                mwarn(FIM_INVALID_OPTION_SKIP, *values, *attrs, dirs);
                goto out_free;
            }
        }
        /* Check whodata */
        else if (strcmp(*attrs, xml_whodata) == 0) {
            if (strcmp(*values, "yes") == 0) {
                opts &= ~ SCHEDULED_ACTIVE;
                opts |= WHODATA_ACTIVE;
            } else if (strcmp(*values, "no") == 0) {
                opts &= ~ WHODATA_ACTIVE;
            } else {
                mwarn(FIM_INVALID_OPTION_SKIP, *values, *attrs, dirs);
                goto out_free;
            }
        }
        /* Check permission */
        else if (strcmp(*attrs, xml_check_perm) == 0) {
            if (strcmp(*values, "yes") == 0) {
                opts |= CHECK_PERM;
            } else if (strcmp(*values, "no") == 0) {
                opts &= ~ CHECK_PERM;
            } else {
                mwarn(FIM_INVALID_OPTION_SKIP, *values, *attrs, dirs);
                goto out_free;
            }
        }
        /* Check size */
        else if (strcmp(*attrs, xml_check_size) == 0) {
            if (strcmp(*values, "yes") == 0) {
                opts |= CHECK_SIZE;
            } else if (strcmp(*values, "no") == 0) {
                opts &= ~ CHECK_SIZE;
            } else {
                mwarn(FIM_INVALID_OPTION_SKIP, *values, *attrs, dirs);
                goto out_free;
            }
        }
        /* Check owner */
        else if (strcmp(*attrs, xml_check_owner) == 0) {
            if (strcmp(*values, "yes") == 0) {
                opts |= CHECK_OWNER;
            } else if (strcmp(*values, "no") == 0) {
                opts &= ~ CHECK_OWNER;
            } else {
                mwarn(FIM_INVALID_OPTION_SKIP, *values, *attrs, dirs);
                goto out_free;
            }
        }
        /* Check group */
        else if (strcmp(*attrs, xml_check_group) == 0) {
            if (strcmp(*values, "yes") == 0) {
                opts |= CHECK_GROUP;
            } else if (strcmp(*values, "no") == 0) {
                opts &= ~ CHECK_GROUP;
            } else {
                mwarn(FIM_INVALID_OPTION_SKIP, *values, *attrs, dirs);
                goto out_free;
            }
        }
        /* Check modification time */
        else if (strcmp(*attrs, xml_check_mtime) == 0) {
            if (strcmp(*values, "yes") == 0) {
                opts |= CHECK_MTIME;
            } else if (strcmp(*values, "no") == 0) {
                opts &= ~ CHECK_MTIME;
            } else {
                mwarn(FIM_INVALID_OPTION_SKIP, *values, *attrs, dirs);
                goto out_free;
            }
        }
        /* Check inode */
        else if (strcmp(*attrs, xml_check_inode) == 0) {
            if (strcmp(*values, "yes") == 0) {
                opts |= CHECK_INODE;
            } else if (strcmp(*values, "no") == 0) {
                opts &= ~ CHECK_INODE;
            } else {
                mwarn(FIM_INVALID_OPTION_SKIP, *values, *attrs, dirs);
                goto out_free;
            }
        }
        /* Check attributes */
        else if (strcmp(*attrs, xml_check_attrs) == 0) {
#ifdef WIN32
            if (strcmp(*values, "yes") == 0) {
                opts |= CHECK_ATTRS;
            } else if (strcmp(*values, "no") == 0) {
                opts &= ~ CHECK_ATTRS;
            } else {
                mwarn(FIM_INVALID_OPTION_SKIP, *values, *attrs, dirs);
                goto out_free;
            }
#else
            mdebug1("Option '%s' is only available on Windows systems.", xml_check_attrs);
#endif
        }
        /* Check real time */
        else if (strcmp(*attrs, xml_real_time) == 0) {
            if (strcmp(*values, "yes") == 0) {
                opts &= ~ SCHEDULED_ACTIVE;
                opts |= REALTIME_ACTIVE;
            } else if (strcmp(*values, "no") == 0) {
                opts &= ~ REALTIME_ACTIVE;
            } else {
                mwarn(FIM_INVALID_OPTION_SKIP, *values, *attrs, dirs);
                goto out_free;
            }
        }
        /* Check report changes */
        else if (strcmp(*attrs, xml_report_changes) == 0) {
            if (strcmp(*values, "yes") == 0) {
                opts |= CHECK_SEECHANGES;
            } else if (strcmp(*values, "no") == 0) {
                opts &= ~ CHECK_SEECHANGES;
            } else {
                mwarn(FIM_INVALID_OPTION_SKIP, *values, *attrs, dirs);
                goto out_free;
            }
        }
        /* Check file restriction */
        else if (strcmp(*attrs, xml_restrict) == 0) {
            os_free(restrictfile);
            os_strdup(*values, restrictfile);
#ifdef WIN32
            str_lowercase(restrictfile);
#endif
        }
        /* Check recursion limit */
        else if (strcmp(*attrs, xml_recursion_level) == 0) {
            if (!OS_StrIsNum(*values)) {
                merror(XML_VALUEERR, xml_recursion_level, *values);
                goto out_free;
            }
            recursion_limit = (unsigned int) atoi(*values);
            if (recursion_limit < 0) {
                mwarn("Invalid recursion level value: %d. Setting default (%d).", recursion_limit, syscheck->max_depth);
                recursion_limit = syscheck->max_depth;
            } else if (recursion_limit > MAX_DEPTH_ALLOWED) {
                mwarn("Recursion level '%d' exceeding limit. Setting %d.", recursion_limit, MAX_DEPTH_ALLOWED);
                recursion_limit = syscheck->max_depth;
            }
        }

        /* Check tag */
        else if (strcmp(*attrs, xml_tag) == 0) {
            os_free(tag);
            os_strdup(*values, tag);
        }
        /* Check follow symbolic links */
        else if (strcmp(*attrs, xml_follow_symbolic_link) == 0) {
            if (strcmp(*values, "yes") == 0) {
                opts |= CHECK_FOLLOW;
            } else if (strcmp(*values, "no") == 0) {
                opts &= ~ CHECK_FOLLOW;
            } else {
                mwarn(FIM_INVALID_OPTION_SKIP, *values, *attrs, dirs);
                goto out_free;
            }
        } else {
            mwarn(FIM_UNKNOWN_ATTRIBUTE, *attrs);
        }
        attrs++;
        values++;
    }

    /* You must have something set */
    if (opts == 0) {
        mwarn(FIM_NO_OPTIONS, dirs);
        goto out_free;
    }

    /* Whodata prevails over Realtime */
    if ((opts & WHODATA_ACTIVE) && (opts & REALTIME_ACTIVE)) {
        opts &= ~ REALTIME_ACTIVE;
    }

    /* Remove spaces from tag */
    if (tag) {
        if (clean_tag = os_strip_char(tag, ' '), !clean_tag) {
            merror("Processing tag '%s'", tag);
            goto out_free;
        } else {
            os_free(tag);
            os_strdup(clean_tag, tag);
            os_free(clean_tag);
        }
        if (clean_tag = os_strip_char(tag, '!'), !clean_tag) {
            merror("Processing tag '%s'", tag);
            goto out_free;
        } else {
            os_free(tag);
            os_strdup(clean_tag, tag);
            os_free(clean_tag);
        }
        if (clean_tag = os_strip_char(tag, ':'), !clean_tag) {
            merror("Processing tag '%s'", tag);
            goto out_free;
        }
    }

    /* Extract all directories */
    char real_path[PATH_MAX + 1] = "";
    char *tmp_str;
    char *tmp_dir;
    char **env_variable;
#ifdef WIN32
    int retvalF;
#endif

    while (*dir) {
        tmp_dir = *dir;

        /* When the maximum number of directories monitored in the same tag is reached,
           the excess are discarded and warned */
        if (j++ >= MAX_DIR_SIZE){
            mwarn(FIM_WARN_MAX_DIR_REACH, MAX_DIR_SIZE, tmp_dir);
            dir++;
            continue;
        }

        /* Remove spaces at the beginning and the end */
        while (*tmp_dir == ' ') {
            tmp_dir++;
        }

        tmp_str = tmp_dir + strlen(tmp_dir) - 1;
        while(*tmp_str == ' ') {
            *tmp_str = '\0';
            tmp_str--;
        }

        if (!strcmp(tmp_dir,"")) {
            mdebug2(FIM_EMPTY_DIRECTORIES_CONFIG);
            dir++;
            continue;
        }

#ifdef WIN32

        /* If it's an environment variable, expand it */
        if(env_variable = get_paths_from_env_variable(tmp_dir), env_variable){

            for(int i = 0; env_variable[i]; i++) {
                if(strcmp(env_variable[i], "")) {

                    if (retvalF = GetFullPathName(env_variable[i], PATH_MAX, real_path, NULL), retvalF == 0) {
                        retvalF = GetLastError();
                        mwarn("Couldn't get full path name '%s' (%d):'%s'\n", env_variable[i], retvalF, win_strerror(retvalF));
                        os_free(env_variable[i]);
                        continue;
                    }
                    str_lowercase(env_variable[i]);
                    dump_syscheck_entry(syscheck, env_variable[i], opts, 0, restrictfile, recursion_limit, clean_tag, NULL);
                }
                os_free(env_variable[i]);
            }

            os_free(env_variable);
            dir++;
            continue;
        }

        /* Else, treat as a path */
        /* Change forward slashes to backslashes on entry */
        tmp_str = strchr(tmp_dir, '/');
        while (tmp_str) {
            *tmp_str = '\\';
            tmp_str++;
            tmp_str = strchr(tmp_str, '/');
        }

        /* Get absolute path and monitor it */
        retvalF = GetFullPathName(tmp_dir, PATH_MAX, real_path, NULL);
        if (retvalF == 0) {
            retvalF = GetLastError();
            mwarn("Couldn't get full path name '%s' (%d):'%s'\n", tmp_dir, retvalF, win_strerror(retvalF));
            os_free(restrictfile);
            os_free(tag);
            dir++;
            continue;
        }

        str_lowercase(real_path);
        dump_syscheck_entry(syscheck, real_path, opts, 0, restrictfile, recursion_limit, clean_tag, NULL);

#else
        /* If it's an environment variable, expand it */
        if (*tmp_dir == '$') {
            if(env_variable = get_paths_from_env_variable(tmp_dir), env_variable) {

                for(int i = 0; env_variable[i]; i++) {
                    if(strcmp(env_variable[i], "")) {
                        dump_syscheck_entry(syscheck, env_variable[i], opts, 0, restrictfile, recursion_limit, clean_tag, NULL);
                    }
                    os_free(env_variable[i]);
                }

                os_free(env_variable);
                dir++;
                continue;
            }
        }

        /* Else, check if it's a wildcard, hard/symbolic link or path of file/directory */
        strncpy(real_path, tmp_dir, PATH_MAX);

        /* Check for glob */
        /* The mingw32 builder used by travis.ci can't find glob.h
         * Yet glob must work on actual win32.
         */
        if (strchr(real_path, '*') ||
                strchr(real_path, '?') ||
                strchr(real_path, '[')) {
            int gindex = 0;
            glob_t g;

            if (glob(tmp_dir, 0, NULL, &g) != 0) {
                merror(GLOB_ERROR, real_path);
                dir++;
                continue;
            }

            if (g.gl_pathv[0] == NULL) {
                merror(GLOB_NFOUND, real_path);
                dir++;
                continue;
            }

            while (g.gl_pathv[gindex]) {
                char *resolved_path = NULL;

                if (resolved_path = realpath(g.gl_pathv[gindex], NULL), resolved_path) {
                    if (!strcmp(resolved_path, g.gl_pathv[gindex])) {
                        dump_syscheck_entry(syscheck, g.gl_pathv[gindex], opts, 0, restrictfile, recursion_limit, clean_tag, NULL);
                    } else {
                        dump_syscheck_entry(syscheck, resolved_path, opts, 0, restrictfile, recursion_limit, clean_tag, g.gl_pathv[gindex]);
                    }
                    os_free(resolved_path);
                } else {
                    mdebug1("Could not check the real path of '%s' due to [(%d)-(%s)].", g.gl_pathv[gindex], errno, strerror(errno));
                }

                gindex++;
            }

            globfree(&g);
        }
        else {
            char *resolved_path = realpath(real_path, NULL);

            if (resolved_path && strcmp(resolved_path, real_path)) {
                dump_syscheck_entry(syscheck, resolved_path, opts, 0, restrictfile, recursion_limit, clean_tag, real_path);
            } else {
                dump_syscheck_entry(syscheck, real_path, opts, 0, restrictfile, recursion_limit, clean_tag, NULL);
            }

            os_free(resolved_path);
        }
#endif

        /* Next entry */
        dir++;
    }

out_free:

    i = 0;
    while (dir_org[i]) {
        free(dir_org[i++]);
    }

    free(dir_org);
    os_free(restrictfile);
    os_free(tag);
    os_free(clean_tag);

    return 1;
}

static void parse_synchronization(syscheck_config * syscheck, XML_NODE node) {
    const char *xml_enabled = "enabled";
    const char *xml_sync_interval = "interval";
    const char *xml_max_sync_interval = "max_interval";
    const char *xml_response_timeout = "response_timeout";
    const char *xml_sync_queue_size = "queue_size";
    const char *xml_max_eps = "max_eps";

    for (int i = 0; node[i]; i++) {
        if (strcmp(node[i]->element, xml_enabled) == 0) {
            int r = w_parse_bool(node[i]->content);

            if (r < 0) {
                mwarn(XML_VALUEERR, node[i]->element, node[i]->content);
            } else {
                syscheck->enable_synchronization = r;
            }
        } else if (strcmp(node[i]->element, xml_sync_interval) == 0) {
            long t = w_parse_time(node[i]->content);

            if (t <= 0) {
                mwarn(XML_VALUEERR, node[i]->element, node[i]->content);
            } else {
                syscheck->sync_interval = t;
            }
        } else if (strcmp(node[i]->element, xml_max_sync_interval) == 0) {
            long t = w_parse_time(node[i]->content);

            if (t <= 0) {
                mwarn(XML_VALUEERR, node[i]->element, node[i]->content);
            } else {
                syscheck->max_sync_interval = t;
            }
        } else if (strcmp(node[i]->element, xml_response_timeout) == 0) {
            long t = w_parse_time(node[i]->content);

            if (t == -1) {
                mwarn(XML_VALUEERR, node[i]->element, node[i]->content);
            } else {
                syscheck->sync_response_timeout = t;
            }
        } else if (strcmp(node[i]->element, xml_sync_queue_size) == 0) {
            char * end;
            long value = strtol(node[i]->content, &end, 10);

            if (value < 2 || value > 1000000 || *end) {
                mwarn(XML_VALUEERR, node[i]->element, node[i]->content);
            } else {
                syscheck->sync_queue_size = value;
            }
        } else if (strcmp(node[i]->element, xml_max_eps) == 0) {
            char * end;
            long value = strtol(node[i]->content, &end, 10);

            if (value < 0 || value > 1000000 || *end) {
                mwarn(XML_VALUEERR, node[i]->element, node[i]->content);
            } else {
                syscheck->sync_max_eps = value;
            }
        } else {
            mwarn(XML_INVELEM, node[i]->element);
        }
    }
}

int Read_Syscheck(const OS_XML *xml, XML_NODE node, void *configp, __attribute__((unused)) void *mailp, int modules)
{
    int i = 0;
    int j = 0;
    xml_node **children = NULL;

    /* XML Definitions */
    const char *xml_directories = "directories";
    const char *xml_registry = "windows_registry";
    const char *xml_time = "frequency";
    const char *xml_scanday = "scan_day";
    const char *xml_database = "database";
    const char *xml_scantime = "scan_time";
    const char *xml_file_limit = "file_limit";
    const char *xml_file_limit_enabled = "enabled";
    const char *xml_file_limit_entries = "entries";
    const char *xml_ignore = "ignore";
    const char *xml_registry_ignore = "registry_ignore";
    const char *xml_auto_ignore = "auto_ignore"; // TODO: Deprecated since 3.11.0
    const char *xml_alert_new_files = "alert_new_files"; // TODO: Deprecated since 3.11.0
    const char *xml_remove_old_diff = "remove_old_diff"; // Deprecated since 3.8.0
    const char *xml_disabled = "disabled";
    const char *xml_scan_on_start = "scan_on_start";
    const char *xml_prefilter_cmd = "prefilter_cmd";
    const char *xml_skip_nfs = "skip_nfs";
    const char *xml_skip_dev = "skip_dev";
    const char *xml_skip_sys = "skip_sys";
    const char *xml_skip_proc = "skip_proc";
    const char *xml_nodiff = "nodiff";
    const char *xml_restart_audit = "restart_audit";
    const char *xml_windows_audit_interval = "windows_audit_interval";
#ifdef WIN32
    const char *xml_arch = "arch";
    const char *xml_32bit = "32bit";
    const char *xml_64bit = "64bit";
    const char *xml_both = "both";
    const char *xml_tag = "tags";
#endif
    const char *xml_whodata_options = "whodata";
    const char *xml_audit_key = "audit_key";
    const char *xml_audit_hc = "startup_healthcheck";
    const char *xml_process_priority = "process_priority";
    const char *xml_synchronization = "synchronization";
    const char *xml_max_eps = "max_eps";
    const char *xml_allow_remote_prefilter_cmd = "allow_remote_prefilter_cmd";

    /* Configuration example
    <directories check_all="yes">/etc,/usr/bin</directories>
    <directories check_owner="yes" check_group="yes" check_perm="yes"
    check_sum="yes">/var/log</directories>
    */

    syscheck_config *syscheck;
    syscheck = (syscheck_config *)configp;
    char prefilter_cmd[OS_MAXSTR] = "";

    if (syscheck->disabled == SK_CONF_UNPARSED) {
        syscheck->disabled = SK_CONF_UNDEFINED;
    }

    if(!syscheck->audit_key) {
        os_calloc(1, sizeof(char *), syscheck->audit_key);
    }
    for (i = 0; node && node[i]; i++) {
        if (!node[i]->element) {
            merror(XML_ELEMNULL);
            return (OS_INVALID);
        } else if (!node[i]->content) {
            merror(XML_VALUENULL, node[i]->element);
            return (OS_INVALID);
        }

        /* Get directories */
        else if (strcmp(node[i]->element, xml_directories) == 0) {
            char dirs[OS_MAXSTR];
            char *ptfile;

#ifdef WIN32
            /* Change backslashes to forwardslashes on entry */
            ptfile = strchr(node[i]->content, '/');
            while (ptfile) {
                *ptfile = '\\';
                ptfile++;

                ptfile = strchr(ptfile, '/');
            }
#endif
            int path_lenght = strlen(node[i]->content);
            ptfile = node[i]->content + path_lenght - 1;
            if (*ptfile == '/' && path_lenght != 1) {
                *ptfile = '\0';
            }

            strncpy(dirs, node[i]->content, sizeof(dirs) - 1);

            if (!read_attr(syscheck,
                           dirs,
                           node[i]->attributes,
                           node[i]->values)) {
                return (OS_INVALID);
            }
        }
        /* Get Windows registry */
        else if (strcmp(node[i]->element, xml_registry) == 0) {
#ifdef WIN32
            char * tag = NULL;
            char arch[6] = "32bit";

            if (node[i]->attributes) {
                int j = 0;

                while(node[i]->attributes[j]) {
                    if (strcmp(node[i]->attributes[j], xml_tag) == 0) {
                        os_free(tag);
                        os_strdup(node[i]->values[j], tag);
                    } else if (strcmp(node[i]->attributes[j], xml_arch) == 0) {
                        if (strcmp(node[i]->values[j], xml_32bit) == 0) {
                        } else if (strcmp(node[i]->values[j], xml_64bit) == 0) {
                            snprintf(arch, 6, "%s", "64bit");
                        } else if (strcmp(node[i]->values[j], xml_both) == 0) {
                            snprintf(arch, 6, "%s", "both");
                        } else {
                            merror(XML_INVATTR, node[i]->attributes[j], node[i]->content);
                            os_free(tag);
                            return OS_INVALID;
                        }
                    } else {
                        merror(XML_INVATTR, node[i]->attributes[j], node[i]->content);
                        os_free(tag);
                        return OS_INVALID;
                    }
                    j++;
                }
            }

            if (strcmp(arch, "both") == 0) {
                if (!(read_reg(syscheck, node[i]->content, ARCH_32BIT, tag) &&
                read_reg(syscheck, node[i]->content, ARCH_64BIT, tag))) {
                    free(tag);
                    return (OS_INVALID);
                }

            } else if (strcmp(arch, "64bit") == 0) {
                if (!read_reg(syscheck, node[i]->content, ARCH_64BIT, tag)) {
                    free(tag);
                    return (OS_INVALID);
                }

            } else {
                if (!read_reg(syscheck, node[i]->content, ARCH_32BIT, tag)) {
                    free(tag);
                    return (OS_INVALID);
                }

            }

            if (tag)
                free(tag);
#endif
        }
        /* Get windows audit interval */
        else if (strcmp(node[i]->element, xml_windows_audit_interval) == 0) {
#ifdef WIN32
            if (!OS_StrIsNum(node[i]->content)) {
                merror(XML_VALUEERR, node[i]->element, node[i]->content);
                return (OS_INVALID);
            }

            syscheck->wdata.interval_scan = atoi(node[i]->content);
#endif
        }

        /*  Store database in memory or in disk.
        *   By default disk.
        */
        else if (strcmp(node[i]->element, xml_database) == 0) {
            if (strcmp(node[i]->content, "memory") == 0) {
                syscheck->database_store = FIM_DB_MEMORY;
            }
            else if (strcmp(node[i]->content, "disk") == 0){
                syscheck->database_store = FIM_DB_DISK;
            }
        }

        /* Get frequency */
        else if (strcmp(node[i]->element, xml_time) == 0) {
            if (!OS_StrIsNum(node[i]->content)) {
                merror(XML_VALUEERR, node[i]->element, node[i]->content);
                return (OS_INVALID);
            }

            syscheck->time = atoi(node[i]->content);
        }
        /* Get scan time */
        else if (strcmp(node[i]->element, xml_scantime) == 0) {
            syscheck->scan_time = OS_IsValidUniqueTime(node[i]->content);
            if (!syscheck->scan_time) {
                merror(XML_VALUEERR, node[i]->element, node[i]->content);
                return (OS_INVALID);
            }
        }

        /* Get scan day */
        else if (strcmp(node[i]->element, xml_scanday) == 0) {
            syscheck->scan_day = OS_IsValidDay(node[i]->content);
            if (!syscheck->scan_day) {
                merror(XML_VALUEERR, node[i]->element, node[i]->content);
                return (OS_INVALID);
            }
        }

        /* Get file limit */
        else if (strcmp(node[i]->element, xml_file_limit) == 0) {
            if (!(children = OS_GetElementsbyNode(xml, node[i]))) {
                continue;
            }

            for(j = 0; children[j]; j++) {
                if (strcmp(children[j]->element, xml_file_limit_enabled) == 0) {
                    if (strcmp(children[j]->content, "yes") == 0) {
                        syscheck->file_limit_enabled = true;
                    }
                    else if (strcmp(children[j]->content, "no") == 0) {
                        syscheck->file_limit_enabled = false;
                    }
                    else {
                        merror(XML_VALUEERR, children[j]->element, children[j]->content);
                        return (OS_INVALID);
                    }
                }
                else if (strcmp(children[j]->element, xml_file_limit_entries) == 0) {
                    if (!OS_StrIsNum(children[j]->content)) {
                        merror(XML_VALUEERR, children[j]->element, children[j]->content);
                        return (OS_INVALID);
                    }

                    syscheck->file_limit = atoi(children[j]->content);

                    if (syscheck->file_limit > MAX_FILE_LIMIT) {
                        mdebug2("Maximum value allowed for file_limit is '%d'", MAX_FILE_LIMIT);
                        syscheck->file_limit = MAX_FILE_LIMIT;
                    }
                }
            }

            if (!syscheck->file_limit_enabled) {
                syscheck->file_limit = 0;
            }

            OS_ClearNode(children);
        }

        /* Get if xml_scan_on_start */
        else if (strcmp(node[i]->element, xml_scan_on_start) == 0) {
            if (strcmp(node[i]->content, "yes") == 0) {
                syscheck->scan_on_start = 1;
            } else if (strcmp(node[i]->content, "no") == 0) {
                syscheck->scan_on_start = 0;
            } else {
                merror(XML_VALUEERR, node[i]->element, node[i]->content);
                return (OS_INVALID);
            }
        }

        /* Get if disabled */
        else if (strcmp(node[i]->element, xml_disabled) == 0) {
            if (strcmp(node[i]->content, "yes") == 0) {
                syscheck->disabled = 1;
            } else if (strcmp(node[i]->content, "no") == 0) {
                syscheck->disabled = 0;
            } else {
                merror(XML_VALUEERR, node[i]->element, node[i]->content);
                return (OS_INVALID);
            }
        }

        /* Getting if skip_nfs. */
        else if (strcmp(node[i]->element,xml_skip_nfs) == 0)
        {
            if(strcmp(node[i]->content, "yes") == 0)
                syscheck->skip_fs.nfs = 1;
            else if(strcmp(node[i]->content, "no") == 0)
                syscheck->skip_fs.nfs = 0;
            else
            {
                merror(XML_VALUEERR,node[i]->element,node[i]->content);
                return(OS_INVALID);
            }
        }

        /* Getting if skip_dev. */
        else if (strcmp(node[i]->element,xml_skip_dev) == 0)
        {
            if(strcmp(node[i]->content, "yes") == 0)
                syscheck->skip_fs.dev = 1;
            else if(strcmp(node[i]->content, "no") == 0)
                syscheck->skip_fs.dev = 0;
            else
            {
                merror(XML_VALUEERR,node[i]->element,node[i]->content);
                return(OS_INVALID);
            }
        }

        /* Getting if skip_sys */
        else if (strcmp(node[i]->element,xml_skip_sys) == 0)
        {
            if(strcmp(node[i]->content, "yes") == 0)
                syscheck->skip_fs.sys = 1;
            else if(strcmp(node[i]->content, "no") == 0)
                syscheck->skip_fs.sys = 0;
            else
            {
                merror(XML_VALUEERR,node[i]->element,node[i]->content);
                return(OS_INVALID);
            }
        }

        /* Getting if skip_proc. */
        else if (strcmp(node[i]->element,xml_skip_proc) == 0)
        {
            if(strcmp(node[i]->content, "yes") == 0)
                syscheck->skip_fs.proc = 1;
            else if(strcmp(node[i]->content, "no") == 0)
                syscheck->skip_fs.proc = 0;
            else
            {
                merror(XML_VALUEERR,node[i]->element,node[i]->content);
                return(OS_INVALID);
            }
        }

        /* Getting file/dir ignore */
        else if (strcmp(node[i]->element,xml_ignore) == 0) {
            /* If it is a regex, add it */
            if (node[i]->attributes && node[i]->values && node[i]->attributes[0] && node[i]->values[0]) {
                if (!strcmp(node[i]->attributes[0], "type") && !strcmp(node[i]->values[0], "sregex")) {
                    int result = process_option_regex("ignore", &syscheck->ignore_regex, node[i]);
                    if (result < 1) {
                        return result;
                    }
                } else {
                    merror(FIM_INVALID_ATTRIBUTE, node[i]->attributes[0], node[i]->element);
                    return (OS_INVALID);
                }
            } else {
                process_option(&syscheck->ignore, node[i]);
            }
        }

        /* Get registry ignore list */
        else if (strcmp(node[i]->element, xml_registry_ignore) == 0) {
#ifdef WIN32
            int sregex = 0;
            int arch = ARCH_32BIT;

            /* Add if regex */
            if (node[i]->attributes && node[i]->values) {
                int j;

                for (j = 0; node[i]->attributes[j]; j++) {
                    if (strcmp(node[i]->attributes[j], "type") == 0 &&
                    strcmp(node[i]->values[j], "sregex") == 0) {
                        sregex = 1;
                    } else if (strcmp(node[i]->attributes[j], xml_arch) == 0) {
                        if (strcmp(node[i]->values[j], xml_32bit) == 0)
                            arch = ARCH_32BIT;
                        else if  (strcmp(node[i]->values[j], xml_64bit) == 0)
                            arch = ARCH_64BIT;
                        else if (strcmp(node[i]->values[j], xml_both) == 0)
                            arch = ARCH_BOTH;
                        else {
                            merror(XML_INVATTR, node[i]->attributes[j], node[i]->content);
                            return OS_INVALID;
                        }
                    } else {
                        merror(XML_INVATTR, node[i]->attributes[j], node[i]->content);
                        return OS_INVALID;
                    }
                }
            }


            if (sregex) {
                if (arch != ARCH_BOTH)
                    dump_registry_ignore_regex(syscheck, node[i]->content, arch);
                else {
                    dump_registry_ignore_regex(syscheck, node[i]->content, ARCH_32BIT);
                    dump_registry_ignore_regex(syscheck, node[i]->content, ARCH_64BIT);
                }
            } else {
                if (arch != ARCH_BOTH)
                    dump_registry_ignore(syscheck, node[i]->content, arch);
                else {
                    dump_registry_ignore(syscheck, node[i]->content, ARCH_32BIT);
                    dump_registry_ignore(syscheck, node[i]->content, ARCH_64BIT);
                }
            }

#endif
        /* Getting file/dir nodiff */
        } else if (strcmp(node[i]->element,xml_nodiff) == 0) {
            /* Add if regex */
            if (node[i]->attributes && node[i]->values && node[i]->attributes[0] && node[i]->values[0]) {
                if (!strcmp(node[i]->attributes[0], "type") && !strcmp(node[i]->values[0], "sregex")) {
                    int result = process_option_regex("nodiff", &syscheck->nodiff_regex, node[i]);
                    if (result < 1) {
                        return result;
                    }
                } else {
                    merror(FIM_INVALID_ATTRIBUTE, node[i]->attributes[0], node[i]->element);
                    return (OS_INVALID);
                }
            } else {
                process_option(&syscheck->nodiff, node[i]);
            }

        } else if (strcmp(node[i]->element, xml_auto_ignore) == 0) {
            /* auto_ignore is not read here */
        } else if (strcmp(node[i]->element, xml_alert_new_files) == 0) {
            /* alert_new_files option is not read here */
        } else if (strcmp(node[i]->element, xml_prefilter_cmd) == 0) {
            struct stat statbuf;

#ifdef WIN32
            if(!ExpandEnvironmentStrings(node[i]->content, prefilter_cmd, sizeof(prefilter_cmd) - 1)){
                merror("Could not expand the environment variable %s (%ld)", node[i]->content, GetLastError());
                continue;
            }
            str_lowercase(prefilter_cmd);
#else
            strncpy(prefilter_cmd, node[i]->content, sizeof(prefilter_cmd) - 1);
            prefilter_cmd[sizeof(prefilter_cmd) - 1] = '\0';
#endif

            if (strlen(prefilter_cmd) > 0) {
                char statcmd[OS_MAXSTR];
                char *ix;
                strncpy(statcmd, prefilter_cmd, sizeof(statcmd) - 1);
                statcmd[sizeof(statcmd) - 1] = '\0';
                if (NULL != (ix = strchr(statcmd, ' '))) {
                    *ix = '\0';
                }
                if (stat(statcmd, &statbuf) != 0) {
                    merror(XML_VALUEERR, node[i]->element, node[i]->content);
                    return (OS_INVALID);
                }
            }
        } else if (strcmp(node[i]->element, xml_remove_old_diff) == 0) {
            // Deprecated since 3.8.0, aplied by default...
        } else if (strcmp(node[i]->element, xml_restart_audit) == 0) {
            // To be deprecated. This field is now read inside the <whodata> block.
            if(strcmp(node[i]->content, "yes") == 0)
                syscheck->restart_audit = 1;
            else if(strcmp(node[i]->content, "no") == 0)
                syscheck->restart_audit = 0;
            else
            {
                merror(XML_VALUEERR,node[i]->element,node[i]->content);
                return(OS_INVALID);
            }
        }
        /* Whodata options */
        else if (strcmp(node[i]->element, xml_whodata_options) == 0) {

            if (!(children = OS_GetElementsbyNode(xml, node[i]))) {
                continue;
            }

            for (j = 0; children[j]; j++) {
                /* Listen another audit keys */
                if (strcmp(children[j]->element, xml_audit_key) == 0) {
                    int keyit = 0;
                    char *delim = ",";
                    char *key;
                    char *saveptr;
                    key = strtok_r(children[j]->content, delim, &saveptr);

                    while (key) {
                        if (*key) {
                            syscheck->audit_key[keyit] = check_ascci_hex(key);
                            os_realloc(syscheck->audit_key, (keyit + 2) * sizeof(char *), syscheck->audit_key);
                            syscheck->audit_key[keyit + 1] = NULL;
                            key = strtok_r(NULL, delim, &saveptr);
                            keyit++;
                        }
                    }
                } else if (strcmp(children[j]->element, xml_audit_hc) == 0) {
                    if(strcmp(children[j]->content, "yes") == 0)
                        syscheck->audit_healthcheck = 1;
                    else if(strcmp(children[j]->content, "no") == 0)
                        syscheck->audit_healthcheck = 0;
                    else
                    {
                        merror(XML_VALUEERR,children[j]->element,children[j]->content);
                        OS_ClearNode(children);
                        return(OS_INVALID);
                    }
                } else if (strcmp(children[j]->element, xml_restart_audit) == 0) {
                    if(strcmp(children[j]->content, "yes") == 0)
                        syscheck->restart_audit = 1;
                    else if(strcmp(children[j]->content, "no") == 0)
                        syscheck->restart_audit = 0;
                    else
                    {
                        merror(XML_VALUEERR,children[j]->element,children[j]->content);
                        OS_ClearNode(children);
                        return(OS_INVALID);
                    }
                } else {
                    merror(XML_ELEMNULL);
                    OS_ClearNode(children);
                    return OS_INVALID;
                }
            }
            OS_ClearNode(children);
        /* Set priority process this value should be between -20 and 19 */
        } else if (strcmp(node[i]->element, xml_process_priority) == 0) {
            char * end;
            long value = strtol(node[i]->content, &end, 10);

            if (value < -20 || value > 19 || *end) {
                merror(XML_VALUEERR, node[i]->element, node[i]->content);
                return (OS_INVALID);
            } else {
                syscheck->process_priority = value;
            }
        } else if (strcmp(node[i]->element, xml_synchronization) == 0) {
            children = OS_GetElementsbyNode(xml, node[i]);

            if (children == NULL) {
                continue;
            }

            parse_synchronization(syscheck, children);
            OS_ClearNode(children);
        } else if (strcmp(node[i]->element, xml_max_eps) == 0) {
            char * end;
            long value = strtol(node[i]->content, &end, 10);

            if (value < 0 || value > 1000000 || *end) {
                mwarn(XML_VALUEERR, node[i]->element, node[i]->content);
            } else {
                syscheck->max_eps = value;
            }
        } /* Allow prefilter cmd */
        else if (strcmp(node[i]->element, xml_allow_remote_prefilter_cmd) == 0) {
            if (modules & CAGENT_CONFIG) {
                mwarn("'%s' option can't be changed using centralized configuration (agent.conf).", xml_allow_remote_prefilter_cmd);
                i++;
                continue;
            }
            if(strcmp(node[i]->content, "yes") == 0)
                syscheck->allow_remote_prefilter_cmd = 1;
            else if(strcmp(node[i]->content, "no") == 0)
                syscheck->allow_remote_prefilter_cmd = 0;
            else {
                merror(XML_VALUEERR,node[i]->element,node[i]->content);
                return(OS_INVALID);
            }
        } else {
            mwarn(XML_INVELEM, node[i]->element);
        }
    }

    // Set prefilter only if it's expressly allowed (ossec.conf in agent side).

    if (prefilter_cmd[0]) {
        if (!(modules & CAGENT_CONFIG) || syscheck->allow_remote_prefilter_cmd) {
            free(syscheck->prefilter_cmd);
            os_strdup(prefilter_cmd, syscheck->prefilter_cmd);
        } else if (!syscheck->allow_remote_prefilter_cmd) {
            mwarn(FIM_WARN_ALLOW_PREFILTER, prefilter_cmd, xml_allow_remote_prefilter_cmd);
        }
    }

    organize_syscheck_dirs(syscheck);

    return (0);
}

char *syscheck_opts2str(char *buf, int buflen, int opts) {
    int left = buflen;
    int i;
    int check_bits[] = {
        CHECK_SIZE,
        CHECK_PERM,
        CHECK_OWNER,
        CHECK_GROUP,
        CHECK_MTIME,
        CHECK_INODE,
        CHECK_MD5SUM,
        CHECK_SHA1SUM,
        CHECK_SHA256SUM,
        CHECK_ATTRS,
        CHECK_SEECHANGES,
        CHECK_FOLLOW,
        REALTIME_ACTIVE,
        WHODATA_ACTIVE,
        SCHEDULED_ACTIVE,
	    0
	};
    char *check_strings[] = {
        "size",
        "permissions",
        "owner",
        "group",
    	"mtime",
        "inode",
        "hash_md5",
        "hash_sha1",
        "hash_sha256",
        "attributes",
        "report_changes",
        "follow_symbolic_link",
        "realtime",
        "whodata",
        "scheduled",
	    NULL
	};

    buf[0] = '\0';
    for (i = 0; check_bits[i]; i++) {
	    if (opts & check_bits[i]) {
            if (left < buflen) {
                strncat(buf, " | ", left);
                left -= 3;
            }
            strncat(buf, check_strings[i], left);
            left = buflen - strlen(buf);
	    }
	}

    return buf;
}

int Test_Syscheck(const char * path){
    int fail = 0;
    syscheck_config test_syscheck = { .rootcheck = 0 };

    if (ReadConfig(CAGENT_CONFIG | CSYSCHECK, path, &test_syscheck, NULL) < 0) {
		merror(RCONFIG_ERROR,"Syscheck", path);
		fail = 1;
	}

    Free_Syscheck(&test_syscheck);

    if (fail) {
        return -1;
    } else {
        return 0;
    }
}

void Free_Syscheck(syscheck_config * config) {
    if (config) {
        int i;
        if (config->opts) {
            free(config->opts);
        }
        if (config->scan_day) {
            free(config->scan_day);
        }
        if (config->scan_time) {
            free(config->scan_time);
        }
        if (config->ignore) {
            for (i=0; config->ignore[i] != NULL; i++) {
                free(config->ignore[i]);
            }
            free(config->ignore);
        }
        if (config->ignore_regex) {
            for (i=0; config->ignore_regex[i] != NULL; i++) {
                OSMatch_FreePattern(config->ignore_regex[i]);
                free(config->ignore_regex[i]);
            }
            free(config->ignore_regex);
        }
        if (config->nodiff) {
            for (i=0; config->nodiff[i] != NULL; i++) {
                free(config->nodiff[i]);
            }
            free(config->nodiff);
        }
        if (config->nodiff_regex) {
            for (i=0; config->nodiff_regex[i] != NULL; i++) {
                OSMatch_FreePattern(config->nodiff_regex[i]);
                free(config->nodiff_regex[i]);
            }
            free(config->nodiff_regex);
        }
        if (config->dir) {
            for (i=0; config->dir[i] != NULL; i++) {
                free(config->dir[i]);
                if(config->filerestrict && config->filerestrict[i]) {
                    OSMatch_FreePattern(config->filerestrict[i]);
                    free(config->filerestrict[i]);
                }
                if(config->tag && config->tag[i]) {
                    free(config->tag[i]);
                }
            }
            free(config->dir);
            if (config->filerestrict) {
                free(config->filerestrict);
            }
            if (config->tag) {
                free(config->tag);
            }
        }
        if (config->symbolic_links) {
            for (i=0; config->symbolic_links[i] != NULL; i++) {
                free(config->symbolic_links[i]);
            }
            free(config->symbolic_links);
        }
        if (config->recursion_level) {
            free(config->recursion_level);
        }

    #ifdef WIN32
        if (config->registry_ignore) {
            for (i=0; config->registry_ignore[i].entry != NULL; i++) {
                free(config->registry_ignore[i].entry);
            }
            free(config->registry_ignore);
        }
        if (config->registry_ignore_regex) {
            for (i=0; config->registry_ignore_regex[i].regex != NULL; i++) {
                OSMatch_FreePattern(config->registry_ignore_regex[i].regex);
            }
            free(config->registry_ignore_regex);
        }
        if (config->registry) {
            for (i=0; config->registry[i].entry != NULL; i++) {
                free(config->registry[i].entry);
                if (config->registry[i].tag) {
                    free(config->registry[i].tag);
                }
            }
            free(config->registry);
        }
    #endif

        if (config->realtime) {
            if (config->realtime->dirtb) {
                OSHash_Free(config->realtime->dirtb);
            }
#ifdef WIN32
            CloseEventLog(config->realtime->evt);
#endif
            free(config->realtime);
        }
        if (config->prefilter_cmd) {
            free(config->prefilter_cmd);
        }

        free_strarray(config->audit_key);
    }
}

char* check_ascci_hex (char *input) {
    unsigned int j = 0;
    int hex = 0;
    char outhex[OS_SIZE_256];

    for (j = 0; j < strlen(input); j++) {
        snprintf(outhex + j*2, OS_SIZE_256 - j * 2, "%hhX", input[j]);
        if ((unsigned int)input[j] > 126 ||
                (unsigned int)input[j] == 32 ||
                (unsigned int)input[j] == 34) {
            hex = 1;
        }
    }

    char *output;
    if (hex) {
        os_strdup(outhex, output);
    } else {
        os_strdup(input, output);
    }
    return output;
}

static char **get_paths_from_env_variable (char *environment_variable) {

    char **paths =NULL;

#ifdef WIN32
    char expandedpath[PATH_MAX + 1];

    if(!ExpandEnvironmentStrings(environment_variable, expandedpath, PATH_MAX + 1)){
        merror("Could not expand the environment variable %s (%ld)", expandedpath, GetLastError());
    }

    /* The env. variable may have multiples paths split by ; */
    paths = OS_StrBreak(';', expandedpath, MAX_DIR_SIZE);

    for (int i = 0; paths[i]; i++) {
        str_lowercase(paths[i]);
    }

#else
    char *expandedpath = NULL;

    if(environment_variable[0] == '$') {
        environment_variable++;
    }

    if(expandedpath = getenv(environment_variable), expandedpath) {
        /* The env. variable may have multiples paths split by : */
        paths = OS_StrBreak(':', expandedpath, MAX_DIR_SIZE);
    }

#endif

    return paths;
}

static int process_option_regex(char *option, OSMatch ***syscheck_option, xml_node *node) {

    unsigned int counter_opt = 0;
    OSMatch *mt_pt;

    if (!syscheck_option[0]) {
        os_calloc(2, sizeof(OSMatch *), syscheck_option[0]);
        syscheck_option[0][0] = NULL;
        syscheck_option[0][1] = NULL;
    } else {
        while (syscheck_option[0][counter_opt] != NULL) {
            counter_opt++;
        }
        os_realloc(syscheck_option[0], sizeof(OSMatch *) * (counter_opt + 2),
                    syscheck_option[0]);
        syscheck_option[0][counter_opt + 1] = NULL;
    }

    os_calloc(1, sizeof(OSMatch), syscheck_option[0][counter_opt]);
    mdebug1("Found %s regex node %s", option, node->content);

    if (!OSMatch_Compile(node->content, syscheck_option[0][counter_opt], 0)) {
        mt_pt = (OSMatch *)syscheck_option[0][counter_opt];
        merror(REGEX_COMPILE, node->content, mt_pt->error);
        return (0);
    }
    mdebug1("Found %s regex node %s OK?", option, node->content);
    mdebug1("Found %s regex size %d", option, counter_opt);

    return 1;
}

static void process_option(char ***syscheck_option, xml_node *node) {

    unsigned int counter_opt = 0;
    char **new_opt = NULL;

    /* We attempt to expand environment variables */
    if (new_opt = get_paths_from_env_variable(node->content), !new_opt) {
        new_opt = (char **)calloc(2, sizeof(char *));
        os_strdup(node->content, new_opt[0]);
        new_opt[1] = NULL;
    }

    if (syscheck_option[0]) {
        while (syscheck_option[0][counter_opt] != NULL) {
            counter_opt++;
        }
    }

    for (int i = 0; new_opt[i]; i++) {
        if (!os_IsStrOnArray(node->content, syscheck_option[0])) {
            os_realloc(syscheck_option[0], sizeof(char *) * (counter_opt + 2),
                        syscheck_option[0]);
            os_strdup(new_opt[i], syscheck_option[0][counter_opt]);
            syscheck_option[0][counter_opt + 1] = NULL;
            counter_opt++;
        }
        os_free(new_opt[i]);
    }
    os_free(new_opt);
}

static void fim_set_check_all(int *opt) {
    *opt |= CHECK_MD5SUM;
    *opt |= CHECK_SHA1SUM;
    *opt |= CHECK_SHA256SUM;
    *opt |= CHECK_PERM;
    *opt |= CHECK_SIZE;
    *opt |= CHECK_OWNER;
    *opt |= CHECK_GROUP;
    *opt |= CHECK_MTIME;
    *opt |= CHECK_INODE;
#ifdef WIN32
    *opt |= CHECK_ATTRS;
#endif
}<|MERGE_RESOLUTION|>--- conflicted
+++ resolved
@@ -450,29 +450,6 @@
         return (0);
     }
 
-<<<<<<< HEAD
-    while (*dir) {
-        int opts = 0;
-        char *tmp_dir;
-
-        char **attrs = NULL;
-        char **values = NULL;
-
-        tmp_dir = *dir;
-
-        /* When the maximum number of directories monitored in the same tag is reached,
-           the excess are discarded and warned */
-        if (j++ >= MAX_DIR_SIZE){
-            mwarn(FIM_WARN_MAX_DIR_REACH, MAX_DIR_SIZE, tmp_dir);
-            dir++;
-            continue;
-        }
-
-        /* Remove spaces at the beginning */
-        while (*tmp_dir == ' ') {
-            tmp_dir++;
-        }
-=======
     /* Default values */
     opts &= ~ CHECK_FOLLOW;
     opts |= SCHEDULED_ACTIVE;
@@ -487,7 +464,6 @@
             } else if (strcmp(*values, "no") == 0) {
                 opts &= ~ ( CHECK_MD5SUM | CHECK_SHA1SUM | CHECK_PERM | CHECK_SHA256SUM | CHECK_SIZE
                         | CHECK_OWNER | CHECK_GROUP | CHECK_MTIME | CHECK_INODE);
->>>>>>> e0b8a0ca
 
 #ifdef WIN32
                 opts &= ~ CHECK_ATTRS;
