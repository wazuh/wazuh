/* Copyright (C) 2015-2019, Wazuh Inc.
 * Copyright (C) 2009 Trend Micro Inc.
 * All right reserved.
 *
 * This program is a free software; you can redistribute it
 * and/or modify it under the terms of the GNU General Public
 * License (version 2) as published by the FSF - Free Software
 * Foundation
 */

#include "shared.h"
#include "localfile-config.h"
#include "config.h"

int maximum_files;
int current_files;
int total_files;

int Read_Localfile(XML_NODE node, void *d1, __attribute__((unused)) void *d2)
{
    unsigned int pl = 0;
    unsigned int gl = 0;
    unsigned int i = 0;

    /* XML Definitions */
    const char *xml_localfile_location = "location";
    const char *xml_localfile_command = "command";
    const char *xml_localfile_logformat = "log_format";
    const char *xml_localfile_frequency = "frequency";
    const char *xml_localfile_alias = "alias";
    const char *xml_localfile_future = "only-future-events";
    const char *xml_localfile_query = "query";
    const char *xml_localfile_label = "label";
    const char *xml_localfile_target = "target";
    const char *xml_localfile_outformat = "out_format";
<<<<<<< HEAD
    const char *xml_localfile_age = "age";
    const char *xml_localfile_only = "only";
=======
    const char *xml_localfile_exclude = "exclude";
>>>>>>> 4b0a62ea

    logreader *logf;
    logreader_config *log_config;
    size_t labels_z=0;
    label_flags_t flags;

    log_config = (logreader_config *)d1;

    if (maximum_files && current_files >= maximum_files) {
        mwarn(FILE_LIMIT, maximum_files);
        return 0;
    }

    /* If config is not set, create it */
    if (!log_config->config) {
        os_calloc(2, sizeof(logreader), log_config->config);
        logf = log_config->config;
        memset(logf, 0, 2 * sizeof(logreader));
    } else {
        logf = log_config->config;
        while (logf[pl].file != NULL) {
            pl++;
        }

        /* Allocate more memory */
        os_realloc(logf, (pl + 2)*sizeof(logreader), log_config->config);
        logf = log_config->config;
        memset(logf + pl + 1, 0, sizeof(logreader));
    }

    if (!log_config->globs) {
        os_calloc(1, sizeof(logreader_glob), log_config->globs);
    } else {
        while (log_config->globs[gl].gpath) {
             gl++;
         }
    }
    memset(log_config->globs + gl, 0, sizeof(logreader_glob));
    memset(logf + pl, 0, sizeof(logreader));
    //os_calloc(1, sizeof(wlabel_t), logf[pl].labels);
    logf[pl].ign = 360;
    logf[pl].exists = 1;

    /* Search for entries related to files */
    i = 0;
    while (node[i]) {
        if (!node[i]->element) {
            merror(XML_ELEMNULL);
            return (OS_INVALID);
        } else if (!node[i]->content) {
            merror(XML_VALUENULL, node[i]->element);
            return (OS_INVALID);
        } else if (strcmp(node[i]->element, xml_localfile_future) == 0) {
            if (strcmp(node[i]->content, "yes") == 0) {
                logf[pl].future = 1;
            }
        } else if (strcmp(node[i]->element, xml_localfile_query) == 0) {
            os_strdup(node[i]->content, logf[pl].query);
        } else if (strcmp(node[i]->element, xml_localfile_target) == 0) {
            // Count number of targets
            int count, n;
            count = 1;
            for (n=0; node[i]->content[n]; n++) {
                if(node[i]->content[n] == ',') {
                    count ++;
                }
            }
            logf[pl].target = OS_StrBreak(',', node[i]->content, count);
            char * tmp;
            for (n=0; n<count; n++) {
                os_strdup(w_strtrim(logf[pl].target[n]), tmp);
                free(logf[pl].target[n]);
                logf[pl].target[n] = tmp;
            }
        } else if (strcmp(node[i]->element, xml_localfile_outformat) == 0) {
            char * target = NULL;
            int j, n;

            // Get attribute

            for (j = 0; node[i]->attributes && node[i]->attributes[j]; ++j) {
                if (strcmp(node[i]->attributes[j], xml_localfile_target) == 0) {
                    target = node[i]->values[j];
                } else {
                    mwarn("Invalid attribute '%s' for <%s>", node[i]->attributes[j], xml_localfile_outformat);
                }
            }

            for (n = 0; logf[pl].out_format && logf[pl].out_format[n]; ++n);

            os_realloc(logf[pl].out_format, (n + 2) * sizeof(outformat *), logf[pl].out_format);
            os_malloc(sizeof(outformat), logf[pl].out_format[n]);
            logf[pl].out_format[n]->target = target ? strdup(target) : NULL;
            os_strdup(node[i]->content, logf[pl].out_format[n]->format);
            logf[pl].out_format[n + 1] = NULL;
        } else if (strcmp(node[i]->element, xml_localfile_label) == 0) {
            flags.hidden = flags.system = 0;
            char *key_value = 0;
            int j;
            for (j = 0; node[i]->attributes && node[i]->attributes[j]; j++) {
                if (strcmp(node[i]->attributes[j], "key") == 0) {
                    if (strlen(node[i]->values[j]) > 0) {
                        if (node[i]->values[j][0] == '_'){
                            mwarn("Labels starting with \"_\"  are reserved for internal use. Skipping label '%s'.", node[i]->values[j]);
                            flags.system = 1;
                        }
                        key_value = node[i]->values[j];
                    } else {
                        merror("Label with empty key.");
                        return (OS_INVALID);
                    }
                }
            }

            // Skip labels with "_"
            if (flags.system == 1)
                continue;

            if (!key_value) {
                merror("Expected 'key' attribute for label.");
                return (OS_INVALID);
            }

            logf[pl].labels = labels_add(logf[pl].labels, &labels_z, key_value, node[i]->content, flags, 1);
        } else if (strcmp(node[i]->element, xml_localfile_command) == 0) {
            /* We don't accept remote commands from the manager - just in case */
            if (log_config->agent_cfg == 1 && log_config->accept_remote == 0) {
                merror("Remote commands are not accepted from the manager. "
                       "Ignoring it on the agent.conf");

                logf[pl].file = NULL;
                logf[pl].ffile = NULL;
                logf[pl].command = NULL;
                logf[pl].alias = NULL;
                logf[pl].logformat = NULL;
                logf[pl].fp = NULL;
                labels_free(logf[pl].labels);
                return 0;
            }

            os_strdup(node[i]->content, logf[pl].file);
            logf[pl].command = logf[pl].file;
        } else if (strcmp(node[i]->element, xml_localfile_frequency) == 0) {

            if(strcmp(node[i]->content,  "hourly") == 0)
            {
                logf[pl].ign = 3600;
            }
            else if(strcmp(node[i]->content,  "daily") == 0)
            {
                logf[pl].ign = 86400;
            }
            else
            {

                if (!OS_StrIsNum(node[i]->content)) {
                    merror(XML_VALUEERR, node[i]->element, node[i]->content);
                    return (OS_INVALID);
                }

                logf[pl].ign = atoi(node[i]->content);
            }
        } else if (strcmp(node[i]->element, xml_localfile_location) == 0) {
#ifdef WIN32
            /* Expand variables on Windows */
            if (strchr(node[i]->content, '%')) {
                int expandreturn = 0;
                char newfile[OS_MAXSTR + 1];

                newfile[OS_MAXSTR] = '\0';
                expandreturn = ExpandEnvironmentStrings(node[i]->content,
                                                        newfile, OS_MAXSTR);

                if ((expandreturn > 0) && (expandreturn < OS_MAXSTR)) {
                    free(node[i]->content);

                    os_strdup(newfile, node[i]->content);
                }
            }
#endif
            os_strdup(node[i]->content, logf[pl].file);
        } else if (strcasecmp(node[i]->element, xml_localfile_logformat) == 0) {
            os_strdup(node[i]->content, logf[pl].logformat);

            if (strcmp(logf[pl].logformat, "syslog") == 0) {
            } else if (strcmp(logf[pl].logformat, "generic") == 0) {
            } else if (strcmp(logf[pl].logformat, "json") == 0) {
            } else if (strcmp(logf[pl].logformat, "snort-full") == 0) {
            } else if (strcmp(logf[pl].logformat, "snort-fast") == 0) {
            } else if (strcmp(logf[pl].logformat, "apache") == 0) {
            } else if (strcmp(logf[pl].logformat, "iis") == 0) {
            } else if (strcmp(logf[pl].logformat, "squid") == 0) {
            } else if (strcmp(logf[pl].logformat, "nmapg") == 0) {
            } else if (strcmp(logf[pl].logformat, "mysql_log") == 0) {
            } else if (strcmp(logf[pl].logformat, "ossecalert") == 0) {
            } else if (strcmp(logf[pl].logformat, "mssql_log") == 0) {
            } else if (strcmp(logf[pl].logformat, "postgresql_log") == 0) {
            } else if (strcmp(logf[pl].logformat, "djb-multilog") == 0) {
            } else if (strcmp(logf[pl].logformat, "syslog-pipe") == 0) {
            } else if (strcmp(logf[pl].logformat, "command") == 0) {
            } else if (strcmp(logf[pl].logformat, "full_command") == 0) {
            } else if (strcmp(logf[pl].logformat, "audit") == 0) {
            } else if (strncmp(logf[pl].logformat, "multi-line", 10) == 0) {

                char *p_lf = logf[pl].logformat;
                p_lf += 10;

                while (p_lf[0] == ' ') {
                    p_lf++;
                }

                if (*p_lf != ':') {
                    merror(XML_VALUEERR, node[i]->element, node[i]->content);
                    return (OS_INVALID);
                }
                p_lf++;

                char *end;

                if (logf[pl].linecount = strtol(p_lf, &end, 10), end == p_lf || logf[pl].linecount < 1 ) {
                    merror(XML_VALUEERR, node[i]->element, node[i]->content);
                    return (OS_INVALID);
                }

            } else if (strcmp(logf[pl].logformat, EVENTLOG) == 0) {
            } else if (strcmp(logf[pl].logformat, EVENTCHANNEL) == 0) {
            } else {
                merror(XML_VALUEERR, node[i]->element, node[i]->content);
                return (OS_INVALID);
            }
        } else if (strcasecmp(node[i]->element, xml_localfile_exclude) == 0) {
            os_strdup(node[i]->content, logf[pl].exclude);
        } else if (strcasecmp(node[i]->element, xml_localfile_alias) == 0) {
            os_strdup(node[i]->content, logf[pl].alias);
        } else if (!strcmp(node[i]->element, xml_localfile_age)) {
            char *endptr;
            logf[pl].age  = strtoul(node[i]->content, &endptr, 0);

            if (logf[pl].age == 0 || logf[pl].age == UINT_MAX) {
                merror("Invalid age for localfile");
                return OS_INVALID;
            }

            switch (*endptr) {
            case 'w':
                logf[pl].age *= 604800;
                break;
            case 'd':
                logf[pl].age *= 86400;
                break;
            case 'h':
                logf[pl].age *= 3600;
                break;
            case 'm':
                logf[pl].age *= 60;
                break;
            case 's':
            case '\0':
                break;
            default:
                merror("Invalid age for localfile");
                return OS_INVALID;
            }

        } else if (strcasecmp(node[i]->element, xml_localfile_only) == 0) {

            if(strcmp(node[i]->content,"text") == 0) {
                os_strdup(node[i]->content, logf[pl].only);
            }
            else {
                merror(XML_VALUEERR, node[i]->element, node[i]->content);
                return (OS_INVALID);
            }
            
        } else {
            merror(XML_INVELEM, node[i]->element);
            return (OS_INVALID);
        }

        i++;
    }

    if (logf[pl].target == NULL) {
        os_calloc(2, sizeof(char*), logf[pl].target);
        os_strdup("agent", logf[pl].target[0]);
    }

    /* Missing log format */
    if (!logf[pl].logformat) {
        merror(MISS_LOG_FORMAT);
        return (OS_INVALID);
    }

        /* Verify a valid event log config */
    if (strcmp(logf[pl].logformat, EVENTLOG) == 0) {
        if ((strcmp(logf[pl].file, "Application") != 0) &&
                (strcmp(logf[pl].file, "System") != 0) &&
                (strcmp(logf[pl].file, "Security") != 0)) {
            /* Invalid event log */
            minfo(NSTD_EVTLOG, logf[pl].file);
            return (0);
        }
    }

    if ((strcmp(logf[pl].logformat, "command") == 0) ||
            (strcmp(logf[pl].logformat, "full_command") == 0)) {
        if (!logf[pl].command) {
            merror("Missing 'command' argument. "
                   "This option will be ignored.");
        }
        total_files++;
    } else {
        current_files++;
    }

    /* Deploy glob entries */
    if (!logf[pl].command) {
#ifdef WIN32
        if (strchr(logf[pl].file, '*') ||
            strchr(logf[pl].file, '?')) {

            WIN32_FIND_DATA ffd;
            HANDLE hFind = INVALID_HANDLE_VALUE;

            hFind = FindFirstFile(logf[pl].file, &ffd);

            if (INVALID_HANDLE_VALUE == hFind) {
                merror(GLOB_ERROR, logf[pl].file);
            } else {
                os_realloc(log_config->globs, (gl + 2)*sizeof(logreader_glob), log_config->globs);
                os_strdup(logf[pl].file, log_config->globs[gl].gpath);
                memset(&log_config->globs[gl + 1], 0, sizeof(logreader_glob));
                os_calloc(1, sizeof(logreader), log_config->globs[gl].gfiles);
                memcpy(log_config->globs[gl].gfiles, &logf[pl], sizeof(logreader));
                log_config->globs[gl].gfiles->file = NULL;
            }

            if (Remove_Localfile(&logf, pl, 0, 0)) {
                merror(REM_ERROR, logf[pl].file);
                FindClose(hFind);
                return (OS_INVALID);
            }
            log_config->config = logf;
            FindClose(hFind);
            return 0;
        }
#endif
#ifndef WIN32
        if (strchr(logf[pl].file, '*') ||
            strchr(logf[pl].file, '?') ||
            strchr(logf[pl].file, '[')) {
            glob_t g;
            int err;

            if (err = glob(logf[pl].file, 0, NULL, &g), err && err != GLOB_NOMATCH) {
                merror(GLOB_ERROR, logf[pl].file);
            } else {
                os_realloc(log_config->globs, (gl + 2)*sizeof(logreader_glob), log_config->globs);
                os_strdup(logf[pl].file, log_config->globs[gl].gpath);
                memset(&log_config->globs[gl + 1], 0, sizeof(logreader_glob));
                os_calloc(1, sizeof(logreader), log_config->globs[gl].gfiles);
                memcpy(log_config->globs[gl].gfiles, &logf[pl], sizeof(logreader));
                log_config->globs[gl].gfiles->file = NULL;
            }
            globfree(&g);
            if (Remove_Localfile(&logf, pl, 0, 0)) {
                merror(REM_ERROR, logf[pl].file);
                return (OS_INVALID);
            }
            log_config->config = logf;

            return 0;
        } else if (strchr(logf[pl].file, '%'))
#else
        if (strchr(logf[pl].file, '%'))
#endif  /* WIN32 */
        /* We need the format file (based on date) */
        {
            struct tm *p;
            time_t l_time = time(0);
            char lfile[OS_FLSIZE + 1];
            size_t ret;

            p = localtime(&l_time);
            lfile[OS_FLSIZE] = '\0';
            ret = strftime(lfile, OS_FLSIZE, logf[pl].file, p);
            if (ret != 0) {
                os_strdup(logf[pl].file, logf[pl].ffile);
            }
        }
    }


    /*
    if (!logf[pl].labels) {
        os_calloc(1, sizeof(wlabel_t), logf[pl].labels);
    }
    */



    /* Missing file */
    if (!logf[pl].file) {
        merror(MISS_FILE);
        return (OS_INVALID);
    }

    return (0);
}

int Test_Localfile(const char * path){
    int fail = 0;
    logreader_config test_localfile = { .agent_cfg = 0 };

    if (ReadConfig(CAGENT_CONFIG | CLOCALFILE | CSOCKET, path, &test_localfile, NULL) < 0) {
        merror(RCONFIG_ERROR,"Localfile", path);
        fail = 1;
    }

    Free_Localfile(&test_localfile);

    if (fail) {
        return -1;
    } else {
        return 0;
    }
}

void Free_Localfile(logreader_config * config){
    int i, j;

    if (config) {
        if (config->config) {
            for (i = 0; config->config[i].file; i++) {
                Free_Logreader(&config->config[i]);
            }

            free(config->config);
        }

        if (config->socket_list) {
            for (i = 0; config->socket_list[i].name; i++) {
                free(config->socket_list[i].name);
                free(config->socket_list[i].location);
                free(config->socket_list[i].prefix);
            }

            free(config->socket_list);
        }

        if (config->globs) {
            for (i = 0; config->globs[i].gpath; i++) {
                if (config->globs[i].gfiles->file) {
                    Free_Logreader(config->globs[i].gfiles);
                    for (j = 1; config->globs[i].gfiles[j].file; j++) {
                        free(config->globs[i].gfiles[j].file);
                    }
                }
                free(config->globs[i].gfiles);
            }

            free(config->globs);
        }
    }
}

void Free_Logreader(logreader * logf) {
    int i;

    if (logf) {
        free(logf->ffile);
        free(logf->file);
        free(logf->logformat);
        free(logf->djb_program_name);
        free(logf->alias);
        free(logf->query);

        if (logf->target) {
            for (i = 0; logf->target[i]; i++) {
                free(logf->target[i]);
            }

            free(logf->target);
        }

        labels_free(logf->labels);

        if (logf->fp) {
            fclose(logf->fp);
        }

        if (logf->out_format) {
            for (i = 0; logf->out_format[i]; ++i) {
                free(logf->out_format[i]->target);
                free(logf->out_format[i]->format);
                free(logf->out_format[i]);
            }

            free(logf->out_format);
        }
    }
}

int Remove_Localfile(logreader **logf, int i, int gl, int fr) {
    if (*logf) {
        int size = 0;
        while ((*logf)[size].file || (!gl && (*logf)[size].logformat)) {
            size++;
        }
        if (i < size) {
            if (fr) {
                Free_Logreader(&(*logf)[i]);
            } else {
                free((*logf)[i].file);
                if((*logf)[i].fp) {
                    fclose((*logf)[i].fp);
                }
            }
            if (i != size -1) {
                memcpy(&(*logf)[i], &(*logf)[size - 1], sizeof(logreader));
            }

            (*logf)[size - 1].file = NULL;
            (*logf)[size - 1].fp = NULL;

            if(!gl) {
                (*logf)[size - 1].target = NULL;
                (*logf)[size - 1].ffile = NULL;
                (*logf)[size - 1].logformat = NULL;
                (*logf)[size - 1].command = NULL;
            }

            if (!size)
                size = 1;
            os_realloc(*logf, size*sizeof(logreader), *logf);
            current_files--;
            return 0;
        }
    }
    return (OS_INVALID);
}<|MERGE_RESOLUTION|>--- conflicted
+++ resolved
@@ -33,12 +33,9 @@
     const char *xml_localfile_label = "label";
     const char *xml_localfile_target = "target";
     const char *xml_localfile_outformat = "out_format";
-<<<<<<< HEAD
     const char *xml_localfile_age = "age";
     const char *xml_localfile_only = "only";
-=======
     const char *xml_localfile_exclude = "exclude";
->>>>>>> 4b0a62ea
 
     logreader *logf;
     logreader_config *log_config;
