/* Copyright (C) 2015-2019, Wazuh Inc.
 * Copyright (C) 2009 Trend Micro Inc.
 * All right reserved.
 *
 * This program is a free software; you can redistribute it
 * and/or modify it under the terms of the GNU General Public
 * License (version 2) as published by the FSF - Free Software
 * Foundation
 */

#include "shared.h"
#include "localfile-config.h"
#include "config.h"

int maximum_files;
int current_files;
int total_files;

int Read_Localfile(XML_NODE node, void *d1, __attribute__((unused)) void *d2)
{
    unsigned int pl = 0;
    unsigned int gl = 0;
    unsigned int i = 0;

    /* XML Definitions */
    const char *xml_localfile_location = "location";
    const char *xml_localfile_command = "command";
    const char *xml_localfile_logformat = "log_format";
    const char *xml_localfile_frequency = "frequency";
    const char *xml_localfile_alias = "alias";
    const char *xml_localfile_future = "only-future-events";
    const char *xml_localfile_query = "query";
    const char *xml_localfile_label = "label";
    const char *xml_localfile_target = "target";
    const char *xml_localfile_outformat = "out_format";
<<<<<<< HEAD
    const char *xml_localfile_age = "age";
=======
    const char *xml_localfile_only = "only";
>>>>>>> 7aa1bd91

    logreader *logf;
    logreader_config *log_config;
    size_t labels_z=0;
    label_flags_t flags;

    log_config = (logreader_config *)d1;

    if (maximum_files && current_files >= maximum_files) {
        mwarn(FILE_LIMIT, maximum_files);
        return 0;
    }

    /* If config is not set, create it */
    if (!log_config->config) {
        os_calloc(2, sizeof(logreader), log_config->config);
        logf = log_config->config;
        memset(logf, 0, 2 * sizeof(logreader));
    } else {
        logf = log_config->config;
        while (logf[pl].file != NULL) {
            pl++;
        }

        /* Allocate more memory */
        os_realloc(logf, (pl + 2)*sizeof(logreader), log_config->config);
        logf = log_config->config;
        memset(logf + pl + 1, 0, sizeof(logreader));
    }

    if (!log_config->globs) {
        os_calloc(1, sizeof(logreader_glob), log_config->globs);
    } else {
        while (log_config->globs[gl].gpath) {
             gl++;
         }
    }
    memset(log_config->globs + gl, 0, sizeof(logreader_glob));
    memset(logf + pl, 0, sizeof(logreader));
    //os_calloc(1, sizeof(wlabel_t), logf[pl].labels);
    logf[pl].ign = 360;
    logf[pl].exists = 1;

    /* Search for entries related to files */
    i = 0;
    while (node[i]) {
        if (!node[i]->element) {
            merror(XML_ELEMNULL);
            return (OS_INVALID);
        } else if (!node[i]->content) {
            merror(XML_VALUENULL, node[i]->element);
            return (OS_INVALID);
        } else if (strcmp(node[i]->element, xml_localfile_future) == 0) {
            if (strcmp(node[i]->content, "yes") == 0) {
                logf[pl].future = 1;
            }
        } else if (strcmp(node[i]->element, xml_localfile_query) == 0) {
            os_strdup(node[i]->content, logf[pl].query);
        } else if (strcmp(node[i]->element, xml_localfile_target) == 0) {
            // Count number of targets
            int count, n;
            count = 1;
            for (n=0; node[i]->content[n]; n++) {
                if(node[i]->content[n] == ',') {
                    count ++;
                }
            }
            logf[pl].target = OS_StrBreak(',', node[i]->content, count);
            char * tmp;
            for (n=0; n<count; n++) {
                os_strdup(w_strtrim(logf[pl].target[n]), tmp);
                free(logf[pl].target[n]);
                logf[pl].target[n] = tmp;
            }
        } else if (strcmp(node[i]->element, xml_localfile_outformat) == 0) {
            char * target = NULL;
            int j, n;

            // Get attribute

            for (j = 0; node[i]->attributes && node[i]->attributes[j]; ++j) {
                if (strcmp(node[i]->attributes[j], xml_localfile_target) == 0) {
                    target = node[i]->values[j];
                } else {
                    mwarn("Invalid attribute '%s' for <%s>", node[i]->attributes[j], xml_localfile_outformat);
                }
            }

            for (n = 0; logf[pl].out_format && logf[pl].out_format[n]; ++n);

            os_realloc(logf[pl].out_format, (n + 2) * sizeof(outformat *), logf[pl].out_format);
            os_malloc(sizeof(outformat), logf[pl].out_format[n]);
            logf[pl].out_format[n]->target = target ? strdup(target) : NULL;
            os_strdup(node[i]->content, logf[pl].out_format[n]->format);
            logf[pl].out_format[n + 1] = NULL;
        } else if (strcmp(node[i]->element, xml_localfile_label) == 0) {
            flags.hidden = flags.system = 0;
            char *key_value = 0;
            int j;
            for (j = 0; node[i]->attributes && node[i]->attributes[j]; j++) {
                if (strcmp(node[i]->attributes[j], "key") == 0) {
                    if (strlen(node[i]->values[j]) > 0) {
                        if (node[i]->values[j][0] == '_'){
                            mwarn("Labels starting with \"_\"  are reserved for internal use. Skipping label '%s'.", node[i]->values[j]);
                            flags.system = 1;
                        }
                        key_value = node[i]->values[j];
                    } else {
                        merror("Label with empty key.");
                        return (OS_INVALID);
                    }
                }
            }

            // Skip labels with "_"
            if (flags.system == 1)
                continue;

            if (!key_value) {
                merror("Expected 'key' attribute for label.");
                return (OS_INVALID);
            }

            logf[pl].labels = labels_add(logf[pl].labels, &labels_z, key_value, node[i]->content, flags, 1);
        } else if (strcmp(node[i]->element, xml_localfile_command) == 0) {
            /* We don't accept remote commands from the manager - just in case */
            if (log_config->agent_cfg == 1 && log_config->accept_remote == 0) {
                merror("Remote commands are not accepted from the manager. "
                       "Ignoring it on the agent.conf");

                logf[pl].file = NULL;
                logf[pl].ffile = NULL;
                logf[pl].command = NULL;
                logf[pl].alias = NULL;
                logf[pl].logformat = NULL;
                logf[pl].fp = NULL;
                labels_free(logf[pl].labels);
                return 0;
            }

            os_strdup(node[i]->content, logf[pl].file);
            logf[pl].command = logf[pl].file;
        } else if (strcmp(node[i]->element, xml_localfile_frequency) == 0) {

            if(strcmp(node[i]->content,  "hourly") == 0)
            {
                logf[pl].ign = 3600;
            }
            else if(strcmp(node[i]->content,  "daily") == 0)
            {
                logf[pl].ign = 86400;
            }
            else
            {

                if (!OS_StrIsNum(node[i]->content)) {
                    merror(XML_VALUEERR, node[i]->element, node[i]->content);
                    return (OS_INVALID);
                }

                logf[pl].ign = atoi(node[i]->content);
            }
        } else if (strcmp(node[i]->element, xml_localfile_location) == 0) {
#ifdef WIN32
            /* Expand variables on Windows */
            if (strchr(node[i]->content, '%')) {
                int expandreturn = 0;
                char newfile[OS_MAXSTR + 1];

                newfile[OS_MAXSTR] = '\0';
                expandreturn = ExpandEnvironmentStrings(node[i]->content,
                                                        newfile, OS_MAXSTR);

                if ((expandreturn > 0) && (expandreturn < OS_MAXSTR)) {
                    free(node[i]->content);

                    os_strdup(newfile, node[i]->content);
                }
            }
#endif
            os_strdup(node[i]->content, logf[pl].file);
        } else if (strcasecmp(node[i]->element, xml_localfile_logformat) == 0) {
            os_strdup(node[i]->content, logf[pl].logformat);

            if (strcmp(logf[pl].logformat, "syslog") == 0) {
            } else if (strcmp(logf[pl].logformat, "generic") == 0) {
            } else if (strcmp(logf[pl].logformat, "json") == 0) {
            } else if (strcmp(logf[pl].logformat, "snort-full") == 0) {
            } else if (strcmp(logf[pl].logformat, "snort-fast") == 0) {
            } else if (strcmp(logf[pl].logformat, "apache") == 0) {
            } else if (strcmp(logf[pl].logformat, "iis") == 0) {
            } else if (strcmp(logf[pl].logformat, "squid") == 0) {
            } else if (strcmp(logf[pl].logformat, "nmapg") == 0) {
            } else if (strcmp(logf[pl].logformat, "mysql_log") == 0) {
            } else if (strcmp(logf[pl].logformat, "ossecalert") == 0) {
            } else if (strcmp(logf[pl].logformat, "mssql_log") == 0) {
            } else if (strcmp(logf[pl].logformat, "postgresql_log") == 0) {
            } else if (strcmp(logf[pl].logformat, "djb-multilog") == 0) {
            } else if (strcmp(logf[pl].logformat, "syslog-pipe") == 0) {
            } else if (strcmp(logf[pl].logformat, "command") == 0) {
            } else if (strcmp(logf[pl].logformat, "full_command") == 0) {
            } else if (strcmp(logf[pl].logformat, "audit") == 0) {
            } else if (strncmp(logf[pl].logformat, "multi-line", 10) == 0) {

                char *p_lf = logf[pl].logformat;
                p_lf += 10;

                while (p_lf[0] == ' ') {
                    p_lf++;
                }

                if (*p_lf != ':') {
                    merror(XML_VALUEERR, node[i]->element, node[i]->content);
                    return (OS_INVALID);
                }
                p_lf++;

                char *end;

                if (logf[pl].linecount = strtol(p_lf, &end, 10), end == p_lf || logf[pl].linecount < 1 ) {
                    merror(XML_VALUEERR, node[i]->element, node[i]->content);
                    return (OS_INVALID);
                }

            } else if (strcmp(logf[pl].logformat, EVENTLOG) == 0) {
            } else if (strcmp(logf[pl].logformat, EVENTCHANNEL) == 0) {
            } else {
                merror(XML_VALUEERR, node[i]->element, node[i]->content);
                return (OS_INVALID);
            }
        } else if (strcasecmp(node[i]->element, xml_localfile_alias) == 0) {
            os_strdup(node[i]->content, logf[pl].alias);
<<<<<<< HEAD
        } else if (!strcmp(node[i]->element, xml_localfile_age)) {
            char *endptr;
            logf[pl].age  = strtoul(node[i]->content, &endptr, 0);

            if (logf[pl].age == 0 || logf[pl].age == UINT_MAX) {
                merror("Invalid age for localfile");
                return OS_INVALID;
            }

            switch (*endptr) {
            case 'w':
                logf[pl].age *= 604800;
                break;
            case 'd':
                logf[pl].age *= 86400;
                break;
            case 'h':
                logf[pl].age *= 3600;
                break;
            case 'm':
                logf[pl].age *= 60;
                break;
            case 's':
            case '\0':
                break;
            default:
                merror("Invalid age for localfile");
                return OS_INVALID;
            }

=======
        } else if (strcasecmp(node[i]->element, xml_localfile_only) == 0) {

            if(strcmp(node[i]->content,"text") == 0) {
                os_strdup(node[i]->content, logf[pl].only);
            }
            else {
                merror(XML_VALUEERR, node[i]->element, node[i]->content);
                return (OS_INVALID);
            }
            
>>>>>>> 7aa1bd91
        } else {
            merror(XML_INVELEM, node[i]->element);
            return (OS_INVALID);
        }

        i++;
    }

    if (logf[pl].target == NULL) {
        os_calloc(2, sizeof(char*), logf[pl].target);
        os_strdup("agent", logf[pl].target[0]);
    }

    /* Missing log format */
    if (!logf[pl].logformat) {
        merror(MISS_LOG_FORMAT);
        return (OS_INVALID);
    }

        /* Verify a valid event log config */
    if (strcmp(logf[pl].logformat, EVENTLOG) == 0) {
        if ((strcmp(logf[pl].file, "Application") != 0) &&
                (strcmp(logf[pl].file, "System") != 0) &&
                (strcmp(logf[pl].file, "Security") != 0)) {
            /* Invalid event log */
            minfo(NSTD_EVTLOG, logf[pl].file);
            return (0);
        }
    }

    if ((strcmp(logf[pl].logformat, "command") == 0) ||
            (strcmp(logf[pl].logformat, "full_command") == 0)) {
        if (!logf[pl].command) {
            merror("Missing 'command' argument. "
                   "This option will be ignored.");
        }
        total_files++;
    } else {
        current_files++;
    }

    /* Deploy glob entries */
    if (!logf[pl].command) {
#ifdef WIN32
        if (strchr(logf[pl].file, '*') ||
            strchr(logf[pl].file, '?')) {

            WIN32_FIND_DATA ffd;
            HANDLE hFind = INVALID_HANDLE_VALUE;

            hFind = FindFirstFile(logf[pl].file, &ffd);

            if (INVALID_HANDLE_VALUE == hFind) {
                merror(GLOB_ERROR, logf[pl].file);
            } else {
                os_realloc(log_config->globs, (gl + 2)*sizeof(logreader_glob), log_config->globs);
                os_strdup(logf[pl].file, log_config->globs[gl].gpath);
                memset(&log_config->globs[gl + 1], 0, sizeof(logreader_glob));
                os_calloc(1, sizeof(logreader), log_config->globs[gl].gfiles);
                memcpy(log_config->globs[gl].gfiles, &logf[pl], sizeof(logreader));
                log_config->globs[gl].gfiles->file = NULL;
            }

            if (Remove_Localfile(&logf, pl, 0, 0)) {
                merror(REM_ERROR, logf[pl].file);
                FindClose(hFind);
                return (OS_INVALID);
            }
            log_config->config = logf;
            FindClose(hFind);
            return 0;
        }
#endif
#ifndef WIN32
        if (strchr(logf[pl].file, '*') ||
            strchr(logf[pl].file, '?') ||
            strchr(logf[pl].file, '[')) {
            glob_t g;
            int err;

            if (err = glob(logf[pl].file, 0, NULL, &g), err && err != GLOB_NOMATCH) {
                merror(GLOB_ERROR, logf[pl].file);
            } else {
                os_realloc(log_config->globs, (gl + 2)*sizeof(logreader_glob), log_config->globs);
                os_strdup(logf[pl].file, log_config->globs[gl].gpath);
                memset(&log_config->globs[gl + 1], 0, sizeof(logreader_glob));
                os_calloc(1, sizeof(logreader), log_config->globs[gl].gfiles);
                memcpy(log_config->globs[gl].gfiles, &logf[pl], sizeof(logreader));
                log_config->globs[gl].gfiles->file = NULL;
            }
            globfree(&g);
            if (Remove_Localfile(&logf, pl, 0, 0)) {
                merror(REM_ERROR, logf[pl].file);
                return (OS_INVALID);
            }
            log_config->config = logf;

            return 0;
        } else if (strchr(logf[pl].file, '%'))
#else
        if (strchr(logf[pl].file, '%'))
#endif  /* WIN32 */
        /* We need the format file (based on date) */
        {
            struct tm *p;
            time_t l_time = time(0);
            char lfile[OS_FLSIZE + 1];
            size_t ret;

            p = localtime(&l_time);
            lfile[OS_FLSIZE] = '\0';
            ret = strftime(lfile, OS_FLSIZE, logf[pl].file, p);
            if (ret != 0) {
                os_strdup(logf[pl].file, logf[pl].ffile);
            }
        }
    }


    /*
    if (!logf[pl].labels) {
        os_calloc(1, sizeof(wlabel_t), logf[pl].labels);
    }
    */



    /* Missing file */
    if (!logf[pl].file) {
        merror(MISS_FILE);
        return (OS_INVALID);
    }

    return (0);
}

int Test_Localfile(const char * path){
    int fail = 0;
    logreader_config test_localfile = { .agent_cfg = 0 };

    if (ReadConfig(CAGENT_CONFIG | CLOCALFILE | CSOCKET, path, &test_localfile, NULL) < 0) {
        merror(RCONFIG_ERROR,"Localfile", path);
        fail = 1;
    }

    Free_Localfile(&test_localfile);

    if (fail) {
        return -1;
    } else {
        return 0;
    }
}

void Free_Localfile(logreader_config * config){
    int i, j;

    if (config) {
        if (config->config) {
            for (i = 0; config->config[i].file; i++) {
                Free_Logreader(&config->config[i]);
            }

            free(config->config);
        }

        if (config->socket_list) {
            for (i = 0; config->socket_list[i].name; i++) {
                free(config->socket_list[i].name);
                free(config->socket_list[i].location);
                free(config->socket_list[i].prefix);
            }

            free(config->socket_list);
        }

        if (config->globs) {
            for (i = 0; config->globs[i].gpath; i++) {
                if (config->globs[i].gfiles->file) {
                    Free_Logreader(config->globs[i].gfiles);
                    for (j = 1; config->globs[i].gfiles[j].file; j++) {
                        free(config->globs[i].gfiles[j].file);
                    }
                }
                free(config->globs[i].gfiles);
            }

            free(config->globs);
        }
    }
}

void Free_Logreader(logreader * logf) {
    int i;

    if (logf) {
        free(logf->ffile);
        free(logf->file);
        free(logf->logformat);
        free(logf->djb_program_name);
        free(logf->alias);
        free(logf->query);

        if (logf->target) {
            for (i = 0; logf->target[i]; i++) {
                free(logf->target[i]);
            }

            free(logf->target);
        }

        labels_free(logf->labels);

        if (logf->fp) {
            fclose(logf->fp);
        }

        if (logf->out_format) {
            for (i = 0; logf->out_format[i]; ++i) {
                free(logf->out_format[i]->target);
                free(logf->out_format[i]->format);
                free(logf->out_format[i]);
            }

            free(logf->out_format);
        }
    }
}

int Remove_Localfile(logreader **logf, int i, int gl, int fr) {
    if (*logf) {
        int size = 0;
        while ((*logf)[size].file || (!gl && (*logf)[size].logformat)) {
            size++;
        }
        if (i < size) {
            if (fr) {
                Free_Logreader(&(*logf)[i]);
            } else {
                free((*logf)[i].file);
                if((*logf)[i].fp) {
                    fclose((*logf)[i].fp);
                }
            }
            if (i != size -1) {
                memcpy(&(*logf)[i], &(*logf)[size - 1], sizeof(logreader));
            }

            (*logf)[size - 1].file = NULL;
            (*logf)[size - 1].fp = NULL;

            if(!gl) {
                (*logf)[size - 1].target = NULL;
                (*logf)[size - 1].ffile = NULL;
                (*logf)[size - 1].logformat = NULL;
                (*logf)[size - 1].command = NULL;
            }

            if (!size)
                size = 1;
            os_realloc(*logf, size*sizeof(logreader), *logf);
            current_files--;
            return 0;
        }
    }
    return (OS_INVALID);
}<|MERGE_RESOLUTION|>--- conflicted
+++ resolved
@@ -33,11 +33,8 @@
     const char *xml_localfile_label = "label";
     const char *xml_localfile_target = "target";
     const char *xml_localfile_outformat = "out_format";
-<<<<<<< HEAD
     const char *xml_localfile_age = "age";
-=======
     const char *xml_localfile_only = "only";
->>>>>>> 7aa1bd91
 
     logreader *logf;
     logreader_config *log_config;
@@ -270,7 +267,6 @@
             }
         } else if (strcasecmp(node[i]->element, xml_localfile_alias) == 0) {
             os_strdup(node[i]->content, logf[pl].alias);
-<<<<<<< HEAD
         } else if (!strcmp(node[i]->element, xml_localfile_age)) {
             char *endptr;
             logf[pl].age  = strtoul(node[i]->content, &endptr, 0);
@@ -301,7 +297,6 @@
                 return OS_INVALID;
             }
 
-=======
         } else if (strcasecmp(node[i]->element, xml_localfile_only) == 0) {
 
             if(strcmp(node[i]->content,"text") == 0) {
@@ -312,7 +307,6 @@
                 return (OS_INVALID);
             }
             
->>>>>>> 7aa1bd91
         } else {
             merror(XML_INVELEM, node[i]->element);
             return (OS_INVALID);
