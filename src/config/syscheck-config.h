/* Copyright (C) 2015-2020, Wazuh Inc.
 * Copyright (C) 2009 Trend Micro Inc.
 * All right reserved.
 *
 * This program is free software; you can redistribute it
 * and/or modify it under the terms of the GNU General Public
 * License (version 2) as published by the FSF - Free Software
 * Foundation
 */

#ifndef SYSCHECKC_H
#define SYSCHECKC_H

typedef enum fim_event_mode {
    FIM_SCHEDULED,
    FIM_REALTIME,
    FIM_WHODATA
} fim_event_mode;

typedef enum fdb_stmt {
    FIMDB_STMT_INSERT_DATA,
    FIMDB_STMT_REPLACE_PATH,
    FIMDB_STMT_GET_PATH,
    FIMDB_STMT_UPDATE_DATA,
    FIMDB_STMT_UPDATE_PATH,
    FIMDB_STMT_GET_LAST_PATH,
    FIMDB_STMT_GET_FIRST_PATH,
    FIMDB_STMT_GET_ALL_ENTRIES,
    FIMDB_STMT_GET_NOT_SCANNED,
    FIMDB_STMT_SET_ALL_UNSCANNED,
    FIMDB_STMT_GET_PATH_COUNT,
    FIMDB_STMT_GET_DATA_ROW,
    FIMDB_STMT_GET_COUNT_RANGE,
    FIMDB_STMT_GET_PATH_RANGE,
    FIMDB_STMT_DELETE_PATH,
    FIMDB_STMT_DELETE_DATA,
    FIMDB_STMT_GET_PATHS_INODE,
    FIMDB_STMT_GET_PATHS_INODE_COUNT,
    FIMDB_STMT_SET_SCANNED,
    FIMDB_STMT_GET_INODE_ID,
    FIMDB_STMT_GET_COUNT_PATH,
    FIMDB_STMT_GET_COUNT_DATA,
    FIMDB_STMT_GET_INODE,
    FIMDB_STMT_SIZE
} fdb_stmt;

#define FIM_MODE(x) (x & WHODATA_ACTIVE ? FIM_WHODATA : x & REALTIME_ACTIVE ? FIM_REALTIME : FIM_SCHEDULED)

#if defined(WIN32) && defined(EVENTCHANNEL_SUPPORT)
#define WIN_WHODATA 1
#endif

#define MAX_DIR_SIZE    64
#define MAX_DIR_ENTRY   128
#define SYSCHECK_WAIT   1
#define MAX_FILE_LIMIT  2147483647
#define MIN_COMP_ESTIM  0.4         // Minimum value to be taken by syscheck.comp_estimation_perc

/* Checking options */
#define CHECK_SIZE          00000001
#define CHECK_PERM          00000002
#define CHECK_OWNER         00000004
#define CHECK_GROUP         00000010
#define CHECK_MTIME         00000020
#define CHECK_INODE         00000040
#define CHECK_MD5SUM        00000100
#define CHECK_SHA1SUM       00000200
#define CHECK_SHA256SUM     00000400
// 0001000 0002000 0004000 Reserved for future hash functions
#define CHECK_ATTRS         00010000
#define CHECK_SEECHANGES    00020000
#define CHECK_FOLLOW        00040000
#define REALTIME_ACTIVE     00100000
#define WHODATA_ACTIVE      00200000
#define SCHEDULED_ACTIVE    00400000

#define ARCH_32BIT          0
#define ARCH_64BIT          1
#define ARCH_BOTH           2

#ifdef WIN32
/* Whodata  states */
#define WD_STATUS_FILE_TYPE 1
#define WD_STATUS_DIR_TYPE  2
#define WD_STATUS_UNK_TYPE  3
#define WD_SETUP_AUTO       0
#define WD_SETUP_SUCC       1
#define WD_SETUP_SUCC_FAIL  2
#define WD_STATUS_EXISTS    0x0000001
#define WD_CHECK_WHODATA    0x0000002
#define WD_CHECK_REALTIME   0x0000004
#define WD_IGNORE_REST      0x0000008
#define PATH_SEP '\\'
#else
#define PATH_SEP '/'
#endif

#define SK_CONF_UNPARSED    -2
#define SK_CONF_UNDEFINED   -1

#define FIM_DB_MEMORY       1
#define FIM_DB_DISK         0

//Max allowed value for recursion
#define MAX_DEPTH_ALLOWED 320

#include "os_crypto/md5_sha1_sha256/md5_sha1_sha256_op.h"
#include "headers/integrity_op.h"
#include "external/sqlite/sqlite3.h"

#ifdef WIN32
typedef struct whodata_dir_status whodata_dir_status;
#endif

typedef struct _rtfim {
    int fd;
    OSHash *dirtb;
#ifdef WIN32
    HANDLE evt;
#endif
} rtfim;

<<<<<<< HEAD
typedef enum fim_type {FIM_TYPE_FILE = 0, FIM_TYPE_REGISTRY} fim_type;
=======
typedef enum fim_type {FIM_TYPE_FILE, FIM_TYPE_REGISTRY} fim_type;
>>>>>>> 8ed0a1fc

typedef struct whodata_evt {
    char *user_id;
    char *user_name;
    char *process_name;
    char *path;
#ifndef WIN32
    char *group_id;  // Linux
    char *group_name;  // Linux
    char *audit_uid;  // Linux
    char *audit_name;  // Linux
    char *effective_uid;  // Linux
    char *effective_name;  // Linux
    char *inode;  // Linux
    char *dev;  // Linux
    char *parent_name; // Linux
    char *parent_cwd;
    int ppid;  // Linux
    char *cwd; // Linux
    unsigned int process_id;
#else
    unsigned __int64 process_id;
    unsigned int mask;
    char scan_directory;
    int config_node;
#endif
} whodata_evt;

#ifdef WIN32

typedef struct whodata_dir_status {
    int status;
    char object_type;
    SYSTEMTIME last_check;
} whodata_dir_status;

typedef ULARGE_INTEGER whodata_directory;

typedef struct whodata {
    OSHash *fd;                         // Open file descriptors
    OSHash *directories;                // Directories checked by whodata mode
    int interval_scan;                  // Time interval between scans of the checking thread
    whodata_dir_status *dirs_status;    // Status list
    char **device;                       // Hard disk devices
    char **drive;                        // Drive letter
} whodata;

#endif /* End WIN32*/

#ifdef WIN32

typedef struct registry {
    char *entry;
    int arch;
    int opts;
    int recursion_level;
    int diff_size_limit;
    OSMatch *filerestrict;
    char *tag;
} registry;

typedef struct registry_regex {
    OSMatch *regex;
    int arch;
} registry_regex;

#endif

typedef struct fim_file_data {
    // Checksum attributes
    unsigned int size;
    char * perm;
    char * attributes;
    char * uid;
    char * gid;
    char * user_name;
    char * group_name;
    unsigned int mtime;
    unsigned long int inode;
    os_md5 hash_md5;
    os_sha1 hash_sha1;
    os_sha256 hash_sha256;

    // Options
    fim_event_mode mode;
    time_t last_event;
    unsigned long int dev;
    unsigned int scanned;
    int options;
    os_sha1 checksum;
} fim_file_data;

typedef struct fim_registry_value_data {
    char * name;
    unsigned int type;
    // char * data;
    unsigned int size;
    os_md5 hash_md5;
    os_sha1 hash_sha1;
    os_sha256 hash_sha256;
    unsigned int mtime;
    time_t last_event;
    unsigned int scanned;

    //type:size:hash_sh1:mtime
    os_sha1 checksum;
    fim_event_mode mode;
} fim_registry_value_data;

typedef struct fim_registry_key {
    char * path;
    unsigned int id;
    char * perm;
    char * uid;
    char * gid;
    char * user_name;
    char * group_name;

    unsigned int scanned;
    // path:perm:uid:user_name:gid:group_name
    os_sha1 checksum;
} fim_registry_key;

typedef struct fim_entry {
    fim_type type;
    union {
        struct {
            char *path;
            fim_file_data *data;
        } file_entry;
        struct {
            fim_registry_key *key;
            fim_registry_value_data *value;
        } registry_entry;
    };

} fim_entry;


typedef struct fim_inode_data {
    int items;
    char ** paths;
} fim_inode_data;

typedef struct fdb_transaction_t
{
    time_t last_commit;
    time_t interval;
} fdb_transaction_t;

typedef struct fdb_t
{
    sqlite3 *db;
    sqlite3_stmt *stmt[FIMDB_STMT_SIZE];
    fdb_transaction_t transaction;
} fdb_t;

typedef struct _config {
    int rootcheck;                  /* set to 0 when rootcheck is disabled */
    int disabled;                   /* is syscheck disabled? */
    int scan_on_start;
    int max_depth;                  /* max level of recursivity allowed */
    size_t file_max_size;           /* max file size for calculating hashes */

    fs_set skip_fs;
    int rt_delay;                   /* Delay before real-time dispatching (ms) */

    int time;                       /* frequency (secs) for syscheck to run */
    int queue;                      /* file descriptor of socket to write to queue */
    unsigned int restart_audit:1;   /* Allow Syscheck restart Auditd */
    unsigned int enable_whodata:1;  /* At least one directory configured with whodata */
    unsigned int enable_synchronization:1;    /* Enable database synchronization */

    int *opts;                      /* attributes set in the <directories> tag element */

    char *scan_day;                 /* run syscheck on this day */
    char *scan_time;                /* run syscheck at this time */

    unsigned int file_limit;        /* maximum number of files to monitor */
    unsigned int file_limit_enabled;    /* Enable file_limit option */

    char **ignore;                  /* list of files/dirs to ignore */
    OSMatch **ignore_regex;         /* regex of files/dirs to ignore */

    int disk_quota_enabled;         /* Enable diff disk quota limit */
    int disk_quota_limit;           /* Controls the increase of the size of the queue/diff/local folder (in KB) */
    int file_size_enabled;          /* Enable diff file size limit */
    int file_size_limit;            /* Avoids generating a backup from a file bigger than this limit (in KB) */
    int *diff_size_limit;           /* Apply the file size limit option in a specific directory */
    float diff_folder_size;         /* Save size of queue/diff/local folder */
    float comp_estimation_perc;     /* Estimation of the percentage of compression each file will have */
    uint16_t disk_quota_full_msg;   /* Specify if the full disk_quota message can be written (Once per scan) */

    char **nodiff;                  /* list of files/dirs to never output diff */
    OSMatch **nodiff_regex;         /* regex of files/dirs to never output diff */

    char **dir;                     /* array of directories to be scanned */
    char **symbolic_links;         /* array of converted links directories */
    OSMatch **filerestrict;
    int *recursion_level;

    char **tag;                     /* array of tags for each directory */
    long max_sync_interval;         /* Maximum Synchronization interval (seconds) */
    long sync_interval;             /* Synchronization interval (seconds) */
    long sync_response_timeout;     /* Minimum time between receiving a sync response and starting a new sync session */
    long sync_queue_size;           /* Data synchronization message queue size */
    long sync_max_eps;              /* Maximum events per second for synchronization messages. */
    unsigned max_eps;               /* Maximum events per second. */

    /* Windows only registry checking */
#ifdef WIN32
    char realtime_change;                       // Variable to activate the change to realtime from a whodata monitoring
    registry *registry_ignore;                  /* list of registry entries to ignore */
    registry_regex *registry_ignore_regex;      /* regex of registry entries to ignore */
    registry *registry;                         /* array of registry entries to be scanned */
    int max_fd_win_rt;
    whodata wdata;
#endif
    int max_audit_entries;          /* Maximum entries for Audit (whodata) */
    char **audit_key;               // Listen audit keys
    int audit_healthcheck;          // Startup health-check for whodata
    int sym_checker_interval;

    pthread_mutex_t fim_entry_mutex;
    pthread_mutex_t fim_scan_mutex;
    pthread_mutex_t fim_realtime_mutex;

    rtfim *realtime;
    fdb_t *database;
    int database_store;

    char *prefilter_cmd;
    int process_priority; // Adjusts the priority of the process (or threads in Windows)
    bool allow_remote_prefilter_cmd;
} syscheck_config;

/**
 * @brief Organizes syscheck directories and related data according to their priority (whodata-realtime-scheduled) and in alphabetical order
 *
 * @param syscheck Syscheck configuration structure
 */
void organize_syscheck_dirs(syscheck_config *syscheck) __attribute__((nonnull(1)));

/**
 * @brief Converts the value written in the configuration to a determined data unit in KB
 *
 * @param content Read content from the configuration
 *
 * @return Read value on success, -1 on failure
 */
int read_data_unit(const char *content);

/**
 * @brief Read diff configuration
 *
 * Read disk_quota, file_size and nodiff options
 *
 * @param xml XML structure containing Wazuh's configuration
 * @param syscheck Syscheck configuration structure
 * @param node XML node to continue reading the configuration file
 */
void parse_diff(const OS_XML *xml, syscheck_config * syscheck, XML_NODE node);

/**
 * @brief Adds (or overwrite if exists) an entry to the syscheck configuration structure
 *
 * @param syscheck Syscheck configuration structure
 * @param entry Entry to be dumped
 * @param vals Indicates the system arch for registries and the attributes for folders to be set
 * @param reg 1 if it's a registry, 0 if not
 * @param restrictfile The restrict regex to be set
 * @param recursion_level The recursion level to be set
 * @param tag The tag to be set
 * @param link If the added entry is pointed by a symbolic link
 * @param diff_size Maximum size to calculate diff for files in the directory
 */
void dump_syscheck_entry(syscheck_config *syscheck, char *entry, int vals, int reg, const char *restrictfile,
                            int recursion_level, const char *tag, const char *link,
                            int diff_size) __attribute__((nonnull(1, 2)));

/**
 * @brief Converts a bit mask with syscheck options to a human readable format
 *
 * @param [out] buf The buffer to write the check options in
 * @param [in] buflen The size of the buffer
 * @param [in] opts The bit mask of the options
 * @return A text version of the directory check option bits
 */
char *syscheck_opts2str(char *buf, int buflen, int opts);

/**
 * @brief Frees the memory of a syscheck configuration structure
 *
 * @param [out] config The syscheck configuration to free
 */
void Free_Syscheck(syscheck_config *config);

/**
 * @brief Transforms an ASCII text to HEX
 *
 * @param input The input text to transform
 * @return The HEX string on success, the original string on failure
 */
char *check_ascci_hex(char *input);

/**
 * @brief Logs the real time engine status
 *
 */
void log_realtime_status(int);

#endif /* SYSCHECKC_H */<|MERGE_RESOLUTION|>--- conflicted
+++ resolved
@@ -120,11 +120,7 @@
 #endif
 } rtfim;
 
-<<<<<<< HEAD
-typedef enum fim_type {FIM_TYPE_FILE = 0, FIM_TYPE_REGISTRY} fim_type;
-=======
 typedef enum fim_type {FIM_TYPE_FILE, FIM_TYPE_REGISTRY} fim_type;
->>>>>>> 8ed0a1fc
 
 typedef struct whodata_evt {
     char *user_id;
