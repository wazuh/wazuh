/* Copyright (C) 2015-2020, Wazuh Inc.
 * All right reserved.
 *
 * This program is free software; you can redistribute it
 * and/or modify it under the terms of the GNU General Public
 * License (version 2) as published by the FSF - Free Software
 * Foundation
 */

#include "logtest.h"


void *w_logtest_init() {

    w_logtest_connection_t connection;
    pthread_t * logtest_threads = NULL;

    if (w_logtest_init_parameters() == OS_INVALID) {
        merror(LOGTEST_ERROR_INV_CONF);
        return NULL;
    }

    if (!w_logtest_conf.enabled) {
        minfo(LOGTEST_DISABLED);
        return NULL;
    }

    if (connection.sock = OS_BindUnixDomain(LOGTEST_SOCK, SOCK_STREAM, OS_MAXSTR), connection.sock < 0) {
        merror(LOGTEST_ERROR_BIND_SOCK, LOGTEST_SOCK, errno, strerror(errno));
        return NULL;
    }

    if (w_logtest_sessions = OSHash_Create(), !w_logtest_sessions) {
        merror(LOGTEST_ERROR_INIT_HASH);
        return NULL;
    }

    if (!OSHash_setSize(w_logtest_sessions, w_logtest_conf.max_sessions*2)) {
        merror(LOGTEST_ERROR_SIZE_HASH);
        return NULL;
    }

    w_mutex_init(&connection.mutex, NULL);
    w_mutex_init(&connection.mutex_hash_table, NULL);
    connection.active_client = 0;

    minfo(LOGTEST_INITIALIZED);

    int num_extra_threads = w_logtest_conf.threads - 1;

    if (num_extra_threads > 0) {
        os_calloc(num_extra_threads, sizeof(pthread_t), logtest_threads);

        for (int i = 0; i < num_extra_threads; i++) {
            if (CreateThreadJoinable(logtest_threads + i, w_logtest_clients_handler, &connection)) {
                merror_exit(THREAD_ERROR);
            }
        }
    }

    w_create_thread(w_logtest_check_inactive_sessions, &connection);
    w_logtest_clients_handler(&connection);

    for (int i = 0; i < num_extra_threads; i++) {
        pthread_join(logtest_threads[i], NULL);
    }

    os_free(logtest_threads)

    close(connection.sock);
    if (unlink(LOGTEST_SOCK)) {
        merror(DELETE_ERROR, LOGTEST_SOCK, errno, strerror(errno));
    }

    w_mutex_destroy(&connection.mutex);
    w_mutex_destroy(&connection.mutex_hash_table);

    return NULL;
}


int w_logtest_init_parameters() {

    int modules = CLOGTEST;

    w_logtest_conf.enabled = true;
    w_logtest_conf.threads = LOGTEST_THREAD;
    w_logtest_conf.max_sessions = LOGTEST_MAX_SESSIONS;
    w_logtest_conf.session_timeout = LOGTEST_SESSION_TIMEOUT;

    if (ReadConfig(modules, OSSECCONF, NULL, NULL) < 0) {
        return OS_INVALID;
    }

    return OS_SUCCESS;
}


void * w_logtest_clients_handler(w_logtest_connection_t * connection) {

    int client;
    char msg_received[OS_MAXSTR];
    int size_msg_received;
    char * str_response;

    while (FOREVER()) {

        str_response = NULL;

        /* Wait for client */
        w_mutex_lock(&connection->mutex);
        if (client = accept(connection->sock, (struct sockaddr *) NULL, NULL), client < 0) {
            int err_accept = errno;
            w_mutex_unlock(&connection->mutex);
            merror(LOGTEST_ERROR_ACCEPT_CONN, strerror(err_accept));

            /* check if socket is closed */
            if (err_accept == EBADF) {
                return NULL;
            }
            continue;
        }
        w_mutex_unlock(&connection->mutex);

        if (size_msg_received = recv(client, msg_received, OS_MAXSTR - 1, 0), size_msg_received < 0) {
            merror(LOGTEST_ERROR_RECV_MSG, strerror(errno));
            close(client);
            continue;
        }
        msg_received[size_msg_received] = '\0';

        if (str_response = w_logtest_process_request(msg_received, connection), !str_response) {
            return NULL;
        }

        if (send(client, str_response, strlen(str_response) + 1, 0) == -1) {
            merror(LOGTEST_ERROR_RESPONSE, errno, strerror(errno));
        }

        /* Cleanup */
        os_free(str_response);
        close(client);
    }

    return NULL;
}


cJSON *w_logtest_process_log(cJSON * request, w_logtest_session_t * session, OSList * list_msg) {

    cJSON *output = NULL;
    Eventinfo *lf = NULL;

    /* Initialize eventinfo which will contain alert information */
    os_calloc(1, sizeof(Eventinfo), lf);
    os_calloc(Config.decoder_order_size, sizeof(DynamicField), lf->fields);
    Zero_Eventinfo(lf);

    /* Preprocessing */
    if (w_logtest_preprocessing_phase(lf, request) != 0) {
        os_free(lf->fields);
        os_free(lf);
        return output;
    }

    /* Decoding */
    w_logtest_decoding_phase(lf, session);

    /* Run accumulator */
    if (lf->decoder_info->accumulate == 1) {
        lf = Accumulate(lf, &session->acm_store, &session->acm_lookups, &session->acm_purge_ts);
    }

    /* Rules matching */
    if (w_logtest_rulesmatching_phase(lf, session, list_msg) != 0) {
        Free_Eventinfo(lf);
        return output;
    }

    /* Add alert description to the event if exist a match */
    if (lf->generated_rule) {
        lf->comment = ParseRuleComment(lf);
    }

    /* Parse the alert */
    char *output_str = Eventinfo_to_jsonstr(lf, false);
    output = cJSON_Parse(output_str);
    os_free(output_str);

    /* Only clear the memory if the event was not added to the stateful memory */
    if (lf->generated_rule == NULL) {
        Free_Eventinfo(lf);
    }

    return output;
}


int w_logtest_preprocessing_phase(Eventinfo * lf, cJSON * request) {

    char * event_str = NULL;
    char * location_str = NULL;
    char * log = NULL;
    cJSON * event = NULL;
    cJSON * location = NULL;
    bool event_json = false;

    if (event = cJSON_GetObjectItem(request, W_LOGTEST_JSON_EVENT), !event) {
        return -1;
    }

    if (event->child) {
        event_json = true;
        if (event_str = cJSON_PrintUnformatted(event), !event_str) return -1;
    }
    else {
        if (event_str = cJSON_GetStringValue(event), !event_str) return -1;
    }

    if (location = cJSON_GetObjectItem(request, W_LOGTEST_JSON_LOCATION), !location) {
        return -1;
    }

    if (location_str = cJSON_GetStringValue(location), !location_str) {
        return -1;
    }

    int logsize = strlen(location_str) + strlen(event_str) + 4;

    os_calloc(logsize, sizeof(char), log);
    snprintf(log, logsize, "1:%s:%s", location_str, event_str);

    if (OS_CleanMSG(log, lf) < 0) {
        Free_Eventinfo(lf);
        os_free(log);
        if (event_json) os_free(event_str);
        return -1;
    }

    lf->size = strlen(lf->log);

    os_free(log);
    if (event_json) os_free(event_str);

    return 0;
}


void w_logtest_decoding_phase(Eventinfo * lf, w_logtest_session_t * session) {

    OSDecoderNode * decodernode = NULL;

    if (lf->program_name) {
        decodernode = session->decoderlist_forpname;
    } else {
        decodernode = session->decoderlist_nopname;
    }

    DecodeEvent(lf, Config.g_rules_hash, &session->decoder_match, decodernode);
}


int w_logtest_rulesmatching_phase(Eventinfo * lf, w_logtest_session_t * session, OSList * list_msg) {

    RuleNode * rulenode = NULL;
    RuleInfo * ruleinformation = NULL;

    if (rulenode = session->rule_list, !rulenode) {
        return -1;
    }

    do {

        if (lf->decoder_info->type == OSSEC_ALERT && !lf->generated_rule) {
            break;
        }

        /* The categories must match */
        if (rulenode->ruleinfo->category != lf->decoder_info->type) {
            continue;
        }

        /* Search the rule that match */
        if (ruleinformation = OS_CheckIfRuleMatch(lf, session->eventlist, &session->cdblistnode,
            rulenode, &session->rule_match, &session->fts_list, &session->fts_store), !ruleinformation) {
            continue;
        }

        lf->generated_rule = ruleinformation;

        /* Ignore level 0 */
        if (ruleinformation->level == 0) {
            break;
        }

        /* Check ignore time */
        if (ruleinformation->ignore_time) {

            if (ruleinformation->time_ignored == 0) {
                ruleinformation->time_ignored = lf->generate_time;
            } else if ((lf->generate_time - ruleinformation->time_ignored) < ruleinformation->ignore_time) {
                /* If the current time - the time the rule was ignored is less than the time it should be ignored,
                   do not alert again */
                break;
            } else {
                ruleinformation->time_ignored = 0;
            }
        }

        /* Check if we should ignore it */
        if (ruleinformation->ckignore && IGnore(lf, 0)) {
            lf->generated_rule = NULL;
            break;
        }

        /* Copy the structure to the state memory of if_matched_sid */
        if (ruleinformation->sid_prev_matched) {

            if (!OSList_AddData(ruleinformation->sid_prev_matched, lf)) {
                smerror(list_msg, "Unable to add data to sig list.");
            } else {
                lf->sid_node_to_delete = ruleinformation->sid_prev_matched->last_node;
            }
        }

        /* Group list */
        else if (ruleinformation->group_prev_matched) {

            for (unsigned int i = 0; i < ruleinformation->group_prev_matched_sz; i++) {
                if (!OSList_AddData(ruleinformation->group_prev_matched[i], lf)) {
                    smerror(list_msg, "Unable to add data to grp list.");
                }
            }
        }

        OS_AddEvent(lf, session->eventlist);
        break;

    } while(rulenode = rulenode->next, rulenode);

    return 0;
}


w_logtest_session_t *w_logtest_initialize_session(char *token, OSList* list_msg) {

    w_logtest_session_t * session;

    char **files;

    os_calloc(1, sizeof(w_logtest_session_t), session);

    session->token = token;
    session->expired = false;
    session->last_connection = time(NULL);
    w_mutex_init(&session->mutex, NULL);

    /* Create list to save previous events */
    os_calloc(1, sizeof(EventList), session->eventlist);
    OS_CreateEventList(Config.memorysize, session->eventlist);

    /* Load decoders */
    session->decoderlist_forpname = NULL;
    session->decoderlist_nopname = NULL;
    session->decoder_store = NULL;

    files = Config.decoders;

    while (files && *files) {
        if (!ReadDecodeXML(*files, &session->decoderlist_forpname,
            &session->decoderlist_nopname, &session->decoder_store, list_msg)) {
            return NULL;
        }
        files++;
    }

    SetDecodeXML(list_msg, &session->decoder_store, &session->decoderlist_nopname, &session->decoderlist_forpname);

    /* Load CDB list */
    session->cdblistnode = NULL;
    session->cdblistrule = NULL;

    files = Config.lists;

    while (files && *files) {
        if (Lists_OP_LoadList(*files, &session->cdblistnode) < 0) {
            return NULL;
        }
        files++;
    }

    Lists_OP_MakeAll(0, 0, &session->cdblistnode);

    /* Load rules */
    session->rule_list = NULL;

    files = Config.includes;

    while (files && *files) {
        if (Rules_OP_ReadRules(*files, &session->rule_list, &session->cdblistnode, 
                            &session->eventlist, &session->decoder_store, list_msg) < 0) {
            return NULL;
        }
        files++;
    }

    /* Associate rules and CDB lists */
    OS_ListLoadRules(&session->cdblistnode, &session->cdblistrule);

    /* _setlevels */
    _setlevels(session->rule_list, 0);

    /* Creating rule hash */
    if (session->g_rules_hash = OSHash_Create(), !session->g_rules_hash) {
        return NULL;
    }

    AddHash_Rule(session->rule_list);

    /* Initiate the FTS list */
    if (!w_logtest_fts_init(&session->fts_list, &session->fts_store)) {
        return NULL;
    }

    /* Initialize the Accumulator */
    if (!Accumulate_Init(&session->acm_store, &session->acm_lookups, &session->acm_purge_ts)) {
        return NULL;
    }

    /* Set rule_match and decoder_match to zero */
    memset(&session->decoder_match, 0, sizeof(regex_matching));
    memset(&session->rule_match, 0, sizeof(regex_matching));

    return session;
}


void w_logtest_remove_session(char *token) {

    w_logtest_session_t *session;

    /* Remove session from hash */
    if (session = OSHash_Delete_ex(w_logtest_sessions, token), !session) {
        return;
    }

    /* Remove list of previous events */
    os_remove_eventlist(session->eventlist);

    /* Remove rule list and rule hash */
    os_remove_rules_list(session->rule_list);
    OSHash_Free(session->g_rules_hash);

    /* Remove decoder lists */
    os_remove_decoders_list(session->decoderlist_forpname, session->decoderlist_nopname);
    OSStore_Free(session->decoder_store);

    /* Remove cdblistnode and cdblistrule */
    os_remove_cdblist(&session->cdblistnode);
    os_remove_cdbrules(&session->cdblistrule);

    /* Remove fts list and hash */
    OSHash_Free(session->fts_store);
    os_free(session->fts_list);

    /* Remove accumulator hash */
    OSHash_Free(session->acm_store);

    /* Remove session */
    w_mutex_destroy(&session->mutex);

    /* Free memory allocated in OSRegex execution */
    OSRegex_free_regex_matching(&session->decoder_match);
    OSRegex_free_regex_matching(&session->rule_match);

    /* Remove token and session */
    os_free(session->token);
    os_free(session);
}


void *w_logtest_check_inactive_sessions(w_logtest_connection_t * connection) {

    OSHashNode *hash_node;
    unsigned int inode_it = 0;
    time_t current_time;

    while (FOREVER()) {

        sleep(w_logtest_conf.session_timeout);
        w_mutex_lock(&connection->mutex_hash_table);

        hash_node = OSHash_Begin(w_logtest_sessions, &inode_it);

        while (hash_node) {
            char *token_session;
            w_logtest_session_t *session = NULL;

            token_session = hash_node->key;
            session = hash_node->data;

            w_mutex_lock(&session->mutex);
            current_time = time(NULL);
            if (difftime(current_time, session->last_connection) >= w_logtest_conf.session_timeout) {
                session->expired = true;
            }

            w_mutex_unlock(&session->mutex);

            hash_node = OSHash_Next(w_logtest_sessions, &inode_it, hash_node);
            
            if (session->expired) {
                connection->active_client -= 1;
                w_logtest_remove_session(token_session);
            }
            
        }

        w_mutex_unlock(&connection->mutex_hash_table);

    }

    return NULL;

}


int w_logtest_fts_init(OSList **fts_list, OSHash **fts_store) {

    int list_size = getDefine_Int("analysisd", "fts_list_size", 12, 512);

    if (*fts_list = OSList_Create(), *fts_list == NULL) {
        merror(LIST_ERROR);
        return 0;
    }

    if (!OSList_SetMaxSize(*fts_list, list_size)) {
        merror(LIST_SIZE_ERROR);
        return 0;
    }

    if (*fts_store = OSHash_Create(), *fts_store == NULL) {
        merror(HASH_ERROR);
        return 0;
    }

    if (!OSHash_setSize(*fts_store, 2048)) {
        merror(LIST_SIZE_ERROR);
        return 0;
    }

    return 1;
}


bool w_logtest_check_input(char * input_json, cJSON ** req, OSList * list_msg) {

    /* Nodes JSON input */
    cJSON * root;
    cJSON * location;
    cJSON * log_format;
    cJSON * event;
    cJSON * token;

    bool retval = true;

    /* Parse raw JSON input */
    const char * jsonErrPtr;
    root = cJSON_ParseWithOpts(input_json, &jsonErrPtr, 0);
    *req = root;
    if (!root) {
        char * slice_json;
        char * pos;

        os_calloc(W_LOGTEST_ERROR_JSON_PARSE_NSTR + 1, sizeof(char), slice_json);
        pos = (char *) (jsonErrPtr - W_LOGTEST_ERROR_JSON_PARSE_NSTR / 2 < input_json
                            ? input_json
                            : jsonErrPtr - W_LOGTEST_ERROR_JSON_PARSE_NSTR / 2);

        snprintf(slice_json, W_LOGTEST_ERROR_JSON_PARSE_NSTR + 1, "%s", pos);

        mdebug1(LOGTEST_ERROR_JSON_PARSE);
        smerror(list_msg, LOGTEST_ERROR_JSON_PARSE);

        mdebug1(LOGTEST_ERROR_JSON_PARSE_POS, (int) (jsonErrPtr - input_json), slice_json);
        smerror(list_msg, LOGTEST_ERROR_JSON_PARSE_POS, (int) (jsonErrPtr - input_json), slice_json);

        os_free(slice_json);
        return false;
    }

    /* Check JSON fields */
    location = cJSON_GetObjectItemCaseSensitive(root, W_LOGTEST_JSON_LOCATION);
    if (!(cJSON_IsString(location) && location->valuestring != NULL && strlen(location->valuestring) > 0)) {

        mdebug1(LOGTEST_ERROR_JSON_REQUIRED_SFIELD, W_LOGTEST_JSON_LOCATION);
        smerror(list_msg, LOGTEST_ERROR_JSON_REQUIRED_SFIELD, W_LOGTEST_JSON_LOCATION);
        retval = false;
    }

    log_format = cJSON_GetObjectItemCaseSensitive(root, W_LOGTEST_JSON_LOGFORMAT); 
    if (!(cJSON_IsString(log_format) && log_format->valuestring != NULL 
          && strlen(log_format->valuestring) > 0)) {

        mdebug1(LOGTEST_ERROR_JSON_REQUIRED_SFIELD, W_LOGTEST_JSON_LOGFORMAT);
        smerror(list_msg, LOGTEST_ERROR_JSON_REQUIRED_SFIELD, W_LOGTEST_JSON_LOGFORMAT);
        retval = false;
    }

    /* An event can be a string or a json object */
    event = cJSON_GetObjectItemCaseSensitive(root, W_LOGTEST_JSON_EVENT);    
    if ( !(cJSON_IsString(event) && event->valuestring != NULL  && strlen(event->valuestring) > 0)
         && !(cJSON_IsObject(event) && event->child != NULL)) {

        mdebug1(LOGTEST_ERROR_FIELD_NOT_FOUND, W_LOGTEST_JSON_EVENT);
        smerror(list_msg, LOGTEST_ERROR_FIELD_NOT_FOUND, W_LOGTEST_JSON_EVENT);
        retval = false;
    }

    token = cJSON_GetObjectItemCaseSensitive(root, W_LOGTEST_JSON_TOKEN);
    if (cJSON_IsString(token) && token->valuestring != NULL && strlen(token->valuestring) != W_LOGTEST_TOKEN_LENGH) {

        mdebug1(LOGTEST_ERROR_TOKEN_INVALID, token->valuestring);
        smwarn(list_msg, LOGTEST_ERROR_TOKEN_INVALID, token->valuestring);
        cJSON_DeleteItemFromObjectCaseSensitive(root, W_LOGTEST_JSON_TOKEN);
    }

    return retval;
}

<<<<<<< HEAD

w_logtest_session_t * w_logtest_get_session(cJSON * req, OSList * list_msg) {
=======
w_logtest_session_t * w_logtest_get_session(cJSON * req, OSList * list_msg, w_logtest_connection_t * connection) {
>>>>>>> 6c2da1bd

    w_logtest_session_t * session = NULL;

    cJSON * j_token;
    char * s_token = NULL;

    if (j_token = cJSON_GetObjectItemCaseSensitive(req, W_LOGTEST_JSON_TOKEN), j_token) {
        s_token = j_token->valuestring;
    }

    /* Search an active session */
    if (s_token) {
        if (session = OSHash_Get_ex(w_logtest_sessions, s_token), session) {

            w_mutex_lock(&session->mutex);
            if (!session->expired) {
                session->last_connection = time(NULL);
                w_mutex_unlock(&session->mutex);
                return session;
            }
            w_mutex_unlock(&session->mutex);
        }

        mdebug1(LOGTEST_WARN_TOKEN_EXPIRED, s_token);
        smwarn(list_msg, LOGTEST_WARN_TOKEN_EXPIRED, s_token);
    }

    /* New session */
    s_token = NULL;
    do {
        os_free(s_token);
        s_token = w_logtest_generate_token();
    } while (OSHash_Get_ex(w_logtest_sessions, s_token) != NULL);

    session = w_logtest_initialize_session(s_token, list_msg);
    if (session) {
        w_logtest_register_session(connection, session);
        mdebug1(LOGTEST_INFO_TOKEN_SESSION, s_token);
        sminfo(list_msg, LOGTEST_INFO_TOKEN_SESSION, s_token);
    } else {
        smerror(list_msg, LOGTEST_ERROR_INITIALIZE_SESSION, s_token);
        mdebug1(LOGTEST_ERROR_INITIALIZE_SESSION, s_token);
    }

    return session;
}

<<<<<<< HEAD
=======
void w_logtest_register_session(w_logtest_connection_t * connection, w_logtest_session_t * session) {

    w_mutex_lock(&connection->mutex_hash_table);
    connection->active_client += 1;

    /* Find the client who has not made a query for the longest time and remove session */
    if (connection->active_client > w_logtest_conf.max_sessions) {
        w_logtest_remove_old_session(connection);
    }

    w_mutex_unlock(&connection->mutex_hash_table);

    /* Register session */
    OSHash_Add_ex(w_logtest_sessions, session->token, session);
}

void w_logtest_remove_old_session(w_logtest_connection_t * connection) {

        OSHashNode * hash_node;
        unsigned int inode_it = 0;

        w_logtest_session_t * current_session = NULL;
        w_logtest_session_t * old_session = NULL;
        bool exchange = false;

        hash_node = OSHash_Begin(w_logtest_sessions, &inode_it);
        old_session = hash_node->data;
        hash_node = OSHash_Next(w_logtest_sessions, &inode_it, hash_node);

        while (hash_node) {

            current_session = hash_node->data;

            w_mutex_lock(&current_session->mutex);
            w_mutex_lock(&old_session->mutex);

            exchange = old_session->last_connection > current_session->last_connection;

            w_mutex_unlock(&old_session->mutex);
            w_mutex_unlock(&current_session->mutex);

            if (exchange) {
                old_session = current_session;
            }

            hash_node = OSHash_Next(w_logtest_sessions, &inode_it, hash_node);
        }

        /* Remove old session */
        connection->active_client -= 1;
        w_logtest_remove_session(old_session->token);
}
>>>>>>> 6c2da1bd

char * w_logtest_generate_token() {

    char * str_token;
    int32_t int_token;

    os_calloc(W_LOGTEST_TOKEN_LENGH + 1, sizeof(char), str_token);
    randombytes((void *) &int_token, sizeof(int32_t));
    snprintf(str_token, W_LOGTEST_TOKEN_LENGH + 1, "%08x", int_token);

    return str_token;
}

int w_logtest_get_rule_level(cJSON * json_log_processed) {

    cJSON * rule;
    cJSON * level;
    int ret = 0;

    if (!json_log_processed) {
        mdebug1(LOGTEST_INFO_LOG_EMPTY);
        ret = 0;
    } else if (rule = cJSON_GetObjectItemCaseSensitive(json_log_processed, "rule"), !rule) {
        mdebug1(LOGTEST_INFO_LOG_NOALERT);
        ret = 0;
    } else if (level = cJSON_GetObjectItemCaseSensitive(rule, "level"), !level) {
        mdebug1(LOGTEST_INFO_LOG_NOLEVEL);
        ret = 0;
    } else if (cJSON_IsNumber(level)) {
        ret = level->valueint;
    }

    return ret;
}


void w_logtest_add_msg_response(cJSON * response, OSList * list_msg, int * error_code) {

    int ret_level = *error_code;

    OSListNode * node_log_msg;
    cJSON * json_arr_msg;

    if (node_log_msg = OSList_GetFirstNode(list_msg), !node_log_msg) {
        return;
    }
    /* check if exist messages in the response */
    else if (json_arr_msg = cJSON_GetObjectItemCaseSensitive(response, W_LOGTEST_JSON_MESSAGES), !json_arr_msg) {
        json_arr_msg = cJSON_CreateArray();
        cJSON_AddItemToObject(response, W_LOGTEST_JSON_MESSAGES, json_arr_msg);
    }

    while (node_log_msg) {
        cJSON * json_item_message;
        char * json_str_msj = NULL;
        char * raw_msg;

        /* get msg */
        os_analysisd_log_msg_t * data_msg = node_log_msg->data;
        raw_msg = os_analysisd_string_log_msg(data_msg);

        /* Add header and set max level of msgs */
        if (data_msg->level == LOGLEVEL_ERROR) {

            ret_level = W_LOGTEST_RCODE_ERROR_PROCESS;
            wm_strcat(&json_str_msj, "ERROR: ", 0);

        } else if (data_msg->level == LOGLEVEL_WARNING) {

            if (ret_level != W_LOGTEST_RCODE_ERROR_PROCESS) {
                ret_level = W_LOGTEST_RCODE_WARNING;
            }
            wm_strcat(&json_str_msj, "WARNING: ", 0);

        } else {
            wm_strcat(&json_str_msj, "INFO: ", 0);
        }

        /* Add to json array */
        wm_strcat(&json_str_msj, raw_msg, 0);
        json_item_message = cJSON_CreateString(json_str_msj);
        cJSON_AddItemToArray(json_arr_msg, json_item_message);

        /* Cleanup */
        os_free(raw_msg);
        os_free(json_str_msj);
        os_analysisd_free_log_msg(&data_msg);
        OSList_DeleteCurrentlyNode(list_msg);

        node_log_msg = OSList_GetFirstNode(list_msg);
    }

    *error_code = ret_level;
    return;
}

<<<<<<< HEAD

char * w_logtest_process_request(char * raw_request) {
=======
char * w_logtest_process_request(char * raw_request, w_logtest_connection_t * connection) {
>>>>>>> 6c2da1bd

    char * str_response = NULL;
    cJSON * json_request = NULL;
    cJSON * json_response = NULL;
    cJSON * json_log_processed = NULL;

    w_logtest_session_t * current_session = NULL;

    /* error & message handlers */
    int retval = W_LOGTEST_RCODE_SUCCESS;
    OSList * list_msg = OSList_Create();
    if (!list_msg) {
        merror(LIST_ERROR);
        return NULL;
    }
    OSList_SetMaxSize(list_msg, ERRORLIST_MAXSIZE);

    /* Check message and generate a request */
    json_response = cJSON_CreateObject();
    if (!w_logtest_check_input(raw_request, &json_request, list_msg)) {
        w_logtest_add_msg_response(json_response, list_msg, &retval);
        retval = W_LOGTEST_RCODE_ERROR_INPUT;
    }

    /* Get session */
    if (retval >= W_LOGTEST_RCODE_SUCCESS) {

        current_session = w_logtest_get_session(json_request, list_msg, connection);
        if (current_session) {
            cJSON_AddStringToObject(json_response, W_LOGTEST_JSON_TOKEN, current_session->token);
        }
        w_logtest_add_msg_response(json_response, list_msg, &retval);
    }

    /* Proccess log */
    if (retval >= W_LOGTEST_RCODE_SUCCESS && current_session) {

        json_log_processed = w_logtest_process_log(json_request, current_session, list_msg);
        if (json_log_processed) {
            cJSON_AddItemToObject(json_response, W_LOGTEST_JSON_OUTPUT, json_log_processed);
        } else {
            smerror(list_msg, LOGTEST_ERROR_PROCESS_EVENT);
            mdebug1(LOGTEST_ERROR_PROCESS_EVENT);
        }
        w_logtest_add_msg_response(json_response, list_msg, &retval);
    }

    /* Check alert level */
    if (retval >= W_LOGTEST_RCODE_SUCCESS) {
        uint8_t rule_level = (uint8_t) w_logtest_get_rule_level(json_log_processed);
        int alert = (Config.logbylevel <= rule_level) ? 1 : 0;
        cJSON_AddBoolToObject(json_response, W_LOGTEST_JSON_ALERT, alert);
    }

    cJSON_AddNumberToObject(json_response, W_LOGTEST_JSON_CODE, retval);

    str_response = cJSON_PrintUnformatted(json_response);
    cJSON_Delete(json_response);
    cJSON_Delete(json_request);
    os_free(list_msg);

    return str_response;
}<|MERGE_RESOLUTION|>--- conflicted
+++ resolved
@@ -628,12 +628,8 @@
     return retval;
 }
 
-<<<<<<< HEAD
-
-w_logtest_session_t * w_logtest_get_session(cJSON * req, OSList * list_msg) {
-=======
+
 w_logtest_session_t * w_logtest_get_session(cJSON * req, OSList * list_msg, w_logtest_connection_t * connection) {
->>>>>>> 6c2da1bd
 
     w_logtest_session_t * session = NULL;
 
@@ -681,8 +677,7 @@
     return session;
 }
 
-<<<<<<< HEAD
-=======
+
 void w_logtest_register_session(w_logtest_connection_t * connection, w_logtest_session_t * session) {
 
     w_mutex_lock(&connection->mutex_hash_table);
@@ -735,7 +730,6 @@
         connection->active_client -= 1;
         w_logtest_remove_session(old_session->token);
 }
->>>>>>> 6c2da1bd
 
 char * w_logtest_generate_token() {
 
@@ -832,12 +826,8 @@
     return;
 }
 
-<<<<<<< HEAD
-
-char * w_logtest_process_request(char * raw_request) {
-=======
+
 char * w_logtest_process_request(char * raw_request, w_logtest_connection_t * connection) {
->>>>>>> 6c2da1bd
 
     char * str_response = NULL;
     cJSON * json_request = NULL;
