--- conflicted
+++ resolved
@@ -565,10 +565,7 @@
             if (error_exit) {
                 merror_exit(DEC_PLUGIN_ERR);
             }
-<<<<<<< HEAD
-=======
             os_free(list_msg);
->>>>>>> 37f1f45f
         }
         {
             /* Load Lists */
@@ -587,9 +584,6 @@
                     if (!test_config) {
                         mdebug1("Reading the lists file: '%s'", *listfiles);
                     }
-<<<<<<< HEAD
-                    if (Lists_OP_LoadList(*listfiles, &os_analysisd_cdblists) < 0) {
-=======
                     if (Lists_OP_LoadList(*listfiles, &os_analysisd_cdblists, list_msg) < 0) {
                         char * msg;
                         OSListNode * node_log_msg;
@@ -603,16 +597,12 @@
                             OSList_DeleteCurrentlyNode(list_msg);
                             node_log_msg = OSList_GetFirstNode(list_msg);
                         }
->>>>>>> 37f1f45f
                         merror_exit(LISTS_ERROR, *listfiles);
                     }
 
                     listfiles++;
                 }
-<<<<<<< HEAD
-=======
                 os_free(list_msg);
->>>>>>> 37f1f45f
             }
             Lists_OP_MakeAll(0, 0, &os_analysisd_cdblists);
         }
@@ -672,10 +662,7 @@
 
                     rulesfiles++;
                 }
-<<<<<<< HEAD
-=======
                 os_free(list_msg);
->>>>>>> 37f1f45f
             }
 
             /* Find all rules that require list lookups and attache the the
@@ -1941,11 +1928,7 @@
 
             /* Check each rule */
             else if (t_currently_rule = OS_CheckIfRuleMatch(lf, os_analysisd_last_events, &os_analysisd_cdblists,
-<<<<<<< HEAD
-                     rulenode_pt, &rule_match, &os_analysisd_fts_list, &os_analysisd_fts_store), !t_currently_rule) {
-=======
                      rulenode_pt, &rule_match, &os_analysisd_fts_list, &os_analysisd_fts_store, true), !t_currently_rule) {
->>>>>>> 37f1f45f
 
                 continue;
             }
