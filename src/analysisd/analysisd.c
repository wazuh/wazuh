--- conflicted
+++ resolved
@@ -2362,22 +2362,6 @@
 
         // Inserts agent id into incomming message and sends it to upgrade module
         cJSON *message_obj = cJSON_Parse(lf->log);
-<<<<<<< HEAD
-        if (message_obj) {
-            int sock = OS_ConnectUnixDomain(WM_UPGRADE_SOCK, SOCK_STREAM, OS_MAXSTR);
-            if (sock == OS_SOCKTERR) {
-                merror("Could not connect to upgrade module socket at '%s'. Error: %s", WM_UPGRADE_SOCK, strerror(errno));
-            } else {
-                int agent = atoi(lf->agent_id);
-                cJSON* agents = cJSON_CreateIntArray(&agent, 1);
-                cJSON_AddItemToObject(message_obj, "agents", agents);
-                
-                char *message = cJSON_PrintUnformatted(message_obj);
-                OS_SendSecureTCP(sock, strlen(message), message);
-                os_free(message);
-                
-                close(sock);
-=======
 
         if (message_obj) {
             cJSON *message_params = cJSON_GetObjectItem(message_obj, "parameters");
@@ -2400,7 +2384,6 @@
                 }
             } else {
                 merror("Could not get parameters from upgrade message: %s", lf->log);
->>>>>>> 766c8e0e
             }
             cJSON_Delete(message_obj);
         } else {
