/* Copyright (C) 2015-2020, Wazuh Inc.
 * Copyright (C) 2010 Trend Micro Inc.
 * All rights reserved.
 *
 * This program is free software; you can redistribute it
 * and/or modify it under the terms of the GNU General Public
 * License (version 2) as published by the FSF - Free Software
 * Foundation.
 */

#ifdef ARGV0
#undef ARGV0
#define ARGV0 "ossec-testrule"
#endif

#include "shared.h"
#include "active-response.h"
#include "config.h"
#include "rules.h"
#include "stats.h"
#include "lists_make.h"
#include "eventinfo.h"
#include "analysisd.h"

/** Global definitions **/
int today;
int thishour;
int prev_year;
char prev_month[4];
int __crt_hour;
int __crt_wday;
struct timespec c_timespec;
char __shost[512];
OSDecoderInfo *NULL_Decoder;

/* print help statement */
__attribute__((noreturn))
static void help_makelists(void)
{
    print_header();
    print_out("  %s: -[VhdtF] [-u user] [-g group] [-c config] [-D dir]", ARGV0);
    print_out("    -V          Version and license message");
    print_out("    -h          This help message");
    print_out("    -d          Execute in debug mode. This parameter");
    print_out("                can be specified multiple times");
    print_out("                to increase the debug level.");
    print_out("    -t          Test configuration");
    print_out("    -F          Force rebuild of all databases");
    print_out("    -u <user>   User to run as (default: %s)", USER);
    print_out("    -g <group>  Group to run as (default: %s)", GROUPGLOBAL);
    print_out("    -c <config> Configuration file to use (default: %s)", DEFAULTCPATH);
    print_out("    -D <dir>    Directory to chroot into (default: %s)", DEFAULTDIR);
    print_out(" ");
    exit(1);
}

#ifdef WAZUH_UNIT_TESTING
__attribute((weak))
#endif
int main(int argc, char **argv)
{
    int test_config = 0;
    int c = 0;
    const char *dir = DEFAULTDIR;
    const char *user = USER;
    const char *group = GROUPGLOBAL;
    uid_t uid;
    gid_t gid;
    int force = 0;

    const char *cfg = DEFAULTCPATH;

    /* Set the name */
    OS_SetName(ARGV0);

    thishour = 0;
    today = 0;
    prev_year = 0;
    memset(prev_month, '\0', 4);

    while ((c = getopt(argc, argv, "VdhFtu:g:D:c:")) != -1) {
        switch (c) {
            case 'V':
                print_version();
                break;
            case 'h':
                help_makelists();
                break;
            case 'd':
                nowDebug();
                break;
            case 'u':
                if (!optarg) {
                    merror_exit("-u needs an argument");
                }
                user = optarg;
                break;
            case 'g':
                if (!optarg) {
                    merror_exit("-g needs an argument");
                }
                group = optarg;
                break;
            case 'D':
                if (!optarg) {
                    merror_exit("-D needs an argument");
                }
                dir = optarg;
                break;
            case 'c':
                if (!optarg) {
                    merror_exit("-c needs an argument");
                }
                cfg = optarg;
                break;
            case 'F':
                force = 1;
                break;
            case 't':
                test_config = 1;
                break;
            default:
                help_makelists();
                break;
        }
    }

    /* Check if the user/group given are valid */
    uid = Privsep_GetUser(user);
    gid = Privsep_GetGroup(group);
    if (uid == (uid_t) - 1 || gid == (gid_t) - 1) {
        merror_exit(USER_ERROR, user, group, strerror(errno), errno);
    }

    /* Found user */
    mdebug1(FOUND_USER);

    /* Read configuration file */
    if (GlobalConf(cfg) < 0) {
        merror_exit(CONFIG_ERROR, cfg);
    }

    mdebug1(READ_CONFIG);

    /* Set the group */
    if (Privsep_SetGroup(gid) < 0) {
        merror_exit(SETGID_ERROR, group, errno, strerror(errno));
    }

    /* Chroot */
    if (Privsep_Chroot(dir) < 0) {
        merror_exit(CHROOT_ERROR, dir, errno, strerror(errno));
    }

    nowChroot();

    if (test_config == 1) {
        exit(0);
    }

    /* Create the lists for use in rules */
    Lists_OP_CreateLists();

    /* Read the lists */
    {
        char **listfiles;
        listfiles = Config.lists;
        OSList * list_msg = OSList_Create();
        OSList_SetMaxSize(list_msg, ERRORLIST_MAXSIZE);

        while (listfiles && *listfiles) {
<<<<<<< HEAD
            if (Lists_OP_LoadList(*listfiles, &os_analysisd_cdblists) < 0) {
=======
            if (Lists_OP_LoadList(*listfiles, &os_analysisd_cdblists, list_msg) < 0) {
                char * msg;
                OSListNode * node_log_msg;
                node_log_msg = OSList_GetFirstNode(list_msg);
                while (node_log_msg) {
                    os_analysisd_log_msg_t * data_msg = node_log_msg->data;
                    msg = os_analysisd_string_log_msg(data_msg);
                    merror("%s", msg);
                    os_free(msg);
                    os_analysisd_free_log_msg(&data_msg);
                    OSList_DeleteCurrentlyNode(list_msg);
                    node_log_msg = OSList_GetFirstNode(list_msg);
                }
>>>>>>> 37f1f45f
                merror_exit(LISTS_ERROR, *listfiles);
            }
            free(*listfiles);
            listfiles++;
        }
        free(Config.lists);
        Config.lists = NULL;
        os_free(list_msg);
    }

    printf(" Since Wazuh v3.11.0, this binary is deprecated\n");
    printf(" CDB lists are now compiled at manager start-up time as well as each time ossec-logtest is run.\n");
    Lists_OP_MakeAll(force, 1, &os_analysisd_cdblists);
    exit(0);
}<|MERGE_RESOLUTION|>--- conflicted
+++ resolved
@@ -169,9 +169,6 @@
         OSList_SetMaxSize(list_msg, ERRORLIST_MAXSIZE);
 
         while (listfiles && *listfiles) {
-<<<<<<< HEAD
-            if (Lists_OP_LoadList(*listfiles, &os_analysisd_cdblists) < 0) {
-=======
             if (Lists_OP_LoadList(*listfiles, &os_analysisd_cdblists, list_msg) < 0) {
                 char * msg;
                 OSListNode * node_log_msg;
@@ -185,7 +182,6 @@
                     OSList_DeleteCurrentlyNode(list_msg);
                     node_log_msg = OSList_GetFirstNode(list_msg);
                 }
->>>>>>> 37f1f45f
                 merror_exit(LISTS_ERROR, *listfiles);
             }
             free(*listfiles);
