--- conflicted
+++ resolved
@@ -19,11 +19,7 @@
     return;
 }
 
-<<<<<<< HEAD
-int Lists_OP_LoadList(char *listfile, ListNode **cdblists)
-=======
 int Lists_OP_LoadList(char *listfile, ListNode **cdblists, OSList* log_msg)
->>>>>>> 37f1f45f
 {
     char *holder;
     char a_filename[OS_MAXSTR];
