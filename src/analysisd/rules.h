/* Copyright (C) 2015-2020, Wazuh Inc.
 * Copyright (C) 2009 Trend Micro Inc.
 * All right reserved.
 *
 * This program is free software; you can redistribute it
 * and/or modify it under the terms of the GNU General Public
 * License (version 2) as published by the FSF - Free Software
 * Foundation
 */

#ifndef OS_RULES
#define OS_RULES

#define MAX_LAST_EVENTS 11

#include "shared.h"
#include "active-response.h"
#include "lists.h"
#include "list_log.h"

/* Event fields - stored on a u_int32_t */
#define FIELD_SRCIP      0x01
#define FIELD_ID         0x02
#define FIELD_DSTIP      0x04
#define FIELD_SRCPORT    0x08
#define FIELD_DSTPORT    0x10
#define FIELD_SRCUSER    0x20
#define FIELD_USER       0x40
#define FIELD_PROTOCOL   0x80
#define FIELD_ACTION     0x100
#define FIELD_URL        0x200
#define FIELD_DATA       0x400
#define FIELD_EXTRADATA  0x800
#define FIELD_STATUS     0x1000
#define FIELD_SYSTEMNAME 0x2000
#define FIELD_SRCGEOIP   0x4000
#define FIELD_DSTGEOIP   0x8000
#define FIELD_LOCATION   0x10000
#define N_FIELDS         17

#define FIELD_DYNAMICS   0x20000
#define FIELD_AGENT      0x40000

#define FIELD_DODIFF     0x01
#define FIELD_GFREQUENCY 0x02

/* Alert options  - store on a uint16 */
#define DO_FTS          0x0001
#define DO_MAILALERT    0x0002
#define DO_LOGALERT     0x0004
#define NO_AR           0x0008
#define NO_ALERT        0x0010
#define DO_OVERWRITE    0x0020
#define DO_PACKETINFO   0x0040
#define DO_EXTRAINFO    0x0100
#define SAME_EXTRAINFO  0x0200
#define NO_FULL_LOG     0x0400
#define NO_COUNTER      0x1000

#define RULE_MASTER     1
#define RULE_SRCIP      2
#define RULE_SRCPORT    4
#define RULE_DSTIP      8
#define RULE_DSTPORT    16
#define RULE_USER       32
#define RULE_URL        64
#define RULE_ID         128
#define RULE_HOSTNAME   256
#define RULE_PROGRAM_NAME 512
#define RULE_STATUS     1024
#define RULE_ACTION     2048
#define RULE_DYNAMIC    4096
#define RULE_PROTOCOL   8192
#define RULE_SYSTEMNAME 16384
#define RULE_DATA       32768
#define RULE_EXTRA_DATA 65536

#define RULEINFODETAIL_TEXT     0
#define RULEINFODETAIL_LINK     1
#define RULEINFODETAIL_CVE      2
#define RULEINFODETAIL_OSVDB    3
#define RULEINFODETAIL_BUGTRACK 4

#define MAX_RULEINFODETAIL  32

typedef struct EventList EventList;

typedef struct _RuleInfoDetail {
    int type;
    char *data;
    struct _RuleInfoDetail *next;
} RuleInfoDetail;

typedef struct _FieldInfo {
    char *name;
    OSRegex *regex;
} FieldInfo;

typedef struct _RuleInfo {
    int sigid;  /* id attribute -- required*/
    int level;  /* level attribute --required */
    size_t maxsize;
    int frequency;
    int timeframe;

    u_int8_t context; /* Not an user option */

    int firedtimes;  /* Not an user option */
    time_t time_ignored; /* Not an user option */
    int ignore_time;
    int ignore;
    int ckignore;
    char **ignore_fields;
    char **ckignore_fields;
    unsigned int group_prev_matched_sz;

    /* Not an option in the rule */
    u_int16_t alert_opts;

    /* Context options */
    u_int16_t context_opts;
    u_int32_t same_field;
    u_int32_t different_field;

    /* Category */
    u_int8_t category;

    /* Decoded as */
    u_int16_t decoded_as;

    /* List of previously matched events */
    OSList *sid_prev_matched;

    /* Pointer to a list (points to sid_prev_matched of if_matched_sid */
    OSList *sid_search;

    /* List of previously matched events in this group.
     * Every rule that has if_matched_group will have this
     * list. Every rule that matches this group, it going to
     * have a pointer to it (group_search).
     */
    OSList **group_prev_matched;

    /* Pointer to group_prev_matched */
    OSList *group_search;

    /* Function pointer to the event_search */
    void *(*event_search)(void *lf, void *os_analysisd_last_events, void *rule, void *rule_match);

    char *group;
    OSMatch *match;
    OSRegex *regex;

    /* Policy-based rules */
    char *day_time;
    char *week_day;

    os_ip **srcip;
    os_ip **dstip;
    OSMatch *srcgeoip;
    OSMatch *dstgeoip;
    OSMatch *srcport;
    OSMatch *dstport;
    OSMatch *user;
    OSMatch *url;
    OSMatch *id;
    OSMatch *status;
    OSMatch *hostname;
    OSMatch *program_name;
    OSMatch *data;
    OSMatch *extra_data;
    OSMatch *location;
    OSMatch *system_name;
    OSMatch *protocol;
    FieldInfo **fields;
    char *action;

    char *comment; /* description in the xml */
    char *info;
    char *cve;
    RuleInfoDetail *info_details;
    ListRule *lists;

    char *if_sid;
    char *if_level;
    char *if_group;

    OSRegex *if_matched_regex;
    OSMatch *if_matched_group;
    int if_matched_sid;

    void *(*compiled_rule)(void *lf);
    active_response **ar;

    pthread_mutex_t mutex;

    char *file;

    /* Pointer to the previous rule matched */
    void *prev_rule;

    /* Dynamic fields to compare between events */
    char ** same_fields;
    char ** not_same_fields;

    char ** mitre_id;

    bool internal_saving;      ///< Used to free RuleInfo structure in wazuh-logtest
} RuleInfo;


typedef struct _RuleNode {
    RuleInfo *ruleinfo;
    struct _RuleNode *next;
    struct _RuleNode *child;
} RuleNode;


RuleInfoDetail *zeroinfodetails(int type, const char *data);
int get_info_attributes(char **attributes, char **values, OSList* log_msg);

/**
 * @brief Allocate memory and initialize attributes with default values
 * @param id rule's identifier
 * @param level rule's level
 * @param maxsize rule's maxsize
 * @param frequency rule's frequency
 * @param timeframe rule's timeframe
 * @param noalert determine if the rule generates alerts
 * @param ignore_time rule's ignore_time
 * @param overwrite determine if it overwrites the rule
 * @param last_event_list list of previous events
 * @return rule information's structure
 */
RuleInfo *zerorulemember(int id, int level, int maxsize, int frequency,
                         int timeframe, int noalert, int ignore_time,
                         int overwrite, EventList **last_event_list);

/**
 * @brief Set os_analysisd_rulelist to null
 */
void OS_CreateRuleList(void);

/* Add rule information to the list */
int OS_AddRule(RuleInfo *read_rule, RuleNode **r_node);

/**
 * @brief Add rule information as a child.
 * @param read_rule rule information.
 * @param r_node node to add as a child rule information.
 * @param log_msg List to save log messages.
 * @retval -1 Critical errors.
 * @retval  0 successful.
 * @retval  1 for errors.
 */
int OS_AddChild(RuleInfo *read_rule, RuleNode **r_node, OSList* log_msg);

/* Add an overwrite rule */
int OS_AddRuleInfo(RuleNode *r_node, RuleInfo *newrule, int sid);

/* Mark groups (if_matched_group) */
int OS_MarkGroup(RuleNode *r_node, RuleInfo *orig_rule);

/* Mark IDs (if_matched_sid) */
int OS_MarkID(RuleNode *r_node, RuleInfo *orig_rule);

/**
 * @brief Get rules list
 *
 * Only used for analysisd
 * @return first node of os_analysisd_rulelist
 */
RuleNode *OS_GetFirstRule(void);

/**
 * @brief Remove rules list
 * @param node rule list to remove
 */
void os_remove_rules_list(RuleNode *node);

/**
 * @brief Remove a rule node
 * @param node rule node to remove
 * @param rules hash where save the reference to rule information
 */
void os_remove_rulenode(RuleNode *node, RuleInfo **rules, int *pos, int *max_size);

/**
 * @brief Remove a rule information
 * @param ruleinfo rule to remove
 */
void os_remove_ruleinfo(RuleInfo *ruleinfo);

/**
 * @brief
 * @param node
 * @param num_rules
 */
void os_count_rules(RuleNode *node, int *num_rules);

/**
 * @brief Call OS_CreateRuleList function
 */
void Rules_OP_CreateRules(void);

/**
<<<<<<< HEAD
 * @brief Read the log rules of `rulefile` and add the `ruleNode` if the CDB list (l_node) allowed
 * @param rulefile path of the rule configuration xml file.
 * @param r_node Rules node to add.
 * @param l_node CDB list.
 * @param log_msg List to save log messages.
*/ 
int Rules_OP_ReadRules(const char *rulefile, RuleNode **r_node, ListNode **l_node, OSList* log_msg);
=======
 * @brief Read a rules file and save them in r_node
 * @param rulefile file name to read
 * @param r_node reference to the rule list
 * @param l_node reference to the first list of the cdb lists
 * @param last_event_list reference to first node to the previous events list
 * @return 0 on success, otherwise -1
 */
int Rules_OP_ReadRules(const char *rulefile, RuleNode **r_node, ListNode **l_node, EventList **last_event_list);
>>>>>>> f1098a53

int AddHash_Rule(RuleNode *node);

int _setlevels(RuleNode *node, int nnode);

/** Definition of the internal rule IDS **
 ** These SIGIDs cannot be used         **
 **                                     **/

#define STATS_MODULE        11
#define FTS_MODULE          12
#define SYSCHECK_MODULE     13
#define HOSTINFO_MODULE     15

#define ROOTCHECK_MOD       "rootcheck"
#define HOSTINFO_NEW        "hostinfo_new"
#define HOSTINFO_MOD        "hostinfo_modified"
#define SYSCHECK_MOD        "syscheck_integrity_changed"
#define SYSCHECK_NEW        "syscheck_new_entry"
#define SYSCHECK_DEL        "syscheck_deleted"
#define SYSCOLLECTOR_MOD    "syscollector"
#define CISCAT_MOD          "ciscat"
#define WINEVT_MOD          "windows_eventchannel"
#define SCA_MOD             "sca"
/* Global variables */
extern int _max_freq;
extern int default_timeframe;

#endif /* OS_RULES */<|MERGE_RESOLUTION|>--- conflicted
+++ resolved
@@ -16,7 +16,7 @@
 #include "shared.h"
 #include "active-response.h"
 #include "lists.h"
-#include "list_log.h"
+#include "logmsg.h"
 
 /* Event fields - stored on a u_int32_t */
 #define FIELD_SRCIP      0x01
@@ -304,24 +304,16 @@
 void Rules_OP_CreateRules(void);
 
 /**
-<<<<<<< HEAD
- * @brief Read the log rules of `rulefile` and add the `ruleNode` if the CDB list (l_node) allowed
- * @param rulefile path of the rule configuration xml file.
- * @param r_node Rules node to add.
- * @param l_node CDB list.
- * @param log_msg List to save log messages.
-*/ 
-int Rules_OP_ReadRules(const char *rulefile, RuleNode **r_node, ListNode **l_node, OSList* log_msg);
-=======
  * @brief Read a rules file and save them in r_node
  * @param rulefile file name to read
  * @param r_node reference to the rule list
  * @param l_node reference to the first list of the cdb lists
  * @param last_event_list reference to first node to the previous events list
+ * @param log_msg List to save log messages.
  * @return 0 on success, otherwise -1
  */
-int Rules_OP_ReadRules(const char *rulefile, RuleNode **r_node, ListNode **l_node, EventList **last_event_list);
->>>>>>> f1098a53
+int Rules_OP_ReadRules(const char *rulefile, RuleNode **r_node, ListNode **l_node, 
+                       EventList **last_event_list, OSList* log_msg);
 
 int AddHash_Rule(RuleNode *node);
 
