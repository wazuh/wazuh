/* Copyright (C) 2015-2020, Wazuh Inc.
 * All right reserved.
 *
 * This program is free software; you can redistribute it
 * and/or modify it under the terms of the GNU General Public
 * License (version 2) as published by the FSF - Free Software
 * Foundation
 */

#ifndef LOGTEST_H
#define LOGTEST_H

#include "shared.h"
#include "config.h"
#include "rules.h"
#include "config.h"
#include "decoders/decoder.h"
#include "eventinfo.h"
#include "cleanevent.h"
#include "lists.h"
#include "lists_make.h"
#include "fts.h"
#include "accumulator.h"
#include "../config/logtest-config.h"
#include "../os_net/os_net.h"
#include "format/to_json.h"
#include <time.h>


/* JSON REQUEST / RESPONSE fields names */
#define W_LOGTEST_JSON_TOKEN            "token"   ///< Token field name of json input/output
#define W_LOGTEST_JSON_EVENT            "event"   ///< Event field name of json input
#define W_LOGTEST_JSON_LOGFORMAT   "log_format"   ///< Log format field name of json input
#define W_LOGTEST_JSON_LOCATION      "location"   ///< Location field name of json input
#define W_LOGTEST_JSON_ALERT            "alert"   ///< Alert field name of json output (boolean)
#define W_LOGTEST_JSON_MESSAGES      "messages"   ///< Message format field name of json output
#define W_LOGTEST_JSON_CODE           "codemsg"   ///< Code of message field name of json output (number)
#define W_LOGTEST_JSON_OUTPUT          "output"   ///< Output field name of json output

#define W_LOGTEST_TOKEN_LENGH                 8   ///< Lenght of token
#define W_LOGTEST_ERROR_JSON_PARSE_NSTR      20   ///< Number of characters to show in parsing error

/* Return codes for responses */
#define W_LOGTEST_RCODE_ERROR_INPUT          -2   ///< Return code: Input error, malformed json, input field missing
#define W_LOGTEST_RCODE_ERROR_PROCESS        -1   ///< Return code: Processing with error
#define W_LOGTEST_RCODE_SUCCESS               0   ///< Return code: Successful request
#define W_LOGTEST_RCODE_WARNING               1   ///< Return code: Successful request with warning messages


/**
 * @brief A w_logtest_session_t instance represents a client
 */
typedef struct w_logtest_session_t {

    char *token;                            ///< Client ID
    time_t last_connection;                 ///< Timestamp of the last query
    bool expired;                           ///< Indicates that the session expired and will be deleted
    pthread_mutex_t mutex;                  ///< Prevent race condition between get a session and remove it for inactivity 

    RuleNode *rule_list;                    ///< Rule list
    OSDecoderNode *decoderlist_forpname;    ///< Decoder list to match logs which have a program name
    OSDecoderNode *decoderlist_nopname;     ///< Decoder list to match logs which haven't a program name
    OSStore *decoder_store;                  ///< Decoder list to save internals decoders
    ListNode *cdblistnode;                  ///< List of CDB lists
    ListRule *cdblistrule;                  ///< List to attach rules and CDB lists
    EventList *eventlist;                   ///< Previous events list
    OSHash *g_rules_hash;                   ///< Hash table of rules
    OSList *fts_list;                       ///< Save FTS previous events
    OSHash *fts_store;                      ///< Save FTS values processed
    OSHash *acm_store;                      ///< Hash to save data which have the same id
    int acm_lookups;                        ///< Counter of the number of times purged. Option accumulate
    time_t acm_purge_ts;                    ///< Counter of the time interval of last purge. Option accumulate
    regex_matching decoder_match;           ///< Used for decoding phase
    regex_matching rule_match;              ///< Used for rules matching phase

} w_logtest_session_t;

/**
 * @brief List of client actives
 */
OSHash *w_logtest_sessions;

/**
 * @brief An instance of w_logtest_connection allow managing the connections with the logtest socket
 */
typedef struct w_logtest_connection_t {

    pthread_mutex_t mutex;      ///< Mutex to prevent race condition in accept syscall
    int sock;                   ///< The open connection with logtest queue

    pthread_mutex_t mutex_hash_table;  ///< Mutex to prevent race condition in hash table and active client
    int active_client;                 ///< Number of current clients

} w_logtest_connection_t;


/**
 * @brief Initialize Wazuh Logtest. Initialize the listener and create threads
 * Then, call function w_logtest_clients_handler
 */
void *w_logtest_init();

/**
 * @brief Initialize logtest configuration. Then, call ReadConfig
 *
 * @return OS_SUCCESS on success, otherwise OS_INVALID
 */
int w_logtest_init_parameters();

/**
 * @brief Main function of Wazuh Logtest module
 *
 * Listen and treat connections with clients
 *
 */
void *w_logtest_clients_handler();

/**
<<<<<<< HEAD
 * @brief Process client's request
 * @param request client input
 * @param session client session
 * @param list_msg list of error/warn/info messages
 * @return NULL on failure, otherwise the alert generated
=======
 * @brief Process the log within req for user represented by session
 * @param req user request
 * @param session session for user request
 * @param list_msg list of \ref os_analysisd_log_msg_t for store messages
 * @return output response or NULL on error
>>>>>>> 6c2da1bd
 */
cJSON *w_logtest_process_log(cJSON * request, w_logtest_session_t * session, OSList * list_msg);

/**
 * @brief Preprocessing phase
 *
 * It's called by w_logtest_process_log
 *
 * @param lf struct to save the event processed
 * @param request client input
 * @return 0 on success, otherwise -1
 */
int w_logtest_preprocessing_phase(Eventinfo * lf, cJSON * request);

/**
 * @brief Decoding phase
 *
 * It's called by w_logtest_process_log
 *
 * @param lf struct to save the event processed
 * @param session client session
 */
void w_logtest_decoding_phase(Eventinfo * lf, w_logtest_session_t * session);

/**
 * @brief Matching rules phase
 *
 * It's called by w_logtest_process_log
 *
 * @param lf struct to save the event processed
 * @param session client session
 * @param list_msg list of error/warn/info messages
 * @return 0 on success, otherwise return -1
 */
int w_logtest_rulesmatching_phase(Eventinfo * lf, w_logtest_session_t * session, OSList * list_msg);

/**
 * @brief Create resources necessary to service client
<<<<<<< HEAD
 * @param token client identifier
 * @param msg_error contains the message to send to the client in case of invalid rules or decoder otherwise, it's null
 * @return NULL on failure, otherwise a w_logtest_session_t object which represents to the client
=======
 * @param token Token which represents the client
 * @param list_msg list of \ref os_analysisd_log_msg_t for store messages
 * @return new session or NULL on error
>>>>>>> 6c2da1bd
 */
w_logtest_session_t *w_logtest_initialize_session(char * token, OSList * list_msg);

/**
 * @brief Free resources after client closes connection
 * @param token client identifier
 */
void w_logtest_remove_session(char * token);

/**
 * @brief Check the inactive logtest sessions
 *
 * Check all the sessions. If a session has been inactive longer than session_timeout,
 * call w_logtest_remove_session to remove it
 *
 * @param connection Manager of connections
 */
void * w_logtest_check_inactive_sessions(w_logtest_connection_t * connection);

/**
 * @brief Initialize FTS engine for a client session
 * @param fts_list list which save fts previous events
 * @param fts_store hash table which save fts values processed previously
 * @return 1 on success, otherwise return 0
 */
int w_logtest_fts_init(OSList **fts_list, OSHash **fts_store);

/**
 * @brief Check if input_json its valid and generate a client request.
 * @param req Client request information
 * @param input_json Raw JSON input of requeset
 * @param list_msg list of \ref os_analysisd_log_msg_t for store messages
 * @return true on valid input, otherwise false
 */
bool w_logtest_check_input(char* input_json, cJSON** req, OSList* list_msg);

/**
 * @brief Add the messages to the json array and clear the list.
 *
 * Add the messages to the \ref W_LOGTEST_JSON_MESSAGES json array of response,
 * clear the list and set maximun error level:
 * \ref W_LOGTEST_RCODE_SUCCESS If the list is empty or there are only info messages.
 * \ref W_LOGTEST_RCODE_WARNING If there are warning messages.
 * \ref W_LOGTEST_RCODE_ERROR_PROCESS If there are error messages.
 * 
 * @param response json response for the client
 * @param list_msg list of \ref os_analysisd_log_msg_t for store messages
 * @param error_code Actual level error
 */
void w_logtest_add_msg_response(cJSON* response, OSList* list_msg, int* error_code);

/**
 * @brief Generate a new hexa-token
 * @return char* new token string
 */
char* w_logtest_generate_token();

/**
 * @brief Get a session for a request
 *
 * Search for an active session based on the request token. If session expires
 * or the token is invalid, returns a new session
 *
 * @param req request for a session
 * @param list_msg list of \ref os_analysisd_log_msg_t for store messages
 * @param connection Manager of connections
 * @return new session or NULL on error
 */
w_logtest_session_t * w_logtest_get_session(cJSON * req, OSList * list_msg, w_logtest_connection_t * connection);

/**
 * @brief Register a session as active in connection
 * 
 * Register a session on the hash table
 *
 * @param connection Manager of connections
 * @param session Session to register
 */
void w_logtest_register_session(w_logtest_connection_t * connection, w_logtest_session_t * session);

/**
 * @brief Remove the oldest session
 *
 * Find the session who has not made a query for the longest time and remove it
 *
 * @param connection Manager of connections
 */
void w_logtest_remove_old_session(w_logtest_connection_t * connection);

/**
 * @brief Get the level of de triggered rule within json_log_processed
 * @param json_log_processed Proccessed log
 * @return level rule
 */
int w_logtest_get_rule_level(cJSON* json_log_processed);

/**
 * @brief Processes a client input request
 * @param raw_request client request
 * @param connection Manager of connections
 * @return string (json format) with the result of the request
 */
<<<<<<< HEAD
char * w_logtest_process_request(char * raw_request);

#endif
=======
char * w_logtest_process_request(char * raw_request, w_logtest_connection_t * connection);
>>>>>>> 6c2da1bd
<|MERGE_RESOLUTION|>--- conflicted
+++ resolved
@@ -116,19 +116,11 @@
 void *w_logtest_clients_handler();
 
 /**
-<<<<<<< HEAD
  * @brief Process client's request
  * @param request client input
  * @param session client session
  * @param list_msg list of error/warn/info messages
  * @return NULL on failure, otherwise the alert generated
-=======
- * @brief Process the log within req for user represented by session
- * @param req user request
- * @param session session for user request
- * @param list_msg list of \ref os_analysisd_log_msg_t for store messages
- * @return output response or NULL on error
->>>>>>> 6c2da1bd
  */
 cJSON *w_logtest_process_log(cJSON * request, w_logtest_session_t * session, OSList * list_msg);
 
@@ -167,15 +159,9 @@
 
 /**
  * @brief Create resources necessary to service client
-<<<<<<< HEAD
  * @param token client identifier
  * @param msg_error contains the message to send to the client in case of invalid rules or decoder otherwise, it's null
  * @return NULL on failure, otherwise a w_logtest_session_t object which represents to the client
-=======
- * @param token Token which represents the client
- * @param list_msg list of \ref os_analysisd_log_msg_t for store messages
- * @return new session or NULL on error
->>>>>>> 6c2da1bd
  */
 w_logtest_session_t *w_logtest_initialize_session(char * token, OSList * list_msg);
 
@@ -278,10 +264,6 @@
  * @param connection Manager of connections
  * @return string (json format) with the result of the request
  */
-<<<<<<< HEAD
-char * w_logtest_process_request(char * raw_request);
-
-#endif
-=======
 char * w_logtest_process_request(char * raw_request, w_logtest_connection_t * connection);
->>>>>>> 6c2da1bd
+
+#endif