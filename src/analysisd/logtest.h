/* Copyright (C) 2015-2020, Wazuh Inc.
 * All right reserved.
 *
 * This program is free software; you can redistribute it
 * and/or modify it under the terms of the GNU General Public
 * License (version 2) as published by the FSF - Free Software
 * Foundation
 */

#include "shared.h"
#include "config.h"
#include "rules.h"
#include "config.h"
#include "decoders/decoder.h"
#include "eventinfo.h"
#include "lists.h"
#include "lists_make.h"
#include "fts.h"
#include "accumulator.h"
#include "../config/logtest-config.h"
#include "../os_net/os_net.h"
#include <time.h>


/* JSON REQUEST / RESPONSE fields names */
#define W_LOGTEST_JSON_TOKEN            "token"   ///< Token field name of json input/output.
#define W_LOGTEST_JSON_EVENT            "event"   ///< Event field name of json input.
#define W_LOGTEST_JSON_LOGFORMAT   "log_format"   ///< Log format field name of json input.
#define W_LOGTEST_JSON_LOCATION      "location"   ///< Location field name of json input.
#define W_LOGTEST_JSON_ALERT            "alert"   ///< Alert field name of json output (boolean).
#define W_LOGTEST_JSON_MESSAGES      "messages"   ///< Message format field name of json output.
#define W_LOGTEST_JSON_CODE           "codemsg"   ///< Code of message field name of json output (number)
#define W_LOGTEST_JSON_OUTPUT          "output"   ///< Output field name of json output.

#define W_LOGTEST_TOKEN_LENGH                 8   ///< Lenght of token
#define W_LOGTEST_ERROR_JSON_PARSE_NSTR      20   ///< Number of characters to show in parsing error

/* Return codes for responses */
#define W_LOGTEST_RCODE_ERROR_INPUT          -2   ///< Return code: Input error, malformed json, input field missing.
#define W_LOGTEST_RCODE_ERROR_PROCESS        -1   ///< Return code: Processing with error.
#define W_LOGTEST_RCODE_SUCCESS               0   ///< Return code: Successful request.
#define W_LOGTEST_RCODE_WARNING               1   ///< Return code: Successful request with warning messages.



/**
 * @brief A w_logtest_session_t instance represents a client
 */
typedef struct w_logtest_session_t {

    char *token;                            ///< Client ID
    time_t last_connection;                 ///< Timestamp of the last query
    bool expired;                           ///< Indicates that the session expired and will be deleted
    pthread_mutex_t mutex;                  ///< Prevent race condition between get a session and remove it for inactivity 

    RuleNode *rule_list;                    ///< Rule list
    OSDecoderNode *decoderlist_forpname;    ///< Decoder list to match logs which have a program name
    OSDecoderNode *decoderlist_nopname;     ///< Decoder list to match logs which haven't a program name
    OSStore *decoder_store;                  ///< Decoder list to save internals decoders
    ListNode *cdblistnode;                  ///< List of CDB lists
    ListRule *cdblistrule;                  ///< List to attach rules and CDB lists
    EventList *eventlist;                   ///< Previous events list
    OSHash *g_rules_hash;                   ///< Hash table of rules
    OSList *fts_list;                       ///< Save FTS previous events
    OSHash *fts_store;                      ///< Save FTS values processed
    OSHash *acm_store;                      ///< Hash to save data which have the same id
    int acm_lookups;                        ///< Counter of the number of times purged. Option accumulate
    time_t acm_purge_ts;                    ///< Counter of the time interval of last purge. Option accumulate

} w_logtest_session_t;

/**
 * @brief List of client actives
 */
OSHash *w_logtest_sessions;

/**
 * @brief An instance of w_logtest_connection allow managing the connections with the logtest socket
 */
typedef struct w_logtest_connection_t {

    pthread_mutex_t mutex;      ///< Mutex to prevent race condition in accept syscall
    int sock;                   ///< The open connection with logtest queue

} w_logtest_connection_t;


/**
 * @brief Initialize Wazuh Logtest. Initialize the listener and create threads
 * Then, call function w_logtest_clients_handler
 */
void *w_logtest_init();

/**
 * @brief Initialize logtest configuration. Then, call ReadConfig
 *
 * @return OS_SUCCESS on success, otherwise OS_INVALID
 */
int w_logtest_init_parameters();

/**
 * @brief Main function of Wazuh Logtest module
 *
 * Listen and treat connections with clients
 *
 */
void *w_logtest_clients_handler();

/**
 * @brief Process the log within req for user represented by session
 * @param req user request
 * @param session session for user request
 * @param list_msg list of \ref os_analysisd_log_msg_t for store messages.
 * @return output response or NULL on error
 */
cJSON* w_logtest_process_log(cJSON* req, w_logtest_session_t* session, OSList* list_msg);

/**
 * @brief Create resources necessary to service client
 * @param token Token which represents the client
 * @param list_msg list of \ref os_analysisd_log_msg_t for store messages
 * @return new session or NULL on error.
 */
<<<<<<< HEAD
w_logtest_session_t *w_logtest_initialize_session(char * token, OSList * list_msg);
=======
w_logtest_session_t *w_logtest_initialize_session(char * token, OSList* list_msg);
>>>>>>> b5903dc2

/**
 * @brief Free resources after client closes connection
 * @param token Token which represents the client
 */
void w_logtest_remove_session(char * token);

/**
 * @brief Check the inactive logtest sessions
 *
 * Check all the sessions. If a session has been inactive longer than session_timeout,
 * call w_logtest_remove_session to remove it.
 */
void * w_logtest_check_inactive_sessions(__attribute__((unused)) void * arg);

/**
 * @brief Initialize FTS engine for a client session
 * @param fts_list list which save fts previous events
 * @param fts_store hash table which save fts values processed previously
 * @return 1 on success, otherwise return 0
 */
int w_logtest_fts_init(OSList **fts_list, OSHash **fts_store);

/**
 * @brief Check if input_json its valid and generate a client request.
 * @param req Client request information.
 * @param input_json Raw JSON input of requeset.
 * @param list_msg list of \ref os_analysisd_log_msg_t for store messages
 * @return true on valid input, otherwise false
 */
bool w_logtest_check_input(char* input_json, cJSON** req, OSList* list_msg);

/**
 * @brief Add the messages to the json array and clear the list.
 *
 * Add the messages to the \ref W_LOGTEST_JSON_MESSAGES json array of response,
 * clear the list and set maximun error level:
 * \ref W_LOGTEST_RCODE_SUCCESS If the list is empty or there are only info messages.
 * \ref W_LOGTEST_RCODE_WARNING If there are warning messages.
 * \ref W_LOGTEST_RCODE_ERROR_PROCESS If there are error messages.
 * @param response json response for the client.
 * @param list_msg list of \ref os_analysisd_log_msg_t for store messages.
 * @param error_code Actual level error.
 */
void w_logtest_add_msg_response(cJSON* response, OSList* list_msg, int* error_code);

/**
 * @brief Generate a new hexa-token.
 * @return char* new token string.
 */
char* w_logtest_generate_token();

/**
 * @brief Get a session for a request.
 *
 * Search for an active session based on the request token. If session expires
 * or the token is invalid, returns a new session.
 * @param req request for a session.
 * @param list_msg list of \ref os_analysisd_log_msg_t for store messages.
 * @return new session or NULL on error.
 */
w_logtest_session_t* w_logtest_get_session(cJSON* req, OSList* list_msg);

/**
 * @brief Get the level of de triggered rule within json_log_processed
 * @param json_log_processed Proccessed log
 * @return level rule
 */
int w_logtest_get_rule_level(cJSON* json_log_processed);

/**
 * @brief Processes a client input request
 * @param raw_request client request
 * @return string (json format) with the result of the request
 */
char * w_logtest_process_request(char * raw_request);<|MERGE_RESOLUTION|>--- conflicted
+++ resolved
@@ -121,11 +121,7 @@
  * @param list_msg list of \ref os_analysisd_log_msg_t for store messages
  * @return new session or NULL on error.
  */
-<<<<<<< HEAD
 w_logtest_session_t *w_logtest_initialize_session(char * token, OSList * list_msg);
-=======
-w_logtest_session_t *w_logtest_initialize_session(char * token, OSList* list_msg);
->>>>>>> b5903dc2
 
 /**
  * @brief Free resources after client closes connection
