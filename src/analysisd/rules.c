/* Copyright (C) 2015-2020, Wazuh Inc.
 * Copyright (C) 2009 Trend Micro Inc.
 * All rights reserved.
 *
 * This program is free software; you can redistribute it
 * and/or modify it under the terms of the GNU General Public
 * License (version 2) as published by the FSF - Free Software
 * Foundation.
 */

#include "rules.h"
#include "config.h"
#include "eventinfo.h"
#include "compiled_rules/compiled_rules.h"
#include "analysisd.h"

/* Global definition */
RuleInfo *currently_rule;
int default_timeframe;

/* Change path for test rule */
#ifdef TESTRULE
#undef RULEPATH
#define RULEPATH "ruleset/rules/"
#endif

/* Prototypes */
static int getattributes(char **attributes,
                  char **values,
                  int *id, int *level,
                  int *maxsize, int *timeframe,
                  int *frequency, int *accuracy,
                  int *noalert, int *ignore_time, int *overwrite,
                  char** msg);
static int doesRuleExist(int sid, RuleNode *r_node);
static void Rule_AddAR(RuleInfo *config_rule);
static char *loadmemory(char *at, const char *str, char **msg);
static void printRuleinfo(const RuleInfo *rule, int node);

/* Will initialize the rules list */
void Rules_OP_CreateRules()
{
    /* Initialize the rule list */
    OS_CreateRuleList();

    return;
}

int Rules_OP_ReadRules(const char *rulefile, RuleNode **r_node, ListNode **l_node, char** msg)
{
    OS_XML xml;
    XML_NODE node = NULL;
    XML_NODE rule = NULL;
    int retval = -1;
    char* tmp_msg = NULL;    

    /* XML variables */
    /* These are the available options for the rule configuration */

    const char *xml_group = "group";
    const char *xml_rule = "rule";

    const char *xml_regex = "regex";
    const char *xml_match = "match";
    const char *xml_decoded = "decoded_as";
    const char *xml_category = "category";
    const char *xml_cve = "cve";
    const char *xml_info = "info";
    const char *xml_day_time = "time";
    const char *xml_week_day = "weekday";
    const char *xml_comment = "description";
    const char *xml_ignore = "ignore";
    const char *xml_check_if_ignored = "check_if_ignored";

    const char *xml_srcip = "srcip";
    const char *xml_srcgeoip = "srcgeoip";
    const char *xml_srcport = "srcport";
    const char *xml_dstip = "dstip";
    const char *xml_dstgeoip = "dstgeoip";
    const char *xml_dstport = "dstport";
    const char *xml_user = "user";
    const char *xml_srcuser = "srcuser";
    const char *xml_dstuser = "dstuser";
    const char *xml_url = "url";
    const char *xml_id = "id";
    const char *xml_data = "data";
    const char *xml_extra_data = "extra_data";
    const char *xml_hostname = "hostname";
    const char *xml_program_name = "program_name";
    const char *xml_status = "status";
    const char *xml_protocol = "protocol";
    const char *xml_system_name = "system_name";
    const char *xml_action = "action";
    const char *xml_compiled = "compiled_rule";
    const char *xml_field = "field";
    const char *xml_name = "name";
    const char *xml_location = "location";

    const char *xml_list = "list";
    const char *xml_list_lookup = "lookup";
    const char *xml_list_field = "field";
    const char *xml_list_cvalue = "check_value";
    const char *xml_match_key = "match_key";
    const char *xml_not_match_key = "not_match_key";
    const char *xml_match_key_value = "match_key_value";
    const char *xml_address_key = "address_match_key";
    const char *xml_not_address_key = "not_address_match_key";
    const char *xml_address_key_value = "address_match_key_value";

    const char *xml_if_sid = "if_sid";
    const char *xml_if_group = "if_group";
    const char *xml_if_level = "if_level";
    const char *xml_fts = "if_fts";

    const char *xml_if_matched_regex = "if_matched_regex";
    const char *xml_if_matched_group = "if_matched_group";
    const char *xml_if_matched_sid = "if_matched_sid";

    const char *xml_same_source_ip = "same_source_ip";
    const char *xml_same_srcip = "same_srcip";
    const char *xml_same_src_port = "same_src_port";
    const char *xml_same_srcport = "same_srcport";
    const char *xml_same_dst_port = "same_dst_port";
    const char *xml_same_dstport = "same_dstport";
    const char *xml_same_srcuser = "same_srcuser";
    const char *xml_same_user = "same_user";
    const char *xml_same_location = "same_location";
    const char *xml_same_id = "same_id";
    const char *xml_dodiff = "check_diff";
    const char *xml_same_field = "same_field";
    const char *xml_same_dstip = "same_dstip";
    const char *xml_same_agent = "same_agent";
    const char *xml_same_url = "same_url";
    const char *xml_same_srcgeoip = "same_srcgeoip";
    const char *xml_same_protocol = "same_protocol";
    const char *xml_same_action = "same_action";
    const char *xml_same_data = "same_data";
    const char *xml_same_extra_data = "same_extra_data";
    const char *xml_same_status = "same_status";
    const char *xml_same_systemname = "same_system_name";
    const char *xml_same_dstgeoip = "same_dstgeoip";

    const char *xml_different_url = "different_url";
    const char *xml_different_srcip = "different_srcip";
    const char *xml_different_srcgeoip = "different_srcgeoip";
    const char *xml_different_dstip = "different_dstip";
    const char *xml_different_src_port = "different_src_port";
    const char *xml_different_srcport = "different_srcport";
    const char *xml_different_dst_port = "different_dst_port";
    const char *xml_different_dstport = "different_dstport";
    const char *xml_different_location = "different_location";
    const char *xml_different_protocol = "different_protocol";
    const char *xml_different_action = "different_action";
    const char *xml_different_srcuser = "different_srcuser";
    const char *xml_different_user = "different_user";
    const char *xml_different_id = "different_id";
    const char *xml_different_data = "different_data";
    const char *xml_different_extra_data = "different_extra_data";
    const char *xml_different_status = "different_status";
    const char *xml_different_systemname = "different_system_name";
    const char *xml_different_dstgeoip = "different_dstgeoip";
    const char *xml_different_field = "different_field";

    const char *xml_notsame_source_ip = "not_same_source_ip";
    const char *xml_notsame_user = "not_same_user";
    const char *xml_notsame_agent = "not_same_agent";
    const char *xml_notsame_id = "not_same_id";
    const char *xml_notsame_field = "not_same_field";
    const char *xml_global_frequency = "global_frequency";

    const char *xml_options = "options";

    const char *xml_mitre = "mitre";
    const char *xml_mitre_id = "id";

    char *rulepath = NULL;
    char *regex = NULL;
    char *match = NULL;
    char *url = NULL;
    char *if_matched_regex = NULL;
    char *if_matched_group = NULL;
    char *user = NULL;
    char *id = NULL;
    char *srcport = NULL;
    char *dstport = NULL;
    char *srcgeoip = NULL;
    char *dstgeoip = NULL;
    char *protocol = NULL;
    char *system_name = NULL;

    char *status = NULL;
    char *hostname = NULL;
    char *data = NULL;
    char *extra_data = NULL;
    char *program_name = NULL;
    char *location = NULL;
    RuleInfo *config_ruleinfo = NULL;

    size_t i;
    default_timeframe = 360;

    /* If no directory in the rulefile, add the default */
    if ((strchr(rulefile, '/')) == NULL) {
        /* Build the rule file name + path */
        i = strlen(RULEPATH) + strlen(rulefile) + 2;
        rulepath = (char *)calloc(i, sizeof(char));
        if (!rulepath) {
            merror_exit(MEM_ERROR, errno, strerror(errno));
        }
        snprintf(rulepath, i, "%s/%s", RULEPATH, rulefile);
    } else {
        os_strdup(rulefile, rulepath);
        mdebug1("%s is the rulefile", rulefile);
        mdebug1("Not modifing the rule path");
    }

    i = 0;

    /* Read the XML */
    if (OS_ReadXML(rulepath, &xml) < 0) {
        smerror(&tmp_msg, XML_ERROR, rulepath, xml.err, xml.err_line);
        goto cleanup;
    }
    mdebug2("Read xml for rule.");

    /* Apply any variable found */
    if (OS_ApplyVariables(&xml) != 0) {
        smerror(&tmp_msg, XML_ERROR_VAR, rulepath, xml.err);
        goto cleanup;
    }
    mdebug2("XML Variables applied.");

    /* Check if the file is empty */
    if(FileSize(rulepath) == 0){
        retval = 0;
        goto cleanup;
    }

    /* Get the root elements */
    node = OS_GetElementsbyNode(&xml, NULL);
    if (!node) {
        smerror(&tmp_msg, CONFIG_ERROR, rulepath);
        goto cleanup;
    }

    /* Zero the rule memory -- not used anymore */
    free(rulepath);
    rulepath = NULL;

    /* Get default time frame */
    default_timeframe = getDefine_Int("analysisd",
                                      "default_timeframe",
                                      60, 3600);

    /* Check if there is any invalid global option */
    while (node[i]) {
        if (node[i]->element) {
            if (strcasecmp(node[i]->element, xml_group) != 0) {
                smerror(&tmp_msg, "rules_op: Invalid root element \"%s\".Only \"group\" is allowed", node[i]->element);
                goto cleanup;
            }
            if ((!node[i]->attributes) || (!node[i]->values)
                || (!node[i]->values[0]) || (!node[i]->attributes[0]) 
                || (strcasecmp(node[i]->attributes[0], "name") != 0) 
                || (node[i]->attributes[1])) {
                smerror(&tmp_msg, "rules_op: Invalid root element '%s'."
                       "Only the group name is allowed", node[i]->element);
                goto cleanup;
            }
        } else {
            smerror(&tmp_msg, XML_READ_ERROR);
            goto cleanup;
        }
        i++;
    }

    /* Get the rules */
    i = 0;
    while (node[i]) {
        int j = 0;

        /* Get all rules for a global group */
        rule = OS_GetElementsbyNode(&xml, node[i]);
        if (rule == NULL) {
            smerror(&tmp_msg, "Group '%s' without any rule.", node[i]->element);
            goto cleanup;
        }

        while (rule[j]) {
            config_ruleinfo = NULL;

            /* Check if the rule element is correct */
            if (!rule[j]->element) {
                goto cleanup;
            }

            if (strcasecmp(rule[j]->element, xml_rule) != 0) {
                smerror(&tmp_msg, "Invalid configuration. '%s' is not a valid element.", rule[j]->element);
                goto cleanup;
            }

            /* Check for the attributes of the rule */
            if ((!rule[j]->attributes) || (!rule[j]->values)) {
                smerror(&tmp_msg, "Invalid rule '%d'. You must specify an ID and a level at least.", j);
                goto cleanup;
            }

            /* Attribute block */
            {
                int id = -1, level = -1, maxsize = 0, timeframe = 0;
                int frequency = 0, accuracy = 1, noalert = 0, ignore_time = 0;
                int overwrite = 0;

                /* Get default timeframe */
                timeframe = default_timeframe;

                if (getattributes(rule[j]->attributes, rule[j]->values,
                                  &id, &level, &maxsize, &timeframe,
                                  &frequency, &accuracy, &noalert,
                                  &ignore_time, &overwrite, &tmp_msg) < 0) {
                    smerror(&tmp_msg, "Invalid attribute for rule.");
                    goto cleanup;
                }

                if ((id == -1) || (level == -1)) {
                    smerror(&tmp_msg, "No rule id or level specified for rule '%d'.", j);
                    goto cleanup;
                }

                if (overwrite != 1 && doesRuleExist(id, os_analysisd_rulelist)) {
                    smerror(&tmp_msg, "Duplicate rule ID:%d", id);
                    goto cleanup;
                }

                /* Allocate memory and initialize structure */
                config_ruleinfo = zerorulemember(id, level, maxsize,
                                                 frequency, timeframe,
                                                 noalert, ignore_time, overwrite);

                /* If rule is 0, set it to level 99 to have high priority.
                 * Set it to 0 again later.
                 */
                if (config_ruleinfo->level == 0) {
                    config_ruleinfo->level = 99;
                }

                /* Each level now is going to be multiplied by 100.
                 * If the accuracy is set to 0 we don't multiply,
                 * so it will be at the end of the list. We will
                 * divide by 100 later.
                 */
                if (accuracy) {
                    config_ruleinfo->level *= 100;
                }

                if (config_ruleinfo->maxsize > 0) {
                    if (!(config_ruleinfo->alert_opts & DO_EXTRAINFO)) {
                        config_ruleinfo->alert_opts |= DO_EXTRAINFO;
                    }
                }

            } /* end attributes/memory allocation block */

            /* Here we can assign the group name to the rule.
             * The level is correct so the rule is probably going to
             * be fine
             */
            os_strdup(node[i]->values[0], config_ruleinfo->group);
            os_strdup(rulefile,config_ruleinfo->file);

            /* Rule elements block */
            {
                int k = 0;
                int ifield = 0;
                int info_type = 0;
                int count_info_detail = 0;
                int mitre_size = 0;
                RuleInfoDetail *last_info_detail = NULL;
                regex = NULL;
                match = NULL;
                url = NULL;
                if_matched_regex = NULL;
                if_matched_group = NULL;
                user = NULL;
                id = NULL;
                srcport = NULL;
                dstport = NULL;
                srcgeoip = NULL;
                dstgeoip = NULL;
                system_name = NULL;
                protocol = NULL;

                status = NULL;
                hostname = NULL;
                data = NULL;
                extra_data = NULL;
                program_name = NULL;
                location = NULL;

                XML_NODE rule_opt = NULL;
                rule_opt =  OS_GetElementsbyNode(&xml, rule[j]);
                if (rule_opt == NULL) {
                    smerror(&tmp_msg, "Rule '%d' without any option. It may lead to false positives and some "
                           "other problems for the system. Exiting.", config_ruleinfo->sigid);
                    goto cleanup;
                }

                while (rule_opt[k]) {
                    if ((!rule_opt[k]->element) || (!rule_opt[k]->content)) {
                        break;
                    } else if (strcasecmp(rule_opt[k]->element, xml_regex) == 0) {
                        regex =
                            loadmemory(regex,
                                       rule_opt[k]->content, &tmp_msg);
                    } else if (strcasecmp(rule_opt[k]->element, xml_match) == 0) {
                        match =
                            loadmemory(match,
                                       rule_opt[k]->content, &tmp_msg);
                    } else if (strcasecmp(rule_opt[k]->element, xml_decoded) == 0) {
                        config_ruleinfo->decoded_as =
                            getDecoderfromlist(rule_opt[k]->content);

                        if (config_ruleinfo->decoded_as == 0) {
                            smerror(&tmp_msg, "Invalid decoder name: '%s'.", rule_opt[k]->content);
                            goto cleanup;
                        }
                    } else if (strcasecmp(rule_opt[k]->element, xml_cve) == 0) {
                        if (config_ruleinfo->info_details == NULL) {
                            config_ruleinfo->info_details = zeroinfodetails(RULEINFODETAIL_CVE,
                                                            rule_opt[k]->content);
                        } else {
                            for (last_info_detail = config_ruleinfo->info_details;
                                    last_info_detail->next != NULL;
                                    last_info_detail = last_info_detail->next) {
                                count_info_detail++;
                            }
                            /* Silently Drop info messages if their are more then MAX_RULEINFODETAIL */
                            if (count_info_detail <= MAX_RULEINFODETAIL) {
                                last_info_detail->next = zeroinfodetails(RULEINFODETAIL_CVE,
                                                         rule_opt[k]->content);
                            }
                        }

                        /* keep old methods for now */
                        config_ruleinfo->cve =
                            loadmemory(config_ruleinfo->cve,
                                       rule_opt[k]->content, &tmp_msg);
                    } else if (strcasecmp(rule_opt[k]->element, xml_info) == 0) {

                        info_type = get_info_attributes(rule_opt[k]->attributes,
                                                        rule_opt[k]->values, &tmp_msg);
                        mdebug1("info_type = %d", info_type);

                        if (config_ruleinfo->info_details == NULL) {
                            config_ruleinfo->info_details = zeroinfodetails(info_type,
                                                            rule_opt[k]->content);
                        } else {
                            for (last_info_detail = config_ruleinfo->info_details;
                                    last_info_detail->next != NULL;
                                    last_info_detail = last_info_detail->next) {
                                count_info_detail++;
                            }
                            /* Silently Drop info messages if their are more then MAX_RULEINFODETAIL */
                            if (count_info_detail <= MAX_RULEINFODETAIL) {
                                last_info_detail->next = zeroinfodetails(info_type, rule_opt[k]->content);
                            }
                        }


                        /* keep old methods for now */
                        config_ruleinfo->info =
                            loadmemory(config_ruleinfo->info,
                                       rule_opt[k]->content, &tmp_msg);
                    } else if (strcasecmp(rule_opt[k]->element, xml_day_time) == 0) {
                        config_ruleinfo->day_time =
                            OS_IsValidTime(rule_opt[k]->content);
                        if (!config_ruleinfo->day_time) {
                            smerror(&tmp_msg, INVALID_CONFIG,rule_opt[k]->element,rule_opt[k]->content);
                            goto cleanup;
                        }

                        if (!(config_ruleinfo->alert_opts & DO_EXTRAINFO)) {
                            config_ruleinfo->alert_opts |= DO_EXTRAINFO;
                        }
                    } else if (strcasecmp(rule_opt[k]->element, xml_week_day) == 0) {
                        config_ruleinfo->week_day =
                            OS_IsValidDay(rule_opt[k]->content, &tmp_msg);

                        if (!config_ruleinfo->week_day) {
                            smerror(&tmp_msg, INVALID_CONFIG,rule_opt[k]->element, rule_opt[k]->content);
                            goto cleanup;
                        }
                        if (!(config_ruleinfo->alert_opts & DO_EXTRAINFO)) {
                            config_ruleinfo->alert_opts |= DO_EXTRAINFO;
                        }
                    } else if (strcasecmp(rule_opt[k]->element, xml_group) == 0) {
                        config_ruleinfo->group =
                            loadmemory(config_ruleinfo->group,
                                       rule_opt[k]->content, &tmp_msg);
                    } else if (strcasecmp(rule_opt[k]->element, xml_comment) == 0) {
                        char *newline;

                        newline = strchr(rule_opt[k]->content, '\n');
                        if (newline) {
                            *newline = ' ';
                        }

                        config_ruleinfo->comment =
                            loadmemory(config_ruleinfo->comment,
                                       rule_opt[k]->content, &tmp_msg);
                    } else if (strcasecmp(rule_opt[k]->element, xml_srcip) == 0) {
                        unsigned int ip_s = 0;

                        /* Getting size of source ip list */
                        while (config_ruleinfo->srcip &&
                                config_ruleinfo->srcip[ip_s]) {
                            ip_s++;
                        }

                        config_ruleinfo->srcip =
                            (os_ip **) realloc(config_ruleinfo->srcip,
                                    (ip_s + 2) * sizeof(os_ip *));


                        /* Allocating memory for the individual entries */
                        os_calloc(1, sizeof(os_ip),
                                  config_ruleinfo->srcip[ip_s]);
                        config_ruleinfo->srcip[ip_s + 1] = NULL;


                        /* Checking if the ip is valid */
                        if (!OS_IsValidIP(rule_opt[k]->content,
                                          config_ruleinfo->srcip[ip_s])) {
                            smerror(&tmp_msg, INVALID_IP, rule_opt[k]->content);
                            goto cleanup;
                        }

                        if (!(config_ruleinfo->alert_opts & DO_PACKETINFO)) {
                            config_ruleinfo->alert_opts |= DO_PACKETINFO;
                        }
                    } else if (strcasecmp(rule_opt[k]->element, xml_dstip) == 0) {
                        unsigned int ip_s = 0;

                        /* Getting size of source ip list */
                        while (config_ruleinfo->dstip &&
                                config_ruleinfo->dstip[ip_s]) {
                            ip_s++;
                        }

                        config_ruleinfo->dstip =
                            (os_ip **) realloc(config_ruleinfo->dstip,
                                    (ip_s + 2) * sizeof(os_ip *));


                        /* Allocating memory for the individual entries */
                        os_calloc(1, sizeof(os_ip),
                                  config_ruleinfo->dstip[ip_s]);
                        config_ruleinfo->dstip[ip_s + 1] = NULL;


                        /* Checking if the ip is valid */
                        if (!OS_IsValidIP(rule_opt[k]->content,
                                          config_ruleinfo->dstip[ip_s])) {
                            smerror(&tmp_msg, INVALID_IP, rule_opt[k]->content);
                            goto cleanup;
                        }

                        if (!(config_ruleinfo->alert_opts & DO_PACKETINFO)) {
                            config_ruleinfo->alert_opts |= DO_PACKETINFO;
                        }
                    } else if (strcasecmp(rule_opt[k]->element, xml_user) == 0) {
                        user =
                            loadmemory(user,
                                       rule_opt[k]->content, &tmp_msg);

                        if (!(config_ruleinfo->alert_opts & DO_EXTRAINFO)) {
                            config_ruleinfo->alert_opts |= DO_EXTRAINFO;
                        }
                    } else if(strcasecmp(rule_opt[k]->element,xml_srcgeoip)==0) {
                        srcgeoip =
                            loadmemory(srcgeoip,
                                    rule_opt[k]->content, &tmp_msg);

                        if(!(config_ruleinfo->alert_opts & DO_EXTRAINFO))
                            config_ruleinfo->alert_opts |= DO_EXTRAINFO;
                    } else if(strcasecmp(rule_opt[k]->element,xml_dstgeoip)==0) {
                        dstgeoip =
                            loadmemory(dstgeoip,
                                    rule_opt[k]->content, &tmp_msg);

                        if(!(config_ruleinfo->alert_opts & DO_EXTRAINFO))
                            config_ruleinfo->alert_opts |= DO_EXTRAINFO;
                    } else if (strcasecmp(rule_opt[k]->element, xml_id) == 0) {
                        id =
                            loadmemory(id,
                                       rule_opt[k]->content, &tmp_msg);
                    } else if (strcasecmp(rule_opt[k]->element, xml_srcport) == 0) {
                        srcport =
                            loadmemory(srcport,
                                       rule_opt[k]->content, &tmp_msg);
                        if (!(config_ruleinfo->alert_opts & DO_PACKETINFO)) {
                            config_ruleinfo->alert_opts |= DO_PACKETINFO;
                        }
                    } else if (strcasecmp(rule_opt[k]->element, xml_dstport) == 0) {
                        dstport =
                            loadmemory(dstport,
                                       rule_opt[k]->content, &tmp_msg);

                        if (!(config_ruleinfo->alert_opts & DO_PACKETINFO)) {
                            config_ruleinfo->alert_opts |= DO_PACKETINFO;
                        }
                    } else if (strcasecmp(rule_opt[k]->element, xml_status) == 0) {
                        status =
                            loadmemory(status,
                                       rule_opt[k]->content, &tmp_msg);

                        if (!(config_ruleinfo->alert_opts & DO_EXTRAINFO)) {
                            config_ruleinfo->alert_opts |= DO_EXTRAINFO;
                        }
                    } else if (strcasecmp(rule_opt[k]->element, xml_hostname) == 0) {
                        hostname =
                            loadmemory(hostname,
                                       rule_opt[k]->content, &tmp_msg);

                        if (!(config_ruleinfo->alert_opts & DO_EXTRAINFO)) {
                            config_ruleinfo->alert_opts |= DO_EXTRAINFO;
                        }
                    } else if (strcasecmp(rule_opt[k]->element, xml_data) == 0) {
                        data =
                            loadmemory(data,
                                       rule_opt[k]->content, &tmp_msg);

                        if (!(config_ruleinfo->alert_opts & DO_EXTRAINFO)) {
                            config_ruleinfo->alert_opts |= DO_EXTRAINFO;
                        }
                    } else if (strcasecmp(rule_opt[k]->element, xml_extra_data) == 0) {
                        extra_data =
                            loadmemory(extra_data,
                                       rule_opt[k]->content, &tmp_msg);

                        if (!(config_ruleinfo->alert_opts & DO_EXTRAINFO)) {
                            config_ruleinfo->alert_opts |= DO_EXTRAINFO;
                        }
                    } else if (strcasecmp(rule_opt[k]->element,
                                          xml_program_name) == 0) {
                        program_name =
                            loadmemory(program_name,
                                       rule_opt[k]->content, &tmp_msg);
                    } else if (strcasecmp(rule_opt[k]->element, xml_action) == 0) {
                        config_ruleinfo->action =
                            loadmemory(config_ruleinfo->action,
                                       rule_opt[k]->content, &tmp_msg);
                    } else if(strcasecmp(rule_opt[k]->element, xml_system_name) == 0){
                        system_name =
                            loadmemory(system_name,
                                       rule_opt[k]->content, &tmp_msg);
                    } else if(strcasecmp(rule_opt[k]->element, xml_protocol) == 0){
                        protocol =
                            loadmemory(protocol,
                                       rule_opt[k]->content, &tmp_msg);
                    } else if (strcasecmp(rule_opt[k]->element, xml_location) == 0) {
                        location = loadmemory(location, rule_opt[k]->content, &tmp_msg);
                    } else if (strcasecmp(rule_opt[k]->element, xml_field) == 0) {
                        if (rule_opt[k]->attributes && rule_opt[k]->attributes[0]) {
                            os_calloc(1, sizeof(FieldInfo), config_ruleinfo->fields[ifield]);

                            if (strcasecmp(rule_opt[k]->attributes[0], xml_name) == 0) {
                                // Avoid static fields
                                if (strcasecmp(rule_opt[k]->values[0], xml_srcuser) &&
                                    strcasecmp(rule_opt[k]->values[0], xml_dstuser) &&
                                    strcasecmp(rule_opt[k]->values[0], xml_user) &&
                                    strcasecmp(rule_opt[k]->values[0], xml_srcip) &&
                                    strcasecmp(rule_opt[k]->values[0], xml_dstip) &&
                                    strcasecmp(rule_opt[k]->values[0], xml_srcport) &&
                                    strcasecmp(rule_opt[k]->values[0], xml_dstport) &&
                                    strcasecmp(rule_opt[k]->values[0], xml_protocol) &&
                                    strcasecmp(rule_opt[k]->values[0], xml_action) &&
                                    strcasecmp(rule_opt[k]->values[0], xml_id) &&
                                    strcasecmp(rule_opt[k]->values[0], xml_url) &&
                                    strcasecmp(rule_opt[k]->values[0], xml_data) &&
                                    strcasecmp(rule_opt[k]->values[0], xml_extra_data) &&
                                    strcasecmp(rule_opt[k]->values[0], xml_status) &&
                                    strcasecmp(rule_opt[k]->values[0], xml_system_name))
                                    config_ruleinfo->fields[ifield]->name = loadmemory(config_ruleinfo->fields[ifield]->name,
                                                                                        rule_opt[k]->values[0], &tmp_msg);
                                else {
                                    smerror(&tmp_msg, "Field '%s' is static.", rule_opt[k]->values[0]);
                                    goto cleanup;
                                }

                            } else {
                                smerror(&tmp_msg, "Bad attribute '%s' for field.", rule_opt[k]->attributes[0]);
                                goto cleanup;
                            }
                        } else {
                            smerror(&tmp_msg, "No such attribute '%s' for field.", xml_name);
                            goto cleanup;
                        }

                        os_calloc(1, sizeof(OSRegex), config_ruleinfo->fields[ifield]->regex);

                        if (!OSRegex_Compile(rule_opt[k]->content, config_ruleinfo->fields[ifield]->regex, 0)) {
                            smerror(&tmp_msg, REGEX_COMPILE, rule_opt[k]->content, 
                                config_ruleinfo->fields[ifield]->regex->error);
                            goto cleanup;
                        }

                        ifield++;
                    } else if (strcasecmp(rule_opt[k]->element, xml_list) == 0) {
                        mdebug1("-> %s == %s", rule_opt[k]->element, xml_list);
                        if (rule_opt[k]->attributes && rule_opt[k]->values && rule_opt[k]->content) {
                            int list_att_num = 0;
                            int rule_type = 0;
                            char *rule_dfield = NULL;
                            OSMatch *matcher = NULL;
                            int lookup_type = LR_STRING_MATCH;
                            while (rule_opt[k]->attributes[list_att_num]) {
                                if (strcasecmp(rule_opt[k]->attributes[list_att_num], xml_list_lookup) == 0) {
                                    if (strcasecmp(rule_opt[k]->values[list_att_num], xml_match_key) == 0) {
                                        lookup_type = LR_STRING_MATCH;
                                    } else if (strcasecmp(rule_opt[k]->values[list_att_num], xml_not_match_key) == 0) {
                                        lookup_type = LR_STRING_NOT_MATCH;
                                    } else if (strcasecmp(rule_opt[k]->values[list_att_num], xml_match_key_value) == 0) {
                                        lookup_type = LR_STRING_MATCH_VALUE;
                                    } else if (strcasecmp(rule_opt[k]->values[list_att_num], xml_address_key) == 0) {
                                        lookup_type = LR_ADDRESS_MATCH;
                                    } else if (strcasecmp(rule_opt[k]->values[list_att_num], xml_not_address_key) == 0) {
                                        lookup_type = LR_ADDRESS_NOT_MATCH;
                                    } else if (strcasecmp(rule_opt[k]->values[list_att_num], xml_address_key_value) == 0) {
                                        lookup_type = LR_ADDRESS_MATCH_VALUE;
                                    } else {
                                        smerror(&tmp_msg, INVALID_CONFIG, rule_opt[k]->element, rule_opt[k]->content);
                                        smerror(&tmp_msg, "List match lookup=\"%s\" is not valid.", 
                                                rule_opt[k]->values[list_att_num]);
                                        goto cleanup;
                                    }
                                } else if (strcasecmp(rule_opt[k]->attributes[list_att_num], xml_list_field) == 0) {
                                    if (strcasecmp(rule_opt[k]->values[list_att_num], xml_srcip) == 0) {
                                        rule_type = RULE_SRCIP;
                                    } else if (strcasecmp(rule_opt[k]->values[list_att_num], xml_srcport) == 0) {
                                        rule_type = RULE_SRCPORT;
                                    } else if (strcasecmp(rule_opt[k]->values[list_att_num], xml_dstip) == 0) {
                                        rule_type = RULE_DSTIP;
                                    } else if (strcasecmp(rule_opt[k]->values[list_att_num], xml_dstport) == 0) {
                                        rule_type = RULE_DSTPORT;
                                    } else if (strcasecmp(rule_opt[k]->values[list_att_num], xml_user) == 0) {
                                        rule_type = RULE_USER;
                                    } else if (strcasecmp(rule_opt[k]->values[list_att_num], xml_url) == 0) {
                                        rule_type = RULE_URL;
                                    } else if (strcasecmp(rule_opt[k]->values[list_att_num], xml_id) == 0) {
                                        rule_type = RULE_ID;
                                    } else if (strcasecmp(rule_opt[k]->values[list_att_num], xml_hostname) == 0) {
                                        rule_type = RULE_HOSTNAME;
                                    } else if (strcasecmp(rule_opt[k]->values[list_att_num], xml_program_name) == 0) {
                                        rule_type = RULE_PROGRAM_NAME;
                                    } else if (strcasecmp(rule_opt[k]->values[list_att_num], xml_status) == 0) {
                                        rule_type = RULE_STATUS;
                                    } else if (strcasecmp(rule_opt[k]->values[list_att_num], xml_action) == 0) {
                                        rule_type = RULE_ACTION;
                                    } else if (strcasecmp(rule_opt[k]->values[list_att_num], xml_protocol) == 0) {
                                        rule_type = RULE_PROTOCOL;
                                    } else if (strcasecmp(rule_opt[k]->values[list_att_num], xml_system_name) == 0) {
                                        rule_type = RULE_SYSTEMNAME;
                                    } else if (strcasecmp(rule_opt[k]->values[list_att_num], xml_data) == 0) {
                                        rule_type = RULE_DATA;
                                    } else if (strcasecmp(rule_opt[k]->values[list_att_num], xml_extra_data) == 0) {
                                        rule_type = RULE_EXTRA_DATA;
                                    } else {
                                        rule_type = RULE_DYNAMIC;

                                        // Trim whitespaces
                                        rule_dfield = rule_opt[k]->values[list_att_num];
                                        rule_dfield = &rule_dfield[strspn(rule_dfield, " ")];
                                        rule_dfield[strcspn(rule_dfield, " ")] = '\0';
                                    }
                                } else if (strcasecmp(rule_opt[k]->attributes[list_att_num], xml_list_cvalue) == 0) {
                                    os_calloc(1, sizeof(OSMatch), matcher);
                                    if (!OSMatch_Compile(rule_opt[k]->values[list_att_num], matcher, 0)) {
                                        smerror(&tmp_msg, INVALID_CONFIG, rule_opt[k]->element, rule_opt[k]->content);
                                        smerror(&tmp_msg, REGEX_COMPILE, rule_opt[k]->values[list_att_num], 
                                            matcher->error);
                                        goto cleanup;
                                    }
                                } else {
                                    smerror(&tmp_msg, "List field=\"%s\" is not valid",
                                           rule_opt[k]->values[list_att_num]);
                                    smerror(&tmp_msg, INVALID_CONFIG, rule_opt[k]->element, rule_opt[k]->content);
                                    goto cleanup;
                                }
                                list_att_num++;
                            }
                            if (rule_type == 0) {
                                smerror(&tmp_msg, "List requires the field=\"\" attribute");
                                smerror(&tmp_msg, INVALID_CONFIG, rule_opt[k]->element, rule_opt[k]->content);
                                goto cleanup;
                            }

                            /* Wow it's all ready - this seems too complex to get to this point */
                            config_ruleinfo->lists = OS_AddListRule(config_ruleinfo->lists,
                                                                    lookup_type,
                                                                    rule_type,
                                                                    rule_dfield,
                                                                    rule_opt[k]->content,
                                                                    matcher,
                                                                    *l_node);
                            if (config_ruleinfo->lists == NULL) {
                                smerror(&tmp_msg, "List error: Could not load %s", rule_opt[k]->content);
                                goto cleanup;
                            }
                        } else {
                            smerror(&tmp_msg, "List must have a correctly formatted field attribute");
                            smerror(&tmp_msg, INVALID_CONFIG, rule_opt[k]->element, rule_opt[k]->content);
                            goto cleanup;
                        }
                        /* xml_list eval is done */
                    } else if (strcasecmp(rule_opt[k]->element, xml_url) == 0) {
                        url =
                            loadmemory(url, rule_opt[k]->content, &tmp_msg);
                    } else if (strcasecmp(rule_opt[k]->element, xml_compiled) == 0) {
                        int it_id = 0;

                        while (compiled_rules_name[it_id]) {
                            if (strcmp(compiled_rules_name[it_id],
                                       rule_opt[k]->content) == 0) {
                                break;
                            }
                            it_id++;
                        }

                        /* Checking if the name is valid */
                        if (!compiled_rules_name[it_id]) {
                            smerror(&tmp_msg, "Compiled rule not found: '%s'", rule_opt[k]->content);
                            smerror(&tmp_msg, INVALID_CONFIG, rule_opt[k]->element, rule_opt[k]->content);
                            goto cleanup;

                        }

                        config_ruleinfo->compiled_rule = (void *(*)(void *)) compiled_rules_list[it_id];
                        if (!(config_ruleinfo->alert_opts & DO_EXTRAINFO)) {
                            config_ruleinfo->alert_opts |= DO_EXTRAINFO;
                        }
                    }

                    else if (strcasecmp(rule_opt[k]->element, xml_category) == 0) {
                        if (strcmp(rule_opt[k]->content, "firewall") == 0) {
                            config_ruleinfo->category = FIREWALL;
                        } else if (strcmp(rule_opt[k]->content, "ids") == 0) {
                            config_ruleinfo->category = IDS;
                        } else if (strcmp(rule_opt[k]->content, "syslog") == 0) {
                            config_ruleinfo->category = SYSLOG;
                        } else if (strcmp(rule_opt[k]->content, "web-log") == 0) {
                            config_ruleinfo->category = WEBLOG;
                        } else if (strcmp(rule_opt[k]->content, "squid") == 0) {
                            config_ruleinfo->category = SQUID;
                        } else if (strcmp(rule_opt[k]->content, "windows") == 0) {
                            config_ruleinfo->category = DECODER_WINDOWS;
                        } else if (strcmp(rule_opt[k]->content, "ossec") == 0) {
                            config_ruleinfo->category = OSSEC_RL;
                        } else {
                            merror(INVALID_CAT, rule_opt[k]->content);
                            goto cleanup;
                        }
                    } else if (strcasecmp(rule_opt[k]->element, xml_if_sid) == 0) {
                        config_ruleinfo->if_sid =
                            loadmemory(config_ruleinfo->if_sid,
                                       rule_opt[k]->content, &tmp_msg);
                    } else if (strcasecmp(rule_opt[k]->element, xml_if_level) == 0) {
                        if (!OS_StrIsNum(rule_opt[k]->content)) {
                            smerror(&tmp_msg, INVALID_CONFIG, "if_level", rule_opt[k]->content);
                            goto cleanup;
                        }

                        config_ruleinfo->if_level =
                            loadmemory(config_ruleinfo->if_level,
                                       rule_opt[k]->content, &tmp_msg);
                    } else if (strcasecmp(rule_opt[k]->element, xml_if_group) == 0) {
                        config_ruleinfo->if_group =
                            loadmemory(config_ruleinfo->if_group,
                                       rule_opt[k]->content, &tmp_msg);
                    } else if (strcasecmp(rule_opt[k]->element,
                                          xml_if_matched_regex) == 0) {
                        config_ruleinfo->context = 1;
                        if_matched_regex =
                            loadmemory(if_matched_regex,
                                       rule_opt[k]->content, &tmp_msg);
                    } else if (strcasecmp(rule_opt[k]->element,
                                          xml_if_matched_group) == 0) {
                        config_ruleinfo->context = 1;
                        if_matched_group =
                            loadmemory(if_matched_group,
                                       rule_opt[k]->content, &tmp_msg);
                    } else if (strcasecmp(rule_opt[k]->element,
                                          xml_if_matched_sid) == 0) {
                        config_ruleinfo->context = 1;
                        if (!OS_StrIsNum(rule_opt[k]->content)) {
                            smerror(&tmp_msg, INVALID_CONFIG, "if_matched_sid", rule_opt[k]->content);
                            goto cleanup;
                        }
                        config_ruleinfo->if_matched_sid =
                            atoi(rule_opt[k]->content);

                    } else if (strcasecmp(rule_opt[k]->element,
                                          xml_same_source_ip) == 0 ||
                               strcasecmp(rule_opt[k]->element,
                                          xml_same_srcip) == 0) {
                        config_ruleinfo->same_field |= FIELD_SRCIP;
                    } else if (strcasecmp(rule_opt[k]->element,
                                          xml_same_dstip) == 0) {
                        config_ruleinfo->same_field |= FIELD_DSTIP;

                        if (!(config_ruleinfo->alert_opts & SAME_EXTRAINFO)) {
                            config_ruleinfo->alert_opts |= SAME_EXTRAINFO;
                        }
                    } else if (strcasecmp(rule_opt[k]->element,
                                          xml_same_src_port) == 0 ||
                               strcasecmp(rule_opt[k]->element,
                                          xml_same_srcport) == 0) {
                        config_ruleinfo->same_field |= FIELD_SRCPORT;

                        if (!(config_ruleinfo->alert_opts & SAME_EXTRAINFO)) {
                            config_ruleinfo->alert_opts |= SAME_EXTRAINFO;
                        }
                    } else if (strcasecmp(rule_opt[k]->element,
                                          xml_same_dst_port) == 0 ||
                               strcasecmp(rule_opt[k]->element,
                                          xml_same_dstport) == 0) {
                        config_ruleinfo->same_field |= FIELD_DSTPORT;

                        if (!(config_ruleinfo->alert_opts & SAME_EXTRAINFO)) {
                            config_ruleinfo->alert_opts |= SAME_EXTRAINFO;
                        }
                    } else if (strcasecmp(rule_opt[k]->element,
                                          xml_same_protocol) == 0) {
                        config_ruleinfo->same_field |= FIELD_PROTOCOL;

                        if (!(config_ruleinfo->alert_opts & SAME_EXTRAINFO)) {
                            config_ruleinfo->alert_opts |= SAME_EXTRAINFO;
                        }
                    } else if (strcasecmp(rule_opt[k]->element,
                                          xml_same_action) == 0) {
                        config_ruleinfo->same_field |= FIELD_ACTION;

                        if (!(config_ruleinfo->alert_opts & SAME_EXTRAINFO)) {
                            config_ruleinfo->alert_opts |= SAME_EXTRAINFO;
                        }
                    } else if (strcmp(rule_opt[k]->element, xml_same_id) == 0) {
                        config_ruleinfo->same_field |= FIELD_ID;

                        if (!(config_ruleinfo->alert_opts & SAME_EXTRAINFO)) {
                            config_ruleinfo->alert_opts |= SAME_EXTRAINFO;
                        }
                    } else if (strcmp(rule_opt[k]->element,
                                      xml_same_url) == 0) {
                        config_ruleinfo->same_field |= FIELD_URL;

                        if (!(config_ruleinfo->alert_opts & SAME_EXTRAINFO)) {
                            config_ruleinfo->alert_opts |= SAME_EXTRAINFO;
                        }
                    } else if (strcmp(rule_opt[k]->element,
                                      xml_same_data) == 0) {
                        config_ruleinfo->same_field |= FIELD_DATA;

                        if (!(config_ruleinfo->alert_opts & SAME_EXTRAINFO)) {
                            config_ruleinfo->alert_opts |= SAME_EXTRAINFO;
                        }
                    } else if (strcmp(rule_opt[k]->element,
                                      xml_same_extra_data) == 0) {
                        config_ruleinfo->same_field |= FIELD_EXTRADATA;

                        if (!(config_ruleinfo->alert_opts & SAME_EXTRAINFO)) {
                            config_ruleinfo->alert_opts |= SAME_EXTRAINFO;
                        }
                    } else if (strcmp(rule_opt[k]->element,
                                      xml_same_status) == 0) {
                        config_ruleinfo->same_field |= FIELD_STATUS;

                        if (!(config_ruleinfo->alert_opts & SAME_EXTRAINFO)) {
                            config_ruleinfo->alert_opts |= SAME_EXTRAINFO;
                        }
                    } else if (strcmp(rule_opt[k]->element,
                                      xml_same_systemname) == 0) {
                        config_ruleinfo->same_field |= FIELD_SYSTEMNAME;

                        if (!(config_ruleinfo->alert_opts & SAME_EXTRAINFO)) {
                            config_ruleinfo->alert_opts |= SAME_EXTRAINFO;
                        }
                    } else if (strcmp(rule_opt[k]->element,
                                      xml_same_srcgeoip) == 0) {
                        config_ruleinfo->same_field |= FIELD_SRCGEOIP;

                        if (!(config_ruleinfo->alert_opts & SAME_EXTRAINFO)) {
                            config_ruleinfo->alert_opts |= SAME_EXTRAINFO;
                        }
                    } else if (strcmp(rule_opt[k]->element,
                                      xml_same_dstgeoip) == 0) {
                        config_ruleinfo->same_field |= FIELD_DSTGEOIP;

                        if (!(config_ruleinfo->alert_opts & SAME_EXTRAINFO)) {
                            config_ruleinfo->alert_opts |= SAME_EXTRAINFO;
                        }
                    } else if (strcasecmp(rule_opt[k]->element,
                                          xml_same_location) == 0) {
                        config_ruleinfo->same_field |= FIELD_LOCATION;

                        if (!(config_ruleinfo->alert_opts & SAME_EXTRAINFO)) {
                            config_ruleinfo->alert_opts |= SAME_EXTRAINFO;
                        }
                    } else if (strcasecmp(rule_opt[k]->element,
                                          xml_same_agent) == 0) {
                        smwarn(&tmp_msg, "Detected a deprecated field option for rule, %s is not longer available.",
                            xml_same_agent);
                    } else if (strcasecmp(rule_opt[k]->element,
                                          xml_same_srcuser) == 0) {
                        config_ruleinfo->same_field |= FIELD_SRCUSER;

                        if (!(config_ruleinfo->alert_opts & SAME_EXTRAINFO)) {
                            config_ruleinfo->alert_opts |= SAME_EXTRAINFO;
                        }
                    } else if (strcasecmp(rule_opt[k]->element,
                                          xml_same_user) == 0) {
                        config_ruleinfo->same_field |= FIELD_USER;

                        if (!(config_ruleinfo->alert_opts & SAME_EXTRAINFO)) {
                            config_ruleinfo->alert_opts |= SAME_EXTRAINFO;
                        }
                    } else if (strcasecmp(rule_opt[k]->element,
                                          xml_dodiff) == 0) {
                        config_ruleinfo->context = 1;
                        config_ruleinfo->context_opts |= FIELD_DODIFF;
                        if (!(config_ruleinfo->alert_opts & DO_EXTRAINFO)) {
                            config_ruleinfo->alert_opts |= DO_EXTRAINFO;
                        }
                    } else if (strcmp(rule_opt[k]->element,
                                      xml_different_srcip) == 0 ||
                               strcmp(rule_opt[k]->element,
                                      xml_notsame_source_ip) == 0) {
                        config_ruleinfo->different_field |= FIELD_SRCIP;

                        if(!(config_ruleinfo->alert_opts & SAME_EXTRAINFO)) {
                            config_ruleinfo->alert_opts |= SAME_EXTRAINFO;
                        }
                    } else if (strcasecmp(rule_opt[k]->element,
                                          xml_different_dstip) == 0) {
                        config_ruleinfo->different_field |= FIELD_DSTIP;

                        if (!(config_ruleinfo->alert_opts & SAME_EXTRAINFO)) {
                            config_ruleinfo->alert_opts |= SAME_EXTRAINFO;
                        }
                    } else if (strcasecmp(rule_opt[k]->element,
                                          xml_different_src_port) == 0 ||
                               strcasecmp(rule_opt[k]->element,
                                          xml_different_srcport) == 0) {
                        config_ruleinfo->different_field |= FIELD_SRCPORT;

                        if (!(config_ruleinfo->alert_opts & SAME_EXTRAINFO)) {
                            config_ruleinfo->alert_opts |= SAME_EXTRAINFO;
                        }
                    } else if (strcasecmp(rule_opt[k]->element,
                                          xml_different_dst_port) == 0 ||
                               strcasecmp(rule_opt[k]->element,
                                          xml_different_dstport) == 0) {
                        config_ruleinfo->different_field |= FIELD_DSTPORT;

                        if (!(config_ruleinfo->alert_opts & SAME_EXTRAINFO)) {
                            config_ruleinfo->alert_opts |= SAME_EXTRAINFO;
                        }
                    } else if (strcmp(rule_opt[k]->element,
                                      xml_different_protocol) == 0) {
                        config_ruleinfo->different_field |= FIELD_PROTOCOL;

                        if (!(config_ruleinfo->alert_opts & SAME_EXTRAINFO)) {
                            config_ruleinfo->alert_opts |= SAME_EXTRAINFO;
                        }
                    } else if (strcmp(rule_opt[k]->element,
                                      xml_different_action) == 0) {
                        config_ruleinfo->different_field |= FIELD_ACTION;

                        if (!(config_ruleinfo->alert_opts & SAME_EXTRAINFO)) {
                            config_ruleinfo->alert_opts |= SAME_EXTRAINFO;
                        }
                    } else if (strcmp(rule_opt[k]->element, xml_different_id) == 0 ||
                               strcmp(rule_opt[k]->element, xml_notsame_id) == 0) {
                        config_ruleinfo->different_field |= FIELD_ID;

                        if (!(config_ruleinfo->alert_opts & SAME_EXTRAINFO)) {
                            config_ruleinfo->alert_opts |= SAME_EXTRAINFO;
                        }
                    } else if (strcmp(rule_opt[k]->element,
                                      xml_different_url) == 0) {
                        config_ruleinfo->different_field |= FIELD_URL;

                        if (!(config_ruleinfo->alert_opts & SAME_EXTRAINFO)) {
                            config_ruleinfo->alert_opts |= SAME_EXTRAINFO;
                        }
                    } else if (strcmp(rule_opt[k]->element,
                                      xml_different_data) == 0) {
                        config_ruleinfo->different_field |= FIELD_DATA;

                        if (!(config_ruleinfo->alert_opts & SAME_EXTRAINFO)) {
                            config_ruleinfo->alert_opts |= SAME_EXTRAINFO;
                        }
                    } else if (strcmp(rule_opt[k]->element,
                                      xml_different_extra_data) == 0) {
                        config_ruleinfo->different_field |= FIELD_EXTRADATA;

                        if (!(config_ruleinfo->alert_opts & SAME_EXTRAINFO)) {
                            config_ruleinfo->alert_opts |= SAME_EXTRAINFO;
                        }
                    } else if (strcmp(rule_opt[k]->element,
                                      xml_different_status) == 0) {
                        config_ruleinfo->different_field |= FIELD_STATUS;

                        if (!(config_ruleinfo->alert_opts & SAME_EXTRAINFO)) {
                            config_ruleinfo->alert_opts |= SAME_EXTRAINFO;
                        }
                    } else if (strcmp(rule_opt[k]->element,
                                      xml_different_systemname) == 0) {
                        config_ruleinfo->different_field |= FIELD_SYSTEMNAME;

                        if (!(config_ruleinfo->alert_opts & SAME_EXTRAINFO)) {
                            config_ruleinfo->alert_opts |= SAME_EXTRAINFO;
                        }
                    } else if (strcmp(rule_opt[k]->element,
                                      xml_different_srcgeoip) == 0) {
                        config_ruleinfo->different_field |= FIELD_SRCGEOIP;

                        if(!(config_ruleinfo->alert_opts & SAME_EXTRAINFO)) {
                            config_ruleinfo->alert_opts |= SAME_EXTRAINFO;
                        }
                    } else if (strcmp(rule_opt[k]->element,
                                      xml_different_dstgeoip) == 0) {
                        config_ruleinfo->different_field |= FIELD_DSTGEOIP;

                        if (!(config_ruleinfo->alert_opts & SAME_EXTRAINFO)) {
                            config_ruleinfo->alert_opts |= SAME_EXTRAINFO;
                        }
                    } else if (strcasecmp(rule_opt[k]->element,
                                          xml_fts) == 0) {
                        config_ruleinfo->alert_opts |= DO_FTS;
                    } else if (strcasecmp(rule_opt[k]->element,
                                          xml_different_srcuser) == 0) {
                        config_ruleinfo->different_field |= FIELD_SRCUSER;

                        if (!(config_ruleinfo->alert_opts & SAME_EXTRAINFO)) {
                            config_ruleinfo->alert_opts |= SAME_EXTRAINFO;
                        }
                    } else if (strcasecmp(rule_opt[k]->element,
                                          xml_different_user) == 0 ||
                               strcasecmp(rule_opt[k]->element,
                                          xml_notsame_user) == 0) {
                        config_ruleinfo->different_field |= FIELD_USER;

                        if (!(config_ruleinfo->alert_opts & SAME_EXTRAINFO)) {
                            config_ruleinfo->alert_opts |= SAME_EXTRAINFO;
                        }
                    } else if (strcasecmp(rule_opt[k]->element,
                                          xml_notsame_agent) == 0) {
                        smwarn(&tmp_msg, "Detected a deprecated field option for rule, %s is not longer available.",
                            xml_notsame_agent);
                    } else if (strcasecmp(rule_opt[k]->element,
                                          xml_different_location) == 0) {
                        config_ruleinfo->different_field |= FIELD_LOCATION;

                        if (!(config_ruleinfo->alert_opts & SAME_EXTRAINFO)) {
                            config_ruleinfo->alert_opts |= SAME_EXTRAINFO;
                        }
                    } else if (strcasecmp(rule_opt[k]->element,
                                          xml_global_frequency) == 0) {
                        config_ruleinfo->context_opts |= FIELD_GFREQUENCY;
                    } else if (strcasecmp(rule_opt[k]->element,
                                          xml_same_field) == 0) {

                        if (config_ruleinfo->same_field & FIELD_DYNAMICS) {

                            int size;
                            for (size = 0; config_ruleinfo->same_fields[size] != NULL; size++);

                            os_realloc(config_ruleinfo->same_fields, (size + 2) * sizeof(char *), config_ruleinfo->same_fields);
                            os_strdup(rule_opt[k]->content, config_ruleinfo->same_fields[size]);
                            config_ruleinfo->same_fields[size + 1] = NULL;

                        } else {

                            config_ruleinfo->same_field |= FIELD_DYNAMICS;
                            os_calloc(2, sizeof(char *), config_ruleinfo->same_fields);
                            os_strdup(rule_opt[k]->content, config_ruleinfo->same_fields[0]);
                            config_ruleinfo->same_fields[1] = NULL;

                        }

                    } else if (strcasecmp(rule_opt[k]->element,
                                          xml_notsame_field) == 0 ||
                               strcasecmp(rule_opt[k]->element,
                                          xml_different_field) == 0) {

                        if (config_ruleinfo->different_field & FIELD_DYNAMICS) {
                            int size;
                            for (size = 0; config_ruleinfo->not_same_fields[size] != NULL; size++);

                            os_realloc(config_ruleinfo->not_same_fields, (size + 2) * sizeof(char *), config_ruleinfo->not_same_fields);
                            os_strdup(rule_opt[k]->content, config_ruleinfo->not_same_fields[size]);
                            config_ruleinfo->not_same_fields[size + 1] = NULL;

                        } else {

                            config_ruleinfo->different_field |= FIELD_DYNAMICS;
                            os_calloc(2, sizeof(char *), config_ruleinfo->not_same_fields);
                            os_strdup(rule_opt[k]->content, config_ruleinfo->not_same_fields[0]);
                            config_ruleinfo->not_same_fields[1] = NULL;

                        }

                    } else if (strcasecmp(rule_opt[k]->element,
                                          xml_options) == 0) {
                        if (strcmp("alert_by_email",
                                   rule_opt[k]->content) == 0) {
                            if (!(config_ruleinfo->alert_opts & DO_MAILALERT)) {
                                config_ruleinfo->alert_opts |= DO_MAILALERT;
                            }
                        } else if (strcmp("no_email_alert",
                                          rule_opt[k]->content) == 0) {
                            if (config_ruleinfo->alert_opts & DO_MAILALERT) {
                                config_ruleinfo->alert_opts &= 0xfff - DO_MAILALERT;
                            }
                        } else if (strcmp("log_alert",
                                          rule_opt[k]->content) == 0) {
                            if (!(config_ruleinfo->alert_opts & DO_LOGALERT)) {
                                config_ruleinfo->alert_opts |= DO_LOGALERT;
                            }
                        } else if (strcmp("no_log", rule_opt[k]->content) == 0) {
                            if (config_ruleinfo->alert_opts & DO_LOGALERT) {
                                config_ruleinfo->alert_opts &= 0xfff - DO_LOGALERT;
                            }
                        } else if (strcmp("no_ar", rule_opt[k]->content) == 0) {
                            if (!(config_ruleinfo->alert_opts & NO_AR)) {
                                config_ruleinfo->alert_opts |= NO_AR;
                            }
                        } else if (strcmp("no_full_log", rule_opt[k]->content) == 0) {
                            config_ruleinfo->alert_opts |= NO_FULL_LOG;
                        } else if (strcmp("no_counter", rule_opt[k]->content) == 0) {
                            config_ruleinfo->alert_opts |= NO_COUNTER;
                        } else {
                            smerror(&tmp_msg, XML_VALUEERR, xml_options, rule_opt[k]->content);
                            smerror(&tmp_msg, "Invalid option '%s' for rule '%d'.", rule_opt[k]->element,
                                   config_ruleinfo->sigid);
                            goto cleanup;
                        }
                    } else if (strcasecmp(rule_opt[k]->element, xml_ignore) == 0) {
                        char **norder;
                        char **s_norder;
                        int i;

                        norder = OS_StrBreak(',', rule_opt[k]->content, Config.decoder_order_size);
                        if (norder == NULL) {
                            merror_exit(MEM_ERROR, errno, strerror(errno));
                        }

                        s_norder = norder;
                        os_calloc(Config.decoder_order_size, sizeof(char*), config_ruleinfo->ignore_fields);

                        for (i = 0; *norder; i++) {
                            char *word = &(*norder)[strspn(*norder, " ")];
                            word[strcspn(word, " ")] = '\0';

                            if (strlen(word) == 0) {
                                smerror(&tmp_msg, "Wrong ignore option: '%s'", rule_opt[k]->content);
                                goto cleanup;
                            }

                            if (!strcmp(word, "user")) {
                                config_ruleinfo->ignore |= FTS_DSTUSER;
                            } else if (!strcmp(word, "srcip")) {
                                config_ruleinfo->ignore |= FTS_SRCIP;
                            } else if (!strcmp(word, "dstip")) {
                                config_ruleinfo->ignore |= FTS_DSTIP;
                            } else if (!strcmp(word, "id")) {
                                config_ruleinfo->ignore |= FTS_ID;
                            } else if (!strcmp(word, "location")) {
                                config_ruleinfo->ignore |= FTS_LOCATION;
                            } else if (!strcmp(word, "data")) {
                                config_ruleinfo->ignore |= FTS_DATA;
                            } else if (!strcmp(word, "name")) {
                                config_ruleinfo->ignore |= FTS_NAME;
                            } else {
                                if (i >= Config.decoder_order_size) {
                                    smerror(&tmp_msg, "Too many dynamic fields for ignore.");
                                    goto cleanup;
                                }

                                config_ruleinfo->ignore |= FTS_DYNAMIC;
                                config_ruleinfo->ignore_fields[i] = strdup(word);
                            }

                            free(*norder);
                            norder++;
                        }

                        free(s_norder);
                    } else if (strcasecmp(rule_opt[k]->element, xml_check_if_ignored) == 0) {
                        char **norder;
                        char **s_norder;
                        int i;

                        norder = OS_StrBreak(',', rule_opt[k]->content, Config.decoder_order_size);
                        if (norder == NULL) {
                            merror_exit(MEM_ERROR, errno, strerror(errno));
                        }

                        s_norder = norder;
                        os_calloc(Config.decoder_order_size, sizeof(char*), config_ruleinfo->ckignore_fields);

                        for (i = 0; *norder; i++) {
                            char *word = &(*norder)[strspn(*norder, " ")];
                            word[strcspn(word, " ")] = '\0';

                            if (strlen(word) == 0) {
                                smerror(&tmp_msg, "Wrong check_if_ignored option: '%s'", rule_opt[k]->content);
                                goto cleanup;
                            }

                            if (!strcmp(word, "user")) {
                                config_ruleinfo->ckignore |= FTS_DSTUSER;
                            } else if (!strcmp(word, "srcip")) {
                                config_ruleinfo->ckignore |= FTS_SRCIP;
                            } else if (!strcmp(word, "dstip")) {
                                config_ruleinfo->ckignore |= FTS_DSTIP;
                            } else if (!strcmp(word, "id")) {
                                config_ruleinfo->ckignore |= FTS_ID;
                            } else if (!strcmp(word, "location")) {
                                config_ruleinfo->ckignore |= FTS_LOCATION;
                            } else if (!strcmp(word, "data")) {
                                config_ruleinfo->ckignore |= FTS_DATA;
                            } else if (!strcmp(word, "name")) {
                                config_ruleinfo->ckignore |= FTS_NAME;
                            } else {
                                if (i >= Config.decoder_order_size) {
                                     smerror(&tmp_msg, "Too many dynamic fields for check_if_ignored.");
                                     goto cleanup;
                                }

                                config_ruleinfo->ckignore |= FTS_DYNAMIC;
                                config_ruleinfo->ckignore_fields[i] = strdup(word);
                            }

                            free(*norder);
                            norder++;
                        }

                        free(s_norder);
                    } else if (strcasecmp(rule_opt[k]->element, xml_mitre) == 0) {
                        int ind;
                        int l;
                        XML_NODE mitre_opt = NULL;
                        mitre_opt = OS_GetElementsbyNode(&xml, rule_opt[k]);

                        if (mitre_opt == NULL) {
                            smwarn(&tmp_msg, "Empty Mitre information for rule '%d'", config_ruleinfo->sigid);
                            k++;
                            continue;
                        }

                        for (ind = 0; mitre_opt[ind] != NULL; ind++) {
                            if ((!mitre_opt[ind]->element) || (!mitre_opt[ind]->content)) {
                                break;
                            } else if (strcasecmp(mitre_opt[ind]->element, xml_mitre_id) == 0) {
                                if (strlen(mitre_opt[ind]->content) == 0) {
                                    smwarn(&tmp_msg, "No Mitre Technique ID found for rule '%d'",
                                        config_ruleinfo->sigid);
                                } else {
                                    int inarray = 0;
                                    for (l = 0; l < mitre_size; l++) {
                                        if (strcmp(config_ruleinfo->mitre_id[l], mitre_opt[ind]->content) == 0) {
                                            inarray = 1;
                                        }
                                    }
                                    if (!inarray) {
                                        os_realloc(config_ruleinfo->mitre_id, (mitre_size + 2) * sizeof(char *),
                                                   config_ruleinfo->mitre_id);
                                        os_strdup(mitre_opt[ind]->content, config_ruleinfo->mitre_id[mitre_size]);
                                        config_ruleinfo->mitre_id[mitre_size + 1] = NULL;
                                        mitre_size++;
                                    }
                                }
                            } else {
                                smerror(&tmp_msg, "Invalid option '%s' for rule '%d'", mitre_opt[ind]->element,
                                        config_ruleinfo->sigid);
                                free_strarray(config_ruleinfo->mitre_id);
                                OS_ClearNode(mitre_opt);
                                goto cleanup;
                            }
                        }
                        OS_ClearNode(mitre_opt);
                    } else {
                        smerror(&tmp_msg, "Invalid option '%s' for rule '%d'.", rule_opt[k]->element,
                               config_ruleinfo->sigid);
                        goto cleanup;
                    }

                    k++;
                }

                /* Check for a valid description */
                if (!config_ruleinfo->comment) {
                    smerror(&tmp_msg, "No such description at rule '%d'.", config_ruleinfo->sigid);
                    goto cleanup;
                }

                /* Check for valid use of frequency */
                if ((config_ruleinfo->context_opts || config_ruleinfo->same_field 
                    || config_ruleinfo->different_field || config_ruleinfo->frequency) 
                    && !config_ruleinfo->context) {
                    smerror(&tmp_msg, "Invalid use of frequency/context options. "
                           "Missing if_matched on rule '%d'.", config_ruleinfo->sigid);
                    goto cleanup;
                }

                /* If if_matched_group we must have a if_sid or if_group */
                if (if_matched_group) {
                    if (!config_ruleinfo->if_sid && !config_ruleinfo->if_group) {
                        os_strdup(if_matched_group,
                                  config_ruleinfo->if_group);
                    }
                }

                /* If_matched_sid, we need to get the if_sid */
                if (config_ruleinfo->if_matched_sid &&
                        !config_ruleinfo->if_sid &&
                        !config_ruleinfo->if_group) {
                    os_calloc(16, sizeof(char), config_ruleinfo->if_sid);
                    snprintf(config_ruleinfo->if_sid, 15, "%d",
                             config_ruleinfo->if_matched_sid);
                }

                /* Check the regexes */
                if (regex) {
                    os_calloc(1, sizeof(OSRegex), config_ruleinfo->regex);
                    if (!OSRegex_Compile(regex, config_ruleinfo->regex, 0)) {
                        smerror(&tmp_msg, REGEX_COMPILE, regex, config_ruleinfo->regex->error);
                        goto cleanup;
                    }
                    free(regex);
                    regex = NULL;
                }

                /* Add in match */
                if (match) {
                    os_calloc(1, sizeof(OSMatch), config_ruleinfo->match);
                    if (!OSMatch_Compile(match, config_ruleinfo->match, 0)) {
                        smerror(&tmp_msg, REGEX_COMPILE, match, config_ruleinfo->match->error);
                        goto cleanup;
                    }
                    free(match);
                    match = NULL;
                }

                /* Add in id */
                if (id) {
                    os_calloc(1, sizeof(OSMatch), config_ruleinfo->id);
                    if (!OSMatch_Compile(id, config_ruleinfo->id, 0)) {
                        smerror(&tmp_msg, REGEX_COMPILE, id, config_ruleinfo->id->error);
                        goto cleanup;
                    }
                    free(id);
                    id = NULL;
                }

                /* Add srcport */
                if (srcport) {
                    os_calloc(1, sizeof(OSMatch), config_ruleinfo->srcport);
                    if (!OSMatch_Compile(srcport, config_ruleinfo->srcport, 0)) {
                        smerror(&tmp_msg, REGEX_COMPILE, srcport, config_ruleinfo->id->error);
                        goto cleanup;
                    }
                    free(srcport);
                    srcport = NULL;
                }

                /* Add dstport */
                if (dstport) {
                    os_calloc(1, sizeof(OSMatch), config_ruleinfo->dstport);
                    if (!OSMatch_Compile(dstport, config_ruleinfo->dstport, 0)) {
                        smerror(&tmp_msg, REGEX_COMPILE, dstport, config_ruleinfo->id->error);
                        goto cleanup;
                    }
                    free(dstport);
                    dstport = NULL;
                }

                /* Add in status */
                if (status) {
                    os_calloc(1, sizeof(OSMatch), config_ruleinfo->status);
                    if (!OSMatch_Compile(status, config_ruleinfo->status, 0)) {
                        smerror(&tmp_msg, REGEX_COMPILE, status, config_ruleinfo->status->error);
                        goto cleanup;
                    }
                    free(status);
                    status = NULL;
                }

                /* Add in hostname */
                if (hostname) {
                    os_calloc(1, sizeof(OSMatch), config_ruleinfo->hostname);
                    if (!OSMatch_Compile(hostname, config_ruleinfo->hostname, 0)) {
                        smerror(&tmp_msg, REGEX_COMPILE, hostname, config_ruleinfo->hostname->error);
                        goto cleanup;
                    }
                    free(hostname);
                    hostname = NULL;
                }

                /* Add data */
                if (data) {
                    os_calloc(1, sizeof(OSMatch), config_ruleinfo->data);
                    if (!OSMatch_Compile(data, config_ruleinfo->data, 0)) {
                        smerror(&tmp_msg, REGEX_COMPILE, data, config_ruleinfo->data->error);
                        goto cleanup;
                    }
                    free(data);
                    data = NULL;
                }

                /* Add extra data */
                if (extra_data) {
                    os_calloc(1, sizeof(OSMatch), config_ruleinfo->extra_data);
                    if (!OSMatch_Compile(extra_data, config_ruleinfo->extra_data, 0)) {
                        smerror(&tmp_msg, REGEX_COMPILE, extra_data, config_ruleinfo->extra_data->error);
                        goto cleanup;
                    }
                    free(extra_data);
                    extra_data = NULL;
                }

                /* Add in program name */
                if (program_name) {
                    os_calloc(1, sizeof(OSMatch), config_ruleinfo->program_name);
                    if (!OSMatch_Compile(program_name, config_ruleinfo->program_name, 0)) {
                        smerror(&tmp_msg, REGEX_COMPILE, program_name, config_ruleinfo->program_name->error);
                        goto cleanup;
                    }
                    free(program_name);
                    program_name = NULL;
                }

                /* Add in user */
                if (user) {
                    os_calloc(1, sizeof(OSMatch), config_ruleinfo->user);
                    if (!OSMatch_Compile(user, config_ruleinfo->user, 0)) {
                        smerror(&tmp_msg, REGEX_COMPILE, user, config_ruleinfo->user->error);
                        goto cleanup;
                    }
                    free(user);
                    user = NULL;
                }

                /* Adding in srcgeoip */
                if (srcgeoip) {
                    os_calloc(1, sizeof(OSMatch), config_ruleinfo->srcgeoip);
                    if (!OSMatch_Compile(srcgeoip, config_ruleinfo->srcgeoip, 0)) {
                        smerror(&tmp_msg, REGEX_COMPILE, srcgeoip, config_ruleinfo->srcgeoip->error);
                        return(-1);
                    }
                    free(srcgeoip);
                    srcgeoip = NULL;
                }


                /* Adding in dstgeoip */
                if (dstgeoip) {
                    os_calloc(1, sizeof(OSMatch), config_ruleinfo->dstgeoip);
                    if (!OSMatch_Compile(dstgeoip, config_ruleinfo->dstgeoip, 0)) {
                        smerror(&tmp_msg, REGEX_COMPILE, dstgeoip, config_ruleinfo->dstgeoip->error);
                        return(-1);
                    }
                    free(dstgeoip);
                    dstgeoip = NULL;
                }


                /* Add in URL */
                if (url) {
                    os_calloc(1, sizeof(OSMatch), config_ruleinfo->url);
                    if (!OSMatch_Compile(url, config_ruleinfo->url, 0)) {
                        smerror(&tmp_msg, REGEX_COMPILE, url, config_ruleinfo->url->error);
                        goto cleanup;
                    }
                    free(url);
                    url = NULL;
                }

                /* Add location */
                if (location) {
                    os_calloc(1, sizeof(OSMatch), config_ruleinfo->location);

                    if (!OSMatch_Compile(location, config_ruleinfo->location, 0)) {
                        smerror(&tmp_msg, REGEX_COMPILE, location, config_ruleinfo->location->error);
                        goto cleanup;
                    }
                    free(location);
                    location = NULL;
                }

                /* Add matched_group */
                if (if_matched_group) {
                    os_calloc(1, sizeof(OSMatch),
                              config_ruleinfo->if_matched_group);

                    if (!OSMatch_Compile(if_matched_group, config_ruleinfo->if_matched_group, 0)) {
                        smerror(&tmp_msg, REGEX_COMPILE, if_matched_group, config_ruleinfo->if_matched_group->error);
                        goto cleanup;
                    }
                    free(if_matched_group);
                    if_matched_group = NULL;
                }

                /* Add matched_regex */
                if (if_matched_regex) {
                    os_calloc(1, sizeof(OSRegex),
                              config_ruleinfo->if_matched_regex);
                    if (!OSRegex_Compile(if_matched_regex, config_ruleinfo->if_matched_regex, 0)) {
                        smerror(&tmp_msg, REGEX_COMPILE, if_matched_regex, config_ruleinfo->if_matched_regex->error);
                        goto cleanup;
                    }
                    free(if_matched_regex);
                    if_matched_regex = NULL;
                }

                /* Add protocol */
                if(protocol){
                    os_calloc(1, sizeof(OSMatch), config_ruleinfo->protocol);
                    if(!OSMatch_Compile(protocol, config_ruleinfo->protocol, 0)){
                        smerror(&tmp_msg, REGEX_COMPILE, protocol, config_ruleinfo->protocol->error);
                        goto cleanup;
                    }
                    free(protocol);
                    protocol = NULL;
                }

                /* Add system_name */
                if(system_name){
                    os_calloc(1, sizeof(OSMatch), config_ruleinfo->system_name);
                    if(!OSMatch_Compile(system_name, config_ruleinfo->system_name, 0)){
                        smerror(&tmp_msg, REGEX_COMPILE, system_name, config_ruleinfo->system_name->error);
                        goto cleanup;
                    }
                    free(system_name);
                    system_name = NULL;
                }

                OS_ClearNode(rule_opt);
            } /* end of elements block */

            /* Assign an active response to the rule */
            Rule_AddAR(config_ruleinfo);

            j++; /* next rule */

            /* Add the rule to the rules list.
             * Only the template rules are supposed
             * to be at the top level. All others
             * will be a "child" of someone.
             */
            if (config_ruleinfo->sigid < 10) {
                OS_AddRule(config_ruleinfo, r_node);
            } else if (config_ruleinfo->alert_opts & DO_OVERWRITE) {
                if (!OS_AddRuleInfo(*r_node, config_ruleinfo, config_ruleinfo->sigid)) {
                    smerror(&tmp_msg, "Overwrite rule '%d' not found.", config_ruleinfo->sigid);
                    goto cleanup;
                }
            } else {
                if (OS_AddChild(config_ruleinfo, r_node, &tmp_msg) == -1) {
                    goto cleanup;
                }
            }

            /* Clean what we do not need */
            if (config_ruleinfo->if_group) {
                free(config_ruleinfo->if_group);
                config_ruleinfo->if_group = NULL;
            }

            /* Set the event_search pointer */
            if (config_ruleinfo->if_matched_sid) {
<<<<<<< HEAD
                config_ruleinfo->event_search = (void *(*)(void *, void *, void *, void *)) Search_LastSids;
=======
                config_ruleinfo->event_search = (void *(*)(void *, void *, void *, void *))
                    Search_LastSids;
>>>>>>> 7dde433c

                /* Mark rules that match this id */
                OS_MarkID(NULL, config_ruleinfo);
            }

            /* Mark the rules that match if_matched_group */
            else if (config_ruleinfo->if_matched_group) {
                /* Create list */
                config_ruleinfo->group_search = OSList_Create();
                if (!config_ruleinfo->group_search) {
                    merror_exit(MEM_ERROR, errno, strerror(errno));
                }

                /* Mark rules that match this group */
                OS_MarkGroup(NULL, config_ruleinfo);

                /* Set function pointer */
                config_ruleinfo->event_search = (void *(*)(void *, void *, void *, void *))
                    Search_LastGroups;
            } else if (config_ruleinfo->context) {
                if ((config_ruleinfo->context == 1) &&
                        (config_ruleinfo->context_opts & FIELD_DODIFF)) {
                    config_ruleinfo->context = 0;
                } else {
                    config_ruleinfo->event_search = (void *(*)(void *, void *, void *, void *))
                        Search_LastEvents;
                }
            }

        } /* while(rule[j]) */
        OS_ClearNode(rule);
        rule = NULL;
        i++;

    } /* while (node[i]) */

#ifdef DEBUG
    {
        RuleNode *dbg_node = OS_GetFirstRule();
        while (dbg_node) {
            if (dbg_node->child) {
                RuleNode *child_node = dbg_node->child;

                printf("** Child Node for %d **\n", dbg_node->ruleinfo->sigid);
                while (child_node) {
                    child_node = child_node->next;
                }
            }
            dbg_node = dbg_node->next;
        }
    }
#endif

    /* Done over here */
    retval = 0;

cleanup:

    free(regex);
    free(match);
    free(id);
    free(srcport);
    free(dstport);
    free(status);
    free(hostname);
    free(extra_data);
    free(program_name);
    free(location);
    free(user);
    free(srcgeoip);
    free(dstgeoip);
    free(url);
    free(if_matched_group);
    free(if_matched_regex);
    free(system_name);
    free(protocol);
    free(data);
    free(rulepath);
    OS_ClearNode(rule);

    if (retval) {
        free(config_ruleinfo);
    }
    
    if(tmp_msg){
        os_free(*msg);
        *msg = tmp_msg;
    }

    /* Clean global node */
    OS_ClearNode(node);
    OS_ClearXML(&xml);

    return retval;
}

/* Allocate memory at "*at" and copy *str to it.
 * If *at already exist, realloc the memory and cat str on it.
 * Returns the new string
 */
static char *loadmemory(char *at, const char *str, char** msg)
{
    if (at == NULL) {
        size_t strsize = 0;
        if ((strsize = strlen(str)) < OS_SIZE_2048) {
            at = (char *) calloc(strsize + 1, sizeof(char));
            if (at == NULL) {
                merror(MEM_ERROR, errno, strerror(errno));
                return (NULL);
            }
            strncpy(at, str, strsize);
            return (at);
        } else {
            smerror(msg, SIZE_ERROR, str);
            return (NULL);
        }
    } else {
        /* at is not null. Need to reallocate its memory and copy str to it */
        size_t strsize = strlen(str);
        size_t atsize = strlen(at);
        size_t finalsize = atsize + strsize + 1;

        if ((atsize > OS_SIZE_2048) || (strsize > OS_SIZE_2048)) {
            smerror(msg, SIZE_ERROR, str);
            return (NULL);
        }

        at = (char *) realloc(at, (finalsize) * sizeof(char));

        if (at == NULL) {
            merror(MEM_ERROR, errno, strerror(errno));
            return (NULL);
        }

        strncat(at, str, strsize);
        at[finalsize - 1] = '\0';

        return (at);
    }
    return (NULL);
}

RuleInfoDetail *zeroinfodetails(int type, const char *data)
{
    RuleInfoDetail *info_details_pt = NULL;

    info_details_pt = (RuleInfoDetail *)calloc(1, sizeof(RuleInfoDetail));

    if (info_details_pt == NULL) {
        merror_exit(MEM_ERROR, errno, strerror(errno));
    }

    info_details_pt->type = type;
    os_strdup(data, info_details_pt->data);
    info_details_pt->next = NULL;

    return (info_details_pt);
}

RuleInfo *zerorulemember(int id, int level,
                         int maxsize, int frequency,
                         int timeframe, int noalert,
                         int ignore_time, int overwrite)
{
    RuleInfo *ruleinfo_pt = NULL;

    /* Allocate memory for structure */
    ruleinfo_pt = (RuleInfo *)calloc(1, sizeof(RuleInfo));

    if (ruleinfo_pt == NULL) {
        merror_exit(MEM_ERROR, errno, strerror(errno));
    }

    /* Default values */
    ruleinfo_pt->level = level;

    /* Default category is syslog */
    ruleinfo_pt->category = SYSLOG;

    ruleinfo_pt->ar = NULL;

    ruleinfo_pt->context = 0;

    ruleinfo_pt->sigid = id;
    ruleinfo_pt->firedtimes = 0;
    ruleinfo_pt->maxsize = maxsize;
    ruleinfo_pt->frequency = frequency;
    if (ruleinfo_pt->frequency > os_analysisd_last_events->_max_freq) {
        os_analysisd_last_events->_max_freq = ruleinfo_pt->frequency;
    }
    ruleinfo_pt->ignore_time = ignore_time;
    ruleinfo_pt->timeframe = timeframe;
    ruleinfo_pt->time_ignored = 0;

    ruleinfo_pt->same_field = 0;
    ruleinfo_pt->different_field = 0;
    ruleinfo_pt->context_opts = 0;
    ruleinfo_pt->alert_opts = 0;
    ruleinfo_pt->ignore = 0;
    ruleinfo_pt->ckignore = 0;
    ruleinfo_pt->ignore_fields = NULL;
    ruleinfo_pt->ckignore_fields = NULL;

    if (noalert) {
        ruleinfo_pt->alert_opts |= NO_ALERT;
    }
    if (Config.mailbylevel <= level) {
        ruleinfo_pt->alert_opts |= DO_MAILALERT;
    }
    if (Config.logbylevel <= level) {
        ruleinfo_pt->alert_opts |= DO_LOGALERT;
    }

    /* Overwrite a rule */
    if (overwrite) {
        ruleinfo_pt->alert_opts |= DO_OVERWRITE;
    }

    ruleinfo_pt->day_time = NULL;
    ruleinfo_pt->week_day = NULL;

    ruleinfo_pt->group = NULL;
    ruleinfo_pt->regex = NULL;
    ruleinfo_pt->match = NULL;
    ruleinfo_pt->decoded_as = 0;

    ruleinfo_pt->comment = NULL;
    ruleinfo_pt->info = NULL;
    ruleinfo_pt->cve = NULL;
    ruleinfo_pt->info_details = NULL;

    ruleinfo_pt->if_sid = NULL;
    ruleinfo_pt->if_group = NULL;
    ruleinfo_pt->if_level = NULL;

    ruleinfo_pt->if_matched_regex = NULL;
    ruleinfo_pt->if_matched_group = NULL;
    ruleinfo_pt->if_matched_sid = 0;

    ruleinfo_pt->user = NULL;
    ruleinfo_pt->srcip = NULL;
    ruleinfo_pt->srcport = NULL;
    ruleinfo_pt->dstip = NULL;
    ruleinfo_pt->dstport = NULL;
    ruleinfo_pt->url = NULL;
    ruleinfo_pt->id = NULL;
    ruleinfo_pt->status = NULL;
    ruleinfo_pt->hostname = NULL;
    ruleinfo_pt->program_name = NULL;
    ruleinfo_pt->action = NULL;
    ruleinfo_pt->location = NULL;
    os_calloc(Config.decoder_order_size, sizeof(FieldInfo*), ruleinfo_pt->fields);

    ruleinfo_pt->same_fields = NULL;
    ruleinfo_pt->not_same_fields = NULL;

    /* Zeroing the list of previous matches */
    ruleinfo_pt->sid_prev_matched = NULL;
    ruleinfo_pt->group_prev_matched = NULL;

    ruleinfo_pt->sid_search = NULL;
    ruleinfo_pt->group_search = NULL;

    ruleinfo_pt->event_search = NULL;
    ruleinfo_pt->compiled_rule = NULL;
    ruleinfo_pt->lists = NULL;

    ruleinfo_pt->prev_rule = NULL;

    return (ruleinfo_pt);
}

int get_info_attributes(char **attributes, char **values, char **msg)
{
    const char *xml_type = "type";
    int k = 0;

    if (!attributes) {
        return (RULEINFODETAIL_TEXT);
    }

    while (attributes[k]) {
        if (strcasecmp(attributes[k], xml_type) == 0) {
            if (!values[k]) {
                smerror(msg, "rules_op: Element info attribute \"%s\" does not have a value", attributes[k]);
                return (-1);
            } else if (strcmp(values[k], "text") == 0) {
                return (RULEINFODETAIL_TEXT);
            } else if (strcmp(values[k], "link") == 0) {
                return (RULEINFODETAIL_LINK);
            } else if (strcmp(values[k], "cve") == 0) {
                return (RULEINFODETAIL_CVE);
            } else if (strcmp(values[k], "osvdb") == 0) {
                return (RULEINFODETAIL_OSVDB);
            } else {
                smerror(msg, "rules_op: Element info attribute \"%s\" has invalid value \"%s\"",
                       attributes[k], values[k]);
                return (-1);
            }
        } else {
            smerror(msg, "rules_op: Element info has invalid attribute \"%s\"", attributes[k]);
            return (-1);
        }
    }
    return (RULEINFODETAIL_TEXT);
}

/* Get the attributes */
static int getattributes(char **attributes, char **values,
                  int *id, int *level,
                  int *maxsize, int *timeframe,
                  int *frequency, int *accuracy,
                  int *noalert, int *ignore_time, int *overwrite,
                  char** msg)
{
    int k = 0;

    const char *xml_id = "id";
    const char *xml_level = "level";
    const char *xml_maxsize = "maxsize";
    const char *xml_timeframe = "timeframe";
    const char *xml_frequency = "frequency";
    const char *xml_accuracy = "accuracy";
    const char *xml_noalert = "noalert";
    const char *xml_ignore_time = "ignore";
    const char *xml_overwrite = "overwrite";

    /* Get attributes */
    while (attributes[k]) {
        if (!values[k]) {
            smerror(msg, "rules_op: Attribute \"%s\" without value.", attributes[k]);
            return (-1);
        }
        /* Get rule id */
        else if (strcasecmp(attributes[k], xml_id) == 0) {
            if (OS_StrIsNum(values[k]) && strlen(values[k]) <= 6) {
                sscanf(values[k], "%6d", id);
            } else {
                smerror(msg, "rules_op: Invalid rule id: %s. Must be integer (max 6 digits)", values[k]);
                return (-1);
            }
        }
        /* Get level */
        else if (strcasecmp(attributes[k], xml_level) == 0) {
            if (OS_StrIsNum(values[k])) {
                *level = atoi(values[k]);
                if (*level < 0 || *level > 16) {
                    smerror(msg, "rules_op: Invalid level: %d. Must be an integer between 0 and 16.", *level);
                    return (-1);
                }
            }
        }
        /* Get maxsize */
        else if (strcasecmp(attributes[k], xml_maxsize) == 0) {
            if (OS_StrIsNum(values[k])) {
                sscanf(values[k], "%4d", maxsize);
            } else {
                smerror(msg, "rules_op: Invalid maxsize: %s. Must be integer", values[k]);
                return (-1);
            }
        }
        /* Get timeframe */
        else if (strcasecmp(attributes[k], xml_timeframe) == 0) {
            if (OS_StrIsNum(values[k])) {
                sscanf(values[k], "%5d", timeframe);
            } else {
                smerror(msg, "rules_op: Invalid timeframe: %s. Must be integer (max 5 digits)", values[k]);
                return (-1);
            }
        }
        /* Get frequency */
        else if (strcasecmp(attributes[k], xml_frequency) == 0) {
            if (OS_StrIsNum(values[k])) {
                *frequency = atoi(values[k]);
                if (*frequency < 2 || *frequency > 9999) {
                    smerror(msg, "rules_op: Invalid frequency: %d. "
                    "Must be higher than 1 and lower than 10000.", *frequency);
                    return (-1);
                }
                *frequency = *frequency - 2;
            } else {
                smerror(msg,"rules_op: Invalid frequency: %s. Must be integer", values[k]);
                return (-1);
            }
        }
        /* Rule accuracy */
        else if (strcasecmp(attributes[k], xml_accuracy) == 0) {
            if (OS_StrIsNum(values[k])) {
                sscanf(values[k], "%4d", accuracy);
            } else {
                smerror(msg, "rules_op: Invalid accuracy: %s. Must be integer", values[k]);
                return (-1);
            }
        }
        /* Rule ignore_time */
        else if (strcasecmp(attributes[k], xml_ignore_time) == 0) {
            if (OS_StrIsNum(values[k])) {
                sscanf(values[k], "%6d", ignore_time);
            } else {
                smerror(msg, "rules_op: Invalid ignore_time: %s. Must be integer (max 6 digits)", values[k]);
                return (-1);
            }
        }
        /* Rule noalert */
        else if (strcasecmp(attributes[k], xml_noalert) == 0) {
            *noalert = 1;
        } else if (strcasecmp(attributes[k], xml_overwrite) == 0) {
            if (strcmp(values[k], "yes") == 0) {
                *overwrite = 1;
            } else if (strcmp(values[k], "no") == 0) {
                *overwrite = 0;
            } else {
                smerror(msg,"rules_op: Invalid overwrite: %s. Can only by 'yes' or 'no'.", values[k]);
                return (-1);
            }
        } else {
            smerror(msg, "rules_op: Invalid attribute \"%s\". Only id, level, maxsize, accuracy,"
                    " noalert, ignore, frequency and timeframe are allowed.", attributes[k]);
            return (-1);
        }
        k++;
    }
    return (0);
}

/* Bind active responses to a rule */
static void Rule_AddAR(RuleInfo *rule_config)
{
    unsigned int rule_ar_size = 0;
    int mark_to_ar = 0;
    int rule_real_level = 0;

    OSListNode *my_ars_node;

    /* Set the correct levels
     * We play internally with the rules, to set
     * the priorities... Rules with 0 of accuracy,
     * receive a low level and go down in the list
     */
    if (rule_config->level == 9900) {
        rule_real_level = 0;
    }

    else if (rule_config->level >= 100) {
        rule_real_level = rule_config->level / 100;
    }

    /* No AR for ignored rules */
    if (rule_real_level == 0) {
        return;
    }

    /* No AR when options no_ar is set */
    if (rule_config->alert_opts & NO_AR) {
        return;
    }

    if (!active_responses) {
        return;
    }

    /* Loop on all AR */
    my_ars_node = OSList_GetFirstNode(active_responses);
    while (my_ars_node) {
        active_response *my_ar;


        my_ar = (active_response *)my_ars_node->data;
        mark_to_ar = 0;

        /* If level and group are specified, rules have to match both of them */
        if (my_ar->level && my_ar->rules_group){
            if (rule_real_level >= my_ar->level && OS_Regex(my_ar->rules_group, rule_config->group)){
                mark_to_ar = 1;
            }
        }else{
            /* Check if the level for the ar is higher */
            if (my_ar->level) {
                if (rule_real_level >= my_ar->level) {
                    mark_to_ar = 1;
                }
            }

            /* Check if group matches */
            if (my_ar->rules_group) {
                if (OS_Regex(my_ar->rules_group, rule_config->group)) {
                    mark_to_ar = 1;
                }
            }
        }

        /* Check if rule id matches */
        if (my_ar->rules_id) {
            int r_id = 0;
            char *str_pt = my_ar->rules_id;

            while (*str_pt != '\0') {
                /* We allow spaces in between */
                if (*str_pt == ' ') {
                    str_pt++;
                    continue;
                }

                /* If is digit, we get the value
                 * and search for the next digit
                 * available
                 */
                else if (isdigit((int)*str_pt)) {
                    r_id = atoi(str_pt);

                    /* mark to ar if id matches */
                    if (r_id == rule_config->sigid) {
                        mark_to_ar = 1;
                    }

                    str_pt = strchr(str_pt, ',');
                    if (str_pt) {
                        str_pt++;
                    } else {
                        break;
                    }
                }

                /* Check for duplicate commas */
                else if (*str_pt == ',') {
                    str_pt++;
                    continue;
                }

                else {
                    break;
                }
            }
        } /* eof of rules_id */

        /* Bind AR to the rule */
        if (mark_to_ar == 1) {
            rule_ar_size++;

            rule_config->ar = (active_response **) realloc(rule_config->ar,
                                      (rule_ar_size + 1)
                                      * sizeof(active_response *));
            if(!rule_config->ar){
                merror_exit(MEM_ERROR, errno, strerror(errno));
            }

            /* Always set the last node to NULL */
            rule_config->ar[rule_ar_size - 1] = my_ar;
            rule_config->ar[rule_ar_size] = NULL;
        }

        my_ars_node = OSList_GetNextNode(active_responses);
    }

    return;
}

static void printRuleinfo(const RuleInfo *rule, int node)
{
    mdebug1("%d : rule:%d, level %d, timeout: %d",
           node,
           rule->sigid,
           rule->level,
           rule->ignore_time);
}

/* Add rule to hash */
int AddHash_Rule(RuleNode *node)
{
    char id_key[15] = {'\0'};

    while (node) {
        snprintf(id_key, 14, "%d", node->ruleinfo->sigid);

        /* Add key to hash */
        /* Ignore if the key is already stored */
        if (!OSHash_Add(Config.g_rules_hash, id_key, node->ruleinfo)) {
            merror("At AddHash_Rule(): OSHash_Add() failed");
            break;
        }

        if (node->child) AddHash_Rule(node->child);

        node = node->next;
    }

    return (0);
}

int _setlevels(RuleNode *node, int nnode)
{
    int l_size = 0;
    while (node) {
        if (node->ruleinfo->level == 9900) {
            node->ruleinfo->level = 0;
        }

        if (node->ruleinfo->level >= 100) {
            node->ruleinfo->level /= 100;
        }

        l_size++;

        /* Rule information */
        printRuleinfo(node->ruleinfo, nnode);

        if (node->child) {
            int chl_size = 0;
            chl_size = _setlevels(node->child, nnode + 1);

            l_size += chl_size;
        }

        node = node->next;
    }

    return (l_size);
}

/* Test if a rule id exists
 * return 1 if exists, otherwise 0
 */
static int doesRuleExist(int sid, RuleNode *r_node)
{
    /* Start from the beginning of the list by default */
    if (!r_node) {
        r_node = OS_GetFirstRule();
    }

    while (r_node) {
        /* Check if the sigid matches */
        if (r_node->ruleinfo->sigid == sid) {
            return (1);
        }

        /* Check if the rule has a child */
        if (r_node->child) {
            /* Check recursively */
            if (doesRuleExist(sid, r_node->child)) {
                return (1);
            }
        }

        /* Go to the next rule */
        r_node = r_node->next;
    }

    return (0);
}<|MERGE_RESOLUTION|>--- conflicted
+++ resolved
@@ -1680,12 +1680,8 @@
 
             /* Set the event_search pointer */
             if (config_ruleinfo->if_matched_sid) {
-<<<<<<< HEAD
+
                 config_ruleinfo->event_search = (void *(*)(void *, void *, void *, void *)) Search_LastSids;
-=======
-                config_ruleinfo->event_search = (void *(*)(void *, void *, void *, void *))
-                    Search_LastSids;
->>>>>>> 7dde433c
 
                 /* Mark rules that match this id */
                 OS_MarkID(NULL, config_ruleinfo);
