/* Copyright (C) 2015-2020, Wazuh Inc.
 * Copyright (C) 2009 Trend Micro Inc.
 * All rights reserved.
 *
 * This program is free software; you can redistribute it
 * and/or modify it under the terms of the GNU General Public
 * License (version 2) as published by the FSF - Free Software
 * Foundation.
 */

#ifdef ARGV0
#undef ARGV0
#define ARGV0 "ossec-testrule"
#endif

#include "shared.h"
#include "alerts/alerts.h"
#include "alerts/getloglocation.h"
#include "os_execd/execd.h"
#include "os_regex/os_regex.h"
#include "os_net/os_net.h"
#include "active-response.h"
#include "config.h"
#include "rules.h"
#include "stats.h"
#include "eventinfo.h"
#include "accumulator.h"
#include "analysisd.h"
#include "fts.h"
#include "cleanevent.h"
#include "lists_make.h"


/** Internal Functions **/
void OS_ReadMSG(char *ut_str);

void DecodeEvent(Eventinfo *lf, OSHash *rules_hash, regex_matching *decoder_match, OSDecoderNode *node);

// Cleanup at exit
static void onexit();

// Signal handler
static void onsignal(int signum);

/* Print help statement */
__attribute__((noreturn))
static void help_logtest(void)
{
    print_header();
    print_out("  %s: -[Vhdtva] [-c config] [-D dir] [-U rule:alert:decoder]", ARGV0);
    print_out("    -V          Version and license message");
    print_out("    -h          This help message");
    print_out("    -d          Execute in debug mode. This parameter");
    print_out("                can be specified multiple times");
    print_out("                to increase the debug level.");
    print_out("    -t          Test configuration");
    print_out("    -a          Alerts output");
    print_out("    -v          Verbose (full) output/rule debugging");
    print_out("    -c <config> Configuration file to use (default: %s)", DEFAULTCPATH);
    print_out("    -D <dir>    Directory to chroot into (default: %s)", DEFAULTDIR);
    print_out("    -U <rule:alert:decoder>  Unit test. Refer to contrib/ossec-testing/runtests.py");
    print_out(" ");
    exit(1);
}

int main(int argc, char **argv)
{
    int test_config = 0;
    int c = 0;
    char *ut_str = NULL;
    const char *dir = DEFAULTDIR;
    const char *cfg = DEFAULTCPATH;
    const char *user = USER;
    const char *group = GROUPGLOBAL;
    uid_t uid;
    gid_t gid;
    struct sigaction action = { .sa_handler = onsignal };
    int quiet = 0;
    num_rule_matching_threads = 1;
    os_analysisd_last_events = NULL;

    /* Set the name */
    OS_SetName(ARGV0);

    thishour = 0;
    today = 0;
    prev_year = 0;
    full_output = 0;
    alert_only = 0;

    active_responses = NULL;
    memset(prev_month, '\0', 4);

#ifdef LIBGEOIP_ENABLED
    geoipdb = NULL;
#endif

    while ((c = getopt(argc, argv, "VatvdhU:D:c:q")) != -1) {
        switch (c) {
            case 'V':
                print_version();
                break;
            case 't':
                test_config = 1;
                break;
            case 'h':
                help_logtest();
                break;
            case 'd':
                nowDebug();
                break;
            case 'U':
                if (!optarg) {
                    merror_exit("-U needs an argument");
                }
                ut_str = optarg;
                break;
            case 'D':
                if (!optarg) {
                    merror_exit("-D needs an argument");
                }
                dir = optarg;
                break;
            case 'c':
                if (!optarg) {
                    merror_exit("-c needs an argument");
                }
                cfg = optarg;
                break;
            case 'a':
                alert_only = 1;
                break;
            case 'q':
                quiet = 1;
                break;
            case 'v':
                full_output = 1;
                break;
            default:
                help_logtest();
                break;
        }
    }

    /* Read configuration file */
    if (GlobalConf(cfg) < 0) {
        merror_exit(CONFIG_ERROR, cfg);
    }

    mdebug1(READ_CONFIG);

#ifdef LIBGEOIP_ENABLED
    Config.geoip_jsonout = getDefine_Int("analysisd", "geoip_jsonout", 0, 1);

    /* Opening GeoIP DB */
    if(Config.geoipdb_file) {
        geoipdb = GeoIP_open(Config.geoipdb_file, GEOIP_INDEX_CACHE);
        if (geoipdb == NULL)
        {
            merror("Unable to open GeoIP database from: %s (disabling GeoIP).", Config.geoipdb_file);
        }
    }
#endif

    /* Get server hostname */
    memset(__shost, '\0', 512);
    if (gethostname(__shost, 512 - 1) != 0) {
        strncpy(__shost, OSSEC_SERVER, 512 - 1);
    } else {
        char *_ltmp;

        /* Remove domain part if available */
        _ltmp = strchr(__shost, '.');
        if (_ltmp) {
            *_ltmp = '\0';
        }
    }

    srandom_init();

    /* Check if the user/group given are valid */
    uid = Privsep_GetUser(user);
    gid = Privsep_GetGroup(group);
    if (uid == (uid_t) - 1 || gid == (gid_t) - 1) {
        merror_exit(USER_ERROR, user, group, strerror(errno), errno);
    }

    /* Set the group */
    if (Privsep_SetGroup(gid) < 0) {
        merror_exit(SETGID_ERROR, group, errno, strerror(errno));
    }

    /* Chroot */
    if (Privsep_Chroot(dir) < 0) {
        merror_exit(CHROOT_ERROR, dir, errno, strerror(errno));
    }
    nowChroot();

    Config.decoder_order_size = (size_t)getDefine_Int("analysisd", "decoder_order_size", MIN_ORDER_SIZE, MAX_DECODER_ORDER_SIZE);

    if (!os_analysisd_last_events) {
        os_calloc(1, sizeof(EventList), os_analysisd_last_events);
        OS_CreateEventList(Config.memorysize, os_analysisd_last_events);
    }

    /*
     * Anonymous Section: Load rules, decoders, and lists
     *
     * As lists require two pass loading of rules that make use of list lookups
     * are created with blank database structs, and need to be filled in after
     * completion of all rules and lists.
     */
    {
        {
            /* Load decoders */
            /* Initialize the decoders list */
            OS_CreateOSDecoderList();

            /* Error and warning msg */
            char * msg;
            OSList * list_msg = OSList_Create();
            OSList_SetMaxSize(list_msg, ERRORLIST_MAXSIZE);
            OSListNode * node_log_msg;
            int error_exit = 0;

            if (!Config.decoders) {
                /* Legacy loading */
                /* Read decoders */
                Read_Rules(NULL, &Config, NULL);

                /* New loaded based on file specified in ossec.conf */
                char **decodersfiles;
                decodersfiles = Config.decoders;
                while ( decodersfiles && *decodersfiles) {
                    if (!test_config) {
                        mdebug1("Reading decoder file %s.", *decodersfiles);
                    }
<<<<<<< HEAD
                    if (!ReadDecodeXML(*decodersfiles, list_msg)) {
                        node_log_msg = OSList_GetFirstNode(list_msg);

                        while (node_log_msg) {
                            os_analysisd_log_msg_t * data_msg = node_log_msg->data;
                            msg = os_analysisd_string_log_msg(data_msg);
                            merror("%s", msg);
                            os_free(msg);
                            os_analysisd_free_log_msg(&data_msg);
                            OSList_DeleteCurrentlyNode(list_msg);
                            node_log_msg = OSList_GetFirstNode(list_msg);
                        }
=======
                    if (!ReadDecodeXML(*decodersfiles, &os_analysisd_decoderlist_pn, &os_analysisd_decoderlist_nopn)) {
>>>>>>> f1098a53
                        merror_exit(CONFIG_ERROR, *decodersfiles);
                    }

                    free(*decodersfiles);
                    decodersfiles++;
                }

                /* Read local ones */

<<<<<<< HEAD
                c = ReadDecodeXML(XML_LDECODER, list_msg);
                node_log_msg = OSList_GetFirstNode(list_msg);
                while (node_log_msg) {
                    os_analysisd_log_msg_t * data_msg = node_log_msg->data;
                    msg = os_analysisd_string_log_msg(data_msg);

                    if (data_msg->level == LOGLEVEL_WARNING) {
                        mwarn("%s", msg);
                    } else if (data_msg->level == LOGLEVEL_ERROR) {
                        merror("%s", msg);
                    }
                    os_free(msg);
                    os_analysisd_free_log_msg(&data_msg);
                    OSList_DeleteCurrentlyNode(list_msg);
                    node_log_msg = OSList_GetFirstNode(list_msg);
                }
=======
                c = ReadDecodeXML(XML_LDECODER, &os_analysisd_decoderlist_pn, &os_analysisd_decoderlist_nopn);
>>>>>>> f1098a53
                if (!c) {
                    if ((c != -2)) {
                        merror_exit(CONFIG_ERROR, XML_LDECODER);
                    }
                } else {
                    minfo("Reading local decoder file.");
                }

            } else {
                /* New loaded based on file specified in ossec.conf */
                char **decodersfiles;
                decodersfiles = Config.decoders;
                while ( decodersfiles && *decodersfiles) {

                    if(!quiet) {
                        mdebug1("Reading decoder file %s.", *decodersfiles);
                    }
<<<<<<< HEAD
                    if (!ReadDecodeXML(*decodersfiles, list_msg)) {
                        node_log_msg = OSList_GetFirstNode(list_msg);
                        
                        while (node_log_msg) {
                            os_analysisd_log_msg_t * data_msg = node_log_msg->data;
                            msg = os_analysisd_string_log_msg(data_msg);
                            merror("%s", msg);
                            os_free(msg);
                            os_analysisd_free_log_msg(&data_msg);
                            OSList_DeleteCurrentlyNode(list_msg);
                            node_log_msg = OSList_GetFirstNode(list_msg);
                        }
=======
                    if (!ReadDecodeXML(*decodersfiles, &os_analysisd_decoderlist_pn, &os_analysisd_decoderlist_nopn)) {
>>>>>>> f1098a53
                        merror_exit(CONFIG_ERROR, *decodersfiles);
                    }

                    free(*decodersfiles);
                    decodersfiles++;
                }
            }

            /* Load decoders */
            SetDecodeXML(list_msg);
            node_log_msg = OSList_GetFirstNode(list_msg);
            while (node_log_msg) {
                os_analysisd_log_msg_t * data_msg = node_log_msg->data;
                msg = os_analysisd_string_log_msg(data_msg);
                if (data_msg->level == LOGLEVEL_WARNING) {
                    mwarn("%s", msg);
                } else if (data_msg->level == LOGLEVEL_ERROR) {
                    merror("%s", msg);
                    error_exit = 1;
                }
                os_free(msg);
                os_analysisd_free_log_msg(&data_msg);
                OSList_DeleteCurrentlyNode(list_msg);
                node_log_msg = OSList_GetFirstNode(list_msg);
            }
            if (error_exit) {
                 merror_exit(DEC_PLUGIN_ERR);
            }
        }
        {
            /* Load Lists */
            /* Initialize the lists of list struct */
            Lists_OP_CreateLists();
            /* Load each list into list struct */
            {
                char **listfiles;
                listfiles = Config.lists;
                while (listfiles && *listfiles) {
                    mdebug1("Reading the lists file: '%s'", *listfiles);
                    if (Lists_OP_LoadList(*listfiles, &os_analysisd_cdblists) < 0) {
                        merror_exit(LISTS_ERROR, *listfiles);
                    }
                    free(*listfiles);
                    listfiles++;
                }
                free(Config.lists);
                Config.lists = NULL;
            }
            Lists_OP_MakeAll(0, 0, &os_analysisd_cdblists);
        }
        {
            /* Load Rules */
            /* Create the rules list */
            Rules_OP_CreateRules();

            /* Error and warning msg */
            char * msg;
            OSList * list_msg = OSList_Create();
            OSList_SetMaxSize(list_msg, ERRORLIST_MAXSIZE);
            OSListNode * node_log_msg;
            int error_exit = 0;

            /* Read the rules */
            {
                char **rulesfiles;
                rulesfiles = Config.includes;
                while (rulesfiles && *rulesfiles) {
                    mdebug1("Reading rules file: '%s'", *rulesfiles);
<<<<<<< HEAD
                    if (Rules_OP_ReadRules(*rulesfiles, &os_analysisd_rulelist, &os_analysisd_cdblists, list_msg) < 0) {
                        error_exit = 1;
                    }
                    node_log_msg = OSList_GetFirstNode(list_msg);
                    while (node_log_msg) {
                        os_analysisd_log_msg_t * data_msg = node_log_msg->data;
                        msg = os_analysisd_string_log_msg(data_msg);

                        if (data_msg->level == LOGLEVEL_WARNING) {
                            mwarn("%s", msg);
                        } else if (data_msg->level == LOGLEVEL_ERROR) {
                            merror("%s", msg);
                            error_exit = 1;
                        }
                        os_free(msg);
                        os_analysisd_free_log_msg(&data_msg);
                        OSList_DeleteCurrentlyNode(list_msg);
                        node_log_msg = OSList_GetFirstNode(list_msg);
                    }
                    if (error_exit) {
=======
                    if (Rules_OP_ReadRules(*rulesfiles, &os_analysisd_rulelist, &os_analysisd_cdblists, &os_analysisd_last_events) < 0) {
>>>>>>> f1098a53
                        merror_exit(RULES_ERROR, *rulesfiles);
                    }

                    free(*rulesfiles);
                    rulesfiles++;
                }

                free(Config.includes);
                Config.includes = NULL;
            }

            /* Find all rules with that require list lookups and attache the
             * the correct list struct to the rule.  This keeps rules from
             * having to search thought the list of lists for the correct file
             * during rule evaluation.
             */
            OS_ListLoadRules(&os_analysisd_cdblists, &os_analysisd_cdbrules);
        }
    }

    w_init_queues();

    /* Fix the levels/accuracy */
    {
        int total_rules;
        RuleNode *tmp_node = OS_GetFirstRule();

        total_rules = _setlevels(tmp_node, 0);
        mdebug1("Total rules enabled: '%d'", total_rules);
    }

    /* Creating a rules hash (for reading alerts from other servers) */
    {
        RuleNode *tmp_node = OS_GetFirstRule();
        Config.g_rules_hash = OSHash_Create();
        if (!Config.g_rules_hash) {
            merror_exit(MEM_ERROR, errno, strerror(errno));
        }
        AddHash_Rule(tmp_node);
    }

    if (test_config == 1) {
        exit(0);
    }

    /* Set the user */
    if (Privsep_SetUser(uid) < 0) {
        merror_exit(SETUID_ERROR, user, errno, strerror(errno));
    }

    /* Signal handling */

    atexit(onexit);
    sigaction(SIGTERM, &action, NULL);
    sigaction(SIGHUP, &action, NULL);
    sigaction(SIGINT, &action, NULL);

    /* Start up message */
    minfo(STARTUP_MSG, (int)getpid());

    /* Going to main loop */
    OS_ReadMSG(ut_str);

    exit(0);
}

/* Receive the messages (events) and analyze them */
__attribute__((noreturn))
void OS_ReadMSG(char *ut_str)
{
    char msg[OS_MAXSTR + 1];
    int exit_code = 0;
    char *ut_alertlevel = NULL;
    char *ut_rulelevel = NULL;
    char *ut_decoder_name = NULL;
    regex_matching rule_match, decoder_match;
    memset(&rule_match, 0, sizeof(regex_matching));
    memset(&decoder_match, 0, sizeof(regex_matching));

    if (ut_str) {
        /* XXX Break apart string */
        ut_rulelevel = ut_str;
        ut_alertlevel =  strchr(ut_rulelevel, ':');
        if (!ut_alertlevel) {
            merror_exit("-U requires the matching format to be "
                      "\"<rule_id>:<alert_level>:<decoder_name>\"");
        } else {
            *ut_alertlevel = '\0';
            ut_alertlevel++;
        }
        ut_decoder_name = strchr(ut_alertlevel, ':');
        if (!ut_decoder_name) {
            merror_exit("-U requires the matching format to be "
                      "\"<rule_id>:<alert_level>:<decoder_name>\"");
        } else {
            *ut_decoder_name = '\0';
            ut_decoder_name++;
        }
    }

    RuleInfoDetail *last_info_detail;
    Eventinfo *lf;
    OSDecoderNode *node = NULL;

    RuleInfo * currently_rule;
    /* Null global pointer to current rule */
    currently_rule = NULL;

    /* Initiate the FTS list */
    if (!FTS_Init(1, &os_analysisd_fts_list, &os_analysisd_fts_store)) {
        merror_exit(FTS_LIST_ERROR);
    }

    mdebug1("FTS_Init completed.");

    /* Initialize the Accumulator */
    if (!Accumulate_Init(&os_analysisd_acm_store, &os_analysisd_acm_lookups, &os_analysisd_acm_purge_ts)) {
        merror("accumulator: ERROR: Initialization failed");
        exit(1);
    }

    __crt_ftell = 1;

    /* Get current time before starting */
    c_time = time(NULL);

    /* Do some cleanup */
    memset(msg, '\0', OS_MAXSTR + 1);

    if (!alert_only) {
        print_out("%s: Type one log per line.\n", ARGV0);
    }

    /* Daemon loop */
    while (1) {
        os_calloc(1, sizeof(Eventinfo), lf);
        os_calloc(Config.decoder_order_size, sizeof(DynamicField), lf->fields);

        /* Fix the msg */
        snprintf(msg, 15, "1:stdin:");

        /* Receive message from queue */
        if (fgets(msg + 8, OS_MAXSTR - 8, stdin)) {
            RuleNode *rulenode_pt;

            /* Get the time we received the event */
            c_time = time(NULL);

            /* Remov newline */
            if (msg[strlen(msg) - 1] == '\n') {
                msg[strlen(msg) - 1] = '\0';
            }

            /* Make sure we ignore blank lines */
            if (strlen(msg) < 10) {
                Free_Eventinfo(lf);
                continue;
            }

            if (!alert_only) {
                print_out("\n");
            }

            /* Default values for the log info */
            Zero_Eventinfo(lf);
            lf->tid = 0;

            /* Clean the msg appropriately */
            if (OS_CleanMSG(msg, lf) < 0) {
                merror(IMSG_ERROR, msg);

                Free_Eventinfo(lf);

                continue;
            }

            /* Current rule must be null in here */
            currently_rule = NULL;

            /***  Run decoders ***/
            /* Get log size */
            lf->size = strlen(lf->log);

            /* Decode event */
            node = OS_GetFirstOSDecoder(lf->program_name);
            DecodeEvent(lf, Config.g_rules_hash, &decoder_match, node);

            /* Run accumulator */
            if ( lf->decoder_info->accumulate == 1 ) {
                print_out("\n**ACCUMULATOR: LEVEL UP!!**\n");
                lf = Accumulate(lf, &os_analysisd_acm_store, &os_analysisd_acm_lookups, &os_analysisd_acm_purge_ts);
            }

            /* Loop over all the rules */
            rulenode_pt = OS_GetFirstRule();
            if (!rulenode_pt) {
                merror_exit("Rules in an inconsistent state. Exiting.");
            }

#ifdef TESTRULE
            if (full_output && !alert_only) {
                print_out("\n**Rule debugging:");
            }
#endif

            do {
                if (lf->decoder_info->type == OSSEC_ALERT) {
                    if (!lf->generated_rule) {
                        break;
                    }

                    /* Process the alert */
                    currently_rule = lf->generated_rule;
                }

                /* The categories must match */
                else if (rulenode_pt->ruleinfo->category !=
                         lf->decoder_info->type) {
                    continue;
                }

                /* Check each rule */
                else if (currently_rule = OS_CheckIfRuleMatch(lf, os_analysisd_last_events, &os_analysisd_cdblists,
                         rulenode_pt, &rule_match, &os_analysisd_fts_list, &os_analysisd_fts_store), !currently_rule) {
                    continue;
                }

                /* Pointer to the rule that generated it */
                lf->generated_rule = currently_rule;

#ifdef TESTRULE
                if (!alert_only) {
                    const char *(ruleinfodetail_text[]) = {"Text", "Link", "CVE", "OSVDB", "BUGTRACKID"};
                    lf->comment = ParseRuleComment(lf);
                    print_out("\n**Phase 3: Completed filtering (rules).");
                    print_out("       Rule id: '%d'", currently_rule->sigid);
                    print_out("       Level: '%d'", currently_rule->level);
                    print_out("       Description: '%s'", lf->comment);
                    for (last_info_detail = currently_rule->info_details; last_info_detail != NULL; last_info_detail = last_info_detail->next) {
                        print_out("       Info - %s: '%s'", ruleinfodetail_text[last_info_detail->type], last_info_detail->data);
                    }
                }
#endif

                /* Ignore level 0 */
                if (currently_rule->level == 0) {
                    break;
                }

                /* Check ignore time */
                if (currently_rule->ignore_time) {
                    if (currently_rule->time_ignored == 0) {
                        currently_rule->time_ignored = lf->generate_time;
                    }
                    /* If the current time - the time the rule was ignored
                     * is less than the time it should be ignored,
                     * do not alert again
                     */
                    else if ((lf->generate_time - currently_rule->time_ignored)
                             < currently_rule->ignore_time) {
                        break;
                    } else {
                        currently_rule->time_ignored = 0;
                    }
                }

                /* Check if we should ignore it */
                if (currently_rule->ckignore && IGnore(lf, 0)) {
                    lf->generated_rule = NULL;
                    break;
                }

                /* Check if we need to add to ignore list */
                if (currently_rule->ignore) {
                    AddtoIGnore(lf, 0);
                }

                /* Log the alert if configured to */
                if (currently_rule->alert_opts & DO_LOGALERT) {
                    if (alert_only) {
                        OS_LogOutput(lf);
                        __crt_ftell++;
                    } else {
                        print_out("**Alert to be generated.\n\n");
                    }
                }

                /* Copy the structure to the state memory of if_matched_sid */
                if (currently_rule->sid_prev_matched) {
                    if (!OSList_AddData(currently_rule->sid_prev_matched, lf)) {
                        merror("Unable to add data to sig list.");
                    } else {
                        lf->sid_node_to_delete =
                            currently_rule->sid_prev_matched->last_node;
                    }
                }

                /* Group list */
                else if (currently_rule->group_prev_matched) {
                    unsigned int i = 0;

                    while (i < currently_rule->group_prev_matched_sz) {
                        if (!OSList_AddData(
                                    currently_rule->group_prev_matched[i],
                                    lf)) {
                            merror("Unable to add data to grp list.");
                        }
                        i++;
                    }
                }

                OS_AddEvent(lf, os_analysisd_last_events);
                break;

            } while ((rulenode_pt = rulenode_pt->next) != NULL);

            if (ut_str) {
                /* Set up exit code if we are doing unit testing */
                char holder[1024];
                holder[1] = '\0';
                exit_code = 3;
                print_out("lf->decoder_info->name: '%s'", lf->decoder_info->name);
                print_out("ut_decoder_name       : '%s'", ut_decoder_name);
                if (lf->decoder_info->name != NULL && strcasecmp(ut_decoder_name, lf->decoder_info->name) == 0) {
                    exit_code--;

                    if (!currently_rule) {
                        merror("currently_rule not set!");
                        exit(-1);
                    }
                    snprintf(holder, 1023, "%d", currently_rule->sigid);
                    if (strcasecmp(ut_rulelevel, holder) == 0) {
                        exit_code--;
                        snprintf(holder, 1023, "%d", currently_rule->level);
                        if (strcasecmp(ut_alertlevel, holder) == 0) {
                            exit_code--;
                            printf("%d\n", exit_code);
                        }
                    }
                } else if (lf->decoder_info->name != NULL) {
                    print_out("decoder matched : '%s'", lf->decoder_info->name);
                    print_out("decoder expected: '%s'", ut_decoder_name);
                } else {
                    print_out("decoder matched : 'NULL'");
                }
            }

            /* Only clear the memory if the eventinfo was not
             * added to the stateful memory
             * -- message is free inside clean event --
             */
            if (lf->generated_rule == NULL) {
                Free_Eventinfo(lf);
            }

        } else {
            exit(exit_code);
        }
    }
    exit(exit_code);
}

// Cleanup at exit
void onexit() {
    char testdir[PATH_MAX + 1];
    snprintf(testdir, PATH_MAX + 1, "%s/%s", DIFF_DIR, DIFF_TEST_HOST);
    rmdir_ex(testdir);
}

// Signal handler
void onsignal(__attribute__((unused)) int signum) {
    exit(EXIT_SUCCESS);
}<|MERGE_RESOLUTION|>--- conflicted
+++ resolved
@@ -235,8 +235,8 @@
                     if (!test_config) {
                         mdebug1("Reading decoder file %s.", *decodersfiles);
                     }
-<<<<<<< HEAD
-                    if (!ReadDecodeXML(*decodersfiles, list_msg)) {
+                    if (!ReadDecodeXML(*decodersfiles, &os_analysisd_decoderlist_pn,
+                                       &os_analysisd_decoderlist_nopn, list_msg)) {
                         node_log_msg = OSList_GetFirstNode(list_msg);
 
                         while (node_log_msg) {
@@ -248,9 +248,6 @@
                             OSList_DeleteCurrentlyNode(list_msg);
                             node_log_msg = OSList_GetFirstNode(list_msg);
                         }
-=======
-                    if (!ReadDecodeXML(*decodersfiles, &os_analysisd_decoderlist_pn, &os_analysisd_decoderlist_nopn)) {
->>>>>>> f1098a53
                         merror_exit(CONFIG_ERROR, *decodersfiles);
                     }
 
@@ -260,8 +257,7 @@
 
                 /* Read local ones */
 
-<<<<<<< HEAD
-                c = ReadDecodeXML(XML_LDECODER, list_msg);
+                c = ReadDecodeXML(XML_LDECODER, &os_analysisd_decoderlist_pn, &os_analysisd_decoderlist_nopn, list_msg);
                 node_log_msg = OSList_GetFirstNode(list_msg);
                 while (node_log_msg) {
                     os_analysisd_log_msg_t * data_msg = node_log_msg->data;
@@ -277,9 +273,6 @@
                     OSList_DeleteCurrentlyNode(list_msg);
                     node_log_msg = OSList_GetFirstNode(list_msg);
                 }
-=======
-                c = ReadDecodeXML(XML_LDECODER, &os_analysisd_decoderlist_pn, &os_analysisd_decoderlist_nopn);
->>>>>>> f1098a53
                 if (!c) {
                     if ((c != -2)) {
                         merror_exit(CONFIG_ERROR, XML_LDECODER);
@@ -297,8 +290,8 @@
                     if(!quiet) {
                         mdebug1("Reading decoder file %s.", *decodersfiles);
                     }
-<<<<<<< HEAD
-                    if (!ReadDecodeXML(*decodersfiles, list_msg)) {
+                    if (!ReadDecodeXML(*decodersfiles, &os_analysisd_decoderlist_pn,
+                                       &os_analysisd_decoderlist_nopn, list_msg)) {
                         node_log_msg = OSList_GetFirstNode(list_msg);
                         
                         while (node_log_msg) {
@@ -310,9 +303,6 @@
                             OSList_DeleteCurrentlyNode(list_msg);
                             node_log_msg = OSList_GetFirstNode(list_msg);
                         }
-=======
-                    if (!ReadDecodeXML(*decodersfiles, &os_analysisd_decoderlist_pn, &os_analysisd_decoderlist_nopn)) {
->>>>>>> f1098a53
                         merror_exit(CONFIG_ERROR, *decodersfiles);
                     }
 
@@ -381,8 +371,8 @@
                 rulesfiles = Config.includes;
                 while (rulesfiles && *rulesfiles) {
                     mdebug1("Reading rules file: '%s'", *rulesfiles);
-<<<<<<< HEAD
-                    if (Rules_OP_ReadRules(*rulesfiles, &os_analysisd_rulelist, &os_analysisd_cdblists, list_msg) < 0) {
+                    if (Rules_OP_ReadRules(*rulesfiles, &os_analysisd_rulelist, &os_analysisd_cdblists, 
+                                           &os_analysisd_last_events, list_msg) < 0) {
                         error_exit = 1;
                     }
                     node_log_msg = OSList_GetFirstNode(list_msg);
@@ -402,9 +392,6 @@
                         node_log_msg = OSList_GetFirstNode(list_msg);
                     }
                     if (error_exit) {
-=======
-                    if (Rules_OP_ReadRules(*rulesfiles, &os_analysisd_rulelist, &os_analysisd_cdblists, &os_analysisd_last_events) < 0) {
->>>>>>> f1098a53
                         merror_exit(RULES_ERROR, *rulesfiles);
                     }
 
