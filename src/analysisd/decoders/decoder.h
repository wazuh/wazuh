/* Copyright (C) 2015-2020, Wazuh Inc.
 * Copyright (C) 2009 Trend Micro Inc.
 * All rights reserved.
 *
 * This program is free software; you can redistribute it
 * and/or modify it under the terms of the GNU General Public
 * License (version 2) as published by the FSF - Free Software
 * Foundation.
 */

#ifndef DECODER_H
#define DECODER_H

#include "shared.h"
#include "../list_log.h"
#include "os_regex/os_regex.h"

#define AFTER_PARENT    0x001   /* 1   */
#define AFTER_PREMATCH  0x002   /* 2   */
#define AFTER_PREVREGEX 0x004   /* 4   */
#define AFTER_ERROR     0x010
#define AFTER_ERR_VAL   (AFTER_ERROR << 1)
#define AFTER_ERR_NAME  (AFTER_ERROR << 2)

// JSON decoder flags
// null treatment
#define DISCARD     0
#define EMPTY       1
#define SHOW_STRING 2
// array treatment
#define CSV_STRING  4
#define JSON_ARRAY  8

struct _Eventinfo;

/**
 * @brief Decoder structure
 *
 * Allow saving the decoders information
 */
typedef struct {
    u_int8_t  get_next;
    u_int8_t  type;
    u_int8_t  use_own_name;
    u_int8_t  flags;

    u_int16_t id;
    u_int16_t regex_offset;
    u_int16_t prematch_offset;
    u_int16_t plugin_offset;

    int fts;
    int accumulate;
    char *parent;
    char *name;
    char *ftscomment;
    char **fields;
    char *fts_fields;

    OSRegex *regex;
    OSRegex *prematch;
    OSMatch *program_name;

    void (*plugindecoder)(void *lf, void *rule_hash, void *decoder_match);
    void* (**order)(struct _Eventinfo *, char *, const char *);

    bool internal_saving;      ///< Used to free decoderinfo structure in wazuh-logtest
} OSDecoderInfo;

/* List structure */
typedef struct _OSDecoderNode {
    struct _OSDecoderNode *next;
    struct _OSDecoderNode *child;
    OSDecoderInfo *osdecoder;
} OSDecoderNode;

typedef struct dbsync_context_t {
    // Persistent data (per dispatcher)
    int db_sock;
    int ar_sock;
    // Ephimeral data (per message)
    char * agent_id;
    char * component;
    cJSON * data;
} dbsync_context_t;

/**
 * @brief Initialize decoder lists to NULL
 *
 * Only used for analysisd decoder lists (os_analysisd_decoderlist_pn and os_analysisd_decoderlist_nopn)
 */
void OS_CreateOSDecoderList(void);
<<<<<<< HEAD
int OS_AddOSDecoder(OSDecoderInfo *pi, OSDecoderNode **pn_osdecodernode,
                    OSDecoderNode **npn_osdecodernode, OSList* log_msg);
=======

/**
 * @brief Add decoders to decoder lists
 * @param pi decoder to add in decoder list
 * @param pn_osdecodernode decoder list for events with program name
 * @param npn_osdecodernode decoder list for events without program name
 * @return 1 on success, otherwise 0
 */
int OS_AddOSDecoder(OSDecoderInfo *pi, OSDecoderNode **pn_osdecodernode, OSDecoderNode **npn_osdecodernode);

>>>>>>> f1098a53
OSDecoderNode *OS_GetFirstOSDecoder(const char *pname);
int getDecoderfromlist(const char *name);
char *GetGeoInfobyIP(char *ip_addr);

/**
 * @brief Read decoder files and save them in the decoder list.
 * @param log_msg list to save log messages.
 * @retval 0 in case of error.
 * @retval 1 successful.
 */
int SetDecodeXML(OSList* log_msg);

void HostinfoInit(void);
int fim_init(void);
void RootcheckInit(void);
void SyscollectorInit(void);
void CiscatInit(void);
void WinevtInit(void);
void SecurityConfigurationAssessmentInit(void);
<<<<<<< HEAD

/**
 * Add decoders to main list
 * 
 * @param file path of the decoder configuration xml file.
 * @param log_msg List to save log messages.
 * @retval -2 File XML_LDECODER (localdecoderfile) not found or can't get root element of xmlfile.
 * @retval  0 in case of error.
 * @retval  1 Decoder was added to the list.
 */
int ReadDecodeXML(const char *file, OSList* log_msg);
=======
int ReadDecodeXML(const char *file, OSDecoderNode **decoderlist_pn, OSDecoderNode **decoderlist_nopn);

/**
 * @brief Remove decoder information
 * @param pi OSDecoderInfo struct to remove
 */
void FreeDecoderInfo(OSDecoderInfo *pi);

/**
 * @brief Remove decoder list
 * @param decoderlist_pn list of decoders which have program_name
 * @param decoderlist_npn ist of decoders which haven't program_name
 * @param num_decoders number of decoder nodes on memory
 */
void os_remove_decoders_list(OSDecoderNode *decoderlist_pn, OSDecoderNode *decoderlist_npn);

/**
 * @brief Remove a decoder node
 * @param node OSDecoderNode node to remove
 * @param decoders hash to save the reference to decoder information
 */
void os_remove_decodernode(OSDecoderNode *node, OSDecoderInfo **decoders, int *pos, int *max_size);

/**
 * @brief Count the number of decoders in a list
 * @param node the first node of the list
 * @param num_decoders the number of decoders
 */
void os_count_decoders(OSDecoderNode *node, int *num_decoders);
>>>>>>> f1098a53

#endif /* DECODER_H */<|MERGE_RESOLUTION|>--- conflicted
+++ resolved
@@ -12,7 +12,7 @@
 #define DECODER_H
 
 #include "shared.h"
-#include "../list_log.h"
+#include "../logmsg.h"
 #include "os_regex/os_regex.h"
 
 #define AFTER_PARENT    0x001   /* 1   */
@@ -90,10 +90,6 @@
  * Only used for analysisd decoder lists (os_analysisd_decoderlist_pn and os_analysisd_decoderlist_nopn)
  */
 void OS_CreateOSDecoderList(void);
-<<<<<<< HEAD
-int OS_AddOSDecoder(OSDecoderInfo *pi, OSDecoderNode **pn_osdecodernode,
-                    OSDecoderNode **npn_osdecodernode, OSList* log_msg);
-=======
 
 /**
  * @brief Add decoders to decoder lists
@@ -102,9 +98,9 @@
  * @param npn_osdecodernode decoder list for events without program name
  * @return 1 on success, otherwise 0
  */
-int OS_AddOSDecoder(OSDecoderInfo *pi, OSDecoderNode **pn_osdecodernode, OSDecoderNode **npn_osdecodernode);
+int OS_AddOSDecoder(OSDecoderInfo *pi, OSDecoderNode **pn_osdecodernode, 
+                    OSDecoderNode **npn_osdecodernode, OSList* log_msg);
 
->>>>>>> f1098a53
 OSDecoderNode *OS_GetFirstOSDecoder(const char *pname);
 int getDecoderfromlist(const char *name);
 char *GetGeoInfobyIP(char *ip_addr);
@@ -124,20 +120,7 @@
 void CiscatInit(void);
 void WinevtInit(void);
 void SecurityConfigurationAssessmentInit(void);
-<<<<<<< HEAD
-
-/**
- * Add decoders to main list
- * 
- * @param file path of the decoder configuration xml file.
- * @param log_msg List to save log messages.
- * @retval -2 File XML_LDECODER (localdecoderfile) not found or can't get root element of xmlfile.
- * @retval  0 in case of error.
- * @retval  1 Decoder was added to the list.
- */
-int ReadDecodeXML(const char *file, OSList* log_msg);
-=======
-int ReadDecodeXML(const char *file, OSDecoderNode **decoderlist_pn, OSDecoderNode **decoderlist_nopn);
+int ReadDecodeXML(const char *file, OSDecoderNode **decoderlist_pn, OSDecoderNode **decoderlist_nopn, OSList* log_msg);
 
 /**
  * @brief Remove decoder information
@@ -166,6 +149,5 @@
  * @param num_decoders the number of decoders
  */
 void os_count_decoders(OSDecoderNode *node, int *num_decoders);
->>>>>>> f1098a53
 
 #endif /* DECODER_H */