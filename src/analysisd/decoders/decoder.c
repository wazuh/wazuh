--- conflicted
+++ resolved
@@ -201,11 +201,6 @@
 
                     nnode->regex->sub_strings[i] = NULL;
                 }
-<<<<<<< HEAD
-
-                break;
-=======
->>>>>>> 89892424
             } else {
                 /* If we don't have a regex, we may leave now */
                 return;
