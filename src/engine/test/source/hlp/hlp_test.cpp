--- conflicted
+++ resolved
@@ -1,8 +1,6 @@
 #include "gtest/gtest.h"
 
 #include <hlp/hlp.hpp>
-
-<<<<<<< HEAD
 
 // Test: Parsing logQL expressions
 TEST(hlpTests_logQL, logQL_expression)
@@ -42,52 +40,6 @@
     ASSERT_EQ("4", result["file.created.minutes"]);
     ASSERT_EQ("0", result["file.created.seconds"]);
     ASSERT_EQ("-0700", result["file.created.timezone"]);
-
-=======
-static const char *logQl =
-    "<source.address> - <json> - [<timestamp/APACHE>] \"<http.request.method> "
-    "<url> HTTP/<http.version>\" "
-    "<http.response.status_code> <http.response.body.bytes> \"-\" "
-    "\"<user_agent.original>\"";
-static const char *event =
-    "monitoring-server - {\"data\":\"this is a json\"} - [29/May/2017:19:02:48 "
-    "+0000] \"GET "
-    "https://user:password@wazuh.com:8080/"
-    "status?query=%22a%20query%20with%20a%20space%22#fragment "
-    "HTTP/1.1\" 200 612 \"-\" \"Mozilla/5.0 (Windows NT 6.1; rv:15.0) "
-    "Gecko/20120716 "
-    "Firefox/15.0a2\"";
-
-static const char *logQl2 =
-    "<source.ip> - - [<timestamp/APACHE>] \"-\" "
-    "<http.response.status_code> <http.response.body.bytes> \"-\" \"-\"";
-static const char *event2 =
-    "127.0.0.1 - - [02/Feb/2019:05:38:45 +0100] \"-\" 408 152 \"-\" \"-\"";
-
-TEST(hlpTests, general)
-{
-    fprintf(stderr, "\n\n---HLP Test---\n");
-
-    auto parseOp = getParserOp(logQl);
-    auto result  = parseOp(event);
-    fprintf(stderr, "\n%30s | %s\n", "Key", "Val");
-    fprintf(stderr, "-------------------------------|------------\n");
-    for(auto const &r : result)
-    {
-        fprintf(stderr, "%30s | %s\n", r.first.c_str(), r.second.c_str());
-    }
-
-    auto parseOp2 = getParserOp(logQl2);
-    auto result2  = parseOp2(event2);
-    fprintf(stderr, "\n%30s | %s\n", "Key", "Val");
-    fprintf(stderr, "-------------------------------|------------\n");
-    for(auto const &r : result2)
-    {
-        fprintf(stderr, "%30s | %s\n", r.first.c_str(), r.second.c_str());
-    }
-
-    fprintf(stderr, "\n--------------\n\n");
->>>>>>> 516404e0
 }
 
 TEST(hlpTests_logQL, invalid_logql_expression)
@@ -107,7 +59,6 @@
 
 TEST(hlpTests_logQL, optional_Field_Not_Found)
 {
-<<<<<<< HEAD
     static const char *logQl = "this won't match an IP address <?source.ip>";
     static const char *event = "this won't match an IP address 02 Jan 06 15:04 -0700";
 
@@ -124,15 +75,6 @@
     static const char *eventIP = "127.0.0.1";
     static const char *eventURL = "https://user:password@wazuh.com:8080/path"
                                 "?query=%22a%20query%20with%20a%20space%22#fragment";
-=======
-    static const char *logQl =
-        "this won't match an url <url>?<source.ip> but will match ip";
-    static const char *event =
-        "this won't match an url 127.0.0.1 but will match ip";
-
-    auto parseOp = getParserOp(logQl);
-    auto result  = parseOp(event);
->>>>>>> 516404e0
 
     auto parseOp = getParserOp(logQl);
     auto result = parseOp(eventIP);
@@ -160,28 +102,8 @@
     ASSERT_EQ("temp2", result["_temp2"]);
 }
 
-<<<<<<< HEAD
 // Test: parsing URLs
 TEST(hlpTests_URL, url_parsing)
-=======
-// Test: parsing succesfully three different IP addresses
-TEST(ipParsingTests, IP_Parser)
-{
-    const char *logQl =
-        "<source.ip> - <server.ip> -- <source.nat.ip> \"-\" \"-\"";
-    const char *event = "127.0.0.1 - 2001:db8:3333:4444:CCCC:DDDD:EEEE:FFFF -- "
-                        "0:db8:0:4:CCCC:0:EEEE:FFFF \"-\" \"-\"";
-
-    auto parseOp = getParserOp(logQl);
-    auto result  = parseOp(event);
-
-    ASSERT_EQ("127.0.0.1", result["source.ip"]);
-    ASSERT_EQ("2001:db8:3333:4444:CCCC:DDDD:EEEE:FFFF", result["server.ip"]);
-    ASSERT_EQ("0:db8:0:4:CCCC:0:EEEE:FFFF", result["source.nat.ip"]);
-}
-
-TEST(urlParsingTests, url_parsing)
->>>>>>> 516404e0
 {
     static const char *logQl = "this is an url <url> in text";
     static const char *event =
@@ -206,7 +128,6 @@
     ASSERT_EQ("user", result["url.username"]);
 }
 
-<<<<<<< HEAD
 // Test: parsing IP addresses
 TEST(hlpTests_IPaddress, IPV4_success)
 {
@@ -263,13 +184,6 @@
 {
     const char *logQl = "<_field1/JSON> - <_field2/JSON>";
     const char *event = "{\"String\":\"This is a string\"} - {\"String\":\"This is another string\"}";
-=======
-TEST(jsonParsingTests, dummy_test)
-{
-    const char *logQl = "<_json1/JSON> - <_json2/JSON>";
-    const char *event = "{\"String\":\"This is a string\"} - "
-                        "{\"String\":\"This is another string\"}";
->>>>>>> 516404e0
 
     auto parseOp = getParserOp(logQl);
     auto result  = parseOp(event);
@@ -291,7 +205,6 @@
     ASSERT_TRUE(result["_json"].empty());
 }
 
-<<<<<<< HEAD
 TEST(hlpTests_json, success_array)
 {
     const char *logQl = "<_json/JSON>";
@@ -318,31 +231,19 @@
 
 // Test: parsing maps objects
 TEST(hlpTests_map, success_test)
-=======
-TEST(mapParsingTests, success_test)
->>>>>>> 516404e0
 {
     const char *logQl = "<_map/MAP/ /=>-<_dummy>";
     const char *event = "key1=Value1 Key2=Value2-dummy";
 
     ParserFn parseOp = getParserOp(logQl);
-<<<<<<< HEAD
-    auto result = parseOp(event);
-
-    ASSERT_EQ(true, static_cast<bool>(parseOp));
-=======
-    auto result      = parseOp(event);
-
->>>>>>> 516404e0
+    auto result = parseOp(event);
+
+    ASSERT_EQ(true, static_cast<bool>(parseOp));
     ASSERT_EQ("{\"key1\":\"Value1\",\"Key2\":\"Value2\"}", result["_map"]);
     ASSERT_EQ("dummy", result["_dummy"]);
 }
 
-<<<<<<< HEAD
 TEST(hlpTests_map, end_mark_test)
-=======
-TEST(mapParsingTests, end_mark_test)
->>>>>>> 516404e0
 {
     const char *logQl = "<_map/MAP/ /=/.> <_dummy>";
     const char *event = "key1=Value1 Key2=Value2. dummy";
@@ -355,11 +256,7 @@
     ASSERT_EQ("dummy", result["_dummy"]);
 }
 
-<<<<<<< HEAD
 TEST(hlpTests_map, incomplete_map_test)
-=======
-TEST(mapParsingTests, incomplete_map_test)
->>>>>>> 516404e0
 {
     const char *logQl  = "<_map/MAP/ /=>";
     const char *event1 = "key1=Value1 Key2=";
@@ -377,12 +274,8 @@
     ASSERT_TRUE(result3.empty());
 }
 
-<<<<<<< HEAD
 // Test: timestamps parsing
 TEST(hlpTests_Timestamp, ansic)
-=======
-TEST(timestampParsingTests, ansic)
->>>>>>> 516404e0
 {
     static const char *logQl   = "[<timestamp/ANSIC>]";
     static const char *ansicTs = "[Mon Jan 2 15:04:05 2006]";
@@ -408,16 +301,11 @@
     ASSERT_EQ("5.123456", resultMillis["timestamp.seconds"]);
 }
 
-<<<<<<< HEAD
 TEST(hlpTests_Timestamp, apache)
-=======
-TEST(timestampParsingTests, kitchen)
->>>>>>> 516404e0
 {
     static const char *logQl   = "[<timestamp/APACHE>]";
     static const char *apacheTs = "[Tue Feb 11 15:04:05 2020]";
 
-<<<<<<< HEAD
     auto parseOp = getParserOp(logQl);
     auto result  = parseOp(apacheTs);
 
@@ -426,24 +314,11 @@
     ASSERT_EQ("2", result["timestamp.month"]);
     ASSERT_EQ("11", result["timestamp.day"]);
     ASSERT_EQ("15", result["timestamp.hour"]);
-=======
-    static const char *logQl     = "[<timestamp/Kitchen>]";
-    static const char *kitchenTs = "[3:04a.m.]";
-
-    auto parseOp = getParserOp(logQl);
-    auto result  = parseOp(kitchenTs);
-
-    ASSERT_EQ("3", result["timestamp.hour"]);
->>>>>>> 516404e0
-    ASSERT_EQ("4", result["timestamp.minutes"]);
-    ASSERT_EQ("5", result["timestamp.seconds"]);
-}
-
-<<<<<<< HEAD
+    ASSERT_EQ("4", result["timestamp.minutes"]);
+    ASSERT_EQ("5", result["timestamp.seconds"]);
+}
+
 TEST(hlpTests_Timestamp, rfc1123)
-=======
-TEST(timestampParsingTests, rfc1123)
->>>>>>> 516404e0
 {
     static const char *logQl      = "[<timestamp/RFC1123>]";
     static const char *logQlz     = "[<timestamp/RFC1123Z>]";
@@ -462,13 +337,9 @@
     ASSERT_EQ("5", result["timestamp.seconds"]);
 
     auto parseOpz = getParserOp(logQlz);
-<<<<<<< HEAD
     auto resultz = parseOpz(rfc1123zTs);
 
     ASSERT_EQ(true, static_cast<bool>(parseOpz));
-=======
-    auto resultz  = parseOpz(rfc1123zTs);
->>>>>>> 516404e0
     ASSERT_EQ("2006", resultz["timestamp.year"]);
     ASSERT_EQ("1", resultz["timestamp.month"]);
     ASSERT_EQ("2", resultz["timestamp.day"]);
@@ -477,11 +348,7 @@
     ASSERT_EQ("5", resultz["timestamp.seconds"]);
 }
 
-<<<<<<< HEAD
 TEST(hlpTests_Timestamp, rfc3339)
-=======
-TEST(timestampParsingTests, rfc3339)
->>>>>>> 516404e0
 {
     static const char *logQl         = "[<timestamp/RFC3339>]";
     static const char *rfc3339Ts     = "[2006-01-02T15:04:05Z07:00]";
@@ -508,11 +375,7 @@
     ASSERT_EQ("5.999999999", resultNano["timestamp.seconds"]);
 }
 
-<<<<<<< HEAD
 TEST(hlpTests_Timestamp, rfc822)
-=======
-TEST(timestampParsingTests, rfc822)
->>>>>>> 516404e0
 {
     static const char *logQl     = "[<timestamp/RFC822>]";
     static const char *logQlz    = "[<timestamp/RFC822Z>]";
@@ -532,13 +395,9 @@
     ASSERT_EQ("MST", result["timestamp.timezone"]);
 
     auto parseOpz = getParserOp(logQlz);
-<<<<<<< HEAD
     auto resultz = parseOpz(rfc822zTs);
 
     ASSERT_EQ(true, static_cast<bool>(parseOpz));
-=======
-    auto resultz  = parseOpz(rfc822zTs);
->>>>>>> 516404e0
     ASSERT_EQ("2006", resultz["timestamp.year"]);
     ASSERT_EQ("1", resultz["timestamp.month"]);
     ASSERT_EQ("2", resultz["timestamp.day"]);
@@ -548,11 +407,7 @@
     ASSERT_EQ("-0700", resultz["timestamp.timezone"]);
 }
 
-<<<<<<< HEAD
 TEST(hlpTests_Timestamp, rfc850)
-=======
-TEST(timestampParsingTests, rfc850)
->>>>>>> 516404e0
 {
     static const char *logQl    = "[<timestamp/RFC850>]";
     static const char *rfc850Ts = "[Monday, 02-Jan-06 15:04:05 MST]";
@@ -570,11 +425,7 @@
     ASSERT_EQ("MST", result["timestamp.timezone"]);
 }
 
-<<<<<<< HEAD
 TEST(hlpTests_Timestamp, ruby)
-=======
-TEST(timestampParsingTests, ruby)
->>>>>>> 516404e0
 {
     static const char *logQl  = "[<timestamp/RubyDate>]";
     static const char *rubyTs = "[Mon Jan 02 15:04:05 -0700 2006]";
@@ -592,11 +443,7 @@
     ASSERT_EQ("-0700", result["timestamp.timezone"]);
 }
 
-<<<<<<< HEAD
 TEST(hlpTests_Timestamp, stamp)
-=======
-TEST(timestampParsingTests, stamp)
->>>>>>> 516404e0
 {
     static const char *logQl        = "[<timestamp/Stamp>]";
     static const char *stampTs      = "[Jan 2 15:04:05]";
@@ -636,11 +483,7 @@
     ASSERT_EQ("5", resultNanos["timestamp.seconds"]);
 }
 
-<<<<<<< HEAD
 TEST(hlpTests_Timestamp, Unix)
-=======
-TEST(timestampParsingTests, Unix)
->>>>>>> 516404e0
 {
     static const char *logQl  = "[<timestamp/UnixDate>]";
     static const char *unixTs = "[Mon Jan 2 15:04:05 MST 2006]";
@@ -657,7 +500,6 @@
     ASSERT_EQ("5", result["timestamp.seconds"]);
 }
 
-<<<<<<< HEAD
 TEST(hlpTests_Timestamp, Unix_fail)
 {
     static const char *logQl  = "[<timestamp/UnixDate>]";
@@ -671,9 +513,6 @@
 }
 
 TEST(hlpTests_Timestamp, specific_format)
-=======
-TEST(timestampParsingTests, specific_format)
->>>>>>> 516404e0
 {
     static const char *logQl = "[<timestamp>] - "
                                "[<_ansicTs/timestamp>] - "
@@ -717,7 +556,6 @@
     ASSERT_EQ("5", result["_stampTs.seconds"]);
 }
 
-<<<<<<< HEAD
 // FIXME: this specific test is know to fail even at a chronos library level.
 TEST(hlpTests_Timestamp, kitchen)
 {
@@ -733,9 +571,6 @@
 
 // Test: domain parsing
 TEST(hlpTests_domain, success)
-=======
-TEST(domainParserTests, success)
->>>>>>> 516404e0
 {
     const char *logQl = "<_my_domain/domain>";
     ParserFn parseOp  = getParserOp(logQl);
@@ -785,11 +620,7 @@
     ASSERT_EQ("", result["_my_domain.top_level_domain"]);
 }
 
-<<<<<<< HEAD
 TEST(hlpTests_domain, FQDN_validation)
-=======
-TEST(domainParserTests, FQDN_validation)
->>>>>>> 516404e0
 {
     const char *logQl = "<_my_domain/domain/FQDN>";
     ParserFn parseOp  = getParserOp(logQl);
@@ -819,36 +650,21 @@
     ASSERT_TRUE(result.empty());
 }
 
-<<<<<<< HEAD
 TEST(hlpTests_domain, host_route)
-=======
-TEST(domainParserTests, host_route)
->>>>>>> 516404e0
 {
     const char *logQl = "<_my_domain/domain>";
     ParserFn parseOp  = getParserOp(logQl);
 
-<<<<<<< HEAD
     ASSERT_EQ(true, static_cast<bool>(parseOp));
     const char *event1 ="ftp://www.wazuh.com/route.txt";
     auto result = parseOp(event1);
     // TODO protocol and route aren´t part of the result. We only extract it from the event
-=======
-    const char *event1 = "ftp://www.wazuh.com/route.txt";
-    auto result        = parseOp(event1);
-    // TODO protocol and route aren´t part of the result. We only extract it
-    // from the event
->>>>>>> 516404e0
     ASSERT_EQ("www", result["_my_domain.subdomain"]);
     ASSERT_EQ("wazuh.com", result["_my_domain.registered_domain"]);
     ASSERT_EQ("com", result["_my_domain.top_level_domain"]);
 }
 
-<<<<<<< HEAD
 TEST(hlpTests_domain, valid_content)
-=======
-TEST(domainParserTests, valid_content)
->>>>>>> 516404e0
 {
     const char *logQl = "<_my_domain/domain>";
     ParserFn parseOp  = getParserOp(logQl);
@@ -869,12 +685,8 @@
     ASSERT_TRUE(result.empty());
 }
 
-<<<<<<< HEAD
 // Test: filepath parsing
 TEST(hlpTests_filepath, windows_path)
-=======
-TEST(filepathParserTests, windows_path)
->>>>>>> 516404e0
 {
     const char *logQl = "<_file/FilePath>";
     ParserFn parseOp  = getParserOp(logQl);
@@ -913,19 +725,11 @@
     ASSERT_EQ("test.txt", result["_file.name"]);
     ASSERT_EQ("txt", result["_file.extension"]);
 
-<<<<<<< HEAD
     const char *folder_path = "D:\\Users\\Name\\Desktop\\";
     result = parseOp(folder_path);
     ASSERT_EQ("D:\\Users\\Name\\Desktop\\", result["_file.path"]);
     ASSERT_EQ("D", result["_file.drive_letter"]);
     ASSERT_EQ("D:\\Users\\Name\\Desktop", result["_file.folder"]);
-=======
-    const char *folder_path = "C:\\Users\\Name\\Desktop\\";
-    result                  = parseOp(folder_path);
-    ASSERT_EQ("C:\\Users\\Name\\Desktop\\", result["_file.path"]);
-    ASSERT_EQ("C", result["_file.drive_letter"]);
-    ASSERT_EQ("C:\\Users\\Name\\Desktop", result["_file.folder"]);
->>>>>>> 516404e0
     ASSERT_EQ("", result["_file.name"]);
     ASSERT_EQ("", result["_file.extension"]);
 
@@ -938,11 +742,7 @@
     ASSERT_EQ("txt", result["_file.extension"]);
 }
 
-<<<<<<< HEAD
 TEST(hlpTests_filepath, unix_path)
-=======
-TEST(filepathParserTests, unix_path)
->>>>>>> 516404e0
 {
     const char *logQl = "<_file/FilePath>";
     ParserFn parseOp  = getParserOp(logQl);
@@ -974,11 +774,7 @@
     ASSERT_EQ("", result["_file.extension"]);
 }
 
-<<<<<<< HEAD
 TEST(hlpTests_filepath, force_unix_format)
-=======
-TEST(filepathParserTests, force_unix_format)
->>>>>>> 516404e0
 {
     const char *logQl = "<_file/FilePath/UNIX>";
     ParserFn parseOp  = getParserOp(logQl);
