/* Copyright (C) 2015-2019, Wazuh Inc.
 * Copyright (C) 2009-2012 Trend Micro Inc.
 * All rights reserved.
 *
 * This program is a free software; you can redistribute it
 * and/or modify it under the terms of the GNU General Public
 * License (version 2) as published by the FSF - Free Software
 * Foundation.
 */

/* Global Definitions */

#ifndef __OS_HEADERS
#define __OS_HEADERS

#define TRUE            1
#define FALSE           0

#define READ    1
#define WRITE   2

#define OS_BINARY  0
#define OS_TEXT    1

/* Size limit control */
#define OS_SIZE_65536   65536
#define OS_SIZE_61440   61440
#define OS_SIZE_20480   20480
#define OS_SIZE_8192    8192
#define OS_SIZE_6144    6144
#define OS_SIZE_4096    4096
#define OS_SIZE_2048    2048
#define OS_SIZE_1024    1024
#define OS_SIZE_512     512
#define OS_SIZE_256     256
#define OS_SIZE_128     128

/* Level of log messages */
#define LOGLEVEL_CRITICAL 4
#define LOGLEVEL_ERROR 3
#define LOGLEVEL_WARNING 2
#define LOGLEVEL_INFO 1
#define LOGLEVEL_DEBUG 0

#define OS_MAXSTR       OS_SIZE_65536    /* Size for logs, sockets, etc  */
#define OS_BUFFER_SIZE  OS_SIZE_2048    /* Size of general buffers      */
#define OS_FLSIZE       OS_SIZE_256     /* Maximum file size            */
#define OS_HEADER_SIZE  OS_SIZE_128     /* Maximum header size          */
#define OS_LOG_HEADER   OS_SIZE_256     /* Maximum log header size      */
#define OS_SK_HEADER    OS_SIZE_6144    /* Maximum syscheck header size */
#define IPSIZE          16              /* IP Address size              */
#define AUTH_POOL       1000            /* Max number of connections    */
#define BACKLOG         128             /* Socket input queue length    */
#define MAX_EVENTS      1024            /* Max number of epoll events   */
#define EPOLL_MILLIS    -1              /* Epoll wait time              */
#define MAX_TAG_COUNTER 256             /* Max retrying counter         */
#define SOCK_RECV_TIME0 300             /* Socket receiving timeout (s) */
#define MIN_ORDER_SIZE  10              /* Minimum size of orders array */
#define KEEPALIVE_SIZE  700             /* Random keepalive string size */
#define MAX_DYN_STR     4194304         /* Max message size received 4MiB */

/* Some global names */
#define __ossec_name    "Wazuh"
#define __ossec_version "v3.9.0"
#define __author        "Wazuh Inc."
#define __contact       "info@wazuh.com"
#define __site          "http://www.wazuh.com"
#define __license       "\
This program is free software; you can redistribute it and/or modify\n\
it under the terms of the GNU General Public License (version 2) as \n\
published by the Free Software Foundation. For more details, go to \n\
https://www.gnu.org/licenses/gpl.html\n"

/* Maximum allowed PID */
#ifdef SOLARIS
#define MAX_PID 29999
#else
#define MAX_PID 32768
#endif

/* Limit of 256 agents */
#ifndef MAX_AGENTS
#define MAX_AGENTS  256
#endif

/* First ID assigned by authd */
#ifndef AUTHD_FIRST_ID
#define AUTHD_FIRST_ID  1024
#endif

/* Notify the manager */
#define NOTIFY_TIME     10      // ... every 10 seconds
#define RECONNECT_TIME  60      // Time to reconnect
#define DISCON_TIME     1800    // Take agent as disconnected

/* User Configuration */
#ifndef MAILUSER
#define MAILUSER        "ossecm"
#endif

#ifndef USER
#define USER            "ossec"
#endif

#ifndef REMUSER
#define REMUSER         "ossecr"
#endif

#ifndef ROOTUSER
#define ROOTUSER        "root"
#endif

#ifndef GROUPGLOBAL
#define GROUPGLOBAL     "ossec"
#endif

#ifndef DEFAULTDIR
#define DEFAULTDIR      "/var/ossec"
#endif

/* Default queue */
#define DEFAULTQUEUE    "/queue/ossec/queue"

// Authd local socket
#define AUTH_LOCAL_SOCK "/queue/ossec/auth"
#define AUTH_LOCAL_SOCK_PATH DEFAULTDIR AUTH_LOCAL_SOCK

// Remote requests socket
#define REMOTE_REQ_SOCK "/queue/ossec/request"

// Local requests socket
#define COM_LOCAL_SOCK  "/queue/ossec/com"
#define LC_LOCAL_SOCK  "/queue/ossec/logcollector"
#define SYS_LOCAL_SOCK  "/queue/ossec/syscheck"
#define WM_LOCAL_SOCK  "/queue/ossec/wmodules"
#define ANLSYS_LOCAL_SOCK  "/queue/ossec/analysis"
#define MAIL_LOCAL_SOCK "/queue/ossec/mail"
#define LESSD_LOCAL_SOCK "/queue/ossec/agentless"
#define INTG_LOCAL_SOCK "/queue/ossec/integrator"
#define CSYS_LOCAL_SOCK  "/queue/ossec/csyslog"
#define MON_LOCAL_SOCK  "/queue/ossec/monitor"
#define CLUSTER_SOCK "/queue/cluster/c-internal.sock"
#define CONTROL_SOCK "/queue/ossec/control"

// Attempts to check sockets availability
#define SOCK_ATTEMPTS   10

// Database socket
#define WDB_LOCAL_SOCK "/queue/db/wdb"
#ifndef WIN32
#define WDB_LOCAL_SOCK_PATH DEFAULTDIR WDB_LOCAL_SOCK
#endif

#define WM_DOWNLOAD_SOCK "/queue/ossec/download"
#define WM_DOWNLOAD_SOCK_PATH DEFAULTDIR WM_DOWNLOAD_SOCK

#define WM_KEY_REQUEST_SOCK "/queue/ossec/krequest"
#define WM_KEY_REQUEST_SOCK_PATH DEFAULTDIR WM_KEY_REQUEST_SOCK

/* Active Response files */
#define DEFAULTAR_FILE  "ar.conf"

#ifndef WIN32
#define DEFAULTAR       "/etc/shared/" DEFAULTAR_FILE
#define AR_BINDIR       "/active-response/bin"
#define AGENTCONFIGINT  "/etc/shared/agent.conf"
#define AGENTCONFIG     DEFAULTDIR "/etc/shared/agent.conf"
#define DEF_CA_STORE    DEFAULTDIR "/etc/wpk_root.pem"
#else
#define DEFAULTAR       "shared/" DEFAULTAR_FILE
#define AR_BINDIR       "active-response/bin"
#define AGENTCONFIG     "shared/agent.conf"
#define AGENTCONFIGINT  "shared/agent.conf"
#define DEF_CA_STORE    "wpk_root.pem"
#endif

/* Exec queue */
#define EXECQUEUE       "/queue/alerts/execq"

<<<<<<< HEAD
/* Configuration assessment module queue */
#define CFGAQUEUE       "/queue/alerts/cfgaq"

/* Configuration assessment remoted queue */
#define CFGARQUEUE       "/queue/alerts/cfgarq"
=======
/* Exec queue api*/
#define EXECQUEUEA      "/queue/alerts/execa"
>>>>>>> b177911b

/* Active Response queue */
#define ARQUEUE         "/queue/alerts/ar"

/* Decoder file */
#define XML_LDECODER    "etc/decoders/local_decoder.xml"

/* Agent information location */
#define AGENTINFO_DIR    "/queue/agent-info"
#define AGENTINFO_DIR_PATH DEFAULTDIR "/queue/agent-info"

/* Agent groups location */
#define GROUPS_DIR    "/queue/agent-groups"

/* Default group name */
#define DEFAULT_GROUP "default"

/* Syscheck directory */
#define SYSCHECK_DIR    "/queue/syscheck"

/* Rootcheck directory */
#define ROOTCHECK_DIR    "/queue/rootcheck"

/* Backup directory for agents */
#define AGNBACKUP_DIR    "/backup/agents"

/* Wazuh Database */
#define WDB_DIR         "var/db"
#define WDB2_DIR        "queue/db"
#define WDB_GLOB_NAME   "global.db"
#define WDB_PROF_NAME   ".template.db"

/* Diff queue */
#ifndef WIN32
#define DIFF_DIR        "/queue/diff"
#define DIFF_DIR_PATH   DEFAULTDIR DIFF_DIR
#else
#define DIFF_DIR_PATH "queue/diff"
#endif
#define DIFF_NEW_FILE  "new-entry"
#define DIFF_LAST_FILE "last-entry"
#define DIFF_GZ_FILE "last-entry.gz"
#define DIFF_TEST_HOST "__test"

/* Syscheck data */
#define SYSCHECK        "syscheck"
#define SYSCHECK_REG    "syscheck-registry"

/* Rule path */
#define RULEPATH        "/rules"

/* Wait file */
#ifndef WIN32
#define WAIT_FILE       "/queue/ossec/.wait"
#else
#define WAIT_FILE       ".wait"
#endif

/* Agent information file */
#ifndef WIN32
#define AGENT_INFO_FILE "/queue/ossec/.agent_info"
#define AGENT_INFO_FILEP DEFAULTDIR AGENT_INFO_FILE
#define AGENT_INFO_FILEF DEFAULTDIR AGENTINFO_DIR "/%s-%s"
#else
#define AGENT_INFO_FILE ".agent_info"
#define AGENT_INFO_FILEP AGENT_INFO_FILE
#endif

/* Syscheck restart */
#ifndef WIN32
#define SYSCHECK_RESTART        "/var/run/.syscheck_run"
#define SYSCHECK_RESTART_PATH   DEFAULTDIR SYSCHECK_RESTART
#else
#define SYSCHECK_RESTART        "syscheck/.syscheck_run"
#define SYSCHECK_RESTART_PATH   "syscheck/.syscheck_run"
#endif

/* Agentless directories */
#define AGENTLESSDIR        "/agentless"
#define AGENTLESSPASS       "/agentless/.passlist"
#define AGENTLESS_ENTRYDIR  "/queue/agentless"

/* Integration directory. */
#define INTEGRATORDIR "/integrations"
#define INTEGRATORDIRPATH    DEFAULTDIR INTEGRATORDIR


/* Internal definitions files */
#ifndef WIN32
#define OSSEC_DEFINES   "/etc/internal_options.conf"
#define OSSEC_LDEFINES   "/etc/local_internal_options.conf"
#else
#define OSSEC_DEFINES   "internal_options.conf"
#define OSSEC_LDEFINES   "local_internal_options.conf"
#endif

/* Log directories */
#define EVENTS            "/logs/archives"
#define EVENTS_DAILY      "/logs/archives/archives.log"
#define ALERTS            "/logs/alerts"
#define ALERTS_PATH       DEFAULTDIR ALERTS
#define ALERTS_DAILY      "/logs/alerts/alerts.log"
#define ALERTSJSON_DAILY  "/logs/alerts/alerts.json"
#define FWLOGS            "/logs/firewall"
#define FWLOGS_DAILY      "/logs/firewall/firewall.log"
#define EVENTSJSON_DAILY  "/logs/archives/archives.json"

/* Stats directories */
#define STATWQUEUE  "/stats/weekly-average"
#define STATQUEUE   "/stats/hourly-average"
#define STATSAVED   "/stats/totals"

/* Authentication keys file */
#ifndef WIN32
#define KEYS_FILE       "/etc/client.keys"
#define AUTHD_PASS      "/etc/authd.pass"
#define KEYSFILE_PATH   DEFAULTDIR KEYS_FILE
#define AUTHDPASS_PATH  DEFAULTDIR AUTHD_PASS
#else
#define KEYS_FILE       "client.keys"
#define KEYSFILE_PATH   KEYS_FILE
#define AUTHD_PASS      "authd.pass"
#define AUTHDPASS_PATH  AUTHD_PASS
#endif

#ifndef AUTH_FILE
#define AUTH_FILE       KEYS_FILE
#endif

/* Timestamp file */
#define TIMESTAMP_FILE  "/queue/agents-timestamp"

/* Shared config directory */
#ifndef WIN32
#define SHAREDCFG_DIR   "/etc/shared"
#else
#define SHAREDCFG_DIR   "shared"
#endif

/* Multi-groups directory */
#define MULTIGROUPS_DIR   "/var/multigroups"
#define MAX_GROUP_NAME 255
#define MULTIGROUP_SEPARATOR ','
#define MAX_GROUPS_PER_MULTIGROUP 256

// Incoming directory
#ifndef WIN32
#define INCOMING_DIR   "/var/incoming"
#else
#define INCOMING_DIR   "incoming"
#endif

// Upgrade directory
#ifndef WIN32
#define UPGRADE_DIR   "/var/upgrade"
#else
#define UPGRADE_DIR   "upgrade"
#endif

// Download directory
#define DOWNLOAD_DIR  "/var/download"

/* Built-in defines */
#define DEFAULTQPATH    DEFAULTDIR DEFAULTQUEUE

#ifndef WIN32
#define OSSECCONF       "/etc/ossec.conf"
#define DEFAULTCPATH    DEFAULTDIR OSSECCONF
#else
#define OSSECCONF       "ossec.conf"
#define DEFAULTCPATH    "ossec.conf"
#endif

#ifndef WIN32
#define DEFAULTARPATH           DEFAULTDIR DEFAULTAR
#define AR_BINDIRPATH           DEFAULTDIR AR_BINDIR
#define AGENTLESSDIRPATH        DEFAULTDIR AGENTLESSDIR
#define AGENTLESSPASSPATH       DEFAULTDIR AGENTLESSPASS
#define AGENTLESS_ENTRYDIRPATH  DEFAULTDIR AGENTLESS_ENTRYDIR
#else
#define DEFAULTARPATH           "shared/ar.conf"
#define AR_BINDIRPATH           "active-response/bin"
#define AGENTLESSDIRPATH        AGENTLESSDIR
#define AGENTLESSPASSPATH       AGENTLESSPASS
#define AGENTLESS_ENTRYDIRPATH  AGENTLESS_ENTRYDIR
#endif
#define EXECQUEUEPATH           DEFAULTDIR EXECQUEUE
<<<<<<< HEAD
#define CFGASSESSMENTQUEUEPATH  DEFAULTDIR CFGAQUEUE
=======
#define EXECQUEUEPATHAPI        DEFAULTDIR EXECQUEUEA
>>>>>>> b177911b

#ifdef WIN32
#define SHAREDCFG_DIRPATH   SHAREDCFG_DIR
#else
#define SHAREDCFG_DIRPATH   DEFAULTDIR SHAREDCFG_DIR
#endif

#define SHAREDCFG_FILE      SHAREDCFG_DIR "/merged.mg"
#define SHAREDCFG_FILEPATH  SHAREDCFG_DIRPATH "/merged.mg"
#define SHAREDCFG_FILENAME  "merged.mg"

#define WAIT_FILE_PATH  DEFAULTDIR WAIT_FILE

#define MAX_QUEUED_EVENTS_PATH "/proc/sys/fs/inotify/max_queued_events"

#define TMP_DIR "tmp"
#define TMP_PATH DEFAULTDIR "/" TMP_DIR

/* Windows COMSPEC */
#define COMSPEC "C:\\Windows\\System32\\cmd.exe"

/* Default ports */
#ifndef DEFAULT_SECURE
#define DEFAULT_SECURE 1514 /* Default encrypted */
#endif

#ifndef DEFAULT_SYSLOG
#define DEFAULT_SYSLOG 514 /* Default syslog port - udp */
#endif

/* XML global elements */
#ifndef xml_global
#define xml_global "global"
#endif

#ifndef xml_alerts
#define xml_alerts "alerts"
#endif

#ifndef xml_rules
#define xml_rules "rules"
#endif

#ifndef xml_localfile
#define xml_localfile "localfile"
#endif

#ifndef xml_remote
#define xml_remote "remote"
#endif

#ifndef xml_client
#define xml_client "client"
#endif

#ifndef xml_execd
#define xml_execd "execd"
#endif

#ifndef xml_syscheck
#define xml_syscheck "syscheck"
#endif

#ifndef xml_rootcheck
#define xml_rootcheck "rootcheck"
#endif

#ifndef xml_command
#define xml_command  "command"
#endif

#ifndef xml_ar
#define xml_ar      "active-response"
#endif

#define CLOCK_LENGTH 256

#define ROOTCHECKCFG_DIR   "/etc/rootcheck"

#define CONFIGURATION_ASSESSMENT_DIR   "/ruleset/configuration_assessment"

#define CONFIGURATION_ASSESSMENT_DIR_WIN   "ruleset/configuration_assessment"

#endif /* __OS_HEADERS */<|MERGE_RESOLUTION|>--- conflicted
+++ resolved
@@ -177,16 +177,14 @@
 /* Exec queue */
 #define EXECQUEUE       "/queue/alerts/execq"
 
-<<<<<<< HEAD
 /* Configuration assessment module queue */
 #define CFGAQUEUE       "/queue/alerts/cfgaq"
 
 /* Configuration assessment remoted queue */
 #define CFGARQUEUE       "/queue/alerts/cfgarq"
-=======
+
 /* Exec queue api*/
 #define EXECQUEUEA      "/queue/alerts/execa"
->>>>>>> b177911b
 
 /* Active Response queue */
 #define ARQUEUE         "/queue/alerts/ar"
@@ -374,11 +372,9 @@
 #define AGENTLESS_ENTRYDIRPATH  AGENTLESS_ENTRYDIR
 #endif
 #define EXECQUEUEPATH           DEFAULTDIR EXECQUEUE
-<<<<<<< HEAD
 #define CFGASSESSMENTQUEUEPATH  DEFAULTDIR CFGAQUEUE
-=======
+
 #define EXECQUEUEPATHAPI        DEFAULTDIR EXECQUEUEA
->>>>>>> b177911b
 
 #ifdef WIN32
 #define SHAREDCFG_DIRPATH   SHAREDCFG_DIR
