/* Copyright (C) 2015-2019, Wazuh Inc.
 * Copyright (C) 2009-2012 Trend Micro Inc.
 * All rights reserved.
 *
 * This program is a free software; you can redistribute it
 * and/or modify it under the terms of the GNU General Public
 * License (version 2) as published by the FSF - Free Software
 * Foundation.
 */

/* Global Definitions */

#ifndef __OS_HEADERS
#define __OS_HEADERS

#define TRUE            1
#define FALSE           0

#define READ    1
#define WRITE   2

#define OS_BINARY  0
#define OS_TEXT    1

/* Size limit control */
#define OS_SIZE_65536   65536
#define OS_SIZE_61440   61440
#define OS_SIZE_20480   20480
#define OS_SIZE_8192    8192
#define OS_SIZE_6144    6144
#define OS_SIZE_4096    4096
#define OS_SIZE_2048    2048
#define OS_SIZE_1024    1024
#define OS_SIZE_512     512
#define OS_SIZE_256     256
#define OS_SIZE_128     128

/* Level of log messages */
#define LOGLEVEL_CRITICAL 4
#define LOGLEVEL_ERROR 3
#define LOGLEVEL_WARNING 2
#define LOGLEVEL_INFO 1
#define LOGLEVEL_DEBUG 0

#define OS_MAXSTR       OS_SIZE_65536    /* Size for logs, sockets, etc  */
#define OS_BUFFER_SIZE  OS_SIZE_2048    /* Size of general buffers      */
#define OS_FLSIZE       OS_SIZE_256     /* Maximum file size            */
#define OS_HEADER_SIZE  OS_SIZE_128     /* Maximum header size          */
#define OS_LOG_HEADER   OS_SIZE_256     /* Maximum log header size      */
#define OS_SK_HEADER    OS_SIZE_6144    /* Maximum syscheck header size */
#define IPSIZE          16              /* IP Address size              */
#define AUTH_POOL       1000            /* Max number of connections    */
#define BACKLOG         128             /* Socket input queue length    */
#define MAX_EVENTS      1024            /* Max number of epoll events   */
#define EPOLL_MILLIS    -1              /* Epoll wait time              */
#define MAX_TAG_COUNTER 256             /* Max retrying counter         */
#define SOCK_RECV_TIME0 300             /* Socket receiving timeout (s) */
#define MIN_ORDER_SIZE  10              /* Minimum size of orders array */
#define KEEPALIVE_SIZE  700             /* Random keepalive string size */
#define MAX_DYN_STR     4194304         /* Max message size received 4MiB */

/* Some global names */
#define __ossec_name    "Wazuh"
<<<<<<< HEAD
#define __ossec_version "v3.9.3"
=======
#define __ossec_version "v3.10.0"
>>>>>>> b6ad285e
#define __author        "Wazuh Inc."
#define __contact       "info@wazuh.com"
#define __site          "http://www.wazuh.com"
#define __license       "\
This program is free software; you can redistribute it and/or modify\n\
it under the terms of the GNU General Public License (version 2) as \n\
published by the Free Software Foundation. For more details, go to \n\
https://www.gnu.org/licenses/gpl.html\n"

/* Maximum allowed PID */
#ifdef SOLARIS
#define MAX_PID 29999
#else
#define MAX_PID 32768
#endif

/* Limit of 256 agents */
#ifndef MAX_AGENTS
#define MAX_AGENTS  256
#endif

/* First ID assigned by authd */
#ifndef AUTHD_FIRST_ID
#define AUTHD_FIRST_ID  1024
#endif

/* Notify the manager */
#define NOTIFY_TIME     10      // ... every 10 seconds
#define RECONNECT_TIME  60      // Time to reconnect
#define DISCON_TIME     1800    // Take agent as disconnected

/* User Configuration */
#ifndef MAILUSER
#define MAILUSER        "ossecm"
#endif

#ifndef USER
#define USER            "ossec"
#endif

#ifndef REMUSER
#define REMUSER         "ossecr"
#endif

#ifndef ROOTUSER
#define ROOTUSER        "root"
#endif

#ifndef GROUPGLOBAL
#define GROUPGLOBAL     "ossec"
#endif

#ifndef DEFAULTDIR
#define DEFAULTDIR      "/var/ossec"
#endif

/* Default queue */
#define DEFAULTQUEUE    "/queue/ossec/queue"

// Authd local socket
#define AUTH_LOCAL_SOCK "/queue/ossec/auth"
#define AUTH_LOCAL_SOCK_PATH DEFAULTDIR AUTH_LOCAL_SOCK

// Remote requests socket
#define REMOTE_REQ_SOCK "/queue/ossec/request"

// Local requests socket
#define COM_LOCAL_SOCK  "/queue/ossec/com"
#define LC_LOCAL_SOCK  "/queue/ossec/logcollector"
#define SYS_LOCAL_SOCK  "/queue/ossec/syscheck"
#define WM_LOCAL_SOCK  "/queue/ossec/wmodules"
#define ANLSYS_LOCAL_SOCK  "/queue/ossec/analysis"
#define MAIL_LOCAL_SOCK "/queue/ossec/mail"
#define LESSD_LOCAL_SOCK "/queue/ossec/agentless"
#define INTG_LOCAL_SOCK "/queue/ossec/integrator"
#define CSYS_LOCAL_SOCK  "/queue/ossec/csyslog"
#define MON_LOCAL_SOCK  "/queue/ossec/monitor"
#define CLUSTER_SOCK "/queue/cluster/c-internal.sock"
#define CONTROL_SOCK "/queue/ossec/control"

// Attempts to check sockets availability
#define SOCK_ATTEMPTS   10

// Database socket
#define WDB_LOCAL_SOCK "/queue/db/wdb"
#ifndef WIN32
#define WDB_LOCAL_SOCK_PATH DEFAULTDIR WDB_LOCAL_SOCK
#endif

#define WM_DOWNLOAD_SOCK "/queue/ossec/download"
#define WM_DOWNLOAD_SOCK_PATH DEFAULTDIR WM_DOWNLOAD_SOCK

#define WM_KEY_REQUEST_SOCK "/queue/ossec/krequest"
#define WM_KEY_REQUEST_SOCK_PATH DEFAULTDIR WM_KEY_REQUEST_SOCK

/* Active Response files */
#define DEFAULTAR_FILE  "ar.conf"

#ifndef WIN32
#define DEFAULTAR       "/etc/shared/" DEFAULTAR_FILE
#define AR_BINDIR       "/active-response/bin"
#define AGENTCONFIGINT  "/etc/shared/agent.conf"
#define AGENTCONFIG     DEFAULTDIR "/etc/shared/agent.conf"
#define DEF_CA_STORE    DEFAULTDIR "/etc/wpk_root.pem"
#else
#define DEFAULTAR       "shared/" DEFAULTAR_FILE
#define AR_BINDIR       "active-response/bin"
#define AGENTCONFIG     "shared/agent.conf"
#define AGENTCONFIGINT  "shared/agent.conf"
#define DEF_CA_STORE    "wpk_root.pem"
#endif

/* Exec queue */
#define EXECQUEUE       "/queue/alerts/execq"

/* Security configuration assessment module queue */
#define CFGAQUEUE       "/queue/alerts/cfgaq"

/* Security configuration assessment remoted queue */
#define CFGARQUEUE       "/queue/alerts/cfgarq"

/* Exec queue api*/
#define EXECQUEUEA      "/queue/alerts/execa"

/* Active Response queue */
#define ARQUEUE         "/queue/alerts/ar"

/* Decoder file */
#define XML_LDECODER    "etc/decoders/local_decoder.xml"

/* Agent information location */
#define AGENTINFO_DIR    "/queue/agent-info"
#define AGENTINFO_DIR_PATH DEFAULTDIR "/queue/agent-info"

/* Agent groups location */
#define GROUPS_DIR    "/queue/agent-groups"

/* Default group name */
#define DEFAULT_GROUP "default"

/* Syscheck directory */
#define SYSCHECK_DIR    "/queue/syscheck"

/* Rootcheck directory */
#define ROOTCHECK_DIR    "/queue/rootcheck"

/* Backup directory for agents */
#define AGNBACKUP_DIR    "/backup/agents"

/* Wazuh Database */
#define WDB_DIR         "var/db"
#define WDB2_DIR        "queue/db"
#define WDB_GLOB_NAME   "global.db"
#define WDB_PROF_NAME   ".template.db"

/* Diff queue */
#ifndef WIN32
#define DIFF_DIR        "/queue/diff"
#define DIFF_DIR_PATH   DEFAULTDIR DIFF_DIR
#else
#define DIFF_DIR_PATH "queue/diff"
#endif
#define DIFF_NEW_FILE  "new-entry"
#define DIFF_LAST_FILE "last-entry"
#define DIFF_GZ_FILE "last-entry.gz"
#define DIFF_TEST_HOST "__test"

/* Syscheck data */
#define SYSCHECK        "syscheck"
#define SYSCHECK_REG    "syscheck-registry"

/* Rule path */
#define RULEPATH        "/rules"

/* Wait file */
#ifndef WIN32
#define WAIT_FILE       "/queue/ossec/.wait"
#else
#define WAIT_FILE       ".wait"
#endif

/* Agent information file */
#ifndef WIN32
#define AGENT_INFO_FILE "/queue/ossec/.agent_info"
#define AGENT_INFO_FILEP DEFAULTDIR AGENT_INFO_FILE
#define AGENT_INFO_FILEF DEFAULTDIR AGENTINFO_DIR "/%s-%s"
#else
#define AGENT_INFO_FILE ".agent_info"
#define AGENT_INFO_FILEP AGENT_INFO_FILE
#endif

/* Syscheck restart */
#ifndef WIN32
#define SYSCHECK_RESTART        "/var/run/.syscheck_run"
#define SYSCHECK_RESTART_PATH   DEFAULTDIR SYSCHECK_RESTART
#else
#define SYSCHECK_RESTART        "syscheck/.syscheck_run"
#define SYSCHECK_RESTART_PATH   "syscheck/.syscheck_run"
#endif

/* Agentless directories */
#define AGENTLESSDIR        "/agentless"
#define AGENTLESSPASS       "/agentless/.passlist"
#define AGENTLESS_ENTRYDIR  "/queue/agentless"

/* Integration directory. */
#define INTEGRATORDIR "/integrations"
#define INTEGRATORDIRPATH    DEFAULTDIR INTEGRATORDIR


/* Internal definitions files */
#ifndef WIN32
#define OSSEC_DEFINES   "/etc/internal_options.conf"
#define OSSEC_LDEFINES   "/etc/local_internal_options.conf"
#else
#define OSSEC_DEFINES   "internal_options.conf"
#define OSSEC_LDEFINES   "local_internal_options.conf"
#endif

/* Log directories */
#define EVENTS            "/logs/archives"
#define EVENTS_DAILY      "/logs/archives/archives.log"
#define ALERTS            "/logs/alerts"
#define ALERTS_PATH       DEFAULTDIR ALERTS
#define ALERTS_DAILY      "/logs/alerts/alerts.log"
#define ALERTSJSON_DAILY  "/logs/alerts/alerts.json"
#define FWLOGS            "/logs/firewall"
#define FWLOGS_DAILY      "/logs/firewall/firewall.log"
#define EVENTSJSON_DAILY  "/logs/archives/archives.json"

/* Stats directories */
#define STATWQUEUE  "/stats/weekly-average"
#define STATQUEUE   "/stats/hourly-average"
#define STATSAVED   "/stats/totals"

/* Authentication keys file */
#ifndef WIN32
#define KEYS_FILE       "/etc/client.keys"
#define AUTHD_PASS      "/etc/authd.pass"
#define KEYSFILE_PATH   DEFAULTDIR KEYS_FILE
#define AUTHDPASS_PATH  DEFAULTDIR AUTHD_PASS
#else
#define KEYS_FILE       "client.keys"
#define KEYSFILE_PATH   KEYS_FILE
#define AUTHD_PASS      "authd.pass"
#define AUTHDPASS_PATH  AUTHD_PASS
#endif

#ifndef AUTH_FILE
#define AUTH_FILE       KEYS_FILE
#endif

/* Timestamp file */
#define TIMESTAMP_FILE  "/queue/agents-timestamp"

/* Shared config directory */
#ifndef WIN32
#define SHAREDCFG_DIR   "/etc/shared"
#else
#define SHAREDCFG_DIR   "shared"
#endif

/* Multi-groups directory */
#define MULTIGROUPS_DIR   "/var/multigroups"
#define MAX_GROUP_NAME 255
#define MULTIGROUP_SEPARATOR ','
#define MAX_GROUPS_PER_MULTIGROUP 256

// Incoming directory
#ifndef WIN32
#define INCOMING_DIR   "/var/incoming"
#else
#define INCOMING_DIR   "incoming"
#endif

// Upgrade directory
#ifndef WIN32
#define UPGRADE_DIR   "/var/upgrade"
#else
#define UPGRADE_DIR   "upgrade"
#endif

// Download directory
#define DOWNLOAD_DIR  "/var/download"

/* Built-in defines */
#define DEFAULTQPATH    DEFAULTDIR DEFAULTQUEUE

#ifndef WIN32
#define OSSECCONF       "/etc/ossec.conf"
#define DEFAULTCPATH    DEFAULTDIR OSSECCONF
#else
#define OSSECCONF       "ossec.conf"
#define DEFAULTCPATH    "ossec.conf"
#endif

#ifndef WIN32
#define DEFAULTARPATH           DEFAULTDIR DEFAULTAR
#define AR_BINDIRPATH           DEFAULTDIR AR_BINDIR
#define AGENTLESSDIRPATH        DEFAULTDIR AGENTLESSDIR
#define AGENTLESSPASSPATH       DEFAULTDIR AGENTLESSPASS
#define AGENTLESS_ENTRYDIRPATH  DEFAULTDIR AGENTLESS_ENTRYDIR
#else
#define DEFAULTARPATH           "shared/ar.conf"
#define AR_BINDIRPATH           "active-response/bin"
#define AGENTLESSDIRPATH        AGENTLESSDIR
#define AGENTLESSPASSPATH       AGENTLESSPASS
#define AGENTLESS_ENTRYDIRPATH  AGENTLESS_ENTRYDIR
#endif
#define EXECQUEUEPATH           DEFAULTDIR EXECQUEUE
#define CFGASSESSMENTQUEUEPATH  DEFAULTDIR CFGAQUEUE

#define EXECQUEUEPATHAPI        DEFAULTDIR EXECQUEUEA

#ifdef WIN32
#define SHAREDCFG_DIRPATH   SHAREDCFG_DIR
#else
#define SHAREDCFG_DIRPATH   DEFAULTDIR SHAREDCFG_DIR
#endif

#define SHAREDCFG_FILE      SHAREDCFG_DIR "/merged.mg"
#define SHAREDCFG_FILEPATH  SHAREDCFG_DIRPATH "/merged.mg"
#define SHAREDCFG_FILENAME  "merged.mg"

#define WAIT_FILE_PATH  DEFAULTDIR WAIT_FILE

#define MAX_QUEUED_EVENTS_PATH "/proc/sys/fs/inotify/max_queued_events"

#define TMP_DIR "tmp"
#define TMP_PATH DEFAULTDIR "/" TMP_DIR

/* Windows COMSPEC */
#define COMSPEC "C:\\Windows\\System32\\cmd.exe"

/* Default ports */
#ifndef DEFAULT_SECURE
#define DEFAULT_SECURE 1514 /* Default encrypted */
#endif

#ifndef DEFAULT_SYSLOG
#define DEFAULT_SYSLOG 514 /* Default syslog port - udp */
#endif

/* XML global elements */
#ifndef xml_global
#define xml_global "global"
#endif

#ifndef xml_alerts
#define xml_alerts "alerts"
#endif

#ifndef xml_rules
#define xml_rules "rules"
#endif

#ifndef xml_localfile
#define xml_localfile "localfile"
#endif

#ifndef xml_remote
#define xml_remote "remote"
#endif

#ifndef xml_client
#define xml_client "client"
#endif

#ifndef xml_execd
#define xml_execd "execd"
#endif

#ifndef xml_syscheck
#define xml_syscheck "syscheck"
#endif

#ifndef xml_rootcheck
#define xml_rootcheck "rootcheck"
#endif

#ifndef xml_command
#define xml_command  "command"
#endif

#ifndef xml_ar
#define xml_ar      "active-response"
#endif

#define CLOCK_LENGTH 256

#define SECURITY_CONFIGURATION_ASSESSMENT_DIR   "/ruleset/sca"

#define SECURITY_CONFIGURATION_ASSESSMENT_DIR_WIN   "ruleset\\sca"

#ifdef WIN32
#define FTELL_TT "%lld"
#define FTELL_INT64 (int64_t)
#else
#define FTELL_TT "%ld"
#define FTELL_INT64 (long)
#endif

#endif /* __OS_HEADERS */<|MERGE_RESOLUTION|>--- conflicted
+++ resolved
@@ -61,11 +61,7 @@
 
 /* Some global names */
 #define __ossec_name    "Wazuh"
-<<<<<<< HEAD
-#define __ossec_version "v3.9.3"
-=======
 #define __ossec_version "v3.10.0"
->>>>>>> b6ad285e
 #define __author        "Wazuh Inc."
 #define __contact       "info@wazuh.com"
 #define __site          "http://www.wazuh.com"
