/*
 * Wazuh keystore
 * Copyright (C) 2015, Wazuh Inc.
 * January 25, 2024.
 *
 * This program is free software; you can redistribute it
 * and/or modify it under the terms of the GNU General Public
 * License (version 2) as published by the FSF - Free Software
 * Foundation.
 */

#include "argsParser.hpp"
#include "homedirHelper.hpp"
#include "keyStore.hpp"
#include "loggerHelper.h"
#include <filesystem>
<<<<<<< HEAD
#include <fstream>
=======
#include <functional>
>>>>>>> 45e0cbae

namespace Log
{
    std::function<void(
        const int, const std::string&, const std::string&, const int, const std::string&, const std::string&, va_list)>
        GLOBAL_LOG_FUNCTION;
};

int main(int argc, char* argv[])
{
    std::string family;
    std::string key;
    std::string value;
    std::string valuePath;

    Log::assignLogFunction(
        [](const int logLevel,
           const std::string&,
           const std::string&,
           const int,
           const std::string&,
           const std::string& str,
           va_list args)
        {
            char formattedStr[MAXLEN] = {0};
            vsnprintf(formattedStr, MAXLEN, str.c_str(), args);

            if (logLevel == Log::LOGLEVEL_ERROR || logLevel == Log::LOGLEVEL_CRITICAL ||
                logLevel == Log::LOGLEVEL_WARNING)
            {
                std::cerr << formattedStr << "\n";
            }
            else
            {
                std::cout << formattedStr << "\n";
            }
        });

    try
    {
        // Define current working directory
        std::filesystem::path home_path = Utils::findHomeDirectory();
        std::filesystem::current_path(home_path);

        CmdLineArgs args(argc, argv);

        family = args.getColumnFamily();
        key = args.getKey();
        value = args.getValue();
        valuePath = args.getValuePath();

        if (value.empty() && valuePath.empty())
        {
            std::string valueFromStdin;
            std::getline(std::cin, valueFromStdin);

            if (!valueFromStdin.empty())
            {
                Keystore::put(family, key, valueFromStdin);
            }
            else
            {
                throw CmdLineArgsException("Error reading from stdin.");
            }
        }
        else if (!value.empty() && valuePath.empty())
        {
            Keystore::put(family, key, value);
        }
        else if (!valuePath.empty() && value.empty())
        {
            std::ifstream file(valuePath);
            if (!file.is_open())
            {
                throw CmdLineArgsException("Error opening file.");
            }

            std::string content;
            if (std::getline(file, content))
            {
                Keystore::put(family, key, content);
            }
            else
            {
                throw CmdLineArgsException("Error reading file.");
            }
        }
        else
        {
            throw CmdLineArgsException("Invalid arguments.");
        }
    }
    catch (const CmdLineArgsException& e)
    {
        std::cerr << e.what() << "\n";
        CmdLineArgs::showHelp();
        return 1;
    }
    catch (const std::exception& e)
    {
        std::cerr << e.what() << "\n";
        return 1;
    }

    return 0;
}<|MERGE_RESOLUTION|>--- conflicted
+++ resolved
@@ -14,11 +14,7 @@
 #include "keyStore.hpp"
 #include "loggerHelper.h"
 #include <filesystem>
-<<<<<<< HEAD
 #include <fstream>
-=======
-#include <functional>
->>>>>>> 45e0cbae
 
 namespace Log
 {
