--- conflicted
+++ resolved
@@ -224,13 +224,10 @@
                 }
             })"
     };
-<<<<<<< HEAD
+
     const std::unique_ptr<cJSON, CJsonSmartDeleter> jsSelect{ cJSON_Parse(startConfigStmt) };
-=======
-    const std::unique_ptr<cJSON, CJsonDeleter> jsSelect{ cJSON_Parse(startConfigStmt) };
     std::atomic<uint64_t> messageCounter { 0 };
     constexpr auto TOTAL_EXPECTED_MESSAGES { 1ull };
->>>>>>> a4ca0128
 
     const auto checkExpected
     {
@@ -315,13 +312,10 @@
                 }
             })"
     };
-<<<<<<< HEAD
+
     const std::unique_ptr<cJSON, CJsonSmartDeleter> jsSelect{ cJSON_Parse(startConfigStmt) };
-=======
-    const std::unique_ptr<cJSON, CJsonDeleter> jsSelect{ cJSON_Parse(startConfigStmt) };
     std::atomic<uint64_t> messageCounter { 0 };
     constexpr auto TOTAL_EXPECTED_MESSAGES { 1ull };
->>>>>>> a4ca0128
 
     const auto checkExpected
     {
