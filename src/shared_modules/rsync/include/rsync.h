/*
 * Wazuh RSYNC
 * Copyright (C) 2015, Wazuh Inc.
 * August 20, 2020.
 *
 * This program is free software; you can redistribute it
 * and/or modify it under the terms of the GNU General Public
 * License (version 2) as published by the FSF - Free Software
 * Foundation.
 */

#ifndef _RSYNC_H_
#define _RSYNC_H_

// Define EXPORTED for any platform
#ifndef EXPORTED
#ifdef _WIN32
#ifdef WIN_EXPORT
#define EXPORTED __declspec(dllexport)
#else
#define EXPORTED __declspec(dllimport)
#endif
#elif __GNUC__ >= 4
#define EXPORTED __attribute__((visibility("default")))
#else
#define EXPORTED
#endif
#endif

#include "commonDefs.h"

#ifdef __cplusplus
extern "C" {
#endif

/**
 * @brief Initializes the shared library.
 *
 * @param log_function pointer to log function to be used by the rsync.
 */
EXPORTED void rsync_initialize(log_fnc_t log_function);

/**
 * @brief Turns off the services provided by the shared library.
 */
EXPORTED void rsync_teardown(void);

/**
 * @brief Creates a new RSync instance.
 *
<<<<<<< HEAD
 * @param max_queue_size Size of the message dispatch queue, if the value is 0, it is unlimited.
 * @return Handle instance to be used for synchronization between the manager and the agent.
 */
EXPORTED RSYNC_HANDLE rsync_create(const size_t max_queue_size);
=======
 * @param thread_pool_size Size of the thread pool.
 * @param max_queue_size Size of the message dispatch queue, if the value is 0, it is unlimited.
 * @return Handle instance to be used for synchronization between the manager and the agent.
 */
EXPORTED RSYNC_HANDLE rsync_create(const unsigned int thread_pool_size, const size_t max_queue_size);
>>>>>>> 01ebe35d

/**
 * @brief Initializes the \p handle instance.
 * @param handle              Current rsync handle being used.
 * @param dbsync_handle       DBSync handle to synchronize databases.
 * @param start_configuration Statement used as a synchronization start.
 * @param callback_data       This callback will be called for each result
 *                            and user data space returned in each callback call.
 * @return 0 if succeeded,
 *         specific error code (OS dependent) otherwise.
 */
EXPORTED int rsync_start_sync(const RSYNC_HANDLE handle,
                              const DBSYNC_HANDLE dbsync_handle,
                              const cJSON* start_configuration,
                              sync_callback_data_t callback_data);

/**
 * @brief Stablishes a message-id to be processed in the agent-manager sync.
 *
 * @param handle             Current rsync handle being used.
 * @param message_header_id  Message ID associated to procees messages between
 *                           agent and manager.
 * @param dbsync_handle      DBSync handle to synchronize databases.
 * @param sync_configuration Statement used as a configuration.
 * @param callback_data      This callback will be called for each result
 *                           and user data space returned in each callback call.
 *
 * @return 0 if succeeded,
 *         specific error code (OS dependent) otherwise.
 */
EXPORTED int rsync_register_sync_id(const RSYNC_HANDLE handle,
                                    const char* message_header_id,
                                    const DBSYNC_HANDLE dbsync_handle,
                                    const cJSON* sync_configuration,
                                    sync_callback_data_t callback_data);

/**
 * @brief Pushes the \p payload message within a queue to process it in an async
 *  dispatch queue.
 *
 * @param handle  Current rsync handle being used.
 * @param payload Message to be queued and processed.
 * @param size    Size of the message to be queued and processed.
 *
 * @return 0 if succeeded,
 *         specific error code (OS dependent) otherwise.
 */
EXPORTED int rsync_push_message(const RSYNC_HANDLE handle,
                                const void* payload,
                                const size_t size);

/**
 * @brief Turns off an specific rsync instance.
 *
 * @param handle Handle instance to be closed.
 */
EXPORTED int rsync_close(const RSYNC_HANDLE handle);



#ifdef __cplusplus
}
#endif

#endif // _RSYNC_H_<|MERGE_RESOLUTION|>--- conflicted
+++ resolved
@@ -48,18 +48,11 @@
 /**
  * @brief Creates a new RSync instance.
  *
-<<<<<<< HEAD
- * @param max_queue_size Size of the message dispatch queue, if the value is 0, it is unlimited.
- * @return Handle instance to be used for synchronization between the manager and the agent.
- */
-EXPORTED RSYNC_HANDLE rsync_create(const size_t max_queue_size);
-=======
  * @param thread_pool_size Size of the thread pool.
  * @param max_queue_size Size of the message dispatch queue, if the value is 0, it is unlimited.
  * @return Handle instance to be used for synchronization between the manager and the agent.
  */
 EXPORTED RSYNC_HANDLE rsync_create(const unsigned int thread_pool_size, const size_t max_queue_size);
->>>>>>> 01ebe35d
 
 /**
  * @brief Initializes the \p handle instance.
