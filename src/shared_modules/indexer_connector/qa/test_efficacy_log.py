import pytest
import docker
import time
import requests
import logging
import os
import subprocess
import inspect
import json
from pathlib import Path

LOGGER = logging.getLogger(__name__)
TEMPLATE_PATH='shared_modules/indexer_connector/qa/test_data/template.json'

def init_template_and_index():
    with open(TEMPLATE_PATH, 'r') as template_file:
        template_json = json.load(template_file)
        headers = {"Content-Type": "application/json"}
        url = f'http://localhost:9200/_index_template/{template_json["index_patterns"][0]}'
        if requests.put(url, data = json.dumps(template_json), headers = headers).status_code == 200:
            url = f'http://localhost:9200/{template_json["index_patterns"][0]}'
            return requests.put(url, data = json.dumps(template_json["template"]), headers = headers)


def init_opensearch():
    client = docker.from_env()
    env_vars = {
        'discovery.type': 'single-node',
        'plugins.security.disabled': 'true',
        'OPENSEARCH_INITIAL_ADMIN_PASSWORD': 'WazuhTest99$',
    }
    client.containers.run("opensearchproject/opensearch", detach=True, ports={'9200/tcp': 9200},
                          environment=env_vars, name='opensearch', stdout=True, stderr=True)
    ## Wait for the container is running and opensearch is ready
    while True:
        try:
            response = requests.get('http://localhost:9200')
            if response.status_code == 200:
                if init_template_and_index().status_code == 200:
                    break
        except requests.exceptions.ConnectionError:
            pass
        time.sleep(1)
    return client


@pytest.fixture(scope='session')
def opensearch():
    client = init_opensearch()
    yield client
    # Stop all containers
    for container in client.containers.list():
        container.stop()
    client.containers.prune()

def test_opensearch_health(opensearch):
<<<<<<< HEAD
    url = 'http://localhost:9200/_cluster/health?wait_for_status=green&timeout=10s'
    response = requests.get(url)
    assert response.status_code == 200
    assert response.json()['status'] == 'green'
=======
    url = 'http://localhost:9200/_cluster/health'
    attempts = 10
    while attempts > 0:
        response = requests.get(url)
        LOGGER.debug(f"Status: {response.text}")
        if response.status_code == 200:
            if response.json()['status'] == 'green':
                break
        time.sleep(1)
        attempts -= 1
    assert response.json()['status'] == 'green', f"Error: {response.text}"
>>>>>>> e8f855ac

def test_initialize_indexer_connector(opensearch):
    os.chdir(Path(__file__).parent.parent.parent.parent)
    LOGGER.debug(f"Current directory: {os.getcwd()}")

    response = requests.get('http://localhost:9200/_cat/templates')
    if response.status_code == 200:
        LOGGER.info(f'RESPONSE: {response.content}')

    ## Remove folder queue/indexer/db/wazuh-states-vulnerabilities
    if Path("queue/indexer/db/wazuh-states-vulnerabilities").exists():
        for file in Path("queue/indexer/db/wazuh-states-vulnerabilities").glob("*"):
            file.unlink()
        Path("queue/indexer/db/wazuh-states-vulnerabilities").rmdir()

    # Run indexer connector testtool out of the container
    cmd = Path("build/shared_modules/indexer_connector/testtool/", "indexer_connector_tool")
    cmdAlt = Path("shared_modules/indexer_connector/build/testtool/", "indexer_connector_tool")

    # Ensure the binary exists
    if not cmd.exists():
        cmd = cmdAlt
    assert cmd.exists(), "The binary does not exists"

    # Remove previous log file if exists
    if Path("log.out").exists():
        Path("log.out").unlink()

    test_name = inspect.currentframe().f_code.co_name

    LOGGER.debug(f"Running test {test_name}")

    args = ["-c", "shared_modules/indexer_connector/qa/test_data/" + test_name + "/config.json",
                "-w", "120"]

    command = [cmd] + args

    LOGGER.debug(f"Running command: {command}")
    process = subprocess.Popen(command)
    # if the process is not running fail the test
    assert process.poll() is None, "The process is not running"

    # Query to check if the index is created and template is applied
    counter = 0
    while counter < 10:
        url = 'http://localhost:9200/_cat/indices'
        response = requests.get(url)
        if response.status_code == 200 and 'wazuh-states-vulnerabilities' in response.text:
            LOGGER.debug(f"Index created {response.text}")
            break
        time.sleep(1)
        counter += 1

    process.terminate()
    assert counter < 10, "The index was not created"

def test_add_bulk_indexer_connector(opensearch):
    os.chdir(Path(__file__).parent.parent.parent.parent)
    LOGGER.debug(f"Current directory: {os.getcwd()}")

    ## Remove folder queue/indexer/db/wazuh-states-vulnerabilities
    if Path("queue/indexer/db/wazuh-states-vulnerabilities").exists():
        for file in Path("queue/indexer/db/wazuh-states-vulnerabilities").glob("*"):
            file.unlink()
        Path("queue/indexer/db/wazuh-states-vulnerabilities").rmdir()

    # Run indexer connector testtool out of the container
    cmd = Path("build/shared_modules/indexer_connector/testtool/", "indexer_connector_tool")
    cmdAlt = Path("shared_modules/indexer_connector/build/testtool/", "indexer_connector_tool")

    # Ensure the binary exists
    if not cmd.exists():
        cmd = cmdAlt
    assert cmd.exists(), "The binary does not exists"

    # Remove previous log file if exists
    if Path("log.out").exists():
        Path("log.out").unlink()

    test_name = inspect.currentframe().f_code.co_name

    LOGGER.debug(f"Running test {test_name}")

    args = ["-c", "shared_modules/indexer_connector/qa/test_data/" + test_name + "/config.json",
            "-e", "shared_modules/indexer_connector/qa/test_data/" + test_name + "/event_insert.json",
            "-w", "120",
            "-l", "log.out"]

    command = [cmd] + args
    process = subprocess.Popen(command)
    # if the process is not running fail the test
    assert process.poll() is None, "The process is not running"

    # Query to check if the index is created and template is applied
    counter = 0
    while counter < 10:
        url = 'http://localhost:9200/wazuh-states-vulnerabilities/_search'
        query = {
            "query": {
                "match_all": {}
            }
        }
        response = requests.get(url, json=query)
        LOGGER.debug(f"Info {response.text}")
        if response.status_code == 200 and response.json()['hits']['total']['value'] == 1:
            LOGGER.debug(f"Document created {response.text}")
            break
        time.sleep(1)
        counter += 1
    assert counter < 10, "The document was not created"
    process.terminate()

    # Delete the document to test the resync.
    url = 'http://localhost:9200/wazuh-states-vulnerabilities/_delete_by_query?refresh=true'
    query = {
        "query": {
            "match_all": {}
        }
    }
    response = requests.post(url, json=query)
    assert response.status_code == 200

    url = 'http://localhost:9200/wazuh-states-vulnerabilities/_search'
    query = {
        "query": {
            "match_all": {}
        }
    }
    response = requests.get(url, json=query)

    # Run the process again to check the resync
    args = ["-c", "shared_modules/indexer_connector/qa/test_data/" + test_name + "/config.json",
            "-t", "shared_modules/indexer_connector/qa/test_data/" + test_name + "/template.json",
            "-s", "000",
            "-w", "120"]
    command = [cmd] + args
    process = subprocess.Popen(command)

    # Query to check if the element is resynced
    counter = 0
    while counter < 10:
        url = 'http://localhost:9200/wazuh-states-vulnerabilities/_search'
        query = {
            "query": {
                "match_all": {}
            }
        }
        response = requests.get(url, json=query)
        LOGGER.debug(f"Info {response.text}")
        if response.status_code == 200 and response.json()['hits']['total']['value'] == 1:
            LOGGER.debug(f"Document created in sync {response.text}")
            break
        time.sleep(1)
        counter += 1

    assert counter < 10, "The document was not resynced"
    process.terminate()

    # Delete element
    args = ["-c", "shared_modules/indexer_connector/qa/test_data/" + test_name + "/config.json",
            "-e", "shared_modules/indexer_connector/qa/test_data/" + test_name + "/event_delete.json",
            "-w", "120",
            "-l", "log.out"]

    command = [cmd] + args
    process = subprocess.Popen(command)

    # if the process is not running fail the test
    assert process.poll() is None, "The process is not running"

    # Query to check if the element is deleted
    counter = 0
    while counter < 10:
        url = 'http://localhost:9200/wazuh-states-vulnerabilities/_search'
        query = {
            "query": {
                "match_all": {}
            }
        }
        response = requests.get(url, json=query)
        LOGGER.debug(f"Info {response.text}")
        if response.status_code == 200 and response.json()['hits']['total']['value'] == 0:
            LOGGER.debug(f"Document deleted {response.text}")
            break
        time.sleep(1)
        counter += 1

    assert counter < 10, "The document was not deleted"

    process.terminate()

    # Manual insert and check if resync clean the element.
    url = 'http://localhost:9200/wazuh-states-vulnerabilities/_doc/000_pkghash_CVE-2022-123456?refresh=true'
    query = """{
      "agent": {
        "build": {
          "original": "sample_build_1"
        },
        "ephemeral_id": "eph_id_1",
        "id": "000",
        "name": "agent_name_1",
        "type": "agent_type_1",
        "version": "1.0.0"
      },
      "message": "Sample message",
      "package": {
        "architecture": "x64",
        "build_version": "1.0.0",
        "checksum": "checksum_value",
        "description": "Sample package description",
        "install_scope": "global",
        "installed": "2023-09-17T12:00:00Z",
        "license": "MIT",
        "name": "sample_package",
        "path": "/path/to/package",
        "reference": "sample_reference",
        "size": 12345,
        "type": "sample_package_type",
        "version": "1.0.0"
      },
      "tags": ["sample", "tag1"],
      "vulnerability": {
        "detected_at": "2023-09-18T12:00:00Z",
        "published_at": "2023-01-18T12:00:00Z",
        "category": "sample_category",
        "classification": "sample_classification",
        "description": "Sample vulnerability description",
        "enumeration": "sample_enumeration",
        "id": "vuln_id_1",
        "reference": "sample_reference",
        "report_id": "report_id_1",
        "scanner": {
          "vendor": "sample_vendor"
        },
        "score": {
          "base": 5.0,
          "environmental": 5.5,
          "temporal": 4.5,
          "version": "1.0.0"
        },
        "severity": "medium"
      }
    }"""
    response = requests.put(url, data=query)
    LOGGER.debug(f"Manual insert info {response.text}")

    # Run the process again to check the resync
    args = ["-c", "shared_modules/indexer_connector/qa/test_data/" + test_name + "/config.json",
            "-t", "shared_modules/indexer_connector/qa/test_data/" + test_name + "/template.json",
            "-s", "000",
            "-w", "120"]
    command = [cmd] + args
    process = subprocess.Popen(command)

    # Query to check if the element is resynced
    counter = 0
    while counter < 10:
        url = 'http://localhost:9200/wazuh-states-vulnerabilities/_search'
        query = {
            "query": {
                "match_all": {}
            }
        }
        response = requests.get(url, json=query)
        LOGGER.debug(f"Info {response.text}")
        if response.status_code == 200 and response.json()['hits']['total']['value'] == 0:
            LOGGER.debug(f"Document deleted in sync {response.text}")
            break
        time.sleep(1)
        counter += 1

    assert counter < 10, "The document was not resynced"
    process.terminate()<|MERGE_RESOLUTION|>--- conflicted
+++ resolved
@@ -54,13 +54,7 @@
     client.containers.prune()
 
 def test_opensearch_health(opensearch):
-<<<<<<< HEAD
     url = 'http://localhost:9200/_cluster/health?wait_for_status=green&timeout=10s'
-    response = requests.get(url)
-    assert response.status_code == 200
-    assert response.json()['status'] == 'green'
-=======
-    url = 'http://localhost:9200/_cluster/health'
     attempts = 10
     while attempts > 0:
         response = requests.get(url)
@@ -71,7 +65,6 @@
         time.sleep(1)
         attempts -= 1
     assert response.json()['status'] == 'green', f"Error: {response.text}"
->>>>>>> e8f855ac
 
 def test_initialize_indexer_connector(opensearch):
     os.chdir(Path(__file__).parent.parent.parent.parent)
