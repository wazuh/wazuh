/*
 * Wazuh Indexer Connector - Fake OpenSearch Server
 * Copyright (C) 2015, Wazuh Inc.
 * September 08, 2023.
 *
 * This program is free software; you can redistribute it
 * and/or modify it under the terms of the GNU General Public
 * License (version 2) as published by the FSF - Free Software
 * Foundation.
 */

#ifndef _FAKE_OPEN_SEARCH_SERVER_HPP
#define _FAKE_OPEN_SEARCH_SERVER_HPP

#include <external/cpp-httplib/httplib.h>
#include <external/nlohmann/json.hpp>
#include <sstream>
#include <string>
#include <thread>
#include <utility>

/**
 * @brief This class is a simple HTTP server that provides a fake OpenSearch server.
 */
class FakeOpenSearchServer
{
private:
    httplib::Server m_server;
    std::thread m_thread;
    std::string m_host;
    std::string m_health;
    int m_port;
<<<<<<< HEAD
    int m_statusCode;
    std::string m_response;
=======
    uint16_t m_forcedDelay;
>>>>>>> b176ef98

public:
    /**
     * @brief Class constructor.
     *
     * @param host host of the fake OpenSearch server.
     * @param port port of the fake OpenSearch server
     * @param health health status of the fake OpenSearch server.
<<<<<<< HEAD
     * @param code Error code returned by the fake OpenSearch server.
     * @param response Mocked response from server.
     */
    FakeOpenSearchServer(std::string host, int port, std::string health, int code = 200, std::string response = "")
=======
     * @param forcedDelay forced delay in milliseconds (default 0). This is used to simulate a slow server.
     */
    FakeOpenSearchServer(std::string host, int port, std::string health, uint16_t forcedDelay = 0)
>>>>>>> b176ef98
        : m_thread(&FakeOpenSearchServer::run, this)
        , m_host(std::move(host))
        , m_health(std::move(health))
        , m_port(port)
<<<<<<< HEAD
        , m_statusCode(code)
        , m_response(std::move(response))
=======
        , m_forcedDelay(forcedDelay)
>>>>>>> b176ef98
    {
        // Wait until server is ready
        while (!m_server.is_running())
        {
            std::this_thread::sleep_for(std::chrono::milliseconds(1));
        }
    }

    ~FakeOpenSearchServer()
    {
        m_server.stop();
        if (m_thread.joinable())
        {
            m_thread.join();
        }
    }

    /**
     * @brief Starts the server and listens for new connections.
     *
     * Setups a fake OpenSearch endpoint, configures the server and starts listening
     * for new connections.
     *
     */
    void run()
    {
<<<<<<< HEAD
        m_server.Get(
            "/_cat/health",
            [this](const httplib::Request& req, httplib::Response& res)
            {
                std::stringstream ss;
                ss << "epoch      timestamp cluster            status node.total node.data discovered_cluster_manager "
                      "shards pri relo init unassign pending_tasks max_task_wait_time active_shards_percent\n";
                ss << "1694645550 22:52:30 opensearch-cluster " << m_health << " 2 2 true 14 7 0 0 0 0 - 100.0%\n";

                res.status = m_statusCode;
                res.set_content(m_response.empty() ? ss.str() : m_response, "text/plain");
            });
=======
        m_server.Get("/_cat/health",
                     [this](const httplib::Request& req, httplib::Response& res)
                     {
                         // Simulate a slow server
                         std::this_thread::sleep_for(std::chrono::milliseconds(m_forcedDelay));

                         const auto response = nlohmann::json::array({{{"epoch", "1726271464"},
                                                                       {"timestamp", "23:51:04"},
                                                                       {"cluster", "wazuh-cluster"},
                                                                       {"status", m_health},
                                                                       {"node.total", "1"},
                                                                       {"node.data", "1"},
                                                                       {"discovered_cluster_manager", "true"},
                                                                       {"shards", "166"},
                                                                       {"pri", "166"},
                                                                       {"relo", "0"},
                                                                       {"init", "0"},
                                                                       {"unassign", "0"},
                                                                       {"pending_tasks", "0"},
                                                                       {"max_task_wait_time", "-"},
                                                                       {"active_shards_percent", "100.0%"}}});

                         std::stringstream ss;
                         ss << response.dump();
                         res.set_content(ss.str(), "application/json");
                     });
>>>>>>> b176ef98
        m_server.set_keep_alive_max_count(1);
        m_server.listen(m_host.c_str(), m_port);
    }
};

#endif // _FAKE_OPEN_SEARCH_SERVER_HPP<|MERGE_RESOLUTION|>--- conflicted
+++ resolved
@@ -30,12 +30,9 @@
     std::string m_host;
     std::string m_health;
     int m_port;
-<<<<<<< HEAD
     int m_statusCode;
     std::string m_response;
-=======
     uint16_t m_forcedDelay;
->>>>>>> b176ef98
 
 public:
     /**
@@ -44,26 +41,23 @@
      * @param host host of the fake OpenSearch server.
      * @param port port of the fake OpenSearch server
      * @param health health status of the fake OpenSearch server.
-<<<<<<< HEAD
+     * @param forcedDelay forced delay in milliseconds (default 0). This is used to simulate a slow server.
      * @param code Error code returned by the fake OpenSearch server.
      * @param response Mocked response from server.
      */
-    FakeOpenSearchServer(std::string host, int port, std::string health, int code = 200, std::string response = "")
-=======
-     * @param forcedDelay forced delay in milliseconds (default 0). This is used to simulate a slow server.
-     */
-    FakeOpenSearchServer(std::string host, int port, std::string health, uint16_t forcedDelay = 0)
->>>>>>> b176ef98
+    FakeOpenSearchServer(std::string host,
+                         int port,
+                         std::string health,
+                         uint16_t forcedDelay = 0,
+                         int code = 200,
+                         std::string response = "")
         : m_thread(&FakeOpenSearchServer::run, this)
         , m_host(std::move(host))
         , m_health(std::move(health))
         , m_port(port)
-<<<<<<< HEAD
         , m_statusCode(code)
         , m_response(std::move(response))
-=======
         , m_forcedDelay(forcedDelay)
->>>>>>> b176ef98
     {
         // Wait until server is ready
         while (!m_server.is_running())
@@ -90,47 +84,39 @@
      */
     void run()
     {
-<<<<<<< HEAD
-        m_server.Get(
-            "/_cat/health",
-            [this](const httplib::Request& req, httplib::Response& res)
-            {
-                std::stringstream ss;
-                ss << "epoch      timestamp cluster            status node.total node.data discovered_cluster_manager "
-                      "shards pri relo init unassign pending_tasks max_task_wait_time active_shards_percent\n";
-                ss << "1694645550 22:52:30 opensearch-cluster " << m_health << " 2 2 true 14 7 0 0 0 0 - 100.0%\n";
-
-                res.status = m_statusCode;
-                res.set_content(m_response.empty() ? ss.str() : m_response, "text/plain");
-            });
-=======
         m_server.Get("/_cat/health",
-                     [this](const httplib::Request& req, httplib::Response& res)
+                     [this](const httplib::Request& /*req*/, httplib::Response& res)
                      {
                          // Simulate a slow server
                          std::this_thread::sleep_for(std::chrono::milliseconds(m_forcedDelay));
 
-                         const auto response = nlohmann::json::array({{{"epoch", "1726271464"},
-                                                                       {"timestamp", "23:51:04"},
-                                                                       {"cluster", "wazuh-cluster"},
-                                                                       {"status", m_health},
-                                                                       {"node.total", "1"},
-                                                                       {"node.data", "1"},
-                                                                       {"discovered_cluster_manager", "true"},
-                                                                       {"shards", "166"},
-                                                                       {"pri", "166"},
-                                                                       {"relo", "0"},
-                                                                       {"init", "0"},
-                                                                       {"unassign", "0"},
-                                                                       {"pending_tasks", "0"},
-                                                                       {"max_task_wait_time", "-"},
-                                                                       {"active_shards_percent", "100.0%"}}});
+                         if (m_response.empty())
+                         {
+                             const auto response = nlohmann::json::array({{{"epoch", "1726271464"},
+                                                                           {"timestamp", "23:51:04"},
+                                                                           {"cluster", "wazuh-cluster"},
+                                                                           {"status", m_health},
+                                                                           {"node.total", "1"},
+                                                                           {"node.data", "1"},
+                                                                           {"discovered_cluster_manager", "true"},
+                                                                           {"shards", "166"},
+                                                                           {"pri", "166"},
+                                                                           {"relo", "0"},
+                                                                           {"init", "0"},
+                                                                           {"unassign", "0"},
+                                                                           {"pending_tasks", "0"},
+                                                                           {"max_task_wait_time", "-"},
+                                                                           {"active_shards_percent", "100.0%"}}});
 
-                         std::stringstream ss;
-                         ss << response.dump();
-                         res.set_content(ss.str(), "application/json");
+                             std::stringstream ss;
+                             ss << response.dump();
+                             res.set_content(ss.str(), "application/json");
+                         }
+                         else
+                         {
+                             res.set_content(m_response, "application/json");
+                         }
                      });
->>>>>>> b176ef98
         m_server.set_keep_alive_max_count(1);
         m_server.listen(m_host.c_str(), m_port);
     }
