/*
 * Wazuh shared modules utils
 * Copyright (C) 2015, Wazuh Inc.
 * July 14, 2020.
 *
 * This program is free software; you can redistribute it
 * and/or modify it under the terms of the GNU General Public
 * License (version 2) as published by the FSF - Free Software
 * Foundation.
 */

#include "stringHelper_test.h"
#include "stringHelper.h"

void StringUtilsTest::SetUp() {};

void StringUtilsTest::TearDown() {};

TEST_F(StringUtilsTest, CheckReplacement)
{
    std::string string_base { "hello_world" };
    const auto retVal { Utils::replaceAll(string_base, "hello_", "bye_") };
    EXPECT_EQ(string_base, "bye_world");
    EXPECT_TRUE(retVal);
}

TEST_F(StringUtilsTest, CheckNotReplacement)
{
    std::string string_base {"hello_world" };
    const auto retVal { Utils::replaceAll(string_base, "nothing_", "bye_") };
    EXPECT_EQ(string_base, "hello_world");
    EXPECT_FALSE(retVal);
}

TEST_F(StringUtilsTest, SplitEmptyString)
{
    auto splitTextVector { Utils::split("", '.') };
    EXPECT_EQ(0ull, splitTextVector.size());
}

TEST_F(StringUtilsTest, SplitDelimiterNoCoincidence)
{
    const auto splitTextVector { Utils::split("hello_world", '.') };
    EXPECT_EQ(1ull, splitTextVector.size());
}

TEST_F(StringUtilsTest, SplitDelimiterCoincidence)
{
    const auto splitTextVector { Utils::split("hello.world", '.') };
    EXPECT_EQ(2ull, splitTextVector.size());
    EXPECT_EQ(splitTextVector[0], "hello");
    EXPECT_EQ(splitTextVector[1], "world");
}

TEST_F(StringUtilsTest, SplitIndex)
{
    const auto splitTextVector { Utils::splitIndex("hello.world", '.', 0) };
    EXPECT_EQ(5ull, splitTextVector.size());
    EXPECT_EQ(splitTextVector, "hello");
}

TEST_F(StringUtilsTest, AsciiToHexString)
{
    const std::vector<unsigned char> data{0x2d, 0x53, 0x3b, 0x9d, 0x9f, 0x0f, 0x06, 0xef, 0x4e, 0x3c, 0x23, 0xfd, 0x49, 0x6c, 0xfe, 0xb2, 0x78, 0x0e, 0xda, 0x7f};
    const std::string expected { "2d533b9d9f0f06ef4e3c23fd496cfeb2780eda7f" };
    const auto result {Utils::asciiToHex(data)};
    EXPECT_EQ(expected, result);
}

TEST_F(StringUtilsTest, CheckFirstReplacement)
{
    std::string string_base { "bye_bye" };
    const auto retVal { Utils::replaceFirst(string_base, "bye", "hello") };
    EXPECT_EQ(string_base, "hello_bye");
    EXPECT_TRUE(retVal);
}

TEST_F(StringUtilsTest, CheckNotFirstReplacement)
{
    std::string string_base {"hello_world" };
    const auto retVal { Utils::replaceFirst(string_base, "nothing_", "bye_") };
    EXPECT_EQ(string_base, "hello_world");
    EXPECT_FALSE(retVal);
}

TEST_F(StringUtilsTest, RightTrim)
{
    EXPECT_EQ("Hello", Utils::rightTrim("Hello"));
    EXPECT_EQ("Hello", Utils::rightTrim("Hello "));
    EXPECT_EQ("Hello", Utils::rightTrim("Hello  "));
    EXPECT_EQ("Hello", Utils::rightTrim("Hello            "));
    EXPECT_EQ(" Hello", Utils::rightTrim(" Hello"));
    EXPECT_EQ("\tHello", Utils::rightTrim("\tHello\t", "\t"));
    EXPECT_EQ(" \t\nHello", Utils::rightTrim(" \t\nHello \t\n ", "\t\n "));
    EXPECT_EQ(" \t\nHello \t\n", Utils::rightTrim(" \t\nHello \t\n "));
    EXPECT_EQ("", Utils::rightTrim(""));
}

TEST_F(StringUtilsTest, LeftTrim)
{
    EXPECT_EQ("Hello", Utils::leftTrim("Hello"));
    EXPECT_EQ("Hello", Utils::leftTrim(" Hello"));
    EXPECT_EQ("Hello", Utils::leftTrim(" Hello"));
    EXPECT_EQ("Hello", Utils::leftTrim("          Hello"));
    EXPECT_EQ("Hello\t ", Utils::leftTrim(" \tHello\t ", " \t"));
    EXPECT_EQ("Hello\t\n ", Utils::leftTrim(" \t\nHello\t\n ", " \t\n"));
    EXPECT_EQ("\t\nHello\t\n ", Utils::leftTrim(" \t\nHello\t\n "));
    EXPECT_EQ("", Utils::leftTrim(""));
}

TEST_F(StringUtilsTest, Trim)
{
    EXPECT_EQ("Hello", Utils::trim("Hello"));
    EXPECT_EQ("Hello", Utils::trim(" Hello "));
    EXPECT_EQ("Hello", Utils::trim(" Hello "));
    EXPECT_EQ("Hello", Utils::trim("          Hello      "));
    EXPECT_EQ("Hello", Utils::trim(" \tHello\t ", " \t"));
    EXPECT_EQ("Hello", Utils::trim(" \t\nHello\t\n ", " \t\n"));
}

TEST_F(StringUtilsTest, ToUpper)
{
    EXPECT_EQ("", Utils::toUpperCase(""));
    EXPECT_EQ("HELLO WORLD", Utils::toUpperCase("HeLlO WoRlD"));
    EXPECT_EQ("123", Utils::toUpperCase("123"));
}

TEST_F(StringUtilsTest, StartsWith)
{
    const std::string start{"Package_"};
    const std::string item1{"Package_6_for_KB4565554~31bf3856ad364e35~amd64~~18362.957.1.3"};
    const std::string item2{"Package_5_for_KB4569073~31bf3856ad364e35~amd64~~18362.1012.1.1"};
    const std::string item3{"Microsoft-Windows-IIS-WebServer-AddOn-Package~31bf3856ad364e35~amd64~~10.0.18362.815"};
    const std::string item4{"Microsoft-Windows-HyperV-OptionalFeature-VirtualMachinePlatform-Package_31bf3856ad364e35~amd64~~10.0.18362.1139.mum"};
    EXPECT_TRUE(Utils::startsWith(start, start));
    EXPECT_TRUE(Utils::startsWith(item1, start));
    EXPECT_TRUE(Utils::startsWith(item2, start));
    EXPECT_FALSE(Utils::startsWith("", start));
    EXPECT_FALSE(Utils::startsWith(item3, start));
    EXPECT_FALSE(Utils::startsWith(item4, start));
}

TEST_F(StringUtilsTest, EndsWith)
{
    const std::string end{"_package"};
    const std::string item1{"KB4565554~31bf3856ad364e35~amd64~~18362.957.1.3_package"};
    const std::string item2{"KB4569073~31bf3856ad364e35~amd64~~18362.1012.1.1_package"};
    const std::string item3{"Microsoft-Windows-IIS-WebServer-AddOn-Package~31bf3856ad364e35~amd64~~10.0.18362.815"};
    const std::string item4{"Microsoft-Windows-HyperV-OptionalFeature-VirtualMachinePlatform-Package_31bf3856ad364e35~amd64~~10.0.18362.1139.mum"};
    EXPECT_TRUE(Utils::endsWith(end, end));
    EXPECT_TRUE(Utils::endsWith(item1, end));
    EXPECT_TRUE(Utils::endsWith(item2, end));
    EXPECT_FALSE(Utils::endsWith("", end));
    EXPECT_FALSE(Utils::endsWith(item3, end));
    EXPECT_FALSE(Utils::endsWith(item4, end));
}

TEST_F(StringUtilsTest, SplitDelimiterNullTerminated)
{
    const char buffer[] {'h', 'e', 'l', 'l', 'o', '\0', 'w', 'o', 'r', 'l', 'd', '\0', '\0'};
    const auto tokens{Utils::splitNullTerminatedStrings(buffer)};
    EXPECT_EQ(2ull, tokens.size());
    EXPECT_EQ(tokens[0], "hello");
    EXPECT_EQ(tokens[1], "world");
}

TEST_F(StringUtilsTest, CheckMultiReplacement)
{
    std::string string_base { "hello         world" };
    const auto retVal { Utils::replaceAll(string_base, "  ", " ") };
    EXPECT_EQ(string_base, "hello world");
    EXPECT_TRUE(retVal);
}

TEST_F(StringUtilsTest, substrOnFirstOccurrenceCorrect)
{
    EXPECT_EQ(Utils::substrOnFirstOccurrence("hello         world", "         "), "hello");
}

TEST_F(StringUtilsTest, substrOnFirstOccurrenceCorrectEmpty)
{
    EXPECT_EQ(Utils::substrOnFirstOccurrence("", " "), "");
}

TEST_F(StringUtilsTest, substrOnFirstOccurrenceNoOccurrences)
{
    EXPECT_EQ(Utils::substrOnFirstOccurrence("hello         world", "bye"), "hello         world");
}

TEST_F(StringUtilsTest, substrOnFirstOccurrenceCorrectEndText)
{
    EXPECT_EQ(Utils::substrOnFirstOccurrence("hello         world", "world"), "hello         ");
}

TEST_F(StringUtilsTest, substrOnFirstOccurrenceCorrectFirstText)
{
    EXPECT_EQ(Utils::substrOnFirstOccurrence("hello         world", "hello"), "");
}

TEST_F(StringUtilsTest, substrOnFirstOccurrenceCorrectEscapeCharacter)
{
    EXPECT_EQ(Utils::substrOnFirstOccurrence("hello\nworld", "\n"), "hello");
}

TEST_F(StringUtilsTest, substrOnFirstOccurrenceCorrectEscapeCharacterEmptyResult)
{
    EXPECT_EQ(Utils::substrOnFirstOccurrence("\n", "\n"), "");
}

<<<<<<< HEAD
TEST_F(StringUtilsTest, splitKeyValueNonEscapedSimple)
{
    std::string stringBase { "hello:world" };
    const auto retVal { Utils::splitKeyValueNonEscapedDelimiter(stringBase, ':', '\\') };
    EXPECT_EQ(retVal.first, "hello");
    EXPECT_EQ(retVal.second, "world");
}

TEST_F(StringUtilsTest, splitKeyValueNonEscapedSimpleEnd)
{
    std::string stringBase { "hello:" };
    const auto retVal { Utils::splitKeyValueNonEscapedDelimiter(stringBase, ':', '\\') };
    EXPECT_EQ(retVal.first, "hello");
    EXPECT_EQ(retVal.second, "");
}

TEST_F(StringUtilsTest, splitKeyValueNonEscapedSimpleDoubleDelimiterEnd)
{
    std::string stringBase { "hello:world:" };
    const auto retVal { Utils::splitKeyValueNonEscapedDelimiter(stringBase, ':', '\\') };
    EXPECT_EQ(retVal.first, "hello");
    EXPECT_EQ(retVal.second, "world:");
}

TEST_F(StringUtilsTest, splitKeyValueNonEscapedSimpleDoubleEnd)
{
    std::string stringBase { "hello::" };
    const auto retVal { Utils::splitKeyValueNonEscapedDelimiter(stringBase, ':', '\\') };
    EXPECT_EQ(retVal.first, "hello");
    EXPECT_EQ(retVal.second, ":");
}

TEST_F(StringUtilsTest, splitKeyValueNonEscapedSimpleEmptyDoubleEnd)
{
    std::string stringBase { "::" };
    const auto retVal { Utils::splitKeyValueNonEscapedDelimiter(stringBase, ':', '\\') };
    EXPECT_EQ(retVal.first, "");
    EXPECT_EQ(retVal.second, ":");
}

TEST_F(StringUtilsTest, splitKeyValueNonEscapedComplex)
{
    std::string stringBase { "he\\:llo:world" };
    const auto retVal { Utils::splitKeyValueNonEscapedDelimiter(stringBase, ':', '\\') };
    EXPECT_EQ(retVal.first, "he\\:llo");
    EXPECT_EQ(retVal.second, "world");
}

TEST_F(StringUtilsTest, splitKeyValueNonEscapedComplexEnd)
{
    std::string stringBase { "he\\:llo:" };
    const auto retVal { Utils::splitKeyValueNonEscapedDelimiter(stringBase, ':', '\\') };
    EXPECT_EQ(retVal.first, "he\\:llo");
    EXPECT_EQ(retVal.second, "");
}
=======
TEST_F(StringUtilsTest, findRegexInStringNotStartWith)
{
    std::string matchedValue;
    const auto valueToCheck{"PREFIX Some random content"};
    const auto regex{std::regex(R"(PREFIX Some random content)")};
    EXPECT_FALSE(Utils::findRegexInString(valueToCheck, matchedValue, regex, 0, "OTHERPREFIX"));
    EXPECT_TRUE(matchedValue.empty());
}

TEST_F(StringUtilsTest, findRegexInStringStartWith)
{
    std::string matchedValue;
    const auto valueToCheck{"PREFIX Some random content"};
    const auto regex{std::regex(R"(PREFIX Some random content)")};
    EXPECT_TRUE(Utils::findRegexInString(valueToCheck, matchedValue, regex, 0, "PREFIX"));
    EXPECT_EQ(matchedValue, valueToCheck);
}

TEST_F(StringUtilsTest, findRegexInStringMatchingRegexWithoutGroup)
{
    std::string matchedValue;
    const auto valueToCheck{"This string should not be extracted"};
    const auto regex{std::regex(R"(^This string should not be extracted$)")};
    EXPECT_TRUE(Utils::findRegexInString(valueToCheck, matchedValue, regex));
    EXPECT_EQ(matchedValue, valueToCheck);
}

TEST_F(StringUtilsTest, findRegexInStringNoExtractingFirstGroup)
{
    std::string matchedValue;
    const auto valueToCheck{"This string should be extracted"};
    const auto regex{std::regex(R"(^This (\S+) should be (\S+)$)")};
    EXPECT_TRUE(Utils::findRegexInString(valueToCheck, matchedValue, regex));
    EXPECT_EQ(matchedValue, valueToCheck);
}

TEST_F(StringUtilsTest, findRegexInStringExtractingFirstGroup)
{
    std::string matchedValue;
    const auto valueToCheck{"This string should be extracted"};
    const auto regex{std::regex(R"(^This (\S+) should be (\S+)$)")};
    EXPECT_TRUE(Utils::findRegexInString(valueToCheck, matchedValue, regex, 1));
    EXPECT_EQ(matchedValue, "string");
}

TEST_F(StringUtilsTest, findRegexInStringExtractingSecondGroup)
{
    std::string matchedValue;
    const auto valueToCheck{"This string should be extracted"};
    const auto regex{std::regex(R"(^This (\S+) should be (\S+)$)")};
    EXPECT_TRUE(Utils::findRegexInString(valueToCheck, matchedValue, regex, 2));
    EXPECT_EQ(matchedValue, "extracted");
}
>>>>>>> 2b63741c
<|MERGE_RESOLUTION|>--- conflicted
+++ resolved
@@ -207,7 +207,6 @@
     EXPECT_EQ(Utils::substrOnFirstOccurrence("\n", "\n"), "");
 }
 
-<<<<<<< HEAD
 TEST_F(StringUtilsTest, splitKeyValueNonEscapedSimple)
 {
     std::string stringBase { "hello:world" };
@@ -263,7 +262,7 @@
     EXPECT_EQ(retVal.first, "he\\:llo");
     EXPECT_EQ(retVal.second, "");
 }
-=======
+
 TEST_F(StringUtilsTest, findRegexInStringNotStartWith)
 {
     std::string matchedValue;
@@ -316,5 +315,4 @@
     const auto regex{std::regex(R"(^This (\S+) should be (\S+)$)")};
     EXPECT_TRUE(Utils::findRegexInString(valueToCheck, matchedValue, regex, 2));
     EXPECT_EQ(matchedValue, "extracted");
-}
->>>>>>> 2b63741c
+}