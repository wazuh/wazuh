--- conflicted
+++ resolved
@@ -107,12 +107,8 @@
     if (agt->enrollment_cfg) {
         cJSON *enrollment_cfg = cJSON_CreateObject();
         cJSON_AddStringToObject(enrollment_cfg, "enabled", agt->enrollment_cfg->enabled ? "yes" : "no");
-<<<<<<< HEAD
-        
-=======
         cJSON_AddNumberToObject(enrollment_cfg, "delay_after_enrollment", agt->enrollment_cfg->delay_after_enrollment);
 
->>>>>>> 28a7a50f
         if (agt->enrollment_cfg->target_cfg->manager_name)
             cJSON_AddStringToObject(enrollment_cfg, "manager_address", agt->enrollment_cfg->target_cfg->manager_name);
         
@@ -132,11 +128,7 @@
         if (agt->enrollment_cfg->cert_cfg->agent_key)    
             cJSON_AddStringToObject(enrollment_cfg, "agent_key_path", agt->enrollment_cfg->cert_cfg->agent_key);
         if(agt->enrollment_cfg->cert_cfg->authpass)
-<<<<<<< HEAD
-            cJSON_AddStringToObject(enrollment_cfg, "authrization_pass", agt->enrollment_cfg->cert_cfg->authpass);
-=======
             cJSON_AddStringToObject(enrollment_cfg, "authorization_pass_path", agt->enrollment_cfg->cert_cfg->authpass);
->>>>>>> 28a7a50f
         
         cJSON_AddStringToObject(enrollment_cfg,"auto_method",agt->enrollment_cfg->cert_cfg->auto_method ? "yes": "no");
         cJSON_AddItemToObject(client,"auto_enrollment",enrollment_cfg);
