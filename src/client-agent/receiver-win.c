/* Copyright (C) 2009 Trend Micro Inc.
 * All right reserved.
 *
 * This program is a free software; you can redistribute it
 * and/or modify it under the terms of the GNU General Public
 * License (version 2) as published by the FSF - Free Software
 * Foundation
 */

#ifdef WIN32

#include "shared.h"
#include "os_execd/execd.h"
#include "os_crypto/md5/md5_op.h"
#include "os_net/os_net.h"
#include "agentd.h"


/* Receive events from the server */
void *receiver_thread(__attribute__((unused)) void *none)
{
    ssize_t recv_b;
<<<<<<< HEAD
    netsize_t length;
    size_t msg_length;
=======
    uint32_t length;
>>>>>>> a2ab4154
    int reads;
    char file[OS_SIZE_1024 + 1];
    char buffer[OS_MAXSTR + 1];

    char cleartext[OS_MAXSTR + 1];
    char *tmp_msg;

    char file_sum[34];

    fd_set fdset;
    struct timeval selecttime;

    FILE *fp;

    /* Set FP to null before starting */
    fp = NULL;

    memset(cleartext, '\0', OS_MAXSTR + 1);
    memset(buffer, '\0', OS_MAXSTR + 1);
    memset(file, '\0', OS_SIZE_1024 + 1);
    memset(file_sum, '\0', 34);

    while (1) {
        /* sock must be set */
        if (agt->sock == -1) {
            sleep(5);
            continue;
        }

        FD_ZERO(&fdset);
        FD_SET(agt->sock, &fdset);

        /* Wait for 30 seconds */
        selecttime.tv_sec = 30;
        selecttime.tv_usec = 0;

        /* Wait with a timeout for any descriptor */
        recv_b = select(agt->sock + 1, &fdset, NULL, NULL, &selecttime);
        if (recv_b == -1) {
            merror(SELECT_ERROR, errno, strerror(errno));
            sleep(30);
            continue;
        } else if (recv_b == 0) {
            continue;
        }

        reads = 0;

        /* Read until no more messages are available */
        while (1) {
            if (agt->protocol == TCP_PROTO) {
                /* Only one read per call */
                if (reads++) {
                    break;
                }

                recv_b = recv(agt->sock, (char*)&length, sizeof(length), MSG_WAITALL);
                length = le32toh(length);

                // Manager disconnected or error

                if (recv_b <= 0) {
                    update_status(AGN_DISCONNECTED);
                    merror("Receiver: %s [%d]", strerror(errno), errno);
                    merror(LOST_ERROR);
                    os_setwait();
                    start_agent(0);
                    minfo(SERVER_UP);
                    os_delwait();
                    update_status(AGN_CONNECTED);
                    break;
                }

                if (length > OS_MAXSTR) {
                    merror("Too big message size from manager.");
                    break;
                }

                recv_b = recv(agt->sock, buffer, length, MSG_WAITALL);

                if (recv_b != (ssize_t)length) {
                    merror("Incorrect message size from manager: expecting %u, got %d", length, (int)recv_b);
                    break;
                }
            } else {
                recv_b = recv(agt->sock, buffer, OS_SIZE_1024, 0);

                if (recv_b <= 0) {
                    break;
                }
            }

            /* Id of zero -- only one key allowed */
            tmp_msg = ReadSecMSG(&keys, buffer, cleartext, 0, recv_b - 1, &msg_length, agt->rip[agt->rip_id]);
            if (tmp_msg == NULL) {
                mwarn(MSG_ERROR, agt->rip[agt->rip_id]);
                continue;
            }

            mdebug2("Received message: '%s'", tmp_msg);

            /* Check for commands */
            if (IsValidHeader(tmp_msg)) {
                /* This is the only thread that modifies it */
                available_server = (int)time(NULL);
                update_ack(available_server);

                /* Run timeout commands */
                if (agt->execdq >= 0) {
                    WinTimeoutRun(available_server);
                }

                /* If it is an active response message */
                if (strncmp(tmp_msg, EXECD_HEADER, strlen(EXECD_HEADER)) == 0) {
                    tmp_msg += strlen(EXECD_HEADER);

                    /* Run on Windows */
                    if (agt->execdq >= 0) {
                        WinExecdRun(tmp_msg);
                    }

                    continue;
                }

                /* Restart syscheck */
                else if (strcmp(tmp_msg, HC_SK_RESTART) == 0) {
                    os_set_restart_syscheck();
                    continue;
                }

                /* Ack from server */
                else if (strcmp(tmp_msg, HC_ACK) == 0) {
                    continue;
                }

                // Request from manager (or request ack)
                else if (IS_REQ(tmp_msg)) {
                    req_push(tmp_msg + strlen(HC_REQUEST), msg_length - strlen(HC_REQUEST) - 3);
                    continue;
                }

                /* Close any open file pointer if it was being written to */
                if (fp) {
                    fclose(fp);
                    fp = NULL;
                }

                /* File update message */
                if (strncmp(tmp_msg, FILE_UPDATE_HEADER,
                            strlen(FILE_UPDATE_HEADER)) == 0) {
                    char *validate_file;
                    tmp_msg += strlen(FILE_UPDATE_HEADER);

                    /* Going to after the file sum */
                    validate_file = strchr(tmp_msg, ' ');
                    if (!validate_file) {
                        continue;
                    }

                    *validate_file = '\0';

                    /* Copy the file sum */
                    strncpy(file_sum, tmp_msg, 33);

                    /* Set tmp_msg to the beginning of the file name */
                    validate_file++;
                    tmp_msg = validate_file;

                    if ((validate_file = strchr(tmp_msg, '\n')) != NULL) {
                        *validate_file = '\0';
                    }

                    while ((validate_file = strchr(tmp_msg, '/')) != NULL) {
                        *validate_file = '-';
                    }

                    if (tmp_msg[0] == '.') {
                        tmp_msg[0] = '-';
                    }

                    snprintf(file, OS_SIZE_1024, "%s/%s",
                             SHAREDCFG_DIR,
                             tmp_msg);

                    fp = fopen(file, "w");
                    if (!fp) {
                        merror(FOPEN_ERROR, file, errno, strerror(errno));
                    }
                }

                else if (strncmp(tmp_msg, FILE_CLOSE_HEADER,
                                 strlen(FILE_CLOSE_HEADER)) == 0) {
                    /* No error */
                    os_md5 currently_md5;

                    /* Close for the rename to work */
                    if (fp) {
                        fclose(fp);
                        fp = NULL;
                    }

                    if (file[0] == '\0') {
                        /* Nothing to be done */
                    }

                    else if (OS_MD5_File(file, currently_md5, OS_TEXT) < 0) {
                        /* Remove file */
                        unlink(file);
                        file[0] = '\0';
                    } else {
                        if (strcmp(currently_md5, file_sum) != 0) {
                            mdebug1("Failed md5 for: %s -- deleting.",
                                   file);
                            unlink(file);
                        } else {
                            char *final_file;

                            /* Rename the file to its original name */
                            final_file = strrchr(file, '/');
                            if (final_file) {
                                if (strcmp(final_file + 1, SHAREDCFG_FILENAME) == 0) {
                                    UnmergeFiles(file, SHAREDCFG_DIR, OS_TEXT);

                                    if (!verifyRemoteConf()) {
                                        if (agt->flags.auto_restart) {
                                            minfo("Agent is restarting due to shared configuration changes.");
                                            restartAgent();
                                        } else {
                                            minfo("Shared agent configuration has been updated.");
                                        }
                                    }
                                }
                            } else {
                                unlink(file);
                            }
                        }

                        file[0] = '\0';
                    }
                }

                else {
                    mwarn("Unknown message received from server.");
                }
            }

            else if (fp) {
                available_server = (int)time(NULL);
                update_ack(available_server);
                fprintf(fp, "%s", tmp_msg);
            }

            else {
                mwarn("Unknown message received. No action defined.");
            }
        }
    }

    /* Clean up */
    if (fp) {
        fclose(fp);
        if (file[0] != '\0') {
            unlink(file);
        }
    }

    return (NULL);
}

#endif /* WIN32 */<|MERGE_RESOLUTION|>--- conflicted
+++ resolved
@@ -20,12 +20,8 @@
 void *receiver_thread(__attribute__((unused)) void *none)
 {
     ssize_t recv_b;
-<<<<<<< HEAD
-    netsize_t length;
+    uint32_t length;
     size_t msg_length;
-=======
-    uint32_t length;
->>>>>>> a2ab4154
     int reads;
     char file[OS_SIZE_1024 + 1];
     char buffer[OS_MAXSTR + 1];
