--- conflicted
+++ resolved
@@ -193,11 +193,8 @@
 #define CURRENT_FILES   "(1961): Files being monitored: %i/%i."
 #define OPEN_ATTEMPT    "(1962): Unable to open file '%s'. Remaining attempts: %d"
 #define OPEN_UNABLE     "(1963): Unable to open file '%s'."
-<<<<<<< HEAD
 #define NON_TEXT_FILE   "(1964): File '%s' is not ASCII or UTF-8 encoded."
-=======
-#define EXCLUDE_FILE    "(1964): File excluded: '%s'."
->>>>>>> 4b0a62ea
+#define EXCLUDE_FILE    "(1965): File excluded: '%s'."
 
 /* Encryption/auth errors */
 #define INVALID_KEY     "(1401): Error reading authentication key: '%s'."
