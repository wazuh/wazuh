/*
 * Copyright (C) 2018 Wazuh Inc.
 * January 17, 2018.
 *
 * This program is a free software; you can redistribute it
 * and/or modify it under the terms of the GNU General Public
 * License (version 2) as published by the FSF - Free Software
 * Foundation.
 */

 #ifndef _DEBUG_MESSAGES__H
 #define _DEBUG_MESSAGES__H

/* vulnerability-detector messages*/
#define VU_DOWNLOAD           "(5450): Downloading %s database..."
#define VU_OVA_UPDATED        "(5451): %s OVAL has been updated correctly."
#define VU_START_SCAN         "(5452): Starting vulnerability scanning."
#define VU_END_SCAN           "(5453): Vulnerability scanning finished."
#define VU_START_AG_AN        "(5454): Analyzing agent %s vulnerabilities..."
#define VU_DETECTED_VUL       "(5455): Vulnerability %s detected in agent %s affecting: %s."
#define VU_NOT_VULN           "(5456): The '%s' package from agent %s is not vulnerable to %s. Condition: package version (%s) %s %s."
#define VU_UPDATE_DATE        "(5457): %s OVAL is in its latest version. Update date: %s"
#define VU_START_REFRESH_DB   "(5458): Refreshing %s databases..."
#define VU_STOP_REFRESH_DB    "(5459): Refresh of %s database finished."
#define VU_DB_TIMESTAMP_OVAL  "(5460): %s OVAL has not been downloaded before, so the download continues."
#define VU_STARTING_UPDATE    "(5461): Starting %s DB update..."
#define VU_AGENT_SOFTWARE_REQ "(5462): Getting agent %s software..."
#define VU_AGENT_UNSOPPORTED  "(5463): Agent %s has an unsupported Wazuh version."
#define VU_UNS_OS_VERSION     "(5464): %s version not supported (agent %s)."
#define VU_AGENT_PENDING      "(5465): Agent %s operating system could not be obtained because it has never been connected on. It will be omitted..."
#define VU_UNS_OS             "(5466): Unsupported OS. Agent %s will be omitted..."
#define VU_PACK_VER_VULN      "(5467): The '%s' package from agent %s is vulnerable to %s. Condition: package version (%s) %s %s."
#define VU_PACK_VULN          "(5468): The '%s' package is vulnerable to %s."
#define VU_UPDATE_PRE         "(5469): Preparse step."
#define VU_UPDATE_PAR         "(5470): Parse step."
#define VU_UPDATE_VU_CO       "(5471): Inserting vulnerability conditions..."
#define VU_UPDATE_VU_INFO     "(5472): Inserting vulnerability info..."
#define VU_UPDATE_VU          "(5473): Inserting vulnerabilities..."
#define VU_AGENT_INFO_ERROR   "(5474): Agent %s operating system could not be obtained. Maybe it is never connected. It will be omitted..."
#define VU_NO_SOFTWARE        "(5475): No changes have been found with respect to the last syscollector scan for agent %s."
#define VU_AG_NO_TARGET       "(5476): The analysis can not be launched because there are no target agents."
<<<<<<< HEAD
#define VU_SYS_CHECKED        "(5477): The last syscollector scan for the agent %s (ID: %s) has already been checked. The vulnerability search is omitted."
#define VU_LOCAL_FETCH        "(5478): Fetching OVAL from '%s'..."
#define VU_OPERATION_NOT_REC  "(5479): Operation '%s' not recognized."
#define VU_DOUBLE_NOT_VULN    "(5480): The '%s' package from agent %s is not vulnerable to %s. Condition: package version (%s) %s %s and %s %s."
#define VU_DOUBLE_VULN        "(5481): The '%s' package from agent %s is vulnerable to %s. Condition: package version (%s) %s %s and %s %s."
#define VU_UNEXP_VALUE        "(5482): Unexpected %s attribute."
#define VU_SOL_PATCHES        "(5483): Solving patches..."
#define VU_INS_TEST_SEC       "(5484): Inserting test section..."
=======
#define VU_AG_DISC            "(5477): The vulnerabilities of the agent %s will not be checked because it is disconnected."
>>>>>>> 89892424

#endif<|MERGE_RESOLUTION|>--- conflicted
+++ resolved
@@ -39,8 +39,7 @@
 #define VU_AGENT_INFO_ERROR   "(5474): Agent %s operating system could not be obtained. Maybe it is never connected. It will be omitted..."
 #define VU_NO_SOFTWARE        "(5475): No changes have been found with respect to the last syscollector scan for agent %s."
 #define VU_AG_NO_TARGET       "(5476): The analysis can not be launched because there are no target agents."
-<<<<<<< HEAD
-#define VU_SYS_CHECKED        "(5477): The last syscollector scan for the agent %s (ID: %s) has already been checked. The vulnerability search is omitted."
+#define VU_AG_DISC            "(5477): The vulnerabilities of the agent %s will not be checked because it is disconnected."
 #define VU_LOCAL_FETCH        "(5478): Fetching OVAL from '%s'..."
 #define VU_OPERATION_NOT_REC  "(5479): Operation '%s' not recognized."
 #define VU_DOUBLE_NOT_VULN    "(5480): The '%s' package from agent %s is not vulnerable to %s. Condition: package version (%s) %s %s and %s %s."
@@ -48,8 +47,6 @@
 #define VU_UNEXP_VALUE        "(5482): Unexpected %s attribute."
 #define VU_SOL_PATCHES        "(5483): Solving patches..."
 #define VU_INS_TEST_SEC       "(5484): Inserting test section..."
-=======
-#define VU_AG_DISC            "(5477): The vulnerabilities of the agent %s will not be checked because it is disconnected."
->>>>>>> 89892424
+#define VU_SYS_CHECKED        "(5485): The last syscollector scan for the agent %s (ID: %s) has already been checked. The vulnerability search is omitted."
 
 #endif