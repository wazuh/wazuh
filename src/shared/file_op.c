/* Copyright (C) 2015-2019, Wazuh Inc.
 * Copyright (C) 2009 Trend Micro Inc.
 * All rights reserved.
 *
 * This program is a free software; you can redistribute it
 * and/or modify it under the terms of the GNU General Public
 * License (version 2) as published by the FSF - Free Software
 * Foundation
 */

/* Functions to handle operation with files
 */

#include "shared.h"
#include "version_op.h"

#include "../external/zlib/zlib.h"

#ifndef WIN32
#include <regex.h>
#else
#include <aclapi.h>
#endif

#ifndef WIN32
#include <setjmp.h>

static __thread sigjmp_buf env_alrm;
static void sigalrm_handler(int signo)
{
    (void)signo;
    /* restore env */
    siglongjmp(env_alrm, 5);
}
#endif

/* Vista product information */
#ifdef WIN32

#ifndef PRODUCT_UNLICENSED
#define PRODUCT_UNLICENSED 0xABCDABCD
#endif
#ifndef PRODUCT_UNLICENSED_C
#define PRODUCT_UNLICENSED_C "Product Unlicensed "
#endif

#ifndef PRODUCT_BUSINESS
#define PRODUCT_BUSINESS 0x00000006
#endif
#ifndef PRODUCT_BUSINESS_C
#define PRODUCT_BUSINESS_C "Business Edition "
#endif

#ifndef PRODUCT_BUSINESS_N
#define PRODUCT_BUSINESS_N 0x00000010
#endif
#ifndef PRODUCT_BUSINESS_N_C
#define PRODUCT_BUSINESS_N_C "Business Edition "
#endif

#ifndef PRODUCT_CLUSTER_SERVER
#define PRODUCT_CLUSTER_SERVER 0x00000012
#endif
#ifndef PRODUCT_CLUSTER_SERVER_C
#define PRODUCT_CLUSTER_SERVER_C "Cluster Server Edition "
#endif

#ifndef PRODUCT_CLUSTER_SERVER_V
#define PRODUCT_CLUSTER_SERVER_V 0x00000040
#endif
#ifndef PRODUCT_CLUSTER_SERVER_V_C
#define PRODUCT_CLUSTER_SERVER_V_C "Server Hyper Core V "
#endif

#ifndef PRODUCT_DATACENTER_SERVER
#define PRODUCT_DATACENTER_SERVER 0x00000008
#endif
#ifndef PRODUCT_DATACENTER_SERVER_C
#define PRODUCT_DATACENTER_SERVER_C "Datacenter Edition (full) "
#endif

#ifndef PRODUCT_DATACENTER_SERVER_CORE
#define PRODUCT_DATACENTER_SERVER_CORE 0x0000000C
#endif
#ifndef PRODUCT_DATACENTER_SERVER_CORE_C
#define PRODUCT_DATACENTER_SERVER_CORE_C "Datacenter Edition (core) "
#endif

#ifndef PRODUCT_DATACENTER_SERVER_CORE_V
#define PRODUCT_DATACENTER_SERVER_CORE_V 0x00000027
#endif
#ifndef PRODUCT_DATACENTER_SERVER_CORE_V_C
#define PRODUCT_DATACENTER_SERVER_CORE_V_C "Datacenter Edition (core) "
#endif

#ifndef PRODUCT_DATACENTER_SERVER_V
#define PRODUCT_DATACENTER_SERVER_V 0x00000025
#endif
#ifndef PRODUCT_DATACENTER_SERVER_V_C
#define PRODUCT_DATACENTER_SERVER_V_C "Datacenter Edition (full) "
#endif

#ifndef PRODUCT_ENTERPRISE
#define PRODUCT_ENTERPRISE 0x00000004
#endif
#ifndef PRODUCT_ENTERPRISE_C
#define PRODUCT_ENTERPRISE_C "Enterprise Edition "
#endif

#ifndef PRODUCT_ENTERPRISE_N
#define PRODUCT_ENTERPRISE_N 0x0000001B
#endif
#ifndef PRODUCT_ENTERPRISE_N_C
#define PRODUCT_ENTERPRISE_N_C "Enterprise Edition "
#endif

#ifndef PRODUCT_ENTERPRISE_SERVER
#define PRODUCT_ENTERPRISE_SERVER 0x0000000A
#endif
#ifndef PRODUCT_ENTERPRISE_SERVER_C
#define PRODUCT_ENTERPRISE_SERVER_C "Enterprise Edition (full) "
#endif

#ifndef PRODUCT_ENTERPRISE_SERVER_CORE
#define PRODUCT_ENTERPRISE_SERVER_CORE 0x0000000E
#endif
#ifndef PRODUCT_ENTERPRISE_SERVER_CORE_C
#define PRODUCT_ENTERPRISE_SERVER_CORE_C "Enterprise Edition (core) "
#endif

#ifndef PRODUCT_ENTERPRISE_SERVER_CORE_V
#define PRODUCT_ENTERPRISE_SERVER_CORE_V 0x00000029
#endif
#ifndef PRODUCT_ENTERPRISE_SERVER_CORE_V_C
#define PRODUCT_ENTERPRISE_SERVER_CORE_V_C "Enterprise Edition (core) "
#endif

#ifndef PRODUCT_ENTERPRISE_SERVER_IA64
#define PRODUCT_ENTERPRISE_SERVER_IA64 0x0000000F
#endif
#ifndef PRODUCT_ENTERPRISE_SERVER_IA64_C
#define PRODUCT_ENTERPRISE_SERVER_IA64_C "Enterprise Edition for Itanium-based Systems "
#endif

#ifndef PRODUCT_ENTERPRISE_SERVER_V
#define PRODUCT_ENTERPRISE_SERVER_V 0x00000026
#endif
#ifndef PRODUCT_ENTERPRISE_SERVER_V_C
#define PRODUCT_ENTERPRISE_SERVER_V_C "Enterprise Edition (full) "
#endif

#ifndef PRODUCT_HOME_BASIC
#define PRODUCT_HOME_BASIC 0x00000002
#endif
#ifndef PRODUCT_HOME_BASIC_C
#define PRODUCT_HOME_BASIC_C "Home Basic Edition "
#endif

#ifndef PRODUCT_HOME_BASIC_N
#define PRODUCT_HOME_BASIC_N 0x00000005
#endif
#ifndef PRODUCT_HOME_BASIC_N_C
#define PRODUCT_HOME_BASIC_N_C "Home Basic Edition "
#endif

#ifndef PRODUCT_HOME_PREMIUM
#define PRODUCT_HOME_PREMIUM 0x00000003
#endif
#ifndef PRODUCT_HOME_PREMIUM_C
#define PRODUCT_HOME_PREMIUM_C "Home Premium Edition "
#endif

#ifndef PRODUCT_HOME_PREMIUM_N
#define PRODUCT_HOME_PREMIUM_N 0x0000001A
#endif
#ifndef PRODUCT_HOME_PREMIUM_N_C
#define PRODUCT_HOME_PREMIUM_N_C "Home Premium Edition "
#endif

#ifndef PRODUCT_HOME_SERVER
#define PRODUCT_HOME_SERVER 0x00000013
#endif
#ifndef PRODUCT_HOME_SERVER_C
#define PRODUCT_HOME_SERVER_C "Home Server Edition "
#endif

#ifndef PRODUCT_MEDIUMBUSINESS_SERVER_MANAGEMENT
#define PRODUCT_MEDIUMBUSINESS_SERVER_MANAGEMENT 0x0000001E
#endif
#ifndef PRODUCT_MEDIUMBUSINESS_SERVER_MANAGEMENT_C
#define PRODUCT_MEDIUMBUSINESS_SERVER_MANAGEMENT_C "Essential Business Server Management Server "
#endif

#ifndef PRODUCT_MEDIUMBUSINESS_SERVER_MESSAGING
#define PRODUCT_MEDIUMBUSINESS_SERVER_MESSAGING 0x00000020
#endif
#ifndef PRODUCT_MEDIUMBUSINESS_SERVER_MESSAGING_C
#define PRODUCT_MEDIUMBUSINESS_SERVER_MESSAGING_C "Essential Business Server Messaging Server "
#endif

#ifndef PRODUCT_MEDIUMBUSINESS_SERVER_SECURITY
#define PRODUCT_MEDIUMBUSINESS_SERVER_SECURITY 0x0000001F
#endif
#ifndef PRODUCT_MEDIUMBUSINESS_SERVER_SECURITY_C
#define PRODUCT_MEDIUMBUSINESS_SERVER_SECURITY_C "Essential Business Server Security Server "
#endif

#ifndef PRODUCT_SERVER_FOR_SMALLBUSINESS
#define PRODUCT_SERVER_FOR_SMALLBUSINESS 0x00000018
#endif
#ifndef PRODUCT_SERVER_FOR_SMALLBUSINESS_C
#define PRODUCT_SERVER_FOR_SMALLBUSINESS_C "Small Business Edition "
#endif

#ifndef PRODUCT_SMALLBUSINESS_SERVER
#define PRODUCT_SMALLBUSINESS_SERVER 0x00000009
#endif
#ifndef PRODUCT_SMALLBUSINESS_SERVER_C
#define PRODUCT_SMALLBUSINESS_SERVER_C "Small Business Server "
#endif

#ifndef PRODUCT_SMALLBUSINESS_SERVER_PREMIUM
#define PRODUCT_SMALLBUSINESS_SERVER_PREMIUM 0x00000019
#endif
#ifndef PRODUCT_SMALLBUSINESS_SERVER_PREMIUM_C
#define PRODUCT_SMALLBUSINESS_SERVER_PREMIUM_C "Small Business Server Premium Edition "
#endif

#ifndef PRODUCT_STANDARD_SERVER
#define PRODUCT_STANDARD_SERVER 0x00000007
#endif
#ifndef PRODUCT_STANDARD_SERVER_C
#define PRODUCT_STANDARD_SERVER_C "Standard Edition "
#endif

#ifndef PRODUCT_STANDARD_SERVER_CORE
#define PRODUCT_STANDARD_SERVER_CORE 0x0000000D
#endif
#ifndef PRODUCT_STANDARD_SERVER_CORE_C
#define PRODUCT_STANDARD_SERVER_CORE_C "Standard Edition (core) "
#endif

#ifndef PRODUCT_STANDARD_SERVER_CORE_V
#define PRODUCT_STANDARD_SERVER_CORE_V 0x00000028
#endif
#ifndef PRODUCT_STANDARD_SERVER_CORE_V_C
#define PRODUCT_STANDARD_SERVER_CORE_V_C "Standard Edition "
#endif

#ifndef PRODUCT_STANDARD_SERVER_V
#define PRODUCT_STANDARD_SERVER_V 0x00000024
#endif
#ifndef PRODUCT_STANDARD_SERVER_V_C
#define PRODUCT_STANDARD_SERVER_V_C "Standard Edition "
#endif

#ifndef PRODUCT_STARTER
#define PRODUCT_STARTER 0x0000000B
#endif
#ifndef PRODUCT_STARTER_C
#define PRODUCT_STARTER_C "Starter Edition "
#endif

#ifndef PRODUCT_STORAGE_ENTERPRISE_SERVER
#define PRODUCT_STORAGE_ENTERPRISE_SERVER 0x00000017
#endif
#ifndef PRODUCT_STORAGE_ENTERPRISE_SERVER_C
#define PRODUCT_STORAGE_ENTERPRISE_SERVER_C "Storage Server Enterprise Edition "
#endif

#ifndef PRODUCT_STORAGE_EXPRESS_SERVER
#define PRODUCT_STORAGE_EXPRESS_SERVER 0x00000014
#endif
#ifndef PRODUCT_STORAGE_EXPRESS_SERVER_C
#define PRODUCT_STORAGE_EXPRESS_SERVER_C "Storage Server Express Edition "
#endif

#ifndef PRODUCT_STORAGE_STANDARD_SERVER
#define PRODUCT_STORAGE_STANDARD_SERVER 0x00000015
#endif
#ifndef PRODUCT_STORAGE_STANDARD_SERVER_C
#define PRODUCT_STORAGE_STANDARD_SERVER_C "Storage Server Standard Edition "
#endif

#ifndef PRODUCT_STORAGE_WORKGROUP_SERVER
#define PRODUCT_STORAGE_WORKGROUP_SERVER 0x00000016
#endif
#ifndef PRODUCT_STORAGE_WORKGROUP_SERVER_C
#define PRODUCT_STORAGE_WORKGROUP_SERVER_C "Storage Server Workgroup Edition "
#endif

#ifndef PRODUCT_ULTIMATE
#define PRODUCT_ULTIMATE 0x00000001
#endif
#ifndef PRODUCT_ULTIMATE_C
#define PRODUCT_ULTIMATE_C "Ultimate Edition "
#endif

#ifndef PRODUCT_ULTIMATE_N
#define PRODUCT_ULTIMATE_N 0x0000001C
#endif
#ifndef PRODUCT_ULTIMATE_N_C
#define PRODUCT_ULTIMATE_N_C "Ultimate Edition "
#endif

#ifndef PRODUCT_WEB_SERVER
#define PRODUCT_WEB_SERVER 0x00000011
#endif
#ifndef PRODUCT_WEB_SERVER_C
#define PRODUCT_WEB_SERVER_C "Web Server Edition "
#endif

#ifndef PRODUCT_WEB_SERVER_CORE
#define PRODUCT_WEB_SERVER_CORE 0x0000001D
#endif
#ifndef PRODUCT_WEB_SERVER_CORE_C
#define PRODUCT_WEB_SERVER_CORE_C "Web Server Edition "
#endif

#ifndef PRODUCT_ESSENTIALBUSINESS_SERVER_ADDL
#define PRODUCT_ESSENTIALBUSINESS_SERVER_ADDL 0x0000003C
#endif
#ifndef PRODUCT_ESSENTIALBUSINESS_SERVER_ADDL_C
#define PRODUCT_ESSENTIALBUSINESS_SERVER_ADDL_C "Essential Server Solution Additional "
#endif

#ifndef PRODUCT_ESSENTIALBUSINESS_SERVER_ADDLSVC
#define PRODUCT_ESSENTIALBUSINESS_SERVER_ADDLSVC 0x0000003E
#endif
#ifndef PRODUCT_ESSENTIALBUSINESS_SERVER_ADDLSVC_C
#define PRODUCT_ESSENTIALBUSINESS_SERVER_ADDLSVC_C "Essential Server Solution Additional SVC "
#endif

#ifndef PRODUCT_ESSENTIALBUSINESS_SERVER_MGMT
#define PRODUCT_ESSENTIALBUSINESS_SERVER_MGMT 0x0000003B
#endif
#ifndef PRODUCT_ESSENTIALBUSINESS_SERVER_MGMT_C
#define PRODUCT_ESSENTIALBUSINESS_SERVER_MGMT_C "Essential Server Solution Management "
#endif

#ifndef PRODUCT_ESSENTIALBUSINESS_SERVER_MGMTSVC
#define PRODUCT_ESSENTIALBUSINESS_SERVER_MGMTSVC 0x0000003D
#endif
#ifndef PRODUCT_ESSENTIALBUSINESS_SERVER_MGMTSVC_C
#define PRODUCT_ESSENTIALBUSINESS_SERVER_MGMTSVC_C "Essential Server Solution Management SVC "
#endif

#ifndef PRODUCT_HOME_PREMIUM_SERVER
#define PRODUCT_HOME_PREMIUM_SERVER 0x00000022
#endif
#ifndef PRODUCT_HOME_PREMIUM_SERVER_C
#define PRODUCT_HOME_PREMIUM_SERVER_C "Home Server 2011 "
#endif

#ifndef PRODUCT_HYPERV
#define PRODUCT_HYPERV 0x0000002A
#endif
#ifndef PRODUCT_HYPERV_C
#define PRODUCT_HYPERV_C "Hyper-V Server "
#endif

#ifndef PRODUCT_MULTIPOINT_PREMIUM_SERVER
#define PRODUCT_MULTIPOINT_PREMIUM_SERVER 0x0000004D
#endif
#ifndef PRODUCT_MULTIPOINT_PREMIUM_SERVER_C
#define PRODUCT_MULTIPOINT_PREMIUM_SERVER_C "MultiPoint Server Premium (full installation) "
#endif

#ifndef PRODUCT_MULTIPOINT_STANDARD_SERVER
#define PRODUCT_MULTIPOINT_STANDARD_SERVER 0x0000004C
#endif
#ifndef PRODUCT_MULTIPOINT_STANDARD_SERVER_C
#define PRODUCT_MULTIPOINT_STANDARD_SERVER_C "MultiPoint Server Standard (full installation) "
#endif

#ifndef PRODUCT_STANDARD_SERVER_SOLUTIONS
#define PRODUCT_STANDARD_SERVER_SOLUTIONS 0x00000034
#endif
#ifndef PRODUCT_STANDARD_SERVER_SOLUTIONS_C
#define PRODUCT_STANDARD_SERVER_SOLUTIONS_C "Server Solutions Premium "
#endif

#ifndef PRODUCT_STORAGE_WORKGROUP_SERVER_CORE
#define PRODUCT_STORAGE_WORKGROUP_SERVER_CORE 0x0000002D
#endif
#ifndef PRODUCT_STORAGE_WORKGROUP_SERVER_CORE_C
#define PRODUCT_STORAGE_WORKGROUP_SERVER_CORE_C "Storage Server Workgroup (core installation) "
#endif

#define mkstemp(x) 0
#define mkdir(x, y) mkdir(x)
#endif /* WIN32 */

const char *__local_name = "unset";

/* Set the name of the starting program */
void OS_SetName(const char *name)
{
    __local_name = name;
    return;
}

time_t File_DateofChange(const char *file)
{
    struct stat file_status;

    if (stat(file, &file_status) < 0) {
        return (-1);
    }

    return (file_status.st_mtime);
}

ino_t File_Inode(const char *file)
{
    struct stat buffer;
    return stat(file, &buffer) ? 0 : buffer.st_ino;
}

int IsDir(const char *file)
{
    struct stat file_status;
    if (stat(file, &file_status) < 0) {
        return (-1);
    }
    if (S_ISDIR(file_status.st_mode)) {
        return (0);
    }
    return (-1);
}

/* Return 1 if it is a file, 2 if it is a directory, 0 otherwise */
int check_path_type(const char *dir)
{
    DIR *dp;
    int retval;

    if (dp = opendir(dir), dp) {
        retval = 2;
        closedir(dp);
    } else if (errno == ENOTDIR){
        retval = 1;
    } else {
        retval = 0;
    }
    return retval;
}

int IsFile(const char *file)
{
    struct stat buf;
	return (!stat(file, &buf) && S_ISREG(buf.st_mode)) ? 0 : -1;
}

#ifndef WIN32

int IsSocket(const char * file) {
    struct stat buf;
	return (!stat(file, &buf) && S_ISSOCK(buf.st_mode)) ? 0 : -1;
}

int IsLink(const char * file) {
    struct stat buf;
	return (!lstat(file, &buf) && S_ISLNK(buf.st_mode)) ? 0 : -1;
}

#endif // WIN32

off_t FileSize(const char * path) {
    struct stat buf;
    return stat(path, &buf) ? -1 : buf.st_size;
}

int CreatePID(const char *name, int pid)
{
    char file[256];
    FILE *fp;

    if (isChroot()) {
        snprintf(file, 255, "%s/%s-%d.pid", OS_PIDFILE, name, pid);
    } else {
        snprintf(file, 255, "%s%s/%s-%d.pid", DEFAULTDIR,
                 OS_PIDFILE, name, pid);
    }

    fp = fopen(file, "a");
    if (!fp) {
        return (-1);
    }

    fprintf(fp, "%d\n", pid);
    if (chmod(file, 0640) != 0) {
        merror(CHMOD_ERROR, file, errno, strerror(errno));
        fclose(fp);
        return (-1);
    }

    if (fclose(fp)) {
        merror("Could not write PID file '%s': %s (%d)", file, strerror(errno), errno);
        return -1;
    }

    return (0);
}

char *GetRandomNoise()
{
    FILE *fp;
    char buf[2048 + 1];
    size_t n;

    /* Reading urandom */
    fp = fopen("/dev/urandom", "r");
    if(!fp)
    {
        return(NULL);
    }

    n = fread(buf, 1, 2048, fp);
    fclose(fp);

    if (n == 2048) {
        buf[2048] = '\0';
        return(strdup(buf));
    } else {
        return NULL;
    }
}

int DeletePID(const char *name)
{
    char file[256];

    if (isChroot()) {
        snprintf(file, 255, "%s/%s-%d.pid", OS_PIDFILE, name, (int)getpid());
    } else {
        snprintf(file, 255, "%s%s/%s-%d.pid", DEFAULTDIR,
                 OS_PIDFILE, name, (int)getpid());
    }

    if (File_DateofChange(file) < 0) {
        return (-1);
    }

    if (unlink(file)) {
        mferror(DELETE_ERROR, file, errno, strerror(errno));
    }

    return (0);
}

void DeleteState() {
    char path[PATH_MAX + 1];

    if (strcmp(__local_name, "unset")) {
#ifdef WIN32
        snprintf(path, sizeof(path), "%s.state", __local_name);
#else
        snprintf(path, sizeof(path), "%s" OS_PIDFILE "/%s.state", isChroot() ? "" : DEFAULTDIR, __local_name);
#endif
        unlink(path);
    } else {
        merror("At DeleteState(): __local_name is unset.");
    }
}

int UnmergeFiles(const char *finalpath, const char *optdir, int mode)
{
    int ret = 1;
    int state_ok;
    size_t i = 0, n = 0, files_size = 0;
    char *files;
    char * copy;
    char final_name[2048 + 1];
    char buf[2048 + 1];
    FILE *fp;
    FILE *finalfp;

    finalfp = fopen(finalpath, mode == OS_BINARY ? "rb" : "r");
    if (!finalfp) {
        merror("Unable to read merged file: '%s' due to [(%d)-(%s)].", finalpath, errno, strerror(errno));
        return (0);
    }

    while (1) {
        /* Read header portion */
        if (fgets(buf, sizeof(buf) - 1, finalfp) == NULL) {
            break;
        }

        /* Initiator */
        if (buf[0] != '!') {
            continue;
        }

        /* Get file size and name */
        files_size = (size_t) atol(buf + 1);

        files = strchr(buf, '\n');
        if (files) {
            *files = '\0';
        }

        files = strchr(buf, ' ');
        if (!files) {
            ret = 0;
            continue;
        }
        files++;
        state_ok = 1;

        if (optdir) {
            snprintf(final_name, 2048, "%s/%s", optdir, files);

            // Check that final_name is inside optdir

            if (w_ref_parent_folder(final_name)) {
                merror("Unmerging '%s': unable to unmerge '%s' (it contains '..')", finalpath, final_name);
                state_ok = 0;
            }
        } else {
            strncpy(final_name, files, 2048);
            final_name[2048] = '\0';
        }

        // Create directory

        copy = strdup(final_name);

        if (mkdir_ex(dirname(copy))) {
            merror("Unmerging '%s': couldn't create directory '%s'", finalpath, files);
            state_ok = 0;
        }

        free(copy);

        /* Open filename */

        if (state_ok) {
            if (fp = fopen(final_name, mode == OS_BINARY ? "wb" : "w"), !fp) {
                ret = 0;
                merror("Unable to unmerge file '%s' due to [(%d)-(%s)].", final_name, errno, strerror(errno));
            }
        } else {
            fp = NULL;
            ret = 0;
        }

        if (files_size < sizeof(buf) - 1) {
            i = files_size;
            files_size = 0;
        } else {
            i = sizeof(buf) - 1;
            files_size -= sizeof(buf) - 1;
        }

        while ((n = fread(buf, 1, i, finalfp)) > 0) {
            buf[n] = '\0';

            if (fp) {
                fwrite(buf, n, 1, fp);
            }

            if (files_size == 0) {
                break;
            } else {
                if (files_size < sizeof(buf) - 1) {
                    i = files_size;
                    files_size = 0;
                } else {
                    i = sizeof(buf) - 1;
                    files_size -= sizeof(buf) - 1;
                }
            }
        }

        if (fp) {
            fclose(fp);
        }
    }

    fclose(finalfp);
    return (ret);
}


int TestUnmergeFiles(const char *finalpath, int mode)
{
    int ret = 1;
    size_t i = 0, n = 0, files_size = 0, readed_bytes = 0,data_size = 0;
    char *files;
    char buf[2048 + 1];
    FILE *finalfp;

    finalfp = fopen(finalpath, mode == OS_BINARY ? "rb" : "r");
    if (!finalfp) {
        merror("Unable to read merged file: '%s'.", finalpath);
        return (0);
    }

    while (1) {
        /* Read header portion */
        if (fgets(buf, sizeof(buf) - 1, finalfp) == NULL) {
            break;
        }

        /* Initiator */
        switch(buf[0]){
            case '#':
                continue;
            case '!':
                goto parse;
            default:
                ret = 0;
                goto end;
        }

parse:
        /* Get file size and name */
        files_size = (size_t) atol(buf + 1);
        data_size = files_size;

        files = strchr(buf, '\n');
        if (files) {
            *files = '\0';
        }

        files = strchr(buf, ' ');
        if (!files) {
            ret = 0;
            continue;
        }
        files++;

        /* Check for file name */
		if(*files == '\0')
		{
			ret = 0;
            goto end;
		}

        if (files_size < sizeof(buf) - 1) {
            i = files_size;
            files_size = 0;
        } else {
            i = sizeof(buf) - 1;
            files_size -= sizeof(buf) - 1;
        }

        readed_bytes = 0;
        while ((n = fread(buf, 1, i, finalfp)) > 0) {
            buf[n] = '\0';
            readed_bytes += n;

            if (files_size == 0) {
                break;
            } else {
                if (files_size < sizeof(buf) - 1) {
                    i = files_size;
                    files_size = 0;
                } else {
                    i = sizeof(buf) - 1;
                    files_size -= sizeof(buf) - 1;
                }
            }
        }

        if(readed_bytes != data_size){
            ret = 0;
            goto end;
        }

    }
end:
    fclose(finalfp);
    return (ret);
}

int MergeAppendFile(const char *finalpath, const char *files, const char *tag, int path_offset)
{
    size_t n = 0;
    long files_size = 0;
    char buf[2048 + 1];
    FILE *fp;
    FILE *finalfp;
    char newpath[PATH_MAX];
    DIR *dir;
    struct dirent *ent;

    /* Create a new entry */

    if (files == NULL) {
        finalfp = fopen(finalpath, "w");
        if (!finalfp) {
            merror("Unable to create merged file: '%s' due to [(%d)-(%s)].", finalpath, errno, strerror(errno));
            return (0);
        }

        if (tag) {
            fprintf(finalfp, "#%s\n", tag);
        }

        fclose(finalfp);

        if (chmod(finalpath, 0640) < 0) {
            merror(CHMOD_ERROR, finalpath, errno, strerror(errno));
            return 0;
        }

        return (1);
    }

    if (path_offset < 0) {
        char filename[PATH_MAX];
        char * basedir;

        // Create default basedir

        strncpy(filename, files, sizeof(filename));
        filename[sizeof(filename) - 1] = '\0';
        basedir = dirname(filename);
        path_offset = strlen(basedir);

        if (basedir[path_offset - 1] != '/') {
            path_offset++;
        }
    }

    /* Is a file */
    if (dir = opendir(files), !dir) {

        finalfp = fopen(finalpath, "a");
        if (!finalfp) {
            merror("Unable to append merged file: '%s' due to [(%d)-(%s)].", finalpath, errno, strerror(errno));
            return (0);
        }

        fp = fopen(files, "r");

        if (!fp) {
            merror("Unable to merge file '%s' due to [(%d)-(%s)].", files, errno, strerror(errno));
            fclose(finalfp);
            return (0);
        }

        fseek(fp, 0, SEEK_END);
        files_size = ftell(fp);

        if (tag) {
            fprintf(finalfp, "#%s\n", tag);
        }

        fprintf(finalfp, "!%ld %s\n", files_size, files + path_offset);
        fseek(fp, 0, SEEK_SET);

        while ((n = fread(buf, 1, sizeof(buf) - 1, fp)) > 0) {
            buf[n] = '\0';
            fwrite(buf, n, 1, finalfp);
        }

        fclose(fp);
        fclose(finalfp);
    }
    else { /* Is a directory */
        mdebug2("Merging directory: %s", files);

        while ((ent = readdir(dir)) != NULL) {
            // Skip . and ..
            if (ent->d_name[0] != '.' || (ent->d_name[1] && (ent->d_name[1] != '.' || ent->d_name[2]))) {
                snprintf(newpath, PATH_MAX, "%s/%s", files, ent->d_name);
                MergeAppendFile(finalpath, newpath, tag, path_offset);
            }
        }

        closedir(dir);
    }

    return (1);
}

int checkBinaryFile(const char *f_name){
    FILE *fp;
    char str[OS_MAXSTR + 1];
    fpos_t fp_pos;
    long offset;
    long rbytes;

    str[OS_MAXSTR] = '\0';

    fp = fopen(f_name,"r");

     if (!fp) {
        merror("Unable to open file '%s' due to [(%d)-(%s)].", f_name, errno, strerror(errno));
        return 1;
    }

    /* Get initial file location */
    fgetpos(fp, &fp_pos);

    for (offset = w_ftell(fp); fgets(str, OS_MAXSTR + 1, fp) != NULL; offset += rbytes) {
        rbytes = w_ftell(fp) - offset;

        /* Get the last occurrence of \n */
        if (str[rbytes - 1] == '\n') {
            str[rbytes - 1] = '\0';

            if ((long)strlen(str) != rbytes - 1)
            {
                mdebug2("Line contains some zero-bytes (valid=%ld / total=%ld).", (long)strlen(str), rbytes - 1);
                fclose(fp);
                return 1;
            }
        }
    }
    fclose(fp);
    return 0;
}

int MergeFiles(const char *finalpath, char **files, const char *tag)
{
    int i = 0, ret = 1;
    size_t n = 0;
    long files_size = 0;

    char *tmpfile;
    char buf[2048 + 1];
    FILE *fp;
    FILE *finalfp;

    finalfp = fopen(finalpath, "w");
    if (!finalfp) {
        merror("Unable to create merged file: '%s' due to [(%d)-(%s)].", finalpath, errno, strerror(errno));
        return (0);
    }

    if (tag) {
        fprintf(finalfp, "#%s\n", tag);
    }

    while (files[i]) {
        fp = fopen(files[i], "r");
        if (!fp) {
            merror("Unable to merge file '%s' due to [(%d)-(%s)].", files[i], errno, strerror(errno));
            i++;
            ret = 0;
            continue;
        }

        fseek(fp, 0, SEEK_END);
        files_size = ftell(fp);

        /* Remove last entry */
        tmpfile = strrchr(files[i], '/');
        if (tmpfile) {
            tmpfile++;
        } else {
            tmpfile = files[i];
        }

        fprintf(finalfp, "!%ld %s\n", files_size, tmpfile);

        fseek(fp, 0, SEEK_SET);
        while ((n = fread(buf, 1, sizeof(buf) - 1, fp)) > 0) {
            buf[n] = '\0';
            fwrite(buf, n, 1, finalfp);
        }

        fclose(fp);
        i++;
    }

    fclose(finalfp);
    return (ret);
}


#ifndef WIN32
/* Get basename of path */
char *basename_ex(char *path)
{
    return (basename(path));
}

/* Rename file or directory */
int rename_ex(const char *source, const char *destination)
{
    if (rename(source, destination)) {
        mferror(RENAME_ERROR, source, destination, errno, strerror(errno));

        return (-1);
    }

    return (0);
}

/* Create a temporary file */
int mkstemp_ex(char *tmp_path)
{
    int fd;
    mode_t old_mask = umask(0177);

    fd = mkstemp(tmp_path);
    umask(old_mask);

    if (fd == -1) {
        mferror(MKSTEMP_ERROR, tmp_path, errno, strerror(errno));

        return (-1);
    }

    /* mkstemp() only implicitly does this in POSIX 2008 */
    if (fchmod(fd, 0600) == -1) {
        close(fd);

        mferror(CHMOD_ERROR, tmp_path, errno, strerror(errno));

        if (unlink(tmp_path)) {
            mferror(DELETE_ERROR, tmp_path, errno, strerror(errno));
        }

        return (-1);
    }

    close(fd);
    return (0);
}


/* Get uname. Memory must be freed after use */
const char *getuname()
{
    struct utsname uts_buf;
    static char muname[512] = "";
    os_info *readed_version;

    if (!muname[0]){
        if (readed_version = get_unix_version(), readed_version){
            snprintf(muname, 512, "%s |%s |%s |%s |%s [%s|%s: %s] - %s %s",
                    readed_version->sysname,
                    readed_version->nodename,
                    readed_version->release,
                    readed_version->version,
                    readed_version->machine,
                    readed_version->os_name,
                    readed_version->os_platform,
                    readed_version->os_version,
                    __ossec_name, __ossec_version);

            free_osinfo(readed_version);
        }
        else if (uname(&uts_buf) >= 0) {
            snprintf(muname, 512, "%s %s %s %s %s - %s %s",
                     uts_buf.sysname,
                     uts_buf.nodename,
                     uts_buf.release,
                     uts_buf.version,
                     uts_buf.machine,
                     __ossec_name, __ossec_version);
        } else {
            snprintf(muname, 512, "No system info available -  %s %s",
                     __ossec_name, __ossec_version);
        }
    }

    return muname;
}


/* Daemonize a process without closing stdin/stdout/stderr */
void goDaemonLight()
{
    pid_t pid;

    pid = fork();

    if (pid < 0) {
        merror(FORK_ERROR, errno, strerror(errno));
        return;
    } else if (pid) {
        exit(0);
    }

    /* Become session leader */
    if (setsid() < 0) {
        merror(SETSID_ERROR, errno, strerror(errno));
        return;
    }

    /* Fork again */
    pid = fork();
    if (pid < 0) {
        merror(FORK_ERROR, errno, strerror(errno));
        return;
    } else if (pid) {
        exit(0);
    }

    dup2(1, 2);

    /* Go to / */
    if (chdir("/") == -1) {
        merror(CHDIR_ERROR, "/", errno, strerror(errno));
    }

    nowDaemon();
}

/* Daemonize a process */
void goDaemon()
{
    int fd;
    pid_t pid;

    pid = fork();
    if (pid < 0) {
        merror(FORK_ERROR, errno, strerror(errno));
        return;
    } else if (pid) {
        exit(0);
    }

    /* Become session leader */
    if (setsid() < 0) {
        merror(SETSID_ERROR, errno, strerror(errno));
        return;
    }

    /* Fork again */
    pid = fork();
    if (pid < 0) {
        merror(FORK_ERROR, errno, strerror(errno));
        return;
    } else if (pid) {
        exit(0);
    }

    /* Dup stdin, stdout and stderr to /dev/null */
    if ((fd = open("/dev/null", O_RDWR)) >= 0) {
        dup2(fd, 0);
        dup2(fd, 1);
        dup2(fd, 2);

        close(fd);
    }

    /* Go to / */
    if (chdir("/") == -1) {
        merror(CHDIR_ERROR, "/", errno, strerror(errno));
    }

    nowDaemon();
}

#else /* WIN32 */

int checkVista()
{
    /* Check if the system is Vista (must be called during the startup) */
    isVista = 0;

    OSVERSIONINFOEX osvi;
    BOOL bOsVersionInfoEx;

    ZeroMemory(&osvi, sizeof(OSVERSIONINFOEX));
    osvi.dwOSVersionInfoSize = sizeof(OSVERSIONINFOEX);

    if (!(bOsVersionInfoEx = GetVersionEx ((OSVERSIONINFO *) &osvi))) {
        osvi.dwOSVersionInfoSize = sizeof(OSVERSIONINFO);
        if (!GetVersionEx((OSVERSIONINFO *)&osvi)) {
            merror("Cannot get Windows version number.");
            return -1;
        }
    }

    if (osvi.dwMajorVersion >= 6) {
        isVista = 1;
    }

    return (isVista);
}

int get_creation_date(char *dir, SYSTEMTIME *utc) {
    HANDLE hdle;
    FILETIME creation_date;
    int retval = 1;

    if (hdle = CreateFile(dir, GENERIC_READ, FILE_SHARE_READ, NULL, OPEN_EXISTING, FILE_ATTRIBUTE_NORMAL | FILE_FLAG_BACKUP_SEMANTICS, NULL), hdle == INVALID_HANDLE_VALUE) {
        return retval;
    }

    if (!GetFileTime(hdle, &creation_date, NULL, NULL)) {
        goto end;
    }

    FileTimeToSystemTime(&creation_date, utc);
    retval = 0;
end:
    CloseHandle(hdle);
    return retval;
}

/* Get basename of path */
char *basename_ex(char *path)
{
    return (PathFindFileNameA(path));
}

/* Rename file or directory */
int rename_ex(const char *source, const char *destination)
{
    if (!MoveFileEx(source, destination, MOVEFILE_REPLACE_EXISTING | MOVEFILE_WRITE_THROUGH)) {
        mferror("Could not move (%s) to (%s) which returned (%lu)", source, destination, GetLastError());

        return (-1);
    }

    return (0);
}

/* Create a temporary file */
int mkstemp_ex(char *tmp_path)
{
    DWORD dwResult;
    int result;
    int status = -1;

    HANDLE h = NULL;
    PACL pACL = NULL;
    PSECURITY_DESCRIPTOR pSD = NULL;
    EXPLICIT_ACCESS ea[2];
    SECURITY_ATTRIBUTES sa;

    PSID pAdminGroupSID = NULL;
    PSID pSystemGroupSID = NULL;
    SID_IDENTIFIER_AUTHORITY SIDAuthNT = {SECURITY_NT_AUTHORITY};

#if defined(_MSC_VER) && _MSC_VER >= 1500
    result = _mktemp_s(tmp_path, strlen(tmp_path) + 1);

    if (result != 0) {
        mferror("Could not create temporary file (%s) which returned (%d)", tmp_path, result);

        return (-1);
    }
#else
    if (_mktemp(tmp_path) == NULL) {
        mferror("Could not create temporary file (%s) which returned [(%d)-(%s)]", tmp_path, errno, strerror(errno));

        return (-1);
    }
#endif

    /* Create SID for the BUILTIN\Administrators group */
    result = AllocateAndInitializeSid(
                 &SIDAuthNT,
                 2,
                 SECURITY_BUILTIN_DOMAIN_RID,
                 DOMAIN_ALIAS_RID_ADMINS,
                 0, 0, 0, 0, 0, 0,
                 &pAdminGroupSID
             );

    if (!result) {
        mferror("Could not create BUILTIN\\Administrators group SID which returned (%lu)", GetLastError());

        goto cleanup;
    }

    /* Create SID for the SYSTEM group */
    result = AllocateAndInitializeSid(
                 &SIDAuthNT,
                 1,
                 SECURITY_LOCAL_SYSTEM_RID,
                 0, 0, 0, 0, 0, 0, 0,
                 &pSystemGroupSID
             );

    if (!result) {
        mferror("Could not create SYSTEM group SID which returned (%lu)", GetLastError());

        goto cleanup;
    }

    /* Initialize an EXPLICIT_ACCESS structure for an ACE */
    ZeroMemory(&ea, 2 * sizeof(EXPLICIT_ACCESS));

    /* Add Administrators group */
    ea[0].grfAccessPermissions = GENERIC_ALL;
    ea[0].grfAccessMode = SET_ACCESS;
    ea[0].grfInheritance = NO_INHERITANCE;
    ea[0].Trustee.TrusteeForm = TRUSTEE_IS_SID;
    ea[0].Trustee.TrusteeType = TRUSTEE_IS_WELL_KNOWN_GROUP;
    ea[0].Trustee.ptstrName = (LPTSTR)pAdminGroupSID;

    /* Add SYSTEM group */
    ea[1].grfAccessPermissions = GENERIC_ALL;
    ea[1].grfAccessMode = SET_ACCESS;
    ea[1].grfInheritance = NO_INHERITANCE;
    ea[1].Trustee.TrusteeForm = TRUSTEE_IS_SID;
    ea[1].Trustee.TrusteeType = TRUSTEE_IS_WELL_KNOWN_GROUP;
    ea[1].Trustee.ptstrName = (LPTSTR)pSystemGroupSID;

    /* Set entries in ACL */
    dwResult = SetEntriesInAcl(2, ea, NULL, &pACL);

    if (dwResult != ERROR_SUCCESS) {
        mferror("Could not set ACL entries which returned (%lu)", dwResult);

        goto cleanup;
    }

    /* Initialize security descriptor */
    pSD = (PSECURITY_DESCRIPTOR)LocalAlloc(
              LPTR,
              SECURITY_DESCRIPTOR_MIN_LENGTH
          );

    if (pSD == NULL) {
        mferror("Could not initialize SECURITY_DESCRIPTOR because of a LocalAlloc() failure which returned (%lu)", GetLastError());

        goto cleanup;
    }

    if (!InitializeSecurityDescriptor(pSD, SECURITY_DESCRIPTOR_REVISION)) {
        mferror("Could not initialize SECURITY_DESCRIPTOR because of an InitializeSecurityDescriptor() failure which returned (%lu)", GetLastError());

        goto cleanup;
    }

    /* Set owner */
    if (!SetSecurityDescriptorOwner(pSD, NULL, FALSE)) {
        mferror("Could not set owner which returned (%lu)", GetLastError());

        goto cleanup;
    }

    /* Set group owner */
    if (!SetSecurityDescriptorGroup(pSD, NULL, FALSE)) {
        mferror("Could not set group owner which returned (%lu)", GetLastError());

        goto cleanup;
    }

    /* Add ACL to security descriptor */
    if (!SetSecurityDescriptorDacl(pSD, TRUE, pACL, FALSE)) {
        mferror("Could not set SECURITY_DESCRIPTOR DACL which returned (%lu)", GetLastError());

        goto cleanup;
    }

    /* Initialize security attributes structure */
    sa.nLength = sizeof (SECURITY_ATTRIBUTES);
    sa.lpSecurityDescriptor = pSD;
    sa.bInheritHandle = FALSE;

    h = CreateFileA(
            tmp_path,
            GENERIC_WRITE,
            0,
            &sa,
            CREATE_NEW,
            FILE_ATTRIBUTE_NORMAL,
            NULL
        );

    if (h == INVALID_HANDLE_VALUE) {
        mferror("Could not create temporary file (%s) which returned (%lu)", tmp_path, GetLastError());

        goto cleanup;
    }

    if (!CloseHandle(h)) {
        mferror("Could not close file handle to (%s) which returned (%lu)", tmp_path, GetLastError());

        goto cleanup;
    }

    /* Success */
    status = 0;

cleanup:
    if (pAdminGroupSID) {
        FreeSid(pAdminGroupSID);
    }

    if (pSystemGroupSID) {
        FreeSid(pSystemGroupSID);
    }

    if (pACL) {
        LocalFree(pACL);
    }

    if (pSD) {
        LocalFree(pSD);
    }

    return (status);
}

/* Get uname for Windows */
const char *getuname()
{
    int ret_size = OS_SIZE_1024 - 2;
    static char ret[OS_SIZE_1024 + 1] = "";
    char os_v[128 + 1];
    int add_infoEx = 1;

    typedef void (WINAPI * PGNSI)(LPSYSTEM_INFO);
    typedef BOOL (WINAPI * PGPI)(DWORD, DWORD, DWORD, DWORD, PDWORD);

    /* See http://msdn.microsoft.com/en-us/library/windows/desktop/ms724429%28v=vs.85%29.aspx */
    OSVERSIONINFOEX osvi;
    SYSTEM_INFO si;
    PGNSI pGNSI;
    PGPI pGPI;
    BOOL bOsVersionInfoEx;
    DWORD dwType;

    ZeroMemory(&osvi, sizeof(OSVERSIONINFOEX));
    osvi.dwOSVersionInfoSize = sizeof(OSVERSIONINFOEX);

    if (!(bOsVersionInfoEx = GetVersionEx ((OSVERSIONINFO *) &osvi))) {
        osvi.dwOSVersionInfoSize = sizeof(OSVERSIONINFO);
        if (!GetVersionEx((OSVERSIONINFO *)&osvi)) {
            return (NULL);
        }
    }

    if (ret[0] != '\0') {
        return ret;
    }

    switch (osvi.dwPlatformId) {
        /* Test for the Windows NT product family */
        case VER_PLATFORM_WIN32_NT:
            if (osvi.dwMajorVersion == 6 && (osvi.dwMinorVersion == 0 || osvi.dwMinorVersion == 1) ) {
                if (osvi.dwMinorVersion == 0) {
                    if (osvi.wProductType == VER_NT_WORKSTATION ) {
                        strncat(ret, "Microsoft Windows Vista ", ret_size - 1);
                    } else {
                        strncat(ret, "Microsoft Windows Server 2008 ", ret_size - 1);
                    }
                } else if (osvi.dwMinorVersion == 1) {
                    if (osvi.wProductType == VER_NT_WORKSTATION ) {
                        strncat(ret, "Microsoft Windows 7 ", ret_size - 1);
                    } else {
                        strncat(ret, "Microsoft Windows Server 2008 R2 ", ret_size - 1);
                    }
                }

                ret_size -= strlen(ret) + 1;


                /* Get product version */
                pGPI = (PGPI) GetProcAddress(
                              GetModuleHandle(TEXT("kernel32.dll")),
                              "GetProductInfo");

                if (osvi.dwMajorVersion == 6 && osvi.dwMinorVersion == 0)
                    pGPI( 6, 0, 0, 0, &dwType);
                else
                    pGPI( 6, 1, 0, 0, &dwType);

                switch (dwType) {
                    case PRODUCT_UNLICENSED:
                        strncat(ret, PRODUCT_UNLICENSED_C, ret_size - 1);
                        break;
                    case PRODUCT_BUSINESS:
                        strncat(ret, PRODUCT_BUSINESS_C, ret_size - 1);
                        break;
                    case PRODUCT_BUSINESS_N:
                        strncat(ret, PRODUCT_BUSINESS_N_C, ret_size - 1);
                        break;
                    case PRODUCT_CLUSTER_SERVER:
                        strncat(ret, PRODUCT_CLUSTER_SERVER_C, ret_size - 1);
                        break;
                    case PRODUCT_DATACENTER_SERVER:
                        strncat(ret, PRODUCT_DATACENTER_SERVER_C, ret_size - 1);
                        break;
                    case PRODUCT_DATACENTER_SERVER_CORE:
                        strncat(ret, PRODUCT_DATACENTER_SERVER_CORE_C, ret_size - 1);
                        break;
                    case PRODUCT_DATACENTER_SERVER_CORE_V:
                        strncat(ret, PRODUCT_DATACENTER_SERVER_CORE_V_C, ret_size - 1);
                        break;
                    case PRODUCT_DATACENTER_SERVER_V:
                        strncat(ret, PRODUCT_DATACENTER_SERVER_V_C, ret_size - 1);
                        break;
                    case PRODUCT_ENTERPRISE:
                        strncat(ret, PRODUCT_ENTERPRISE_C, ret_size - 1);
                        break;
                    case PRODUCT_ENTERPRISE_N:
                        strncat(ret, PRODUCT_ENTERPRISE_N_C, ret_size - 1);
                        break;
                    case PRODUCT_ENTERPRISE_SERVER:
                        strncat(ret, PRODUCT_ENTERPRISE_SERVER_C, ret_size - 1);
                        break;
                    case PRODUCT_ENTERPRISE_SERVER_CORE:
                        strncat(ret, PRODUCT_ENTERPRISE_SERVER_CORE_C, ret_size - 1);
                        break;
                    case PRODUCT_ENTERPRISE_SERVER_CORE_V:
                        strncat(ret, PRODUCT_ENTERPRISE_SERVER_CORE_V_C, ret_size - 1);
                        break;
                    case PRODUCT_ENTERPRISE_SERVER_IA64:
                        strncat(ret, PRODUCT_ENTERPRISE_SERVER_IA64_C, ret_size - 1);
                        break;
                    case PRODUCT_ENTERPRISE_SERVER_V:
                        strncat(ret, PRODUCT_ENTERPRISE_SERVER_V_C, ret_size - 1);
                        break;
                    case PRODUCT_HOME_BASIC:
                        strncat(ret, PRODUCT_HOME_BASIC_C, ret_size - 1);
                        break;
                    case PRODUCT_HOME_BASIC_N:
                        strncat(ret, PRODUCT_HOME_BASIC_N_C, ret_size - 1);
                        break;
                    case PRODUCT_HOME_PREMIUM:
                        strncat(ret, PRODUCT_HOME_PREMIUM_C, ret_size - 1);
                        break;
                    case PRODUCT_HOME_PREMIUM_N:
                        strncat(ret, PRODUCT_HOME_PREMIUM_N_C, ret_size - 1);
                        break;
                    case PRODUCT_HOME_SERVER:
                        strncat(ret, PRODUCT_HOME_SERVER_C, ret_size - 1);
                        break;
                    case PRODUCT_MEDIUMBUSINESS_SERVER_MANAGEMENT:
                        strncat(ret, PRODUCT_MEDIUMBUSINESS_SERVER_MANAGEMENT_C, ret_size - 1);
                        break;
                    case PRODUCT_MEDIUMBUSINESS_SERVER_MESSAGING:
                        strncat(ret, PRODUCT_MEDIUMBUSINESS_SERVER_MESSAGING_C, ret_size - 1);
                        break;
                    case PRODUCT_MEDIUMBUSINESS_SERVER_SECURITY:
                        strncat(ret, PRODUCT_MEDIUMBUSINESS_SERVER_SECURITY_C, ret_size - 1);
                        break;
                    case PRODUCT_SERVER_FOR_SMALLBUSINESS:
                        strncat(ret, PRODUCT_SERVER_FOR_SMALLBUSINESS_C, ret_size - 1);
                        break;
                    case PRODUCT_SMALLBUSINESS_SERVER:
                        strncat(ret, PRODUCT_SMALLBUSINESS_SERVER_C, ret_size - 1);
                        break;
                    case PRODUCT_SMALLBUSINESS_SERVER_PREMIUM:
                        strncat(ret, PRODUCT_SMALLBUSINESS_SERVER_PREMIUM_C, ret_size - 1);
                        break;
                    case PRODUCT_STANDARD_SERVER:
                        strncat(ret, PRODUCT_STANDARD_SERVER_C, ret_size - 1);
                        break;
                    case PRODUCT_STANDARD_SERVER_CORE:
                        strncat(ret, PRODUCT_STANDARD_SERVER_CORE_C, ret_size - 1);
                        break;
                    case PRODUCT_STANDARD_SERVER_CORE_V:
                        strncat(ret, PRODUCT_STANDARD_SERVER_CORE_V_C, ret_size - 1);
                        break;
                    case PRODUCT_STANDARD_SERVER_V:
                        strncat(ret, PRODUCT_STANDARD_SERVER_V_C, ret_size - 1);
                        break;
                    case PRODUCT_STARTER:
                        strncat(ret, PRODUCT_STARTER_C, ret_size - 1);
                        break;
                    case PRODUCT_STORAGE_ENTERPRISE_SERVER:
                        strncat(ret, PRODUCT_STORAGE_ENTERPRISE_SERVER_C, ret_size - 1);
                        break;
                    case PRODUCT_STORAGE_EXPRESS_SERVER:
                        strncat(ret, PRODUCT_STORAGE_EXPRESS_SERVER_C, ret_size - 1);
                        break;
                    case PRODUCT_STORAGE_STANDARD_SERVER:
                        strncat(ret, PRODUCT_STORAGE_STANDARD_SERVER_C, ret_size - 1);
                        break;
                    case PRODUCT_STORAGE_WORKGROUP_SERVER:
                        strncat(ret, PRODUCT_STORAGE_WORKGROUP_SERVER_C, ret_size - 1);
                        break;
                    case PRODUCT_ULTIMATE:
                        strncat(ret, PRODUCT_ULTIMATE_C, ret_size - 1);
                        break;
                    case PRODUCT_ULTIMATE_N:
                        strncat(ret, PRODUCT_ULTIMATE_N_C, ret_size - 1);
                        break;
                    case PRODUCT_WEB_SERVER:
                        strncat(ret, PRODUCT_WEB_SERVER_C, ret_size - 1);
                        break;
                    case PRODUCT_WEB_SERVER_CORE:
                        strncat(ret, PRODUCT_WEB_SERVER_CORE_C, ret_size - 1);
                        break;

                }
                ret_size -= strlen(ret) + 1;
            } else if (osvi.dwMajorVersion == 6 && (osvi.dwMinorVersion == 2 || osvi.dwMinorVersion == 3)) {
                // Read Windows Version from registry
                DWORD dwRet;
                HKEY RegistryKey;
                const DWORD size = 1024;
                TCHAR value[size];
                DWORD dwCount = size;
                add_infoEx = 0;

                if (RegOpenKeyEx(HKEY_LOCAL_MACHINE, TEXT("SOFTWARE\\Microsoft\\Windows NT\\CurrentVersion"), 0, KEY_READ | KEY_WOW64_64KEY , &RegistryKey) != ERROR_SUCCESS) {
                    merror("Error opening Windows registry.");
                }

                dwRet = RegQueryValueEx(RegistryKey, TEXT("ProductName"), NULL, NULL, (LPBYTE)value, &dwCount);
                if (dwRet != ERROR_SUCCESS) {
                    merror("Error reading Windows registry. (Error %u)",(unsigned int)dwRet);
                    strncat(ret, "Microsoft Windows undefined version", ret_size - 1);
                }
                else {
                    RegCloseKey(RegistryKey);
                    strncat(ret, "Microsoft ", ret_size - 1);
                    strncat(ret, value, ret_size - 1);
                }
                ret_size -= strlen(ret) + 1;
            } else if (osvi.dwMajorVersion == 5 && osvi.dwMinorVersion == 2) {
                pGNSI = (PGNSI) GetProcAddress(
                            GetModuleHandle("kernel32.dll"),
                            "GetNativeSystemInfo");
                if (NULL != pGNSI) {
                    pGNSI(&si);
                }

                if ( GetSystemMetrics(89) )
                    strncat(ret, "Microsoft Windows Server 2003 R2 ",
                            ret_size - 1);
                else if (osvi.wProductType == VER_NT_WORKSTATION &&
                         si.wProcessorArchitecture == PROCESSOR_ARCHITECTURE_AMD64) {
                    strncat(ret,
                            "Microsoft Windows XP Professional x64 Edition ",
                            ret_size - 1 );
                } else {
                    strncat(ret, "Microsoft Windows Server 2003, ", ret_size - 1);
                }

                ret_size -= strlen(ret) + 1;
            } else if (osvi.dwMajorVersion == 5 && osvi.dwMinorVersion == 1) {
                strncat(ret, "Microsoft Windows XP ", ret_size - 1);

                ret_size -= strlen(ret) + 1;
            } else if (osvi.dwMajorVersion == 5 && osvi.dwMinorVersion == 0) {
                strncat(ret, "Microsoft Windows 2000 ", ret_size - 1);

                ret_size -= strlen(ret) + 1;
            } else if (osvi.dwMajorVersion <= 4) {
                strncat(ret, "Microsoft Windows NT ", ret_size - 1);

                ret_size -= strlen(ret) + 1;
            } else {
                strncat(ret, "Microsoft Windows Unknown ", ret_size - 1);

                ret_size -= strlen(ret) + 1;
            }

            /* Test for specific product on Windows NT 4.0 SP6 and later */
            if (add_infoEx){
                if (bOsVersionInfoEx) {
                    /* Test for the workstation type */
                    if (osvi.wProductType == VER_NT_WORKSTATION &&
                            si.wProcessorArchitecture != PROCESSOR_ARCHITECTURE_AMD64) {
                        if ( osvi.dwMajorVersion == 4 ) {
                            strncat(ret, "Workstation 4.0 ", ret_size - 1);
                        } else if ( osvi.wSuiteMask & VER_SUITE_PERSONAL ) {
                            strncat(ret, "Home Edition ", ret_size - 1);
                        } else {
                            strncat(ret, "Professional ", ret_size - 1);
                        }

                        /* Fix size */
                        ret_size -= strlen(ret) + 1;
                    }

                    /* Test for the server type */
                    else if ( osvi.wProductType == VER_NT_SERVER ||
                              osvi.wProductType == VER_NT_DOMAIN_CONTROLLER ) {
                        if (osvi.dwMajorVersion == 5 && osvi.dwMinorVersion == 2) {
                            if (si.wProcessorArchitecture ==
                                    PROCESSOR_ARCHITECTURE_IA64 ) {
                                if ( osvi.wSuiteMask & VER_SUITE_DATACENTER )
                                    strncat(ret,
                                            "Datacenter Edition for Itanium-based Systems ",
                                            ret_size - 1);
                                else if ( osvi.wSuiteMask & VER_SUITE_ENTERPRISE )
                                    strncat(ret,
                                            "Enterprise Edition for Itanium-based Systems ",
                                            ret_size - 1);

                                ret_size -= strlen(ret) + 1;
                            } else if ( si.wProcessorArchitecture ==
                                        PROCESSOR_ARCHITECTURE_AMD64 ) {
                                if ( osvi.wSuiteMask & VER_SUITE_DATACENTER )
                                    strncat(ret, "Datacenter x64 Edition ",
                                            ret_size - 1 );
                                else if ( osvi.wSuiteMask & VER_SUITE_ENTERPRISE )
                                    strncat(ret, "Enterprise x64 Edition ",
                                            ret_size - 1 );
                                else
                                    strncat(ret, "Standard x64 Edition ",
                                            ret_size - 1 );

                                ret_size -= strlen(ret) + 1;
                            } else {
                                if ( osvi.wSuiteMask & VER_SUITE_DATACENTER )
                                    strncat(ret, "Datacenter Edition ",
                                            ret_size - 1 );
                                else if ( osvi.wSuiteMask & VER_SUITE_ENTERPRISE ) {
                                    strncat(ret, "Enterprise Edition ", ret_size - 1);
                                } else if ( osvi.wSuiteMask == VER_SUITE_BLADE ) {
                                    strncat(ret, "Web Edition ", ret_size - 1 );
                                } else {
                                    strncat(ret, "Standard Edition ", ret_size - 1);
                                }

                                ret_size -= strlen(ret) + 1;
                            }
                        } else if (osvi.dwMajorVersion == 5 && osvi.dwMinorVersion == 0) {
                            if ( osvi.wSuiteMask & VER_SUITE_DATACENTER ) {
                                strncat(ret, "Datacenter Server ", ret_size - 1);
                            } else if ( osvi.wSuiteMask & VER_SUITE_ENTERPRISE ) {
                                strncat(ret, "Advanced Server ", ret_size - 1 );
                            } else {
                                strncat(ret, "Server ", ret_size - 1);
                            }

                            ret_size -= strlen(ret) + 1;
                        } else if (osvi.dwMajorVersion <= 4) { /* Windows NT 4.0 */
                            if ( osvi.wSuiteMask & VER_SUITE_ENTERPRISE )
                                strncat(ret, "Server 4.0, Enterprise Edition ",
                                        ret_size - 1 );
                            else {
                                strncat(ret, "Server 4.0 ", ret_size - 1);
                            }

                            ret_size -= strlen(ret) + 1;
                        }
                    }
                }
                /* Test for specific product on Windows NT 4.0 SP5 and earlier */
                else {
                    HKEY hKey;
                    char szProductType[81];
                    DWORD dwBufLen = 80;
                    LONG lRet;

                    lRet = RegOpenKeyEx( HKEY_LOCAL_MACHINE,
                                         "SYSTEM\\CurrentControlSet\\Control\\ProductOptions",
                                         0, KEY_QUERY_VALUE, &hKey );
                    if (lRet == ERROR_SUCCESS) {
                        char __wv[32];

                        lRet = RegQueryValueEx( hKey, "ProductType", NULL, NULL,
                                                (LPBYTE) szProductType, &dwBufLen);
                        RegCloseKey( hKey );

                        if ((lRet == ERROR_SUCCESS) && (dwBufLen < 80) ) {
                            if (lstrcmpi( "WINNT", szProductType) == 0 ) {
                                strncat(ret, "Workstation ", ret_size - 1);
                            } else if (lstrcmpi( "LANMANNT", szProductType) == 0 ) {
                                strncat(ret, "Server ", ret_size - 1);
                            } else if (lstrcmpi( "SERVERNT", szProductType) == 0 ) {
                                strncat(ret, "Advanced Server " , ret_size - 1);
                            }

                            ret_size -= strlen(ret) + 1;

                            memset(__wv, '\0', 32);
                            snprintf(__wv, 31,
                                     "%d.%d ",
                                     (int)osvi.dwMajorVersion,
                                     (int)osvi.dwMinorVersion);

                            strncat(ret, __wv, ret_size - 1);
                            ret_size -= strlen(__wv) + 1;
                        }
                    }
                }
            }
            /* Display service pack (if any) and build number */
            if ( osvi.dwMajorVersion == 4 &&
                    lstrcmpi( osvi.szCSDVersion, "Service Pack 6" ) == 0 ) {
                HKEY hKey;
                LONG lRet;
                char __wp[64];

                memset(__wp, '\0', 64);
                /* Test for SP6 versus SP6a */
                lRet = RegOpenKeyEx( HKEY_LOCAL_MACHINE,
                                     "SOFTWARE\\Microsoft\\Windows NT\\CurrentVersion\\Hotfix\\Q246009",
                                     0, KEY_QUERY_VALUE, &hKey );
                if ( lRet == ERROR_SUCCESS )
                    snprintf(__wp, 63, "Service Pack 6a [Ver: %i.%i.%d]",
                             (int)osvi.dwMajorVersion,
                             (int)osvi.dwMinorVersion,
                             (int)osvi.dwBuildNumber & 0xFFFF );
                else { /* Windows NT 4.0 prior to SP6a */
                    snprintf(__wp, 63, "%s [Ver: %i.%i.%d]",
                             osvi.szCSDVersion,
                             (int)osvi.dwMajorVersion,
                             (int)osvi.dwMinorVersion,
                             (int)osvi.dwBuildNumber & 0xFFFF );
                }

                strncat(ret, __wp, ret_size - 1);
                ret_size -= strlen(__wp) + 1;
                RegCloseKey( hKey );
            } else if (osvi.dwMajorVersion == 6 && (osvi.dwMinorVersion == 2 || osvi.dwMinorVersion == 3)) {
                // Read Windows Version number from registry
                char __wp[64];
                memset(__wp, '\0', 64);
                DWORD dwRet;
                HKEY RegistryKey;
                const DWORD size = 30;
                TCHAR winver[size];
                TCHAR wincomp[size];
                DWORD winMajor = 0;
                DWORD winMinor = 0;
                DWORD dwCount = size;
                unsigned long type=REG_DWORD;

                if (RegOpenKeyEx(HKEY_LOCAL_MACHINE, TEXT("SOFTWARE\\Microsoft\\Windows NT\\CurrentVersion"), 0, KEY_READ | KEY_WOW64_64KEY, &RegistryKey) != ERROR_SUCCESS) {
                    merror("Error opening Windows registry.");
                }

                // Windows 10
                dwRet = RegQueryValueEx(RegistryKey, TEXT("CurrentMajorVersionNumber"), NULL, &type, (LPBYTE)&winMajor, &dwCount);
                if (dwRet == ERROR_SUCCESS) {
                    dwCount = size;
                    dwRet = RegQueryValueEx(RegistryKey, TEXT("CurrentMinorVersionNumber"), NULL, &type, (LPBYTE)&winMinor, &dwCount);
                    if (dwRet != ERROR_SUCCESS) {
                        merror("Error reading 'CurrentMinorVersionNumber' from Windows registry. (Error %u)",(unsigned int)dwRet);
                    }
                    else {
                        dwCount = size;
                        dwRet = RegQueryValueEx(RegistryKey, TEXT("CurrentBuildNumber"), NULL, NULL, (LPBYTE)wincomp, &dwCount);
                        if (dwRet != ERROR_SUCCESS) {
                            merror("Error reading 'CurrentBuildNumber' from Windows registry. (Error %u)",(unsigned int)dwRet);
                            snprintf(__wp, 63, " [Ver: %d.%d]", (unsigned int)winMajor, (unsigned int)winMinor);
                        }
                        else {
                            snprintf(__wp, 63, " [Ver: %d.%d.%s]", (unsigned int)winMajor, (unsigned int)winMinor, wincomp);
                        }
                    }
                    RegCloseKey(RegistryKey);
                }
                // Windows 6.2 or 6.3
                else {
                    dwRet = RegQueryValueEx(RegistryKey, TEXT("CurrentVersion"), NULL, NULL, (LPBYTE)winver, &dwCount);
                    if (dwRet != ERROR_SUCCESS) {
                        merror("Error reading 'Current Version' from Windows registry. (Error %u)",(unsigned int)dwRet);
                        snprintf(__wp, 63, " [Ver: 6.2]");
                    }
                    else {
                        dwCount = size;
                        dwRet = RegQueryValueEx(RegistryKey, TEXT("CurrentBuildNumber"), NULL, NULL, (LPBYTE)wincomp, &dwCount);
                        if (dwRet != ERROR_SUCCESS) {
                            merror("Error reading 'CurrentBuildNumber' from Windows registry. (Error %u)",(unsigned int)dwRet);
                            snprintf(__wp, 63, " [Ver: 6.2]");
                        }
                        else {
                            snprintf(__wp, 63, " [Ver: %s.%s]", winver,wincomp);
                        }
                        RegCloseKey(RegistryKey);
                    }
                }

                strncat(ret, __wp, ret_size - 1);
                ret_size -= strlen(ret) + 1;
            } else {
                char __wp[64];

                memset(__wp, '\0', 64);

                snprintf(__wp, 63, "%s [Ver: %i.%i.%d]",
                         osvi.szCSDVersion,
                         (int)osvi.dwMajorVersion,
                         (int)osvi.dwMinorVersion,
                         (int)osvi.dwBuildNumber & 0xFFFF );

                strncat(ret, __wp, ret_size - 1);
                ret_size -= strlen(__wp) + 1;
            }
            break;

        /* Test for Windows Me/98/95 */
        case VER_PLATFORM_WIN32_WINDOWS:
            if (osvi.dwMajorVersion == 4 && osvi.dwMinorVersion == 0) {
                strncat(ret, "Microsoft Windows 95 ", ret_size - 1);
                ret_size -= strlen(ret) + 1;
            }

            if (osvi.dwMajorVersion == 4 && osvi.dwMinorVersion == 10) {
                strncat(ret, "Microsoft Windows 98 ", ret_size - 1);
                ret_size -= strlen(ret) + 1;
            }

            if (osvi.dwMajorVersion == 4 && osvi.dwMinorVersion == 90) {
                strncat(ret, "Microsoft Windows Millennium Edition",
                        ret_size - 1);

                ret_size -= strlen(ret) + 1;
            }
            break;

        case VER_PLATFORM_WIN32s:
            strncat(ret, "Microsoft Win32s", ret_size - 1);
            ret_size -= strlen(ret) + 1;
            break;
    }

    /* Add OSSEC-HIDS version */
    snprintf(os_v, 128, " - %s %s", __ossec_name, __ossec_version);
    strncat(ret, os_v, ret_size - 1);

    return (ret);
}

// Move to the directory where this executable lives in

void w_ch_exec_dir() {
    TCHAR path[2048] = { 0 };
    DWORD last_error;
    int ret;

    /* Get full path to the directory this executable lives in */
    ret = GetModuleFileName(NULL, path, sizeof(path));

    /* Check for errors */
    if (!ret) {
        print_out(GMF_ERROR);

        /* Get last error */
        last_error = GetLastError();

        /* Look for errors */
        switch (last_error) {
        case ERROR_INSUFFICIENT_BUFFER:
            print_out(GMF_BUFF_ERROR, ret, sizeof(path));
            break;
        default:
            print_out(GMF_UNKN_ERROR, last_error);
        }

        exit(EXIT_FAILURE);
    }

    /* Remove file name from path */
    PathRemoveFileSpec(path);

    /* Move to correct directory */
    if (chdir(path)) {
        print_out(CHDIR_ERROR, path, errno, strerror(errno));
        exit(EXIT_FAILURE);
    }
}

#endif /* WIN32 */

// Delete directory recursively

int rmdir_ex(const char *name) {
    if (rmdir(name) == 0) {
        return 0;
    }

    switch (errno) {
    case ENOTDIR:   // Not a directory

#ifdef WIN32
    case EINVAL:    // Not a directory
#endif
        return unlink(name);

    case ENOTEMPTY: // Directory not empty
        // Erase content and try to erase again
        return cldir_ex(name) || rmdir(name) ? -1 : 0;

    default:
        return -1;
    }
}

// Delete directory content

int cldir_ex(const char *name) {
    return cldir_ex_ignore(name, NULL);
}

// Delete directory content with exception list

int cldir_ex_ignore(const char * name, const char ** ignore) {
    DIR *dir;
    struct dirent *dirent;
    char path[PATH_MAX + 1];

    // Erase content

    dir = opendir(name);

    if (!dir) {
        return -1;
    }

    while (dirent = readdir(dir), dirent) {
        // Skip "." and ".."
        if ((dirent->d_name[0] == '.' && (dirent->d_name[1] == '\0' || (dirent->d_name[1] == '.' && dirent->d_name[2] == '\0'))) || w_str_in_array(dirent->d_name, ignore)) {
            continue;
        }

        if (snprintf(path, PATH_MAX + 1, "%s/%s", name, dirent->d_name) > PATH_MAX) {
            closedir(dir);
            return -1;
        }

        if (rmdir_ex(path) < 0) {
            closedir(dir);
            return -1;
        }
    }

    return closedir(dir);
}

int TempFile(File *file, const char *source, int copy) {
    FILE *fp_src;
    int fd;
    char template[OS_FLSIZE + 1];
    mode_t old_mask;

    snprintf(template, OS_FLSIZE, "%s.XXXXXX", source);
    old_mask = umask(0177);

    fd = mkstemp(template);
    umask(old_mask);

    if (fd < 0) {
        return -1;
    }

#ifndef WIN32
    struct stat buf;

    if (stat(source, &buf) == 0) {
        if (fchmod(fd, buf.st_mode) < 0) {
            close(fd);
            unlink(template);
            return -1;
        }
    } else {
        mdebug1(FSTAT_ERROR, source, errno, strerror(errno));
    }

#endif

    file->fp = fdopen(fd, "w");

    if (!file->fp) {
        close(fd);
        unlink(template);
        return -1;
    }

    if (copy) {
        size_t count_r;
        size_t count_w;
        char buffer[4096];

        if (fp_src = fopen(source, "r"), fp_src) {
            while (!feof(fp_src)) {
                count_r = fread(buffer, 1, 4096, fp_src);

                if (ferror(fp_src)) {
                    fclose(fp_src);
                    fclose(file->fp);
                    unlink(template);
                    return -1;
                }

                count_w = fwrite(buffer, 1, count_r, file->fp);

                if (count_w != count_r || ferror(file->fp)) {
                    fclose(fp_src);
                    fclose(file->fp);
                    unlink(template);
                    return -1;
                }
            }

            fclose(fp_src);
        }
    }

    file->name = strdup(template);
    return 0;
}

int OS_MoveFile(const char *src, const char *dst) {
    FILE *fp_src;
    FILE *fp_dst;
    size_t count_r;
    size_t count_w;
    char buffer[4096];
    int status = 0;

    if (rename(src, dst) == 0) {
        return 0;
    }

    mdebug1("Couldn't rename %s: %s", dst, strerror(errno));

    fp_src = fopen(src, "r");

    if (!fp_src) {
        merror("Couldn't open file '%s'", src);
        return -1;
    }

    fp_dst = fopen(dst, "w");

    if (!fp_dst) {
        merror("Couldn't open file '%s'", dst);
        fclose(fp_src);
        unlink(src);
        return -1;
    }

    while (!feof(fp_src)) {
        count_r = fread(buffer, 1, 4096, fp_src);

        if (ferror(fp_src)) {
            merror("Couldn't read file '%s'", src);
            status = -1;
            break;
        }

        count_w = fwrite(buffer, 1, count_r, fp_dst);

        if (count_w != count_r || ferror(fp_dst)) {
            merror("Couldn't write file '%s'", dst);
            status = -1;
            break;
        }
    }

    fclose(fp_src);
    fclose(fp_dst);
    return status ? status : unlink(src);
}

int w_copy_file(const char *src, const char *dst,char mode,char * message,int silent) {
    FILE *fp_src;
    FILE *fp_dst;
    size_t count_r;
    size_t count_w;
    char buffer[4096];
    int status = 0;

    fp_src = fopen(src, "r");

    if (!fp_src) {
        if(!silent) {
            merror("At w_copy_file(): Couldn't open file '%s'", src);
        }
        return -1;
    }

    /* Append to file */
    if(mode == 'a'){
        fp_dst = fopen(dst, "a");
    }
    else {
        fp_dst = fopen(dst, "w");
    }


    if (!fp_dst) {
        if(!silent) {
            merror("At w_copy_file(): Couldn't open file '%s'", dst);
        }
        fclose(fp_src);
        return -1;
    }

    /* Write message to the destination file */
    if(message){
        count_r = strlen(message);
        count_w = fwrite(message, 1, count_r, fp_dst);

        if (count_w != count_r || ferror(fp_dst)) {
            if(!silent) {
                merror("Couldn't write file '%s'", dst);
            }
            status = -1;
            fclose(fp_src);
            fclose(fp_dst);
            return status;
        }
    }

    while (!feof(fp_src)) {
        count_r = fread(buffer, 1, 4096, fp_src);

        if (ferror(fp_src)) {
            if(!silent) {
                merror("Couldn't read file '%s'", src);
            }
            status = -1;
            break;
        }

        count_w = fwrite(buffer, 1, count_r, fp_dst);

        if (count_w != count_r || ferror(fp_dst)) {
            if(!silent) {
                merror("Couldn't write file '%s'", dst);
            }
            status = -1;
            break;
        }
    }

    fclose(fp_src);
    fclose(fp_dst);
    return status;
}

// Make directory recursively
int mkdir_ex(const char * path) {
    char sep;
    char * temp = strdup(path);
    char * psep;
    char * next;

#ifndef WIN32
    for (next = temp; psep = strchr(next, '/'), psep; next = psep + 1) {
#else
    for (next = temp; psep = strchr(next, '/'), psep || (psep = strchr(next, '\\'), psep); next = psep + 1) {
#endif

        sep = *psep;
        *psep = '\0';

        if (*temp && mkdir(temp, 0770) < 0) {
            switch (errno) {
            case EEXIST:
                if (IsDir(temp) < 0) {
                    merror("Couldn't make dir '%s': not a directory.", temp);
                    free(temp);
                    return -1;
                }

                break;

            case EISDIR:
                break;

            default:
                merror("Couldn't make dir '%s': %s", temp, strerror(errno));
                free(temp);
                return -1;
            }
        }

        *psep = sep;
    }

    free(temp);

    if (mkdir(path, 0770) < 0) {
        switch (errno) {
        case EEXIST:
            if (IsDir(path) < 0) {
                merror("Couldn't make dir '%s': not a directory.", path);
                return -1;
            }

            break;

        case EISDIR:
            break;

        default:
            merror("Couldn't make dir '%s': %s", path, strerror(errno));
            return -1;
        }
    }

    return 0;
}

int w_ref_parent_folder(const char * path) {
    const char * str;
    char * ptr;

    switch (path[0]) {
    case '\0':
        return 0;

    case '.':
        switch (path[1]) {
        case '\0':
            return 0;

        case '.':
            switch (path[2]) {
            case '\0':
                return 1;

            case '/':
#ifdef WIN32
            case '\\':
#endif
                return 1;
            }
        }
    }

#ifdef WIN32
    for (str = path; ptr = strstr(str, "/.."), ptr || (ptr = strstr(str, "\\.."), ptr); str = ptr + 3) {
        if (ptr[3] == '\0' || ptr[3] == '/' || ptr[3] == '\\') {
#else
    for (str = path; ptr = strstr(str, "/.."), ptr; str = ptr + 3) {
        if (ptr[3] == '\0' || ptr[3] == '/') {
#endif
            return 1;
        }
    }

    return 0;
}


cJSON* getunameJSON()
{
    os_info *read_info;
    cJSON* root=cJSON_CreateObject();

#ifndef WIN32
    if (read_info = get_unix_version(), read_info) {
#else
    if (read_info = get_win_version(), read_info) {
#endif
        if (read_info->os_name && (strcmp(read_info->os_name, "unknown") != 0)){
            cJSON_AddStringToObject(root, "os_name", read_info->os_name);
        }
        if (read_info->os_major){
            cJSON_AddStringToObject(root, "os_major", read_info->os_major);
        }
        if (read_info->os_minor){
            cJSON_AddStringToObject(root, "os_minor", read_info->os_minor);
        }
        if (read_info->os_build){
            cJSON_AddStringToObject(root, "os_build", read_info->os_build);
        }
        if (read_info->os_version && (strcmp(read_info->os_version, "unknown") != 0)){
            cJSON_AddStringToObject(root, "os_version", read_info->os_version);
        }
        if (read_info->os_codename){
            cJSON_AddStringToObject(root, "os_codename", read_info->os_codename);
        }
        if (read_info->os_platform){
            cJSON_AddStringToObject(root, "os_platform", read_info->os_platform);
        }
        if (read_info->sysname){
            cJSON_AddStringToObject(root, "sysname", read_info->sysname);
        }
        if (read_info->nodename && (strcmp(read_info->nodename, "unknown") != 0)){
            cJSON_AddStringToObject(root, "hostname", read_info->nodename);
        }
        if (read_info->release){
            cJSON_AddStringToObject(root, "release", read_info->release);
        }
        if (read_info->version){
            cJSON_AddStringToObject(root, "version", read_info->version);
        }
        if (read_info->machine && (strcmp(read_info->machine, "unknown") != 0)){
            cJSON_AddStringToObject(root, "architecture", read_info->machine);
        }

        free_osinfo(read_info);
        return root;
    }
    else
        return NULL;
}

wino_t get_fp_inode(FILE * fp) {
#ifdef WIN32
    int fd;
    HANDLE h;
    BY_HANDLE_FILE_INFORMATION fileInfo;

    if (fd = _fileno(fp), fd < 0) {
        return -1;
    }

    if (h = (HANDLE)_get_osfhandle(fd), h == INVALID_HANDLE_VALUE) {
        return -1;
    }

    return GetFileInformationByHandle(h, &fileInfo) ? (wino_t)fileInfo.nFileIndexHigh << 32 | fileInfo.nFileIndexLow : (wino_t)-1;

#else

    struct stat buf;
    int fd;
    return fd = fileno(fp), fd < 0 ? (wino_t)-1 : fstat(fd, &buf) ? (wino_t)-1 : buf.st_ino;
#endif
}

long get_fp_size(FILE * fp) {
    long offset;
    long size;

    // Get initial position

    if (offset = ftell(fp), offset < 0) {
        return -1;
    }

    // Move to end

    if (fseek(fp, 0, SEEK_END) < 0) {
        return -1;
    }

    // Get ending position

    if (size = ftell(fp), size < 0) {
        return -1;
    }

    // Restore original offset

    if (fseek(fp, offset, SEEK_SET) < 0) {
        return -1;
    }

    return size;
}

static int qsort_strcmp(const void *s1, const void *s2) {
    return strcmp(*(const char **)s1, *(const char **)s2);
}

// Read directory and return an array of contained files, sorted alphabetically.
char ** wreaddir(const char * name) {
    DIR * dir;
    struct dirent * dirent;
    char ** files;
    unsigned int i = 0;

    if (dir = opendir(name), !dir) {
        return NULL;
    }

    files = malloc(sizeof(char *));

    while (dirent = readdir(dir), dirent) {
        // Skip "." and ".."
        if (dirent->d_name[0] == '.' && (dirent->d_name[1] == '\0' || (dirent->d_name[1] == '.' && dirent->d_name[2] == '\0'))) {
            continue;
        }

        files = realloc(files, (i + 2) * sizeof(char *));
        if(!files){
           merror_exit(MEM_ERROR, errno, strerror(errno));
        }
        files[i++] = strdup(dirent->d_name);
    }

    files[i] = NULL;
    qsort(files, i, sizeof(char *), qsort_strcmp);
    closedir(dir);
    return files;
}

// Open file normally in Linux, allow read/write/delete in Windows

FILE * wfopen(const char * pathname, const char * mode) {
#ifdef WIN32
    HANDLE hFile;
    DWORD dwDesiredAccess = 0;
    const DWORD dwShareMode = FILE_SHARE_DELETE | FILE_SHARE_READ | FILE_SHARE_WRITE;
    DWORD dwCreationDisposition = 0;
    const DWORD dwFlagsAndAttributes = FILE_ATTRIBUTE_NORMAL;
    int flags = _O_TEXT;
    int fd;
    FILE * fp;
    int i;

    for (i = 0; mode[i]; ++i) {
        switch (mode[i]) {
        case '+':
            dwDesiredAccess |= GENERIC_WRITE;
            flags &= ~_O_RDONLY;
            break;
        case 'a':
            dwDesiredAccess = GENERIC_WRITE;
            dwCreationDisposition = OPEN_ALWAYS;
            flags = _O_CREAT;
            break;
        case 'b':
            flags &= ~_O_TEXT;
            break;
        case 'r':
            dwDesiredAccess = GENERIC_READ;
            dwCreationDisposition = OPEN_EXISTING;
            flags |= _O_RDONLY;
            break;
        case 't':
            flags |= _O_TEXT;
            break;
        case 'w':
            dwDesiredAccess = GENERIC_WRITE;
            dwCreationDisposition = CREATE_ALWAYS;
        }
    }

    if (!(dwDesiredAccess && dwCreationDisposition)) {
        errno = EINVAL;
        return NULL;
    }

    hFile = CreateFile(pathname, dwDesiredAccess, dwShareMode, NULL, dwCreationDisposition, dwFlagsAndAttributes, NULL);

    if (hFile == INVALID_HANDLE_VALUE) {
        return NULL;
    }

    if (fd = _open_osfhandle((intptr_t)hFile, flags), fd < 0) {
        CloseHandle(hFile);
        return NULL;
    }

    if (fp = _fdopen(fd, mode), fp == NULL) {
        CloseHandle(hFile);
        return NULL;
    }

    return fp;

#else
    return fopen(pathname, mode);
#endif
}

int w_remove_line_from_file(char *file,int line){
    FILE *fp_src;
    FILE *fp_dst;
    size_t count_w;
    char buffer[OS_SIZE_65536 + 1];
    char destination[PATH_MAX] = {0};

    fp_src = fopen(file, "r");

    if (!fp_src) {
        merror("At remove_line_from_file(): Couldn't open file '%s'", file);
        return -1;
    }

    snprintf(destination,PATH_MAX,"%s.back",file);

    /* Write to file */
    fp_dst = fopen(destination, "w");

    if (!fp_dst) {
        mdebug1("At remove_line_from_file(): Couldn't open file '%s'", destination);
        fclose(fp_src);
        return -1;
    }

    /* Write message to the destination file */
    int i = 0;
    while (fgets(buffer, OS_SIZE_65536 + 1, fp_src) != NULL) {

        if(i != line){
            count_w = fwrite(buffer, 1, strlen(buffer) , fp_dst);

            if (count_w != strlen(buffer) || ferror(fp_dst)) {
                merror("At remove_line_from_file(): Couldn't write file '%s'", destination);
                break;
            }
        }
        i++;
    }

    fclose(fp_src);
    fclose(fp_dst);

    return w_copy_file(destination,file,'w',NULL,0);
}


/* file to gzip */
int w_compress_gzfile(const char *filesrc, const char *filedst) {
    FILE *fd;
    gzFile gz_fd;
    char *buf;
    int len;
    int err;

    /* Set umask */
    umask(0027);

    /* Read file */
    fd = fopen(filesrc, "rb");
    if (!fd) {
        merror("in w_compress_gzfile(): fopen error %s (%d):'%s'",
                filesrc,
                errno,
                strerror(errno));
        return -1;
    }

    /* Open compressed file */
    gz_fd = gzopen(filedst, "w");
    if (!gz_fd) {
        fclose(fd);
        merror("in w_compress_gzfile(): gzopen error %s (%d):'%s'",
                filedst,
                errno,
                strerror(errno));
        return -1;
    }

    os_calloc(OS_SIZE_8192 + 1, sizeof(char), buf);
    for (;;) {
        len = fread(buf, 1, OS_SIZE_8192, fd);
        if (len <= 0) {
            break;
        }

        if (gzwrite(gz_fd, buf, (unsigned)len) != len) {
            merror("in w_compress_gzfile(): Compression error: %s",
                    gzerror(gz_fd, &err));
            fclose(fd);
            gzclose(gz_fd);
            os_free(buf);
            return -1;
        }
    }

    fclose(fd);
    gzclose(gz_fd);
    os_free(buf);
    return 0;
}

/* gzip to file */
int w_uncompress_gzfile(const char *gzfilesrc, const char *gzfiledst) {
    FILE *fd;
    gzFile gz_fd;
    char *buf;
    int len;
    int err;
    struct stat statbuf;

#ifdef WIN32
    /* Win32 does not have lstat */
    if (stat(gzfilesrc, &statbuf) < 0)
#else
    if (lstat(gzfilesrc, &statbuf) < 0)
#endif
    {
        return -1;
    }
    /* Set umask */
    umask(0027);

    /* Read file */
    fd = fopen(gzfiledst, "wb");
    if (!fd) {
        merror("in w_uncompress_gzfile(): fopen error %s (%d):'%s'",
                gzfiledst,
                errno,
                strerror(errno));
        return -1;
    }

    /* Open compressed file */
    gz_fd = gzopen(gzfilesrc, "rb");
    if (!gz_fd) {
        merror("in w_uncompress_gzfile(): gzopen error '%s'",
                gzerror(gz_fd, &err));
        fclose(fd);
        return -1;
    }

    os_calloc(OS_SIZE_8192, sizeof(char), buf);
    do {
        if (len = gzread(gz_fd, buf, OS_SIZE_8192), len == Z_BUF_ERROR) {
            merror("in w_uncompress_gzfile(): gzfread error: '%s'",
                    gzerror(gz_fd, &err));
            fclose(fd);
            gzclose(gz_fd);
            return -1;
        }
        fwrite(buf, 1, len, fd);
        buf[0] = '\0';
    } while (len != Z_OK);

    os_free(buf);
    fclose(fd);
    gzclose(gz_fd);

    return 0;
}

<<<<<<< HEAD
/* Check if the file is ASCII or UTF-8 encoded */
int is_ascii_utf8(const char * file, unsigned int max_lines_ascii,unsigned int max_chars_utf8) {
    int is_ascii = 1;
    int retval = 0;
    char *buffer = NULL;
    unsigned int lines_readed_ascii = 0;
    unsigned int chars_readed_utf8 = 0;
    fpos_t begin; 
    FILE *fp;

    fp = fopen(file,"r");

    if (!fp) {
        mdebug1(OPEN_UNABLE, file);
        retval = 1;
        goto end;
    }

    fgetpos(fp,&begin);

    os_calloc(OS_MAXSTR + 1,sizeof(char),buffer);

    /* ASCII */
    while (fgets(buffer, OS_MAXSTR, fp)) {
        int i;
        unsigned char *c = (unsigned char *)buffer;

        if (lines_readed_ascii >= max_lines_ascii) {
            break;
        }

        lines_readed_ascii++;

        for (i = 0; i < OS_MAXSTR; i++) {
            if( c[i] >= 0x80 ) {
                is_ascii = 0;
                break;
            }
        }

        if (!is_ascii) {
            break;
        }
    }

    if (is_ascii) {
        goto end;
    }

    /* UTF-8 */
    fsetpos(fp, &begin);
    unsigned char b[4] = {0};
    size_t nbytes = 0;

    while (nbytes = fread(b,sizeof(char),4,fp), nbytes) {

        if (chars_readed_utf8 >= max_chars_utf8) {
            break;
        }

        chars_readed_utf8++;

        /* Check for UTF-8 BOM */
        if (b[0] == 0xEF && b[1] == 0xBB && b[2] == 0xBF) {
            if (fseek(fp,-1,SEEK_CUR) < 0) {
                merror(FSEEK_ERROR, file, errno, strerror(errno));
            }
            goto next;
        }

        /* Valid ASCII */
        if (b[0] == 0x09 || b[0] == 0x0A || b[0] == 0x0D || (0x20 <= b[0] && b[0] <= 0x7E)) {
            if (fseek(fp,-nbytes + 1,SEEK_CUR) < 0) {
                merror(FSEEK_ERROR, file, errno, strerror(errno));
            }
            goto next;
        }

        /* Two bytes UTF-8 */
        if (b[0] >= 0xC2 && b[0] <= 0xDF) {
            if (b[1] >= 0x80 && b[1] <= 0xBF) {
                if (fseek(fp,-2,SEEK_CUR) < 0) {
                    merror(FSEEK_ERROR, file, errno, strerror(errno));
                }
                goto next;
            }
        } 

        /* Exclude overlongs */
        if ( b[0] == 0xE0 ) {
            if ( b[1] >= 0xA0 && b[1] <= 0xBF) {
                if ( b[2] >= 0x80 && b[2] <= 0xBF ) {
                    if (fseek(fp,-1,SEEK_CUR) < 0 ) {
                        merror(FSEEK_ERROR, file, errno, strerror(errno));
                    }
                    goto next;
                }
            }
        }

        /* Three bytes UTF-8 */
        if ((b[0] >= 0xE1 && b[0] <= 0xEC) || b[0] == 0xEE || b[0] == 0xEF) {
            if (b[1] >= 0x80 && b[1] <= 0xBF) {
                if (b[2] >= 0x80 && b[2] <= 0xBF) {
                    if (fseek(fp,-1,SEEK_CUR) < 0 ) {
                        merror(FSEEK_ERROR, file, errno, strerror(errno));
                    }
                    goto next;
                }
            } 
        } 

        /* Exclude surrogates */
        if (b[0] == 0xED) {
            if ( b[1] >= 0x80 && b[1] <= 0x9F) {
                if ( b[2] >= 0x80 && b[2] <= 0xBF) {
                    if (fseek(fp,-1,SEEK_CUR) < 0 ) {
                        merror(FSEEK_ERROR, file, errno, strerror(errno));
                    }
                    goto next;
                }
            }
        }

        /* Four bytes UTF-8 plane 1-3 */
        if (b[0] == 0xF0) {
            if (b[1] >= 0x90 && b[1] <= 0xBF) {
                if (b[2] >= 0x80 && b[2] <= 0xBF) {
                    if (b[3] >= 0x80 && b[3] <= 0xBF) {
                        goto next;
                    }
                }
            }
        }

        /* Four bytes UTF-8 plane 4-15*/
        if (b[0] >= 0xF1 && b[0] <= 0xF3) {
            if (b[1] >= 0x80 && b[1] <= 0xBF) {
                if (b[2] >= 0x80 && b[2] <= 0xBF) {
                    if (b[3] >= 0x80 && b[3] <= 0xBF) {
                        goto next;
                    }
                }
            }
        }

        /* Four bytes UTF-8 plane 16 */
        if (b[0] == 0xF4) {
            if (b[1] >= 0x80 && b[1] <= 0x8F) {
                if (b[2] >= 0x80 && b[2] <= 0xBF) {
                    if (b[3] >= 0x80 && b[3] <= 0xBF) {
                        goto next;
                    }
                }
            }
        }

        retval = 1;
        goto end;

next:
        memset(b,0,4);
        continue;
    }

end:
    if (fp) {
        fclose(fp);
    }
    os_free(buffer);

    return retval;
}

int is_usc2(const char * file) {
    int retval = 0;
    FILE *fp;

    fp = fopen(file,"r");

    if (!fp) {
        mdebug1(OPEN_UNABLE, file);
        retval = 1;
        goto end;
    }

    /* UCS-2 */
    unsigned char b[2] = {0};
    size_t nbytes = 0;

    while (nbytes = fread(b,sizeof(char),2,fp), nbytes) {
        
        /* Check for UCS-2 LE BOM */
        if (b[0] == 0xFF && b[1] == 0xFE) {
            retval = UCS2_LE;
            goto end;
        }

        /* Check for UCS-2 BE BOM */
        if (b[0] == 0xFE && b[1] == 0xFF) {
            retval = UCS2_BE;
            goto end;
        }

        retval = 0;
        goto end;
    }

end:
    if (fp) {
        fclose(fp);
    }

    return retval;
}

#ifdef WIN32
DWORD FileSizeWin(const char * file) {
    HANDLE h1;
    BY_HANDLE_FILE_INFORMATION lpFileInfo;

    h1 = CreateFile(file, GENERIC_READ,
                    FILE_SHARE_DELETE | FILE_SHARE_READ | FILE_SHARE_WRITE,
                    NULL, OPEN_EXISTING, FILE_ATTRIBUTE_NORMAL, NULL);
    if (h1 == INVALID_HANDLE_VALUE) {
        merror(FILE_ERROR, file);
    } else if (GetFileInformationByHandle(h1, &lpFileInfo) == 0) {
        CloseHandle(h1);
        merror(FILE_ERROR, file);
    } else {
        CloseHandle(h1);
        return lpFileInfo.nFileSizeHigh + lpFileInfo.nFileSizeLow;
    }

    return -1;
=======
#ifndef WIN32
size_t w_fread_timeout(void *ptr, size_t size, size_t nitems, FILE *stream, int timeout){

    size_t read_count = 0;

    /* set long jump */
    int val = sigsetjmp(env_alrm, 1);

    if (!val) {
        
        /* setup signal handler */
        if (signal(SIGALRM, &sigalrm_handler) == SIG_ERR)
            return (0);

        /* setup alarm */
        alarm(timeout);

        /* read */
        read_count = fread(ptr, size, nitems, stream);

    } else {
        errno = EINTR;
        /* To escalate the timeout error to the calling function, we set read_count to
        the first value which fread cannot return ever */
        read_count = (size * nitems) + 1;
    }

    /* unset signal handler and alarm */
    signal(SIGALRM, NULL);
    alarm(0);

    return (read_count);

>>>>>>> cef2e03c
}
#endif<|MERGE_RESOLUTION|>--- conflicted
+++ resolved
@@ -2700,7 +2700,6 @@
     return 0;
 }
 
-<<<<<<< HEAD
 /* Check if the file is ASCII or UTF-8 encoded */
 int is_ascii_utf8(const char * file, unsigned int max_lines_ascii,unsigned int max_chars_utf8) {
     int is_ascii = 1;
@@ -2936,7 +2935,9 @@
     }
 
     return -1;
-=======
+}
+#endif
+
 #ifndef WIN32
 size_t w_fread_timeout(void *ptr, size_t size, size_t nitems, FILE *stream, int timeout){
 
@@ -2970,6 +2971,5 @@
 
     return (read_count);
 
->>>>>>> cef2e03c
 }
 #endif