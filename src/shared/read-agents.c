--- conflicted
+++ resolved
@@ -1170,11 +1170,7 @@
 agent_status_t get_agent_status(int agent_id){
     cJSON *json_agt_info = NULL;
     cJSON *json_field = NULL;
-<<<<<<< HEAD
-    agent_status_t status = GA_STATUS_INV;
-=======
     agent_status_t status = GA_STATUS_UNKNOWN;
->>>>>>> a63575d0
 
     json_agt_info = wdb_get_agent_info(agent_id, NULL);
 
@@ -1194,12 +1190,9 @@
         else if (0 == strcmp(json_field->valuestring, AGENT_CS_DISCONNECTED)) {
             status = GA_STATUS_NACTIVE;
         }
-<<<<<<< HEAD
-=======
         else if (0 == strcmp(json_field->valuestring, AGENT_CS_NEVER_CONNECTED)) {
             status = GA_STATUS_NEVER;
         }
->>>>>>> a63575d0
     }
 
     cJSON_Delete(json_agt_info);
@@ -1227,11 +1220,7 @@
     }
 
     for (i = 0; id_array[i] != -1; i++){
-<<<<<<< HEAD
-        agent_status_t status = GA_STATUS_INV;
-=======
         agent_status_t status = GA_STATUS_UNKNOWN;
->>>>>>> a63575d0
         char agent_name_ip[OS_SIZE_512] = "";
 
         json_agt_info = wdb_get_agent_info(id_array[i], &sock);
@@ -1257,12 +1246,8 @@
 
         status = !strcmp(json_field->valuestring, AGENT_CS_PENDING) ? GA_STATUS_PENDING :
                  !strcmp(json_field->valuestring, AGENT_CS_ACTIVE) ? GA_STATUS_ACTIVE :
-<<<<<<< HEAD
-                 !strcmp(json_field->valuestring, AGENT_CS_DISCONNECTED) ? GA_STATUS_NACTIVE : GA_STATUS_INV;
-=======
                  !strcmp(json_field->valuestring, AGENT_CS_DISCONNECTED) ? GA_STATUS_NACTIVE :
                  !strcmp(json_field->valuestring, AGENT_CS_NEVER_CONNECTED) ? GA_STATUS_NEVER : GA_STATUS_UNKNOWN;
->>>>>>> a63575d0
         cJSON_Delete(json_agt_info);
 
         switch (flag) {
@@ -1306,67 +1291,6 @@
     return (agents_array);
 }
 
-<<<<<<< HEAD
-char **get_agents_by_last_keepalive(int flag, int delta){
-    size_t array_size = 0;
-    char **agents_array = NULL;
-    int *id_array = NULL;
-    int i = 0;
-    cJSON *json_agt_info = NULL;
-    cJSON *json_name = NULL;
-    cJSON *json_ip = NULL;
-    int sock = -1;
-
-    switch (flag) {
-        case GA_NOTACTIVE:
-            id_array = wdb_get_agents_by_keepalive("<", time(0)-delta, FALSE, &sock);
-            break;
-        case GA_ACTIVE:
-            id_array = wdb_get_agents_by_keepalive(">", time(0)-delta, FALSE, &sock);
-            break;
-        default:
-            mdebug1("Invalid flag '%d' trying to get agents.", flag);
-            return NULL;
-    }
-
-    if (!id_array) {
-        mdebug1("Failed getting agent's ID array.");
-        wdbc_close(&sock);
-        return (NULL);
-    }
-
-    for (i = 0; id_array[i] != -1; i++){
-        char agent_name_ip[OS_SIZE_512] = "";
-
-        json_agt_info = wdb_get_agent_info(id_array[i], &sock);
-        if (!json_agt_info) {
-            mdebug1("Failed to get agent '%d' information from Wazuh DB.", id_array[i]);
-            continue;
-        }
-
-        json_name= cJSON_GetObjectItem(json_agt_info->child, "name");
-        json_ip = cJSON_GetObjectItem(json_agt_info->child, "register_ip");
-
-        /* Keeping the same name structure than plain text files in AGENTINFO_DIR */
-        if(cJSON_IsString(json_name) && json_name->valuestring != NULL &&
-            cJSON_IsString(json_ip) && json_ip->valuestring != NULL){
-            snprintf(agent_name_ip, sizeof(agent_name_ip), "%s-%s", json_name->valuestring, json_ip->valuestring);
-            os_realloc(agents_array, (array_size + 2) * sizeof(char *), agents_array);
-            os_strdup(agent_name_ip, agents_array[array_size]);
-            agents_array[array_size + 1] = NULL;
-            array_size++;
-        }
-
-        cJSON_Delete(json_agt_info);
-    }
-
-    wdbc_close(&sock);
-    os_free(id_array);
-    return agents_array;
-}
-
-=======
->>>>>>> a63575d0
 #ifndef WIN32
 time_t scantime_fim (const char *agent_id, const char *scan) {
     char *wazuhdb_query = NULL;
