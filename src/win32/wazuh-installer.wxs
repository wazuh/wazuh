<?xml version="1.0" encoding="utf-8"?>
<Wix xmlns="http://schemas.microsoft.com/wix/2006/wi" xmlns:util="http://schemas.microsoft.com/wix/UtilExtension">
<<<<<<< HEAD
    <Product Id="*" Name="Wazuh Agent" Language="1033" Version="4.3.0" Manufacturer="Wazuh, Inc." UpgradeCode="F495AC57-7BDE-4C4B-92D8-DBE40A9AA5A0">
=======
    <Product Id="*" Name="Wazuh Agent" Language="1033" Version="4.2.5" Manufacturer="Wazuh, Inc." UpgradeCode="F495AC57-7BDE-4C4B-92D8-DBE40A9AA5A0">
>>>>>>> d9bdabd7
        <Package Description="Wazuh helps you to gain security visibility into your infrastructure by monitoring hosts at an operating system and application level. It provides the following capabilities: log analysis, file integrity monitoring, intrusions detection and policy and compliance monitoring" Comments="wazuh-agent" InstallerVersion="200" Compressed="yes" />
        <Media Id="1" Cabinet="simple.cab" EmbedCab="yes" CompressionLevel="high" />
        <!-- Default configuration values -->
        <Property Id="WAZUH_MANAGER" Secure="yes">
        </Property>
        <Property Id="WAZUH_MANAGER_PORT" Secure="yes">
        </Property>
        <Property Id="WAZUH_PROTOCOL" Secure="yes">
        </Property>
        <Property Id="WAZUH_REGISTRATION_SERVER" Secure="yes">
        </Property>
        <Property Id="WAZUH_REGISTRATION_PORT" Secure="yes">1515</Property>
        <Property Id="WAZUH_REGISTRATION_PASSWORD" Secure="yes">
        </Property>
        <Property Id="WAZUH_KEEP_ALIVE_INTERVAL" Secure="yes">
        </Property>
        <Property Id="WAZUH_TIME_RECONNECT" Secure="yes">
        </Property>
        <Property Id="WAZUH_REGISTRATION_CA" Secure="yes">
        </Property>
        <Property Id="WAZUH_REGISTRATION_CERTIFICATE" Secure="yes">
        </Property>
        <Property Id="WAZUH_REGISTRATION_KEY" Secure="yes">
        </Property>
        <Property Id="WAZUH_AGENT_NAME" Secure="yes">
        </Property>
        <Property Id="WAZUH_AGENT_GROUP" Secure="yes">
        </Property>
        <!-- Deprecated options -->
        <Property Id="ADDRESS" Secure="yes">
        </Property>
        <Property Id="GROUP" Secure="yes">
        </Property>
        <Property Id="SERVER_PORT" Secure="yes">
        </Property>
        <Property Id="NOTIFY_TIME" Secure="yes">
        </Property>
        <Property Id="TIME_RECONNECT" Secure="yes">
        </Property>
        <Property Id="AUTHD_SERVER" Secure="yes">
        </Property>
        <Property Id="AUTHD_PORT" Secure="yes">1515</Property>
        <Property Id="PROTOCOL" Secure="yes">
        </Property>
        <Property Id="PASSWORD" Secure="yes">
        </Property>
        <Property Id="CERTIFICATE" Secure="yes">
        </Property>
        <Property Id="PEM" Secure="yes">
        </Property>
        <Property Id="KEY" Secure="yes">
        </Property>
        <Property Id="AGENT_NAME" Secure="yes">
        </Property>
        <Property Id="MsiLogging" Value="v" />
        <Icon Id="icon.ico" SourceFile="ui\favicon.ico" />
        <Property Id="ARPPRODUCTICON" Value="icon.ico" />
        <Property Id="WixAppFolder" Value="WixPerMachineFolder" />
        <WixVariable Id="WixUISupportPerUser" Value="0" />
        <Property Id="ALLUSERS" Value="1" />
        <WixVariable Id="WixUILicenseRtf" Value="license.rtf" />
        <WixVariable Id="WixUIBannerBmp" Value="ui\bannrbmp.jpg" />
        <WixVariable Id="WixUIDialogBmp" Value="ui\dlgbmp.jpg" />
        <Property Id="WIXUI_EXITDIALOGOPTIONALCHECKBOXTEXT" Value="Run Agent configuration interface" />
        <Property Id="WixShellExecTarget" Value="[#WIN32UI.EXE]" />
        <Property Id="ARPNOMODIFY" Value="yes" />
        <Property Id="ARPNOREPAIR" Value="yes" />
        <Property Id="ApplicationFolderName" Value="ossec-agent" />
        <Property Id="MAJORVERSION" Value="0">
            <RegistrySearch Id="CurrentMajorVersion" Root="HKLM" Key="SOFTWARE\Microsoft\Windows NT\CurrentVersion" Type="raw" Name="CurrentMajorVersionNumber" />
        </Property>
        <Property Id="BUILDVERSION" Value="0">
            <RegistrySearch Id="BuildVersion" Root="HKLM" Key="SOFTWARE\Microsoft\Windows NT\CurrentVersion" Type="raw" Name="CurrentBuild" />
        </Property>
        <CustomAction Id="LaunchApplication" BinaryKey="WixCA" DllEntry="WixQuietExec"/>
        <Binary Id="InstallerScripts" SourceFile="InstallerScripts.vbs" />

        <Property Id="APPLICATIONFOLDER">
            <RegistrySearch Id="WazuhInstallDirProperty" Type="raw" Root="HKLM" Key="Software\[Manufacturer]\[ProductName]" Name="WazuhInstallDir" />
        </Property>

        <Property Id="OSSECINSTALLED">
            <RegistrySearch Id="OssecInstalled" Type="raw" Root="HKLM" Key="System\CurrentControlSet\Services\OssecSvc" Name="DisplayName" />
        </Property>

        <Property Id="WAZUHINSTALLED">
            <RegistrySearch Id="WazuhInstalled" Type="raw" Root="HKLM" Key="System\CurrentControlSet\Services\WazuhSvc" Name="DisplayName" />
        </Property>

        <!-- This script will remove all of the files and folders from the root folder on uninstall, *except* some files indicated in RemoveAllScript.vbs. -->
        <!-- Especially, "ossec.conf" and "client.keys" will be kept, and a couple of other files too. -->
        <Binary Id="RemoveAllScript" SourceFile="RemoveAllScript.vbs" />

        <CustomAction Id="SetRemoveAllDataValue" Return="check" Property="CustomAction_RemoveAllScript" Value="&quot;[APPLICATIONFOLDER]&quot;" />
        <CustomAction Id="CustomAction_RemoveAllScript" BinaryKey="RemoveAllScript" VBScriptCall="removeAll" Return="check" Execute="commit" Impersonate="no"/>

        <CustomAction Id="CheckSvcRunning_OssecSvc" BinaryKey="InstallerScripts" VBScriptCall="CheckSvcRunning" Return="check" Execute="immediate" Impersonate="no"/>

        <CustomAction Id="SetCustomActionDataValue" Return="check" Property="CustomAction_InstallerScripts" Value="&quot;[APPLICATIONFOLDER]&quot;,&quot;[ADDRESS]&quot;,&quot;[SERVER_PORT]&quot;,&quot;[PROTOCOL]&quot;,&quot;[NOTIFY_TIME]&quot;,&quot;[TIME_RECONNECT]&quot;,&quot;[WAZUH_MANAGER]&quot;,&quot;[WAZUH_MANAGER_PORT]&quot;,&quot;[WAZUH_PROTOCOL]&quot;,&quot;[WAZUH_KEEP_ALIVE_INTERVAL]&quot;,&quot;[WAZUH_TIME_RECONNECT]&quot;" />
        <CustomAction Id="CustomAction_InstallerScripts" BinaryKey="InstallerScripts" VBScriptCall="config" Return="check" Execute="commit" Impersonate="no"/>

        <CustomAction Id="ReplaceConfiguration" Directory="APPLICATIONFOLDER" Execute="immediate" ExeCommand="cscript ReplaceConf.vbs &quot;[APPLICATIONFOLDER]&quot;" />

       <CustomAction Id="CustomAction_NoGroup_NoName_RunAuthd_cmd" Property="WixQuietExecCmdLine" Value='"[APPLICATIONFOLDER]agent-auth.exe" -m [WAZUH_REGISTRATION_SERVER] -p [WAZUH_REGISTRATION_PORT]' />
       <CustomAction Id="CustomAction_NoGroup_NoName_RunAuthd" BinaryKey="WixCA" DllEntry="WixQuietExec" Execute="immediate" Return="check" Impersonate="no"/>
       <CustomAction Id="CustomAction_NoGroup_NoName_RunAuthd_VerifyAgent_cmd" Property="WixQuietExecCmdLine" Value='"[APPLICATIONFOLDER]agent-auth.exe" -m [WAZUH_REGISTRATION_SERVER] -p [WAZUH_REGISTRATION_PORT] -k &quot;[WAZUH_REGISTRATION_KEY]&quot; -x &quot;[WAZUH_REGISTRATION_CERTIFICATE]&quot;' />
       <CustomAction Id="CustomAction_NoGroup_NoName_RunAuthd_VerifyAgent" BinaryKey="WixCA" DllEntry="WixQuietExec" Execute="immediate" Return="check" Impersonate="no"/>
       <CustomAction Id="CustomAction_NoGroup_NoName_RunAuthd_VerifyManager_cmd" Property="WixQuietExecCmdLine" Value='"[APPLICATIONFOLDER]agent-auth.exe" -m [WAZUH_REGISTRATION_SERVER] -p [WAZUH_REGISTRATION_PORT] -v &quot;[WAZUH_REGISTRATION_CA]&quot;' />
       <CustomAction Id="CustomAction_NoGroup_NoName_RunAuthd_VerifyManager" BinaryKey="WixCA" DllEntry="WixQuietExec" Execute="immediate" Return="check" Impersonate="no"/>
       <CustomAction Id="CustomAction_NoGroup_NoName_RunAuthd_VerifyAgentManager_cmd" Property="WixQuietExecCmdLine" Value='"[APPLICATIONFOLDER]agent-auth.exe" -m [WAZUH_REGISTRATION_SERVER] -p [WAZUH_REGISTRATION_PORT] -k &quot;[WAZUH_REGISTRATION_KEY]&quot; -x &quot;[WAZUH_REGISTRATION_CERTIFICATE]&quot; -v &quot;[WAZUH_REGISTRATION_CA]&quot;' />
       <CustomAction Id="CustomAction_NoGroup_NoName_RunAuthd_VerifyAgentManager" BinaryKey="WixCA" DllEntry="WixQuietExec" Execute="immediate" Return="check" Impersonate="no"/>

       <CustomAction Id="CustomAction_NoGroup_NoName_RunAuthd_Password_cmd" Property="WixQuietExecCmdLine" Value='"[APPLICATIONFOLDER]agent-auth.exe" -m [WAZUH_REGISTRATION_SERVER] -p [WAZUH_REGISTRATION_PORT] -P [WAZUH_REGISTRATION_PASSWORD]' />
       <CustomAction Id="CustomAction_NoGroup_NoName_RunAuthd_Password" BinaryKey="WixCA" DllEntry="WixQuietExec" Execute="immediate" Return="check" Impersonate="no"/>
       <CustomAction Id="CustomAction_NoGroup_NoName_RunAuthd_Password_VerifyAgent_cmd" Property="WixQuietExecCmdLine" Value='"[APPLICATIONFOLDER]agent-auth.exe" -m [WAZUH_REGISTRATION_SERVER] -p [WAZUH_REGISTRATION_PORT] -P [WAZUH_REGISTRATION_PASSWORD] -k &quot;[WAZUH_REGISTRATION_KEY]&quot; -x &quot;[WAZUH_REGISTRATION_CERTIFICATE]&quot;' />
       <CustomAction Id="CustomAction_NoGroup_NoName_RunAuthd_Password_VerifyAgent" BinaryKey="WixCA" DllEntry="WixQuietExec" Execute="immediate" Return="check" Impersonate="no"/>
       <CustomAction Id="CustomAction_NoGroup_NoName_RunAuthd_Password_VerifyManager_cmd" Property="WixQuietExecCmdLine" Value='"[APPLICATIONFOLDER]agent-auth.exe" -m [WAZUH_REGISTRATION_SERVER] -p [WAZUH_REGISTRATION_PORT] -P [WAZUH_REGISTRATION_PASSWORD] -v &quot;[WAZUH_REGISTRATION_CA]&quot;' />
       <CustomAction Id="CustomAction_NoGroup_NoName_RunAuthd_Password_VerifyManager" BinaryKey="WixCA" DllEntry="WixQuietExec" Execute="immediate" Return="check" Impersonate="no"/>
       <CustomAction Id="CustomAction_NoGroup_NoName_RunAuthd_Password_VerifyAgentManager_cmd" Property="WixQuietExecCmdLine" Value='"[APPLICATIONFOLDER]agent-auth.exe" -m [WAZUH_REGISTRATION_SERVER] -p [WAZUH_REGISTRATION_PORT] -P [WAZUH_REGISTRATION_PASSWORD] -k &quot;[WAZUH_REGISTRATION_KEY]&quot; -x &quot;[WAZUH_REGISTRATION_CERTIFICATE]&quot; -v &quot;[WAZUH_REGISTRATION_CA]&quot;' />
       <CustomAction Id="CustomAction_NoGroup_NoName_RunAuthd_Password_VerifyAgentManager" BinaryKey="WixCA" DllEntry="WixQuietExec" Execute="immediate" Return="check" Impersonate="no"/>

       <CustomAction Id="CustomAction_NoGroup_Name_RunAuthd_cmd" Property="WixQuietExecCmdLine" Value='"[APPLICATIONFOLDER]agent-auth.exe" -m [WAZUH_REGISTRATION_SERVER] -A [WAZUH_AGENT_NAME] -p [WAZUH_REGISTRATION_PORT]' />
       <CustomAction Id="CustomAction_NoGroup_Name_RunAuthd" BinaryKey="WixCA" DllEntry="WixQuietExec" Execute="immediate" Return="check" Impersonate="no"/>
       <CustomAction Id="CustomAction_NoGroup_Name_RunAuthd_VerifyAgent_cmd" Property="WixQuietExecCmdLine" Value='"[APPLICATIONFOLDER]agent-auth.exe" -m [WAZUH_REGISTRATION_SERVER] -A [WAZUH_AGENT_NAME] -p [WAZUH_REGISTRATION_PORT] -k &quot;[WAZUH_REGISTRATION_KEY]&quot; -x &quot;[WAZUH_REGISTRATION_CERTIFICATE]&quot;' />
       <CustomAction Id="CustomAction_NoGroup_Name_RunAuthd_VerifyAgent" BinaryKey="WixCA" DllEntry="WixQuietExec" Execute="immediate" Return="check" Impersonate="no"/>
       <CustomAction Id="CustomAction_NoGroup_Name_RunAuthd_VerifyManager_cmd" Property="WixQuietExecCmdLine" Value='"[APPLICATIONFOLDER]agent-auth.exe" -m [WAZUH_REGISTRATION_SERVER] -A [WAZUH_AGENT_NAME] -p [WAZUH_REGISTRATION_PORT] -v &quot;[WAZUH_REGISTRATION_CA]&quot;' />
       <CustomAction Id="CustomAction_NoGroup_Name_RunAuthd_VerifyManager" BinaryKey="WixCA" DllEntry="WixQuietExec" Execute="immediate" Return="check" Impersonate="no"/>
       <CustomAction Id="CustomAction_NoGroup_Name_RunAuthd_VerifyAgentManager_cmd" Property="WixQuietExecCmdLine" Value='"[APPLICATIONFOLDER]agent-auth.exe" -m [WAZUH_REGISTRATION_SERVER] -A [WAZUH_AGENT_NAME] -p [WAZUH_REGISTRATION_PORT] -k &quot;[WAZUH_REGISTRATION_KEY]&quot; -x &quot;[WAZUH_REGISTRATION_CERTIFICATE]&quot; -v &quot;[WAZUH_REGISTRATION_CA]&quot;' />
       <CustomAction Id="CustomAction_NoGroup_Name_RunAuthd_VerifyAgentManager" BinaryKey="WixCA" DllEntry="WixQuietExec" Execute="immediate" Return="check" Impersonate="no"/>

       <CustomAction Id="CustomAction_NoGroup_Name_RunAuthd_Password_cmd" Property="WixQuietExecCmdLine" Value='"[APPLICATIONFOLDER]agent-auth.exe" -m [WAZUH_REGISTRATION_SERVER] -A [WAZUH_AGENT_NAME] -p [WAZUH_REGISTRATION_PORT] -P [WAZUH_REGISTRATION_PASSWORD]' />
       <CustomAction Id="CustomAction_NoGroup_Name_RunAuthd_Password" BinaryKey="WixCA" DllEntry="WixQuietExec" Execute="immediate" Return="check" Impersonate="no"/>
       <CustomAction Id="CustomAction_NoGroup_Name_RunAuthd_Password_VerifyAgent_cmd" Property="WixQuietExecCmdLine" Value='"[APPLICATIONFOLDER]agent-auth.exe" -m [WAZUH_REGISTRATION_SERVER] -A [WAZUH_AGENT_NAME] -p [WAZUH_REGISTRATION_PORT] -P [WAZUH_REGISTRATION_PASSWORD] -k &quot;[WAZUH_REGISTRATION_KEY]&quot; -x &quot;[WAZUH_REGISTRATION_CERTIFICATE]&quot;' />
       <CustomAction Id="CustomAction_NoGroup_Name_RunAuthd_Password_VerifyAgent" BinaryKey="WixCA" DllEntry="WixQuietExec" Execute="immediate" Return="check" Impersonate="no"/>
       <CustomAction Id="CustomAction_NoGroup_Name_RunAuthd_Password_VerifyManager_cmd" Property="WixQuietExecCmdLine" Value='"[APPLICATIONFOLDER]agent-auth.exe" -m [WAZUH_REGISTRATION_SERVER] -A [WAZUH_AGENT_NAME] -p [WAZUH_REGISTRATION_PORT] -P [WAZUH_REGISTRATION_PASSWORD] -v &quot;[WAZUH_REGISTRATION_CA]&quot;' />
       <CustomAction Id="CustomAction_NoGroup_Name_RunAuthd_Password_VerifyManager" BinaryKey="WixCA" DllEntry="WixQuietExec" Execute="immediate" Return="check" Impersonate="no"/>
       <CustomAction Id="CustomAction_NoGroup_Name_RunAuthd_Password_VerifyAgentManager_cmd" Property="WixQuietExecCmdLine" Value='"[APPLICATIONFOLDER]agent-auth.exe" -m [WAZUH_REGISTRATION_SERVER] -A [WAZUH_AGENT_NAME] -p [WAZUH_REGISTRATION_PORT] -P [WAZUH_REGISTRATION_PASSWORD] -k &quot;[WAZUH_REGISTRATION_KEY]&quot; -x &quot;[WAZUH_REGISTRATION_CERTIFICATE]&quot; -v &quot;[WAZUH_REGISTRATION_CA]&quot;' />
       <CustomAction Id="CustomAction_NoGroup_Name_RunAuthd_Password_VerifyAgentManager" BinaryKey="WixCA" DllEntry="WixQuietExec" Execute="immediate" Return="check" Impersonate="no"/>

       <CustomAction Id="CustomAction_Group_NoName_RunAuthd_cmd" Property="WixQuietExecCmdLine" Value='"[APPLICATIONFOLDER]agent-auth.exe" -m [WAZUH_REGISTRATION_SERVER] -p [WAZUH_REGISTRATION_PORT] -G [WAZUH_AGENT_GROUP]' />
       <CustomAction Id="CustomAction_Group_NoName_RunAuthd" BinaryKey="WixCA" DllEntry="WixQuietExec" Execute="immediate" Return="check" Impersonate="no"/>
       <CustomAction Id="CustomAction_Group_NoName_RunAuthd_VerifyAgent_cmd" Property="WixQuietExecCmdLine" Value='"[APPLICATIONFOLDER]agent-auth.exe" -m [WAZUH_REGISTRATION_SERVER] -p [WAZUH_REGISTRATION_PORT] -k &quot;[WAZUH_REGISTRATION_KEY]&quot; -x &quot;[WAZUH_REGISTRATION_CERTIFICATE]&quot; -G [WAZUH_AGENT_GROUP]' />
       <CustomAction Id="CustomAction_Group_NoName_RunAuthd_VerifyAgent" BinaryKey="WixCA" DllEntry="WixQuietExec" Execute="immediate" Return="check" Impersonate="no"/>
       <CustomAction Id="CustomAction_Group_NoName_RunAuthd_VerifyManager_cmd" Property="WixQuietExecCmdLine" Value='"[APPLICATIONFOLDER]agent-auth.exe" -m [WAZUH_REGISTRATION_SERVER] -p [WAZUH_REGISTRATION_PORT] -v &quot;[WAZUH_REGISTRATION_CA]&quot; -G [WAZUH_AGENT_GROUP]' />
       <CustomAction Id="CustomAction_Group_NoName_RunAuthd_VerifyManager" BinaryKey="WixCA" DllEntry="WixQuietExec" Execute="immediate" Return="check" Impersonate="no"/>
       <CustomAction Id="CustomAction_Group_NoName_RunAuthd_VerifyAgentManager_cmd" Property="WixQuietExecCmdLine" Value='"[APPLICATIONFOLDER]agent-auth.exe" -m [WAZUH_REGISTRATION_SERVER] -p [WAZUH_REGISTRATION_PORT] -k &quot;[WAZUH_REGISTRATION_KEY]&quot; -x &quot;[WAZUH_REGISTRATION_CERTIFICATE]&quot; -v &quot;[WAZUH_REGISTRATION_CA]&quot; -G [WAZUH_AGENT_GROUP]' />
       <CustomAction Id="CustomAction_Group_NoName_RunAuthd_VerifyAgentManager" BinaryKey="WixCA" DllEntry="WixQuietExec" Execute="immediate" Return="check" Impersonate="no"/>

       <CustomAction Id="CustomAction_Group_NoName_RunAuthd_Password_cmd" Property="WixQuietExecCmdLine" Value='"[APPLICATIONFOLDER]agent-auth.exe" -m [WAZUH_REGISTRATION_SERVER] -p [WAZUH_REGISTRATION_PORT] -P [WAZUH_REGISTRATION_PASSWORD] -G [WAZUH_AGENT_GROUP]' />
       <CustomAction Id="CustomAction_Group_NoName_RunAuthd_Password" BinaryKey="WixCA" DllEntry="WixQuietExec" Execute="immediate" Return="check" Impersonate="no"/>
       <CustomAction Id="CustomAction_Group_NoName_RunAuthd_Password_VerifyAgent_cmd" Property="WixQuietExecCmdLine" Value='"[APPLICATIONFOLDER]agent-auth.exe" -m [WAZUH_REGISTRATION_SERVER] -p [WAZUH_REGISTRATION_PORT] -P [WAZUH_REGISTRATION_PASSWORD] -k &quot;[WAZUH_REGISTRATION_KEY]&quot; -x &quot;[WAZUH_REGISTRATION_CERTIFICATE]&quot; -G [WAZUH_AGENT_GROUP]' />
       <CustomAction Id="CustomAction_Group_NoName_RunAuthd_Password_VerifyAgent" BinaryKey="WixCA" DllEntry="WixQuietExec" Execute="immediate" Return="check" Impersonate="no"/>
       <CustomAction Id="CustomAction_Group_NoName_RunAuthd_Password_VerifyManager_cmd" Property="WixQuietExecCmdLine" Value='"[APPLICATIONFOLDER]agent-auth.exe" -m [WAZUH_REGISTRATION_SERVER] -p [WAZUH_REGISTRATION_PORT] -P [WAZUH_REGISTRATION_PASSWORD] -v &quot;[WAZUH_REGISTRATION_CA]&quot; -G [WAZUH_AGENT_GROUP]' />
       <CustomAction Id="CustomAction_Group_NoName_RunAuthd_Password_VerifyManager" BinaryKey="WixCA" DllEntry="WixQuietExec" Execute="immediate" Return="check" Impersonate="no"/>
       <CustomAction Id="CustomAction_Group_NoName_RunAuthd_Password_VerifyAgentManager_cmd" Property="WixQuietExecCmdLine" Value='"[APPLICATIONFOLDER]agent-auth.exe" -m [WAZUH_REGISTRATION_SERVER] -p [WAZUH_REGISTRATION_PORT] -P [WAZUH_REGISTRATION_PASSWORD] -k &quot;[WAZUH_REGISTRATION_KEY]&quot; -x &quot;[WAZUH_REGISTRATION_CERTIFICATE]&quot; -v &quot;[WAZUH_REGISTRATION_CA]&quot; -G [WAZUH_AGENT_GROUP]' />
       <CustomAction Id="CustomAction_Group_NoName_RunAuthd_Password_VerifyAgentManager" BinaryKey="WixCA" DllEntry="WixQuietExec" Execute="immediate" Return="check" Impersonate="no"/>

       <CustomAction Id="CustomAction_Group_Name_RunAuthd_cmd" Property="WixQuietExecCmdLine" Value='"[APPLICATIONFOLDER]agent-auth.exe" -m [WAZUH_REGISTRATION_SERVER] -A [WAZUH_AGENT_NAME] -p [WAZUH_REGISTRATION_PORT] -G [WAZUH_AGENT_GROUP]' />
       <CustomAction Id="CustomAction_Group_Name_RunAuthd" BinaryKey="WixCA" DllEntry="WixQuietExec" Execute="immediate" Return="check" Impersonate="no"/>
       <CustomAction Id="CustomAction_Group_Name_RunAuthd_VerifyAgent_cmd" Property="WixQuietExecCmdLine" Value='"[APPLICATIONFOLDER]agent-auth.exe" -m [WAZUH_REGISTRATION_SERVER] -A [WAZUH_AGENT_NAME] -p [WAZUH_REGISTRATION_PORT] -k &quot;[WAZUH_REGISTRATION_KEY]&quot; -x &quot;[WAZUH_REGISTRATION_CERTIFICATE]&quot; -G [WAZUH_AGENT_GROUP]' />
       <CustomAction Id="CustomAction_Group_Name_RunAuthd_VerifyAgent" BinaryKey="WixCA" DllEntry="WixQuietExec" Execute="immediate" Return="check" Impersonate="no"/>
       <CustomAction Id="CustomAction_Group_Name_RunAuthd_VerifyManager_cmd" Property="WixQuietExecCmdLine" Value='"[APPLICATIONFOLDER]agent-auth.exe" -m [WAZUH_REGISTRATION_SERVER] -A [WAZUH_AGENT_NAME] -p [WAZUH_REGISTRATION_PORT] -v &quot;[WAZUH_REGISTRATION_CA]&quot; -G [WAZUH_AGENT_GROUP]' />
       <CustomAction Id="CustomAction_Group_Name_RunAuthd_VerifyManager" BinaryKey="WixCA" DllEntry="WixQuietExec" Execute="immediate" Return="check" Impersonate="no"/>
       <CustomAction Id="CustomAction_Group_Name_RunAuthd_VerifyAgentManager_cmd" Property="WixQuietExecCmdLine" Value='"[APPLICATIONFOLDER]agent-auth.exe" -m [WAZUH_REGISTRATION_SERVER] -A [WAZUH_AGENT_NAME] -p [WAZUH_REGISTRATION_PORT] -k &quot;[WAZUH_REGISTRATION_KEY]&quot; -x &quot;[WAZUH_REGISTRATION_CERTIFICATE]&quot; -v &quot;[WAZUH_REGISTRATION_CA]&quot; -G [WAZUH_AGENT_GROUP]' />
       <CustomAction Id="CustomAction_Group_Name_RunAuthd_VerifyAgentManager" BinaryKey="WixCA" DllEntry="WixQuietExec" Execute="immediate" Return="check" Impersonate="no"/>

       <CustomAction Id="CustomAction_Group_Name_RunAuthd_Password_cmd" Property="WixQuietExecCmdLine" Value='"[APPLICATIONFOLDER]agent-auth.exe" -m [WAZUH_REGISTRATION_SERVER] -A [WAZUH_AGENT_NAME] -p [WAZUH_REGISTRATION_PORT] -P [WAZUH_REGISTRATION_PASSWORD] -G [WAZUH_AGENT_GROUP]' />
       <CustomAction Id="CustomAction_Group_Name_RunAuthd_Password" BinaryKey="WixCA" DllEntry="WixQuietExec" Execute="immediate" Return="check" Impersonate="no"/>
       <CustomAction Id="CustomAction_Group_Name_RunAuthd_Password_VerifyAgent_cmd" Property="WixQuietExecCmdLine" Value='"[APPLICATIONFOLDER]agent-auth.exe" -m [WAZUH_REGISTRATION_SERVER] -A [WAZUH_AGENT_NAME] -p [WAZUH_REGISTRATION_PORT] -P [WAZUH_REGISTRATION_PASSWORD] -k &quot;[WAZUH_REGISTRATION_KEY]&quot; -x &quot;[WAZUH_REGISTRATION_CERTIFICATE]&quot; -G [WAZUH_AGENT_GROUP]' />
       <CustomAction Id="CustomAction_Group_Name_RunAuthd_Password_VerifyAgent" BinaryKey="WixCA" DllEntry="WixQuietExec" Execute="immediate" Return="check" Impersonate="no"/>
       <CustomAction Id="CustomAction_Group_Name_RunAuthd_Password_VerifyManager_cmd" Property="WixQuietExecCmdLine" Value='"[APPLICATIONFOLDER]agent-auth.exe" -m [WAZUH_REGISTRATION_SERVER] -A [WAZUH_AGENT_NAME] -p [WAZUH_REGISTRATION_PORT] -P [WAZUH_REGISTRATION_PASSWORD] -v &quot;[WAZUH_REGISTRATION_CA]&quot; -G [WAZUH_AGENT_GROUP]' />
       <CustomAction Id="CustomAction_Group_Name_RunAuthd_Password_VerifyManager" BinaryKey="WixCA" DllEntry="WixQuietExec" Execute="immediate" Return="check" Impersonate="no"/>
       <CustomAction Id="CustomAction_Group_Name_RunAuthd_Password_VerifyAgentManager_cmd" Property="WixQuietExecCmdLine" Value='"[APPLICATIONFOLDER]agent-auth.exe" -m [WAZUH_REGISTRATION_SERVER] -A [WAZUH_AGENT_NAME] -p [WAZUH_REGISTRATION_PORT] -P [WAZUH_REGISTRATION_PASSWORD] -k &quot;[WAZUH_REGISTRATION_KEY]&quot; -x &quot;[WAZUH_REGISTRATION_CERTIFICATE]&quot; -v &quot;[WAZUH_REGISTRATION_CA]&quot; -G [WAZUH_AGENT_GROUP]' />
       <CustomAction Id="CustomAction_Group_Name_RunAuthd_Password_VerifyAgentManager" BinaryKey="WixCA" DllEntry="WixQuietExec" Execute="immediate" Return="check" Impersonate="no"/>

        <CustomAction Id="DepCustomAction_NoGroup_NoName_RunAuthd_cmd" Property="WixQuietExecCmdLine" Value='"[APPLICATIONFOLDER]agent-auth.exe" -m [AUTHD_SERVER] -p [AUTHD_PORT]' />
        <CustomAction Id="DepCustomAction_NoGroup_NoName_RunAuthd" BinaryKey="WixCA" DllEntry="WixQuietExec" Execute="immediate" Return="check" Impersonate="no"/>
        <CustomAction Id="DepCustomAction_NoGroup_NoName_RunAuthd_VerifyAgent_cmd" Property="WixQuietExecCmdLine" Value='"[APPLICATIONFOLDER]agent-auth.exe" -m [AUTHD_SERVER] -p [AUTHD_PORT] -k &quot;[KEY]&quot; -x &quot;[PEM]&quot;' />
        <CustomAction Id="DepCustomAction_NoGroup_NoName_RunAuthd_VerifyAgent" BinaryKey="WixCA" DllEntry="WixQuietExec" Execute="immediate" Return="check" Impersonate="no"/>
        <CustomAction Id="DepCustomAction_NoGroup_NoName_RunAuthd_VerifyManager_cmd" Property="WixQuietExecCmdLine" Value='"[APPLICATIONFOLDER]agent-auth.exe" -m [AUTHD_SERVER] -p [AUTHD_PORT] -v &quot;[CERTIFICATE]&quot;' />
        <CustomAction Id="DepCustomAction_NoGroup_NoName_RunAuthd_VerifyManager" BinaryKey="WixCA" DllEntry="WixQuietExec" Execute="immediate" Return="check" Impersonate="no"/>
        <CustomAction Id="DepCustomAction_NoGroup_NoName_RunAuthd_VerifyAgentManager_cmd" Property="WixQuietExecCmdLine" Value='"[APPLICATIONFOLDER]agent-auth.exe" -m [AUTHD_SERVER] -p [AUTHD_PORT] -k &quot;[KEY]&quot; -x &quot;[PEM]&quot; -v &quot;[CERTIFICATE]&quot;' />
        <CustomAction Id="DepCustomAction_NoGroup_NoName_RunAuthd_VerifyAgentManager" BinaryKey="WixCA" DllEntry="WixQuietExec" Execute="immediate" Return="check" Impersonate="no"/>

        <CustomAction Id="DepCustomAction_NoGroup_NoName_RunAuthd_Password_cmd" Property="WixQuietExecCmdLine" Value='"[APPLICATIONFOLDER]agent-auth.exe" -m [AUTHD_SERVER] -p [AUTHD_PORT] -P [PASSWORD]' />
        <CustomAction Id="DepCustomAction_NoGroup_NoName_RunAuthd_Password" BinaryKey="WixCA" DllEntry="WixQuietExec" Execute="immediate" Return="check" Impersonate="no"/>
        <CustomAction Id="DepCustomAction_NoGroup_NoName_RunAuthd_Password_VerifyAgent_cmd" Property="WixQuietExecCmdLine" Value='"[APPLICATIONFOLDER]agent-auth.exe" -m [AUTHD_SERVER] -p [AUTHD_PORT] -P [PASSWORD] -k &quot;[KEY]&quot; -x &quot;[PEM]&quot;' />
        <CustomAction Id="DepCustomAction_NoGroup_NoName_RunAuthd_Password_VerifyAgent" BinaryKey="WixCA" DllEntry="WixQuietExec" Execute="immediate" Return="check" Impersonate="no"/>
        <CustomAction Id="DepCustomAction_NoGroup_NoName_RunAuthd_Password_VerifyManager_cmd" Property="WixQuietExecCmdLine" Value='"[APPLICATIONFOLDER]agent-auth.exe" -m [AUTHD_SERVER] -p [AUTHD_PORT] -P [PASSWORD] -v &quot;[CERTIFICATE]&quot;' />
        <CustomAction Id="DepCustomAction_NoGroup_NoName_RunAuthd_Password_VerifyManager" BinaryKey="WixCA" DllEntry="WixQuietExec" Execute="immediate" Return="check" Impersonate="no"/>
        <CustomAction Id="DepCustomAction_NoGroup_NoName_RunAuthd_Password_VerifyAgentManager_cmd" Property="WixQuietExecCmdLine" Value='"[APPLICATIONFOLDER]agent-auth.exe" -m [AUTHD_SERVER] -p [AUTHD_PORT] -P [PASSWORD] -k &quot;[KEY]&quot; -x &quot;[PEM]&quot; -v &quot;[CERTIFICATE]&quot;' />
        <CustomAction Id="DepCustomAction_NoGroup_NoName_RunAuthd_Password_VerifyAgentManager" BinaryKey="WixCA" DllEntry="WixQuietExec" Execute="immediate" Return="check" Impersonate="no"/>

        <CustomAction Id="DepCustomAction_NoGroup_Name_RunAuthd_cmd" Property="WixQuietExecCmdLine" Value='"[APPLICATIONFOLDER]agent-auth.exe" -m [AUTHD_SERVER] -A [AGENT_NAME] -p [AUTHD_PORT]' />
        <CustomAction Id="DepCustomAction_NoGroup_Name_RunAuthd" BinaryKey="WixCA" DllEntry="WixQuietExec" Execute="immediate" Return="check" Impersonate="no"/>
        <CustomAction Id="DepCustomAction_NoGroup_Name_RunAuthd_VerifyAgent_cmd" Property="WixQuietExecCmdLine" Value='"[APPLICATIONFOLDER]agent-auth.exe" -m [AUTHD_SERVER] -A [AGENT_NAME] -p [AUTHD_PORT] -k &quot;[KEY]&quot; -x &quot;[PEM]&quot;' />
        <CustomAction Id="DepCustomAction_NoGroup_Name_RunAuthd_VerifyAgent" BinaryKey="WixCA" DllEntry="WixQuietExec" Execute="immediate" Return="check" Impersonate="no"/>
        <CustomAction Id="DepCustomAction_NoGroup_Name_RunAuthd_VerifyManager_cmd" Property="WixQuietExecCmdLine" Value='"[APPLICATIONFOLDER]agent-auth.exe" -m [AUTHD_SERVER] -A [AGENT_NAME] -p [AUTHD_PORT] -v &quot;[CERTIFICATE]&quot;' />
        <CustomAction Id="DepCustomAction_NoGroup_Name_RunAuthd_VerifyManager" BinaryKey="WixCA" DllEntry="WixQuietExec" Execute="immediate" Return="check" Impersonate="no"/>
        <CustomAction Id="DepCustomAction_NoGroup_Name_RunAuthd_VerifyAgentManager_cmd" Property="WixQuietExecCmdLine" Value='"[APPLICATIONFOLDER]agent-auth.exe" -m [AUTHD_SERVER] -A [AGENT_NAME] -p [AUTHD_PORT] -k &quot;[KEY]&quot; -x &quot;[PEM]&quot; -v &quot;[CERTIFICATE]&quot;' />
        <CustomAction Id="DepCustomAction_NoGroup_Name_RunAuthd_VerifyAgentManager" BinaryKey="WixCA" DllEntry="WixQuietExec" Execute="immediate" Return="check" Impersonate="no"/>

        <CustomAction Id="DepCustomAction_NoGroup_Name_RunAuthd_Password_cmd" Property="WixQuietExecCmdLine" Value='"[APPLICATIONFOLDER]agent-auth.exe" -m [AUTHD_SERVER] -A [AGENT_NAME] -p [AUTHD_PORT] -P [PASSWORD]' />
        <CustomAction Id="DepCustomAction_NoGroup_Name_RunAuthd_Password" BinaryKey="WixCA" DllEntry="WixQuietExec" Execute="immediate" Return="check" Impersonate="no"/>
        <CustomAction Id="DepCustomAction_NoGroup_Name_RunAuthd_Password_VerifyAgent_cmd" Property="WixQuietExecCmdLine" Value='"[APPLICATIONFOLDER]agent-auth.exe" -m [AUTHD_SERVER] -A [AGENT_NAME] -p [AUTHD_PORT] -P [PASSWORD] -k &quot;[KEY]&quot; -x &quot;[PEM]&quot;' />
        <CustomAction Id="DepCustomAction_NoGroup_Name_RunAuthd_Password_VerifyAgent" BinaryKey="WixCA" DllEntry="WixQuietExec" Execute="immediate" Return="check" Impersonate="no"/>
        <CustomAction Id="DepCustomAction_NoGroup_Name_RunAuthd_Password_VerifyManager_cmd" Property="WixQuietExecCmdLine" Value='"[APPLICATIONFOLDER]agent-auth.exe" -m [AUTHD_SERVER] -A [AGENT_NAME] -p [AUTHD_PORT] -P [PASSWORD] -v &quot;[CERTIFICATE]&quot;' />
        <CustomAction Id="DepCustomAction_NoGroup_Name_RunAuthd_Password_VerifyManager" BinaryKey="WixCA" DllEntry="WixQuietExec" Execute="immediate" Return="check" Impersonate="no"/>
        <CustomAction Id="DepCustomAction_NoGroup_Name_RunAuthd_Password_VerifyAgentManager_cmd" Property="WixQuietExecCmdLine" Value='"[APPLICATIONFOLDER]agent-auth.exe" -m [AUTHD_SERVER] -A [AGENT_NAME] -p [AUTHD_PORT] -P [PASSWORD] -k &quot;[KEY]&quot; -x &quot;[PEM]&quot; -v &quot;[CERTIFICATE]&quot;' />
        <CustomAction Id="DepCustomAction_NoGroup_Name_RunAuthd_Password_VerifyAgentManager" BinaryKey="WixCA" DllEntry="WixQuietExec" Execute="immediate" Return="check" Impersonate="no"/>

        <CustomAction Id="DepCustomAction_Group_NoName_RunAuthd_cmd" Property="WixQuietExecCmdLine" Value='"[APPLICATIONFOLDER]agent-auth.exe" -m [AUTHD_SERVER] -p [AUTHD_PORT] -G [GROUP]' />
        <CustomAction Id="DepCustomAction_Group_NoName_RunAuthd" BinaryKey="WixCA" DllEntry="WixQuietExec" Execute="immediate" Return="check" Impersonate="no"/>
        <CustomAction Id="DepCustomAction_Group_NoName_RunAuthd_VerifyAgent_cmd" Property="WixQuietExecCmdLine" Value='"[APPLICATIONFOLDER]agent-auth.exe" -m [AUTHD_SERVER] -p [AUTHD_PORT] -k &quot;[KEY]&quot; -x &quot;[PEM]&quot; -G [GROUP]' />
        <CustomAction Id="DepCustomAction_Group_NoName_RunAuthd_VerifyAgent" BinaryKey="WixCA" DllEntry="WixQuietExec" Execute="immediate" Return="check" Impersonate="no"/>
        <CustomAction Id="DepCustomAction_Group_NoName_RunAuthd_VerifyManager_cmd" Property="WixQuietExecCmdLine" Value='"[APPLICATIONFOLDER]agent-auth.exe" -m [AUTHD_SERVER] -p [AUTHD_PORT] -v &quot;[CERTIFICATE]&quot; -G [GROUP]' />
        <CustomAction Id="DepCustomAction_Group_NoName_RunAuthd_VerifyManager" BinaryKey="WixCA" DllEntry="WixQuietExec" Execute="immediate" Return="check" Impersonate="no"/>
        <CustomAction Id="DepCustomAction_Group_NoName_RunAuthd_VerifyAgentManager_cmd" Property="WixQuietExecCmdLine" Value='"[APPLICATIONFOLDER]agent-auth.exe" -m [AUTHD_SERVER] -p [AUTHD_PORT] -k &quot;[KEY]&quot; -x &quot;[PEM]&quot; -v &quot;[CERTIFICATE]&quot; -G [GROUP]' />
        <CustomAction Id="DepCustomAction_Group_NoName_RunAuthd_VerifyAgentManager" BinaryKey="WixCA" DllEntry="WixQuietExec" Execute="immediate" Return="check" Impersonate="no"/>

        <CustomAction Id="DepCustomAction_Group_NoName_RunAuthd_Password_cmd" Property="WixQuietExecCmdLine" Value='"[APPLICATIONFOLDER]agent-auth.exe" -m [AUTHD_SERVER] -p [AUTHD_PORT] -P [PASSWORD] -G [GROUP]' />
        <CustomAction Id="DepCustomAction_Group_NoName_RunAuthd_Password" BinaryKey="WixCA" DllEntry="WixQuietExec" Execute="immediate" Return="check" Impersonate="no"/>
        <CustomAction Id="DepCustomAction_Group_NoName_RunAuthd_Password_VerifyAgent_cmd" Property="WixQuietExecCmdLine" Value='"[APPLICATIONFOLDER]agent-auth.exe" -m [AUTHD_SERVER] -p [AUTHD_PORT] -P [PASSWORD] -k &quot;[KEY]&quot; -x &quot;[PEM]&quot; -G [GROUP]' />
        <CustomAction Id="DepCustomAction_Group_NoName_RunAuthd_Password_VerifyAgent" BinaryKey="WixCA" DllEntry="WixQuietExec" Execute="immediate" Return="check" Impersonate="no"/>
        <CustomAction Id="DepCustomAction_Group_NoName_RunAuthd_Password_VerifyManager_cmd" Property="WixQuietExecCmdLine" Value='"[APPLICATIONFOLDER]agent-auth.exe" -m [AUTHD_SERVER] -p [AUTHD_PORT] -P [PASSWORD] -v &quot;[CERTIFICATE]&quot; -G [GROUP]' />
        <CustomAction Id="DepCustomAction_Group_NoName_RunAuthd_Password_VerifyManager" BinaryKey="WixCA" DllEntry="WixQuietExec" Execute="immediate" Return="check" Impersonate="no"/>
        <CustomAction Id="DepCustomAction_Group_NoName_RunAuthd_Password_VerifyAgentManager_cmd" Property="WixQuietExecCmdLine" Value='"[APPLICATIONFOLDER]agent-auth.exe" -m [AUTHD_SERVER] -p [AUTHD_PORT] -P [PASSWORD] -k &quot;[KEY]&quot; -x &quot;[PEM]&quot; -v &quot;[CERTIFICATE]&quot; -G [GROUP]' />
        <CustomAction Id="DepCustomAction_Group_NoName_RunAuthd_Password_VerifyAgentManager" BinaryKey="WixCA" DllEntry="WixQuietExec" Execute="immediate" Return="check" Impersonate="no"/>

        <CustomAction Id="DepCustomAction_Group_Name_RunAuthd_cmd" Property="WixQuietExecCmdLine" Value='"[APPLICATIONFOLDER]agent-auth.exe" -m [AUTHD_SERVER] -A [AGENT_NAME] -p [AUTHD_PORT] -G [GROUP]' />
        <CustomAction Id="DepCustomAction_Group_Name_RunAuthd" BinaryKey="WixCA" DllEntry="WixQuietExec" Execute="immediate" Return="check" Impersonate="no"/>
        <CustomAction Id="DepCustomAction_Group_Name_RunAuthd_VerifyAgent_cmd" Property="WixQuietExecCmdLine" Value='"[APPLICATIONFOLDER]agent-auth.exe" -m [AUTHD_SERVER] -A [AGENT_NAME] -p [AUTHD_PORT] -k &quot;[KEY]&quot; -x &quot;[PEM]&quot; -G [GROUP]' />
        <CustomAction Id="DepCustomAction_Group_Name_RunAuthd_VerifyAgent" BinaryKey="WixCA" DllEntry="WixQuietExec" Execute="immediate" Return="check" Impersonate="no"/>
        <CustomAction Id="DepCustomAction_Group_Name_RunAuthd_VerifyManager_cmd" Property="WixQuietExecCmdLine" Value='"[APPLICATIONFOLDER]agent-auth.exe" -m [AUTHD_SERVER] -A [AGENT_NAME] -p [AUTHD_PORT] -v &quot;[CERTIFICATE]&quot; -G [GROUP]' />
        <CustomAction Id="DepCustomAction_Group_Name_RunAuthd_VerifyManager" BinaryKey="WixCA" DllEntry="WixQuietExec" Execute="immediate" Return="check" Impersonate="no"/>
        <CustomAction Id="DepCustomAction_Group_Name_RunAuthd_VerifyAgentManager_cmd" Property="WixQuietExecCmdLine" Value='"[APPLICATIONFOLDER]agent-auth.exe" -m [AUTHD_SERVER] -A [AGENT_NAME] -p [AUTHD_PORT] -k &quot;[KEY]&quot; -x &quot;[PEM]&quot; -v &quot;[CERTIFICATE]&quot; -G [GROUP]' />
        <CustomAction Id="DepCustomAction_Group_Name_RunAuthd_VerifyAgentManager" BinaryKey="WixCA" DllEntry="WixQuietExec" Execute="immediate" Return="check" Impersonate="no"/>

        <CustomAction Id="DepCustomAction_Group_Name_RunAuthd_Password_cmd" Property="WixQuietExecCmdLine" Value='"[APPLICATIONFOLDER]agent-auth.exe" -m [AUTHD_SERVER] -A [AGENT_NAME] -p [AUTHD_PORT] -P [PASSWORD] -G [GROUP]' />
        <CustomAction Id="DepCustomAction_Group_Name_RunAuthd_Password" BinaryKey="WixCA" DllEntry="WixQuietExec" Execute="immediate" Return="check" Impersonate="no"/>
        <CustomAction Id="DepCustomAction_Group_Name_RunAuthd_Password_VerifyAgent_cmd" Property="WixQuietExecCmdLine" Value='"[APPLICATIONFOLDER]agent-auth.exe" -m [AUTHD_SERVER] -A [AGENT_NAME] -p [AUTHD_PORT] -P [PASSWORD] -k &quot;[KEY]&quot; -x &quot;[PEM]&quot; -G [GROUP]' />
        <CustomAction Id="DepCustomAction_Group_Name_RunAuthd_Password_VerifyAgent" BinaryKey="WixCA" DllEntry="WixQuietExec" Execute="immediate" Return="check" Impersonate="no"/>
        <CustomAction Id="DepCustomAction_Group_Name_RunAuthd_Password_VerifyManager_cmd" Property="WixQuietExecCmdLine" Value='"[APPLICATIONFOLDER]agent-auth.exe" -m [AUTHD_SERVER] -A [AGENT_NAME] -p [AUTHD_PORT] -P [PASSWORD] -v &quot;[CERTIFICATE]&quot; -G [GROUP]' />
        <CustomAction Id="DepCustomAction_Group_Name_RunAuthd_Password_VerifyManager" BinaryKey="WixCA" DllEntry="WixQuietExec" Execute="immediate" Return="check" Impersonate="no"/>
        <CustomAction Id="DepCustomAction_Group_Name_RunAuthd_Password_VerifyAgentManager_cmd" Property="WixQuietExecCmdLine" Value='"[APPLICATIONFOLDER]agent-auth.exe" -m [AUTHD_SERVER] -A [AGENT_NAME] -p [AUTHD_PORT] -P [PASSWORD] -k &quot;[KEY]&quot; -x &quot;[PEM]&quot; -v &quot;[CERTIFICATE]&quot; -G [GROUP]' />
        <CustomAction Id="DepCustomAction_Group_Name_RunAuthd_Password_VerifyAgentManager" BinaryKey="WixCA" DllEntry="WixQuietExec" Execute="immediate" Return="check" Impersonate="no"/>

        <CustomAction Id="StartWinService_cmd" Property="WixQuietExecCmdLine" Value='"NET" START &quot;WazuhSvc&quot;' />
        <CustomAction Id="StartWinService" BinaryKey="WixCA" DllEntry="WixQuietExec" Execute="immediate" Return="check" Impersonate="no"/>
        <CustomAction Id="DepStartWinService_cmd" Property="WixQuietExecCmdLine" Value='"NET" START &quot;WazuhSvc&quot;' />
        <CustomAction Id="DepStartWinService" BinaryKey="WixCA" DllEntry="WixQuietExec" Execute="immediate" Return="check" Impersonate="no"/>

        <!-- Explicitely stopping and deleting the OSSEC service to install new Wazuh service -->
        <CustomAction Id="StopOssecService" Directory="APPLICATIONFOLDER" ExeCommand="NET STOP OssecSvc" Execute="deferred" Impersonate="no" Return="ignore" />
        <CustomAction Id="DeleteOssecService" Directory="APPLICATIONFOLDER" ExeCommand="SC DELETE OssecSvc" Execute="deferred" Impersonate="no" Return="ignore" />

        <UI>
            <UIRef Id="WixUI_Advanced" />
            <Publish Dialog="InstallDirDlg" Control="Next" Event="NewDialog" Value="VerifyReadyDlg" Order="4"><![CDATA[WIXUI_DONTVALIDATEPATH OR WIXUI_INSTALLDIR_VALID="1"]]></Publish>
            <Publish Dialog="VerifyReadyDlg" Control="Back" Event="NewDialog" Value="InstallDirDlg" />
            <Publish Dialog="ExitDialog" Control="Finish" Event="DoAction" Value="LaunchApplication">WIXUI_EXITDIALOGOPTIONALCHECKBOX = 1 and NOT Installed</Publish>
        </UI>
        <InstallExecuteSequence>
            <!-- Delete OSSEC service if it exist -->
            <Custom Action="CheckSvcRunning_OssecSvc" After="AppSearch">OSSECINSTALLED</Custom>
            <Custom Action="StopOssecService" After="InstallInitialize">OSSECINSTALLED</Custom>
            <Custom Action="DeleteOssecService" After="StopOssecService">OSSECINSTALLED</Custom>

            <!-- Install functions -->
            <Custom Action="SetCustomActionDataValue" After="DeleteOssecService">NOT Installed</Custom>
            <Custom Action="CustomAction_InstallerScripts" After="SetCustomActionDataValue">NOT Installed</Custom>

            <!-- Stop the service as soon as possible on uninstall, and only on uninstall, in order to unlock the files and folders that must be deleted. -->
            <Custom Action="SetRemoveAllDataValue" Before="InstallFinalize">(NOT UPGRADINGPRODUCTCODE) AND (REMOVE="ALL")</Custom>
            <Custom Action="CustomAction_RemoveAllScript" After="SetRemoveAllDataValue">(NOT UPGRADINGPRODUCTCODE) AND (REMOVE="ALL")</Custom>

            <Custom Action="ReplaceConfiguration" After="InstallFinalize">NOT Installed AND NOT WIX_UPGRADE_DETECTED</Custom>

     		<Custom Action="CustomAction_NoGroup_NoName_RunAuthd_cmd" Before="CustomAction_NoGroup_NoName_RunAuthd"/>
            <Custom Action="CustomAction_NoGroup_NoName_RunAuthd" After="InstallFinalize">NOT Installed AND WAZUH_REGISTRATION_SERVER &lt;&gt; "" AND WAZUH_AGENT_GROUP = "" AND WAZUH_AGENT_NAME = "" AND WAZUH_REGISTRATION_PASSWORD = "" AND WAZUH_REGISTRATION_CA = "" AND WAZUH_REGISTRATION_CERTIFICATE = "" AND WAZUH_REGISTRATION_KEY = ""</Custom>
     		<Custom Action="CustomAction_NoGroup_NoName_RunAuthd_VerifyAgent_cmd" Before="CustomAction_NoGroup_NoName_RunAuthd_VerifyAgent"/>
            <Custom Action="CustomAction_NoGroup_NoName_RunAuthd_VerifyAgent" After="InstallFinalize">NOT Installed AND WAZUH_REGISTRATION_SERVER &lt;&gt; "" AND WAZUH_AGENT_GROUP = "" AND WAZUH_AGENT_NAME = "" AND WAZUH_REGISTRATION_PASSWORD = "" AND WAZUH_REGISTRATION_CA = "" AND WAZUH_REGISTRATION_CERTIFICATE &lt;&gt; "" AND WAZUH_REGISTRATION_KEY &lt;&gt; ""</Custom>
     		<Custom Action="CustomAction_NoGroup_NoName_RunAuthd_VerifyManager_cmd" Before="CustomAction_NoGroup_NoName_RunAuthd_VerifyManager"/>
            <Custom Action="CustomAction_NoGroup_NoName_RunAuthd_VerifyManager" After="InstallFinalize">NOT Installed AND WAZUH_REGISTRATION_SERVER &lt;&gt; "" AND WAZUH_AGENT_GROUP = "" AND WAZUH_AGENT_NAME = "" AND WAZUH_REGISTRATION_PASSWORD = "" AND WAZUH_REGISTRATION_CA &lt;&gt; "" AND WAZUH_REGISTRATION_CERTIFICATE = "" AND WAZUH_REGISTRATION_KEY = ""</Custom>
     		<Custom Action="CustomAction_NoGroup_NoName_RunAuthd_VerifyAgentManager_cmd" Before="CustomAction_NoGroup_NoName_RunAuthd_VerifyAgentManager"/>
            <Custom Action="CustomAction_NoGroup_NoName_RunAuthd_VerifyAgentManager" After="InstallFinalize">NOT Installed AND WAZUH_REGISTRATION_SERVER &lt;&gt; "" AND WAZUH_AGENT_GROUP = "" AND WAZUH_AGENT_NAME = "" AND WAZUH_REGISTRATION_PASSWORD = "" AND WAZUH_REGISTRATION_CA &lt;&gt; "" AND WAZUH_REGISTRATION_CERTIFICATE &lt;&gt; "" AND WAZUH_REGISTRATION_KEY &lt;&gt; ""</Custom>

     		<Custom Action="CustomAction_NoGroup_NoName_RunAuthd_Password_cmd" Before="CustomAction_NoGroup_NoName_RunAuthd_Password"/>
            <Custom Action="CustomAction_NoGroup_NoName_RunAuthd_Password" After="InstallFinalize">NOT Installed AND WAZUH_REGISTRATION_SERVER &lt;&gt; "" AND WAZUH_AGENT_GROUP = "" AND WAZUH_AGENT_NAME = "" AND WAZUH_REGISTRATION_PASSWORD &lt;&gt; "" AND WAZUH_REGISTRATION_CA = "" AND WAZUH_REGISTRATION_CERTIFICATE = "" AND WAZUH_REGISTRATION_KEY = ""</Custom>
     		<Custom Action="CustomAction_NoGroup_NoName_RunAuthd_Password_VerifyAgent_cmd" Before="CustomAction_NoGroup_NoName_RunAuthd_Password_VerifyAgent"/>
            <Custom Action="CustomAction_NoGroup_NoName_RunAuthd_Password_VerifyAgent" After="InstallFinalize">NOT Installed AND WAZUH_REGISTRATION_SERVER &lt;&gt; "" AND WAZUH_AGENT_GROUP = "" AND WAZUH_AGENT_NAME = "" AND WAZUH_REGISTRATION_PASSWORD &lt;&gt; "" AND WAZUH_REGISTRATION_CA = "" AND WAZUH_REGISTRATION_CERTIFICATE &lt;&gt; "" AND WAZUH_REGISTRATION_KEY &lt;&gt; ""</Custom>
     		<Custom Action="CustomAction_NoGroup_NoName_RunAuthd_Password_VerifyManager_cmd" Before="CustomAction_NoGroup_NoName_RunAuthd_Password_VerifyManager"/>
            <Custom Action="CustomAction_NoGroup_NoName_RunAuthd_Password_VerifyManager" After="InstallFinalize">NOT Installed AND WAZUH_REGISTRATION_SERVER &lt;&gt; "" AND WAZUH_AGENT_GROUP = "" AND WAZUH_AGENT_NAME = "" AND WAZUH_REGISTRATION_PASSWORD &lt;&gt; "" AND WAZUH_REGISTRATION_CA &lt;&gt; "" AND WAZUH_REGISTRATION_CERTIFICATE = "" AND WAZUH_REGISTRATION_KEY = ""</Custom>
     		<Custom Action="CustomAction_NoGroup_NoName_RunAuthd_Password_VerifyAgentManager_cmd" Before="CustomAction_NoGroup_NoName_RunAuthd_Password_VerifyAgentManager"/>
            <Custom Action="CustomAction_NoGroup_NoName_RunAuthd_Password_VerifyAgentManager" After="InstallFinalize">NOT Installed AND WAZUH_REGISTRATION_SERVER &lt;&gt; "" AND WAZUH_AGENT_GROUP = "" AND WAZUH_AGENT_NAME = "" AND WAZUH_REGISTRATION_PASSWORD &lt;&gt; "" AND WAZUH_REGISTRATION_CA &lt;&gt; "" AND WAZUH_REGISTRATION_CERTIFICATE &lt;&gt; "" AND WAZUH_REGISTRATION_KEY &lt;&gt; ""</Custom>

     		<Custom Action="CustomAction_NoGroup_Name_RunAuthd_cmd" Before="CustomAction_NoGroup_Name_RunAuthd"/>
            <Custom Action="CustomAction_NoGroup_Name_RunAuthd" After="InstallFinalize">NOT Installed AND WAZUH_REGISTRATION_SERVER &lt;&gt; "" AND WAZUH_AGENT_GROUP = "" AND WAZUH_AGENT_NAME &lt;&gt; "" AND WAZUH_REGISTRATION_PASSWORD = "" AND WAZUH_REGISTRATION_CA = "" AND WAZUH_REGISTRATION_CERTIFICATE = "" AND WAZUH_REGISTRATION_KEY = ""</Custom>
     		<Custom Action="CustomAction_NoGroup_Name_RunAuthd_VerifyAgent_cmd" Before="CustomAction_NoGroup_Name_RunAuthd_VerifyAgent"/>
            <Custom Action="CustomAction_NoGroup_Name_RunAuthd_VerifyAgent" After="InstallFinalize">NOT Installed AND WAZUH_REGISTRATION_SERVER &lt;&gt; "" AND WAZUH_AGENT_GROUP = "" AND WAZUH_AGENT_NAME &lt;&gt; "" AND WAZUH_REGISTRATION_PASSWORD = "" AND WAZUH_REGISTRATION_CA = "" AND WAZUH_REGISTRATION_CERTIFICATE &lt;&gt; "" AND WAZUH_REGISTRATION_KEY &lt;&gt; ""</Custom>
     		<Custom Action="CustomAction_NoGroup_Name_RunAuthd_VerifyManager_cmd" Before="CustomAction_NoGroup_Name_RunAuthd_VerifyManager"/>
            <Custom Action="CustomAction_NoGroup_Name_RunAuthd_VerifyManager" After="InstallFinalize">NOT Installed AND WAZUH_REGISTRATION_SERVER &lt;&gt; "" AND WAZUH_AGENT_GROUP = "" AND WAZUH_AGENT_NAME &lt;&gt; "" AND WAZUH_REGISTRATION_PASSWORD = "" AND WAZUH_REGISTRATION_CA &lt;&gt; "" AND WAZUH_REGISTRATION_CERTIFICATE = "" AND WAZUH_REGISTRATION_KEY = ""</Custom>
     		<Custom Action="CustomAction_NoGroup_Name_RunAuthd_VerifyAgentManager_cmd" Before="CustomAction_NoGroup_Name_RunAuthd_VerifyAgentManager"/>
            <Custom Action="CustomAction_NoGroup_Name_RunAuthd_VerifyAgentManager" After="InstallFinalize">NOT Installed AND WAZUH_REGISTRATION_SERVER &lt;&gt; "" AND WAZUH_AGENT_GROUP = "" AND WAZUH_AGENT_NAME &lt;&gt; "" AND WAZUH_REGISTRATION_PASSWORD = "" AND WAZUH_REGISTRATION_CA &lt;&gt; "" AND WAZUH_REGISTRATION_CERTIFICATE &lt;&gt; "" AND WAZUH_REGISTRATION_KEY &lt;&gt; ""</Custom>

     		<Custom Action="CustomAction_NoGroup_Name_RunAuthd_Password_cmd" Before="CustomAction_NoGroup_Name_RunAuthd_Password"/>
            <Custom Action="CustomAction_NoGroup_Name_RunAuthd_Password" After="InstallFinalize">NOT Installed AND WAZUH_REGISTRATION_SERVER &lt;&gt; "" AND WAZUH_AGENT_GROUP = "" AND WAZUH_AGENT_NAME &lt;&gt; "" AND WAZUH_REGISTRATION_PASSWORD &lt;&gt; "" AND WAZUH_REGISTRATION_CA = "" AND WAZUH_REGISTRATION_CERTIFICATE = "" AND WAZUH_REGISTRATION_KEY = ""</Custom>
     		<Custom Action="CustomAction_NoGroup_Name_RunAuthd_Password_VerifyAgent_cmd" Before="CustomAction_NoGroup_Name_RunAuthd_Password_VerifyAgent"/>
            <Custom Action="CustomAction_NoGroup_Name_RunAuthd_Password_VerifyAgent" After="InstallFinalize">NOT Installed AND WAZUH_REGISTRATION_SERVER &lt;&gt; "" AND WAZUH_AGENT_GROUP = "" AND WAZUH_AGENT_NAME &lt;&gt; "" AND WAZUH_REGISTRATION_PASSWORD &lt;&gt; "" AND WAZUH_REGISTRATION_CA = "" AND WAZUH_REGISTRATION_CERTIFICATE &lt;&gt; "" AND WAZUH_REGISTRATION_KEY &lt;&gt; ""</Custom>
     		<Custom Action="CustomAction_NoGroup_Name_RunAuthd_Password_VerifyManager_cmd" Before="CustomAction_NoGroup_Name_RunAuthd_Password_VerifyManager"/>
            <Custom Action="CustomAction_NoGroup_Name_RunAuthd_Password_VerifyManager" After="InstallFinalize">NOT Installed AND WAZUH_REGISTRATION_SERVER &lt;&gt; "" AND WAZUH_AGENT_GROUP = "" AND WAZUH_AGENT_NAME &lt;&gt; "" AND WAZUH_REGISTRATION_PASSWORD &lt;&gt; "" AND WAZUH_REGISTRATION_CA &lt;&gt; "" AND WAZUH_REGISTRATION_CERTIFICATE = "" AND WAZUH_REGISTRATION_KEY = ""</Custom>
     		<Custom Action="CustomAction_NoGroup_Name_RunAuthd_Password_VerifyAgentManager_cmd" Before="CustomAction_NoGroup_Name_RunAuthd_Password_VerifyAgentManager"/>
            <Custom Action="CustomAction_NoGroup_Name_RunAuthd_Password_VerifyAgentManager" After="InstallFinalize">NOT Installed AND WAZUH_REGISTRATION_SERVER &lt;&gt; "" AND WAZUH_AGENT_GROUP = "" AND WAZUH_AGENT_NAME &lt;&gt; "" AND WAZUH_REGISTRATION_PASSWORD &lt;&gt; "" AND WAZUH_REGISTRATION_CA &lt;&gt; "" AND WAZUH_REGISTRATION_CERTIFICATE &lt;&gt; "" AND WAZUH_REGISTRATION_KEY &lt;&gt; ""</Custom>

     		<Custom Action="CustomAction_Group_NoName_RunAuthd_cmd" Before="CustomAction_Group_NoName_RunAuthd"/>
            <Custom Action="CustomAction_Group_NoName_RunAuthd" After="InstallFinalize">NOT Installed AND WAZUH_REGISTRATION_SERVER &lt;&gt; "" AND WAZUH_AGENT_GROUP &lt;&gt; "" AND WAZUH_AGENT_NAME = "" AND WAZUH_REGISTRATION_PASSWORD = "" AND WAZUH_REGISTRATION_CA = "" AND WAZUH_REGISTRATION_CERTIFICATE = "" AND WAZUH_REGISTRATION_KEY = ""</Custom>
     		<Custom Action="CustomAction_Group_NoName_RunAuthd_VerifyAgent_cmd" Before="CustomAction_Group_NoName_RunAuthd_VerifyAgent"/>
            <Custom Action="CustomAction_Group_NoName_RunAuthd_VerifyAgent" After="InstallFinalize">NOT Installed AND WAZUH_REGISTRATION_SERVER &lt;&gt; "" AND WAZUH_AGENT_GROUP &lt;&gt; "" AND WAZUH_AGENT_NAME = "" AND WAZUH_REGISTRATION_PASSWORD = "" AND WAZUH_REGISTRATION_CA = "" AND WAZUH_REGISTRATION_CERTIFICATE &lt;&gt; "" AND WAZUH_REGISTRATION_KEY &lt;&gt; ""</Custom>
     		<Custom Action="CustomAction_Group_NoName_RunAuthd_VerifyManager_cmd" Before="CustomAction_Group_NoName_RunAuthd_VerifyManager"/>
            <Custom Action="CustomAction_Group_NoName_RunAuthd_VerifyManager" After="InstallFinalize">NOT Installed AND WAZUH_REGISTRATION_SERVER &lt;&gt; "" AND WAZUH_AGENT_GROUP &lt;&gt; "" AND WAZUH_AGENT_NAME = "" AND WAZUH_REGISTRATION_PASSWORD = "" AND WAZUH_REGISTRATION_CA &lt;&gt; "" AND WAZUH_REGISTRATION_CERTIFICATE = "" AND WAZUH_REGISTRATION_KEY = ""</Custom>
     		<Custom Action="CustomAction_Group_NoName_RunAuthd_VerifyAgentManager_cmd" Before="CustomAction_Group_NoName_RunAuthd_VerifyAgentManager"/>
            <Custom Action="CustomAction_Group_NoName_RunAuthd_VerifyAgentManager" After="InstallFinalize">NOT Installed AND WAZUH_REGISTRATION_SERVER &lt;&gt; "" AND WAZUH_AGENT_GROUP &lt;&gt; "" AND WAZUH_AGENT_NAME = "" AND WAZUH_REGISTRATION_PASSWORD = "" AND WAZUH_REGISTRATION_CA &lt;&gt; "" AND WAZUH_REGISTRATION_CERTIFICATE &lt;&gt; "" AND WAZUH_REGISTRATION_KEY &lt;&gt; ""</Custom>

     		<Custom Action="CustomAction_Group_NoName_RunAuthd_Password_cmd" Before="CustomAction_Group_NoName_RunAuthd_Password"/>
            <Custom Action="CustomAction_Group_NoName_RunAuthd_Password" After="InstallFinalize">NOT Installed AND WAZUH_REGISTRATION_SERVER &lt;&gt; "" AND WAZUH_AGENT_GROUP &lt;&gt; "" AND WAZUH_AGENT_NAME = "" AND WAZUH_REGISTRATION_PASSWORD &lt;&gt; "" AND WAZUH_REGISTRATION_CA = "" AND WAZUH_REGISTRATION_CERTIFICATE = "" AND WAZUH_REGISTRATION_KEY = ""</Custom>
     		<Custom Action="CustomAction_Group_NoName_RunAuthd_Password_VerifyAgent_cmd" Before="CustomAction_Group_NoName_RunAuthd_Password_VerifyAgent"/>
            <Custom Action="CustomAction_Group_NoName_RunAuthd_Password_VerifyAgent" After="InstallFinalize">NOT Installed AND WAZUH_REGISTRATION_SERVER &lt;&gt; "" AND WAZUH_AGENT_GROUP &lt;&gt; "" AND WAZUH_AGENT_NAME = "" AND WAZUH_REGISTRATION_PASSWORD &lt;&gt; "" AND WAZUH_REGISTRATION_CA = "" AND WAZUH_REGISTRATION_CERTIFICATE &lt;&gt; "" AND WAZUH_REGISTRATION_KEY &lt;&gt; ""</Custom>
     		<Custom Action="CustomAction_Group_NoName_RunAuthd_Password_VerifyManager_cmd" Before="CustomAction_Group_NoName_RunAuthd_Password_VerifyManager"/>
            <Custom Action="CustomAction_Group_NoName_RunAuthd_Password_VerifyManager" After="InstallFinalize">NOT Installed AND WAZUH_REGISTRATION_SERVER &lt;&gt; "" AND WAZUH_AGENT_GROUP &lt;&gt; "" AND WAZUH_AGENT_NAME = "" AND WAZUH_REGISTRATION_PASSWORD &lt;&gt; "" AND WAZUH_REGISTRATION_CA &lt;&gt; "" AND WAZUH_REGISTRATION_CERTIFICATE = "" AND WAZUH_REGISTRATION_KEY = ""</Custom>
     		<Custom Action="CustomAction_Group_NoName_RunAuthd_Password_VerifyAgentManager_cmd" Before="CustomAction_Group_NoName_RunAuthd_Password_VerifyAgentManager"/>
            <Custom Action="CustomAction_Group_NoName_RunAuthd_Password_VerifyAgentManager" After="InstallFinalize">NOT Installed AND WAZUH_REGISTRATION_SERVER &lt;&gt; "" AND WAZUH_AGENT_GROUP &lt;&gt; "" AND WAZUH_AGENT_NAME = "" AND WAZUH_REGISTRATION_PASSWORD &lt;&gt; "" AND WAZUH_REGISTRATION_CA &lt;&gt; "" AND WAZUH_REGISTRATION_CERTIFICATE &lt;&gt; "" AND WAZUH_REGISTRATION_KEY &lt;&gt; ""</Custom>

     		<Custom Action="CustomAction_Group_Name_RunAuthd_cmd" Before="CustomAction_Group_Name_RunAuthd"/>
            <Custom Action="CustomAction_Group_Name_RunAuthd" After="InstallFinalize">NOT Installed AND WAZUH_REGISTRATION_SERVER &lt;&gt; "" AND WAZUH_AGENT_GROUP &lt;&gt; "" AND WAZUH_AGENT_NAME &lt;&gt; "" AND WAZUH_REGISTRATION_PASSWORD = "" AND WAZUH_REGISTRATION_CA = "" AND WAZUH_REGISTRATION_CERTIFICATE = "" AND WAZUH_REGISTRATION_KEY = ""</Custom>
     		<Custom Action="CustomAction_Group_Name_RunAuthd_VerifyAgent_cmd" Before="CustomAction_Group_Name_RunAuthd_VerifyAgent"/>
            <Custom Action="CustomAction_Group_Name_RunAuthd_VerifyAgent" After="InstallFinalize">NOT Installed AND WAZUH_REGISTRATION_SERVER &lt;&gt; "" AND WAZUH_AGENT_GROUP &lt;&gt; "" AND WAZUH_AGENT_NAME &lt;&gt; "" AND WAZUH_REGISTRATION_PASSWORD = "" AND WAZUH_REGISTRATION_CA = "" AND WAZUH_REGISTRATION_CERTIFICATE &lt;&gt; "" AND WAZUH_REGISTRATION_KEY &lt;&gt; ""</Custom>
     		<Custom Action="CustomAction_Group_Name_RunAuthd_VerifyManager_cmd" Before="CustomAction_Group_Name_RunAuthd_VerifyManager"/>
            <Custom Action="CustomAction_Group_Name_RunAuthd_VerifyManager" After="InstallFinalize">NOT Installed AND WAZUH_REGISTRATION_SERVER &lt;&gt; "" AND WAZUH_AGENT_GROUP &lt;&gt; "" AND WAZUH_AGENT_NAME &lt;&gt; "" AND WAZUH_REGISTRATION_PASSWORD = "" AND WAZUH_REGISTRATION_CA &lt;&gt; "" AND WAZUH_REGISTRATION_CERTIFICATE = "" AND WAZUH_REGISTRATION_KEY = ""</Custom>
     		<Custom Action="CustomAction_Group_Name_RunAuthd_VerifyAgentManager_cmd" Before="CustomAction_Group_Name_RunAuthd_VerifyAgentManager"/>
            <Custom Action="CustomAction_Group_Name_RunAuthd_VerifyAgentManager" After="InstallFinalize">NOT Installed AND WAZUH_REGISTRATION_SERVER &lt;&gt; "" AND WAZUH_AGENT_GROUP &lt;&gt; "" AND WAZUH_AGENT_NAME &lt;&gt; "" AND WAZUH_REGISTRATION_PASSWORD = "" AND WAZUH_REGISTRATION_CA &lt;&gt; "" AND WAZUH_REGISTRATION_CERTIFICATE &lt;&gt; "" AND WAZUH_REGISTRATION_KEY &lt;&gt; ""</Custom>

     		<Custom Action="CustomAction_Group_Name_RunAuthd_Password_cmd" Before="CustomAction_Group_Name_RunAuthd_Password"/>
            <Custom Action="CustomAction_Group_Name_RunAuthd_Password" After="InstallFinalize">NOT Installed AND WAZUH_REGISTRATION_SERVER &lt;&gt; "" AND WAZUH_AGENT_GROUP &lt;&gt; "" AND WAZUH_AGENT_NAME &lt;&gt; "" AND WAZUH_REGISTRATION_PASSWORD &lt;&gt; "" AND WAZUH_REGISTRATION_CA = "" AND WAZUH_REGISTRATION_CERTIFICATE = "" AND WAZUH_REGISTRATION_KEY = ""</Custom>
     		<Custom Action="CustomAction_Group_Name_RunAuthd_Password_VerifyAgent_cmd" Before="CustomAction_Group_Name_RunAuthd_Password_VerifyAgent"/>
            <Custom Action="CustomAction_Group_Name_RunAuthd_Password_VerifyAgent" After="InstallFinalize">NOT Installed AND WAZUH_REGISTRATION_SERVER &lt;&gt; "" AND WAZUH_AGENT_GROUP &lt;&gt; "" AND WAZUH_AGENT_NAME &lt;&gt; "" AND WAZUH_REGISTRATION_PASSWORD &lt;&gt; "" AND WAZUH_REGISTRATION_CA = "" AND WAZUH_REGISTRATION_CERTIFICATE &lt;&gt; "" AND WAZUH_REGISTRATION_KEY &lt;&gt; ""</Custom>
     		<Custom Action="CustomAction_Group_Name_RunAuthd_Password_VerifyManager_cmd" Before="CustomAction_Group_Name_RunAuthd_Password_VerifyManager"/>
            <Custom Action="CustomAction_Group_Name_RunAuthd_Password_VerifyManager" After="InstallFinalize">NOT Installed AND WAZUH_REGISTRATION_SERVER &lt;&gt; "" AND WAZUH_AGENT_GROUP &lt;&gt; "" AND WAZUH_AGENT_NAME &lt;&gt; "" AND WAZUH_REGISTRATION_PASSWORD &lt;&gt; "" AND WAZUH_REGISTRATION_CA &lt;&gt; "" AND WAZUH_REGISTRATION_CERTIFICATE = "" AND WAZUH_REGISTRATION_KEY = ""</Custom>
     		<Custom Action="CustomAction_Group_Name_RunAuthd_Password_VerifyAgentManager_cmd" Before="CustomAction_Group_Name_RunAuthd_Password_VerifyAgentManager"/>
            <Custom Action="CustomAction_Group_Name_RunAuthd_Password_VerifyAgentManager" After="InstallFinalize">NOT Installed AND WAZUH_REGISTRATION_SERVER &lt;&gt; "" AND WAZUH_AGENT_GROUP &lt;&gt; "" AND WAZUH_AGENT_NAME &lt;&gt; "" AND WAZUH_REGISTRATION_PASSWORD &lt;&gt; "" AND WAZUH_REGISTRATION_CA &lt;&gt; "" AND WAZUH_REGISTRATION_CERTIFICATE &lt;&gt; "" AND WAZUH_REGISTRATION_KEY &lt;&gt; ""</Custom>

            <Custom Action="StartWinService_cmd" After="StartWinService"/>
            <Custom Action="StartWinService" After="InstallFinalize">NOT Installed AND WAZUH_REGISTRATION_SERVER &lt;&gt; ""</Custom>

            <Custom Action="DepCustomAction_NoGroup_NoName_RunAuthd_cmd" Before="DepCustomAction_NoGroup_NoName_RunAuthd"/>
            <Custom Action="DepCustomAction_NoGroup_NoName_RunAuthd" After="InstallFinalize">NOT Installed AND AUTHD_SERVER &lt;&gt; "" AND GROUP = "" AND AGENT_NAME = "" AND PASSWORD = "" AND CERTIFICATE = "" AND PEM = "" AND KEY = ""</Custom>
            <Custom Action="DepCustomAction_NoGroup_NoName_RunAuthd_VerifyAgent_cmd" Before="DepCustomAction_NoGroup_NoName_RunAuthd_VerifyAgent"/>
            <Custom Action="DepCustomAction_NoGroup_NoName_RunAuthd_VerifyAgent" After="InstallFinalize">NOT Installed AND AUTHD_SERVER &lt;&gt; "" AND GROUP = "" AND AGENT_NAME = "" AND PASSWORD = "" AND CERTIFICATE = "" AND PEM &lt;&gt; "" AND KEY &lt;&gt; ""</Custom>
            <Custom Action="DepCustomAction_NoGroup_NoName_RunAuthd_VerifyManager_cmd" Before="DepCustomAction_NoGroup_NoName_RunAuthd_VerifyManager"/>
            <Custom Action="DepCustomAction_NoGroup_NoName_RunAuthd_VerifyManager" After="InstallFinalize">NOT Installed AND AUTHD_SERVER &lt;&gt; "" AND GROUP = "" AND AGENT_NAME = "" AND PASSWORD = "" AND CERTIFICATE &lt;&gt; "" AND PEM = "" AND KEY = ""</Custom>
            <Custom Action="DepCustomAction_NoGroup_NoName_RunAuthd_VerifyAgentManager_cmd" Before="DepCustomAction_NoGroup_NoName_RunAuthd_VerifyAgentManager"/>
            <Custom Action="DepCustomAction_NoGroup_NoName_RunAuthd_VerifyAgentManager" After="InstallFinalize">NOT Installed AND AUTHD_SERVER &lt;&gt; "" AND GROUP = "" AND AGENT_NAME = "" AND PASSWORD = "" AND CERTIFICATE &lt;&gt; "" AND PEM &lt;&gt; "" AND KEY &lt;&gt; ""</Custom>
            <Custom Action="DepCustomAction_NoGroup_NoName_RunAuthd_Password_cmd" Before="DepCustomAction_NoGroup_NoName_RunAuthd_Password"/>
            <Custom Action="DepCustomAction_NoGroup_NoName_RunAuthd_Password" After="InstallFinalize">NOT Installed AND AUTHD_SERVER &lt;&gt; "" AND GROUP = "" AND AGENT_NAME = "" AND PASSWORD &lt;&gt; "" AND CERTIFICATE = "" AND PEM = "" AND KEY = ""</Custom>
            <Custom Action="DepCustomAction_NoGroup_NoName_RunAuthd_Password_VerifyAgent_cmd" Before="DepCustomAction_NoGroup_NoName_RunAuthd_Password_VerifyAgent"/>
            <Custom Action="DepCustomAction_NoGroup_NoName_RunAuthd_Password_VerifyAgent" After="InstallFinalize">NOT Installed AND AUTHD_SERVER &lt;&gt; "" AND GROUP = "" AND AGENT_NAME = "" AND PASSWORD &lt;&gt; "" AND CERTIFICATE = "" AND PEM &lt;&gt; "" AND KEY &lt;&gt; ""</Custom>
            <Custom Action="DepCustomAction_NoGroup_NoName_RunAuthd_Password_VerifyManager_cmd" Before="DepCustomAction_NoGroup_NoName_RunAuthd_Password_VerifyManager"/>
            <Custom Action="DepCustomAction_NoGroup_NoName_RunAuthd_Password_VerifyManager" After="InstallFinalize">NOT Installed AND AUTHD_SERVER &lt;&gt; "" AND GROUP = "" AND AGENT_NAME = "" AND PASSWORD &lt;&gt; "" AND CERTIFICATE &lt;&gt; "" AND PEM = "" AND KEY = ""</Custom>
            <Custom Action="DepCustomAction_NoGroup_NoName_RunAuthd_Password_VerifyAgentManager_cmd" Before="DepCustomAction_NoGroup_NoName_RunAuthd_Password_VerifyAgentManager"/>
            <Custom Action="DepCustomAction_NoGroup_NoName_RunAuthd_Password_VerifyAgentManager" After="InstallFinalize">NOT Installed AND AUTHD_SERVER &lt;&gt; "" AND GROUP = "" AND AGENT_NAME = "" AND PASSWORD &lt;&gt; "" AND CERTIFICATE &lt;&gt; "" AND PEM &lt;&gt; "" AND KEY &lt;&gt; ""</Custom>
            <Custom Action="DepCustomAction_NoGroup_Name_RunAuthd_cmd" Before="DepCustomAction_NoGroup_Name_RunAuthd"/>
            <Custom Action="DepCustomAction_NoGroup_Name_RunAuthd" After="InstallFinalize">NOT Installed AND AUTHD_SERVER &lt;&gt; "" AND GROUP = "" AND AGENT_NAME &lt;&gt; "" AND PASSWORD = "" AND CERTIFICATE = "" AND PEM = "" AND KEY = ""</Custom>
            <Custom Action="DepCustomAction_NoGroup_Name_RunAuthd_VerifyAgent_cmd" Before="DepCustomAction_NoGroup_Name_RunAuthd_VerifyAgent"/>
            <Custom Action="DepCustomAction_NoGroup_Name_RunAuthd_VerifyAgent" After="InstallFinalize">NOT Installed AND AUTHD_SERVER &lt;&gt; "" AND GROUP = "" AND AGENT_NAME &lt;&gt; "" AND PASSWORD = "" AND CERTIFICATE = "" AND PEM &lt;&gt; "" AND KEY &lt;&gt; ""</Custom>
            <Custom Action="DepCustomAction_NoGroup_Name_RunAuthd_VerifyManager_cmd" Before="DepCustomAction_NoGroup_Name_RunAuthd_VerifyManager"/>
            <Custom Action="DepCustomAction_NoGroup_Name_RunAuthd_VerifyManager" After="InstallFinalize">NOT Installed AND AUTHD_SERVER &lt;&gt; "" AND GROUP = "" AND AGENT_NAME &lt;&gt; "" AND PASSWORD = "" AND CERTIFICATE &lt;&gt; "" AND PEM = "" AND KEY = ""</Custom>
            <Custom Action="DepCustomAction_NoGroup_Name_RunAuthd_VerifyAgentManager_cmd" Before="DepCustomAction_NoGroup_Name_RunAuthd_VerifyAgentManager"/>
            <Custom Action="DepCustomAction_NoGroup_Name_RunAuthd_VerifyAgentManager" After="InstallFinalize">NOT Installed AND AUTHD_SERVER &lt;&gt; "" AND GROUP = "" AND AGENT_NAME &lt;&gt; "" AND PASSWORD = "" AND CERTIFICATE &lt;&gt; "" AND PEM &lt;&gt; "" AND KEY &lt;&gt; ""</Custom>
            <Custom Action="DepCustomAction_NoGroup_Name_RunAuthd_Password_cmd" Before="DepCustomAction_NoGroup_Name_RunAuthd_Password"/>
            <Custom Action="DepCustomAction_NoGroup_Name_RunAuthd_Password" After="InstallFinalize">NOT Installed AND AUTHD_SERVER &lt;&gt; "" AND GROUP = "" AND AGENT_NAME &lt;&gt; "" AND PASSWORD &lt;&gt; "" AND CERTIFICATE = "" AND PEM = "" AND KEY = ""</Custom>
            <Custom Action="DepCustomAction_NoGroup_Name_RunAuthd_Password_VerifyAgent_cmd" Before="DepCustomAction_NoGroup_Name_RunAuthd_Password_VerifyAgent"/>
            <Custom Action="DepCustomAction_NoGroup_Name_RunAuthd_Password_VerifyAgent" After="InstallFinalize">NOT Installed AND AUTHD_SERVER &lt;&gt; "" AND GROUP = "" AND AGENT_NAME &lt;&gt; "" AND PASSWORD &lt;&gt; "" AND CERTIFICATE = "" AND PEM &lt;&gt; "" AND KEY &lt;&gt; ""</Custom>
            <Custom Action="DepCustomAction_NoGroup_Name_RunAuthd_Password_VerifyManager_cmd" Before="DepCustomAction_NoGroup_Name_RunAuthd_Password_VerifyManager"/>
            <Custom Action="DepCustomAction_NoGroup_Name_RunAuthd_Password_VerifyManager" After="InstallFinalize">NOT Installed AND AUTHD_SERVER &lt;&gt; "" AND GROUP = "" AND AGENT_NAME &lt;&gt; "" AND PASSWORD &lt;&gt; "" AND CERTIFICATE &lt;&gt; "" AND PEM = "" AND KEY = ""</Custom>
            <Custom Action="DepCustomAction_NoGroup_Name_RunAuthd_Password_VerifyAgentManager_cmd" Before="DepCustomAction_NoGroup_Name_RunAuthd_Password_VerifyAgentManager"/>
            <Custom Action="DepCustomAction_NoGroup_Name_RunAuthd_Password_VerifyAgentManager" After="InstallFinalize">NOT Installed AND AUTHD_SERVER &lt;&gt; "" AND GROUP = "" AND AGENT_NAME &lt;&gt; "" AND PASSWORD &lt;&gt; "" AND CERTIFICATE &lt;&gt; "" AND PEM &lt;&gt; "" AND KEY &lt;&gt; ""</Custom>
            <Custom Action="DepCustomAction_Group_NoName_RunAuthd_cmd" Before="DepCustomAction_Group_NoName_RunAuthd"/>
            <Custom Action="DepCustomAction_Group_NoName_RunAuthd" After="InstallFinalize">NOT Installed AND AUTHD_SERVER &lt;&gt; "" AND GROUP &lt;&gt; "" AND AGENT_NAME = "" AND PASSWORD = "" AND CERTIFICATE = "" AND PEM = "" AND KEY = ""</Custom>
            <Custom Action="DepCustomAction_Group_NoName_RunAuthd_VerifyAgent_cmd" Before="DepCustomAction_Group_NoName_RunAuthd_VerifyAgent"/>
            <Custom Action="DepCustomAction_Group_NoName_RunAuthd_VerifyAgent" After="InstallFinalize">NOT Installed AND AUTHD_SERVER &lt;&gt; "" AND GROUP &lt;&gt; "" AND AGENT_NAME = "" AND PASSWORD = "" AND CERTIFICATE = "" AND PEM &lt;&gt; "" AND KEY &lt;&gt; ""</Custom>
            <Custom Action="DepCustomAction_Group_NoName_RunAuthd_VerifyManager_cmd" Before="DepCustomAction_Group_NoName_RunAuthd_VerifyManager"/>
            <Custom Action="DepCustomAction_Group_NoName_RunAuthd_VerifyManager" After="InstallFinalize">NOT Installed AND AUTHD_SERVER &lt;&gt; "" AND GROUP &lt;&gt; "" AND AGENT_NAME = "" AND PASSWORD = "" AND CERTIFICATE &lt;&gt; "" AND PEM = "" AND KEY = ""</Custom>
            <Custom Action="DepCustomAction_Group_NoName_RunAuthd_VerifyAgentManager_cmd" Before="DepCustomAction_Group_NoName_RunAuthd_VerifyAgentManager"/>
            <Custom Action="DepCustomAction_Group_NoName_RunAuthd_VerifyAgentManager" After="InstallFinalize">NOT Installed AND AUTHD_SERVER &lt;&gt; "" AND GROUP &lt;&gt; "" AND AGENT_NAME = "" AND PASSWORD = "" AND CERTIFICATE &lt;&gt; "" AND PEM &lt;&gt; "" AND KEY &lt;&gt; ""</Custom>
            <Custom Action="DepCustomAction_Group_NoName_RunAuthd_Password_cmd" Before="DepCustomAction_Group_NoName_RunAuthd_Password"/>
            <Custom Action="DepCustomAction_Group_NoName_RunAuthd_Password" After="InstallFinalize">NOT Installed AND AUTHD_SERVER &lt;&gt; "" AND GROUP &lt;&gt; "" AND AGENT_NAME = "" AND PASSWORD &lt;&gt; "" AND CERTIFICATE = "" AND PEM = "" AND KEY = ""</Custom>
            <Custom Action="DepCustomAction_Group_NoName_RunAuthd_Password_VerifyAgent_cmd" Before="DepCustomAction_Group_NoName_RunAuthd_Password_VerifyAgent"/>
            <Custom Action="DepCustomAction_Group_NoName_RunAuthd_Password_VerifyAgent" After="InstallFinalize">NOT Installed AND AUTHD_SERVER &lt;&gt; "" AND GROUP &lt;&gt; "" AND AGENT_NAME = "" AND PASSWORD &lt;&gt; "" AND CERTIFICATE = "" AND PEM &lt;&gt; "" AND KEY &lt;&gt; ""</Custom>
            <Custom Action="DepCustomAction_Group_NoName_RunAuthd_Password_VerifyManager_cmd" Before="DepCustomAction_Group_NoName_RunAuthd_Password_VerifyManager"/>
            <Custom Action="DepCustomAction_Group_NoName_RunAuthd_Password_VerifyManager" After="InstallFinalize">NOT Installed AND AUTHD_SERVER &lt;&gt; "" AND GROUP &lt;&gt; "" AND AGENT_NAME = "" AND PASSWORD &lt;&gt; "" AND CERTIFICATE &lt;&gt; "" AND PEM = "" AND KEY = ""</Custom>
            <Custom Action="DepCustomAction_Group_NoName_RunAuthd_Password_VerifyAgentManager_cmd" Before="DepCustomAction_Group_NoName_RunAuthd_Password_VerifyAgentManager"/>
            <Custom Action="DepCustomAction_Group_NoName_RunAuthd_Password_VerifyAgentManager" After="InstallFinalize">NOT Installed AND AUTHD_SERVER &lt;&gt; "" AND GROUP &lt;&gt; "" AND AGENT_NAME = "" AND PASSWORD &lt;&gt; "" AND CERTIFICATE &lt;&gt; "" AND PEM &lt;&gt; "" AND KEY &lt;&gt; ""</Custom>
            <Custom Action="DepCustomAction_Group_Name_RunAuthd_cmd" Before="DepCustomAction_Group_Name_RunAuthd"/>
            <Custom Action="DepCustomAction_Group_Name_RunAuthd" After="InstallFinalize">NOT Installed AND AUTHD_SERVER &lt;&gt; "" AND GROUP &lt;&gt; "" AND AGENT_NAME &lt;&gt; "" AND PASSWORD = "" AND CERTIFICATE = "" AND PEM = "" AND KEY = ""</Custom>
            <Custom Action="DepCustomAction_Group_Name_RunAuthd_VerifyAgent_cmd" Before="DepCustomAction_Group_Name_RunAuthd_VerifyAgent"/>
            <Custom Action="DepCustomAction_Group_Name_RunAuthd_VerifyAgent" After="InstallFinalize">NOT Installed AND AUTHD_SERVER &lt;&gt; "" AND GROUP &lt;&gt; "" AND AGENT_NAME &lt;&gt; "" AND PASSWORD = "" AND CERTIFICATE = "" AND PEM &lt;&gt; "" AND KEY &lt;&gt; ""</Custom>
            <Custom Action="DepCustomAction_Group_Name_RunAuthd_VerifyManager_cmd" Before="DepCustomAction_Group_Name_RunAuthd_VerifyManager"/>
            <Custom Action="DepCustomAction_Group_Name_RunAuthd_VerifyManager" After="InstallFinalize">NOT Installed AND AUTHD_SERVER &lt;&gt; "" AND GROUP &lt;&gt; "" AND AGENT_NAME &lt;&gt; "" AND PASSWORD = "" AND CERTIFICATE &lt;&gt; "" AND PEM = "" AND KEY = ""</Custom>
            <Custom Action="DepCustomAction_Group_Name_RunAuthd_VerifyAgentManager_cmd" Before="DepCustomAction_Group_Name_RunAuthd_VerifyAgentManager"/>
            <Custom Action="DepCustomAction_Group_Name_RunAuthd_VerifyAgentManager" After="InstallFinalize">NOT Installed AND AUTHD_SERVER &lt;&gt; "" AND GROUP &lt;&gt; "" AND AGENT_NAME &lt;&gt; "" AND PASSWORD = "" AND CERTIFICATE &lt;&gt; "" AND PEM &lt;&gt; "" AND KEY &lt;&gt; ""</Custom>
            <Custom Action="DepCustomAction_Group_Name_RunAuthd_Password_cmd" Before="DepCustomAction_Group_Name_RunAuthd_Password"/>
            <Custom Action="DepCustomAction_Group_Name_RunAuthd_Password" After="InstallFinalize">NOT Installed AND AUTHD_SERVER &lt;&gt; "" AND GROUP &lt;&gt; "" AND AGENT_NAME &lt;&gt; "" AND PASSWORD &lt;&gt; "" AND CERTIFICATE = "" AND PEM = "" AND KEY = ""</Custom>
            <Custom Action="DepCustomAction_Group_Name_RunAuthd_Password_VerifyAgent_cmd" Before="DepCustomAction_Group_Name_RunAuthd_Password_VerifyAgent"/>
            <Custom Action="DepCustomAction_Group_Name_RunAuthd_Password_VerifyAgent" After="InstallFinalize">NOT Installed AND AUTHD_SERVER &lt;&gt; "" AND GROUP &lt;&gt; "" AND AGENT_NAME &lt;&gt; "" AND PASSWORD &lt;&gt; "" AND CERTIFICATE = "" AND PEM &lt;&gt; "" AND KEY &lt;&gt; ""</Custom>
            <Custom Action="DepCustomAction_Group_Name_RunAuthd_Password_VerifyManager_cmd" Before="DepCustomAction_Group_Name_RunAuthd_Password_VerifyManager"/>
            <Custom Action="DepCustomAction_Group_Name_RunAuthd_Password_VerifyManager" After="InstallFinalize">NOT Installed AND AUTHD_SERVER &lt;&gt; "" AND GROUP &lt;&gt; "" AND AGENT_NAME &lt;&gt; "" AND PASSWORD &lt;&gt; "" AND CERTIFICATE &lt;&gt; "" AND PEM = "" AND KEY = ""</Custom>
            <Custom Action="DepCustomAction_Group_Name_RunAuthd_Password_VerifyAgentManager_cmd" Before="DepCustomAction_Group_Name_RunAuthd_Password_VerifyAgentManager"/>
            <Custom Action="DepCustomAction_Group_Name_RunAuthd_Password_VerifyAgentManager" After="InstallFinalize">NOT Installed AND AUTHD_SERVER &lt;&gt; "" AND GROUP &lt;&gt; "" AND AGENT_NAME &lt;&gt; "" AND PASSWORD &lt;&gt; "" AND CERTIFICATE &lt;&gt; "" AND PEM &lt;&gt; "" AND KEY &lt;&gt; ""</Custom>
            
            <Custom Action="DepStartWinService_cmd" Before="DepStartWinService"/>
            <Custom Action="DepStartWinService" After="InstallFinalize">NOT Installed AND AUTHD_SERVER &lt;&gt; ""</Custom>

        </InstallExecuteSequence>
        
        <Directory Id="TARGETDIR" Name="SourceDir">
            <Directory Id="ProgramFilesFolder" Name="PFiles">
                <Directory Id="APPLICATIONFOLDER" Name="ossec-agent">
                    <Component Id="REGISTRY_INSTALL_DIR" Guid="63E18998-4DBB-4C34-A1AD-09AA809A1C15" KeyPath="yes">
                        <RegistryValue Root="HKLM" Key="SOFTWARE\[Manufacturer]\[ProductName]" Id="WazuhInstallDirProperty" Name="WazuhInstallDir" Type="string" Value="[APPLICATIONFOLDER]" />
                    </Component>
                    <Component Id="AGENT_AUTH.EXE" DiskId="1" Guid="F99FEE7C-A021-4D43-9119-98A8D72EAB65">
                        <File Id="AGENT_AUTH.EXE" Name="agent-auth.exe" Source="agent-auth.exe" >
                         </File>
                        <File Id="AGENT_AUTH.EXE.MANIFEST" Name="agent-auth.exe.manifest" Source="agent-auth.exe.manifest" />
                    </Component>
                    <Component Id="LIBWAZUHEXT_DLL" DiskId="1" Guid="31F7B5FA-9678-427B-9536-88AAA897A82A">
                        <File Id="LIBWAZUHEXT_DLL" Name="libwazuhext.dll" Source="..\libwazuhext.dll" />
                    </Component>
                    <Component Id="REPLACECONF.VBS" DiskId="1" Guid="D2CA93FD-4B3C-4147-B7D8-503487E23D16">
                        <File Id="REPLACECONF.VBS" Name="ReplaceConf.vbs" Source="ReplaceConf.vbs" />
                    </Component>
                    <Component Id="LIBWAZUHSHARED_DLL" DiskId="1" Guid="A40D7FB4-8D7B-440E-B7CB-1D8CB1E277E6">
                        <File Id="LIBWAZUHSHARED_DLL" Name="libwazuhshared.dll" Source="..\libwazuhshared.dll" />
                    </Component>
                    <Component Id="DBSYNC_DLL" DiskId="1" Guid="E6DD27ED-1579-4369-B83D-FD618894B56C">
                        <File Id="DBSYNC_DLL" Name="dbsync.dll" Source="..\shared_modules\dbsync\build\bin\dbsync.dll" />
                    </Component>
                    <Component Id="RSYNC_DLL" DiskId="1" Guid="9F23B2D8-609D-43F6-BB90-7C81A5DF5A67">
                        <File Id="RSYNC_DLL" Name="rsync.dll" Source="..\shared_modules\rsync\build\bin\rsync.dll" />
                    </Component>
                    <Component Id="SYSINFO_DLL" DiskId="1" Guid="1D244B64-E1C3-4BED-A4CF-9C25E3B3BA0F">
                        <File Id="SYSINFO_DLL" Name="sysinfo.dll" Source="..\data_provider\build\bin\sysinfo.dll" />
                    </Component>
                    <Component Id="SYSCOLLECTOR_DLL" DiskId="1" Guid="7CE63D8B-C959-43CC-A7B6-4226414EBADB">
                        <File Id="SYSCOLLECTOR_DLL" Name="syscollector.dll" Source="..\wazuh_modules\syscollector\build\bin\syscollector.dll" />
                    </Component>

                    <!-- Mark this file as permanent, so it is not deleted on uninstall. -->
                    <Component Id="LOCAL_INTERNAL_OPTIONS.CONF" DiskId="1" Guid="10245598-2EE7-4EDB-A114-5398F01A21F9" NeverOverwrite="yes" Permanent="yes">
                        <File Id="LOCAL_INTERNAL_OPTIONS.CONF" Name="local_internal_options.conf" Source="default-local_internal_options.conf" KeyPath="yes" />
                    </Component>
                    <Component Id="OSSEC.CONF" DiskId="1" Guid="26C3265E-EFC8-488D-8D19-397A0C44C071" NeverOverwrite="yes" Permanent="yes">
                        <File Id="OSSEC.CONF" Name="ossec.conf" Source="default-ossec.conf" KeyPath="yes">
                            <util:PermissionEx User="Everyone" GenericRead="yes" GenericWrite="yes" />
                        </File>
                    </Component>
                    <Component Id="INTERNAL_OPTIONS.CONF" DiskId="1" Guid="D2F2A5B9-1A98-4BB8-8AC4-D948CA97DD0E">
                        <File Id="INTERNAL_OPTIONS.CONF" Name="internal_options.conf" Source="internal_options.conf" DefaultVersion="1.0"/>
                    </Component>
                    <Component Id="LICENSE.TXT" DiskId="1" Guid="556F08A0-D372-4BB5-BC44-73CE45957084">
                        <File Id="LICENSE.TXT" Name="LICENSE.txt" Source="LICENSE.txt" />
                    </Component>
                    <Component Id="LIBWINPTHREAD_1.DLL" DiskId="1" Guid="C15C5883-00FB-41D7-B9E6-53C8BC30761F">
                        <File Id="LIBWINPTHREAD_1.DLL" Name="libwinpthread-1.dll" Source="libwinpthread-1.dll" />
                    </Component>
                    <Component Id="LIBGCC_S_SJLJ_1.DLL" DiskId="1" Guid="27BDCB9A-F89F-4009-A789-1F779EB05697">
                        <File Id="LIBGCC_S_SJLJ_1.DLL" Name="libgcc_s_sjlj-1.dll" Source="libgcc_s_sjlj-1.dll" />
                    </Component>
                    <Component Id="MANAGE_AGENTS.EXE" DiskId="1" Guid="C15C5883-00FB-41D7-B7E6-53C8BC30761F">
                        <File Id="MANAGE_AGENTS.EXE" Name="manage_agents.exe" Source="manage_agents.exe" />
                    </Component>
                    <Component Id="WAZUH_AGENT_EVENTCHANNEL.EXE" DiskId="1" Guid="044E7997-12B6-4178-BD00-B90500DBA53F">
                        <File Id="WAZUH_AGENT_EVENTCHANNEL.EXE" Name="wazuh-agent.exe" Source="wazuh-agent-eventchannel.exe" />
                        <ServiceInstall Name="WazuhSvc" Type="ownProcess" Start="auto" ErrorControl="normal" Description="Wazuh Windows Agent" DisplayName="Wazuh" Id="svc_install_eventchannel" />
                        <ServiceControl Id="svc_uninstall_eventchannel" Name="WazuhSvc" Remove="uninstall" Stop="uninstall" Wait="yes" />
                        <Condition>VersionNT &gt;= 600</Condition>
                    </Component>
                    <Component Id="WAZUH_AGENT.EXE" DiskId="1" Guid="5CCEA6DC-8434-4137-9486-55AE3949266B">
                        <File Id="WAZUH_AGENT.EXE" Name="wazuh-agent.exe" Source="wazuh-agent.exe" />
                        <ServiceInstall Name="WazuhSvc" Type="ownProcess" Start="auto" ErrorControl="normal" Description="Wazuh Windows Agent" DisplayName="Wazuh" Id="svc_install" />
                        <ServiceControl Id="ServiceControl" Name="WazuhSvc" Stop="both" Remove="uninstall" Wait="yes" />
                        <Condition>VersionNT &lt; 600</Condition>
                    </Component>
                    <Component Id="WAZUH_AGENT_UPGRADE_OSSEC.EXE" DiskId="1" Guid="FB49A2F0-3433-47D4-A668-4139718AFDAC">
                        <File Id="WAZUH_AGENT_UPGRADE_OSSEC.EXE" Name="wazuh-agent.exe" Source="wazuh-agent-eventchannel.exe" />
                        <ServiceInstall Name="WazuhSvc" Type="ownProcess" Start="auto" ErrorControl="normal" Description="Wazuh Windows Agent" DisplayName="Wazuh" Id="svc_install_upgrade_ossec" />
                        <ServiceControl Id="ServiceControl_ossec_upgrade" Name="WazuhSvc" Remove="uninstall" Start="install" Stop="both" Wait="yes" />
                        <Condition>((OSSECINSTALLED AND (OSSECRUNNING = "Running")) OR (WAZUHINSTALLED = "Wazuh")) AND (VersionNT &gt;= 600)</Condition>
                    </Component>
                    <Component Id="WAZUH_AGENT_UPGRADE_OSSEC_NOEC.EXE" DiskId="1" Guid="B19AF43F-43AD-40D2-95B7-512E429DF099">
                        <File Id="WAZUH_AGENT_UPGRADE_OSSEC_NOEC.EXE" Name="wazuh-agent.exe" Source="wazuh-agent.exe" />
                        <ServiceInstall Name="WazuhSvc" Type="ownProcess" Start="auto" ErrorControl="normal" Description="Wazuh Windows Agent" DisplayName="Wazuh" Id="svc_install_upgrade_ossec_noec" />
                        <ServiceControl Id="ServiceControl_ossec_upgrade_noec" Name="WazuhSvc" Remove="uninstall" Start="install" Stop="both" Wait="yes" />
                        <Condition>((OSSECINSTALLED AND (OSSECRUNNING = "Running")) OR (WAZUHINSTALLED = "Wazuh")) AND (VersionNT &lt; 600)</Condition>
                    </Component>
                    <Component Id="VISTA_SEC.TXT" DiskId="1" Guid="20EF5801-369B-4EC2-87A2-59DCE56308D9">
                        <File Id="VISTA_SEC.TXT" Name="vista_sec.txt" Source="vista_sec.txt" />
                    </Component>
                    <Component Id="WIN32UI.EXE" DiskId="1" Guid="E7ACBC6F-D8A0-410B-B8D2-2AD9F5152BA0">
                        <File Id="WIN32UI.EXE" Name="win32ui.exe" Source="os_win32ui.exe">
                        </File>
                        <File Id="WIN32UI.EXE.MANIFEST" Name="win32ui.exe.manifest" Source="win32ui.exe.manifest" />
                    </Component>
                    <Component Id="REMOVE_OLD_NSIS" Guid="3536239B-022D-4A9B-A7F8-2F64132115ED">
                        <RemoveRegistryKey Action="removeOnInstall" Key="SOFTWARE\ossec" Root="HKLM" />
                        <RemoveRegistryKey Action="removeOnInstall" Key="Software\Microsoft\Windows\CurrentVersion\Uninstall\OSSEC" Root="HKLM" />
                        <RemoveFile Id="NSIS_UNINSTALL_EXE" Name="uninstall.exe" On="install" />
                        <RemoveFile Id="NSIS_OSSEC_LUA_EXE" Name="ossec-lua.exe" On="install" />
                        <RemoveFile Id="NSIS_OSSEC_LUAC_EXE" Name="ossec-luac.exe" On="install" />
                        <RemoveFile Id="NSIS_ROOTCHECK_EXE" Name="ossec-rootcheck.exe" On="install" />
                        <RemoveFile Id="NSIS_SETUP_IIS_EXE" Name="setup-iis.exe" On="install" />
                        <RemoveFile Id="NSIS_SYSCHECK_EXE" Name="setup-syscheck.exe" On="install" />
                        <RemoveFile Id="NSIS_SETUP_WINDOWS_EXE" Name="setup-windows.exe" On="install" />
                        <RemoveFile Id="NSIS_FAVICON_ICO" Name="favicon.ico" On="install" />
                        <RemoveFile Id="NSIS_DOC_HTML" Name="doc.html" On="install" />
                        <RemoveFile Id="NSIS_WIN32UI_EXE" Name="win32ui.exe" On="install" />
                        <RemoveFile Id="NSIS_AGENT_AUTH_EXE" Name="agent-auth.exe" On="install" />
                        <RemoveFile Id="NSIS_LIBWINPTHREAD_1_DLL" Name="libwinpthread-1.dll" On="install" />
                        <RemoveFile Id="NSIS_LIBGCC_S_SJLJ_1.DLL" Name="libgcc_s_sjlj-1.dll" On="install" />
                        <RemoveFile Id="NSIS_MANAGE_AGENTS_EXE" Name="manage_agents.exe" On="install" />
                        <RemoveFile Id="NSIS_OSSEC_AGENT_EXE" Name="ossec-agent.exe" On="install" />
                        <RemoveFile Id="NSIS_OSSEC_AGENT_STATE" Name="ossec-agent.state" On="install" />
                        <RemoveFile Id="NSIS_WAZUH_AGENT_EXE" Name="wazuh-agent.exe" On="install" />
                        <RemoveFile Id="NSIS_WAZUH_AGENT_STATE" Name="wazuh-agent.state" On="install" />
                        <RemoveFile Id="NSIS_VERSION_TXT" Name="VERSION.txt" On="install" />
                        <RemoveFile Id="NSIS_HELP_TXT" Name="help.txt" On="install" />
                    </Component>
                    <Component DiskId="1" Guid="21A074CB-3BFB-45D2-A0EC-D59293950DD9" Id="HELP_WIN.TXT">
                        <File Id="HELP_WIN.TXT" Name="help.txt" Source="help_win.txt" />
                    </Component>
                    <Component Id="VERSION" DiskId="1" Guid="8DC3D417-5663-4E53-9D8F-2CFA08A2627C">
                        <File Id="VERSION" Name="VERSION" Source="VERSION" />
                    </Component>
                    <Component Id="REVISION" DiskId="1" Guid="89440258-B50F-4926-8068-D1444E31F8E0">
                        <File Id="REVISION" Name="REVISION" Source="REVISION" />
                    </Component>
                    <Component Id="WPK_ROOT.PEM" DiskId="1" Guid="EABF8773-57B9-4CD8-A862-87B0E060DBF8">
                        <File Id="WPK_ROOT.PEM" Name="wpk_root.pem" Source="..\..\etc\wpk_root.pem" />
                    </Component>
                    <Component Id="WXP_CONF_LOCALFILE" DiskId="1" Guid="F2258AB6-A976-4333-A957-3CD0662C82D2">
                        <File Id="WXP_LOCALFILE.TEMPLATE" Name="localfile-events.template" Source="..\..\etc\templates\config\windows\xp\localfile-events.template"/>
                        <Condition>( VersionNT = 501 OR VersionNT64 = 501 )</Condition>
                    </Component>
                    <Component Id="WXP_CONF_PROFILE" DiskId="1" Guid="31F19F56-4549-4D80-924E-ED2F7B0CA74E">
                        <File Id="WXP_PROFILE.TEMPLATE" Name="profile.template" Source="..\..\etc\templates\config\windows\xp\profile.template"/>
                        <Condition>( VersionNT = 501 OR VersionNT64 = 501 )</Condition>
                    </Component>
                    <Component Id="WXP_CONF_SYSCHECK" DiskId="1" Guid="EFE11D65-FF03-41B8-B4FE-82BDC522F0E9">
                        <File Id="WXP_SYSCHECK.TEMPLATE" Name="syscheck.template" Source="..\..\etc\templates\config\windows\xp\syscheck.template"/>
                        <Condition>( VersionNT = 501 OR VersionNT64 = 501 )</Condition>
                    </Component>
                    <Component Id="W2003_CONF_LOCALFILE" DiskId="1" Guid="F2258AB6-A976-4333-A957-3CD0662C82D2">
                        <File Id="W2003_LOCALFILE.TEMPLATE" Name="localfile-events.template" Source="..\..\etc\templates\config\windows\2003\localfile-events.template"/>
                        <Condition>( VersionNT = 502 OR VersionNT64 = 502 )</Condition>
                    </Component>
                    <Component Id="W2003_CONF_PROFILE" DiskId="1" Guid="31F19F56-4549-4D80-924E-ED2F7B0CA74E">
                        <File Id="W2003_PROFILE.TEMPLATE" Name="profile.template" Source="..\..\etc\templates\config\windows\2003\profile.template"/>
                        <Condition>( VersionNT = 502 OR VersionNT64 = 502 )</Condition>
                    </Component>
                    <Component Id="W2003_CONF_SYSCHECK" DiskId="1" Guid="EFE11D65-FF03-41B8-B4FE-82BDC522F0E9">
                        <File Id="W2003_SYSCHECK.TEMPLATE" Name="syscheck.template" Source="..\..\etc\templates\config\windows\2003\syscheck.template"/>
                        <Condition>( VersionNT = 502 OR VersionNT64 = 502 )</Condition>
                    </Component>
                    <Component Id="WVISTA_CONF_PROFILE" DiskId="1" Guid="06CBBBCB-0D20-4EEA-9E5A-854A9A34DEFE">
                        <File Id="WVISTA_LOCALFILE.TEMPLATE" Name="profile.template" Source="..\..\etc\templates\config\windows\Vista\profile.template"/>
                        <Condition>( VersionNT = 600 OR VersionNT64 = 600 ) AND  MsiNTProductType = 1</Condition>
                    </Component>
                   <Component Id="W2008_CONF_PROFILE" DiskId="1" Guid="89BC9CB1-065E-4808-8B8F-70C22F500B4A">
                        <File Id="W2008_LOCALFILE.TEMPLATE" Name="profile.template" Source="..\..\etc\templates\config\windows\2008\profile.template"/>
                        <Condition>( VersionNT = 600 OR VersionNT64 = 600 ) AND  MsiNTProductType &gt; 1</Condition>
                    </Component>
                    <Component Id="W7_CONF_PROFILE" DiskId="1" Guid="6D58D297-5AAD-4B44-BBE0-D8691998267A">
                        <File Id="W7_LOCALFILE.TEMPLATE" Name="profile.template" Source="..\..\etc\templates\config\windows\7\profile.template"/>
                        <Condition>( VersionNT = 601 OR VersionNT64 = 601 ) AND  MsiNTProductType = 1</Condition>
                    </Component>
                    <Component Id="W2008R2_CONF_PROFILE" DiskId="1" Guid="6EF6AD1F-B740-48E4-BDFD-7B396E2CB3E0">
                        <File Id="W2008R2_LOCALFILE.TEMPLATE" Name="profile.template" Source="..\..\etc\templates\config\windows\2008R2\profile.template"/>
                        <Condition>( VersionNT = 601 OR VersionNT64 = 601 ) AND  MsiNTProductType &gt; 1</Condition>
                    </Component>
                    <Component Id="W8_CONF_PROFILE" DiskId="1" Guid="A23E9242-A5CC-4171-8A25-791AB93D8DE0">
                        <File Id="W8_LOCALFILE.TEMPLATE" Name="profile.template" Source="..\..\etc\templates\config\windows\8\profile.template"/>
                        <Condition>( VersionNT = 602 OR VersionNT64 = 602 ) AND  MsiNTProductType = 1</Condition>
                    </Component>
                   <Component Id="W2012_CONF_PROFILE" DiskId="1" Guid="757D2306-1821-462F-B4CC-1ED947FC8AA2">
                        <File Id="W2012_LOCALFILE.TEMPLATE" Name="profile.template" Source="..\..\etc\templates\config\windows\2012\profile.template"/>
                        <Condition>VersionNT64 = 602 AND MsiNTProductType &gt; 1</Condition>
                    </Component>
                   <Component Id="W8.1_CONF_PROFILE" DiskId="1" Guid="AF637857-14A3-437E-9D23-CDFB4453CFA8">
                        <File Id="W8.1_LOCALFILE.TEMPLATE" Name="profile.template" Source="..\..\etc\templates\config\windows\8.1\profile.template"/>
                        <Condition>( VersionNT = 603 OR VersionNT64 = 603) AND MAJORVERSION &lt;&gt; "#10" AND  MsiNTProductType = 1</Condition>
                    </Component>
                   <Component Id="W2012R2_CONF_PROFILE" DiskId="1" Guid="D1E8FBD0-3382-43E4-81FD-EE168402DF94">
                        <File Id="W2012R2_LOCALFILE.TEMPLATE" Name="profile.template" Source="..\..\etc\templates\config\windows\2012R2\profile.template"/>
                        <Condition>VersionNT64 = 603 AND MAJORVERSION &lt;&gt; "#10" AND MsiNTProductType &gt; 1</Condition>
                    </Component>
                   <Component Id="W10_CONF_PROFILE" DiskId="1" Guid="5FD334C9-8EA1-4575-826C-C18804A2BEA7">
                        <File Id="W10_LOCALFILE.TEMPLATE" Name="profile.template" Source="..\..\etc\templates\config\windows\10\profile.template"/>
                        <Condition>MAJORVERSION = "#10" AND MsiNTProductType = 1</Condition>
                    </Component>
                   <Component Id="W2016_CONF_PROFILE" DiskId="1" Guid="CDE13E2B-04F7-435A-9CDB-894FA55F932E">
                        <File Id="W2016_LOCALFILE.TEMPLATE" Name="profile.template" Source="..\..\etc\templates\config\windows\2016\profile.template"/>
                        <Condition>BUILDVERSION = "14393" AND MsiNTProductType &gt; 1</Condition>
                    </Component>
                   <Component Id="W2019_CONF_PROFILE" DiskId="1" Guid="7D21C1E6-7307-43C8-9EA8-47202379DF37">
                        <File Id="W2019_LOCALFILE.TEMPLATE" Name="profile.template" Source="..\..\etc\templates\config\windows\2019\profile.template"/>
                        <Condition>BUILDVERSION = "17763" AND MsiNTProductType &gt; 1</Condition>
                    </Component>
                    <Directory Id="ACTIVE_RESPONSE" Name="active-response">
                        <Directory Id="BIN" Name="bin">
                            <Component Id="RESTART_WAZUH.EXE" DiskId="1" Guid="5A405DD9-F4FF-4313-B242-A28DE03611CA">
                                <File Id="RESTART_WAZUH.EXE" Name="restart-wazuh.exe" Source="restart-wazuh.exe" />
                            </Component>
                            <Component Id="ROUTE_NULL.EXE" DiskId="1" Guid="249F3287-B69D-46F0-9EB8-3FED24998E07">
                                <File Id="ROUTE_NULL.EXE" Name="route-null.exe" Source="route-null.exe" />
                            </Component>
                            <Component Id="NETSH.EXE" DiskId="1" Guid="292E9082-56BE-4258-9224-7F36A59CA433">
                                <File Id="NETSH.EXE" Name="netsh.exe" Source="netsh.exe" />
                            </Component>
                            <Component Id="REMOVE_OLD_AR" Guid="E1915364-2E49-4B74-8DF9-5D6CC3B27DF0">
                                <RemoveFile Id="AR_RESTART_OSSEC_CMD" Name="restart-ossec.cmd" On="install" />
                                <RemoveFile Id="AR_ROUTE_NULL_CMD" Name="route-null.cmd" On="install" />
                                <RemoveFile Id="AR_ROUTE_NULL_2012_CMD" Name="route-null-2012.cmd" On="install" />
                                <RemoveFile Id="AR_NETSH_CMD" Name="netsh.cmd" On="install" />
                                <RemoveFile Id="AR_NETSH_WIN_2016_CMD" Name="netsh-win-2016.cmd" On="install" />
                            </Component>
                        </Directory>
                        <Component Id="ACTIVE_RESPONSES.LOG" DiskId="1" Guid="249F3287-B69D-46F0-8888-3FED24998E07">
                            <File Id="ACTIVE_RESPONSES.LOG" Name="active-responses.log" Source="active-responses.log" />
                        </Component>
                    </Directory>
                    <Directory Id="SHARED" Name="shared">
                        <Component Id="ROOTKIT_FILES.TXT" DiskId="1" Guid="FE45C8B7-CD37-4E13-B6CA-5838771DF2C2">
                            <File Id="ROOTKIT_FILES.TXT" Name="rootkit_files.txt" Source="..\..\ruleset\rootcheck\db\rootkit_files.txt" />
                        </Component>
                        <Component Id="ROOTKIT_TROJANS.TXT" DiskId="1" Guid="6A2D5202-A610-4E00-B6E3-41FA24EA8B88">
                            <File Id="ROOTKIT_TROJANS.TXT" Name="rootkit_trojans.txt" Source="..\..\ruleset\rootcheck\db\rootkit_trojans.txt" />
                        </Component>
                        <Component Id="WIN_APPLICATIONS_RCL.TXT" DiskId="1" Guid="833B42BC-7BEF-4801-A91D-737774F05800">
                            <File Id="WIN_APPLICATIONS_RCL.TXT" Name="win_applications_rcl.txt" Source="..\..\ruleset\rootcheck\db\win_applications_rcl.txt" />
                        </Component>
                        <Component Id="WIN_AUDIT_RCL.TXT" DiskId="1" Guid="DB5DA081-B508-43CF-B83B-97649697636D">
                            <File Id="WIN_AUDIT_RCL.TXT" Name="win_audit_rcl.txt" Source="..\..\ruleset\rootcheck\db\win_audit_rcl.txt" />
                        </Component>
                        <Component Id="WIN_MALWARE_RCL.TXT" DiskId="1" Guid="8FFA7C93-43A4-4946-B3B6-2255D8BFEA11">
                            <File Id="WIN_MALWARE_RCL.TXT" Name="win_malware_rcl.txt" Source="..\..\ruleset\rootcheck\db\win_malware_rcl.txt" />
                        </Component>
                    </Directory>
                    <Directory Id="RULESET" Name="ruleset">
                      <Directory Id="SECURITY_CONFIGURATION_ASSESSMENT" Name="sca">
                        <Component Id="REMOVE_OLD_POLICIES" Guid="1007B392-F0CF-401E-B670-6EFAD5A374BA">
                          <RemoveFile Id="remove_policies" Name="*" On="install"/>
                        </Component>
                        <Component Id="SCA_WIN_AUDIT.YML" DiskId="1" Guid="1164B8AA-1968-48D3-BAEB-68E6E0BFDBD8">
                          <File Id="SCA_WIN_AUDIT.YML" Name="sca_win_audit.yml" Source="..\..\ruleset\sca\windows\sca_win_audit.yml" />
                        </Component>
                        <Component Id="SCA_WIN10" DiskId="1" Guid="A6B0FCA6-522F-4129-95B7-0FF9EB2EA907">
                            <File Id="SCA_WIN10" Name="cis_win10_enterprise.yml" Source="..\..\ruleset\sca\windows\cis_win10_enterprise.yml" />
                            <Condition>MAJORVERSION = "#10" AND MsiNTProductType = 1</Condition>
                        </Component>
                        <Component Id="SCA_WIN2012R2" DiskId="1" Guid="6C7B21C9-2B01-4A6B-BAC5-782382D10FBB">
                            <File Id="SCA_WIN2012R2" Name="cis_win2012r2.yml" Source="..\..\ruleset\sca\windows\cis_win2012r2.yml" />
                            <Condition>VersionNT64 = 603 AND MAJORVERSION &lt;&gt; "#10" AND MsiNTProductType &gt; 1</Condition>
                        </Component>
                        <Component Id="SCA_WIN2016" DiskId="1" Guid="4EA82D11-D36B-4153-A6A7-8B5374296601">
                            <File Id="SCA_WIN2016" Name="cis_win2016.yml" Source="..\..\ruleset\sca\windows\cis_win2016.yml" />
                            <Condition>BUILDVERSION = "14393" AND MsiNTProductType &gt; 1</Condition>
                        </Component>
                        <Component Id="SCA_WIN2019" DiskId="1" Guid="217F0183-FB18-4FBF-BF98-0FCE7B59C706">
                            <File Id="SCA_WIN2019" Name="cis_win2019.yml" Source="..\..\ruleset\sca\windows\cis_win2019.yml" />
                            <Condition>BUILDVERSION = "17763" AND MsiNTProductType &gt; 1</Condition>
                        </Component>
                      </Directory>
                    </Directory>
                    <Directory Id="TMP" Name="tmp" />
                    <Directory Id="QUEUE" Name="queue">
                        <Directory Id="DIFF" Name="diff" />
                        <Directory Id="FIM" Name="fim">
                            <Directory Id="FIM_DB" Name="db" />
                        </Directory>
                        <Directory Id="SYSCOLLECTOR" Name="syscollector">
                            <Component Id="SYSCOLLECTOR_NORM_CONFIG" DiskId="1" Guid="40284747-C50C-4905-9A72-6236276E192E">
                                <File Id="SYSCOLLECTOR_NORM_CONFIG" Name="norm_config.json" Source="..\wazuh_modules\syscollector\norm_config.json" />
                            </Component>
                            <Directory Id="SYSCOLLECTOR_DB" Name="db" />
                        </Directory>
                        <Directory Id="LOGCOLLECTOR" Name="logcollector" />
                    </Directory>
                    <Directory Id="BOOKMARKS" Name="bookmarks" />
                    <Directory Id="LOGS" Name="logs" />
                    <Directory Id="WODLES" Name="wodles" />
                    <Directory Id="RIDS" Name="rids" />
                    <Directory Id="SYSCHECK" Name="syscheck" />
                    <Directory Id="INCOMING" Name="incoming" />
                    <Directory Id="UPGRADE" Name="upgrade" />
                </Directory>
            </Directory>
            <Directory Id="ProgramMenuFolder">
                <Directory Id="ProgramMenuDir" Name="OSSEC">
                    <Component Id="StartMenuShortcuts" Guid="6C151D64-A90E-48A0-853C-FDEE0BD628C5">
                        <RemoveFolder Id="ProgramMenuDir" On="uninstall" />
                        <RegistryValue Root="HKCU" Key="Software\[Manufacturer]\[ProductName]" Type="string" Value="[Version]" />
                        <Shortcut Id="EDIT_CONF" Name="Edit conf" Target="[APPLICATIONFOLDER]ossec.conf" WorkingDirectory="APPLICATIONFOLDER" />
                        <Shortcut Id="UninstallProduct" Name="Uninstall" Description="Uninstalls the application" Target="[System64Folder]msiexec.exe" Arguments="/x [ProductCode]" />
                        <Shortcut Id="RUN_WIN32UI" Name="Manage Agent" Target="[APPLICATIONFOLDER]win32ui.exe" WorkingDirectory="APPLICATIONFOLDER" />
                        <util:InternetShortcut Id="WebsiteShortcut" Name="Documentation" Target="https://documentation.wazuh.com" xmlns:util="http://schemas.microsoft.com/wix/UtilExtension" />
                    </Component>
                </Directory>
            </Directory>
        </Directory>
        <DirectoryRef Id="ACTIVE_RESPONSE">
            <Component Id="CMP_ACTIVE_RESPONSE" Guid="EC4352C1-4240-4E6A-9A5E-E31F22702705" KeyPath="yes" NeverOverwrite="yes" Permanent="yes">
                <CreateFolder />
            </Component>
        </DirectoryRef>
        <DirectoryRef Id="TMP">
            <Component Id="CMP_TMP" Guid="EC4352C1-4110-4E6A-9A5E-E31F22702705" KeyPath="yes">
                <CreateFolder />
                <RemoveFolder Id="purgue_tmp_dir" On="uninstall" />
            </Component>
        </DirectoryRef>
        <DirectoryRef Id="QUEUE">
            <Component Id="CMP_QUEUE" Guid="1CA9BF16-F0B2-4E91-BA09-023518E50624" KeyPath="yes" NeverOverwrite="yes" Permanent="yes">
                <CreateFolder />
                <RemoveFile Id="purgue_queue" Name="*.*" On="uninstall" />
                <RemoveFolder Id="purgue_queue_dir" On="uninstall" />
            </Component>
        </DirectoryRef>
        <DirectoryRef Id="DIFF">
            <Component Id="CMP_DIFF" Guid="AF666E2C-5C12-4355-9BB7-8FA9463ACDF2" KeyPath="yes" NeverOverwrite="yes" Permanent="yes">
                <CreateFolder />
                <RemoveFile Id="purgue_diff" Name="*.*" On="uninstall" />
                <RemoveFolder Id="purgue_diff_dir" On="uninstall" />
            </Component>
        </DirectoryRef>
        <DirectoryRef Id="FIM">
            <Component Id="CMP_FIM" Guid="C53FE6BC-FAD0-4C0D-9CA6-0025A9987F15" KeyPath="yes" NeverOverwrite="yes" Permanent="yes">
                <CreateFolder />
                <RemoveFile Id="purgue_fim" Name="*.*" On="uninstall" />
                <RemoveFolder Id="purgue_fim_dir" On="uninstall" />
            </Component>
        </DirectoryRef>
        <DirectoryRef Id="FIM_DB">
            <Component Id="CMP_FIM_DB" Guid="CEB64639-8DD1-43D3-BC03-4EDC5C9E4E46" KeyPath="yes" NeverOverwrite="yes" Permanent="yes">
                <CreateFolder />
                <RemoveFile Id="purgue_fim_db" Name="*.*" On="uninstall" />
                <RemoveFolder Id="purgue_fim_db_dir" On="uninstall" />
            </Component>
        </DirectoryRef>
        <DirectoryRef Id="SYSCOLLECTOR">
            <Component Id="CMP_SYSCOLLECTOR" Guid="7349FCE4-D0BF-4D63-86A0-84FCAFD071B8" KeyPath="yes" NeverOverwrite="yes" Permanent="yes">
                <CreateFolder />
                <RemoveFile Id="purgue_syscollector" Name="*.*" On="uninstall" />
                <RemoveFolder Id="purgue_syscollector_dir" On="uninstall" />
            </Component>
        </DirectoryRef>
        <DirectoryRef Id="SYSCOLLECTOR_DB">
            <Component Id="CMP_SYSCOLLECTOR_DB" Guid="A32AB5A9-0545-4262-B651-6F732CA57E5A" KeyPath="yes" NeverOverwrite="yes" Permanent="yes">
                <CreateFolder />
                <RemoveFile Id="purgue_syscollector_db" Name="*.*" On="uninstall" />
                <RemoveFolder Id="purgue_syscollector_db_dir" On="uninstall" />
            </Component>
        </DirectoryRef>
        <DirectoryRef Id="LOGCOLLECTOR">
            <Component Id="CMP_LOGCOLLECTOR" Guid="88bdd977-56aa-4d15-9c6a-45eb86fdd12f" KeyPath="yes" NeverOverwrite="yes" Permanent="yes">
                <CreateFolder />
                <RemoveFile Id="purgue_logcollector" Name="*.*" On="uninstall" />
                <RemoveFolder Id="purgue_logcollector_dir" On="uninstall" />
            </Component>
        </DirectoryRef>
        <DirectoryRef Id="RULESET">
            <Component Id="CMP_RULESET" Guid="0380073e-eeb0-4e82-99bd-a108949900dd" KeyPath="yes">
                <CreateFolder />
                <RemoveFile Id="purgue_ruleset" Name="*.*" On="uninstall" />
                <RemoveFolder Id="purgue_ruleset_dir" On="uninstall" />
            </Component>
        </DirectoryRef>
        <DirectoryRef Id="SECURITY_CONFIGURATION_ASSESSMENT">
            <Component Id="CMP_SECURITY_CONFIGURATION_ASSESSMENT" Guid="e99089df-d143-4911-bfe4-c10a469bc0d8" KeyPath="yes">
                <CreateFolder />
                <RemoveFile Id="purgue_configuration_assessment" Name="*.*" On="uninstall" />
                <RemoveFolder Id="purgue_configuration_assessment_dir" On="uninstall" />
            </Component>
        </DirectoryRef>
        <DirectoryRef Id="BOOKMARKS">
            <Component Id="CMP_BOOKMARKS" Guid="1A441B10-7735-4507-9DB7-6158CA5D7687" KeyPath="yes" NeverOverwrite="yes" Permanent="yes">
                <CreateFolder />
                <RemoveFile Id="purgue_bookmarks" Name="*.*" On="uninstall" />
                <RemoveFolder Id="purgue_bookmarks_dir" On="uninstall" />
            </Component>
        </DirectoryRef>
        <DirectoryRef Id="LOGS">
            <Component Id="CMP_LOGS" Guid="17C9F68D-D1E6-4452-8C3E-992F6D7F0CF1" KeyPath="yes" NeverOverwrite="yes" Permanent="yes">
                <CreateFolder />
                <RemoveFile Id="purgue_logs" Name="*.*" On="uninstall" />
                <RemoveFolder Id="purgue_logs_dir" On="uninstall" />
            </Component>
        </DirectoryRef>
        <DirectoryRef Id="WODLES">
            <Component Id="CMP_WODLES" Guid="A6811CB8-C2E2-4A1A-A2E5-DCE8221828C6" KeyPath="yes" NeverOverwrite="yes" Permanent="yes">
                <CreateFolder />
                <RemoveFile Id="purgue_wodles" Name="*.*" On="uninstall" />
                <RemoveFolder Id="purgue_wodles_dir" On="uninstall" />
            </Component>
        </DirectoryRef>
        <DirectoryRef Id="RIDS">
            <Component Id="CMP_RIDS" Guid="2052A162-F044-4432-BF50-F89BCD0BC5D1" KeyPath="yes" NeverOverwrite="yes" Permanent="yes">
                <CreateFolder />
                <RemoveFile Id="purgue_rids" Name="*.*" On="uninstall" />
                <RemoveFolder Id="purgue_rids_dir" On="uninstall" />
            </Component>
        </DirectoryRef>
        <DirectoryRef Id="SYSCHECK">
            <Component Id="CMP_SYSCHECK" Guid="F6841291-B9C5-4B74-82ED-CB9031C85C31" KeyPath="yes" NeverOverwrite="yes" Permanent="yes">
                <CreateFolder />
                <RemoveFile Id="purgue_syscheck" Name="*.*" On="uninstall" />
                <RemoveFolder Id="purgue_syscheck_dir" On="uninstall" />
            </Component>
        </DirectoryRef>
        <DirectoryRef Id="INCOMING">
            <Component Id="CMP_INCOMING" Guid="A06D1C2D-CBD4-4DEB-B00C-598A99B7E712" KeyPath="yes">
                <CreateFolder />
                <RemoveFile Id="purgue_incoming" Name="*.*" On="uninstall" />
                <RemoveFolder Id="purgue_incoming_dir" On="uninstall" />
            </Component>
        </DirectoryRef>
        <DirectoryRef Id="UPGRADE">
            <Component Id="CMP_UPGRADE" Guid="9FB42D24-217F-4E13-9598-01B62040F768" KeyPath="yes" NeverOverwrite="yes" Permanent="yes">
                <CreateFolder />
                <RemoveFile Id="purgue_upgrade" Name="*.*" On="uninstall" />
                <RemoveFolder Id="purgue_upgrade_dir" On="uninstall" />
            </Component>
        </DirectoryRef>
        <DirectoryRef Id="SHARED">
            <Component Id="CMP_SHARED" Guid="9FB42D24-222F-4E13-9598-01B62040F768" KeyPath="yes" NeverOverwrite="yes" Permanent="yes">
                <CreateFolder />
                <RemoveFile Id="purgue_shared" Name="*.*" On="uninstall" />
                <RemoveFolder Id="purgue_shared_dir" On="uninstall" />
            </Component>
        </DirectoryRef>
        <Feature Id="MainFeature" Title="Wazuh Agent" Description="Install the Wazuh Agent program files" ConfigurableDirectory="APPLICATIONFOLDER" InstallDefault="local" TypicalDefault="install" AllowAdvertise="no" Absent="disallow">
            <ComponentRef Id="REGISTRY_INSTALL_DIR" />
            <ComponentRef Id="AGENT_AUTH.EXE" />
            <ComponentRef Id="SYSCOLLECTOR_NORM_CONFIG" />
            <ComponentRef Id="SYSCOLLECTOR_DLL" />
            <ComponentRef Id="LIBWAZUHEXT_DLL" />
            <ComponentRef Id="REPLACECONF.VBS" />
            <ComponentRef Id="LIBWAZUHSHARED_DLL" />
            <ComponentRef Id="RSYNC_DLL" />
            <ComponentRef Id="DBSYNC_DLL" />
            <ComponentRef Id="SYSINFO_DLL" />
            <ComponentRef Id="LOCAL_INTERNAL_OPTIONS.CONF" />
            <ComponentRef Id="OSSEC.CONF" />
            <ComponentRef Id="INTERNAL_OPTIONS.CONF" />
            <ComponentRef Id="LICENSE.TXT" />
            <ComponentRef Id="LIBWINPTHREAD_1.DLL" />
            <ComponentRef Id="LIBGCC_S_SJLJ_1.DLL" />
            <ComponentRef Id="MANAGE_AGENTS.EXE" />
            <ComponentRef Id="WAZUH_AGENT_EVENTCHANNEL.EXE" />
            <ComponentRef Id="WAZUH_AGENT.EXE" />
            <ComponentRef Id="WAZUH_AGENT_UPGRADE_OSSEC.EXE" />
            <ComponentRef Id="WAZUH_AGENT_UPGRADE_OSSEC_NOEC.EXE" />
            <ComponentRef Id="VISTA_SEC.TXT" />
            <ComponentRef Id="RESTART_WAZUH.EXE" />
            <ComponentRef Id="ROUTE_NULL.EXE" />
            <ComponentRef Id="NETSH.EXE" />
            <ComponentRef Id="ACTIVE_RESPONSES.LOG" />
            <ComponentRef Id="ROOTKIT_FILES.TXT" />
            <ComponentRef Id="ROOTKIT_TROJANS.TXT" />
            <ComponentRef Id="WIN_APPLICATIONS_RCL.TXT" />
            <ComponentRef Id="WIN_AUDIT_RCL.TXT" />
            <ComponentRef Id="WIN_MALWARE_RCL.TXT" />
            <ComponentRef Id="StartMenuShortcuts" />
            <ComponentRef Id="WIN32UI.EXE" />
            <ComponentRef Id="CMP_ACTIVE_RESPONSE" />
            <ComponentRef Id="CMP_TMP" />
            <ComponentRef Id="CMP_QUEUE" />
            <ComponentRef Id="CMP_DIFF" />
            <ComponentRef Id="CMP_FIM" />
            <ComponentRef Id="CMP_FIM_DB" />
            <ComponentRef Id="CMP_SYSCOLLECTOR" />
            <ComponentRef Id="CMP_SYSCOLLECTOR_DB" />
            <ComponentRef Id="CMP_LOGCOLLECTOR" />
            <ComponentRef Id="CMP_RULESET" />
            <ComponentRef Id="CMP_SECURITY_CONFIGURATION_ASSESSMENT" />
            <ComponentRef Id="REMOVE_OLD_POLICIES" />
            <ComponentRef Id="SCA_WIN_AUDIT.YML" />
            <ComponentRef Id="SCA_WIN10" />
            <ComponentRef Id="SCA_WIN2012R2" />
            <ComponentRef Id="SCA_WIN2016" />
            <ComponentRef Id="SCA_WIN2019" />
            <ComponentRef Id="CMP_BOOKMARKS" />
            <ComponentRef Id="CMP_LOGS" />
            <ComponentRef Id="CMP_WODLES" />
            <ComponentRef Id="CMP_RIDS" />
            <ComponentRef Id="CMP_SYSCHECK" />
            <ComponentRef Id="CMP_INCOMING" />
            <ComponentRef Id="CMP_UPGRADE" />
            <ComponentRef Id="CMP_SHARED" />
            <ComponentRef Id="REMOVE_OLD_NSIS" />
            <ComponentRef Id="REMOVE_OLD_AR" />
            <ComponentRef Id="HELP_WIN.TXT" />
            <ComponentRef Id="VERSION" />
            <ComponentRef Id="REVISION" />
            <ComponentRef Id="WPK_ROOT.PEM" />
            <ComponentRef Id="WXP_CONF_SYSCHECK" />
            <ComponentRef Id="WXP_CONF_LOCALFILE" />
            <ComponentRef Id="WXP_CONF_PROFILE" />
            <ComponentRef Id="W2003_CONF_PROFILE" />
            <ComponentRef Id="W2003_CONF_LOCALFILE" />
            <ComponentRef Id="W2003_CONF_SYSCHECK" />
            <ComponentRef Id="WVISTA_CONF_PROFILE" />
            <ComponentRef Id="W2008_CONF_PROFILE" />
            <ComponentRef Id="W7_CONF_PROFILE" />
            <ComponentRef Id="W2008R2_CONF_PROFILE" />
            <ComponentRef Id="W8_CONF_PROFILE" />
            <ComponentRef Id="W2012_CONF_PROFILE" />
            <ComponentRef Id="W8.1_CONF_PROFILE" />
            <ComponentRef Id="W2012R2_CONF_PROFILE" />
            <ComponentRef Id="W10_CONF_PROFILE" />
            <ComponentRef Id="W2016_CONF_PROFILE" />
            <ComponentRef Id="W2019_CONF_PROFILE" />
        </Feature>
        <MajorUpgrade Schedule="afterInstallExecute" AllowDowngrades="yes" />
    </Product>
</Wix>
<|MERGE_RESOLUTION|>--- conflicted
+++ resolved
@@ -1,941 +1,937 @@
-<?xml version="1.0" encoding="utf-8"?>
-<Wix xmlns="http://schemas.microsoft.com/wix/2006/wi" xmlns:util="http://schemas.microsoft.com/wix/UtilExtension">
-<<<<<<< HEAD
-    <Product Id="*" Name="Wazuh Agent" Language="1033" Version="4.3.0" Manufacturer="Wazuh, Inc." UpgradeCode="F495AC57-7BDE-4C4B-92D8-DBE40A9AA5A0">
-=======
-    <Product Id="*" Name="Wazuh Agent" Language="1033" Version="4.2.5" Manufacturer="Wazuh, Inc." UpgradeCode="F495AC57-7BDE-4C4B-92D8-DBE40A9AA5A0">
->>>>>>> d9bdabd7
-        <Package Description="Wazuh helps you to gain security visibility into your infrastructure by monitoring hosts at an operating system and application level. It provides the following capabilities: log analysis, file integrity monitoring, intrusions detection and policy and compliance monitoring" Comments="wazuh-agent" InstallerVersion="200" Compressed="yes" />
-        <Media Id="1" Cabinet="simple.cab" EmbedCab="yes" CompressionLevel="high" />
-        <!-- Default configuration values -->
-        <Property Id="WAZUH_MANAGER" Secure="yes">
-        </Property>
-        <Property Id="WAZUH_MANAGER_PORT" Secure="yes">
-        </Property>
-        <Property Id="WAZUH_PROTOCOL" Secure="yes">
-        </Property>
-        <Property Id="WAZUH_REGISTRATION_SERVER" Secure="yes">
-        </Property>
-        <Property Id="WAZUH_REGISTRATION_PORT" Secure="yes">1515</Property>
-        <Property Id="WAZUH_REGISTRATION_PASSWORD" Secure="yes">
-        </Property>
-        <Property Id="WAZUH_KEEP_ALIVE_INTERVAL" Secure="yes">
-        </Property>
-        <Property Id="WAZUH_TIME_RECONNECT" Secure="yes">
-        </Property>
-        <Property Id="WAZUH_REGISTRATION_CA" Secure="yes">
-        </Property>
-        <Property Id="WAZUH_REGISTRATION_CERTIFICATE" Secure="yes">
-        </Property>
-        <Property Id="WAZUH_REGISTRATION_KEY" Secure="yes">
-        </Property>
-        <Property Id="WAZUH_AGENT_NAME" Secure="yes">
-        </Property>
-        <Property Id="WAZUH_AGENT_GROUP" Secure="yes">
-        </Property>
-        <!-- Deprecated options -->
-        <Property Id="ADDRESS" Secure="yes">
-        </Property>
-        <Property Id="GROUP" Secure="yes">
-        </Property>
-        <Property Id="SERVER_PORT" Secure="yes">
-        </Property>
-        <Property Id="NOTIFY_TIME" Secure="yes">
-        </Property>
-        <Property Id="TIME_RECONNECT" Secure="yes">
-        </Property>
-        <Property Id="AUTHD_SERVER" Secure="yes">
-        </Property>
-        <Property Id="AUTHD_PORT" Secure="yes">1515</Property>
-        <Property Id="PROTOCOL" Secure="yes">
-        </Property>
-        <Property Id="PASSWORD" Secure="yes">
-        </Property>
-        <Property Id="CERTIFICATE" Secure="yes">
-        </Property>
-        <Property Id="PEM" Secure="yes">
-        </Property>
-        <Property Id="KEY" Secure="yes">
-        </Property>
-        <Property Id="AGENT_NAME" Secure="yes">
-        </Property>
-        <Property Id="MsiLogging" Value="v" />
-        <Icon Id="icon.ico" SourceFile="ui\favicon.ico" />
-        <Property Id="ARPPRODUCTICON" Value="icon.ico" />
-        <Property Id="WixAppFolder" Value="WixPerMachineFolder" />
-        <WixVariable Id="WixUISupportPerUser" Value="0" />
-        <Property Id="ALLUSERS" Value="1" />
-        <WixVariable Id="WixUILicenseRtf" Value="license.rtf" />
-        <WixVariable Id="WixUIBannerBmp" Value="ui\bannrbmp.jpg" />
-        <WixVariable Id="WixUIDialogBmp" Value="ui\dlgbmp.jpg" />
-        <Property Id="WIXUI_EXITDIALOGOPTIONALCHECKBOXTEXT" Value="Run Agent configuration interface" />
-        <Property Id="WixShellExecTarget" Value="[#WIN32UI.EXE]" />
-        <Property Id="ARPNOMODIFY" Value="yes" />
-        <Property Id="ARPNOREPAIR" Value="yes" />
-        <Property Id="ApplicationFolderName" Value="ossec-agent" />
-        <Property Id="MAJORVERSION" Value="0">
-            <RegistrySearch Id="CurrentMajorVersion" Root="HKLM" Key="SOFTWARE\Microsoft\Windows NT\CurrentVersion" Type="raw" Name="CurrentMajorVersionNumber" />
-        </Property>
-        <Property Id="BUILDVERSION" Value="0">
-            <RegistrySearch Id="BuildVersion" Root="HKLM" Key="SOFTWARE\Microsoft\Windows NT\CurrentVersion" Type="raw" Name="CurrentBuild" />
-        </Property>
-        <CustomAction Id="LaunchApplication" BinaryKey="WixCA" DllEntry="WixQuietExec"/>
-        <Binary Id="InstallerScripts" SourceFile="InstallerScripts.vbs" />
-
-        <Property Id="APPLICATIONFOLDER">
-            <RegistrySearch Id="WazuhInstallDirProperty" Type="raw" Root="HKLM" Key="Software\[Manufacturer]\[ProductName]" Name="WazuhInstallDir" />
-        </Property>
-
-        <Property Id="OSSECINSTALLED">
-            <RegistrySearch Id="OssecInstalled" Type="raw" Root="HKLM" Key="System\CurrentControlSet\Services\OssecSvc" Name="DisplayName" />
-        </Property>
-
-        <Property Id="WAZUHINSTALLED">
-            <RegistrySearch Id="WazuhInstalled" Type="raw" Root="HKLM" Key="System\CurrentControlSet\Services\WazuhSvc" Name="DisplayName" />
-        </Property>
-
-        <!-- This script will remove all of the files and folders from the root folder on uninstall, *except* some files indicated in RemoveAllScript.vbs. -->
-        <!-- Especially, "ossec.conf" and "client.keys" will be kept, and a couple of other files too. -->
-        <Binary Id="RemoveAllScript" SourceFile="RemoveAllScript.vbs" />
-
-        <CustomAction Id="SetRemoveAllDataValue" Return="check" Property="CustomAction_RemoveAllScript" Value="&quot;[APPLICATIONFOLDER]&quot;" />
-        <CustomAction Id="CustomAction_RemoveAllScript" BinaryKey="RemoveAllScript" VBScriptCall="removeAll" Return="check" Execute="commit" Impersonate="no"/>
-
-        <CustomAction Id="CheckSvcRunning_OssecSvc" BinaryKey="InstallerScripts" VBScriptCall="CheckSvcRunning" Return="check" Execute="immediate" Impersonate="no"/>
-
-        <CustomAction Id="SetCustomActionDataValue" Return="check" Property="CustomAction_InstallerScripts" Value="&quot;[APPLICATIONFOLDER]&quot;,&quot;[ADDRESS]&quot;,&quot;[SERVER_PORT]&quot;,&quot;[PROTOCOL]&quot;,&quot;[NOTIFY_TIME]&quot;,&quot;[TIME_RECONNECT]&quot;,&quot;[WAZUH_MANAGER]&quot;,&quot;[WAZUH_MANAGER_PORT]&quot;,&quot;[WAZUH_PROTOCOL]&quot;,&quot;[WAZUH_KEEP_ALIVE_INTERVAL]&quot;,&quot;[WAZUH_TIME_RECONNECT]&quot;" />
-        <CustomAction Id="CustomAction_InstallerScripts" BinaryKey="InstallerScripts" VBScriptCall="config" Return="check" Execute="commit" Impersonate="no"/>
-
-        <CustomAction Id="ReplaceConfiguration" Directory="APPLICATIONFOLDER" Execute="immediate" ExeCommand="cscript ReplaceConf.vbs &quot;[APPLICATIONFOLDER]&quot;" />
-
-       <CustomAction Id="CustomAction_NoGroup_NoName_RunAuthd_cmd" Property="WixQuietExecCmdLine" Value='"[APPLICATIONFOLDER]agent-auth.exe" -m [WAZUH_REGISTRATION_SERVER] -p [WAZUH_REGISTRATION_PORT]' />
-       <CustomAction Id="CustomAction_NoGroup_NoName_RunAuthd" BinaryKey="WixCA" DllEntry="WixQuietExec" Execute="immediate" Return="check" Impersonate="no"/>
-       <CustomAction Id="CustomAction_NoGroup_NoName_RunAuthd_VerifyAgent_cmd" Property="WixQuietExecCmdLine" Value='"[APPLICATIONFOLDER]agent-auth.exe" -m [WAZUH_REGISTRATION_SERVER] -p [WAZUH_REGISTRATION_PORT] -k &quot;[WAZUH_REGISTRATION_KEY]&quot; -x &quot;[WAZUH_REGISTRATION_CERTIFICATE]&quot;' />
-       <CustomAction Id="CustomAction_NoGroup_NoName_RunAuthd_VerifyAgent" BinaryKey="WixCA" DllEntry="WixQuietExec" Execute="immediate" Return="check" Impersonate="no"/>
-       <CustomAction Id="CustomAction_NoGroup_NoName_RunAuthd_VerifyManager_cmd" Property="WixQuietExecCmdLine" Value='"[APPLICATIONFOLDER]agent-auth.exe" -m [WAZUH_REGISTRATION_SERVER] -p [WAZUH_REGISTRATION_PORT] -v &quot;[WAZUH_REGISTRATION_CA]&quot;' />
-       <CustomAction Id="CustomAction_NoGroup_NoName_RunAuthd_VerifyManager" BinaryKey="WixCA" DllEntry="WixQuietExec" Execute="immediate" Return="check" Impersonate="no"/>
-       <CustomAction Id="CustomAction_NoGroup_NoName_RunAuthd_VerifyAgentManager_cmd" Property="WixQuietExecCmdLine" Value='"[APPLICATIONFOLDER]agent-auth.exe" -m [WAZUH_REGISTRATION_SERVER] -p [WAZUH_REGISTRATION_PORT] -k &quot;[WAZUH_REGISTRATION_KEY]&quot; -x &quot;[WAZUH_REGISTRATION_CERTIFICATE]&quot; -v &quot;[WAZUH_REGISTRATION_CA]&quot;' />
-       <CustomAction Id="CustomAction_NoGroup_NoName_RunAuthd_VerifyAgentManager" BinaryKey="WixCA" DllEntry="WixQuietExec" Execute="immediate" Return="check" Impersonate="no"/>
-
-       <CustomAction Id="CustomAction_NoGroup_NoName_RunAuthd_Password_cmd" Property="WixQuietExecCmdLine" Value='"[APPLICATIONFOLDER]agent-auth.exe" -m [WAZUH_REGISTRATION_SERVER] -p [WAZUH_REGISTRATION_PORT] -P [WAZUH_REGISTRATION_PASSWORD]' />
-       <CustomAction Id="CustomAction_NoGroup_NoName_RunAuthd_Password" BinaryKey="WixCA" DllEntry="WixQuietExec" Execute="immediate" Return="check" Impersonate="no"/>
-       <CustomAction Id="CustomAction_NoGroup_NoName_RunAuthd_Password_VerifyAgent_cmd" Property="WixQuietExecCmdLine" Value='"[APPLICATIONFOLDER]agent-auth.exe" -m [WAZUH_REGISTRATION_SERVER] -p [WAZUH_REGISTRATION_PORT] -P [WAZUH_REGISTRATION_PASSWORD] -k &quot;[WAZUH_REGISTRATION_KEY]&quot; -x &quot;[WAZUH_REGISTRATION_CERTIFICATE]&quot;' />
-       <CustomAction Id="CustomAction_NoGroup_NoName_RunAuthd_Password_VerifyAgent" BinaryKey="WixCA" DllEntry="WixQuietExec" Execute="immediate" Return="check" Impersonate="no"/>
-       <CustomAction Id="CustomAction_NoGroup_NoName_RunAuthd_Password_VerifyManager_cmd" Property="WixQuietExecCmdLine" Value='"[APPLICATIONFOLDER]agent-auth.exe" -m [WAZUH_REGISTRATION_SERVER] -p [WAZUH_REGISTRATION_PORT] -P [WAZUH_REGISTRATION_PASSWORD] -v &quot;[WAZUH_REGISTRATION_CA]&quot;' />
-       <CustomAction Id="CustomAction_NoGroup_NoName_RunAuthd_Password_VerifyManager" BinaryKey="WixCA" DllEntry="WixQuietExec" Execute="immediate" Return="check" Impersonate="no"/>
-       <CustomAction Id="CustomAction_NoGroup_NoName_RunAuthd_Password_VerifyAgentManager_cmd" Property="WixQuietExecCmdLine" Value='"[APPLICATIONFOLDER]agent-auth.exe" -m [WAZUH_REGISTRATION_SERVER] -p [WAZUH_REGISTRATION_PORT] -P [WAZUH_REGISTRATION_PASSWORD] -k &quot;[WAZUH_REGISTRATION_KEY]&quot; -x &quot;[WAZUH_REGISTRATION_CERTIFICATE]&quot; -v &quot;[WAZUH_REGISTRATION_CA]&quot;' />
-       <CustomAction Id="CustomAction_NoGroup_NoName_RunAuthd_Password_VerifyAgentManager" BinaryKey="WixCA" DllEntry="WixQuietExec" Execute="immediate" Return="check" Impersonate="no"/>
-
-       <CustomAction Id="CustomAction_NoGroup_Name_RunAuthd_cmd" Property="WixQuietExecCmdLine" Value='"[APPLICATIONFOLDER]agent-auth.exe" -m [WAZUH_REGISTRATION_SERVER] -A [WAZUH_AGENT_NAME] -p [WAZUH_REGISTRATION_PORT]' />
-       <CustomAction Id="CustomAction_NoGroup_Name_RunAuthd" BinaryKey="WixCA" DllEntry="WixQuietExec" Execute="immediate" Return="check" Impersonate="no"/>
-       <CustomAction Id="CustomAction_NoGroup_Name_RunAuthd_VerifyAgent_cmd" Property="WixQuietExecCmdLine" Value='"[APPLICATIONFOLDER]agent-auth.exe" -m [WAZUH_REGISTRATION_SERVER] -A [WAZUH_AGENT_NAME] -p [WAZUH_REGISTRATION_PORT] -k &quot;[WAZUH_REGISTRATION_KEY]&quot; -x &quot;[WAZUH_REGISTRATION_CERTIFICATE]&quot;' />
-       <CustomAction Id="CustomAction_NoGroup_Name_RunAuthd_VerifyAgent" BinaryKey="WixCA" DllEntry="WixQuietExec" Execute="immediate" Return="check" Impersonate="no"/>
-       <CustomAction Id="CustomAction_NoGroup_Name_RunAuthd_VerifyManager_cmd" Property="WixQuietExecCmdLine" Value='"[APPLICATIONFOLDER]agent-auth.exe" -m [WAZUH_REGISTRATION_SERVER] -A [WAZUH_AGENT_NAME] -p [WAZUH_REGISTRATION_PORT] -v &quot;[WAZUH_REGISTRATION_CA]&quot;' />
-       <CustomAction Id="CustomAction_NoGroup_Name_RunAuthd_VerifyManager" BinaryKey="WixCA" DllEntry="WixQuietExec" Execute="immediate" Return="check" Impersonate="no"/>
-       <CustomAction Id="CustomAction_NoGroup_Name_RunAuthd_VerifyAgentManager_cmd" Property="WixQuietExecCmdLine" Value='"[APPLICATIONFOLDER]agent-auth.exe" -m [WAZUH_REGISTRATION_SERVER] -A [WAZUH_AGENT_NAME] -p [WAZUH_REGISTRATION_PORT] -k &quot;[WAZUH_REGISTRATION_KEY]&quot; -x &quot;[WAZUH_REGISTRATION_CERTIFICATE]&quot; -v &quot;[WAZUH_REGISTRATION_CA]&quot;' />
-       <CustomAction Id="CustomAction_NoGroup_Name_RunAuthd_VerifyAgentManager" BinaryKey="WixCA" DllEntry="WixQuietExec" Execute="immediate" Return="check" Impersonate="no"/>
-
-       <CustomAction Id="CustomAction_NoGroup_Name_RunAuthd_Password_cmd" Property="WixQuietExecCmdLine" Value='"[APPLICATIONFOLDER]agent-auth.exe" -m [WAZUH_REGISTRATION_SERVER] -A [WAZUH_AGENT_NAME] -p [WAZUH_REGISTRATION_PORT] -P [WAZUH_REGISTRATION_PASSWORD]' />
-       <CustomAction Id="CustomAction_NoGroup_Name_RunAuthd_Password" BinaryKey="WixCA" DllEntry="WixQuietExec" Execute="immediate" Return="check" Impersonate="no"/>
-       <CustomAction Id="CustomAction_NoGroup_Name_RunAuthd_Password_VerifyAgent_cmd" Property="WixQuietExecCmdLine" Value='"[APPLICATIONFOLDER]agent-auth.exe" -m [WAZUH_REGISTRATION_SERVER] -A [WAZUH_AGENT_NAME] -p [WAZUH_REGISTRATION_PORT] -P [WAZUH_REGISTRATION_PASSWORD] -k &quot;[WAZUH_REGISTRATION_KEY]&quot; -x &quot;[WAZUH_REGISTRATION_CERTIFICATE]&quot;' />
-       <CustomAction Id="CustomAction_NoGroup_Name_RunAuthd_Password_VerifyAgent" BinaryKey="WixCA" DllEntry="WixQuietExec" Execute="immediate" Return="check" Impersonate="no"/>
-       <CustomAction Id="CustomAction_NoGroup_Name_RunAuthd_Password_VerifyManager_cmd" Property="WixQuietExecCmdLine" Value='"[APPLICATIONFOLDER]agent-auth.exe" -m [WAZUH_REGISTRATION_SERVER] -A [WAZUH_AGENT_NAME] -p [WAZUH_REGISTRATION_PORT] -P [WAZUH_REGISTRATION_PASSWORD] -v &quot;[WAZUH_REGISTRATION_CA]&quot;' />
-       <CustomAction Id="CustomAction_NoGroup_Name_RunAuthd_Password_VerifyManager" BinaryKey="WixCA" DllEntry="WixQuietExec" Execute="immediate" Return="check" Impersonate="no"/>
-       <CustomAction Id="CustomAction_NoGroup_Name_RunAuthd_Password_VerifyAgentManager_cmd" Property="WixQuietExecCmdLine" Value='"[APPLICATIONFOLDER]agent-auth.exe" -m [WAZUH_REGISTRATION_SERVER] -A [WAZUH_AGENT_NAME] -p [WAZUH_REGISTRATION_PORT] -P [WAZUH_REGISTRATION_PASSWORD] -k &quot;[WAZUH_REGISTRATION_KEY]&quot; -x &quot;[WAZUH_REGISTRATION_CERTIFICATE]&quot; -v &quot;[WAZUH_REGISTRATION_CA]&quot;' />
-       <CustomAction Id="CustomAction_NoGroup_Name_RunAuthd_Password_VerifyAgentManager" BinaryKey="WixCA" DllEntry="WixQuietExec" Execute="immediate" Return="check" Impersonate="no"/>
-
-       <CustomAction Id="CustomAction_Group_NoName_RunAuthd_cmd" Property="WixQuietExecCmdLine" Value='"[APPLICATIONFOLDER]agent-auth.exe" -m [WAZUH_REGISTRATION_SERVER] -p [WAZUH_REGISTRATION_PORT] -G [WAZUH_AGENT_GROUP]' />
-       <CustomAction Id="CustomAction_Group_NoName_RunAuthd" BinaryKey="WixCA" DllEntry="WixQuietExec" Execute="immediate" Return="check" Impersonate="no"/>
-       <CustomAction Id="CustomAction_Group_NoName_RunAuthd_VerifyAgent_cmd" Property="WixQuietExecCmdLine" Value='"[APPLICATIONFOLDER]agent-auth.exe" -m [WAZUH_REGISTRATION_SERVER] -p [WAZUH_REGISTRATION_PORT] -k &quot;[WAZUH_REGISTRATION_KEY]&quot; -x &quot;[WAZUH_REGISTRATION_CERTIFICATE]&quot; -G [WAZUH_AGENT_GROUP]' />
-       <CustomAction Id="CustomAction_Group_NoName_RunAuthd_VerifyAgent" BinaryKey="WixCA" DllEntry="WixQuietExec" Execute="immediate" Return="check" Impersonate="no"/>
-       <CustomAction Id="CustomAction_Group_NoName_RunAuthd_VerifyManager_cmd" Property="WixQuietExecCmdLine" Value='"[APPLICATIONFOLDER]agent-auth.exe" -m [WAZUH_REGISTRATION_SERVER] -p [WAZUH_REGISTRATION_PORT] -v &quot;[WAZUH_REGISTRATION_CA]&quot; -G [WAZUH_AGENT_GROUP]' />
-       <CustomAction Id="CustomAction_Group_NoName_RunAuthd_VerifyManager" BinaryKey="WixCA" DllEntry="WixQuietExec" Execute="immediate" Return="check" Impersonate="no"/>
-       <CustomAction Id="CustomAction_Group_NoName_RunAuthd_VerifyAgentManager_cmd" Property="WixQuietExecCmdLine" Value='"[APPLICATIONFOLDER]agent-auth.exe" -m [WAZUH_REGISTRATION_SERVER] -p [WAZUH_REGISTRATION_PORT] -k &quot;[WAZUH_REGISTRATION_KEY]&quot; -x &quot;[WAZUH_REGISTRATION_CERTIFICATE]&quot; -v &quot;[WAZUH_REGISTRATION_CA]&quot; -G [WAZUH_AGENT_GROUP]' />
-       <CustomAction Id="CustomAction_Group_NoName_RunAuthd_VerifyAgentManager" BinaryKey="WixCA" DllEntry="WixQuietExec" Execute="immediate" Return="check" Impersonate="no"/>
-
-       <CustomAction Id="CustomAction_Group_NoName_RunAuthd_Password_cmd" Property="WixQuietExecCmdLine" Value='"[APPLICATIONFOLDER]agent-auth.exe" -m [WAZUH_REGISTRATION_SERVER] -p [WAZUH_REGISTRATION_PORT] -P [WAZUH_REGISTRATION_PASSWORD] -G [WAZUH_AGENT_GROUP]' />
-       <CustomAction Id="CustomAction_Group_NoName_RunAuthd_Password" BinaryKey="WixCA" DllEntry="WixQuietExec" Execute="immediate" Return="check" Impersonate="no"/>
-       <CustomAction Id="CustomAction_Group_NoName_RunAuthd_Password_VerifyAgent_cmd" Property="WixQuietExecCmdLine" Value='"[APPLICATIONFOLDER]agent-auth.exe" -m [WAZUH_REGISTRATION_SERVER] -p [WAZUH_REGISTRATION_PORT] -P [WAZUH_REGISTRATION_PASSWORD] -k &quot;[WAZUH_REGISTRATION_KEY]&quot; -x &quot;[WAZUH_REGISTRATION_CERTIFICATE]&quot; -G [WAZUH_AGENT_GROUP]' />
-       <CustomAction Id="CustomAction_Group_NoName_RunAuthd_Password_VerifyAgent" BinaryKey="WixCA" DllEntry="WixQuietExec" Execute="immediate" Return="check" Impersonate="no"/>
-       <CustomAction Id="CustomAction_Group_NoName_RunAuthd_Password_VerifyManager_cmd" Property="WixQuietExecCmdLine" Value='"[APPLICATIONFOLDER]agent-auth.exe" -m [WAZUH_REGISTRATION_SERVER] -p [WAZUH_REGISTRATION_PORT] -P [WAZUH_REGISTRATION_PASSWORD] -v &quot;[WAZUH_REGISTRATION_CA]&quot; -G [WAZUH_AGENT_GROUP]' />
-       <CustomAction Id="CustomAction_Group_NoName_RunAuthd_Password_VerifyManager" BinaryKey="WixCA" DllEntry="WixQuietExec" Execute="immediate" Return="check" Impersonate="no"/>
-       <CustomAction Id="CustomAction_Group_NoName_RunAuthd_Password_VerifyAgentManager_cmd" Property="WixQuietExecCmdLine" Value='"[APPLICATIONFOLDER]agent-auth.exe" -m [WAZUH_REGISTRATION_SERVER] -p [WAZUH_REGISTRATION_PORT] -P [WAZUH_REGISTRATION_PASSWORD] -k &quot;[WAZUH_REGISTRATION_KEY]&quot; -x &quot;[WAZUH_REGISTRATION_CERTIFICATE]&quot; -v &quot;[WAZUH_REGISTRATION_CA]&quot; -G [WAZUH_AGENT_GROUP]' />
-       <CustomAction Id="CustomAction_Group_NoName_RunAuthd_Password_VerifyAgentManager" BinaryKey="WixCA" DllEntry="WixQuietExec" Execute="immediate" Return="check" Impersonate="no"/>
-
-       <CustomAction Id="CustomAction_Group_Name_RunAuthd_cmd" Property="WixQuietExecCmdLine" Value='"[APPLICATIONFOLDER]agent-auth.exe" -m [WAZUH_REGISTRATION_SERVER] -A [WAZUH_AGENT_NAME] -p [WAZUH_REGISTRATION_PORT] -G [WAZUH_AGENT_GROUP]' />
-       <CustomAction Id="CustomAction_Group_Name_RunAuthd" BinaryKey="WixCA" DllEntry="WixQuietExec" Execute="immediate" Return="check" Impersonate="no"/>
-       <CustomAction Id="CustomAction_Group_Name_RunAuthd_VerifyAgent_cmd" Property="WixQuietExecCmdLine" Value='"[APPLICATIONFOLDER]agent-auth.exe" -m [WAZUH_REGISTRATION_SERVER] -A [WAZUH_AGENT_NAME] -p [WAZUH_REGISTRATION_PORT] -k &quot;[WAZUH_REGISTRATION_KEY]&quot; -x &quot;[WAZUH_REGISTRATION_CERTIFICATE]&quot; -G [WAZUH_AGENT_GROUP]' />
-       <CustomAction Id="CustomAction_Group_Name_RunAuthd_VerifyAgent" BinaryKey="WixCA" DllEntry="WixQuietExec" Execute="immediate" Return="check" Impersonate="no"/>
-       <CustomAction Id="CustomAction_Group_Name_RunAuthd_VerifyManager_cmd" Property="WixQuietExecCmdLine" Value='"[APPLICATIONFOLDER]agent-auth.exe" -m [WAZUH_REGISTRATION_SERVER] -A [WAZUH_AGENT_NAME] -p [WAZUH_REGISTRATION_PORT] -v &quot;[WAZUH_REGISTRATION_CA]&quot; -G [WAZUH_AGENT_GROUP]' />
-       <CustomAction Id="CustomAction_Group_Name_RunAuthd_VerifyManager" BinaryKey="WixCA" DllEntry="WixQuietExec" Execute="immediate" Return="check" Impersonate="no"/>
-       <CustomAction Id="CustomAction_Group_Name_RunAuthd_VerifyAgentManager_cmd" Property="WixQuietExecCmdLine" Value='"[APPLICATIONFOLDER]agent-auth.exe" -m [WAZUH_REGISTRATION_SERVER] -A [WAZUH_AGENT_NAME] -p [WAZUH_REGISTRATION_PORT] -k &quot;[WAZUH_REGISTRATION_KEY]&quot; -x &quot;[WAZUH_REGISTRATION_CERTIFICATE]&quot; -v &quot;[WAZUH_REGISTRATION_CA]&quot; -G [WAZUH_AGENT_GROUP]' />
-       <CustomAction Id="CustomAction_Group_Name_RunAuthd_VerifyAgentManager" BinaryKey="WixCA" DllEntry="WixQuietExec" Execute="immediate" Return="check" Impersonate="no"/>
-
-       <CustomAction Id="CustomAction_Group_Name_RunAuthd_Password_cmd" Property="WixQuietExecCmdLine" Value='"[APPLICATIONFOLDER]agent-auth.exe" -m [WAZUH_REGISTRATION_SERVER] -A [WAZUH_AGENT_NAME] -p [WAZUH_REGISTRATION_PORT] -P [WAZUH_REGISTRATION_PASSWORD] -G [WAZUH_AGENT_GROUP]' />
-       <CustomAction Id="CustomAction_Group_Name_RunAuthd_Password" BinaryKey="WixCA" DllEntry="WixQuietExec" Execute="immediate" Return="check" Impersonate="no"/>
-       <CustomAction Id="CustomAction_Group_Name_RunAuthd_Password_VerifyAgent_cmd" Property="WixQuietExecCmdLine" Value='"[APPLICATIONFOLDER]agent-auth.exe" -m [WAZUH_REGISTRATION_SERVER] -A [WAZUH_AGENT_NAME] -p [WAZUH_REGISTRATION_PORT] -P [WAZUH_REGISTRATION_PASSWORD] -k &quot;[WAZUH_REGISTRATION_KEY]&quot; -x &quot;[WAZUH_REGISTRATION_CERTIFICATE]&quot; -G [WAZUH_AGENT_GROUP]' />
-       <CustomAction Id="CustomAction_Group_Name_RunAuthd_Password_VerifyAgent" BinaryKey="WixCA" DllEntry="WixQuietExec" Execute="immediate" Return="check" Impersonate="no"/>
-       <CustomAction Id="CustomAction_Group_Name_RunAuthd_Password_VerifyManager_cmd" Property="WixQuietExecCmdLine" Value='"[APPLICATIONFOLDER]agent-auth.exe" -m [WAZUH_REGISTRATION_SERVER] -A [WAZUH_AGENT_NAME] -p [WAZUH_REGISTRATION_PORT] -P [WAZUH_REGISTRATION_PASSWORD] -v &quot;[WAZUH_REGISTRATION_CA]&quot; -G [WAZUH_AGENT_GROUP]' />
-       <CustomAction Id="CustomAction_Group_Name_RunAuthd_Password_VerifyManager" BinaryKey="WixCA" DllEntry="WixQuietExec" Execute="immediate" Return="check" Impersonate="no"/>
-       <CustomAction Id="CustomAction_Group_Name_RunAuthd_Password_VerifyAgentManager_cmd" Property="WixQuietExecCmdLine" Value='"[APPLICATIONFOLDER]agent-auth.exe" -m [WAZUH_REGISTRATION_SERVER] -A [WAZUH_AGENT_NAME] -p [WAZUH_REGISTRATION_PORT] -P [WAZUH_REGISTRATION_PASSWORD] -k &quot;[WAZUH_REGISTRATION_KEY]&quot; -x &quot;[WAZUH_REGISTRATION_CERTIFICATE]&quot; -v &quot;[WAZUH_REGISTRATION_CA]&quot; -G [WAZUH_AGENT_GROUP]' />
-       <CustomAction Id="CustomAction_Group_Name_RunAuthd_Password_VerifyAgentManager" BinaryKey="WixCA" DllEntry="WixQuietExec" Execute="immediate" Return="check" Impersonate="no"/>
-
-        <CustomAction Id="DepCustomAction_NoGroup_NoName_RunAuthd_cmd" Property="WixQuietExecCmdLine" Value='"[APPLICATIONFOLDER]agent-auth.exe" -m [AUTHD_SERVER] -p [AUTHD_PORT]' />
-        <CustomAction Id="DepCustomAction_NoGroup_NoName_RunAuthd" BinaryKey="WixCA" DllEntry="WixQuietExec" Execute="immediate" Return="check" Impersonate="no"/>
-        <CustomAction Id="DepCustomAction_NoGroup_NoName_RunAuthd_VerifyAgent_cmd" Property="WixQuietExecCmdLine" Value='"[APPLICATIONFOLDER]agent-auth.exe" -m [AUTHD_SERVER] -p [AUTHD_PORT] -k &quot;[KEY]&quot; -x &quot;[PEM]&quot;' />
-        <CustomAction Id="DepCustomAction_NoGroup_NoName_RunAuthd_VerifyAgent" BinaryKey="WixCA" DllEntry="WixQuietExec" Execute="immediate" Return="check" Impersonate="no"/>
-        <CustomAction Id="DepCustomAction_NoGroup_NoName_RunAuthd_VerifyManager_cmd" Property="WixQuietExecCmdLine" Value='"[APPLICATIONFOLDER]agent-auth.exe" -m [AUTHD_SERVER] -p [AUTHD_PORT] -v &quot;[CERTIFICATE]&quot;' />
-        <CustomAction Id="DepCustomAction_NoGroup_NoName_RunAuthd_VerifyManager" BinaryKey="WixCA" DllEntry="WixQuietExec" Execute="immediate" Return="check" Impersonate="no"/>
-        <CustomAction Id="DepCustomAction_NoGroup_NoName_RunAuthd_VerifyAgentManager_cmd" Property="WixQuietExecCmdLine" Value='"[APPLICATIONFOLDER]agent-auth.exe" -m [AUTHD_SERVER] -p [AUTHD_PORT] -k &quot;[KEY]&quot; -x &quot;[PEM]&quot; -v &quot;[CERTIFICATE]&quot;' />
-        <CustomAction Id="DepCustomAction_NoGroup_NoName_RunAuthd_VerifyAgentManager" BinaryKey="WixCA" DllEntry="WixQuietExec" Execute="immediate" Return="check" Impersonate="no"/>
-
-        <CustomAction Id="DepCustomAction_NoGroup_NoName_RunAuthd_Password_cmd" Property="WixQuietExecCmdLine" Value='"[APPLICATIONFOLDER]agent-auth.exe" -m [AUTHD_SERVER] -p [AUTHD_PORT] -P [PASSWORD]' />
-        <CustomAction Id="DepCustomAction_NoGroup_NoName_RunAuthd_Password" BinaryKey="WixCA" DllEntry="WixQuietExec" Execute="immediate" Return="check" Impersonate="no"/>
-        <CustomAction Id="DepCustomAction_NoGroup_NoName_RunAuthd_Password_VerifyAgent_cmd" Property="WixQuietExecCmdLine" Value='"[APPLICATIONFOLDER]agent-auth.exe" -m [AUTHD_SERVER] -p [AUTHD_PORT] -P [PASSWORD] -k &quot;[KEY]&quot; -x &quot;[PEM]&quot;' />
-        <CustomAction Id="DepCustomAction_NoGroup_NoName_RunAuthd_Password_VerifyAgent" BinaryKey="WixCA" DllEntry="WixQuietExec" Execute="immediate" Return="check" Impersonate="no"/>
-        <CustomAction Id="DepCustomAction_NoGroup_NoName_RunAuthd_Password_VerifyManager_cmd" Property="WixQuietExecCmdLine" Value='"[APPLICATIONFOLDER]agent-auth.exe" -m [AUTHD_SERVER] -p [AUTHD_PORT] -P [PASSWORD] -v &quot;[CERTIFICATE]&quot;' />
-        <CustomAction Id="DepCustomAction_NoGroup_NoName_RunAuthd_Password_VerifyManager" BinaryKey="WixCA" DllEntry="WixQuietExec" Execute="immediate" Return="check" Impersonate="no"/>
-        <CustomAction Id="DepCustomAction_NoGroup_NoName_RunAuthd_Password_VerifyAgentManager_cmd" Property="WixQuietExecCmdLine" Value='"[APPLICATIONFOLDER]agent-auth.exe" -m [AUTHD_SERVER] -p [AUTHD_PORT] -P [PASSWORD] -k &quot;[KEY]&quot; -x &quot;[PEM]&quot; -v &quot;[CERTIFICATE]&quot;' />
-        <CustomAction Id="DepCustomAction_NoGroup_NoName_RunAuthd_Password_VerifyAgentManager" BinaryKey="WixCA" DllEntry="WixQuietExec" Execute="immediate" Return="check" Impersonate="no"/>
-
-        <CustomAction Id="DepCustomAction_NoGroup_Name_RunAuthd_cmd" Property="WixQuietExecCmdLine" Value='"[APPLICATIONFOLDER]agent-auth.exe" -m [AUTHD_SERVER] -A [AGENT_NAME] -p [AUTHD_PORT]' />
-        <CustomAction Id="DepCustomAction_NoGroup_Name_RunAuthd" BinaryKey="WixCA" DllEntry="WixQuietExec" Execute="immediate" Return="check" Impersonate="no"/>
-        <CustomAction Id="DepCustomAction_NoGroup_Name_RunAuthd_VerifyAgent_cmd" Property="WixQuietExecCmdLine" Value='"[APPLICATIONFOLDER]agent-auth.exe" -m [AUTHD_SERVER] -A [AGENT_NAME] -p [AUTHD_PORT] -k &quot;[KEY]&quot; -x &quot;[PEM]&quot;' />
-        <CustomAction Id="DepCustomAction_NoGroup_Name_RunAuthd_VerifyAgent" BinaryKey="WixCA" DllEntry="WixQuietExec" Execute="immediate" Return="check" Impersonate="no"/>
-        <CustomAction Id="DepCustomAction_NoGroup_Name_RunAuthd_VerifyManager_cmd" Property="WixQuietExecCmdLine" Value='"[APPLICATIONFOLDER]agent-auth.exe" -m [AUTHD_SERVER] -A [AGENT_NAME] -p [AUTHD_PORT] -v &quot;[CERTIFICATE]&quot;' />
-        <CustomAction Id="DepCustomAction_NoGroup_Name_RunAuthd_VerifyManager" BinaryKey="WixCA" DllEntry="WixQuietExec" Execute="immediate" Return="check" Impersonate="no"/>
-        <CustomAction Id="DepCustomAction_NoGroup_Name_RunAuthd_VerifyAgentManager_cmd" Property="WixQuietExecCmdLine" Value='"[APPLICATIONFOLDER]agent-auth.exe" -m [AUTHD_SERVER] -A [AGENT_NAME] -p [AUTHD_PORT] -k &quot;[KEY]&quot; -x &quot;[PEM]&quot; -v &quot;[CERTIFICATE]&quot;' />
-        <CustomAction Id="DepCustomAction_NoGroup_Name_RunAuthd_VerifyAgentManager" BinaryKey="WixCA" DllEntry="WixQuietExec" Execute="immediate" Return="check" Impersonate="no"/>
-
-        <CustomAction Id="DepCustomAction_NoGroup_Name_RunAuthd_Password_cmd" Property="WixQuietExecCmdLine" Value='"[APPLICATIONFOLDER]agent-auth.exe" -m [AUTHD_SERVER] -A [AGENT_NAME] -p [AUTHD_PORT] -P [PASSWORD]' />
-        <CustomAction Id="DepCustomAction_NoGroup_Name_RunAuthd_Password" BinaryKey="WixCA" DllEntry="WixQuietExec" Execute="immediate" Return="check" Impersonate="no"/>
-        <CustomAction Id="DepCustomAction_NoGroup_Name_RunAuthd_Password_VerifyAgent_cmd" Property="WixQuietExecCmdLine" Value='"[APPLICATIONFOLDER]agent-auth.exe" -m [AUTHD_SERVER] -A [AGENT_NAME] -p [AUTHD_PORT] -P [PASSWORD] -k &quot;[KEY]&quot; -x &quot;[PEM]&quot;' />
-        <CustomAction Id="DepCustomAction_NoGroup_Name_RunAuthd_Password_VerifyAgent" BinaryKey="WixCA" DllEntry="WixQuietExec" Execute="immediate" Return="check" Impersonate="no"/>
-        <CustomAction Id="DepCustomAction_NoGroup_Name_RunAuthd_Password_VerifyManager_cmd" Property="WixQuietExecCmdLine" Value='"[APPLICATIONFOLDER]agent-auth.exe" -m [AUTHD_SERVER] -A [AGENT_NAME] -p [AUTHD_PORT] -P [PASSWORD] -v &quot;[CERTIFICATE]&quot;' />
-        <CustomAction Id="DepCustomAction_NoGroup_Name_RunAuthd_Password_VerifyManager" BinaryKey="WixCA" DllEntry="WixQuietExec" Execute="immediate" Return="check" Impersonate="no"/>
-        <CustomAction Id="DepCustomAction_NoGroup_Name_RunAuthd_Password_VerifyAgentManager_cmd" Property="WixQuietExecCmdLine" Value='"[APPLICATIONFOLDER]agent-auth.exe" -m [AUTHD_SERVER] -A [AGENT_NAME] -p [AUTHD_PORT] -P [PASSWORD] -k &quot;[KEY]&quot; -x &quot;[PEM]&quot; -v &quot;[CERTIFICATE]&quot;' />
-        <CustomAction Id="DepCustomAction_NoGroup_Name_RunAuthd_Password_VerifyAgentManager" BinaryKey="WixCA" DllEntry="WixQuietExec" Execute="immediate" Return="check" Impersonate="no"/>
-
-        <CustomAction Id="DepCustomAction_Group_NoName_RunAuthd_cmd" Property="WixQuietExecCmdLine" Value='"[APPLICATIONFOLDER]agent-auth.exe" -m [AUTHD_SERVER] -p [AUTHD_PORT] -G [GROUP]' />
-        <CustomAction Id="DepCustomAction_Group_NoName_RunAuthd" BinaryKey="WixCA" DllEntry="WixQuietExec" Execute="immediate" Return="check" Impersonate="no"/>
-        <CustomAction Id="DepCustomAction_Group_NoName_RunAuthd_VerifyAgent_cmd" Property="WixQuietExecCmdLine" Value='"[APPLICATIONFOLDER]agent-auth.exe" -m [AUTHD_SERVER] -p [AUTHD_PORT] -k &quot;[KEY]&quot; -x &quot;[PEM]&quot; -G [GROUP]' />
-        <CustomAction Id="DepCustomAction_Group_NoName_RunAuthd_VerifyAgent" BinaryKey="WixCA" DllEntry="WixQuietExec" Execute="immediate" Return="check" Impersonate="no"/>
-        <CustomAction Id="DepCustomAction_Group_NoName_RunAuthd_VerifyManager_cmd" Property="WixQuietExecCmdLine" Value='"[APPLICATIONFOLDER]agent-auth.exe" -m [AUTHD_SERVER] -p [AUTHD_PORT] -v &quot;[CERTIFICATE]&quot; -G [GROUP]' />
-        <CustomAction Id="DepCustomAction_Group_NoName_RunAuthd_VerifyManager" BinaryKey="WixCA" DllEntry="WixQuietExec" Execute="immediate" Return="check" Impersonate="no"/>
-        <CustomAction Id="DepCustomAction_Group_NoName_RunAuthd_VerifyAgentManager_cmd" Property="WixQuietExecCmdLine" Value='"[APPLICATIONFOLDER]agent-auth.exe" -m [AUTHD_SERVER] -p [AUTHD_PORT] -k &quot;[KEY]&quot; -x &quot;[PEM]&quot; -v &quot;[CERTIFICATE]&quot; -G [GROUP]' />
-        <CustomAction Id="DepCustomAction_Group_NoName_RunAuthd_VerifyAgentManager" BinaryKey="WixCA" DllEntry="WixQuietExec" Execute="immediate" Return="check" Impersonate="no"/>
-
-        <CustomAction Id="DepCustomAction_Group_NoName_RunAuthd_Password_cmd" Property="WixQuietExecCmdLine" Value='"[APPLICATIONFOLDER]agent-auth.exe" -m [AUTHD_SERVER] -p [AUTHD_PORT] -P [PASSWORD] -G [GROUP]' />
-        <CustomAction Id="DepCustomAction_Group_NoName_RunAuthd_Password" BinaryKey="WixCA" DllEntry="WixQuietExec" Execute="immediate" Return="check" Impersonate="no"/>
-        <CustomAction Id="DepCustomAction_Group_NoName_RunAuthd_Password_VerifyAgent_cmd" Property="WixQuietExecCmdLine" Value='"[APPLICATIONFOLDER]agent-auth.exe" -m [AUTHD_SERVER] -p [AUTHD_PORT] -P [PASSWORD] -k &quot;[KEY]&quot; -x &quot;[PEM]&quot; -G [GROUP]' />
-        <CustomAction Id="DepCustomAction_Group_NoName_RunAuthd_Password_VerifyAgent" BinaryKey="WixCA" DllEntry="WixQuietExec" Execute="immediate" Return="check" Impersonate="no"/>
-        <CustomAction Id="DepCustomAction_Group_NoName_RunAuthd_Password_VerifyManager_cmd" Property="WixQuietExecCmdLine" Value='"[APPLICATIONFOLDER]agent-auth.exe" -m [AUTHD_SERVER] -p [AUTHD_PORT] -P [PASSWORD] -v &quot;[CERTIFICATE]&quot; -G [GROUP]' />
-        <CustomAction Id="DepCustomAction_Group_NoName_RunAuthd_Password_VerifyManager" BinaryKey="WixCA" DllEntry="WixQuietExec" Execute="immediate" Return="check" Impersonate="no"/>
-        <CustomAction Id="DepCustomAction_Group_NoName_RunAuthd_Password_VerifyAgentManager_cmd" Property="WixQuietExecCmdLine" Value='"[APPLICATIONFOLDER]agent-auth.exe" -m [AUTHD_SERVER] -p [AUTHD_PORT] -P [PASSWORD] -k &quot;[KEY]&quot; -x &quot;[PEM]&quot; -v &quot;[CERTIFICATE]&quot; -G [GROUP]' />
-        <CustomAction Id="DepCustomAction_Group_NoName_RunAuthd_Password_VerifyAgentManager" BinaryKey="WixCA" DllEntry="WixQuietExec" Execute="immediate" Return="check" Impersonate="no"/>
-
-        <CustomAction Id="DepCustomAction_Group_Name_RunAuthd_cmd" Property="WixQuietExecCmdLine" Value='"[APPLICATIONFOLDER]agent-auth.exe" -m [AUTHD_SERVER] -A [AGENT_NAME] -p [AUTHD_PORT] -G [GROUP]' />
-        <CustomAction Id="DepCustomAction_Group_Name_RunAuthd" BinaryKey="WixCA" DllEntry="WixQuietExec" Execute="immediate" Return="check" Impersonate="no"/>
-        <CustomAction Id="DepCustomAction_Group_Name_RunAuthd_VerifyAgent_cmd" Property="WixQuietExecCmdLine" Value='"[APPLICATIONFOLDER]agent-auth.exe" -m [AUTHD_SERVER] -A [AGENT_NAME] -p [AUTHD_PORT] -k &quot;[KEY]&quot; -x &quot;[PEM]&quot; -G [GROUP]' />
-        <CustomAction Id="DepCustomAction_Group_Name_RunAuthd_VerifyAgent" BinaryKey="WixCA" DllEntry="WixQuietExec" Execute="immediate" Return="check" Impersonate="no"/>
-        <CustomAction Id="DepCustomAction_Group_Name_RunAuthd_VerifyManager_cmd" Property="WixQuietExecCmdLine" Value='"[APPLICATIONFOLDER]agent-auth.exe" -m [AUTHD_SERVER] -A [AGENT_NAME] -p [AUTHD_PORT] -v &quot;[CERTIFICATE]&quot; -G [GROUP]' />
-        <CustomAction Id="DepCustomAction_Group_Name_RunAuthd_VerifyManager" BinaryKey="WixCA" DllEntry="WixQuietExec" Execute="immediate" Return="check" Impersonate="no"/>
-        <CustomAction Id="DepCustomAction_Group_Name_RunAuthd_VerifyAgentManager_cmd" Property="WixQuietExecCmdLine" Value='"[APPLICATIONFOLDER]agent-auth.exe" -m [AUTHD_SERVER] -A [AGENT_NAME] -p [AUTHD_PORT] -k &quot;[KEY]&quot; -x &quot;[PEM]&quot; -v &quot;[CERTIFICATE]&quot; -G [GROUP]' />
-        <CustomAction Id="DepCustomAction_Group_Name_RunAuthd_VerifyAgentManager" BinaryKey="WixCA" DllEntry="WixQuietExec" Execute="immediate" Return="check" Impersonate="no"/>
-
-        <CustomAction Id="DepCustomAction_Group_Name_RunAuthd_Password_cmd" Property="WixQuietExecCmdLine" Value='"[APPLICATIONFOLDER]agent-auth.exe" -m [AUTHD_SERVER] -A [AGENT_NAME] -p [AUTHD_PORT] -P [PASSWORD] -G [GROUP]' />
-        <CustomAction Id="DepCustomAction_Group_Name_RunAuthd_Password" BinaryKey="WixCA" DllEntry="WixQuietExec" Execute="immediate" Return="check" Impersonate="no"/>
-        <CustomAction Id="DepCustomAction_Group_Name_RunAuthd_Password_VerifyAgent_cmd" Property="WixQuietExecCmdLine" Value='"[APPLICATIONFOLDER]agent-auth.exe" -m [AUTHD_SERVER] -A [AGENT_NAME] -p [AUTHD_PORT] -P [PASSWORD] -k &quot;[KEY]&quot; -x &quot;[PEM]&quot; -G [GROUP]' />
-        <CustomAction Id="DepCustomAction_Group_Name_RunAuthd_Password_VerifyAgent" BinaryKey="WixCA" DllEntry="WixQuietExec" Execute="immediate" Return="check" Impersonate="no"/>
-        <CustomAction Id="DepCustomAction_Group_Name_RunAuthd_Password_VerifyManager_cmd" Property="WixQuietExecCmdLine" Value='"[APPLICATIONFOLDER]agent-auth.exe" -m [AUTHD_SERVER] -A [AGENT_NAME] -p [AUTHD_PORT] -P [PASSWORD] -v &quot;[CERTIFICATE]&quot; -G [GROUP]' />
-        <CustomAction Id="DepCustomAction_Group_Name_RunAuthd_Password_VerifyManager" BinaryKey="WixCA" DllEntry="WixQuietExec" Execute="immediate" Return="check" Impersonate="no"/>
-        <CustomAction Id="DepCustomAction_Group_Name_RunAuthd_Password_VerifyAgentManager_cmd" Property="WixQuietExecCmdLine" Value='"[APPLICATIONFOLDER]agent-auth.exe" -m [AUTHD_SERVER] -A [AGENT_NAME] -p [AUTHD_PORT] -P [PASSWORD] -k &quot;[KEY]&quot; -x &quot;[PEM]&quot; -v &quot;[CERTIFICATE]&quot; -G [GROUP]' />
-        <CustomAction Id="DepCustomAction_Group_Name_RunAuthd_Password_VerifyAgentManager" BinaryKey="WixCA" DllEntry="WixQuietExec" Execute="immediate" Return="check" Impersonate="no"/>
-
-        <CustomAction Id="StartWinService_cmd" Property="WixQuietExecCmdLine" Value='"NET" START &quot;WazuhSvc&quot;' />
-        <CustomAction Id="StartWinService" BinaryKey="WixCA" DllEntry="WixQuietExec" Execute="immediate" Return="check" Impersonate="no"/>
-        <CustomAction Id="DepStartWinService_cmd" Property="WixQuietExecCmdLine" Value='"NET" START &quot;WazuhSvc&quot;' />
-        <CustomAction Id="DepStartWinService" BinaryKey="WixCA" DllEntry="WixQuietExec" Execute="immediate" Return="check" Impersonate="no"/>
-
-        <!-- Explicitely stopping and deleting the OSSEC service to install new Wazuh service -->
-        <CustomAction Id="StopOssecService" Directory="APPLICATIONFOLDER" ExeCommand="NET STOP OssecSvc" Execute="deferred" Impersonate="no" Return="ignore" />
-        <CustomAction Id="DeleteOssecService" Directory="APPLICATIONFOLDER" ExeCommand="SC DELETE OssecSvc" Execute="deferred" Impersonate="no" Return="ignore" />
-
-        <UI>
-            <UIRef Id="WixUI_Advanced" />
-            <Publish Dialog="InstallDirDlg" Control="Next" Event="NewDialog" Value="VerifyReadyDlg" Order="4"><![CDATA[WIXUI_DONTVALIDATEPATH OR WIXUI_INSTALLDIR_VALID="1"]]></Publish>
-            <Publish Dialog="VerifyReadyDlg" Control="Back" Event="NewDialog" Value="InstallDirDlg" />
-            <Publish Dialog="ExitDialog" Control="Finish" Event="DoAction" Value="LaunchApplication">WIXUI_EXITDIALOGOPTIONALCHECKBOX = 1 and NOT Installed</Publish>
-        </UI>
-        <InstallExecuteSequence>
-            <!-- Delete OSSEC service if it exist -->
-            <Custom Action="CheckSvcRunning_OssecSvc" After="AppSearch">OSSECINSTALLED</Custom>
-            <Custom Action="StopOssecService" After="InstallInitialize">OSSECINSTALLED</Custom>
-            <Custom Action="DeleteOssecService" After="StopOssecService">OSSECINSTALLED</Custom>
-
-            <!-- Install functions -->
-            <Custom Action="SetCustomActionDataValue" After="DeleteOssecService">NOT Installed</Custom>
-            <Custom Action="CustomAction_InstallerScripts" After="SetCustomActionDataValue">NOT Installed</Custom>
-
-            <!-- Stop the service as soon as possible on uninstall, and only on uninstall, in order to unlock the files and folders that must be deleted. -->
-            <Custom Action="SetRemoveAllDataValue" Before="InstallFinalize">(NOT UPGRADINGPRODUCTCODE) AND (REMOVE="ALL")</Custom>
-            <Custom Action="CustomAction_RemoveAllScript" After="SetRemoveAllDataValue">(NOT UPGRADINGPRODUCTCODE) AND (REMOVE="ALL")</Custom>
-
-            <Custom Action="ReplaceConfiguration" After="InstallFinalize">NOT Installed AND NOT WIX_UPGRADE_DETECTED</Custom>
-
-     		<Custom Action="CustomAction_NoGroup_NoName_RunAuthd_cmd" Before="CustomAction_NoGroup_NoName_RunAuthd"/>
-            <Custom Action="CustomAction_NoGroup_NoName_RunAuthd" After="InstallFinalize">NOT Installed AND WAZUH_REGISTRATION_SERVER &lt;&gt; "" AND WAZUH_AGENT_GROUP = "" AND WAZUH_AGENT_NAME = "" AND WAZUH_REGISTRATION_PASSWORD = "" AND WAZUH_REGISTRATION_CA = "" AND WAZUH_REGISTRATION_CERTIFICATE = "" AND WAZUH_REGISTRATION_KEY = ""</Custom>
-     		<Custom Action="CustomAction_NoGroup_NoName_RunAuthd_VerifyAgent_cmd" Before="CustomAction_NoGroup_NoName_RunAuthd_VerifyAgent"/>
-            <Custom Action="CustomAction_NoGroup_NoName_RunAuthd_VerifyAgent" After="InstallFinalize">NOT Installed AND WAZUH_REGISTRATION_SERVER &lt;&gt; "" AND WAZUH_AGENT_GROUP = "" AND WAZUH_AGENT_NAME = "" AND WAZUH_REGISTRATION_PASSWORD = "" AND WAZUH_REGISTRATION_CA = "" AND WAZUH_REGISTRATION_CERTIFICATE &lt;&gt; "" AND WAZUH_REGISTRATION_KEY &lt;&gt; ""</Custom>
-     		<Custom Action="CustomAction_NoGroup_NoName_RunAuthd_VerifyManager_cmd" Before="CustomAction_NoGroup_NoName_RunAuthd_VerifyManager"/>
-            <Custom Action="CustomAction_NoGroup_NoName_RunAuthd_VerifyManager" After="InstallFinalize">NOT Installed AND WAZUH_REGISTRATION_SERVER &lt;&gt; "" AND WAZUH_AGENT_GROUP = "" AND WAZUH_AGENT_NAME = "" AND WAZUH_REGISTRATION_PASSWORD = "" AND WAZUH_REGISTRATION_CA &lt;&gt; "" AND WAZUH_REGISTRATION_CERTIFICATE = "" AND WAZUH_REGISTRATION_KEY = ""</Custom>
-     		<Custom Action="CustomAction_NoGroup_NoName_RunAuthd_VerifyAgentManager_cmd" Before="CustomAction_NoGroup_NoName_RunAuthd_VerifyAgentManager"/>
-            <Custom Action="CustomAction_NoGroup_NoName_RunAuthd_VerifyAgentManager" After="InstallFinalize">NOT Installed AND WAZUH_REGISTRATION_SERVER &lt;&gt; "" AND WAZUH_AGENT_GROUP = "" AND WAZUH_AGENT_NAME = "" AND WAZUH_REGISTRATION_PASSWORD = "" AND WAZUH_REGISTRATION_CA &lt;&gt; "" AND WAZUH_REGISTRATION_CERTIFICATE &lt;&gt; "" AND WAZUH_REGISTRATION_KEY &lt;&gt; ""</Custom>
-
-     		<Custom Action="CustomAction_NoGroup_NoName_RunAuthd_Password_cmd" Before="CustomAction_NoGroup_NoName_RunAuthd_Password"/>
-            <Custom Action="CustomAction_NoGroup_NoName_RunAuthd_Password" After="InstallFinalize">NOT Installed AND WAZUH_REGISTRATION_SERVER &lt;&gt; "" AND WAZUH_AGENT_GROUP = "" AND WAZUH_AGENT_NAME = "" AND WAZUH_REGISTRATION_PASSWORD &lt;&gt; "" AND WAZUH_REGISTRATION_CA = "" AND WAZUH_REGISTRATION_CERTIFICATE = "" AND WAZUH_REGISTRATION_KEY = ""</Custom>
-     		<Custom Action="CustomAction_NoGroup_NoName_RunAuthd_Password_VerifyAgent_cmd" Before="CustomAction_NoGroup_NoName_RunAuthd_Password_VerifyAgent"/>
-            <Custom Action="CustomAction_NoGroup_NoName_RunAuthd_Password_VerifyAgent" After="InstallFinalize">NOT Installed AND WAZUH_REGISTRATION_SERVER &lt;&gt; "" AND WAZUH_AGENT_GROUP = "" AND WAZUH_AGENT_NAME = "" AND WAZUH_REGISTRATION_PASSWORD &lt;&gt; "" AND WAZUH_REGISTRATION_CA = "" AND WAZUH_REGISTRATION_CERTIFICATE &lt;&gt; "" AND WAZUH_REGISTRATION_KEY &lt;&gt; ""</Custom>
-     		<Custom Action="CustomAction_NoGroup_NoName_RunAuthd_Password_VerifyManager_cmd" Before="CustomAction_NoGroup_NoName_RunAuthd_Password_VerifyManager"/>
-            <Custom Action="CustomAction_NoGroup_NoName_RunAuthd_Password_VerifyManager" After="InstallFinalize">NOT Installed AND WAZUH_REGISTRATION_SERVER &lt;&gt; "" AND WAZUH_AGENT_GROUP = "" AND WAZUH_AGENT_NAME = "" AND WAZUH_REGISTRATION_PASSWORD &lt;&gt; "" AND WAZUH_REGISTRATION_CA &lt;&gt; "" AND WAZUH_REGISTRATION_CERTIFICATE = "" AND WAZUH_REGISTRATION_KEY = ""</Custom>
-     		<Custom Action="CustomAction_NoGroup_NoName_RunAuthd_Password_VerifyAgentManager_cmd" Before="CustomAction_NoGroup_NoName_RunAuthd_Password_VerifyAgentManager"/>
-            <Custom Action="CustomAction_NoGroup_NoName_RunAuthd_Password_VerifyAgentManager" After="InstallFinalize">NOT Installed AND WAZUH_REGISTRATION_SERVER &lt;&gt; "" AND WAZUH_AGENT_GROUP = "" AND WAZUH_AGENT_NAME = "" AND WAZUH_REGISTRATION_PASSWORD &lt;&gt; "" AND WAZUH_REGISTRATION_CA &lt;&gt; "" AND WAZUH_REGISTRATION_CERTIFICATE &lt;&gt; "" AND WAZUH_REGISTRATION_KEY &lt;&gt; ""</Custom>
-
-     		<Custom Action="CustomAction_NoGroup_Name_RunAuthd_cmd" Before="CustomAction_NoGroup_Name_RunAuthd"/>
-            <Custom Action="CustomAction_NoGroup_Name_RunAuthd" After="InstallFinalize">NOT Installed AND WAZUH_REGISTRATION_SERVER &lt;&gt; "" AND WAZUH_AGENT_GROUP = "" AND WAZUH_AGENT_NAME &lt;&gt; "" AND WAZUH_REGISTRATION_PASSWORD = "" AND WAZUH_REGISTRATION_CA = "" AND WAZUH_REGISTRATION_CERTIFICATE = "" AND WAZUH_REGISTRATION_KEY = ""</Custom>
-     		<Custom Action="CustomAction_NoGroup_Name_RunAuthd_VerifyAgent_cmd" Before="CustomAction_NoGroup_Name_RunAuthd_VerifyAgent"/>
-            <Custom Action="CustomAction_NoGroup_Name_RunAuthd_VerifyAgent" After="InstallFinalize">NOT Installed AND WAZUH_REGISTRATION_SERVER &lt;&gt; "" AND WAZUH_AGENT_GROUP = "" AND WAZUH_AGENT_NAME &lt;&gt; "" AND WAZUH_REGISTRATION_PASSWORD = "" AND WAZUH_REGISTRATION_CA = "" AND WAZUH_REGISTRATION_CERTIFICATE &lt;&gt; "" AND WAZUH_REGISTRATION_KEY &lt;&gt; ""</Custom>
-     		<Custom Action="CustomAction_NoGroup_Name_RunAuthd_VerifyManager_cmd" Before="CustomAction_NoGroup_Name_RunAuthd_VerifyManager"/>
-            <Custom Action="CustomAction_NoGroup_Name_RunAuthd_VerifyManager" After="InstallFinalize">NOT Installed AND WAZUH_REGISTRATION_SERVER &lt;&gt; "" AND WAZUH_AGENT_GROUP = "" AND WAZUH_AGENT_NAME &lt;&gt; "" AND WAZUH_REGISTRATION_PASSWORD = "" AND WAZUH_REGISTRATION_CA &lt;&gt; "" AND WAZUH_REGISTRATION_CERTIFICATE = "" AND WAZUH_REGISTRATION_KEY = ""</Custom>
-     		<Custom Action="CustomAction_NoGroup_Name_RunAuthd_VerifyAgentManager_cmd" Before="CustomAction_NoGroup_Name_RunAuthd_VerifyAgentManager"/>
-            <Custom Action="CustomAction_NoGroup_Name_RunAuthd_VerifyAgentManager" After="InstallFinalize">NOT Installed AND WAZUH_REGISTRATION_SERVER &lt;&gt; "" AND WAZUH_AGENT_GROUP = "" AND WAZUH_AGENT_NAME &lt;&gt; "" AND WAZUH_REGISTRATION_PASSWORD = "" AND WAZUH_REGISTRATION_CA &lt;&gt; "" AND WAZUH_REGISTRATION_CERTIFICATE &lt;&gt; "" AND WAZUH_REGISTRATION_KEY &lt;&gt; ""</Custom>
-
-     		<Custom Action="CustomAction_NoGroup_Name_RunAuthd_Password_cmd" Before="CustomAction_NoGroup_Name_RunAuthd_Password"/>
-            <Custom Action="CustomAction_NoGroup_Name_RunAuthd_Password" After="InstallFinalize">NOT Installed AND WAZUH_REGISTRATION_SERVER &lt;&gt; "" AND WAZUH_AGENT_GROUP = "" AND WAZUH_AGENT_NAME &lt;&gt; "" AND WAZUH_REGISTRATION_PASSWORD &lt;&gt; "" AND WAZUH_REGISTRATION_CA = "" AND WAZUH_REGISTRATION_CERTIFICATE = "" AND WAZUH_REGISTRATION_KEY = ""</Custom>
-     		<Custom Action="CustomAction_NoGroup_Name_RunAuthd_Password_VerifyAgent_cmd" Before="CustomAction_NoGroup_Name_RunAuthd_Password_VerifyAgent"/>
-            <Custom Action="CustomAction_NoGroup_Name_RunAuthd_Password_VerifyAgent" After="InstallFinalize">NOT Installed AND WAZUH_REGISTRATION_SERVER &lt;&gt; "" AND WAZUH_AGENT_GROUP = "" AND WAZUH_AGENT_NAME &lt;&gt; "" AND WAZUH_REGISTRATION_PASSWORD &lt;&gt; "" AND WAZUH_REGISTRATION_CA = "" AND WAZUH_REGISTRATION_CERTIFICATE &lt;&gt; "" AND WAZUH_REGISTRATION_KEY &lt;&gt; ""</Custom>
-     		<Custom Action="CustomAction_NoGroup_Name_RunAuthd_Password_VerifyManager_cmd" Before="CustomAction_NoGroup_Name_RunAuthd_Password_VerifyManager"/>
-            <Custom Action="CustomAction_NoGroup_Name_RunAuthd_Password_VerifyManager" After="InstallFinalize">NOT Installed AND WAZUH_REGISTRATION_SERVER &lt;&gt; "" AND WAZUH_AGENT_GROUP = "" AND WAZUH_AGENT_NAME &lt;&gt; "" AND WAZUH_REGISTRATION_PASSWORD &lt;&gt; "" AND WAZUH_REGISTRATION_CA &lt;&gt; "" AND WAZUH_REGISTRATION_CERTIFICATE = "" AND WAZUH_REGISTRATION_KEY = ""</Custom>
-     		<Custom Action="CustomAction_NoGroup_Name_RunAuthd_Password_VerifyAgentManager_cmd" Before="CustomAction_NoGroup_Name_RunAuthd_Password_VerifyAgentManager"/>
-            <Custom Action="CustomAction_NoGroup_Name_RunAuthd_Password_VerifyAgentManager" After="InstallFinalize">NOT Installed AND WAZUH_REGISTRATION_SERVER &lt;&gt; "" AND WAZUH_AGENT_GROUP = "" AND WAZUH_AGENT_NAME &lt;&gt; "" AND WAZUH_REGISTRATION_PASSWORD &lt;&gt; "" AND WAZUH_REGISTRATION_CA &lt;&gt; "" AND WAZUH_REGISTRATION_CERTIFICATE &lt;&gt; "" AND WAZUH_REGISTRATION_KEY &lt;&gt; ""</Custom>
-
-     		<Custom Action="CustomAction_Group_NoName_RunAuthd_cmd" Before="CustomAction_Group_NoName_RunAuthd"/>
-            <Custom Action="CustomAction_Group_NoName_RunAuthd" After="InstallFinalize">NOT Installed AND WAZUH_REGISTRATION_SERVER &lt;&gt; "" AND WAZUH_AGENT_GROUP &lt;&gt; "" AND WAZUH_AGENT_NAME = "" AND WAZUH_REGISTRATION_PASSWORD = "" AND WAZUH_REGISTRATION_CA = "" AND WAZUH_REGISTRATION_CERTIFICATE = "" AND WAZUH_REGISTRATION_KEY = ""</Custom>
-     		<Custom Action="CustomAction_Group_NoName_RunAuthd_VerifyAgent_cmd" Before="CustomAction_Group_NoName_RunAuthd_VerifyAgent"/>
-            <Custom Action="CustomAction_Group_NoName_RunAuthd_VerifyAgent" After="InstallFinalize">NOT Installed AND WAZUH_REGISTRATION_SERVER &lt;&gt; "" AND WAZUH_AGENT_GROUP &lt;&gt; "" AND WAZUH_AGENT_NAME = "" AND WAZUH_REGISTRATION_PASSWORD = "" AND WAZUH_REGISTRATION_CA = "" AND WAZUH_REGISTRATION_CERTIFICATE &lt;&gt; "" AND WAZUH_REGISTRATION_KEY &lt;&gt; ""</Custom>
-     		<Custom Action="CustomAction_Group_NoName_RunAuthd_VerifyManager_cmd" Before="CustomAction_Group_NoName_RunAuthd_VerifyManager"/>
-            <Custom Action="CustomAction_Group_NoName_RunAuthd_VerifyManager" After="InstallFinalize">NOT Installed AND WAZUH_REGISTRATION_SERVER &lt;&gt; "" AND WAZUH_AGENT_GROUP &lt;&gt; "" AND WAZUH_AGENT_NAME = "" AND WAZUH_REGISTRATION_PASSWORD = "" AND WAZUH_REGISTRATION_CA &lt;&gt; "" AND WAZUH_REGISTRATION_CERTIFICATE = "" AND WAZUH_REGISTRATION_KEY = ""</Custom>
-     		<Custom Action="CustomAction_Group_NoName_RunAuthd_VerifyAgentManager_cmd" Before="CustomAction_Group_NoName_RunAuthd_VerifyAgentManager"/>
-            <Custom Action="CustomAction_Group_NoName_RunAuthd_VerifyAgentManager" After="InstallFinalize">NOT Installed AND WAZUH_REGISTRATION_SERVER &lt;&gt; "" AND WAZUH_AGENT_GROUP &lt;&gt; "" AND WAZUH_AGENT_NAME = "" AND WAZUH_REGISTRATION_PASSWORD = "" AND WAZUH_REGISTRATION_CA &lt;&gt; "" AND WAZUH_REGISTRATION_CERTIFICATE &lt;&gt; "" AND WAZUH_REGISTRATION_KEY &lt;&gt; ""</Custom>
-
-     		<Custom Action="CustomAction_Group_NoName_RunAuthd_Password_cmd" Before="CustomAction_Group_NoName_RunAuthd_Password"/>
-            <Custom Action="CustomAction_Group_NoName_RunAuthd_Password" After="InstallFinalize">NOT Installed AND WAZUH_REGISTRATION_SERVER &lt;&gt; "" AND WAZUH_AGENT_GROUP &lt;&gt; "" AND WAZUH_AGENT_NAME = "" AND WAZUH_REGISTRATION_PASSWORD &lt;&gt; "" AND WAZUH_REGISTRATION_CA = "" AND WAZUH_REGISTRATION_CERTIFICATE = "" AND WAZUH_REGISTRATION_KEY = ""</Custom>
-     		<Custom Action="CustomAction_Group_NoName_RunAuthd_Password_VerifyAgent_cmd" Before="CustomAction_Group_NoName_RunAuthd_Password_VerifyAgent"/>
-            <Custom Action="CustomAction_Group_NoName_RunAuthd_Password_VerifyAgent" After="InstallFinalize">NOT Installed AND WAZUH_REGISTRATION_SERVER &lt;&gt; "" AND WAZUH_AGENT_GROUP &lt;&gt; "" AND WAZUH_AGENT_NAME = "" AND WAZUH_REGISTRATION_PASSWORD &lt;&gt; "" AND WAZUH_REGISTRATION_CA = "" AND WAZUH_REGISTRATION_CERTIFICATE &lt;&gt; "" AND WAZUH_REGISTRATION_KEY &lt;&gt; ""</Custom>
-     		<Custom Action="CustomAction_Group_NoName_RunAuthd_Password_VerifyManager_cmd" Before="CustomAction_Group_NoName_RunAuthd_Password_VerifyManager"/>
-            <Custom Action="CustomAction_Group_NoName_RunAuthd_Password_VerifyManager" After="InstallFinalize">NOT Installed AND WAZUH_REGISTRATION_SERVER &lt;&gt; "" AND WAZUH_AGENT_GROUP &lt;&gt; "" AND WAZUH_AGENT_NAME = "" AND WAZUH_REGISTRATION_PASSWORD &lt;&gt; "" AND WAZUH_REGISTRATION_CA &lt;&gt; "" AND WAZUH_REGISTRATION_CERTIFICATE = "" AND WAZUH_REGISTRATION_KEY = ""</Custom>
-     		<Custom Action="CustomAction_Group_NoName_RunAuthd_Password_VerifyAgentManager_cmd" Before="CustomAction_Group_NoName_RunAuthd_Password_VerifyAgentManager"/>
-            <Custom Action="CustomAction_Group_NoName_RunAuthd_Password_VerifyAgentManager" After="InstallFinalize">NOT Installed AND WAZUH_REGISTRATION_SERVER &lt;&gt; "" AND WAZUH_AGENT_GROUP &lt;&gt; "" AND WAZUH_AGENT_NAME = "" AND WAZUH_REGISTRATION_PASSWORD &lt;&gt; "" AND WAZUH_REGISTRATION_CA &lt;&gt; "" AND WAZUH_REGISTRATION_CERTIFICATE &lt;&gt; "" AND WAZUH_REGISTRATION_KEY &lt;&gt; ""</Custom>
-
-     		<Custom Action="CustomAction_Group_Name_RunAuthd_cmd" Before="CustomAction_Group_Name_RunAuthd"/>
-            <Custom Action="CustomAction_Group_Name_RunAuthd" After="InstallFinalize">NOT Installed AND WAZUH_REGISTRATION_SERVER &lt;&gt; "" AND WAZUH_AGENT_GROUP &lt;&gt; "" AND WAZUH_AGENT_NAME &lt;&gt; "" AND WAZUH_REGISTRATION_PASSWORD = "" AND WAZUH_REGISTRATION_CA = "" AND WAZUH_REGISTRATION_CERTIFICATE = "" AND WAZUH_REGISTRATION_KEY = ""</Custom>
-     		<Custom Action="CustomAction_Group_Name_RunAuthd_VerifyAgent_cmd" Before="CustomAction_Group_Name_RunAuthd_VerifyAgent"/>
-            <Custom Action="CustomAction_Group_Name_RunAuthd_VerifyAgent" After="InstallFinalize">NOT Installed AND WAZUH_REGISTRATION_SERVER &lt;&gt; "" AND WAZUH_AGENT_GROUP &lt;&gt; "" AND WAZUH_AGENT_NAME &lt;&gt; "" AND WAZUH_REGISTRATION_PASSWORD = "" AND WAZUH_REGISTRATION_CA = "" AND WAZUH_REGISTRATION_CERTIFICATE &lt;&gt; "" AND WAZUH_REGISTRATION_KEY &lt;&gt; ""</Custom>
-     		<Custom Action="CustomAction_Group_Name_RunAuthd_VerifyManager_cmd" Before="CustomAction_Group_Name_RunAuthd_VerifyManager"/>
-            <Custom Action="CustomAction_Group_Name_RunAuthd_VerifyManager" After="InstallFinalize">NOT Installed AND WAZUH_REGISTRATION_SERVER &lt;&gt; "" AND WAZUH_AGENT_GROUP &lt;&gt; "" AND WAZUH_AGENT_NAME &lt;&gt; "" AND WAZUH_REGISTRATION_PASSWORD = "" AND WAZUH_REGISTRATION_CA &lt;&gt; "" AND WAZUH_REGISTRATION_CERTIFICATE = "" AND WAZUH_REGISTRATION_KEY = ""</Custom>
-     		<Custom Action="CustomAction_Group_Name_RunAuthd_VerifyAgentManager_cmd" Before="CustomAction_Group_Name_RunAuthd_VerifyAgentManager"/>
-            <Custom Action="CustomAction_Group_Name_RunAuthd_VerifyAgentManager" After="InstallFinalize">NOT Installed AND WAZUH_REGISTRATION_SERVER &lt;&gt; "" AND WAZUH_AGENT_GROUP &lt;&gt; "" AND WAZUH_AGENT_NAME &lt;&gt; "" AND WAZUH_REGISTRATION_PASSWORD = "" AND WAZUH_REGISTRATION_CA &lt;&gt; "" AND WAZUH_REGISTRATION_CERTIFICATE &lt;&gt; "" AND WAZUH_REGISTRATION_KEY &lt;&gt; ""</Custom>
-
-     		<Custom Action="CustomAction_Group_Name_RunAuthd_Password_cmd" Before="CustomAction_Group_Name_RunAuthd_Password"/>
-            <Custom Action="CustomAction_Group_Name_RunAuthd_Password" After="InstallFinalize">NOT Installed AND WAZUH_REGISTRATION_SERVER &lt;&gt; "" AND WAZUH_AGENT_GROUP &lt;&gt; "" AND WAZUH_AGENT_NAME &lt;&gt; "" AND WAZUH_REGISTRATION_PASSWORD &lt;&gt; "" AND WAZUH_REGISTRATION_CA = "" AND WAZUH_REGISTRATION_CERTIFICATE = "" AND WAZUH_REGISTRATION_KEY = ""</Custom>
-     		<Custom Action="CustomAction_Group_Name_RunAuthd_Password_VerifyAgent_cmd" Before="CustomAction_Group_Name_RunAuthd_Password_VerifyAgent"/>
-            <Custom Action="CustomAction_Group_Name_RunAuthd_Password_VerifyAgent" After="InstallFinalize">NOT Installed AND WAZUH_REGISTRATION_SERVER &lt;&gt; "" AND WAZUH_AGENT_GROUP &lt;&gt; "" AND WAZUH_AGENT_NAME &lt;&gt; "" AND WAZUH_REGISTRATION_PASSWORD &lt;&gt; "" AND WAZUH_REGISTRATION_CA = "" AND WAZUH_REGISTRATION_CERTIFICATE &lt;&gt; "" AND WAZUH_REGISTRATION_KEY &lt;&gt; ""</Custom>
-     		<Custom Action="CustomAction_Group_Name_RunAuthd_Password_VerifyManager_cmd" Before="CustomAction_Group_Name_RunAuthd_Password_VerifyManager"/>
-            <Custom Action="CustomAction_Group_Name_RunAuthd_Password_VerifyManager" After="InstallFinalize">NOT Installed AND WAZUH_REGISTRATION_SERVER &lt;&gt; "" AND WAZUH_AGENT_GROUP &lt;&gt; "" AND WAZUH_AGENT_NAME &lt;&gt; "" AND WAZUH_REGISTRATION_PASSWORD &lt;&gt; "" AND WAZUH_REGISTRATION_CA &lt;&gt; "" AND WAZUH_REGISTRATION_CERTIFICATE = "" AND WAZUH_REGISTRATION_KEY = ""</Custom>
-     		<Custom Action="CustomAction_Group_Name_RunAuthd_Password_VerifyAgentManager_cmd" Before="CustomAction_Group_Name_RunAuthd_Password_VerifyAgentManager"/>
-            <Custom Action="CustomAction_Group_Name_RunAuthd_Password_VerifyAgentManager" After="InstallFinalize">NOT Installed AND WAZUH_REGISTRATION_SERVER &lt;&gt; "" AND WAZUH_AGENT_GROUP &lt;&gt; "" AND WAZUH_AGENT_NAME &lt;&gt; "" AND WAZUH_REGISTRATION_PASSWORD &lt;&gt; "" AND WAZUH_REGISTRATION_CA &lt;&gt; "" AND WAZUH_REGISTRATION_CERTIFICATE &lt;&gt; "" AND WAZUH_REGISTRATION_KEY &lt;&gt; ""</Custom>
-
-            <Custom Action="StartWinService_cmd" After="StartWinService"/>
-            <Custom Action="StartWinService" After="InstallFinalize">NOT Installed AND WAZUH_REGISTRATION_SERVER &lt;&gt; ""</Custom>
-
-            <Custom Action="DepCustomAction_NoGroup_NoName_RunAuthd_cmd" Before="DepCustomAction_NoGroup_NoName_RunAuthd"/>
-            <Custom Action="DepCustomAction_NoGroup_NoName_RunAuthd" After="InstallFinalize">NOT Installed AND AUTHD_SERVER &lt;&gt; "" AND GROUP = "" AND AGENT_NAME = "" AND PASSWORD = "" AND CERTIFICATE = "" AND PEM = "" AND KEY = ""</Custom>
-            <Custom Action="DepCustomAction_NoGroup_NoName_RunAuthd_VerifyAgent_cmd" Before="DepCustomAction_NoGroup_NoName_RunAuthd_VerifyAgent"/>
-            <Custom Action="DepCustomAction_NoGroup_NoName_RunAuthd_VerifyAgent" After="InstallFinalize">NOT Installed AND AUTHD_SERVER &lt;&gt; "" AND GROUP = "" AND AGENT_NAME = "" AND PASSWORD = "" AND CERTIFICATE = "" AND PEM &lt;&gt; "" AND KEY &lt;&gt; ""</Custom>
-            <Custom Action="DepCustomAction_NoGroup_NoName_RunAuthd_VerifyManager_cmd" Before="DepCustomAction_NoGroup_NoName_RunAuthd_VerifyManager"/>
-            <Custom Action="DepCustomAction_NoGroup_NoName_RunAuthd_VerifyManager" After="InstallFinalize">NOT Installed AND AUTHD_SERVER &lt;&gt; "" AND GROUP = "" AND AGENT_NAME = "" AND PASSWORD = "" AND CERTIFICATE &lt;&gt; "" AND PEM = "" AND KEY = ""</Custom>
-            <Custom Action="DepCustomAction_NoGroup_NoName_RunAuthd_VerifyAgentManager_cmd" Before="DepCustomAction_NoGroup_NoName_RunAuthd_VerifyAgentManager"/>
-            <Custom Action="DepCustomAction_NoGroup_NoName_RunAuthd_VerifyAgentManager" After="InstallFinalize">NOT Installed AND AUTHD_SERVER &lt;&gt; "" AND GROUP = "" AND AGENT_NAME = "" AND PASSWORD = "" AND CERTIFICATE &lt;&gt; "" AND PEM &lt;&gt; "" AND KEY &lt;&gt; ""</Custom>
-            <Custom Action="DepCustomAction_NoGroup_NoName_RunAuthd_Password_cmd" Before="DepCustomAction_NoGroup_NoName_RunAuthd_Password"/>
-            <Custom Action="DepCustomAction_NoGroup_NoName_RunAuthd_Password" After="InstallFinalize">NOT Installed AND AUTHD_SERVER &lt;&gt; "" AND GROUP = "" AND AGENT_NAME = "" AND PASSWORD &lt;&gt; "" AND CERTIFICATE = "" AND PEM = "" AND KEY = ""</Custom>
-            <Custom Action="DepCustomAction_NoGroup_NoName_RunAuthd_Password_VerifyAgent_cmd" Before="DepCustomAction_NoGroup_NoName_RunAuthd_Password_VerifyAgent"/>
-            <Custom Action="DepCustomAction_NoGroup_NoName_RunAuthd_Password_VerifyAgent" After="InstallFinalize">NOT Installed AND AUTHD_SERVER &lt;&gt; "" AND GROUP = "" AND AGENT_NAME = "" AND PASSWORD &lt;&gt; "" AND CERTIFICATE = "" AND PEM &lt;&gt; "" AND KEY &lt;&gt; ""</Custom>
-            <Custom Action="DepCustomAction_NoGroup_NoName_RunAuthd_Password_VerifyManager_cmd" Before="DepCustomAction_NoGroup_NoName_RunAuthd_Password_VerifyManager"/>
-            <Custom Action="DepCustomAction_NoGroup_NoName_RunAuthd_Password_VerifyManager" After="InstallFinalize">NOT Installed AND AUTHD_SERVER &lt;&gt; "" AND GROUP = "" AND AGENT_NAME = "" AND PASSWORD &lt;&gt; "" AND CERTIFICATE &lt;&gt; "" AND PEM = "" AND KEY = ""</Custom>
-            <Custom Action="DepCustomAction_NoGroup_NoName_RunAuthd_Password_VerifyAgentManager_cmd" Before="DepCustomAction_NoGroup_NoName_RunAuthd_Password_VerifyAgentManager"/>
-            <Custom Action="DepCustomAction_NoGroup_NoName_RunAuthd_Password_VerifyAgentManager" After="InstallFinalize">NOT Installed AND AUTHD_SERVER &lt;&gt; "" AND GROUP = "" AND AGENT_NAME = "" AND PASSWORD &lt;&gt; "" AND CERTIFICATE &lt;&gt; "" AND PEM &lt;&gt; "" AND KEY &lt;&gt; ""</Custom>
-            <Custom Action="DepCustomAction_NoGroup_Name_RunAuthd_cmd" Before="DepCustomAction_NoGroup_Name_RunAuthd"/>
-            <Custom Action="DepCustomAction_NoGroup_Name_RunAuthd" After="InstallFinalize">NOT Installed AND AUTHD_SERVER &lt;&gt; "" AND GROUP = "" AND AGENT_NAME &lt;&gt; "" AND PASSWORD = "" AND CERTIFICATE = "" AND PEM = "" AND KEY = ""</Custom>
-            <Custom Action="DepCustomAction_NoGroup_Name_RunAuthd_VerifyAgent_cmd" Before="DepCustomAction_NoGroup_Name_RunAuthd_VerifyAgent"/>
-            <Custom Action="DepCustomAction_NoGroup_Name_RunAuthd_VerifyAgent" After="InstallFinalize">NOT Installed AND AUTHD_SERVER &lt;&gt; "" AND GROUP = "" AND AGENT_NAME &lt;&gt; "" AND PASSWORD = "" AND CERTIFICATE = "" AND PEM &lt;&gt; "" AND KEY &lt;&gt; ""</Custom>
-            <Custom Action="DepCustomAction_NoGroup_Name_RunAuthd_VerifyManager_cmd" Before="DepCustomAction_NoGroup_Name_RunAuthd_VerifyManager"/>
-            <Custom Action="DepCustomAction_NoGroup_Name_RunAuthd_VerifyManager" After="InstallFinalize">NOT Installed AND AUTHD_SERVER &lt;&gt; "" AND GROUP = "" AND AGENT_NAME &lt;&gt; "" AND PASSWORD = "" AND CERTIFICATE &lt;&gt; "" AND PEM = "" AND KEY = ""</Custom>
-            <Custom Action="DepCustomAction_NoGroup_Name_RunAuthd_VerifyAgentManager_cmd" Before="DepCustomAction_NoGroup_Name_RunAuthd_VerifyAgentManager"/>
-            <Custom Action="DepCustomAction_NoGroup_Name_RunAuthd_VerifyAgentManager" After="InstallFinalize">NOT Installed AND AUTHD_SERVER &lt;&gt; "" AND GROUP = "" AND AGENT_NAME &lt;&gt; "" AND PASSWORD = "" AND CERTIFICATE &lt;&gt; "" AND PEM &lt;&gt; "" AND KEY &lt;&gt; ""</Custom>
-            <Custom Action="DepCustomAction_NoGroup_Name_RunAuthd_Password_cmd" Before="DepCustomAction_NoGroup_Name_RunAuthd_Password"/>
-            <Custom Action="DepCustomAction_NoGroup_Name_RunAuthd_Password" After="InstallFinalize">NOT Installed AND AUTHD_SERVER &lt;&gt; "" AND GROUP = "" AND AGENT_NAME &lt;&gt; "" AND PASSWORD &lt;&gt; "" AND CERTIFICATE = "" AND PEM = "" AND KEY = ""</Custom>
-            <Custom Action="DepCustomAction_NoGroup_Name_RunAuthd_Password_VerifyAgent_cmd" Before="DepCustomAction_NoGroup_Name_RunAuthd_Password_VerifyAgent"/>
-            <Custom Action="DepCustomAction_NoGroup_Name_RunAuthd_Password_VerifyAgent" After="InstallFinalize">NOT Installed AND AUTHD_SERVER &lt;&gt; "" AND GROUP = "" AND AGENT_NAME &lt;&gt; "" AND PASSWORD &lt;&gt; "" AND CERTIFICATE = "" AND PEM &lt;&gt; "" AND KEY &lt;&gt; ""</Custom>
-            <Custom Action="DepCustomAction_NoGroup_Name_RunAuthd_Password_VerifyManager_cmd" Before="DepCustomAction_NoGroup_Name_RunAuthd_Password_VerifyManager"/>
-            <Custom Action="DepCustomAction_NoGroup_Name_RunAuthd_Password_VerifyManager" After="InstallFinalize">NOT Installed AND AUTHD_SERVER &lt;&gt; "" AND GROUP = "" AND AGENT_NAME &lt;&gt; "" AND PASSWORD &lt;&gt; "" AND CERTIFICATE &lt;&gt; "" AND PEM = "" AND KEY = ""</Custom>
-            <Custom Action="DepCustomAction_NoGroup_Name_RunAuthd_Password_VerifyAgentManager_cmd" Before="DepCustomAction_NoGroup_Name_RunAuthd_Password_VerifyAgentManager"/>
-            <Custom Action="DepCustomAction_NoGroup_Name_RunAuthd_Password_VerifyAgentManager" After="InstallFinalize">NOT Installed AND AUTHD_SERVER &lt;&gt; "" AND GROUP = "" AND AGENT_NAME &lt;&gt; "" AND PASSWORD &lt;&gt; "" AND CERTIFICATE &lt;&gt; "" AND PEM &lt;&gt; "" AND KEY &lt;&gt; ""</Custom>
-            <Custom Action="DepCustomAction_Group_NoName_RunAuthd_cmd" Before="DepCustomAction_Group_NoName_RunAuthd"/>
-            <Custom Action="DepCustomAction_Group_NoName_RunAuthd" After="InstallFinalize">NOT Installed AND AUTHD_SERVER &lt;&gt; "" AND GROUP &lt;&gt; "" AND AGENT_NAME = "" AND PASSWORD = "" AND CERTIFICATE = "" AND PEM = "" AND KEY = ""</Custom>
-            <Custom Action="DepCustomAction_Group_NoName_RunAuthd_VerifyAgent_cmd" Before="DepCustomAction_Group_NoName_RunAuthd_VerifyAgent"/>
-            <Custom Action="DepCustomAction_Group_NoName_RunAuthd_VerifyAgent" After="InstallFinalize">NOT Installed AND AUTHD_SERVER &lt;&gt; "" AND GROUP &lt;&gt; "" AND AGENT_NAME = "" AND PASSWORD = "" AND CERTIFICATE = "" AND PEM &lt;&gt; "" AND KEY &lt;&gt; ""</Custom>
-            <Custom Action="DepCustomAction_Group_NoName_RunAuthd_VerifyManager_cmd" Before="DepCustomAction_Group_NoName_RunAuthd_VerifyManager"/>
-            <Custom Action="DepCustomAction_Group_NoName_RunAuthd_VerifyManager" After="InstallFinalize">NOT Installed AND AUTHD_SERVER &lt;&gt; "" AND GROUP &lt;&gt; "" AND AGENT_NAME = "" AND PASSWORD = "" AND CERTIFICATE &lt;&gt; "" AND PEM = "" AND KEY = ""</Custom>
-            <Custom Action="DepCustomAction_Group_NoName_RunAuthd_VerifyAgentManager_cmd" Before="DepCustomAction_Group_NoName_RunAuthd_VerifyAgentManager"/>
-            <Custom Action="DepCustomAction_Group_NoName_RunAuthd_VerifyAgentManager" After="InstallFinalize">NOT Installed AND AUTHD_SERVER &lt;&gt; "" AND GROUP &lt;&gt; "" AND AGENT_NAME = "" AND PASSWORD = "" AND CERTIFICATE &lt;&gt; "" AND PEM &lt;&gt; "" AND KEY &lt;&gt; ""</Custom>
-            <Custom Action="DepCustomAction_Group_NoName_RunAuthd_Password_cmd" Before="DepCustomAction_Group_NoName_RunAuthd_Password"/>
-            <Custom Action="DepCustomAction_Group_NoName_RunAuthd_Password" After="InstallFinalize">NOT Installed AND AUTHD_SERVER &lt;&gt; "" AND GROUP &lt;&gt; "" AND AGENT_NAME = "" AND PASSWORD &lt;&gt; "" AND CERTIFICATE = "" AND PEM = "" AND KEY = ""</Custom>
-            <Custom Action="DepCustomAction_Group_NoName_RunAuthd_Password_VerifyAgent_cmd" Before="DepCustomAction_Group_NoName_RunAuthd_Password_VerifyAgent"/>
-            <Custom Action="DepCustomAction_Group_NoName_RunAuthd_Password_VerifyAgent" After="InstallFinalize">NOT Installed AND AUTHD_SERVER &lt;&gt; "" AND GROUP &lt;&gt; "" AND AGENT_NAME = "" AND PASSWORD &lt;&gt; "" AND CERTIFICATE = "" AND PEM &lt;&gt; "" AND KEY &lt;&gt; ""</Custom>
-            <Custom Action="DepCustomAction_Group_NoName_RunAuthd_Password_VerifyManager_cmd" Before="DepCustomAction_Group_NoName_RunAuthd_Password_VerifyManager"/>
-            <Custom Action="DepCustomAction_Group_NoName_RunAuthd_Password_VerifyManager" After="InstallFinalize">NOT Installed AND AUTHD_SERVER &lt;&gt; "" AND GROUP &lt;&gt; "" AND AGENT_NAME = "" AND PASSWORD &lt;&gt; "" AND CERTIFICATE &lt;&gt; "" AND PEM = "" AND KEY = ""</Custom>
-            <Custom Action="DepCustomAction_Group_NoName_RunAuthd_Password_VerifyAgentManager_cmd" Before="DepCustomAction_Group_NoName_RunAuthd_Password_VerifyAgentManager"/>
-            <Custom Action="DepCustomAction_Group_NoName_RunAuthd_Password_VerifyAgentManager" After="InstallFinalize">NOT Installed AND AUTHD_SERVER &lt;&gt; "" AND GROUP &lt;&gt; "" AND AGENT_NAME = "" AND PASSWORD &lt;&gt; "" AND CERTIFICATE &lt;&gt; "" AND PEM &lt;&gt; "" AND KEY &lt;&gt; ""</Custom>
-            <Custom Action="DepCustomAction_Group_Name_RunAuthd_cmd" Before="DepCustomAction_Group_Name_RunAuthd"/>
-            <Custom Action="DepCustomAction_Group_Name_RunAuthd" After="InstallFinalize">NOT Installed AND AUTHD_SERVER &lt;&gt; "" AND GROUP &lt;&gt; "" AND AGENT_NAME &lt;&gt; "" AND PASSWORD = "" AND CERTIFICATE = "" AND PEM = "" AND KEY = ""</Custom>
-            <Custom Action="DepCustomAction_Group_Name_RunAuthd_VerifyAgent_cmd" Before="DepCustomAction_Group_Name_RunAuthd_VerifyAgent"/>
-            <Custom Action="DepCustomAction_Group_Name_RunAuthd_VerifyAgent" After="InstallFinalize">NOT Installed AND AUTHD_SERVER &lt;&gt; "" AND GROUP &lt;&gt; "" AND AGENT_NAME &lt;&gt; "" AND PASSWORD = "" AND CERTIFICATE = "" AND PEM &lt;&gt; "" AND KEY &lt;&gt; ""</Custom>
-            <Custom Action="DepCustomAction_Group_Name_RunAuthd_VerifyManager_cmd" Before="DepCustomAction_Group_Name_RunAuthd_VerifyManager"/>
-            <Custom Action="DepCustomAction_Group_Name_RunAuthd_VerifyManager" After="InstallFinalize">NOT Installed AND AUTHD_SERVER &lt;&gt; "" AND GROUP &lt;&gt; "" AND AGENT_NAME &lt;&gt; "" AND PASSWORD = "" AND CERTIFICATE &lt;&gt; "" AND PEM = "" AND KEY = ""</Custom>
-            <Custom Action="DepCustomAction_Group_Name_RunAuthd_VerifyAgentManager_cmd" Before="DepCustomAction_Group_Name_RunAuthd_VerifyAgentManager"/>
-            <Custom Action="DepCustomAction_Group_Name_RunAuthd_VerifyAgentManager" After="InstallFinalize">NOT Installed AND AUTHD_SERVER &lt;&gt; "" AND GROUP &lt;&gt; "" AND AGENT_NAME &lt;&gt; "" AND PASSWORD = "" AND CERTIFICATE &lt;&gt; "" AND PEM &lt;&gt; "" AND KEY &lt;&gt; ""</Custom>
-            <Custom Action="DepCustomAction_Group_Name_RunAuthd_Password_cmd" Before="DepCustomAction_Group_Name_RunAuthd_Password"/>
-            <Custom Action="DepCustomAction_Group_Name_RunAuthd_Password" After="InstallFinalize">NOT Installed AND AUTHD_SERVER &lt;&gt; "" AND GROUP &lt;&gt; "" AND AGENT_NAME &lt;&gt; "" AND PASSWORD &lt;&gt; "" AND CERTIFICATE = "" AND PEM = "" AND KEY = ""</Custom>
-            <Custom Action="DepCustomAction_Group_Name_RunAuthd_Password_VerifyAgent_cmd" Before="DepCustomAction_Group_Name_RunAuthd_Password_VerifyAgent"/>
-            <Custom Action="DepCustomAction_Group_Name_RunAuthd_Password_VerifyAgent" After="InstallFinalize">NOT Installed AND AUTHD_SERVER &lt;&gt; "" AND GROUP &lt;&gt; "" AND AGENT_NAME &lt;&gt; "" AND PASSWORD &lt;&gt; "" AND CERTIFICATE = "" AND PEM &lt;&gt; "" AND KEY &lt;&gt; ""</Custom>
-            <Custom Action="DepCustomAction_Group_Name_RunAuthd_Password_VerifyManager_cmd" Before="DepCustomAction_Group_Name_RunAuthd_Password_VerifyManager"/>
-            <Custom Action="DepCustomAction_Group_Name_RunAuthd_Password_VerifyManager" After="InstallFinalize">NOT Installed AND AUTHD_SERVER &lt;&gt; "" AND GROUP &lt;&gt; "" AND AGENT_NAME &lt;&gt; "" AND PASSWORD &lt;&gt; "" AND CERTIFICATE &lt;&gt; "" AND PEM = "" AND KEY = ""</Custom>
-            <Custom Action="DepCustomAction_Group_Name_RunAuthd_Password_VerifyAgentManager_cmd" Before="DepCustomAction_Group_Name_RunAuthd_Password_VerifyAgentManager"/>
-            <Custom Action="DepCustomAction_Group_Name_RunAuthd_Password_VerifyAgentManager" After="InstallFinalize">NOT Installed AND AUTHD_SERVER &lt;&gt; "" AND GROUP &lt;&gt; "" AND AGENT_NAME &lt;&gt; "" AND PASSWORD &lt;&gt; "" AND CERTIFICATE &lt;&gt; "" AND PEM &lt;&gt; "" AND KEY &lt;&gt; ""</Custom>
-            
-            <Custom Action="DepStartWinService_cmd" Before="DepStartWinService"/>
-            <Custom Action="DepStartWinService" After="InstallFinalize">NOT Installed AND AUTHD_SERVER &lt;&gt; ""</Custom>
-
-        </InstallExecuteSequence>
-        
-        <Directory Id="TARGETDIR" Name="SourceDir">
-            <Directory Id="ProgramFilesFolder" Name="PFiles">
-                <Directory Id="APPLICATIONFOLDER" Name="ossec-agent">
-                    <Component Id="REGISTRY_INSTALL_DIR" Guid="63E18998-4DBB-4C34-A1AD-09AA809A1C15" KeyPath="yes">
-                        <RegistryValue Root="HKLM" Key="SOFTWARE\[Manufacturer]\[ProductName]" Id="WazuhInstallDirProperty" Name="WazuhInstallDir" Type="string" Value="[APPLICATIONFOLDER]" />
-                    </Component>
-                    <Component Id="AGENT_AUTH.EXE" DiskId="1" Guid="F99FEE7C-A021-4D43-9119-98A8D72EAB65">
-                        <File Id="AGENT_AUTH.EXE" Name="agent-auth.exe" Source="agent-auth.exe" >
-                         </File>
-                        <File Id="AGENT_AUTH.EXE.MANIFEST" Name="agent-auth.exe.manifest" Source="agent-auth.exe.manifest" />
-                    </Component>
-                    <Component Id="LIBWAZUHEXT_DLL" DiskId="1" Guid="31F7B5FA-9678-427B-9536-88AAA897A82A">
-                        <File Id="LIBWAZUHEXT_DLL" Name="libwazuhext.dll" Source="..\libwazuhext.dll" />
-                    </Component>
-                    <Component Id="REPLACECONF.VBS" DiskId="1" Guid="D2CA93FD-4B3C-4147-B7D8-503487E23D16">
-                        <File Id="REPLACECONF.VBS" Name="ReplaceConf.vbs" Source="ReplaceConf.vbs" />
-                    </Component>
-                    <Component Id="LIBWAZUHSHARED_DLL" DiskId="1" Guid="A40D7FB4-8D7B-440E-B7CB-1D8CB1E277E6">
-                        <File Id="LIBWAZUHSHARED_DLL" Name="libwazuhshared.dll" Source="..\libwazuhshared.dll" />
-                    </Component>
-                    <Component Id="DBSYNC_DLL" DiskId="1" Guid="E6DD27ED-1579-4369-B83D-FD618894B56C">
-                        <File Id="DBSYNC_DLL" Name="dbsync.dll" Source="..\shared_modules\dbsync\build\bin\dbsync.dll" />
-                    </Component>
-                    <Component Id="RSYNC_DLL" DiskId="1" Guid="9F23B2D8-609D-43F6-BB90-7C81A5DF5A67">
-                        <File Id="RSYNC_DLL" Name="rsync.dll" Source="..\shared_modules\rsync\build\bin\rsync.dll" />
-                    </Component>
-                    <Component Id="SYSINFO_DLL" DiskId="1" Guid="1D244B64-E1C3-4BED-A4CF-9C25E3B3BA0F">
-                        <File Id="SYSINFO_DLL" Name="sysinfo.dll" Source="..\data_provider\build\bin\sysinfo.dll" />
-                    </Component>
-                    <Component Id="SYSCOLLECTOR_DLL" DiskId="1" Guid="7CE63D8B-C959-43CC-A7B6-4226414EBADB">
-                        <File Id="SYSCOLLECTOR_DLL" Name="syscollector.dll" Source="..\wazuh_modules\syscollector\build\bin\syscollector.dll" />
-                    </Component>
-
-                    <!-- Mark this file as permanent, so it is not deleted on uninstall. -->
-                    <Component Id="LOCAL_INTERNAL_OPTIONS.CONF" DiskId="1" Guid="10245598-2EE7-4EDB-A114-5398F01A21F9" NeverOverwrite="yes" Permanent="yes">
-                        <File Id="LOCAL_INTERNAL_OPTIONS.CONF" Name="local_internal_options.conf" Source="default-local_internal_options.conf" KeyPath="yes" />
-                    </Component>
-                    <Component Id="OSSEC.CONF" DiskId="1" Guid="26C3265E-EFC8-488D-8D19-397A0C44C071" NeverOverwrite="yes" Permanent="yes">
-                        <File Id="OSSEC.CONF" Name="ossec.conf" Source="default-ossec.conf" KeyPath="yes">
-                            <util:PermissionEx User="Everyone" GenericRead="yes" GenericWrite="yes" />
-                        </File>
-                    </Component>
-                    <Component Id="INTERNAL_OPTIONS.CONF" DiskId="1" Guid="D2F2A5B9-1A98-4BB8-8AC4-D948CA97DD0E">
-                        <File Id="INTERNAL_OPTIONS.CONF" Name="internal_options.conf" Source="internal_options.conf" DefaultVersion="1.0"/>
-                    </Component>
-                    <Component Id="LICENSE.TXT" DiskId="1" Guid="556F08A0-D372-4BB5-BC44-73CE45957084">
-                        <File Id="LICENSE.TXT" Name="LICENSE.txt" Source="LICENSE.txt" />
-                    </Component>
-                    <Component Id="LIBWINPTHREAD_1.DLL" DiskId="1" Guid="C15C5883-00FB-41D7-B9E6-53C8BC30761F">
-                        <File Id="LIBWINPTHREAD_1.DLL" Name="libwinpthread-1.dll" Source="libwinpthread-1.dll" />
-                    </Component>
-                    <Component Id="LIBGCC_S_SJLJ_1.DLL" DiskId="1" Guid="27BDCB9A-F89F-4009-A789-1F779EB05697">
-                        <File Id="LIBGCC_S_SJLJ_1.DLL" Name="libgcc_s_sjlj-1.dll" Source="libgcc_s_sjlj-1.dll" />
-                    </Component>
-                    <Component Id="MANAGE_AGENTS.EXE" DiskId="1" Guid="C15C5883-00FB-41D7-B7E6-53C8BC30761F">
-                        <File Id="MANAGE_AGENTS.EXE" Name="manage_agents.exe" Source="manage_agents.exe" />
-                    </Component>
-                    <Component Id="WAZUH_AGENT_EVENTCHANNEL.EXE" DiskId="1" Guid="044E7997-12B6-4178-BD00-B90500DBA53F">
-                        <File Id="WAZUH_AGENT_EVENTCHANNEL.EXE" Name="wazuh-agent.exe" Source="wazuh-agent-eventchannel.exe" />
-                        <ServiceInstall Name="WazuhSvc" Type="ownProcess" Start="auto" ErrorControl="normal" Description="Wazuh Windows Agent" DisplayName="Wazuh" Id="svc_install_eventchannel" />
-                        <ServiceControl Id="svc_uninstall_eventchannel" Name="WazuhSvc" Remove="uninstall" Stop="uninstall" Wait="yes" />
-                        <Condition>VersionNT &gt;= 600</Condition>
-                    </Component>
-                    <Component Id="WAZUH_AGENT.EXE" DiskId="1" Guid="5CCEA6DC-8434-4137-9486-55AE3949266B">
-                        <File Id="WAZUH_AGENT.EXE" Name="wazuh-agent.exe" Source="wazuh-agent.exe" />
-                        <ServiceInstall Name="WazuhSvc" Type="ownProcess" Start="auto" ErrorControl="normal" Description="Wazuh Windows Agent" DisplayName="Wazuh" Id="svc_install" />
-                        <ServiceControl Id="ServiceControl" Name="WazuhSvc" Stop="both" Remove="uninstall" Wait="yes" />
-                        <Condition>VersionNT &lt; 600</Condition>
-                    </Component>
-                    <Component Id="WAZUH_AGENT_UPGRADE_OSSEC.EXE" DiskId="1" Guid="FB49A2F0-3433-47D4-A668-4139718AFDAC">
-                        <File Id="WAZUH_AGENT_UPGRADE_OSSEC.EXE" Name="wazuh-agent.exe" Source="wazuh-agent-eventchannel.exe" />
-                        <ServiceInstall Name="WazuhSvc" Type="ownProcess" Start="auto" ErrorControl="normal" Description="Wazuh Windows Agent" DisplayName="Wazuh" Id="svc_install_upgrade_ossec" />
-                        <ServiceControl Id="ServiceControl_ossec_upgrade" Name="WazuhSvc" Remove="uninstall" Start="install" Stop="both" Wait="yes" />
-                        <Condition>((OSSECINSTALLED AND (OSSECRUNNING = "Running")) OR (WAZUHINSTALLED = "Wazuh")) AND (VersionNT &gt;= 600)</Condition>
-                    </Component>
-                    <Component Id="WAZUH_AGENT_UPGRADE_OSSEC_NOEC.EXE" DiskId="1" Guid="B19AF43F-43AD-40D2-95B7-512E429DF099">
-                        <File Id="WAZUH_AGENT_UPGRADE_OSSEC_NOEC.EXE" Name="wazuh-agent.exe" Source="wazuh-agent.exe" />
-                        <ServiceInstall Name="WazuhSvc" Type="ownProcess" Start="auto" ErrorControl="normal" Description="Wazuh Windows Agent" DisplayName="Wazuh" Id="svc_install_upgrade_ossec_noec" />
-                        <ServiceControl Id="ServiceControl_ossec_upgrade_noec" Name="WazuhSvc" Remove="uninstall" Start="install" Stop="both" Wait="yes" />
-                        <Condition>((OSSECINSTALLED AND (OSSECRUNNING = "Running")) OR (WAZUHINSTALLED = "Wazuh")) AND (VersionNT &lt; 600)</Condition>
-                    </Component>
-                    <Component Id="VISTA_SEC.TXT" DiskId="1" Guid="20EF5801-369B-4EC2-87A2-59DCE56308D9">
-                        <File Id="VISTA_SEC.TXT" Name="vista_sec.txt" Source="vista_sec.txt" />
-                    </Component>
-                    <Component Id="WIN32UI.EXE" DiskId="1" Guid="E7ACBC6F-D8A0-410B-B8D2-2AD9F5152BA0">
-                        <File Id="WIN32UI.EXE" Name="win32ui.exe" Source="os_win32ui.exe">
-                        </File>
-                        <File Id="WIN32UI.EXE.MANIFEST" Name="win32ui.exe.manifest" Source="win32ui.exe.manifest" />
-                    </Component>
-                    <Component Id="REMOVE_OLD_NSIS" Guid="3536239B-022D-4A9B-A7F8-2F64132115ED">
-                        <RemoveRegistryKey Action="removeOnInstall" Key="SOFTWARE\ossec" Root="HKLM" />
-                        <RemoveRegistryKey Action="removeOnInstall" Key="Software\Microsoft\Windows\CurrentVersion\Uninstall\OSSEC" Root="HKLM" />
-                        <RemoveFile Id="NSIS_UNINSTALL_EXE" Name="uninstall.exe" On="install" />
-                        <RemoveFile Id="NSIS_OSSEC_LUA_EXE" Name="ossec-lua.exe" On="install" />
-                        <RemoveFile Id="NSIS_OSSEC_LUAC_EXE" Name="ossec-luac.exe" On="install" />
-                        <RemoveFile Id="NSIS_ROOTCHECK_EXE" Name="ossec-rootcheck.exe" On="install" />
-                        <RemoveFile Id="NSIS_SETUP_IIS_EXE" Name="setup-iis.exe" On="install" />
-                        <RemoveFile Id="NSIS_SYSCHECK_EXE" Name="setup-syscheck.exe" On="install" />
-                        <RemoveFile Id="NSIS_SETUP_WINDOWS_EXE" Name="setup-windows.exe" On="install" />
-                        <RemoveFile Id="NSIS_FAVICON_ICO" Name="favicon.ico" On="install" />
-                        <RemoveFile Id="NSIS_DOC_HTML" Name="doc.html" On="install" />
-                        <RemoveFile Id="NSIS_WIN32UI_EXE" Name="win32ui.exe" On="install" />
-                        <RemoveFile Id="NSIS_AGENT_AUTH_EXE" Name="agent-auth.exe" On="install" />
-                        <RemoveFile Id="NSIS_LIBWINPTHREAD_1_DLL" Name="libwinpthread-1.dll" On="install" />
-                        <RemoveFile Id="NSIS_LIBGCC_S_SJLJ_1.DLL" Name="libgcc_s_sjlj-1.dll" On="install" />
-                        <RemoveFile Id="NSIS_MANAGE_AGENTS_EXE" Name="manage_agents.exe" On="install" />
-                        <RemoveFile Id="NSIS_OSSEC_AGENT_EXE" Name="ossec-agent.exe" On="install" />
-                        <RemoveFile Id="NSIS_OSSEC_AGENT_STATE" Name="ossec-agent.state" On="install" />
-                        <RemoveFile Id="NSIS_WAZUH_AGENT_EXE" Name="wazuh-agent.exe" On="install" />
-                        <RemoveFile Id="NSIS_WAZUH_AGENT_STATE" Name="wazuh-agent.state" On="install" />
-                        <RemoveFile Id="NSIS_VERSION_TXT" Name="VERSION.txt" On="install" />
-                        <RemoveFile Id="NSIS_HELP_TXT" Name="help.txt" On="install" />
-                    </Component>
-                    <Component DiskId="1" Guid="21A074CB-3BFB-45D2-A0EC-D59293950DD9" Id="HELP_WIN.TXT">
-                        <File Id="HELP_WIN.TXT" Name="help.txt" Source="help_win.txt" />
-                    </Component>
-                    <Component Id="VERSION" DiskId="1" Guid="8DC3D417-5663-4E53-9D8F-2CFA08A2627C">
-                        <File Id="VERSION" Name="VERSION" Source="VERSION" />
-                    </Component>
-                    <Component Id="REVISION" DiskId="1" Guid="89440258-B50F-4926-8068-D1444E31F8E0">
-                        <File Id="REVISION" Name="REVISION" Source="REVISION" />
-                    </Component>
-                    <Component Id="WPK_ROOT.PEM" DiskId="1" Guid="EABF8773-57B9-4CD8-A862-87B0E060DBF8">
-                        <File Id="WPK_ROOT.PEM" Name="wpk_root.pem" Source="..\..\etc\wpk_root.pem" />
-                    </Component>
-                    <Component Id="WXP_CONF_LOCALFILE" DiskId="1" Guid="F2258AB6-A976-4333-A957-3CD0662C82D2">
-                        <File Id="WXP_LOCALFILE.TEMPLATE" Name="localfile-events.template" Source="..\..\etc\templates\config\windows\xp\localfile-events.template"/>
-                        <Condition>( VersionNT = 501 OR VersionNT64 = 501 )</Condition>
-                    </Component>
-                    <Component Id="WXP_CONF_PROFILE" DiskId="1" Guid="31F19F56-4549-4D80-924E-ED2F7B0CA74E">
-                        <File Id="WXP_PROFILE.TEMPLATE" Name="profile.template" Source="..\..\etc\templates\config\windows\xp\profile.template"/>
-                        <Condition>( VersionNT = 501 OR VersionNT64 = 501 )</Condition>
-                    </Component>
-                    <Component Id="WXP_CONF_SYSCHECK" DiskId="1" Guid="EFE11D65-FF03-41B8-B4FE-82BDC522F0E9">
-                        <File Id="WXP_SYSCHECK.TEMPLATE" Name="syscheck.template" Source="..\..\etc\templates\config\windows\xp\syscheck.template"/>
-                        <Condition>( VersionNT = 501 OR VersionNT64 = 501 )</Condition>
-                    </Component>
-                    <Component Id="W2003_CONF_LOCALFILE" DiskId="1" Guid="F2258AB6-A976-4333-A957-3CD0662C82D2">
-                        <File Id="W2003_LOCALFILE.TEMPLATE" Name="localfile-events.template" Source="..\..\etc\templates\config\windows\2003\localfile-events.template"/>
-                        <Condition>( VersionNT = 502 OR VersionNT64 = 502 )</Condition>
-                    </Component>
-                    <Component Id="W2003_CONF_PROFILE" DiskId="1" Guid="31F19F56-4549-4D80-924E-ED2F7B0CA74E">
-                        <File Id="W2003_PROFILE.TEMPLATE" Name="profile.template" Source="..\..\etc\templates\config\windows\2003\profile.template"/>
-                        <Condition>( VersionNT = 502 OR VersionNT64 = 502 )</Condition>
-                    </Component>
-                    <Component Id="W2003_CONF_SYSCHECK" DiskId="1" Guid="EFE11D65-FF03-41B8-B4FE-82BDC522F0E9">
-                        <File Id="W2003_SYSCHECK.TEMPLATE" Name="syscheck.template" Source="..\..\etc\templates\config\windows\2003\syscheck.template"/>
-                        <Condition>( VersionNT = 502 OR VersionNT64 = 502 )</Condition>
-                    </Component>
-                    <Component Id="WVISTA_CONF_PROFILE" DiskId="1" Guid="06CBBBCB-0D20-4EEA-9E5A-854A9A34DEFE">
-                        <File Id="WVISTA_LOCALFILE.TEMPLATE" Name="profile.template" Source="..\..\etc\templates\config\windows\Vista\profile.template"/>
-                        <Condition>( VersionNT = 600 OR VersionNT64 = 600 ) AND  MsiNTProductType = 1</Condition>
-                    </Component>
-                   <Component Id="W2008_CONF_PROFILE" DiskId="1" Guid="89BC9CB1-065E-4808-8B8F-70C22F500B4A">
-                        <File Id="W2008_LOCALFILE.TEMPLATE" Name="profile.template" Source="..\..\etc\templates\config\windows\2008\profile.template"/>
-                        <Condition>( VersionNT = 600 OR VersionNT64 = 600 ) AND  MsiNTProductType &gt; 1</Condition>
-                    </Component>
-                    <Component Id="W7_CONF_PROFILE" DiskId="1" Guid="6D58D297-5AAD-4B44-BBE0-D8691998267A">
-                        <File Id="W7_LOCALFILE.TEMPLATE" Name="profile.template" Source="..\..\etc\templates\config\windows\7\profile.template"/>
-                        <Condition>( VersionNT = 601 OR VersionNT64 = 601 ) AND  MsiNTProductType = 1</Condition>
-                    </Component>
-                    <Component Id="W2008R2_CONF_PROFILE" DiskId="1" Guid="6EF6AD1F-B740-48E4-BDFD-7B396E2CB3E0">
-                        <File Id="W2008R2_LOCALFILE.TEMPLATE" Name="profile.template" Source="..\..\etc\templates\config\windows\2008R2\profile.template"/>
-                        <Condition>( VersionNT = 601 OR VersionNT64 = 601 ) AND  MsiNTProductType &gt; 1</Condition>
-                    </Component>
-                    <Component Id="W8_CONF_PROFILE" DiskId="1" Guid="A23E9242-A5CC-4171-8A25-791AB93D8DE0">
-                        <File Id="W8_LOCALFILE.TEMPLATE" Name="profile.template" Source="..\..\etc\templates\config\windows\8\profile.template"/>
-                        <Condition>( VersionNT = 602 OR VersionNT64 = 602 ) AND  MsiNTProductType = 1</Condition>
-                    </Component>
-                   <Component Id="W2012_CONF_PROFILE" DiskId="1" Guid="757D2306-1821-462F-B4CC-1ED947FC8AA2">
-                        <File Id="W2012_LOCALFILE.TEMPLATE" Name="profile.template" Source="..\..\etc\templates\config\windows\2012\profile.template"/>
-                        <Condition>VersionNT64 = 602 AND MsiNTProductType &gt; 1</Condition>
-                    </Component>
-                   <Component Id="W8.1_CONF_PROFILE" DiskId="1" Guid="AF637857-14A3-437E-9D23-CDFB4453CFA8">
-                        <File Id="W8.1_LOCALFILE.TEMPLATE" Name="profile.template" Source="..\..\etc\templates\config\windows\8.1\profile.template"/>
-                        <Condition>( VersionNT = 603 OR VersionNT64 = 603) AND MAJORVERSION &lt;&gt; "#10" AND  MsiNTProductType = 1</Condition>
-                    </Component>
-                   <Component Id="W2012R2_CONF_PROFILE" DiskId="1" Guid="D1E8FBD0-3382-43E4-81FD-EE168402DF94">
-                        <File Id="W2012R2_LOCALFILE.TEMPLATE" Name="profile.template" Source="..\..\etc\templates\config\windows\2012R2\profile.template"/>
-                        <Condition>VersionNT64 = 603 AND MAJORVERSION &lt;&gt; "#10" AND MsiNTProductType &gt; 1</Condition>
-                    </Component>
-                   <Component Id="W10_CONF_PROFILE" DiskId="1" Guid="5FD334C9-8EA1-4575-826C-C18804A2BEA7">
-                        <File Id="W10_LOCALFILE.TEMPLATE" Name="profile.template" Source="..\..\etc\templates\config\windows\10\profile.template"/>
-                        <Condition>MAJORVERSION = "#10" AND MsiNTProductType = 1</Condition>
-                    </Component>
-                   <Component Id="W2016_CONF_PROFILE" DiskId="1" Guid="CDE13E2B-04F7-435A-9CDB-894FA55F932E">
-                        <File Id="W2016_LOCALFILE.TEMPLATE" Name="profile.template" Source="..\..\etc\templates\config\windows\2016\profile.template"/>
-                        <Condition>BUILDVERSION = "14393" AND MsiNTProductType &gt; 1</Condition>
-                    </Component>
-                   <Component Id="W2019_CONF_PROFILE" DiskId="1" Guid="7D21C1E6-7307-43C8-9EA8-47202379DF37">
-                        <File Id="W2019_LOCALFILE.TEMPLATE" Name="profile.template" Source="..\..\etc\templates\config\windows\2019\profile.template"/>
-                        <Condition>BUILDVERSION = "17763" AND MsiNTProductType &gt; 1</Condition>
-                    </Component>
-                    <Directory Id="ACTIVE_RESPONSE" Name="active-response">
-                        <Directory Id="BIN" Name="bin">
-                            <Component Id="RESTART_WAZUH.EXE" DiskId="1" Guid="5A405DD9-F4FF-4313-B242-A28DE03611CA">
-                                <File Id="RESTART_WAZUH.EXE" Name="restart-wazuh.exe" Source="restart-wazuh.exe" />
-                            </Component>
-                            <Component Id="ROUTE_NULL.EXE" DiskId="1" Guid="249F3287-B69D-46F0-9EB8-3FED24998E07">
-                                <File Id="ROUTE_NULL.EXE" Name="route-null.exe" Source="route-null.exe" />
-                            </Component>
-                            <Component Id="NETSH.EXE" DiskId="1" Guid="292E9082-56BE-4258-9224-7F36A59CA433">
-                                <File Id="NETSH.EXE" Name="netsh.exe" Source="netsh.exe" />
-                            </Component>
-                            <Component Id="REMOVE_OLD_AR" Guid="E1915364-2E49-4B74-8DF9-5D6CC3B27DF0">
-                                <RemoveFile Id="AR_RESTART_OSSEC_CMD" Name="restart-ossec.cmd" On="install" />
-                                <RemoveFile Id="AR_ROUTE_NULL_CMD" Name="route-null.cmd" On="install" />
-                                <RemoveFile Id="AR_ROUTE_NULL_2012_CMD" Name="route-null-2012.cmd" On="install" />
-                                <RemoveFile Id="AR_NETSH_CMD" Name="netsh.cmd" On="install" />
-                                <RemoveFile Id="AR_NETSH_WIN_2016_CMD" Name="netsh-win-2016.cmd" On="install" />
-                            </Component>
-                        </Directory>
-                        <Component Id="ACTIVE_RESPONSES.LOG" DiskId="1" Guid="249F3287-B69D-46F0-8888-3FED24998E07">
-                            <File Id="ACTIVE_RESPONSES.LOG" Name="active-responses.log" Source="active-responses.log" />
-                        </Component>
-                    </Directory>
-                    <Directory Id="SHARED" Name="shared">
-                        <Component Id="ROOTKIT_FILES.TXT" DiskId="1" Guid="FE45C8B7-CD37-4E13-B6CA-5838771DF2C2">
-                            <File Id="ROOTKIT_FILES.TXT" Name="rootkit_files.txt" Source="..\..\ruleset\rootcheck\db\rootkit_files.txt" />
-                        </Component>
-                        <Component Id="ROOTKIT_TROJANS.TXT" DiskId="1" Guid="6A2D5202-A610-4E00-B6E3-41FA24EA8B88">
-                            <File Id="ROOTKIT_TROJANS.TXT" Name="rootkit_trojans.txt" Source="..\..\ruleset\rootcheck\db\rootkit_trojans.txt" />
-                        </Component>
-                        <Component Id="WIN_APPLICATIONS_RCL.TXT" DiskId="1" Guid="833B42BC-7BEF-4801-A91D-737774F05800">
-                            <File Id="WIN_APPLICATIONS_RCL.TXT" Name="win_applications_rcl.txt" Source="..\..\ruleset\rootcheck\db\win_applications_rcl.txt" />
-                        </Component>
-                        <Component Id="WIN_AUDIT_RCL.TXT" DiskId="1" Guid="DB5DA081-B508-43CF-B83B-97649697636D">
-                            <File Id="WIN_AUDIT_RCL.TXT" Name="win_audit_rcl.txt" Source="..\..\ruleset\rootcheck\db\win_audit_rcl.txt" />
-                        </Component>
-                        <Component Id="WIN_MALWARE_RCL.TXT" DiskId="1" Guid="8FFA7C93-43A4-4946-B3B6-2255D8BFEA11">
-                            <File Id="WIN_MALWARE_RCL.TXT" Name="win_malware_rcl.txt" Source="..\..\ruleset\rootcheck\db\win_malware_rcl.txt" />
-                        </Component>
-                    </Directory>
-                    <Directory Id="RULESET" Name="ruleset">
-                      <Directory Id="SECURITY_CONFIGURATION_ASSESSMENT" Name="sca">
-                        <Component Id="REMOVE_OLD_POLICIES" Guid="1007B392-F0CF-401E-B670-6EFAD5A374BA">
-                          <RemoveFile Id="remove_policies" Name="*" On="install"/>
-                        </Component>
-                        <Component Id="SCA_WIN_AUDIT.YML" DiskId="1" Guid="1164B8AA-1968-48D3-BAEB-68E6E0BFDBD8">
-                          <File Id="SCA_WIN_AUDIT.YML" Name="sca_win_audit.yml" Source="..\..\ruleset\sca\windows\sca_win_audit.yml" />
-                        </Component>
-                        <Component Id="SCA_WIN10" DiskId="1" Guid="A6B0FCA6-522F-4129-95B7-0FF9EB2EA907">
-                            <File Id="SCA_WIN10" Name="cis_win10_enterprise.yml" Source="..\..\ruleset\sca\windows\cis_win10_enterprise.yml" />
-                            <Condition>MAJORVERSION = "#10" AND MsiNTProductType = 1</Condition>
-                        </Component>
-                        <Component Id="SCA_WIN2012R2" DiskId="1" Guid="6C7B21C9-2B01-4A6B-BAC5-782382D10FBB">
-                            <File Id="SCA_WIN2012R2" Name="cis_win2012r2.yml" Source="..\..\ruleset\sca\windows\cis_win2012r2.yml" />
-                            <Condition>VersionNT64 = 603 AND MAJORVERSION &lt;&gt; "#10" AND MsiNTProductType &gt; 1</Condition>
-                        </Component>
-                        <Component Id="SCA_WIN2016" DiskId="1" Guid="4EA82D11-D36B-4153-A6A7-8B5374296601">
-                            <File Id="SCA_WIN2016" Name="cis_win2016.yml" Source="..\..\ruleset\sca\windows\cis_win2016.yml" />
-                            <Condition>BUILDVERSION = "14393" AND MsiNTProductType &gt; 1</Condition>
-                        </Component>
-                        <Component Id="SCA_WIN2019" DiskId="1" Guid="217F0183-FB18-4FBF-BF98-0FCE7B59C706">
-                            <File Id="SCA_WIN2019" Name="cis_win2019.yml" Source="..\..\ruleset\sca\windows\cis_win2019.yml" />
-                            <Condition>BUILDVERSION = "17763" AND MsiNTProductType &gt; 1</Condition>
-                        </Component>
-                      </Directory>
-                    </Directory>
-                    <Directory Id="TMP" Name="tmp" />
-                    <Directory Id="QUEUE" Name="queue">
-                        <Directory Id="DIFF" Name="diff" />
-                        <Directory Id="FIM" Name="fim">
-                            <Directory Id="FIM_DB" Name="db" />
-                        </Directory>
-                        <Directory Id="SYSCOLLECTOR" Name="syscollector">
-                            <Component Id="SYSCOLLECTOR_NORM_CONFIG" DiskId="1" Guid="40284747-C50C-4905-9A72-6236276E192E">
-                                <File Id="SYSCOLLECTOR_NORM_CONFIG" Name="norm_config.json" Source="..\wazuh_modules\syscollector\norm_config.json" />
-                            </Component>
-                            <Directory Id="SYSCOLLECTOR_DB" Name="db" />
-                        </Directory>
-                        <Directory Id="LOGCOLLECTOR" Name="logcollector" />
-                    </Directory>
-                    <Directory Id="BOOKMARKS" Name="bookmarks" />
-                    <Directory Id="LOGS" Name="logs" />
-                    <Directory Id="WODLES" Name="wodles" />
-                    <Directory Id="RIDS" Name="rids" />
-                    <Directory Id="SYSCHECK" Name="syscheck" />
-                    <Directory Id="INCOMING" Name="incoming" />
-                    <Directory Id="UPGRADE" Name="upgrade" />
-                </Directory>
-            </Directory>
-            <Directory Id="ProgramMenuFolder">
-                <Directory Id="ProgramMenuDir" Name="OSSEC">
-                    <Component Id="StartMenuShortcuts" Guid="6C151D64-A90E-48A0-853C-FDEE0BD628C5">
-                        <RemoveFolder Id="ProgramMenuDir" On="uninstall" />
-                        <RegistryValue Root="HKCU" Key="Software\[Manufacturer]\[ProductName]" Type="string" Value="[Version]" />
-                        <Shortcut Id="EDIT_CONF" Name="Edit conf" Target="[APPLICATIONFOLDER]ossec.conf" WorkingDirectory="APPLICATIONFOLDER" />
-                        <Shortcut Id="UninstallProduct" Name="Uninstall" Description="Uninstalls the application" Target="[System64Folder]msiexec.exe" Arguments="/x [ProductCode]" />
-                        <Shortcut Id="RUN_WIN32UI" Name="Manage Agent" Target="[APPLICATIONFOLDER]win32ui.exe" WorkingDirectory="APPLICATIONFOLDER" />
-                        <util:InternetShortcut Id="WebsiteShortcut" Name="Documentation" Target="https://documentation.wazuh.com" xmlns:util="http://schemas.microsoft.com/wix/UtilExtension" />
-                    </Component>
-                </Directory>
-            </Directory>
-        </Directory>
-        <DirectoryRef Id="ACTIVE_RESPONSE">
-            <Component Id="CMP_ACTIVE_RESPONSE" Guid="EC4352C1-4240-4E6A-9A5E-E31F22702705" KeyPath="yes" NeverOverwrite="yes" Permanent="yes">
-                <CreateFolder />
-            </Component>
-        </DirectoryRef>
-        <DirectoryRef Id="TMP">
-            <Component Id="CMP_TMP" Guid="EC4352C1-4110-4E6A-9A5E-E31F22702705" KeyPath="yes">
-                <CreateFolder />
-                <RemoveFolder Id="purgue_tmp_dir" On="uninstall" />
-            </Component>
-        </DirectoryRef>
-        <DirectoryRef Id="QUEUE">
-            <Component Id="CMP_QUEUE" Guid="1CA9BF16-F0B2-4E91-BA09-023518E50624" KeyPath="yes" NeverOverwrite="yes" Permanent="yes">
-                <CreateFolder />
-                <RemoveFile Id="purgue_queue" Name="*.*" On="uninstall" />
-                <RemoveFolder Id="purgue_queue_dir" On="uninstall" />
-            </Component>
-        </DirectoryRef>
-        <DirectoryRef Id="DIFF">
-            <Component Id="CMP_DIFF" Guid="AF666E2C-5C12-4355-9BB7-8FA9463ACDF2" KeyPath="yes" NeverOverwrite="yes" Permanent="yes">
-                <CreateFolder />
-                <RemoveFile Id="purgue_diff" Name="*.*" On="uninstall" />
-                <RemoveFolder Id="purgue_diff_dir" On="uninstall" />
-            </Component>
-        </DirectoryRef>
-        <DirectoryRef Id="FIM">
-            <Component Id="CMP_FIM" Guid="C53FE6BC-FAD0-4C0D-9CA6-0025A9987F15" KeyPath="yes" NeverOverwrite="yes" Permanent="yes">
-                <CreateFolder />
-                <RemoveFile Id="purgue_fim" Name="*.*" On="uninstall" />
-                <RemoveFolder Id="purgue_fim_dir" On="uninstall" />
-            </Component>
-        </DirectoryRef>
-        <DirectoryRef Id="FIM_DB">
-            <Component Id="CMP_FIM_DB" Guid="CEB64639-8DD1-43D3-BC03-4EDC5C9E4E46" KeyPath="yes" NeverOverwrite="yes" Permanent="yes">
-                <CreateFolder />
-                <RemoveFile Id="purgue_fim_db" Name="*.*" On="uninstall" />
-                <RemoveFolder Id="purgue_fim_db_dir" On="uninstall" />
-            </Component>
-        </DirectoryRef>
-        <DirectoryRef Id="SYSCOLLECTOR">
-            <Component Id="CMP_SYSCOLLECTOR" Guid="7349FCE4-D0BF-4D63-86A0-84FCAFD071B8" KeyPath="yes" NeverOverwrite="yes" Permanent="yes">
-                <CreateFolder />
-                <RemoveFile Id="purgue_syscollector" Name="*.*" On="uninstall" />
-                <RemoveFolder Id="purgue_syscollector_dir" On="uninstall" />
-            </Component>
-        </DirectoryRef>
-        <DirectoryRef Id="SYSCOLLECTOR_DB">
-            <Component Id="CMP_SYSCOLLECTOR_DB" Guid="A32AB5A9-0545-4262-B651-6F732CA57E5A" KeyPath="yes" NeverOverwrite="yes" Permanent="yes">
-                <CreateFolder />
-                <RemoveFile Id="purgue_syscollector_db" Name="*.*" On="uninstall" />
-                <RemoveFolder Id="purgue_syscollector_db_dir" On="uninstall" />
-            </Component>
-        </DirectoryRef>
-        <DirectoryRef Id="LOGCOLLECTOR">
-            <Component Id="CMP_LOGCOLLECTOR" Guid="88bdd977-56aa-4d15-9c6a-45eb86fdd12f" KeyPath="yes" NeverOverwrite="yes" Permanent="yes">
-                <CreateFolder />
-                <RemoveFile Id="purgue_logcollector" Name="*.*" On="uninstall" />
-                <RemoveFolder Id="purgue_logcollector_dir" On="uninstall" />
-            </Component>
-        </DirectoryRef>
-        <DirectoryRef Id="RULESET">
-            <Component Id="CMP_RULESET" Guid="0380073e-eeb0-4e82-99bd-a108949900dd" KeyPath="yes">
-                <CreateFolder />
-                <RemoveFile Id="purgue_ruleset" Name="*.*" On="uninstall" />
-                <RemoveFolder Id="purgue_ruleset_dir" On="uninstall" />
-            </Component>
-        </DirectoryRef>
-        <DirectoryRef Id="SECURITY_CONFIGURATION_ASSESSMENT">
-            <Component Id="CMP_SECURITY_CONFIGURATION_ASSESSMENT" Guid="e99089df-d143-4911-bfe4-c10a469bc0d8" KeyPath="yes">
-                <CreateFolder />
-                <RemoveFile Id="purgue_configuration_assessment" Name="*.*" On="uninstall" />
-                <RemoveFolder Id="purgue_configuration_assessment_dir" On="uninstall" />
-            </Component>
-        </DirectoryRef>
-        <DirectoryRef Id="BOOKMARKS">
-            <Component Id="CMP_BOOKMARKS" Guid="1A441B10-7735-4507-9DB7-6158CA5D7687" KeyPath="yes" NeverOverwrite="yes" Permanent="yes">
-                <CreateFolder />
-                <RemoveFile Id="purgue_bookmarks" Name="*.*" On="uninstall" />
-                <RemoveFolder Id="purgue_bookmarks_dir" On="uninstall" />
-            </Component>
-        </DirectoryRef>
-        <DirectoryRef Id="LOGS">
-            <Component Id="CMP_LOGS" Guid="17C9F68D-D1E6-4452-8C3E-992F6D7F0CF1" KeyPath="yes" NeverOverwrite="yes" Permanent="yes">
-                <CreateFolder />
-                <RemoveFile Id="purgue_logs" Name="*.*" On="uninstall" />
-                <RemoveFolder Id="purgue_logs_dir" On="uninstall" />
-            </Component>
-        </DirectoryRef>
-        <DirectoryRef Id="WODLES">
-            <Component Id="CMP_WODLES" Guid="A6811CB8-C2E2-4A1A-A2E5-DCE8221828C6" KeyPath="yes" NeverOverwrite="yes" Permanent="yes">
-                <CreateFolder />
-                <RemoveFile Id="purgue_wodles" Name="*.*" On="uninstall" />
-                <RemoveFolder Id="purgue_wodles_dir" On="uninstall" />
-            </Component>
-        </DirectoryRef>
-        <DirectoryRef Id="RIDS">
-            <Component Id="CMP_RIDS" Guid="2052A162-F044-4432-BF50-F89BCD0BC5D1" KeyPath="yes" NeverOverwrite="yes" Permanent="yes">
-                <CreateFolder />
-                <RemoveFile Id="purgue_rids" Name="*.*" On="uninstall" />
-                <RemoveFolder Id="purgue_rids_dir" On="uninstall" />
-            </Component>
-        </DirectoryRef>
-        <DirectoryRef Id="SYSCHECK">
-            <Component Id="CMP_SYSCHECK" Guid="F6841291-B9C5-4B74-82ED-CB9031C85C31" KeyPath="yes" NeverOverwrite="yes" Permanent="yes">
-                <CreateFolder />
-                <RemoveFile Id="purgue_syscheck" Name="*.*" On="uninstall" />
-                <RemoveFolder Id="purgue_syscheck_dir" On="uninstall" />
-            </Component>
-        </DirectoryRef>
-        <DirectoryRef Id="INCOMING">
-            <Component Id="CMP_INCOMING" Guid="A06D1C2D-CBD4-4DEB-B00C-598A99B7E712" KeyPath="yes">
-                <CreateFolder />
-                <RemoveFile Id="purgue_incoming" Name="*.*" On="uninstall" />
-                <RemoveFolder Id="purgue_incoming_dir" On="uninstall" />
-            </Component>
-        </DirectoryRef>
-        <DirectoryRef Id="UPGRADE">
-            <Component Id="CMP_UPGRADE" Guid="9FB42D24-217F-4E13-9598-01B62040F768" KeyPath="yes" NeverOverwrite="yes" Permanent="yes">
-                <CreateFolder />
-                <RemoveFile Id="purgue_upgrade" Name="*.*" On="uninstall" />
-                <RemoveFolder Id="purgue_upgrade_dir" On="uninstall" />
-            </Component>
-        </DirectoryRef>
-        <DirectoryRef Id="SHARED">
-            <Component Id="CMP_SHARED" Guid="9FB42D24-222F-4E13-9598-01B62040F768" KeyPath="yes" NeverOverwrite="yes" Permanent="yes">
-                <CreateFolder />
-                <RemoveFile Id="purgue_shared" Name="*.*" On="uninstall" />
-                <RemoveFolder Id="purgue_shared_dir" On="uninstall" />
-            </Component>
-        </DirectoryRef>
-        <Feature Id="MainFeature" Title="Wazuh Agent" Description="Install the Wazuh Agent program files" ConfigurableDirectory="APPLICATIONFOLDER" InstallDefault="local" TypicalDefault="install" AllowAdvertise="no" Absent="disallow">
-            <ComponentRef Id="REGISTRY_INSTALL_DIR" />
-            <ComponentRef Id="AGENT_AUTH.EXE" />
-            <ComponentRef Id="SYSCOLLECTOR_NORM_CONFIG" />
-            <ComponentRef Id="SYSCOLLECTOR_DLL" />
-            <ComponentRef Id="LIBWAZUHEXT_DLL" />
-            <ComponentRef Id="REPLACECONF.VBS" />
-            <ComponentRef Id="LIBWAZUHSHARED_DLL" />
-            <ComponentRef Id="RSYNC_DLL" />
-            <ComponentRef Id="DBSYNC_DLL" />
-            <ComponentRef Id="SYSINFO_DLL" />
-            <ComponentRef Id="LOCAL_INTERNAL_OPTIONS.CONF" />
-            <ComponentRef Id="OSSEC.CONF" />
-            <ComponentRef Id="INTERNAL_OPTIONS.CONF" />
-            <ComponentRef Id="LICENSE.TXT" />
-            <ComponentRef Id="LIBWINPTHREAD_1.DLL" />
-            <ComponentRef Id="LIBGCC_S_SJLJ_1.DLL" />
-            <ComponentRef Id="MANAGE_AGENTS.EXE" />
-            <ComponentRef Id="WAZUH_AGENT_EVENTCHANNEL.EXE" />
-            <ComponentRef Id="WAZUH_AGENT.EXE" />
-            <ComponentRef Id="WAZUH_AGENT_UPGRADE_OSSEC.EXE" />
-            <ComponentRef Id="WAZUH_AGENT_UPGRADE_OSSEC_NOEC.EXE" />
-            <ComponentRef Id="VISTA_SEC.TXT" />
-            <ComponentRef Id="RESTART_WAZUH.EXE" />
-            <ComponentRef Id="ROUTE_NULL.EXE" />
-            <ComponentRef Id="NETSH.EXE" />
-            <ComponentRef Id="ACTIVE_RESPONSES.LOG" />
-            <ComponentRef Id="ROOTKIT_FILES.TXT" />
-            <ComponentRef Id="ROOTKIT_TROJANS.TXT" />
-            <ComponentRef Id="WIN_APPLICATIONS_RCL.TXT" />
-            <ComponentRef Id="WIN_AUDIT_RCL.TXT" />
-            <ComponentRef Id="WIN_MALWARE_RCL.TXT" />
-            <ComponentRef Id="StartMenuShortcuts" />
-            <ComponentRef Id="WIN32UI.EXE" />
-            <ComponentRef Id="CMP_ACTIVE_RESPONSE" />
-            <ComponentRef Id="CMP_TMP" />
-            <ComponentRef Id="CMP_QUEUE" />
-            <ComponentRef Id="CMP_DIFF" />
-            <ComponentRef Id="CMP_FIM" />
-            <ComponentRef Id="CMP_FIM_DB" />
-            <ComponentRef Id="CMP_SYSCOLLECTOR" />
-            <ComponentRef Id="CMP_SYSCOLLECTOR_DB" />
-            <ComponentRef Id="CMP_LOGCOLLECTOR" />
-            <ComponentRef Id="CMP_RULESET" />
-            <ComponentRef Id="CMP_SECURITY_CONFIGURATION_ASSESSMENT" />
-            <ComponentRef Id="REMOVE_OLD_POLICIES" />
-            <ComponentRef Id="SCA_WIN_AUDIT.YML" />
-            <ComponentRef Id="SCA_WIN10" />
-            <ComponentRef Id="SCA_WIN2012R2" />
-            <ComponentRef Id="SCA_WIN2016" />
-            <ComponentRef Id="SCA_WIN2019" />
-            <ComponentRef Id="CMP_BOOKMARKS" />
-            <ComponentRef Id="CMP_LOGS" />
-            <ComponentRef Id="CMP_WODLES" />
-            <ComponentRef Id="CMP_RIDS" />
-            <ComponentRef Id="CMP_SYSCHECK" />
-            <ComponentRef Id="CMP_INCOMING" />
-            <ComponentRef Id="CMP_UPGRADE" />
-            <ComponentRef Id="CMP_SHARED" />
-            <ComponentRef Id="REMOVE_OLD_NSIS" />
-            <ComponentRef Id="REMOVE_OLD_AR" />
-            <ComponentRef Id="HELP_WIN.TXT" />
-            <ComponentRef Id="VERSION" />
-            <ComponentRef Id="REVISION" />
-            <ComponentRef Id="WPK_ROOT.PEM" />
-            <ComponentRef Id="WXP_CONF_SYSCHECK" />
-            <ComponentRef Id="WXP_CONF_LOCALFILE" />
-            <ComponentRef Id="WXP_CONF_PROFILE" />
-            <ComponentRef Id="W2003_CONF_PROFILE" />
-            <ComponentRef Id="W2003_CONF_LOCALFILE" />
-            <ComponentRef Id="W2003_CONF_SYSCHECK" />
-            <ComponentRef Id="WVISTA_CONF_PROFILE" />
-            <ComponentRef Id="W2008_CONF_PROFILE" />
-            <ComponentRef Id="W7_CONF_PROFILE" />
-            <ComponentRef Id="W2008R2_CONF_PROFILE" />
-            <ComponentRef Id="W8_CONF_PROFILE" />
-            <ComponentRef Id="W2012_CONF_PROFILE" />
-            <ComponentRef Id="W8.1_CONF_PROFILE" />
-            <ComponentRef Id="W2012R2_CONF_PROFILE" />
-            <ComponentRef Id="W10_CONF_PROFILE" />
-            <ComponentRef Id="W2016_CONF_PROFILE" />
-            <ComponentRef Id="W2019_CONF_PROFILE" />
-        </Feature>
-        <MajorUpgrade Schedule="afterInstallExecute" AllowDowngrades="yes" />
-    </Product>
-</Wix>
+<?xml version="1.0" encoding="utf-8"?>
+<Wix xmlns="http://schemas.microsoft.com/wix/2006/wi" xmlns:util="http://schemas.microsoft.com/wix/UtilExtension">
+    <Product Id="*" Name="Wazuh Agent" Language="1033" Version="4.3.0" Manufacturer="Wazuh, Inc." UpgradeCode="F495AC57-7BDE-4C4B-92D8-DBE40A9AA5A0">
+        <Package Description="Wazuh helps you to gain security visibility into your infrastructure by monitoring hosts at an operating system and application level. It provides the following capabilities: log analysis, file integrity monitoring, intrusions detection and policy and compliance monitoring" Comments="wazuh-agent" InstallerVersion="200" Compressed="yes" />
+        <Media Id="1" Cabinet="simple.cab" EmbedCab="yes" CompressionLevel="high" />
+        <!-- Default configuration values -->
+        <Property Id="WAZUH_MANAGER" Secure="yes">
+        </Property>
+        <Property Id="WAZUH_MANAGER_PORT" Secure="yes">
+        </Property>
+        <Property Id="WAZUH_PROTOCOL" Secure="yes">
+        </Property>
+        <Property Id="WAZUH_REGISTRATION_SERVER" Secure="yes">
+        </Property>
+        <Property Id="WAZUH_REGISTRATION_PORT" Secure="yes">1515</Property>
+        <Property Id="WAZUH_REGISTRATION_PASSWORD" Secure="yes">
+        </Property>
+        <Property Id="WAZUH_KEEP_ALIVE_INTERVAL" Secure="yes">
+        </Property>
+        <Property Id="WAZUH_TIME_RECONNECT" Secure="yes">
+        </Property>
+        <Property Id="WAZUH_REGISTRATION_CA" Secure="yes">
+        </Property>
+        <Property Id="WAZUH_REGISTRATION_CERTIFICATE" Secure="yes">
+        </Property>
+        <Property Id="WAZUH_REGISTRATION_KEY" Secure="yes">
+        </Property>
+        <Property Id="WAZUH_AGENT_NAME" Secure="yes">
+        </Property>
+        <Property Id="WAZUH_AGENT_GROUP" Secure="yes">
+        </Property>
+        <!-- Deprecated options -->
+        <Property Id="ADDRESS" Secure="yes">
+        </Property>
+        <Property Id="GROUP" Secure="yes">
+        </Property>
+        <Property Id="SERVER_PORT" Secure="yes">
+        </Property>
+        <Property Id="NOTIFY_TIME" Secure="yes">
+        </Property>
+        <Property Id="TIME_RECONNECT" Secure="yes">
+        </Property>
+        <Property Id="AUTHD_SERVER" Secure="yes">
+        </Property>
+        <Property Id="AUTHD_PORT" Secure="yes">1515</Property>
+        <Property Id="PROTOCOL" Secure="yes">
+        </Property>
+        <Property Id="PASSWORD" Secure="yes">
+        </Property>
+        <Property Id="CERTIFICATE" Secure="yes">
+        </Property>
+        <Property Id="PEM" Secure="yes">
+        </Property>
+        <Property Id="KEY" Secure="yes">
+        </Property>
+        <Property Id="AGENT_NAME" Secure="yes">
+        </Property>
+        <Property Id="MsiLogging" Value="v" />
+        <Icon Id="icon.ico" SourceFile="ui\favicon.ico" />
+        <Property Id="ARPPRODUCTICON" Value="icon.ico" />
+        <Property Id="WixAppFolder" Value="WixPerMachineFolder" />
+        <WixVariable Id="WixUISupportPerUser" Value="0" />
+        <Property Id="ALLUSERS" Value="1" />
+        <WixVariable Id="WixUILicenseRtf" Value="license.rtf" />
+        <WixVariable Id="WixUIBannerBmp" Value="ui\bannrbmp.jpg" />
+        <WixVariable Id="WixUIDialogBmp" Value="ui\dlgbmp.jpg" />
+        <Property Id="WIXUI_EXITDIALOGOPTIONALCHECKBOXTEXT" Value="Run Agent configuration interface" />
+        <Property Id="WixShellExecTarget" Value="[#WIN32UI.EXE]" />
+        <Property Id="ARPNOMODIFY" Value="yes" />
+        <Property Id="ARPNOREPAIR" Value="yes" />
+        <Property Id="ApplicationFolderName" Value="ossec-agent" />
+        <Property Id="MAJORVERSION" Value="0">
+            <RegistrySearch Id="CurrentMajorVersion" Root="HKLM" Key="SOFTWARE\Microsoft\Windows NT\CurrentVersion" Type="raw" Name="CurrentMajorVersionNumber" />
+        </Property>
+        <Property Id="BUILDVERSION" Value="0">
+            <RegistrySearch Id="BuildVersion" Root="HKLM" Key="SOFTWARE\Microsoft\Windows NT\CurrentVersion" Type="raw" Name="CurrentBuild" />
+        </Property>
+        <CustomAction Id="LaunchApplication" BinaryKey="WixCA" DllEntry="WixQuietExec"/>
+        <Binary Id="InstallerScripts" SourceFile="InstallerScripts.vbs" />
+
+        <Property Id="APPLICATIONFOLDER">
+            <RegistrySearch Id="WazuhInstallDirProperty" Type="raw" Root="HKLM" Key="Software\[Manufacturer]\[ProductName]" Name="WazuhInstallDir" />
+        </Property>
+
+        <Property Id="OSSECINSTALLED">
+            <RegistrySearch Id="OssecInstalled" Type="raw" Root="HKLM" Key="System\CurrentControlSet\Services\OssecSvc" Name="DisplayName" />
+        </Property>
+
+        <Property Id="WAZUHINSTALLED">
+            <RegistrySearch Id="WazuhInstalled" Type="raw" Root="HKLM" Key="System\CurrentControlSet\Services\WazuhSvc" Name="DisplayName" />
+        </Property>
+
+        <!-- This script will remove all of the files and folders from the root folder on uninstall, *except* some files indicated in RemoveAllScript.vbs. -->
+        <!-- Especially, "ossec.conf" and "client.keys" will be kept, and a couple of other files too. -->
+        <Binary Id="RemoveAllScript" SourceFile="RemoveAllScript.vbs" />
+
+        <CustomAction Id="SetRemoveAllDataValue" Return="check" Property="CustomAction_RemoveAllScript" Value="&quot;[APPLICATIONFOLDER]&quot;" />
+        <CustomAction Id="CustomAction_RemoveAllScript" BinaryKey="RemoveAllScript" VBScriptCall="removeAll" Return="check" Execute="commit" Impersonate="no"/>
+
+        <CustomAction Id="CheckSvcRunning_OssecSvc" BinaryKey="InstallerScripts" VBScriptCall="CheckSvcRunning" Return="check" Execute="immediate" Impersonate="no"/>
+
+        <CustomAction Id="SetCustomActionDataValue" Return="check" Property="CustomAction_InstallerScripts" Value="&quot;[APPLICATIONFOLDER]&quot;,&quot;[ADDRESS]&quot;,&quot;[SERVER_PORT]&quot;,&quot;[PROTOCOL]&quot;,&quot;[NOTIFY_TIME]&quot;,&quot;[TIME_RECONNECT]&quot;,&quot;[WAZUH_MANAGER]&quot;,&quot;[WAZUH_MANAGER_PORT]&quot;,&quot;[WAZUH_PROTOCOL]&quot;,&quot;[WAZUH_KEEP_ALIVE_INTERVAL]&quot;,&quot;[WAZUH_TIME_RECONNECT]&quot;" />
+        <CustomAction Id="CustomAction_InstallerScripts" BinaryKey="InstallerScripts" VBScriptCall="config" Return="check" Execute="commit" Impersonate="no"/>
+
+        <CustomAction Id="ReplaceConfiguration" Directory="APPLICATIONFOLDER" Execute="immediate" ExeCommand="cscript ReplaceConf.vbs &quot;[APPLICATIONFOLDER]&quot;" />
+
+       <CustomAction Id="CustomAction_NoGroup_NoName_RunAuthd_cmd" Property="WixQuietExecCmdLine" Value='"[APPLICATIONFOLDER]agent-auth.exe" -m [WAZUH_REGISTRATION_SERVER] -p [WAZUH_REGISTRATION_PORT]' />
+       <CustomAction Id="CustomAction_NoGroup_NoName_RunAuthd" BinaryKey="WixCA" DllEntry="WixQuietExec" Execute="immediate" Return="check" Impersonate="no"/>
+       <CustomAction Id="CustomAction_NoGroup_NoName_RunAuthd_VerifyAgent_cmd" Property="WixQuietExecCmdLine" Value='"[APPLICATIONFOLDER]agent-auth.exe" -m [WAZUH_REGISTRATION_SERVER] -p [WAZUH_REGISTRATION_PORT] -k &quot;[WAZUH_REGISTRATION_KEY]&quot; -x &quot;[WAZUH_REGISTRATION_CERTIFICATE]&quot;' />
+       <CustomAction Id="CustomAction_NoGroup_NoName_RunAuthd_VerifyAgent" BinaryKey="WixCA" DllEntry="WixQuietExec" Execute="immediate" Return="check" Impersonate="no"/>
+       <CustomAction Id="CustomAction_NoGroup_NoName_RunAuthd_VerifyManager_cmd" Property="WixQuietExecCmdLine" Value='"[APPLICATIONFOLDER]agent-auth.exe" -m [WAZUH_REGISTRATION_SERVER] -p [WAZUH_REGISTRATION_PORT] -v &quot;[WAZUH_REGISTRATION_CA]&quot;' />
+       <CustomAction Id="CustomAction_NoGroup_NoName_RunAuthd_VerifyManager" BinaryKey="WixCA" DllEntry="WixQuietExec" Execute="immediate" Return="check" Impersonate="no"/>
+       <CustomAction Id="CustomAction_NoGroup_NoName_RunAuthd_VerifyAgentManager_cmd" Property="WixQuietExecCmdLine" Value='"[APPLICATIONFOLDER]agent-auth.exe" -m [WAZUH_REGISTRATION_SERVER] -p [WAZUH_REGISTRATION_PORT] -k &quot;[WAZUH_REGISTRATION_KEY]&quot; -x &quot;[WAZUH_REGISTRATION_CERTIFICATE]&quot; -v &quot;[WAZUH_REGISTRATION_CA]&quot;' />
+       <CustomAction Id="CustomAction_NoGroup_NoName_RunAuthd_VerifyAgentManager" BinaryKey="WixCA" DllEntry="WixQuietExec" Execute="immediate" Return="check" Impersonate="no"/>
+
+       <CustomAction Id="CustomAction_NoGroup_NoName_RunAuthd_Password_cmd" Property="WixQuietExecCmdLine" Value='"[APPLICATIONFOLDER]agent-auth.exe" -m [WAZUH_REGISTRATION_SERVER] -p [WAZUH_REGISTRATION_PORT] -P [WAZUH_REGISTRATION_PASSWORD]' />
+       <CustomAction Id="CustomAction_NoGroup_NoName_RunAuthd_Password" BinaryKey="WixCA" DllEntry="WixQuietExec" Execute="immediate" Return="check" Impersonate="no"/>
+       <CustomAction Id="CustomAction_NoGroup_NoName_RunAuthd_Password_VerifyAgent_cmd" Property="WixQuietExecCmdLine" Value='"[APPLICATIONFOLDER]agent-auth.exe" -m [WAZUH_REGISTRATION_SERVER] -p [WAZUH_REGISTRATION_PORT] -P [WAZUH_REGISTRATION_PASSWORD] -k &quot;[WAZUH_REGISTRATION_KEY]&quot; -x &quot;[WAZUH_REGISTRATION_CERTIFICATE]&quot;' />
+       <CustomAction Id="CustomAction_NoGroup_NoName_RunAuthd_Password_VerifyAgent" BinaryKey="WixCA" DllEntry="WixQuietExec" Execute="immediate" Return="check" Impersonate="no"/>
+       <CustomAction Id="CustomAction_NoGroup_NoName_RunAuthd_Password_VerifyManager_cmd" Property="WixQuietExecCmdLine" Value='"[APPLICATIONFOLDER]agent-auth.exe" -m [WAZUH_REGISTRATION_SERVER] -p [WAZUH_REGISTRATION_PORT] -P [WAZUH_REGISTRATION_PASSWORD] -v &quot;[WAZUH_REGISTRATION_CA]&quot;' />
+       <CustomAction Id="CustomAction_NoGroup_NoName_RunAuthd_Password_VerifyManager" BinaryKey="WixCA" DllEntry="WixQuietExec" Execute="immediate" Return="check" Impersonate="no"/>
+       <CustomAction Id="CustomAction_NoGroup_NoName_RunAuthd_Password_VerifyAgentManager_cmd" Property="WixQuietExecCmdLine" Value='"[APPLICATIONFOLDER]agent-auth.exe" -m [WAZUH_REGISTRATION_SERVER] -p [WAZUH_REGISTRATION_PORT] -P [WAZUH_REGISTRATION_PASSWORD] -k &quot;[WAZUH_REGISTRATION_KEY]&quot; -x &quot;[WAZUH_REGISTRATION_CERTIFICATE]&quot; -v &quot;[WAZUH_REGISTRATION_CA]&quot;' />
+       <CustomAction Id="CustomAction_NoGroup_NoName_RunAuthd_Password_VerifyAgentManager" BinaryKey="WixCA" DllEntry="WixQuietExec" Execute="immediate" Return="check" Impersonate="no"/>
+
+       <CustomAction Id="CustomAction_NoGroup_Name_RunAuthd_cmd" Property="WixQuietExecCmdLine" Value='"[APPLICATIONFOLDER]agent-auth.exe" -m [WAZUH_REGISTRATION_SERVER] -A [WAZUH_AGENT_NAME] -p [WAZUH_REGISTRATION_PORT]' />
+       <CustomAction Id="CustomAction_NoGroup_Name_RunAuthd" BinaryKey="WixCA" DllEntry="WixQuietExec" Execute="immediate" Return="check" Impersonate="no"/>
+       <CustomAction Id="CustomAction_NoGroup_Name_RunAuthd_VerifyAgent_cmd" Property="WixQuietExecCmdLine" Value='"[APPLICATIONFOLDER]agent-auth.exe" -m [WAZUH_REGISTRATION_SERVER] -A [WAZUH_AGENT_NAME] -p [WAZUH_REGISTRATION_PORT] -k &quot;[WAZUH_REGISTRATION_KEY]&quot; -x &quot;[WAZUH_REGISTRATION_CERTIFICATE]&quot;' />
+       <CustomAction Id="CustomAction_NoGroup_Name_RunAuthd_VerifyAgent" BinaryKey="WixCA" DllEntry="WixQuietExec" Execute="immediate" Return="check" Impersonate="no"/>
+       <CustomAction Id="CustomAction_NoGroup_Name_RunAuthd_VerifyManager_cmd" Property="WixQuietExecCmdLine" Value='"[APPLICATIONFOLDER]agent-auth.exe" -m [WAZUH_REGISTRATION_SERVER] -A [WAZUH_AGENT_NAME] -p [WAZUH_REGISTRATION_PORT] -v &quot;[WAZUH_REGISTRATION_CA]&quot;' />
+       <CustomAction Id="CustomAction_NoGroup_Name_RunAuthd_VerifyManager" BinaryKey="WixCA" DllEntry="WixQuietExec" Execute="immediate" Return="check" Impersonate="no"/>
+       <CustomAction Id="CustomAction_NoGroup_Name_RunAuthd_VerifyAgentManager_cmd" Property="WixQuietExecCmdLine" Value='"[APPLICATIONFOLDER]agent-auth.exe" -m [WAZUH_REGISTRATION_SERVER] -A [WAZUH_AGENT_NAME] -p [WAZUH_REGISTRATION_PORT] -k &quot;[WAZUH_REGISTRATION_KEY]&quot; -x &quot;[WAZUH_REGISTRATION_CERTIFICATE]&quot; -v &quot;[WAZUH_REGISTRATION_CA]&quot;' />
+       <CustomAction Id="CustomAction_NoGroup_Name_RunAuthd_VerifyAgentManager" BinaryKey="WixCA" DllEntry="WixQuietExec" Execute="immediate" Return="check" Impersonate="no"/>
+
+       <CustomAction Id="CustomAction_NoGroup_Name_RunAuthd_Password_cmd" Property="WixQuietExecCmdLine" Value='"[APPLICATIONFOLDER]agent-auth.exe" -m [WAZUH_REGISTRATION_SERVER] -A [WAZUH_AGENT_NAME] -p [WAZUH_REGISTRATION_PORT] -P [WAZUH_REGISTRATION_PASSWORD]' />
+       <CustomAction Id="CustomAction_NoGroup_Name_RunAuthd_Password" BinaryKey="WixCA" DllEntry="WixQuietExec" Execute="immediate" Return="check" Impersonate="no"/>
+       <CustomAction Id="CustomAction_NoGroup_Name_RunAuthd_Password_VerifyAgent_cmd" Property="WixQuietExecCmdLine" Value='"[APPLICATIONFOLDER]agent-auth.exe" -m [WAZUH_REGISTRATION_SERVER] -A [WAZUH_AGENT_NAME] -p [WAZUH_REGISTRATION_PORT] -P [WAZUH_REGISTRATION_PASSWORD] -k &quot;[WAZUH_REGISTRATION_KEY]&quot; -x &quot;[WAZUH_REGISTRATION_CERTIFICATE]&quot;' />
+       <CustomAction Id="CustomAction_NoGroup_Name_RunAuthd_Password_VerifyAgent" BinaryKey="WixCA" DllEntry="WixQuietExec" Execute="immediate" Return="check" Impersonate="no"/>
+       <CustomAction Id="CustomAction_NoGroup_Name_RunAuthd_Password_VerifyManager_cmd" Property="WixQuietExecCmdLine" Value='"[APPLICATIONFOLDER]agent-auth.exe" -m [WAZUH_REGISTRATION_SERVER] -A [WAZUH_AGENT_NAME] -p [WAZUH_REGISTRATION_PORT] -P [WAZUH_REGISTRATION_PASSWORD] -v &quot;[WAZUH_REGISTRATION_CA]&quot;' />
+       <CustomAction Id="CustomAction_NoGroup_Name_RunAuthd_Password_VerifyManager" BinaryKey="WixCA" DllEntry="WixQuietExec" Execute="immediate" Return="check" Impersonate="no"/>
+       <CustomAction Id="CustomAction_NoGroup_Name_RunAuthd_Password_VerifyAgentManager_cmd" Property="WixQuietExecCmdLine" Value='"[APPLICATIONFOLDER]agent-auth.exe" -m [WAZUH_REGISTRATION_SERVER] -A [WAZUH_AGENT_NAME] -p [WAZUH_REGISTRATION_PORT] -P [WAZUH_REGISTRATION_PASSWORD] -k &quot;[WAZUH_REGISTRATION_KEY]&quot; -x &quot;[WAZUH_REGISTRATION_CERTIFICATE]&quot; -v &quot;[WAZUH_REGISTRATION_CA]&quot;' />
+       <CustomAction Id="CustomAction_NoGroup_Name_RunAuthd_Password_VerifyAgentManager" BinaryKey="WixCA" DllEntry="WixQuietExec" Execute="immediate" Return="check" Impersonate="no"/>
+
+       <CustomAction Id="CustomAction_Group_NoName_RunAuthd_cmd" Property="WixQuietExecCmdLine" Value='"[APPLICATIONFOLDER]agent-auth.exe" -m [WAZUH_REGISTRATION_SERVER] -p [WAZUH_REGISTRATION_PORT] -G [WAZUH_AGENT_GROUP]' />
+       <CustomAction Id="CustomAction_Group_NoName_RunAuthd" BinaryKey="WixCA" DllEntry="WixQuietExec" Execute="immediate" Return="check" Impersonate="no"/>
+       <CustomAction Id="CustomAction_Group_NoName_RunAuthd_VerifyAgent_cmd" Property="WixQuietExecCmdLine" Value='"[APPLICATIONFOLDER]agent-auth.exe" -m [WAZUH_REGISTRATION_SERVER] -p [WAZUH_REGISTRATION_PORT] -k &quot;[WAZUH_REGISTRATION_KEY]&quot; -x &quot;[WAZUH_REGISTRATION_CERTIFICATE]&quot; -G [WAZUH_AGENT_GROUP]' />
+       <CustomAction Id="CustomAction_Group_NoName_RunAuthd_VerifyAgent" BinaryKey="WixCA" DllEntry="WixQuietExec" Execute="immediate" Return="check" Impersonate="no"/>
+       <CustomAction Id="CustomAction_Group_NoName_RunAuthd_VerifyManager_cmd" Property="WixQuietExecCmdLine" Value='"[APPLICATIONFOLDER]agent-auth.exe" -m [WAZUH_REGISTRATION_SERVER] -p [WAZUH_REGISTRATION_PORT] -v &quot;[WAZUH_REGISTRATION_CA]&quot; -G [WAZUH_AGENT_GROUP]' />
+       <CustomAction Id="CustomAction_Group_NoName_RunAuthd_VerifyManager" BinaryKey="WixCA" DllEntry="WixQuietExec" Execute="immediate" Return="check" Impersonate="no"/>
+       <CustomAction Id="CustomAction_Group_NoName_RunAuthd_VerifyAgentManager_cmd" Property="WixQuietExecCmdLine" Value='"[APPLICATIONFOLDER]agent-auth.exe" -m [WAZUH_REGISTRATION_SERVER] -p [WAZUH_REGISTRATION_PORT] -k &quot;[WAZUH_REGISTRATION_KEY]&quot; -x &quot;[WAZUH_REGISTRATION_CERTIFICATE]&quot; -v &quot;[WAZUH_REGISTRATION_CA]&quot; -G [WAZUH_AGENT_GROUP]' />
+       <CustomAction Id="CustomAction_Group_NoName_RunAuthd_VerifyAgentManager" BinaryKey="WixCA" DllEntry="WixQuietExec" Execute="immediate" Return="check" Impersonate="no"/>
+
+       <CustomAction Id="CustomAction_Group_NoName_RunAuthd_Password_cmd" Property="WixQuietExecCmdLine" Value='"[APPLICATIONFOLDER]agent-auth.exe" -m [WAZUH_REGISTRATION_SERVER] -p [WAZUH_REGISTRATION_PORT] -P [WAZUH_REGISTRATION_PASSWORD] -G [WAZUH_AGENT_GROUP]' />
+       <CustomAction Id="CustomAction_Group_NoName_RunAuthd_Password" BinaryKey="WixCA" DllEntry="WixQuietExec" Execute="immediate" Return="check" Impersonate="no"/>
+       <CustomAction Id="CustomAction_Group_NoName_RunAuthd_Password_VerifyAgent_cmd" Property="WixQuietExecCmdLine" Value='"[APPLICATIONFOLDER]agent-auth.exe" -m [WAZUH_REGISTRATION_SERVER] -p [WAZUH_REGISTRATION_PORT] -P [WAZUH_REGISTRATION_PASSWORD] -k &quot;[WAZUH_REGISTRATION_KEY]&quot; -x &quot;[WAZUH_REGISTRATION_CERTIFICATE]&quot; -G [WAZUH_AGENT_GROUP]' />
+       <CustomAction Id="CustomAction_Group_NoName_RunAuthd_Password_VerifyAgent" BinaryKey="WixCA" DllEntry="WixQuietExec" Execute="immediate" Return="check" Impersonate="no"/>
+       <CustomAction Id="CustomAction_Group_NoName_RunAuthd_Password_VerifyManager_cmd" Property="WixQuietExecCmdLine" Value='"[APPLICATIONFOLDER]agent-auth.exe" -m [WAZUH_REGISTRATION_SERVER] -p [WAZUH_REGISTRATION_PORT] -P [WAZUH_REGISTRATION_PASSWORD] -v &quot;[WAZUH_REGISTRATION_CA]&quot; -G [WAZUH_AGENT_GROUP]' />
+       <CustomAction Id="CustomAction_Group_NoName_RunAuthd_Password_VerifyManager" BinaryKey="WixCA" DllEntry="WixQuietExec" Execute="immediate" Return="check" Impersonate="no"/>
+       <CustomAction Id="CustomAction_Group_NoName_RunAuthd_Password_VerifyAgentManager_cmd" Property="WixQuietExecCmdLine" Value='"[APPLICATIONFOLDER]agent-auth.exe" -m [WAZUH_REGISTRATION_SERVER] -p [WAZUH_REGISTRATION_PORT] -P [WAZUH_REGISTRATION_PASSWORD] -k &quot;[WAZUH_REGISTRATION_KEY]&quot; -x &quot;[WAZUH_REGISTRATION_CERTIFICATE]&quot; -v &quot;[WAZUH_REGISTRATION_CA]&quot; -G [WAZUH_AGENT_GROUP]' />
+       <CustomAction Id="CustomAction_Group_NoName_RunAuthd_Password_VerifyAgentManager" BinaryKey="WixCA" DllEntry="WixQuietExec" Execute="immediate" Return="check" Impersonate="no"/>
+
+       <CustomAction Id="CustomAction_Group_Name_RunAuthd_cmd" Property="WixQuietExecCmdLine" Value='"[APPLICATIONFOLDER]agent-auth.exe" -m [WAZUH_REGISTRATION_SERVER] -A [WAZUH_AGENT_NAME] -p [WAZUH_REGISTRATION_PORT] -G [WAZUH_AGENT_GROUP]' />
+       <CustomAction Id="CustomAction_Group_Name_RunAuthd" BinaryKey="WixCA" DllEntry="WixQuietExec" Execute="immediate" Return="check" Impersonate="no"/>
+       <CustomAction Id="CustomAction_Group_Name_RunAuthd_VerifyAgent_cmd" Property="WixQuietExecCmdLine" Value='"[APPLICATIONFOLDER]agent-auth.exe" -m [WAZUH_REGISTRATION_SERVER] -A [WAZUH_AGENT_NAME] -p [WAZUH_REGISTRATION_PORT] -k &quot;[WAZUH_REGISTRATION_KEY]&quot; -x &quot;[WAZUH_REGISTRATION_CERTIFICATE]&quot; -G [WAZUH_AGENT_GROUP]' />
+       <CustomAction Id="CustomAction_Group_Name_RunAuthd_VerifyAgent" BinaryKey="WixCA" DllEntry="WixQuietExec" Execute="immediate" Return="check" Impersonate="no"/>
+       <CustomAction Id="CustomAction_Group_Name_RunAuthd_VerifyManager_cmd" Property="WixQuietExecCmdLine" Value='"[APPLICATIONFOLDER]agent-auth.exe" -m [WAZUH_REGISTRATION_SERVER] -A [WAZUH_AGENT_NAME] -p [WAZUH_REGISTRATION_PORT] -v &quot;[WAZUH_REGISTRATION_CA]&quot; -G [WAZUH_AGENT_GROUP]' />
+       <CustomAction Id="CustomAction_Group_Name_RunAuthd_VerifyManager" BinaryKey="WixCA" DllEntry="WixQuietExec" Execute="immediate" Return="check" Impersonate="no"/>
+       <CustomAction Id="CustomAction_Group_Name_RunAuthd_VerifyAgentManager_cmd" Property="WixQuietExecCmdLine" Value='"[APPLICATIONFOLDER]agent-auth.exe" -m [WAZUH_REGISTRATION_SERVER] -A [WAZUH_AGENT_NAME] -p [WAZUH_REGISTRATION_PORT] -k &quot;[WAZUH_REGISTRATION_KEY]&quot; -x &quot;[WAZUH_REGISTRATION_CERTIFICATE]&quot; -v &quot;[WAZUH_REGISTRATION_CA]&quot; -G [WAZUH_AGENT_GROUP]' />
+       <CustomAction Id="CustomAction_Group_Name_RunAuthd_VerifyAgentManager" BinaryKey="WixCA" DllEntry="WixQuietExec" Execute="immediate" Return="check" Impersonate="no"/>
+
+       <CustomAction Id="CustomAction_Group_Name_RunAuthd_Password_cmd" Property="WixQuietExecCmdLine" Value='"[APPLICATIONFOLDER]agent-auth.exe" -m [WAZUH_REGISTRATION_SERVER] -A [WAZUH_AGENT_NAME] -p [WAZUH_REGISTRATION_PORT] -P [WAZUH_REGISTRATION_PASSWORD] -G [WAZUH_AGENT_GROUP]' />
+       <CustomAction Id="CustomAction_Group_Name_RunAuthd_Password" BinaryKey="WixCA" DllEntry="WixQuietExec" Execute="immediate" Return="check" Impersonate="no"/>
+       <CustomAction Id="CustomAction_Group_Name_RunAuthd_Password_VerifyAgent_cmd" Property="WixQuietExecCmdLine" Value='"[APPLICATIONFOLDER]agent-auth.exe" -m [WAZUH_REGISTRATION_SERVER] -A [WAZUH_AGENT_NAME] -p [WAZUH_REGISTRATION_PORT] -P [WAZUH_REGISTRATION_PASSWORD] -k &quot;[WAZUH_REGISTRATION_KEY]&quot; -x &quot;[WAZUH_REGISTRATION_CERTIFICATE]&quot; -G [WAZUH_AGENT_GROUP]' />
+       <CustomAction Id="CustomAction_Group_Name_RunAuthd_Password_VerifyAgent" BinaryKey="WixCA" DllEntry="WixQuietExec" Execute="immediate" Return="check" Impersonate="no"/>
+       <CustomAction Id="CustomAction_Group_Name_RunAuthd_Password_VerifyManager_cmd" Property="WixQuietExecCmdLine" Value='"[APPLICATIONFOLDER]agent-auth.exe" -m [WAZUH_REGISTRATION_SERVER] -A [WAZUH_AGENT_NAME] -p [WAZUH_REGISTRATION_PORT] -P [WAZUH_REGISTRATION_PASSWORD] -v &quot;[WAZUH_REGISTRATION_CA]&quot; -G [WAZUH_AGENT_GROUP]' />
+       <CustomAction Id="CustomAction_Group_Name_RunAuthd_Password_VerifyManager" BinaryKey="WixCA" DllEntry="WixQuietExec" Execute="immediate" Return="check" Impersonate="no"/>
+       <CustomAction Id="CustomAction_Group_Name_RunAuthd_Password_VerifyAgentManager_cmd" Property="WixQuietExecCmdLine" Value='"[APPLICATIONFOLDER]agent-auth.exe" -m [WAZUH_REGISTRATION_SERVER] -A [WAZUH_AGENT_NAME] -p [WAZUH_REGISTRATION_PORT] -P [WAZUH_REGISTRATION_PASSWORD] -k &quot;[WAZUH_REGISTRATION_KEY]&quot; -x &quot;[WAZUH_REGISTRATION_CERTIFICATE]&quot; -v &quot;[WAZUH_REGISTRATION_CA]&quot; -G [WAZUH_AGENT_GROUP]' />
+       <CustomAction Id="CustomAction_Group_Name_RunAuthd_Password_VerifyAgentManager" BinaryKey="WixCA" DllEntry="WixQuietExec" Execute="immediate" Return="check" Impersonate="no"/>
+
+        <CustomAction Id="DepCustomAction_NoGroup_NoName_RunAuthd_cmd" Property="WixQuietExecCmdLine" Value='"[APPLICATIONFOLDER]agent-auth.exe" -m [AUTHD_SERVER] -p [AUTHD_PORT]' />
+        <CustomAction Id="DepCustomAction_NoGroup_NoName_RunAuthd" BinaryKey="WixCA" DllEntry="WixQuietExec" Execute="immediate" Return="check" Impersonate="no"/>
+        <CustomAction Id="DepCustomAction_NoGroup_NoName_RunAuthd_VerifyAgent_cmd" Property="WixQuietExecCmdLine" Value='"[APPLICATIONFOLDER]agent-auth.exe" -m [AUTHD_SERVER] -p [AUTHD_PORT] -k &quot;[KEY]&quot; -x &quot;[PEM]&quot;' />
+        <CustomAction Id="DepCustomAction_NoGroup_NoName_RunAuthd_VerifyAgent" BinaryKey="WixCA" DllEntry="WixQuietExec" Execute="immediate" Return="check" Impersonate="no"/>
+        <CustomAction Id="DepCustomAction_NoGroup_NoName_RunAuthd_VerifyManager_cmd" Property="WixQuietExecCmdLine" Value='"[APPLICATIONFOLDER]agent-auth.exe" -m [AUTHD_SERVER] -p [AUTHD_PORT] -v &quot;[CERTIFICATE]&quot;' />
+        <CustomAction Id="DepCustomAction_NoGroup_NoName_RunAuthd_VerifyManager" BinaryKey="WixCA" DllEntry="WixQuietExec" Execute="immediate" Return="check" Impersonate="no"/>
+        <CustomAction Id="DepCustomAction_NoGroup_NoName_RunAuthd_VerifyAgentManager_cmd" Property="WixQuietExecCmdLine" Value='"[APPLICATIONFOLDER]agent-auth.exe" -m [AUTHD_SERVER] -p [AUTHD_PORT] -k &quot;[KEY]&quot; -x &quot;[PEM]&quot; -v &quot;[CERTIFICATE]&quot;' />
+        <CustomAction Id="DepCustomAction_NoGroup_NoName_RunAuthd_VerifyAgentManager" BinaryKey="WixCA" DllEntry="WixQuietExec" Execute="immediate" Return="check" Impersonate="no"/>
+
+        <CustomAction Id="DepCustomAction_NoGroup_NoName_RunAuthd_Password_cmd" Property="WixQuietExecCmdLine" Value='"[APPLICATIONFOLDER]agent-auth.exe" -m [AUTHD_SERVER] -p [AUTHD_PORT] -P [PASSWORD]' />
+        <CustomAction Id="DepCustomAction_NoGroup_NoName_RunAuthd_Password" BinaryKey="WixCA" DllEntry="WixQuietExec" Execute="immediate" Return="check" Impersonate="no"/>
+        <CustomAction Id="DepCustomAction_NoGroup_NoName_RunAuthd_Password_VerifyAgent_cmd" Property="WixQuietExecCmdLine" Value='"[APPLICATIONFOLDER]agent-auth.exe" -m [AUTHD_SERVER] -p [AUTHD_PORT] -P [PASSWORD] -k &quot;[KEY]&quot; -x &quot;[PEM]&quot;' />
+        <CustomAction Id="DepCustomAction_NoGroup_NoName_RunAuthd_Password_VerifyAgent" BinaryKey="WixCA" DllEntry="WixQuietExec" Execute="immediate" Return="check" Impersonate="no"/>
+        <CustomAction Id="DepCustomAction_NoGroup_NoName_RunAuthd_Password_VerifyManager_cmd" Property="WixQuietExecCmdLine" Value='"[APPLICATIONFOLDER]agent-auth.exe" -m [AUTHD_SERVER] -p [AUTHD_PORT] -P [PASSWORD] -v &quot;[CERTIFICATE]&quot;' />
+        <CustomAction Id="DepCustomAction_NoGroup_NoName_RunAuthd_Password_VerifyManager" BinaryKey="WixCA" DllEntry="WixQuietExec" Execute="immediate" Return="check" Impersonate="no"/>
+        <CustomAction Id="DepCustomAction_NoGroup_NoName_RunAuthd_Password_VerifyAgentManager_cmd" Property="WixQuietExecCmdLine" Value='"[APPLICATIONFOLDER]agent-auth.exe" -m [AUTHD_SERVER] -p [AUTHD_PORT] -P [PASSWORD] -k &quot;[KEY]&quot; -x &quot;[PEM]&quot; -v &quot;[CERTIFICATE]&quot;' />
+        <CustomAction Id="DepCustomAction_NoGroup_NoName_RunAuthd_Password_VerifyAgentManager" BinaryKey="WixCA" DllEntry="WixQuietExec" Execute="immediate" Return="check" Impersonate="no"/>
+
+        <CustomAction Id="DepCustomAction_NoGroup_Name_RunAuthd_cmd" Property="WixQuietExecCmdLine" Value='"[APPLICATIONFOLDER]agent-auth.exe" -m [AUTHD_SERVER] -A [AGENT_NAME] -p [AUTHD_PORT]' />
+        <CustomAction Id="DepCustomAction_NoGroup_Name_RunAuthd" BinaryKey="WixCA" DllEntry="WixQuietExec" Execute="immediate" Return="check" Impersonate="no"/>
+        <CustomAction Id="DepCustomAction_NoGroup_Name_RunAuthd_VerifyAgent_cmd" Property="WixQuietExecCmdLine" Value='"[APPLICATIONFOLDER]agent-auth.exe" -m [AUTHD_SERVER] -A [AGENT_NAME] -p [AUTHD_PORT] -k &quot;[KEY]&quot; -x &quot;[PEM]&quot;' />
+        <CustomAction Id="DepCustomAction_NoGroup_Name_RunAuthd_VerifyAgent" BinaryKey="WixCA" DllEntry="WixQuietExec" Execute="immediate" Return="check" Impersonate="no"/>
+        <CustomAction Id="DepCustomAction_NoGroup_Name_RunAuthd_VerifyManager_cmd" Property="WixQuietExecCmdLine" Value='"[APPLICATIONFOLDER]agent-auth.exe" -m [AUTHD_SERVER] -A [AGENT_NAME] -p [AUTHD_PORT] -v &quot;[CERTIFICATE]&quot;' />
+        <CustomAction Id="DepCustomAction_NoGroup_Name_RunAuthd_VerifyManager" BinaryKey="WixCA" DllEntry="WixQuietExec" Execute="immediate" Return="check" Impersonate="no"/>
+        <CustomAction Id="DepCustomAction_NoGroup_Name_RunAuthd_VerifyAgentManager_cmd" Property="WixQuietExecCmdLine" Value='"[APPLICATIONFOLDER]agent-auth.exe" -m [AUTHD_SERVER] -A [AGENT_NAME] -p [AUTHD_PORT] -k &quot;[KEY]&quot; -x &quot;[PEM]&quot; -v &quot;[CERTIFICATE]&quot;' />
+        <CustomAction Id="DepCustomAction_NoGroup_Name_RunAuthd_VerifyAgentManager" BinaryKey="WixCA" DllEntry="WixQuietExec" Execute="immediate" Return="check" Impersonate="no"/>
+
+        <CustomAction Id="DepCustomAction_NoGroup_Name_RunAuthd_Password_cmd" Property="WixQuietExecCmdLine" Value='"[APPLICATIONFOLDER]agent-auth.exe" -m [AUTHD_SERVER] -A [AGENT_NAME] -p [AUTHD_PORT] -P [PASSWORD]' />
+        <CustomAction Id="DepCustomAction_NoGroup_Name_RunAuthd_Password" BinaryKey="WixCA" DllEntry="WixQuietExec" Execute="immediate" Return="check" Impersonate="no"/>
+        <CustomAction Id="DepCustomAction_NoGroup_Name_RunAuthd_Password_VerifyAgent_cmd" Property="WixQuietExecCmdLine" Value='"[APPLICATIONFOLDER]agent-auth.exe" -m [AUTHD_SERVER] -A [AGENT_NAME] -p [AUTHD_PORT] -P [PASSWORD] -k &quot;[KEY]&quot; -x &quot;[PEM]&quot;' />
+        <CustomAction Id="DepCustomAction_NoGroup_Name_RunAuthd_Password_VerifyAgent" BinaryKey="WixCA" DllEntry="WixQuietExec" Execute="immediate" Return="check" Impersonate="no"/>
+        <CustomAction Id="DepCustomAction_NoGroup_Name_RunAuthd_Password_VerifyManager_cmd" Property="WixQuietExecCmdLine" Value='"[APPLICATIONFOLDER]agent-auth.exe" -m [AUTHD_SERVER] -A [AGENT_NAME] -p [AUTHD_PORT] -P [PASSWORD] -v &quot;[CERTIFICATE]&quot;' />
+        <CustomAction Id="DepCustomAction_NoGroup_Name_RunAuthd_Password_VerifyManager" BinaryKey="WixCA" DllEntry="WixQuietExec" Execute="immediate" Return="check" Impersonate="no"/>
+        <CustomAction Id="DepCustomAction_NoGroup_Name_RunAuthd_Password_VerifyAgentManager_cmd" Property="WixQuietExecCmdLine" Value='"[APPLICATIONFOLDER]agent-auth.exe" -m [AUTHD_SERVER] -A [AGENT_NAME] -p [AUTHD_PORT] -P [PASSWORD] -k &quot;[KEY]&quot; -x &quot;[PEM]&quot; -v &quot;[CERTIFICATE]&quot;' />
+        <CustomAction Id="DepCustomAction_NoGroup_Name_RunAuthd_Password_VerifyAgentManager" BinaryKey="WixCA" DllEntry="WixQuietExec" Execute="immediate" Return="check" Impersonate="no"/>
+
+        <CustomAction Id="DepCustomAction_Group_NoName_RunAuthd_cmd" Property="WixQuietExecCmdLine" Value='"[APPLICATIONFOLDER]agent-auth.exe" -m [AUTHD_SERVER] -p [AUTHD_PORT] -G [GROUP]' />
+        <CustomAction Id="DepCustomAction_Group_NoName_RunAuthd" BinaryKey="WixCA" DllEntry="WixQuietExec" Execute="immediate" Return="check" Impersonate="no"/>
+        <CustomAction Id="DepCustomAction_Group_NoName_RunAuthd_VerifyAgent_cmd" Property="WixQuietExecCmdLine" Value='"[APPLICATIONFOLDER]agent-auth.exe" -m [AUTHD_SERVER] -p [AUTHD_PORT] -k &quot;[KEY]&quot; -x &quot;[PEM]&quot; -G [GROUP]' />
+        <CustomAction Id="DepCustomAction_Group_NoName_RunAuthd_VerifyAgent" BinaryKey="WixCA" DllEntry="WixQuietExec" Execute="immediate" Return="check" Impersonate="no"/>
+        <CustomAction Id="DepCustomAction_Group_NoName_RunAuthd_VerifyManager_cmd" Property="WixQuietExecCmdLine" Value='"[APPLICATIONFOLDER]agent-auth.exe" -m [AUTHD_SERVER] -p [AUTHD_PORT] -v &quot;[CERTIFICATE]&quot; -G [GROUP]' />
+        <CustomAction Id="DepCustomAction_Group_NoName_RunAuthd_VerifyManager" BinaryKey="WixCA" DllEntry="WixQuietExec" Execute="immediate" Return="check" Impersonate="no"/>
+        <CustomAction Id="DepCustomAction_Group_NoName_RunAuthd_VerifyAgentManager_cmd" Property="WixQuietExecCmdLine" Value='"[APPLICATIONFOLDER]agent-auth.exe" -m [AUTHD_SERVER] -p [AUTHD_PORT] -k &quot;[KEY]&quot; -x &quot;[PEM]&quot; -v &quot;[CERTIFICATE]&quot; -G [GROUP]' />
+        <CustomAction Id="DepCustomAction_Group_NoName_RunAuthd_VerifyAgentManager" BinaryKey="WixCA" DllEntry="WixQuietExec" Execute="immediate" Return="check" Impersonate="no"/>
+
+        <CustomAction Id="DepCustomAction_Group_NoName_RunAuthd_Password_cmd" Property="WixQuietExecCmdLine" Value='"[APPLICATIONFOLDER]agent-auth.exe" -m [AUTHD_SERVER] -p [AUTHD_PORT] -P [PASSWORD] -G [GROUP]' />
+        <CustomAction Id="DepCustomAction_Group_NoName_RunAuthd_Password" BinaryKey="WixCA" DllEntry="WixQuietExec" Execute="immediate" Return="check" Impersonate="no"/>
+        <CustomAction Id="DepCustomAction_Group_NoName_RunAuthd_Password_VerifyAgent_cmd" Property="WixQuietExecCmdLine" Value='"[APPLICATIONFOLDER]agent-auth.exe" -m [AUTHD_SERVER] -p [AUTHD_PORT] -P [PASSWORD] -k &quot;[KEY]&quot; -x &quot;[PEM]&quot; -G [GROUP]' />
+        <CustomAction Id="DepCustomAction_Group_NoName_RunAuthd_Password_VerifyAgent" BinaryKey="WixCA" DllEntry="WixQuietExec" Execute="immediate" Return="check" Impersonate="no"/>
+        <CustomAction Id="DepCustomAction_Group_NoName_RunAuthd_Password_VerifyManager_cmd" Property="WixQuietExecCmdLine" Value='"[APPLICATIONFOLDER]agent-auth.exe" -m [AUTHD_SERVER] -p [AUTHD_PORT] -P [PASSWORD] -v &quot;[CERTIFICATE]&quot; -G [GROUP]' />
+        <CustomAction Id="DepCustomAction_Group_NoName_RunAuthd_Password_VerifyManager" BinaryKey="WixCA" DllEntry="WixQuietExec" Execute="immediate" Return="check" Impersonate="no"/>
+        <CustomAction Id="DepCustomAction_Group_NoName_RunAuthd_Password_VerifyAgentManager_cmd" Property="WixQuietExecCmdLine" Value='"[APPLICATIONFOLDER]agent-auth.exe" -m [AUTHD_SERVER] -p [AUTHD_PORT] -P [PASSWORD] -k &quot;[KEY]&quot; -x &quot;[PEM]&quot; -v &quot;[CERTIFICATE]&quot; -G [GROUP]' />
+        <CustomAction Id="DepCustomAction_Group_NoName_RunAuthd_Password_VerifyAgentManager" BinaryKey="WixCA" DllEntry="WixQuietExec" Execute="immediate" Return="check" Impersonate="no"/>
+
+        <CustomAction Id="DepCustomAction_Group_Name_RunAuthd_cmd" Property="WixQuietExecCmdLine" Value='"[APPLICATIONFOLDER]agent-auth.exe" -m [AUTHD_SERVER] -A [AGENT_NAME] -p [AUTHD_PORT] -G [GROUP]' />
+        <CustomAction Id="DepCustomAction_Group_Name_RunAuthd" BinaryKey="WixCA" DllEntry="WixQuietExec" Execute="immediate" Return="check" Impersonate="no"/>
+        <CustomAction Id="DepCustomAction_Group_Name_RunAuthd_VerifyAgent_cmd" Property="WixQuietExecCmdLine" Value='"[APPLICATIONFOLDER]agent-auth.exe" -m [AUTHD_SERVER] -A [AGENT_NAME] -p [AUTHD_PORT] -k &quot;[KEY]&quot; -x &quot;[PEM]&quot; -G [GROUP]' />
+        <CustomAction Id="DepCustomAction_Group_Name_RunAuthd_VerifyAgent" BinaryKey="WixCA" DllEntry="WixQuietExec" Execute="immediate" Return="check" Impersonate="no"/>
+        <CustomAction Id="DepCustomAction_Group_Name_RunAuthd_VerifyManager_cmd" Property="WixQuietExecCmdLine" Value='"[APPLICATIONFOLDER]agent-auth.exe" -m [AUTHD_SERVER] -A [AGENT_NAME] -p [AUTHD_PORT] -v &quot;[CERTIFICATE]&quot; -G [GROUP]' />
+        <CustomAction Id="DepCustomAction_Group_Name_RunAuthd_VerifyManager" BinaryKey="WixCA" DllEntry="WixQuietExec" Execute="immediate" Return="check" Impersonate="no"/>
+        <CustomAction Id="DepCustomAction_Group_Name_RunAuthd_VerifyAgentManager_cmd" Property="WixQuietExecCmdLine" Value='"[APPLICATIONFOLDER]agent-auth.exe" -m [AUTHD_SERVER] -A [AGENT_NAME] -p [AUTHD_PORT] -k &quot;[KEY]&quot; -x &quot;[PEM]&quot; -v &quot;[CERTIFICATE]&quot; -G [GROUP]' />
+        <CustomAction Id="DepCustomAction_Group_Name_RunAuthd_VerifyAgentManager" BinaryKey="WixCA" DllEntry="WixQuietExec" Execute="immediate" Return="check" Impersonate="no"/>
+
+        <CustomAction Id="DepCustomAction_Group_Name_RunAuthd_Password_cmd" Property="WixQuietExecCmdLine" Value='"[APPLICATIONFOLDER]agent-auth.exe" -m [AUTHD_SERVER] -A [AGENT_NAME] -p [AUTHD_PORT] -P [PASSWORD] -G [GROUP]' />
+        <CustomAction Id="DepCustomAction_Group_Name_RunAuthd_Password" BinaryKey="WixCA" DllEntry="WixQuietExec" Execute="immediate" Return="check" Impersonate="no"/>
+        <CustomAction Id="DepCustomAction_Group_Name_RunAuthd_Password_VerifyAgent_cmd" Property="WixQuietExecCmdLine" Value='"[APPLICATIONFOLDER]agent-auth.exe" -m [AUTHD_SERVER] -A [AGENT_NAME] -p [AUTHD_PORT] -P [PASSWORD] -k &quot;[KEY]&quot; -x &quot;[PEM]&quot; -G [GROUP]' />
+        <CustomAction Id="DepCustomAction_Group_Name_RunAuthd_Password_VerifyAgent" BinaryKey="WixCA" DllEntry="WixQuietExec" Execute="immediate" Return="check" Impersonate="no"/>
+        <CustomAction Id="DepCustomAction_Group_Name_RunAuthd_Password_VerifyManager_cmd" Property="WixQuietExecCmdLine" Value='"[APPLICATIONFOLDER]agent-auth.exe" -m [AUTHD_SERVER] -A [AGENT_NAME] -p [AUTHD_PORT] -P [PASSWORD] -v &quot;[CERTIFICATE]&quot; -G [GROUP]' />
+        <CustomAction Id="DepCustomAction_Group_Name_RunAuthd_Password_VerifyManager" BinaryKey="WixCA" DllEntry="WixQuietExec" Execute="immediate" Return="check" Impersonate="no"/>
+        <CustomAction Id="DepCustomAction_Group_Name_RunAuthd_Password_VerifyAgentManager_cmd" Property="WixQuietExecCmdLine" Value='"[APPLICATIONFOLDER]agent-auth.exe" -m [AUTHD_SERVER] -A [AGENT_NAME] -p [AUTHD_PORT] -P [PASSWORD] -k &quot;[KEY]&quot; -x &quot;[PEM]&quot; -v &quot;[CERTIFICATE]&quot; -G [GROUP]' />
+        <CustomAction Id="DepCustomAction_Group_Name_RunAuthd_Password_VerifyAgentManager" BinaryKey="WixCA" DllEntry="WixQuietExec" Execute="immediate" Return="check" Impersonate="no"/>
+
+        <CustomAction Id="StartWinService_cmd" Property="WixQuietExecCmdLine" Value='"NET" START &quot;WazuhSvc&quot;' />
+        <CustomAction Id="StartWinService" BinaryKey="WixCA" DllEntry="WixQuietExec" Execute="immediate" Return="check" Impersonate="no"/>
+        <CustomAction Id="DepStartWinService_cmd" Property="WixQuietExecCmdLine" Value='"NET" START &quot;WazuhSvc&quot;' />
+        <CustomAction Id="DepStartWinService" BinaryKey="WixCA" DllEntry="WixQuietExec" Execute="immediate" Return="check" Impersonate="no"/>
+
+        <!-- Explicitely stopping and deleting the OSSEC service to install new Wazuh service -->
+        <CustomAction Id="StopOssecService" Directory="APPLICATIONFOLDER" ExeCommand="NET STOP OssecSvc" Execute="deferred" Impersonate="no" Return="ignore" />
+        <CustomAction Id="DeleteOssecService" Directory="APPLICATIONFOLDER" ExeCommand="SC DELETE OssecSvc" Execute="deferred" Impersonate="no" Return="ignore" />
+
+        <UI>
+            <UIRef Id="WixUI_Advanced" />
+            <Publish Dialog="InstallDirDlg" Control="Next" Event="NewDialog" Value="VerifyReadyDlg" Order="4"><![CDATA[WIXUI_DONTVALIDATEPATH OR WIXUI_INSTALLDIR_VALID="1"]]></Publish>
+            <Publish Dialog="VerifyReadyDlg" Control="Back" Event="NewDialog" Value="InstallDirDlg" />
+            <Publish Dialog="ExitDialog" Control="Finish" Event="DoAction" Value="LaunchApplication">WIXUI_EXITDIALOGOPTIONALCHECKBOX = 1 and NOT Installed</Publish>
+        </UI>
+        <InstallExecuteSequence>
+            <!-- Delete OSSEC service if it exist -->
+            <Custom Action="CheckSvcRunning_OssecSvc" After="AppSearch">OSSECINSTALLED</Custom>
+            <Custom Action="StopOssecService" After="InstallInitialize">OSSECINSTALLED</Custom>
+            <Custom Action="DeleteOssecService" After="StopOssecService">OSSECINSTALLED</Custom>
+
+            <!-- Install functions -->
+            <Custom Action="SetCustomActionDataValue" After="DeleteOssecService">NOT Installed</Custom>
+            <Custom Action="CustomAction_InstallerScripts" After="SetCustomActionDataValue">NOT Installed</Custom>
+
+            <!-- Stop the service as soon as possible on uninstall, and only on uninstall, in order to unlock the files and folders that must be deleted. -->
+            <Custom Action="SetRemoveAllDataValue" Before="InstallFinalize">(NOT UPGRADINGPRODUCTCODE) AND (REMOVE="ALL")</Custom>
+            <Custom Action="CustomAction_RemoveAllScript" After="SetRemoveAllDataValue">(NOT UPGRADINGPRODUCTCODE) AND (REMOVE="ALL")</Custom>
+
+            <Custom Action="ReplaceConfiguration" After="InstallFinalize">NOT Installed AND NOT WIX_UPGRADE_DETECTED</Custom>
+
+     		<Custom Action="CustomAction_NoGroup_NoName_RunAuthd_cmd" Before="CustomAction_NoGroup_NoName_RunAuthd"/>
+            <Custom Action="CustomAction_NoGroup_NoName_RunAuthd" After="InstallFinalize">NOT Installed AND WAZUH_REGISTRATION_SERVER &lt;&gt; "" AND WAZUH_AGENT_GROUP = "" AND WAZUH_AGENT_NAME = "" AND WAZUH_REGISTRATION_PASSWORD = "" AND WAZUH_REGISTRATION_CA = "" AND WAZUH_REGISTRATION_CERTIFICATE = "" AND WAZUH_REGISTRATION_KEY = ""</Custom>
+     		<Custom Action="CustomAction_NoGroup_NoName_RunAuthd_VerifyAgent_cmd" Before="CustomAction_NoGroup_NoName_RunAuthd_VerifyAgent"/>
+            <Custom Action="CustomAction_NoGroup_NoName_RunAuthd_VerifyAgent" After="InstallFinalize">NOT Installed AND WAZUH_REGISTRATION_SERVER &lt;&gt; "" AND WAZUH_AGENT_GROUP = "" AND WAZUH_AGENT_NAME = "" AND WAZUH_REGISTRATION_PASSWORD = "" AND WAZUH_REGISTRATION_CA = "" AND WAZUH_REGISTRATION_CERTIFICATE &lt;&gt; "" AND WAZUH_REGISTRATION_KEY &lt;&gt; ""</Custom>
+     		<Custom Action="CustomAction_NoGroup_NoName_RunAuthd_VerifyManager_cmd" Before="CustomAction_NoGroup_NoName_RunAuthd_VerifyManager"/>
+            <Custom Action="CustomAction_NoGroup_NoName_RunAuthd_VerifyManager" After="InstallFinalize">NOT Installed AND WAZUH_REGISTRATION_SERVER &lt;&gt; "" AND WAZUH_AGENT_GROUP = "" AND WAZUH_AGENT_NAME = "" AND WAZUH_REGISTRATION_PASSWORD = "" AND WAZUH_REGISTRATION_CA &lt;&gt; "" AND WAZUH_REGISTRATION_CERTIFICATE = "" AND WAZUH_REGISTRATION_KEY = ""</Custom>
+     		<Custom Action="CustomAction_NoGroup_NoName_RunAuthd_VerifyAgentManager_cmd" Before="CustomAction_NoGroup_NoName_RunAuthd_VerifyAgentManager"/>
+            <Custom Action="CustomAction_NoGroup_NoName_RunAuthd_VerifyAgentManager" After="InstallFinalize">NOT Installed AND WAZUH_REGISTRATION_SERVER &lt;&gt; "" AND WAZUH_AGENT_GROUP = "" AND WAZUH_AGENT_NAME = "" AND WAZUH_REGISTRATION_PASSWORD = "" AND WAZUH_REGISTRATION_CA &lt;&gt; "" AND WAZUH_REGISTRATION_CERTIFICATE &lt;&gt; "" AND WAZUH_REGISTRATION_KEY &lt;&gt; ""</Custom>
+
+     		<Custom Action="CustomAction_NoGroup_NoName_RunAuthd_Password_cmd" Before="CustomAction_NoGroup_NoName_RunAuthd_Password"/>
+            <Custom Action="CustomAction_NoGroup_NoName_RunAuthd_Password" After="InstallFinalize">NOT Installed AND WAZUH_REGISTRATION_SERVER &lt;&gt; "" AND WAZUH_AGENT_GROUP = "" AND WAZUH_AGENT_NAME = "" AND WAZUH_REGISTRATION_PASSWORD &lt;&gt; "" AND WAZUH_REGISTRATION_CA = "" AND WAZUH_REGISTRATION_CERTIFICATE = "" AND WAZUH_REGISTRATION_KEY = ""</Custom>
+     		<Custom Action="CustomAction_NoGroup_NoName_RunAuthd_Password_VerifyAgent_cmd" Before="CustomAction_NoGroup_NoName_RunAuthd_Password_VerifyAgent"/>
+            <Custom Action="CustomAction_NoGroup_NoName_RunAuthd_Password_VerifyAgent" After="InstallFinalize">NOT Installed AND WAZUH_REGISTRATION_SERVER &lt;&gt; "" AND WAZUH_AGENT_GROUP = "" AND WAZUH_AGENT_NAME = "" AND WAZUH_REGISTRATION_PASSWORD &lt;&gt; "" AND WAZUH_REGISTRATION_CA = "" AND WAZUH_REGISTRATION_CERTIFICATE &lt;&gt; "" AND WAZUH_REGISTRATION_KEY &lt;&gt; ""</Custom>
+     		<Custom Action="CustomAction_NoGroup_NoName_RunAuthd_Password_VerifyManager_cmd" Before="CustomAction_NoGroup_NoName_RunAuthd_Password_VerifyManager"/>
+            <Custom Action="CustomAction_NoGroup_NoName_RunAuthd_Password_VerifyManager" After="InstallFinalize">NOT Installed AND WAZUH_REGISTRATION_SERVER &lt;&gt; "" AND WAZUH_AGENT_GROUP = "" AND WAZUH_AGENT_NAME = "" AND WAZUH_REGISTRATION_PASSWORD &lt;&gt; "" AND WAZUH_REGISTRATION_CA &lt;&gt; "" AND WAZUH_REGISTRATION_CERTIFICATE = "" AND WAZUH_REGISTRATION_KEY = ""</Custom>
+     		<Custom Action="CustomAction_NoGroup_NoName_RunAuthd_Password_VerifyAgentManager_cmd" Before="CustomAction_NoGroup_NoName_RunAuthd_Password_VerifyAgentManager"/>
+            <Custom Action="CustomAction_NoGroup_NoName_RunAuthd_Password_VerifyAgentManager" After="InstallFinalize">NOT Installed AND WAZUH_REGISTRATION_SERVER &lt;&gt; "" AND WAZUH_AGENT_GROUP = "" AND WAZUH_AGENT_NAME = "" AND WAZUH_REGISTRATION_PASSWORD &lt;&gt; "" AND WAZUH_REGISTRATION_CA &lt;&gt; "" AND WAZUH_REGISTRATION_CERTIFICATE &lt;&gt; "" AND WAZUH_REGISTRATION_KEY &lt;&gt; ""</Custom>
+
+     		<Custom Action="CustomAction_NoGroup_Name_RunAuthd_cmd" Before="CustomAction_NoGroup_Name_RunAuthd"/>
+            <Custom Action="CustomAction_NoGroup_Name_RunAuthd" After="InstallFinalize">NOT Installed AND WAZUH_REGISTRATION_SERVER &lt;&gt; "" AND WAZUH_AGENT_GROUP = "" AND WAZUH_AGENT_NAME &lt;&gt; "" AND WAZUH_REGISTRATION_PASSWORD = "" AND WAZUH_REGISTRATION_CA = "" AND WAZUH_REGISTRATION_CERTIFICATE = "" AND WAZUH_REGISTRATION_KEY = ""</Custom>
+     		<Custom Action="CustomAction_NoGroup_Name_RunAuthd_VerifyAgent_cmd" Before="CustomAction_NoGroup_Name_RunAuthd_VerifyAgent"/>
+            <Custom Action="CustomAction_NoGroup_Name_RunAuthd_VerifyAgent" After="InstallFinalize">NOT Installed AND WAZUH_REGISTRATION_SERVER &lt;&gt; "" AND WAZUH_AGENT_GROUP = "" AND WAZUH_AGENT_NAME &lt;&gt; "" AND WAZUH_REGISTRATION_PASSWORD = "" AND WAZUH_REGISTRATION_CA = "" AND WAZUH_REGISTRATION_CERTIFICATE &lt;&gt; "" AND WAZUH_REGISTRATION_KEY &lt;&gt; ""</Custom>
+     		<Custom Action="CustomAction_NoGroup_Name_RunAuthd_VerifyManager_cmd" Before="CustomAction_NoGroup_Name_RunAuthd_VerifyManager"/>
+            <Custom Action="CustomAction_NoGroup_Name_RunAuthd_VerifyManager" After="InstallFinalize">NOT Installed AND WAZUH_REGISTRATION_SERVER &lt;&gt; "" AND WAZUH_AGENT_GROUP = "" AND WAZUH_AGENT_NAME &lt;&gt; "" AND WAZUH_REGISTRATION_PASSWORD = "" AND WAZUH_REGISTRATION_CA &lt;&gt; "" AND WAZUH_REGISTRATION_CERTIFICATE = "" AND WAZUH_REGISTRATION_KEY = ""</Custom>
+     		<Custom Action="CustomAction_NoGroup_Name_RunAuthd_VerifyAgentManager_cmd" Before="CustomAction_NoGroup_Name_RunAuthd_VerifyAgentManager"/>
+            <Custom Action="CustomAction_NoGroup_Name_RunAuthd_VerifyAgentManager" After="InstallFinalize">NOT Installed AND WAZUH_REGISTRATION_SERVER &lt;&gt; "" AND WAZUH_AGENT_GROUP = "" AND WAZUH_AGENT_NAME &lt;&gt; "" AND WAZUH_REGISTRATION_PASSWORD = "" AND WAZUH_REGISTRATION_CA &lt;&gt; "" AND WAZUH_REGISTRATION_CERTIFICATE &lt;&gt; "" AND WAZUH_REGISTRATION_KEY &lt;&gt; ""</Custom>
+
+     		<Custom Action="CustomAction_NoGroup_Name_RunAuthd_Password_cmd" Before="CustomAction_NoGroup_Name_RunAuthd_Password"/>
+            <Custom Action="CustomAction_NoGroup_Name_RunAuthd_Password" After="InstallFinalize">NOT Installed AND WAZUH_REGISTRATION_SERVER &lt;&gt; "" AND WAZUH_AGENT_GROUP = "" AND WAZUH_AGENT_NAME &lt;&gt; "" AND WAZUH_REGISTRATION_PASSWORD &lt;&gt; "" AND WAZUH_REGISTRATION_CA = "" AND WAZUH_REGISTRATION_CERTIFICATE = "" AND WAZUH_REGISTRATION_KEY = ""</Custom>
+     		<Custom Action="CustomAction_NoGroup_Name_RunAuthd_Password_VerifyAgent_cmd" Before="CustomAction_NoGroup_Name_RunAuthd_Password_VerifyAgent"/>
+            <Custom Action="CustomAction_NoGroup_Name_RunAuthd_Password_VerifyAgent" After="InstallFinalize">NOT Installed AND WAZUH_REGISTRATION_SERVER &lt;&gt; "" AND WAZUH_AGENT_GROUP = "" AND WAZUH_AGENT_NAME &lt;&gt; "" AND WAZUH_REGISTRATION_PASSWORD &lt;&gt; "" AND WAZUH_REGISTRATION_CA = "" AND WAZUH_REGISTRATION_CERTIFICATE &lt;&gt; "" AND WAZUH_REGISTRATION_KEY &lt;&gt; ""</Custom>
+     		<Custom Action="CustomAction_NoGroup_Name_RunAuthd_Password_VerifyManager_cmd" Before="CustomAction_NoGroup_Name_RunAuthd_Password_VerifyManager"/>
+            <Custom Action="CustomAction_NoGroup_Name_RunAuthd_Password_VerifyManager" After="InstallFinalize">NOT Installed AND WAZUH_REGISTRATION_SERVER &lt;&gt; "" AND WAZUH_AGENT_GROUP = "" AND WAZUH_AGENT_NAME &lt;&gt; "" AND WAZUH_REGISTRATION_PASSWORD &lt;&gt; "" AND WAZUH_REGISTRATION_CA &lt;&gt; "" AND WAZUH_REGISTRATION_CERTIFICATE = "" AND WAZUH_REGISTRATION_KEY = ""</Custom>
+     		<Custom Action="CustomAction_NoGroup_Name_RunAuthd_Password_VerifyAgentManager_cmd" Before="CustomAction_NoGroup_Name_RunAuthd_Password_VerifyAgentManager"/>
+            <Custom Action="CustomAction_NoGroup_Name_RunAuthd_Password_VerifyAgentManager" After="InstallFinalize">NOT Installed AND WAZUH_REGISTRATION_SERVER &lt;&gt; "" AND WAZUH_AGENT_GROUP = "" AND WAZUH_AGENT_NAME &lt;&gt; "" AND WAZUH_REGISTRATION_PASSWORD &lt;&gt; "" AND WAZUH_REGISTRATION_CA &lt;&gt; "" AND WAZUH_REGISTRATION_CERTIFICATE &lt;&gt; "" AND WAZUH_REGISTRATION_KEY &lt;&gt; ""</Custom>
+
+     		<Custom Action="CustomAction_Group_NoName_RunAuthd_cmd" Before="CustomAction_Group_NoName_RunAuthd"/>
+            <Custom Action="CustomAction_Group_NoName_RunAuthd" After="InstallFinalize">NOT Installed AND WAZUH_REGISTRATION_SERVER &lt;&gt; "" AND WAZUH_AGENT_GROUP &lt;&gt; "" AND WAZUH_AGENT_NAME = "" AND WAZUH_REGISTRATION_PASSWORD = "" AND WAZUH_REGISTRATION_CA = "" AND WAZUH_REGISTRATION_CERTIFICATE = "" AND WAZUH_REGISTRATION_KEY = ""</Custom>
+     		<Custom Action="CustomAction_Group_NoName_RunAuthd_VerifyAgent_cmd" Before="CustomAction_Group_NoName_RunAuthd_VerifyAgent"/>
+            <Custom Action="CustomAction_Group_NoName_RunAuthd_VerifyAgent" After="InstallFinalize">NOT Installed AND WAZUH_REGISTRATION_SERVER &lt;&gt; "" AND WAZUH_AGENT_GROUP &lt;&gt; "" AND WAZUH_AGENT_NAME = "" AND WAZUH_REGISTRATION_PASSWORD = "" AND WAZUH_REGISTRATION_CA = "" AND WAZUH_REGISTRATION_CERTIFICATE &lt;&gt; "" AND WAZUH_REGISTRATION_KEY &lt;&gt; ""</Custom>
+     		<Custom Action="CustomAction_Group_NoName_RunAuthd_VerifyManager_cmd" Before="CustomAction_Group_NoName_RunAuthd_VerifyManager"/>
+            <Custom Action="CustomAction_Group_NoName_RunAuthd_VerifyManager" After="InstallFinalize">NOT Installed AND WAZUH_REGISTRATION_SERVER &lt;&gt; "" AND WAZUH_AGENT_GROUP &lt;&gt; "" AND WAZUH_AGENT_NAME = "" AND WAZUH_REGISTRATION_PASSWORD = "" AND WAZUH_REGISTRATION_CA &lt;&gt; "" AND WAZUH_REGISTRATION_CERTIFICATE = "" AND WAZUH_REGISTRATION_KEY = ""</Custom>
+     		<Custom Action="CustomAction_Group_NoName_RunAuthd_VerifyAgentManager_cmd" Before="CustomAction_Group_NoName_RunAuthd_VerifyAgentManager"/>
+            <Custom Action="CustomAction_Group_NoName_RunAuthd_VerifyAgentManager" After="InstallFinalize">NOT Installed AND WAZUH_REGISTRATION_SERVER &lt;&gt; "" AND WAZUH_AGENT_GROUP &lt;&gt; "" AND WAZUH_AGENT_NAME = "" AND WAZUH_REGISTRATION_PASSWORD = "" AND WAZUH_REGISTRATION_CA &lt;&gt; "" AND WAZUH_REGISTRATION_CERTIFICATE &lt;&gt; "" AND WAZUH_REGISTRATION_KEY &lt;&gt; ""</Custom>
+
+     		<Custom Action="CustomAction_Group_NoName_RunAuthd_Password_cmd" Before="CustomAction_Group_NoName_RunAuthd_Password"/>
+            <Custom Action="CustomAction_Group_NoName_RunAuthd_Password" After="InstallFinalize">NOT Installed AND WAZUH_REGISTRATION_SERVER &lt;&gt; "" AND WAZUH_AGENT_GROUP &lt;&gt; "" AND WAZUH_AGENT_NAME = "" AND WAZUH_REGISTRATION_PASSWORD &lt;&gt; "" AND WAZUH_REGISTRATION_CA = "" AND WAZUH_REGISTRATION_CERTIFICATE = "" AND WAZUH_REGISTRATION_KEY = ""</Custom>
+     		<Custom Action="CustomAction_Group_NoName_RunAuthd_Password_VerifyAgent_cmd" Before="CustomAction_Group_NoName_RunAuthd_Password_VerifyAgent"/>
+            <Custom Action="CustomAction_Group_NoName_RunAuthd_Password_VerifyAgent" After="InstallFinalize">NOT Installed AND WAZUH_REGISTRATION_SERVER &lt;&gt; "" AND WAZUH_AGENT_GROUP &lt;&gt; "" AND WAZUH_AGENT_NAME = "" AND WAZUH_REGISTRATION_PASSWORD &lt;&gt; "" AND WAZUH_REGISTRATION_CA = "" AND WAZUH_REGISTRATION_CERTIFICATE &lt;&gt; "" AND WAZUH_REGISTRATION_KEY &lt;&gt; ""</Custom>
+     		<Custom Action="CustomAction_Group_NoName_RunAuthd_Password_VerifyManager_cmd" Before="CustomAction_Group_NoName_RunAuthd_Password_VerifyManager"/>
+            <Custom Action="CustomAction_Group_NoName_RunAuthd_Password_VerifyManager" After="InstallFinalize">NOT Installed AND WAZUH_REGISTRATION_SERVER &lt;&gt; "" AND WAZUH_AGENT_GROUP &lt;&gt; "" AND WAZUH_AGENT_NAME = "" AND WAZUH_REGISTRATION_PASSWORD &lt;&gt; "" AND WAZUH_REGISTRATION_CA &lt;&gt; "" AND WAZUH_REGISTRATION_CERTIFICATE = "" AND WAZUH_REGISTRATION_KEY = ""</Custom>
+     		<Custom Action="CustomAction_Group_NoName_RunAuthd_Password_VerifyAgentManager_cmd" Before="CustomAction_Group_NoName_RunAuthd_Password_VerifyAgentManager"/>
+            <Custom Action="CustomAction_Group_NoName_RunAuthd_Password_VerifyAgentManager" After="InstallFinalize">NOT Installed AND WAZUH_REGISTRATION_SERVER &lt;&gt; "" AND WAZUH_AGENT_GROUP &lt;&gt; "" AND WAZUH_AGENT_NAME = "" AND WAZUH_REGISTRATION_PASSWORD &lt;&gt; "" AND WAZUH_REGISTRATION_CA &lt;&gt; "" AND WAZUH_REGISTRATION_CERTIFICATE &lt;&gt; "" AND WAZUH_REGISTRATION_KEY &lt;&gt; ""</Custom>
+
+     		<Custom Action="CustomAction_Group_Name_RunAuthd_cmd" Before="CustomAction_Group_Name_RunAuthd"/>
+            <Custom Action="CustomAction_Group_Name_RunAuthd" After="InstallFinalize">NOT Installed AND WAZUH_REGISTRATION_SERVER &lt;&gt; "" AND WAZUH_AGENT_GROUP &lt;&gt; "" AND WAZUH_AGENT_NAME &lt;&gt; "" AND WAZUH_REGISTRATION_PASSWORD = "" AND WAZUH_REGISTRATION_CA = "" AND WAZUH_REGISTRATION_CERTIFICATE = "" AND WAZUH_REGISTRATION_KEY = ""</Custom>
+     		<Custom Action="CustomAction_Group_Name_RunAuthd_VerifyAgent_cmd" Before="CustomAction_Group_Name_RunAuthd_VerifyAgent"/>
+            <Custom Action="CustomAction_Group_Name_RunAuthd_VerifyAgent" After="InstallFinalize">NOT Installed AND WAZUH_REGISTRATION_SERVER &lt;&gt; "" AND WAZUH_AGENT_GROUP &lt;&gt; "" AND WAZUH_AGENT_NAME &lt;&gt; "" AND WAZUH_REGISTRATION_PASSWORD = "" AND WAZUH_REGISTRATION_CA = "" AND WAZUH_REGISTRATION_CERTIFICATE &lt;&gt; "" AND WAZUH_REGISTRATION_KEY &lt;&gt; ""</Custom>
+     		<Custom Action="CustomAction_Group_Name_RunAuthd_VerifyManager_cmd" Before="CustomAction_Group_Name_RunAuthd_VerifyManager"/>
+            <Custom Action="CustomAction_Group_Name_RunAuthd_VerifyManager" After="InstallFinalize">NOT Installed AND WAZUH_REGISTRATION_SERVER &lt;&gt; "" AND WAZUH_AGENT_GROUP &lt;&gt; "" AND WAZUH_AGENT_NAME &lt;&gt; "" AND WAZUH_REGISTRATION_PASSWORD = "" AND WAZUH_REGISTRATION_CA &lt;&gt; "" AND WAZUH_REGISTRATION_CERTIFICATE = "" AND WAZUH_REGISTRATION_KEY = ""</Custom>
+     		<Custom Action="CustomAction_Group_Name_RunAuthd_VerifyAgentManager_cmd" Before="CustomAction_Group_Name_RunAuthd_VerifyAgentManager"/>
+            <Custom Action="CustomAction_Group_Name_RunAuthd_VerifyAgentManager" After="InstallFinalize">NOT Installed AND WAZUH_REGISTRATION_SERVER &lt;&gt; "" AND WAZUH_AGENT_GROUP &lt;&gt; "" AND WAZUH_AGENT_NAME &lt;&gt; "" AND WAZUH_REGISTRATION_PASSWORD = "" AND WAZUH_REGISTRATION_CA &lt;&gt; "" AND WAZUH_REGISTRATION_CERTIFICATE &lt;&gt; "" AND WAZUH_REGISTRATION_KEY &lt;&gt; ""</Custom>
+
+     		<Custom Action="CustomAction_Group_Name_RunAuthd_Password_cmd" Before="CustomAction_Group_Name_RunAuthd_Password"/>
+            <Custom Action="CustomAction_Group_Name_RunAuthd_Password" After="InstallFinalize">NOT Installed AND WAZUH_REGISTRATION_SERVER &lt;&gt; "" AND WAZUH_AGENT_GROUP &lt;&gt; "" AND WAZUH_AGENT_NAME &lt;&gt; "" AND WAZUH_REGISTRATION_PASSWORD &lt;&gt; "" AND WAZUH_REGISTRATION_CA = "" AND WAZUH_REGISTRATION_CERTIFICATE = "" AND WAZUH_REGISTRATION_KEY = ""</Custom>
+     		<Custom Action="CustomAction_Group_Name_RunAuthd_Password_VerifyAgent_cmd" Before="CustomAction_Group_Name_RunAuthd_Password_VerifyAgent"/>
+            <Custom Action="CustomAction_Group_Name_RunAuthd_Password_VerifyAgent" After="InstallFinalize">NOT Installed AND WAZUH_REGISTRATION_SERVER &lt;&gt; "" AND WAZUH_AGENT_GROUP &lt;&gt; "" AND WAZUH_AGENT_NAME &lt;&gt; "" AND WAZUH_REGISTRATION_PASSWORD &lt;&gt; "" AND WAZUH_REGISTRATION_CA = "" AND WAZUH_REGISTRATION_CERTIFICATE &lt;&gt; "" AND WAZUH_REGISTRATION_KEY &lt;&gt; ""</Custom>
+     		<Custom Action="CustomAction_Group_Name_RunAuthd_Password_VerifyManager_cmd" Before="CustomAction_Group_Name_RunAuthd_Password_VerifyManager"/>
+            <Custom Action="CustomAction_Group_Name_RunAuthd_Password_VerifyManager" After="InstallFinalize">NOT Installed AND WAZUH_REGISTRATION_SERVER &lt;&gt; "" AND WAZUH_AGENT_GROUP &lt;&gt; "" AND WAZUH_AGENT_NAME &lt;&gt; "" AND WAZUH_REGISTRATION_PASSWORD &lt;&gt; "" AND WAZUH_REGISTRATION_CA &lt;&gt; "" AND WAZUH_REGISTRATION_CERTIFICATE = "" AND WAZUH_REGISTRATION_KEY = ""</Custom>
+     		<Custom Action="CustomAction_Group_Name_RunAuthd_Password_VerifyAgentManager_cmd" Before="CustomAction_Group_Name_RunAuthd_Password_VerifyAgentManager"/>
+            <Custom Action="CustomAction_Group_Name_RunAuthd_Password_VerifyAgentManager" After="InstallFinalize">NOT Installed AND WAZUH_REGISTRATION_SERVER &lt;&gt; "" AND WAZUH_AGENT_GROUP &lt;&gt; "" AND WAZUH_AGENT_NAME &lt;&gt; "" AND WAZUH_REGISTRATION_PASSWORD &lt;&gt; "" AND WAZUH_REGISTRATION_CA &lt;&gt; "" AND WAZUH_REGISTRATION_CERTIFICATE &lt;&gt; "" AND WAZUH_REGISTRATION_KEY &lt;&gt; ""</Custom>
+
+            <Custom Action="StartWinService_cmd" After="StartWinService"/>
+            <Custom Action="StartWinService" After="InstallFinalize">NOT Installed AND WAZUH_REGISTRATION_SERVER &lt;&gt; ""</Custom>
+
+            <Custom Action="DepCustomAction_NoGroup_NoName_RunAuthd_cmd" Before="DepCustomAction_NoGroup_NoName_RunAuthd"/>
+            <Custom Action="DepCustomAction_NoGroup_NoName_RunAuthd" After="InstallFinalize">NOT Installed AND AUTHD_SERVER &lt;&gt; "" AND GROUP = "" AND AGENT_NAME = "" AND PASSWORD = "" AND CERTIFICATE = "" AND PEM = "" AND KEY = ""</Custom>
+            <Custom Action="DepCustomAction_NoGroup_NoName_RunAuthd_VerifyAgent_cmd" Before="DepCustomAction_NoGroup_NoName_RunAuthd_VerifyAgent"/>
+            <Custom Action="DepCustomAction_NoGroup_NoName_RunAuthd_VerifyAgent" After="InstallFinalize">NOT Installed AND AUTHD_SERVER &lt;&gt; "" AND GROUP = "" AND AGENT_NAME = "" AND PASSWORD = "" AND CERTIFICATE = "" AND PEM &lt;&gt; "" AND KEY &lt;&gt; ""</Custom>
+            <Custom Action="DepCustomAction_NoGroup_NoName_RunAuthd_VerifyManager_cmd" Before="DepCustomAction_NoGroup_NoName_RunAuthd_VerifyManager"/>
+            <Custom Action="DepCustomAction_NoGroup_NoName_RunAuthd_VerifyManager" After="InstallFinalize">NOT Installed AND AUTHD_SERVER &lt;&gt; "" AND GROUP = "" AND AGENT_NAME = "" AND PASSWORD = "" AND CERTIFICATE &lt;&gt; "" AND PEM = "" AND KEY = ""</Custom>
+            <Custom Action="DepCustomAction_NoGroup_NoName_RunAuthd_VerifyAgentManager_cmd" Before="DepCustomAction_NoGroup_NoName_RunAuthd_VerifyAgentManager"/>
+            <Custom Action="DepCustomAction_NoGroup_NoName_RunAuthd_VerifyAgentManager" After="InstallFinalize">NOT Installed AND AUTHD_SERVER &lt;&gt; "" AND GROUP = "" AND AGENT_NAME = "" AND PASSWORD = "" AND CERTIFICATE &lt;&gt; "" AND PEM &lt;&gt; "" AND KEY &lt;&gt; ""</Custom>
+            <Custom Action="DepCustomAction_NoGroup_NoName_RunAuthd_Password_cmd" Before="DepCustomAction_NoGroup_NoName_RunAuthd_Password"/>
+            <Custom Action="DepCustomAction_NoGroup_NoName_RunAuthd_Password" After="InstallFinalize">NOT Installed AND AUTHD_SERVER &lt;&gt; "" AND GROUP = "" AND AGENT_NAME = "" AND PASSWORD &lt;&gt; "" AND CERTIFICATE = "" AND PEM = "" AND KEY = ""</Custom>
+            <Custom Action="DepCustomAction_NoGroup_NoName_RunAuthd_Password_VerifyAgent_cmd" Before="DepCustomAction_NoGroup_NoName_RunAuthd_Password_VerifyAgent"/>
+            <Custom Action="DepCustomAction_NoGroup_NoName_RunAuthd_Password_VerifyAgent" After="InstallFinalize">NOT Installed AND AUTHD_SERVER &lt;&gt; "" AND GROUP = "" AND AGENT_NAME = "" AND PASSWORD &lt;&gt; "" AND CERTIFICATE = "" AND PEM &lt;&gt; "" AND KEY &lt;&gt; ""</Custom>
+            <Custom Action="DepCustomAction_NoGroup_NoName_RunAuthd_Password_VerifyManager_cmd" Before="DepCustomAction_NoGroup_NoName_RunAuthd_Password_VerifyManager"/>
+            <Custom Action="DepCustomAction_NoGroup_NoName_RunAuthd_Password_VerifyManager" After="InstallFinalize">NOT Installed AND AUTHD_SERVER &lt;&gt; "" AND GROUP = "" AND AGENT_NAME = "" AND PASSWORD &lt;&gt; "" AND CERTIFICATE &lt;&gt; "" AND PEM = "" AND KEY = ""</Custom>
+            <Custom Action="DepCustomAction_NoGroup_NoName_RunAuthd_Password_VerifyAgentManager_cmd" Before="DepCustomAction_NoGroup_NoName_RunAuthd_Password_VerifyAgentManager"/>
+            <Custom Action="DepCustomAction_NoGroup_NoName_RunAuthd_Password_VerifyAgentManager" After="InstallFinalize">NOT Installed AND AUTHD_SERVER &lt;&gt; "" AND GROUP = "" AND AGENT_NAME = "" AND PASSWORD &lt;&gt; "" AND CERTIFICATE &lt;&gt; "" AND PEM &lt;&gt; "" AND KEY &lt;&gt; ""</Custom>
+            <Custom Action="DepCustomAction_NoGroup_Name_RunAuthd_cmd" Before="DepCustomAction_NoGroup_Name_RunAuthd"/>
+            <Custom Action="DepCustomAction_NoGroup_Name_RunAuthd" After="InstallFinalize">NOT Installed AND AUTHD_SERVER &lt;&gt; "" AND GROUP = "" AND AGENT_NAME &lt;&gt; "" AND PASSWORD = "" AND CERTIFICATE = "" AND PEM = "" AND KEY = ""</Custom>
+            <Custom Action="DepCustomAction_NoGroup_Name_RunAuthd_VerifyAgent_cmd" Before="DepCustomAction_NoGroup_Name_RunAuthd_VerifyAgent"/>
+            <Custom Action="DepCustomAction_NoGroup_Name_RunAuthd_VerifyAgent" After="InstallFinalize">NOT Installed AND AUTHD_SERVER &lt;&gt; "" AND GROUP = "" AND AGENT_NAME &lt;&gt; "" AND PASSWORD = "" AND CERTIFICATE = "" AND PEM &lt;&gt; "" AND KEY &lt;&gt; ""</Custom>
+            <Custom Action="DepCustomAction_NoGroup_Name_RunAuthd_VerifyManager_cmd" Before="DepCustomAction_NoGroup_Name_RunAuthd_VerifyManager"/>
+            <Custom Action="DepCustomAction_NoGroup_Name_RunAuthd_VerifyManager" After="InstallFinalize">NOT Installed AND AUTHD_SERVER &lt;&gt; "" AND GROUP = "" AND AGENT_NAME &lt;&gt; "" AND PASSWORD = "" AND CERTIFICATE &lt;&gt; "" AND PEM = "" AND KEY = ""</Custom>
+            <Custom Action="DepCustomAction_NoGroup_Name_RunAuthd_VerifyAgentManager_cmd" Before="DepCustomAction_NoGroup_Name_RunAuthd_VerifyAgentManager"/>
+            <Custom Action="DepCustomAction_NoGroup_Name_RunAuthd_VerifyAgentManager" After="InstallFinalize">NOT Installed AND AUTHD_SERVER &lt;&gt; "" AND GROUP = "" AND AGENT_NAME &lt;&gt; "" AND PASSWORD = "" AND CERTIFICATE &lt;&gt; "" AND PEM &lt;&gt; "" AND KEY &lt;&gt; ""</Custom>
+            <Custom Action="DepCustomAction_NoGroup_Name_RunAuthd_Password_cmd" Before="DepCustomAction_NoGroup_Name_RunAuthd_Password"/>
+            <Custom Action="DepCustomAction_NoGroup_Name_RunAuthd_Password" After="InstallFinalize">NOT Installed AND AUTHD_SERVER &lt;&gt; "" AND GROUP = "" AND AGENT_NAME &lt;&gt; "" AND PASSWORD &lt;&gt; "" AND CERTIFICATE = "" AND PEM = "" AND KEY = ""</Custom>
+            <Custom Action="DepCustomAction_NoGroup_Name_RunAuthd_Password_VerifyAgent_cmd" Before="DepCustomAction_NoGroup_Name_RunAuthd_Password_VerifyAgent"/>
+            <Custom Action="DepCustomAction_NoGroup_Name_RunAuthd_Password_VerifyAgent" After="InstallFinalize">NOT Installed AND AUTHD_SERVER &lt;&gt; "" AND GROUP = "" AND AGENT_NAME &lt;&gt; "" AND PASSWORD &lt;&gt; "" AND CERTIFICATE = "" AND PEM &lt;&gt; "" AND KEY &lt;&gt; ""</Custom>
+            <Custom Action="DepCustomAction_NoGroup_Name_RunAuthd_Password_VerifyManager_cmd" Before="DepCustomAction_NoGroup_Name_RunAuthd_Password_VerifyManager"/>
+            <Custom Action="DepCustomAction_NoGroup_Name_RunAuthd_Password_VerifyManager" After="InstallFinalize">NOT Installed AND AUTHD_SERVER &lt;&gt; "" AND GROUP = "" AND AGENT_NAME &lt;&gt; "" AND PASSWORD &lt;&gt; "" AND CERTIFICATE &lt;&gt; "" AND PEM = "" AND KEY = ""</Custom>
+            <Custom Action="DepCustomAction_NoGroup_Name_RunAuthd_Password_VerifyAgentManager_cmd" Before="DepCustomAction_NoGroup_Name_RunAuthd_Password_VerifyAgentManager"/>
+            <Custom Action="DepCustomAction_NoGroup_Name_RunAuthd_Password_VerifyAgentManager" After="InstallFinalize">NOT Installed AND AUTHD_SERVER &lt;&gt; "" AND GROUP = "" AND AGENT_NAME &lt;&gt; "" AND PASSWORD &lt;&gt; "" AND CERTIFICATE &lt;&gt; "" AND PEM &lt;&gt; "" AND KEY &lt;&gt; ""</Custom>
+            <Custom Action="DepCustomAction_Group_NoName_RunAuthd_cmd" Before="DepCustomAction_Group_NoName_RunAuthd"/>
+            <Custom Action="DepCustomAction_Group_NoName_RunAuthd" After="InstallFinalize">NOT Installed AND AUTHD_SERVER &lt;&gt; "" AND GROUP &lt;&gt; "" AND AGENT_NAME = "" AND PASSWORD = "" AND CERTIFICATE = "" AND PEM = "" AND KEY = ""</Custom>
+            <Custom Action="DepCustomAction_Group_NoName_RunAuthd_VerifyAgent_cmd" Before="DepCustomAction_Group_NoName_RunAuthd_VerifyAgent"/>
+            <Custom Action="DepCustomAction_Group_NoName_RunAuthd_VerifyAgent" After="InstallFinalize">NOT Installed AND AUTHD_SERVER &lt;&gt; "" AND GROUP &lt;&gt; "" AND AGENT_NAME = "" AND PASSWORD = "" AND CERTIFICATE = "" AND PEM &lt;&gt; "" AND KEY &lt;&gt; ""</Custom>
+            <Custom Action="DepCustomAction_Group_NoName_RunAuthd_VerifyManager_cmd" Before="DepCustomAction_Group_NoName_RunAuthd_VerifyManager"/>
+            <Custom Action="DepCustomAction_Group_NoName_RunAuthd_VerifyManager" After="InstallFinalize">NOT Installed AND AUTHD_SERVER &lt;&gt; "" AND GROUP &lt;&gt; "" AND AGENT_NAME = "" AND PASSWORD = "" AND CERTIFICATE &lt;&gt; "" AND PEM = "" AND KEY = ""</Custom>
+            <Custom Action="DepCustomAction_Group_NoName_RunAuthd_VerifyAgentManager_cmd" Before="DepCustomAction_Group_NoName_RunAuthd_VerifyAgentManager"/>
+            <Custom Action="DepCustomAction_Group_NoName_RunAuthd_VerifyAgentManager" After="InstallFinalize">NOT Installed AND AUTHD_SERVER &lt;&gt; "" AND GROUP &lt;&gt; "" AND AGENT_NAME = "" AND PASSWORD = "" AND CERTIFICATE &lt;&gt; "" AND PEM &lt;&gt; "" AND KEY &lt;&gt; ""</Custom>
+            <Custom Action="DepCustomAction_Group_NoName_RunAuthd_Password_cmd" Before="DepCustomAction_Group_NoName_RunAuthd_Password"/>
+            <Custom Action="DepCustomAction_Group_NoName_RunAuthd_Password" After="InstallFinalize">NOT Installed AND AUTHD_SERVER &lt;&gt; "" AND GROUP &lt;&gt; "" AND AGENT_NAME = "" AND PASSWORD &lt;&gt; "" AND CERTIFICATE = "" AND PEM = "" AND KEY = ""</Custom>
+            <Custom Action="DepCustomAction_Group_NoName_RunAuthd_Password_VerifyAgent_cmd" Before="DepCustomAction_Group_NoName_RunAuthd_Password_VerifyAgent"/>
+            <Custom Action="DepCustomAction_Group_NoName_RunAuthd_Password_VerifyAgent" After="InstallFinalize">NOT Installed AND AUTHD_SERVER &lt;&gt; "" AND GROUP &lt;&gt; "" AND AGENT_NAME = "" AND PASSWORD &lt;&gt; "" AND CERTIFICATE = "" AND PEM &lt;&gt; "" AND KEY &lt;&gt; ""</Custom>
+            <Custom Action="DepCustomAction_Group_NoName_RunAuthd_Password_VerifyManager_cmd" Before="DepCustomAction_Group_NoName_RunAuthd_Password_VerifyManager"/>
+            <Custom Action="DepCustomAction_Group_NoName_RunAuthd_Password_VerifyManager" After="InstallFinalize">NOT Installed AND AUTHD_SERVER &lt;&gt; "" AND GROUP &lt;&gt; "" AND AGENT_NAME = "" AND PASSWORD &lt;&gt; "" AND CERTIFICATE &lt;&gt; "" AND PEM = "" AND KEY = ""</Custom>
+            <Custom Action="DepCustomAction_Group_NoName_RunAuthd_Password_VerifyAgentManager_cmd" Before="DepCustomAction_Group_NoName_RunAuthd_Password_VerifyAgentManager"/>
+            <Custom Action="DepCustomAction_Group_NoName_RunAuthd_Password_VerifyAgentManager" After="InstallFinalize">NOT Installed AND AUTHD_SERVER &lt;&gt; "" AND GROUP &lt;&gt; "" AND AGENT_NAME = "" AND PASSWORD &lt;&gt; "" AND CERTIFICATE &lt;&gt; "" AND PEM &lt;&gt; "" AND KEY &lt;&gt; ""</Custom>
+            <Custom Action="DepCustomAction_Group_Name_RunAuthd_cmd" Before="DepCustomAction_Group_Name_RunAuthd"/>
+            <Custom Action="DepCustomAction_Group_Name_RunAuthd" After="InstallFinalize">NOT Installed AND AUTHD_SERVER &lt;&gt; "" AND GROUP &lt;&gt; "" AND AGENT_NAME &lt;&gt; "" AND PASSWORD = "" AND CERTIFICATE = "" AND PEM = "" AND KEY = ""</Custom>
+            <Custom Action="DepCustomAction_Group_Name_RunAuthd_VerifyAgent_cmd" Before="DepCustomAction_Group_Name_RunAuthd_VerifyAgent"/>
+            <Custom Action="DepCustomAction_Group_Name_RunAuthd_VerifyAgent" After="InstallFinalize">NOT Installed AND AUTHD_SERVER &lt;&gt; "" AND GROUP &lt;&gt; "" AND AGENT_NAME &lt;&gt; "" AND PASSWORD = "" AND CERTIFICATE = "" AND PEM &lt;&gt; "" AND KEY &lt;&gt; ""</Custom>
+            <Custom Action="DepCustomAction_Group_Name_RunAuthd_VerifyManager_cmd" Before="DepCustomAction_Group_Name_RunAuthd_VerifyManager"/>
+            <Custom Action="DepCustomAction_Group_Name_RunAuthd_VerifyManager" After="InstallFinalize">NOT Installed AND AUTHD_SERVER &lt;&gt; "" AND GROUP &lt;&gt; "" AND AGENT_NAME &lt;&gt; "" AND PASSWORD = "" AND CERTIFICATE &lt;&gt; "" AND PEM = "" AND KEY = ""</Custom>
+            <Custom Action="DepCustomAction_Group_Name_RunAuthd_VerifyAgentManager_cmd" Before="DepCustomAction_Group_Name_RunAuthd_VerifyAgentManager"/>
+            <Custom Action="DepCustomAction_Group_Name_RunAuthd_VerifyAgentManager" After="InstallFinalize">NOT Installed AND AUTHD_SERVER &lt;&gt; "" AND GROUP &lt;&gt; "" AND AGENT_NAME &lt;&gt; "" AND PASSWORD = "" AND CERTIFICATE &lt;&gt; "" AND PEM &lt;&gt; "" AND KEY &lt;&gt; ""</Custom>
+            <Custom Action="DepCustomAction_Group_Name_RunAuthd_Password_cmd" Before="DepCustomAction_Group_Name_RunAuthd_Password"/>
+            <Custom Action="DepCustomAction_Group_Name_RunAuthd_Password" After="InstallFinalize">NOT Installed AND AUTHD_SERVER &lt;&gt; "" AND GROUP &lt;&gt; "" AND AGENT_NAME &lt;&gt; "" AND PASSWORD &lt;&gt; "" AND CERTIFICATE = "" AND PEM = "" AND KEY = ""</Custom>
+            <Custom Action="DepCustomAction_Group_Name_RunAuthd_Password_VerifyAgent_cmd" Before="DepCustomAction_Group_Name_RunAuthd_Password_VerifyAgent"/>
+            <Custom Action="DepCustomAction_Group_Name_RunAuthd_Password_VerifyAgent" After="InstallFinalize">NOT Installed AND AUTHD_SERVER &lt;&gt; "" AND GROUP &lt;&gt; "" AND AGENT_NAME &lt;&gt; "" AND PASSWORD &lt;&gt; "" AND CERTIFICATE = "" AND PEM &lt;&gt; "" AND KEY &lt;&gt; ""</Custom>
+            <Custom Action="DepCustomAction_Group_Name_RunAuthd_Password_VerifyManager_cmd" Before="DepCustomAction_Group_Name_RunAuthd_Password_VerifyManager"/>
+            <Custom Action="DepCustomAction_Group_Name_RunAuthd_Password_VerifyManager" After="InstallFinalize">NOT Installed AND AUTHD_SERVER &lt;&gt; "" AND GROUP &lt;&gt; "" AND AGENT_NAME &lt;&gt; "" AND PASSWORD &lt;&gt; "" AND CERTIFICATE &lt;&gt; "" AND PEM = "" AND KEY = ""</Custom>
+            <Custom Action="DepCustomAction_Group_Name_RunAuthd_Password_VerifyAgentManager_cmd" Before="DepCustomAction_Group_Name_RunAuthd_Password_VerifyAgentManager"/>
+            <Custom Action="DepCustomAction_Group_Name_RunAuthd_Password_VerifyAgentManager" After="InstallFinalize">NOT Installed AND AUTHD_SERVER &lt;&gt; "" AND GROUP &lt;&gt; "" AND AGENT_NAME &lt;&gt; "" AND PASSWORD &lt;&gt; "" AND CERTIFICATE &lt;&gt; "" AND PEM &lt;&gt; "" AND KEY &lt;&gt; ""</Custom>
+
+            <Custom Action="DepStartWinService_cmd" Before="DepStartWinService"/>
+            <Custom Action="DepStartWinService" After="InstallFinalize">NOT Installed AND AUTHD_SERVER &lt;&gt; ""</Custom>
+
+        </InstallExecuteSequence>
+
+        <Directory Id="TARGETDIR" Name="SourceDir">
+            <Directory Id="ProgramFilesFolder" Name="PFiles">
+                <Directory Id="APPLICATIONFOLDER" Name="ossec-agent">
+                    <Component Id="REGISTRY_INSTALL_DIR" Guid="63E18998-4DBB-4C34-A1AD-09AA809A1C15" KeyPath="yes">
+                        <RegistryValue Root="HKLM" Key="SOFTWARE\[Manufacturer]\[ProductName]" Id="WazuhInstallDirProperty" Name="WazuhInstallDir" Type="string" Value="[APPLICATIONFOLDER]" />
+                    </Component>
+                    <Component Id="AGENT_AUTH.EXE" DiskId="1" Guid="F99FEE7C-A021-4D43-9119-98A8D72EAB65">
+                        <File Id="AGENT_AUTH.EXE" Name="agent-auth.exe" Source="agent-auth.exe" >
+                         </File>
+                        <File Id="AGENT_AUTH.EXE.MANIFEST" Name="agent-auth.exe.manifest" Source="agent-auth.exe.manifest" />
+                    </Component>
+                    <Component Id="LIBWAZUHEXT_DLL" DiskId="1" Guid="31F7B5FA-9678-427B-9536-88AAA897A82A">
+                        <File Id="LIBWAZUHEXT_DLL" Name="libwazuhext.dll" Source="..\libwazuhext.dll" />
+                    </Component>
+                    <Component Id="REPLACECONF.VBS" DiskId="1" Guid="D2CA93FD-4B3C-4147-B7D8-503487E23D16">
+                        <File Id="REPLACECONF.VBS" Name="ReplaceConf.vbs" Source="ReplaceConf.vbs" />
+                    </Component>
+                    <Component Id="LIBWAZUHSHARED_DLL" DiskId="1" Guid="A40D7FB4-8D7B-440E-B7CB-1D8CB1E277E6">
+                        <File Id="LIBWAZUHSHARED_DLL" Name="libwazuhshared.dll" Source="..\libwazuhshared.dll" />
+                    </Component>
+                    <Component Id="DBSYNC_DLL" DiskId="1" Guid="E6DD27ED-1579-4369-B83D-FD618894B56C">
+                        <File Id="DBSYNC_DLL" Name="dbsync.dll" Source="..\shared_modules\dbsync\build\bin\dbsync.dll" />
+                    </Component>
+                    <Component Id="RSYNC_DLL" DiskId="1" Guid="9F23B2D8-609D-43F6-BB90-7C81A5DF5A67">
+                        <File Id="RSYNC_DLL" Name="rsync.dll" Source="..\shared_modules\rsync\build\bin\rsync.dll" />
+                    </Component>
+                    <Component Id="SYSINFO_DLL" DiskId="1" Guid="1D244B64-E1C3-4BED-A4CF-9C25E3B3BA0F">
+                        <File Id="SYSINFO_DLL" Name="sysinfo.dll" Source="..\data_provider\build\bin\sysinfo.dll" />
+                    </Component>
+                    <Component Id="SYSCOLLECTOR_DLL" DiskId="1" Guid="7CE63D8B-C959-43CC-A7B6-4226414EBADB">
+                        <File Id="SYSCOLLECTOR_DLL" Name="syscollector.dll" Source="..\wazuh_modules\syscollector\build\bin\syscollector.dll" />
+                    </Component>
+
+                    <!-- Mark this file as permanent, so it is not deleted on uninstall. -->
+                    <Component Id="LOCAL_INTERNAL_OPTIONS.CONF" DiskId="1" Guid="10245598-2EE7-4EDB-A114-5398F01A21F9" NeverOverwrite="yes" Permanent="yes">
+                        <File Id="LOCAL_INTERNAL_OPTIONS.CONF" Name="local_internal_options.conf" Source="default-local_internal_options.conf" KeyPath="yes" />
+                    </Component>
+                    <Component Id="OSSEC.CONF" DiskId="1" Guid="26C3265E-EFC8-488D-8D19-397A0C44C071" NeverOverwrite="yes" Permanent="yes">
+                        <File Id="OSSEC.CONF" Name="ossec.conf" Source="default-ossec.conf" KeyPath="yes">
+                            <util:PermissionEx User="Everyone" GenericRead="yes" GenericWrite="yes" />
+                        </File>
+                    </Component>
+                    <Component Id="INTERNAL_OPTIONS.CONF" DiskId="1" Guid="D2F2A5B9-1A98-4BB8-8AC4-D948CA97DD0E">
+                        <File Id="INTERNAL_OPTIONS.CONF" Name="internal_options.conf" Source="internal_options.conf" DefaultVersion="1.0"/>
+                    </Component>
+                    <Component Id="LICENSE.TXT" DiskId="1" Guid="556F08A0-D372-4BB5-BC44-73CE45957084">
+                        <File Id="LICENSE.TXT" Name="LICENSE.txt" Source="LICENSE.txt" />
+                    </Component>
+                    <Component Id="LIBWINPTHREAD_1.DLL" DiskId="1" Guid="C15C5883-00FB-41D7-B9E6-53C8BC30761F">
+                        <File Id="LIBWINPTHREAD_1.DLL" Name="libwinpthread-1.dll" Source="libwinpthread-1.dll" />
+                    </Component>
+                    <Component Id="LIBGCC_S_SJLJ_1.DLL" DiskId="1" Guid="27BDCB9A-F89F-4009-A789-1F779EB05697">
+                        <File Id="LIBGCC_S_SJLJ_1.DLL" Name="libgcc_s_sjlj-1.dll" Source="libgcc_s_sjlj-1.dll" />
+                    </Component>
+                    <Component Id="MANAGE_AGENTS.EXE" DiskId="1" Guid="C15C5883-00FB-41D7-B7E6-53C8BC30761F">
+                        <File Id="MANAGE_AGENTS.EXE" Name="manage_agents.exe" Source="manage_agents.exe" />
+                    </Component>
+                    <Component Id="WAZUH_AGENT_EVENTCHANNEL.EXE" DiskId="1" Guid="044E7997-12B6-4178-BD00-B90500DBA53F">
+                        <File Id="WAZUH_AGENT_EVENTCHANNEL.EXE" Name="wazuh-agent.exe" Source="wazuh-agent-eventchannel.exe" />
+                        <ServiceInstall Name="WazuhSvc" Type="ownProcess" Start="auto" ErrorControl="normal" Description="Wazuh Windows Agent" DisplayName="Wazuh" Id="svc_install_eventchannel" />
+                        <ServiceControl Id="svc_uninstall_eventchannel" Name="WazuhSvc" Remove="uninstall" Stop="uninstall" Wait="yes" />
+                        <Condition>VersionNT &gt;= 600</Condition>
+                    </Component>
+                    <Component Id="WAZUH_AGENT.EXE" DiskId="1" Guid="5CCEA6DC-8434-4137-9486-55AE3949266B">
+                        <File Id="WAZUH_AGENT.EXE" Name="wazuh-agent.exe" Source="wazuh-agent.exe" />
+                        <ServiceInstall Name="WazuhSvc" Type="ownProcess" Start="auto" ErrorControl="normal" Description="Wazuh Windows Agent" DisplayName="Wazuh" Id="svc_install" />
+                        <ServiceControl Id="ServiceControl" Name="WazuhSvc" Stop="both" Remove="uninstall" Wait="yes" />
+                        <Condition>VersionNT &lt; 600</Condition>
+                    </Component>
+                    <Component Id="WAZUH_AGENT_UPGRADE_OSSEC.EXE" DiskId="1" Guid="FB49A2F0-3433-47D4-A668-4139718AFDAC">
+                        <File Id="WAZUH_AGENT_UPGRADE_OSSEC.EXE" Name="wazuh-agent.exe" Source="wazuh-agent-eventchannel.exe" />
+                        <ServiceInstall Name="WazuhSvc" Type="ownProcess" Start="auto" ErrorControl="normal" Description="Wazuh Windows Agent" DisplayName="Wazuh" Id="svc_install_upgrade_ossec" />
+                        <ServiceControl Id="ServiceControl_ossec_upgrade" Name="WazuhSvc" Remove="uninstall" Start="install" Stop="both" Wait="yes" />
+                        <Condition>((OSSECINSTALLED AND (OSSECRUNNING = "Running")) OR (WAZUHINSTALLED = "Wazuh")) AND (VersionNT &gt;= 600)</Condition>
+                    </Component>
+                    <Component Id="WAZUH_AGENT_UPGRADE_OSSEC_NOEC.EXE" DiskId="1" Guid="B19AF43F-43AD-40D2-95B7-512E429DF099">
+                        <File Id="WAZUH_AGENT_UPGRADE_OSSEC_NOEC.EXE" Name="wazuh-agent.exe" Source="wazuh-agent.exe" />
+                        <ServiceInstall Name="WazuhSvc" Type="ownProcess" Start="auto" ErrorControl="normal" Description="Wazuh Windows Agent" DisplayName="Wazuh" Id="svc_install_upgrade_ossec_noec" />
+                        <ServiceControl Id="ServiceControl_ossec_upgrade_noec" Name="WazuhSvc" Remove="uninstall" Start="install" Stop="both" Wait="yes" />
+                        <Condition>((OSSECINSTALLED AND (OSSECRUNNING = "Running")) OR (WAZUHINSTALLED = "Wazuh")) AND (VersionNT &lt; 600)</Condition>
+                    </Component>
+                    <Component Id="VISTA_SEC.TXT" DiskId="1" Guid="20EF5801-369B-4EC2-87A2-59DCE56308D9">
+                        <File Id="VISTA_SEC.TXT" Name="vista_sec.txt" Source="vista_sec.txt" />
+                    </Component>
+                    <Component Id="WIN32UI.EXE" DiskId="1" Guid="E7ACBC6F-D8A0-410B-B8D2-2AD9F5152BA0">
+                        <File Id="WIN32UI.EXE" Name="win32ui.exe" Source="os_win32ui.exe">
+                        </File>
+                        <File Id="WIN32UI.EXE.MANIFEST" Name="win32ui.exe.manifest" Source="win32ui.exe.manifest" />
+                    </Component>
+                    <Component Id="REMOVE_OLD_NSIS" Guid="3536239B-022D-4A9B-A7F8-2F64132115ED">
+                        <RemoveRegistryKey Action="removeOnInstall" Key="SOFTWARE\ossec" Root="HKLM" />
+                        <RemoveRegistryKey Action="removeOnInstall" Key="Software\Microsoft\Windows\CurrentVersion\Uninstall\OSSEC" Root="HKLM" />
+                        <RemoveFile Id="NSIS_UNINSTALL_EXE" Name="uninstall.exe" On="install" />
+                        <RemoveFile Id="NSIS_OSSEC_LUA_EXE" Name="ossec-lua.exe" On="install" />
+                        <RemoveFile Id="NSIS_OSSEC_LUAC_EXE" Name="ossec-luac.exe" On="install" />
+                        <RemoveFile Id="NSIS_ROOTCHECK_EXE" Name="ossec-rootcheck.exe" On="install" />
+                        <RemoveFile Id="NSIS_SETUP_IIS_EXE" Name="setup-iis.exe" On="install" />
+                        <RemoveFile Id="NSIS_SYSCHECK_EXE" Name="setup-syscheck.exe" On="install" />
+                        <RemoveFile Id="NSIS_SETUP_WINDOWS_EXE" Name="setup-windows.exe" On="install" />
+                        <RemoveFile Id="NSIS_FAVICON_ICO" Name="favicon.ico" On="install" />
+                        <RemoveFile Id="NSIS_DOC_HTML" Name="doc.html" On="install" />
+                        <RemoveFile Id="NSIS_WIN32UI_EXE" Name="win32ui.exe" On="install" />
+                        <RemoveFile Id="NSIS_AGENT_AUTH_EXE" Name="agent-auth.exe" On="install" />
+                        <RemoveFile Id="NSIS_LIBWINPTHREAD_1_DLL" Name="libwinpthread-1.dll" On="install" />
+                        <RemoveFile Id="NSIS_LIBGCC_S_SJLJ_1.DLL" Name="libgcc_s_sjlj-1.dll" On="install" />
+                        <RemoveFile Id="NSIS_MANAGE_AGENTS_EXE" Name="manage_agents.exe" On="install" />
+                        <RemoveFile Id="NSIS_OSSEC_AGENT_EXE" Name="ossec-agent.exe" On="install" />
+                        <RemoveFile Id="NSIS_OSSEC_AGENT_STATE" Name="ossec-agent.state" On="install" />
+                        <RemoveFile Id="NSIS_WAZUH_AGENT_EXE" Name="wazuh-agent.exe" On="install" />
+                        <RemoveFile Id="NSIS_WAZUH_AGENT_STATE" Name="wazuh-agent.state" On="install" />
+                        <RemoveFile Id="NSIS_VERSION_TXT" Name="VERSION.txt" On="install" />
+                        <RemoveFile Id="NSIS_HELP_TXT" Name="help.txt" On="install" />
+                    </Component>
+                    <Component DiskId="1" Guid="21A074CB-3BFB-45D2-A0EC-D59293950DD9" Id="HELP_WIN.TXT">
+                        <File Id="HELP_WIN.TXT" Name="help.txt" Source="help_win.txt" />
+                    </Component>
+                    <Component Id="VERSION" DiskId="1" Guid="8DC3D417-5663-4E53-9D8F-2CFA08A2627C">
+                        <File Id="VERSION" Name="VERSION" Source="VERSION" />
+                    </Component>
+                    <Component Id="REVISION" DiskId="1" Guid="89440258-B50F-4926-8068-D1444E31F8E0">
+                        <File Id="REVISION" Name="REVISION" Source="REVISION" />
+                    </Component>
+                    <Component Id="WPK_ROOT.PEM" DiskId="1" Guid="EABF8773-57B9-4CD8-A862-87B0E060DBF8">
+                        <File Id="WPK_ROOT.PEM" Name="wpk_root.pem" Source="..\..\etc\wpk_root.pem" />
+                    </Component>
+                    <Component Id="WXP_CONF_LOCALFILE" DiskId="1" Guid="F2258AB6-A976-4333-A957-3CD0662C82D2">
+                        <File Id="WXP_LOCALFILE.TEMPLATE" Name="localfile-events.template" Source="..\..\etc\templates\config\windows\xp\localfile-events.template"/>
+                        <Condition>( VersionNT = 501 OR VersionNT64 = 501 )</Condition>
+                    </Component>
+                    <Component Id="WXP_CONF_PROFILE" DiskId="1" Guid="31F19F56-4549-4D80-924E-ED2F7B0CA74E">
+                        <File Id="WXP_PROFILE.TEMPLATE" Name="profile.template" Source="..\..\etc\templates\config\windows\xp\profile.template"/>
+                        <Condition>( VersionNT = 501 OR VersionNT64 = 501 )</Condition>
+                    </Component>
+                    <Component Id="WXP_CONF_SYSCHECK" DiskId="1" Guid="EFE11D65-FF03-41B8-B4FE-82BDC522F0E9">
+                        <File Id="WXP_SYSCHECK.TEMPLATE" Name="syscheck.template" Source="..\..\etc\templates\config\windows\xp\syscheck.template"/>
+                        <Condition>( VersionNT = 501 OR VersionNT64 = 501 )</Condition>
+                    </Component>
+                    <Component Id="W2003_CONF_LOCALFILE" DiskId="1" Guid="F2258AB6-A976-4333-A957-3CD0662C82D2">
+                        <File Id="W2003_LOCALFILE.TEMPLATE" Name="localfile-events.template" Source="..\..\etc\templates\config\windows\2003\localfile-events.template"/>
+                        <Condition>( VersionNT = 502 OR VersionNT64 = 502 )</Condition>
+                    </Component>
+                    <Component Id="W2003_CONF_PROFILE" DiskId="1" Guid="31F19F56-4549-4D80-924E-ED2F7B0CA74E">
+                        <File Id="W2003_PROFILE.TEMPLATE" Name="profile.template" Source="..\..\etc\templates\config\windows\2003\profile.template"/>
+                        <Condition>( VersionNT = 502 OR VersionNT64 = 502 )</Condition>
+                    </Component>
+                    <Component Id="W2003_CONF_SYSCHECK" DiskId="1" Guid="EFE11D65-FF03-41B8-B4FE-82BDC522F0E9">
+                        <File Id="W2003_SYSCHECK.TEMPLATE" Name="syscheck.template" Source="..\..\etc\templates\config\windows\2003\syscheck.template"/>
+                        <Condition>( VersionNT = 502 OR VersionNT64 = 502 )</Condition>
+                    </Component>
+                    <Component Id="WVISTA_CONF_PROFILE" DiskId="1" Guid="06CBBBCB-0D20-4EEA-9E5A-854A9A34DEFE">
+                        <File Id="WVISTA_LOCALFILE.TEMPLATE" Name="profile.template" Source="..\..\etc\templates\config\windows\Vista\profile.template"/>
+                        <Condition>( VersionNT = 600 OR VersionNT64 = 600 ) AND  MsiNTProductType = 1</Condition>
+                    </Component>
+                   <Component Id="W2008_CONF_PROFILE" DiskId="1" Guid="89BC9CB1-065E-4808-8B8F-70C22F500B4A">
+                        <File Id="W2008_LOCALFILE.TEMPLATE" Name="profile.template" Source="..\..\etc\templates\config\windows\2008\profile.template"/>
+                        <Condition>( VersionNT = 600 OR VersionNT64 = 600 ) AND  MsiNTProductType &gt; 1</Condition>
+                    </Component>
+                    <Component Id="W7_CONF_PROFILE" DiskId="1" Guid="6D58D297-5AAD-4B44-BBE0-D8691998267A">
+                        <File Id="W7_LOCALFILE.TEMPLATE" Name="profile.template" Source="..\..\etc\templates\config\windows\7\profile.template"/>
+                        <Condition>( VersionNT = 601 OR VersionNT64 = 601 ) AND  MsiNTProductType = 1</Condition>
+                    </Component>
+                    <Component Id="W2008R2_CONF_PROFILE" DiskId="1" Guid="6EF6AD1F-B740-48E4-BDFD-7B396E2CB3E0">
+                        <File Id="W2008R2_LOCALFILE.TEMPLATE" Name="profile.template" Source="..\..\etc\templates\config\windows\2008R2\profile.template"/>
+                        <Condition>( VersionNT = 601 OR VersionNT64 = 601 ) AND  MsiNTProductType &gt; 1</Condition>
+                    </Component>
+                    <Component Id="W8_CONF_PROFILE" DiskId="1" Guid="A23E9242-A5CC-4171-8A25-791AB93D8DE0">
+                        <File Id="W8_LOCALFILE.TEMPLATE" Name="profile.template" Source="..\..\etc\templates\config\windows\8\profile.template"/>
+                        <Condition>( VersionNT = 602 OR VersionNT64 = 602 ) AND  MsiNTProductType = 1</Condition>
+                    </Component>
+                   <Component Id="W2012_CONF_PROFILE" DiskId="1" Guid="757D2306-1821-462F-B4CC-1ED947FC8AA2">
+                        <File Id="W2012_LOCALFILE.TEMPLATE" Name="profile.template" Source="..\..\etc\templates\config\windows\2012\profile.template"/>
+                        <Condition>VersionNT64 = 602 AND MsiNTProductType &gt; 1</Condition>
+                    </Component>
+                   <Component Id="W8.1_CONF_PROFILE" DiskId="1" Guid="AF637857-14A3-437E-9D23-CDFB4453CFA8">
+                        <File Id="W8.1_LOCALFILE.TEMPLATE" Name="profile.template" Source="..\..\etc\templates\config\windows\8.1\profile.template"/>
+                        <Condition>( VersionNT = 603 OR VersionNT64 = 603) AND MAJORVERSION &lt;&gt; "#10" AND  MsiNTProductType = 1</Condition>
+                    </Component>
+                   <Component Id="W2012R2_CONF_PROFILE" DiskId="1" Guid="D1E8FBD0-3382-43E4-81FD-EE168402DF94">
+                        <File Id="W2012R2_LOCALFILE.TEMPLATE" Name="profile.template" Source="..\..\etc\templates\config\windows\2012R2\profile.template"/>
+                        <Condition>VersionNT64 = 603 AND MAJORVERSION &lt;&gt; "#10" AND MsiNTProductType &gt; 1</Condition>
+                    </Component>
+                   <Component Id="W10_CONF_PROFILE" DiskId="1" Guid="5FD334C9-8EA1-4575-826C-C18804A2BEA7">
+                        <File Id="W10_LOCALFILE.TEMPLATE" Name="profile.template" Source="..\..\etc\templates\config\windows\10\profile.template"/>
+                        <Condition>MAJORVERSION = "#10" AND MsiNTProductType = 1</Condition>
+                    </Component>
+                   <Component Id="W2016_CONF_PROFILE" DiskId="1" Guid="CDE13E2B-04F7-435A-9CDB-894FA55F932E">
+                        <File Id="W2016_LOCALFILE.TEMPLATE" Name="profile.template" Source="..\..\etc\templates\config\windows\2016\profile.template"/>
+                        <Condition>BUILDVERSION = "14393" AND MsiNTProductType &gt; 1</Condition>
+                    </Component>
+                   <Component Id="W2019_CONF_PROFILE" DiskId="1" Guid="7D21C1E6-7307-43C8-9EA8-47202379DF37">
+                        <File Id="W2019_LOCALFILE.TEMPLATE" Name="profile.template" Source="..\..\etc\templates\config\windows\2019\profile.template"/>
+                        <Condition>BUILDVERSION = "17763" AND MsiNTProductType &gt; 1</Condition>
+                    </Component>
+                    <Directory Id="ACTIVE_RESPONSE" Name="active-response">
+                        <Directory Id="BIN" Name="bin">
+                            <Component Id="RESTART_WAZUH.EXE" DiskId="1" Guid="5A405DD9-F4FF-4313-B242-A28DE03611CA">
+                                <File Id="RESTART_WAZUH.EXE" Name="restart-wazuh.exe" Source="restart-wazuh.exe" />
+                            </Component>
+                            <Component Id="ROUTE_NULL.EXE" DiskId="1" Guid="249F3287-B69D-46F0-9EB8-3FED24998E07">
+                                <File Id="ROUTE_NULL.EXE" Name="route-null.exe" Source="route-null.exe" />
+                            </Component>
+                            <Component Id="NETSH.EXE" DiskId="1" Guid="292E9082-56BE-4258-9224-7F36A59CA433">
+                                <File Id="NETSH.EXE" Name="netsh.exe" Source="netsh.exe" />
+                            </Component>
+                            <Component Id="REMOVE_OLD_AR" Guid="E1915364-2E49-4B74-8DF9-5D6CC3B27DF0">
+                                <RemoveFile Id="AR_RESTART_OSSEC_CMD" Name="restart-ossec.cmd" On="install" />
+                                <RemoveFile Id="AR_ROUTE_NULL_CMD" Name="route-null.cmd" On="install" />
+                                <RemoveFile Id="AR_ROUTE_NULL_2012_CMD" Name="route-null-2012.cmd" On="install" />
+                                <RemoveFile Id="AR_NETSH_CMD" Name="netsh.cmd" On="install" />
+                                <RemoveFile Id="AR_NETSH_WIN_2016_CMD" Name="netsh-win-2016.cmd" On="install" />
+                            </Component>
+                        </Directory>
+                        <Component Id="ACTIVE_RESPONSES.LOG" DiskId="1" Guid="249F3287-B69D-46F0-8888-3FED24998E07">
+                            <File Id="ACTIVE_RESPONSES.LOG" Name="active-responses.log" Source="active-responses.log" />
+                        </Component>
+                    </Directory>
+                    <Directory Id="SHARED" Name="shared">
+                        <Component Id="ROOTKIT_FILES.TXT" DiskId="1" Guid="FE45C8B7-CD37-4E13-B6CA-5838771DF2C2">
+                            <File Id="ROOTKIT_FILES.TXT" Name="rootkit_files.txt" Source="..\..\ruleset\rootcheck\db\rootkit_files.txt" />
+                        </Component>
+                        <Component Id="ROOTKIT_TROJANS.TXT" DiskId="1" Guid="6A2D5202-A610-4E00-B6E3-41FA24EA8B88">
+                            <File Id="ROOTKIT_TROJANS.TXT" Name="rootkit_trojans.txt" Source="..\..\ruleset\rootcheck\db\rootkit_trojans.txt" />
+                        </Component>
+                        <Component Id="WIN_APPLICATIONS_RCL.TXT" DiskId="1" Guid="833B42BC-7BEF-4801-A91D-737774F05800">
+                            <File Id="WIN_APPLICATIONS_RCL.TXT" Name="win_applications_rcl.txt" Source="..\..\ruleset\rootcheck\db\win_applications_rcl.txt" />
+                        </Component>
+                        <Component Id="WIN_AUDIT_RCL.TXT" DiskId="1" Guid="DB5DA081-B508-43CF-B83B-97649697636D">
+                            <File Id="WIN_AUDIT_RCL.TXT" Name="win_audit_rcl.txt" Source="..\..\ruleset\rootcheck\db\win_audit_rcl.txt" />
+                        </Component>
+                        <Component Id="WIN_MALWARE_RCL.TXT" DiskId="1" Guid="8FFA7C93-43A4-4946-B3B6-2255D8BFEA11">
+                            <File Id="WIN_MALWARE_RCL.TXT" Name="win_malware_rcl.txt" Source="..\..\ruleset\rootcheck\db\win_malware_rcl.txt" />
+                        </Component>
+                    </Directory>
+                    <Directory Id="RULESET" Name="ruleset">
+                      <Directory Id="SECURITY_CONFIGURATION_ASSESSMENT" Name="sca">
+                        <Component Id="REMOVE_OLD_POLICIES" Guid="1007B392-F0CF-401E-B670-6EFAD5A374BA">
+                          <RemoveFile Id="remove_policies" Name="*" On="install"/>
+                        </Component>
+                        <Component Id="SCA_WIN_AUDIT.YML" DiskId="1" Guid="1164B8AA-1968-48D3-BAEB-68E6E0BFDBD8">
+                          <File Id="SCA_WIN_AUDIT.YML" Name="sca_win_audit.yml" Source="..\..\ruleset\sca\windows\sca_win_audit.yml" />
+                        </Component>
+                        <Component Id="SCA_WIN10" DiskId="1" Guid="A6B0FCA6-522F-4129-95B7-0FF9EB2EA907">
+                            <File Id="SCA_WIN10" Name="cis_win10_enterprise.yml" Source="..\..\ruleset\sca\windows\cis_win10_enterprise.yml" />
+                            <Condition>MAJORVERSION = "#10" AND MsiNTProductType = 1</Condition>
+                        </Component>
+                        <Component Id="SCA_WIN2012R2" DiskId="1" Guid="6C7B21C9-2B01-4A6B-BAC5-782382D10FBB">
+                            <File Id="SCA_WIN2012R2" Name="cis_win2012r2.yml" Source="..\..\ruleset\sca\windows\cis_win2012r2.yml" />
+                            <Condition>VersionNT64 = 603 AND MAJORVERSION &lt;&gt; "#10" AND MsiNTProductType &gt; 1</Condition>
+                        </Component>
+                        <Component Id="SCA_WIN2016" DiskId="1" Guid="4EA82D11-D36B-4153-A6A7-8B5374296601">
+                            <File Id="SCA_WIN2016" Name="cis_win2016.yml" Source="..\..\ruleset\sca\windows\cis_win2016.yml" />
+                            <Condition>BUILDVERSION = "14393" AND MsiNTProductType &gt; 1</Condition>
+                        </Component>
+                        <Component Id="SCA_WIN2019" DiskId="1" Guid="217F0183-FB18-4FBF-BF98-0FCE7B59C706">
+                            <File Id="SCA_WIN2019" Name="cis_win2019.yml" Source="..\..\ruleset\sca\windows\cis_win2019.yml" />
+                            <Condition>BUILDVERSION = "17763" AND MsiNTProductType &gt; 1</Condition>
+                        </Component>
+                      </Directory>
+                    </Directory>
+                    <Directory Id="TMP" Name="tmp" />
+                    <Directory Id="QUEUE" Name="queue">
+                        <Directory Id="DIFF" Name="diff" />
+                        <Directory Id="FIM" Name="fim">
+                            <Directory Id="FIM_DB" Name="db" />
+                        </Directory>
+                        <Directory Id="SYSCOLLECTOR" Name="syscollector">
+                            <Component Id="SYSCOLLECTOR_NORM_CONFIG" DiskId="1" Guid="40284747-C50C-4905-9A72-6236276E192E">
+                                <File Id="SYSCOLLECTOR_NORM_CONFIG" Name="norm_config.json" Source="..\wazuh_modules\syscollector\norm_config.json" />
+                            </Component>
+                            <Directory Id="SYSCOLLECTOR_DB" Name="db" />
+                        </Directory>
+                        <Directory Id="LOGCOLLECTOR" Name="logcollector" />
+                    </Directory>
+                    <Directory Id="BOOKMARKS" Name="bookmarks" />
+                    <Directory Id="LOGS" Name="logs" />
+                    <Directory Id="WODLES" Name="wodles" />
+                    <Directory Id="RIDS" Name="rids" />
+                    <Directory Id="SYSCHECK" Name="syscheck" />
+                    <Directory Id="INCOMING" Name="incoming" />
+                    <Directory Id="UPGRADE" Name="upgrade" />
+                </Directory>
+            </Directory>
+            <Directory Id="ProgramMenuFolder">
+                <Directory Id="ProgramMenuDir" Name="OSSEC">
+                    <Component Id="StartMenuShortcuts" Guid="6C151D64-A90E-48A0-853C-FDEE0BD628C5">
+                        <RemoveFolder Id="ProgramMenuDir" On="uninstall" />
+                        <RegistryValue Root="HKCU" Key="Software\[Manufacturer]\[ProductName]" Type="string" Value="[Version]" />
+                        <Shortcut Id="EDIT_CONF" Name="Edit conf" Target="[APPLICATIONFOLDER]ossec.conf" WorkingDirectory="APPLICATIONFOLDER" />
+                        <Shortcut Id="UninstallProduct" Name="Uninstall" Description="Uninstalls the application" Target="[System64Folder]msiexec.exe" Arguments="/x [ProductCode]" />
+                        <Shortcut Id="RUN_WIN32UI" Name="Manage Agent" Target="[APPLICATIONFOLDER]win32ui.exe" WorkingDirectory="APPLICATIONFOLDER" />
+                        <util:InternetShortcut Id="WebsiteShortcut" Name="Documentation" Target="https://documentation.wazuh.com" xmlns:util="http://schemas.microsoft.com/wix/UtilExtension" />
+                    </Component>
+                </Directory>
+            </Directory>
+        </Directory>
+        <DirectoryRef Id="ACTIVE_RESPONSE">
+            <Component Id="CMP_ACTIVE_RESPONSE" Guid="EC4352C1-4240-4E6A-9A5E-E31F22702705" KeyPath="yes" NeverOverwrite="yes" Permanent="yes">
+                <CreateFolder />
+            </Component>
+        </DirectoryRef>
+        <DirectoryRef Id="TMP">
+            <Component Id="CMP_TMP" Guid="EC4352C1-4110-4E6A-9A5E-E31F22702705" KeyPath="yes">
+                <CreateFolder />
+                <RemoveFolder Id="purgue_tmp_dir" On="uninstall" />
+            </Component>
+        </DirectoryRef>
+        <DirectoryRef Id="QUEUE">
+            <Component Id="CMP_QUEUE" Guid="1CA9BF16-F0B2-4E91-BA09-023518E50624" KeyPath="yes" NeverOverwrite="yes" Permanent="yes">
+                <CreateFolder />
+                <RemoveFile Id="purgue_queue" Name="*.*" On="uninstall" />
+                <RemoveFolder Id="purgue_queue_dir" On="uninstall" />
+            </Component>
+        </DirectoryRef>
+        <DirectoryRef Id="DIFF">
+            <Component Id="CMP_DIFF" Guid="AF666E2C-5C12-4355-9BB7-8FA9463ACDF2" KeyPath="yes" NeverOverwrite="yes" Permanent="yes">
+                <CreateFolder />
+                <RemoveFile Id="purgue_diff" Name="*.*" On="uninstall" />
+                <RemoveFolder Id="purgue_diff_dir" On="uninstall" />
+            </Component>
+        </DirectoryRef>
+        <DirectoryRef Id="FIM">
+            <Component Id="CMP_FIM" Guid="C53FE6BC-FAD0-4C0D-9CA6-0025A9987F15" KeyPath="yes" NeverOverwrite="yes" Permanent="yes">
+                <CreateFolder />
+                <RemoveFile Id="purgue_fim" Name="*.*" On="uninstall" />
+                <RemoveFolder Id="purgue_fim_dir" On="uninstall" />
+            </Component>
+        </DirectoryRef>
+        <DirectoryRef Id="FIM_DB">
+            <Component Id="CMP_FIM_DB" Guid="CEB64639-8DD1-43D3-BC03-4EDC5C9E4E46" KeyPath="yes" NeverOverwrite="yes" Permanent="yes">
+                <CreateFolder />
+                <RemoveFile Id="purgue_fim_db" Name="*.*" On="uninstall" />
+                <RemoveFolder Id="purgue_fim_db_dir" On="uninstall" />
+            </Component>
+        </DirectoryRef>
+        <DirectoryRef Id="SYSCOLLECTOR">
+            <Component Id="CMP_SYSCOLLECTOR" Guid="7349FCE4-D0BF-4D63-86A0-84FCAFD071B8" KeyPath="yes" NeverOverwrite="yes" Permanent="yes">
+                <CreateFolder />
+                <RemoveFile Id="purgue_syscollector" Name="*.*" On="uninstall" />
+                <RemoveFolder Id="purgue_syscollector_dir" On="uninstall" />
+            </Component>
+        </DirectoryRef>
+        <DirectoryRef Id="SYSCOLLECTOR_DB">
+            <Component Id="CMP_SYSCOLLECTOR_DB" Guid="A32AB5A9-0545-4262-B651-6F732CA57E5A" KeyPath="yes" NeverOverwrite="yes" Permanent="yes">
+                <CreateFolder />
+                <RemoveFile Id="purgue_syscollector_db" Name="*.*" On="uninstall" />
+                <RemoveFolder Id="purgue_syscollector_db_dir" On="uninstall" />
+            </Component>
+        </DirectoryRef>
+        <DirectoryRef Id="LOGCOLLECTOR">
+            <Component Id="CMP_LOGCOLLECTOR" Guid="88bdd977-56aa-4d15-9c6a-45eb86fdd12f" KeyPath="yes" NeverOverwrite="yes" Permanent="yes">
+                <CreateFolder />
+                <RemoveFile Id="purgue_logcollector" Name="*.*" On="uninstall" />
+                <RemoveFolder Id="purgue_logcollector_dir" On="uninstall" />
+            </Component>
+        </DirectoryRef>
+        <DirectoryRef Id="RULESET">
+            <Component Id="CMP_RULESET" Guid="0380073e-eeb0-4e82-99bd-a108949900dd" KeyPath="yes">
+                <CreateFolder />
+                <RemoveFile Id="purgue_ruleset" Name="*.*" On="uninstall" />
+                <RemoveFolder Id="purgue_ruleset_dir" On="uninstall" />
+            </Component>
+        </DirectoryRef>
+        <DirectoryRef Id="SECURITY_CONFIGURATION_ASSESSMENT">
+            <Component Id="CMP_SECURITY_CONFIGURATION_ASSESSMENT" Guid="e99089df-d143-4911-bfe4-c10a469bc0d8" KeyPath="yes">
+                <CreateFolder />
+                <RemoveFile Id="purgue_configuration_assessment" Name="*.*" On="uninstall" />
+                <RemoveFolder Id="purgue_configuration_assessment_dir" On="uninstall" />
+            </Component>
+        </DirectoryRef>
+        <DirectoryRef Id="BOOKMARKS">
+            <Component Id="CMP_BOOKMARKS" Guid="1A441B10-7735-4507-9DB7-6158CA5D7687" KeyPath="yes" NeverOverwrite="yes" Permanent="yes">
+                <CreateFolder />
+                <RemoveFile Id="purgue_bookmarks" Name="*.*" On="uninstall" />
+                <RemoveFolder Id="purgue_bookmarks_dir" On="uninstall" />
+            </Component>
+        </DirectoryRef>
+        <DirectoryRef Id="LOGS">
+            <Component Id="CMP_LOGS" Guid="17C9F68D-D1E6-4452-8C3E-992F6D7F0CF1" KeyPath="yes" NeverOverwrite="yes" Permanent="yes">
+                <CreateFolder />
+                <RemoveFile Id="purgue_logs" Name="*.*" On="uninstall" />
+                <RemoveFolder Id="purgue_logs_dir" On="uninstall" />
+            </Component>
+        </DirectoryRef>
+        <DirectoryRef Id="WODLES">
+            <Component Id="CMP_WODLES" Guid="A6811CB8-C2E2-4A1A-A2E5-DCE8221828C6" KeyPath="yes" NeverOverwrite="yes" Permanent="yes">
+                <CreateFolder />
+                <RemoveFile Id="purgue_wodles" Name="*.*" On="uninstall" />
+                <RemoveFolder Id="purgue_wodles_dir" On="uninstall" />
+            </Component>
+        </DirectoryRef>
+        <DirectoryRef Id="RIDS">
+            <Component Id="CMP_RIDS" Guid="2052A162-F044-4432-BF50-F89BCD0BC5D1" KeyPath="yes" NeverOverwrite="yes" Permanent="yes">
+                <CreateFolder />
+                <RemoveFile Id="purgue_rids" Name="*.*" On="uninstall" />
+                <RemoveFolder Id="purgue_rids_dir" On="uninstall" />
+            </Component>
+        </DirectoryRef>
+        <DirectoryRef Id="SYSCHECK">
+            <Component Id="CMP_SYSCHECK" Guid="F6841291-B9C5-4B74-82ED-CB9031C85C31" KeyPath="yes" NeverOverwrite="yes" Permanent="yes">
+                <CreateFolder />
+                <RemoveFile Id="purgue_syscheck" Name="*.*" On="uninstall" />
+                <RemoveFolder Id="purgue_syscheck_dir" On="uninstall" />
+            </Component>
+        </DirectoryRef>
+        <DirectoryRef Id="INCOMING">
+            <Component Id="CMP_INCOMING" Guid="A06D1C2D-CBD4-4DEB-B00C-598A99B7E712" KeyPath="yes">
+                <CreateFolder />
+                <RemoveFile Id="purgue_incoming" Name="*.*" On="uninstall" />
+                <RemoveFolder Id="purgue_incoming_dir" On="uninstall" />
+            </Component>
+        </DirectoryRef>
+        <DirectoryRef Id="UPGRADE">
+            <Component Id="CMP_UPGRADE" Guid="9FB42D24-217F-4E13-9598-01B62040F768" KeyPath="yes" NeverOverwrite="yes" Permanent="yes">
+                <CreateFolder />
+                <RemoveFile Id="purgue_upgrade" Name="*.*" On="uninstall" />
+                <RemoveFolder Id="purgue_upgrade_dir" On="uninstall" />
+            </Component>
+        </DirectoryRef>
+        <DirectoryRef Id="SHARED">
+            <Component Id="CMP_SHARED" Guid="9FB42D24-222F-4E13-9598-01B62040F768" KeyPath="yes" NeverOverwrite="yes" Permanent="yes">
+                <CreateFolder />
+                <RemoveFile Id="purgue_shared" Name="*.*" On="uninstall" />
+                <RemoveFolder Id="purgue_shared_dir" On="uninstall" />
+            </Component>
+        </DirectoryRef>
+        <Feature Id="MainFeature" Title="Wazuh Agent" Description="Install the Wazuh Agent program files" ConfigurableDirectory="APPLICATIONFOLDER" InstallDefault="local" TypicalDefault="install" AllowAdvertise="no" Absent="disallow">
+            <ComponentRef Id="REGISTRY_INSTALL_DIR" />
+            <ComponentRef Id="AGENT_AUTH.EXE" />
+            <ComponentRef Id="SYSCOLLECTOR_NORM_CONFIG" />
+            <ComponentRef Id="SYSCOLLECTOR_DLL" />
+            <ComponentRef Id="LIBWAZUHEXT_DLL" />
+            <ComponentRef Id="REPLACECONF.VBS" />
+            <ComponentRef Id="LIBWAZUHSHARED_DLL" />
+            <ComponentRef Id="RSYNC_DLL" />
+            <ComponentRef Id="DBSYNC_DLL" />
+            <ComponentRef Id="SYSINFO_DLL" />
+            <ComponentRef Id="LOCAL_INTERNAL_OPTIONS.CONF" />
+            <ComponentRef Id="OSSEC.CONF" />
+            <ComponentRef Id="INTERNAL_OPTIONS.CONF" />
+            <ComponentRef Id="LICENSE.TXT" />
+            <ComponentRef Id="LIBWINPTHREAD_1.DLL" />
+            <ComponentRef Id="LIBGCC_S_SJLJ_1.DLL" />
+            <ComponentRef Id="MANAGE_AGENTS.EXE" />
+            <ComponentRef Id="WAZUH_AGENT_EVENTCHANNEL.EXE" />
+            <ComponentRef Id="WAZUH_AGENT.EXE" />
+            <ComponentRef Id="WAZUH_AGENT_UPGRADE_OSSEC.EXE" />
+            <ComponentRef Id="WAZUH_AGENT_UPGRADE_OSSEC_NOEC.EXE" />
+            <ComponentRef Id="VISTA_SEC.TXT" />
+            <ComponentRef Id="RESTART_WAZUH.EXE" />
+            <ComponentRef Id="ROUTE_NULL.EXE" />
+            <ComponentRef Id="NETSH.EXE" />
+            <ComponentRef Id="ACTIVE_RESPONSES.LOG" />
+            <ComponentRef Id="ROOTKIT_FILES.TXT" />
+            <ComponentRef Id="ROOTKIT_TROJANS.TXT" />
+            <ComponentRef Id="WIN_APPLICATIONS_RCL.TXT" />
+            <ComponentRef Id="WIN_AUDIT_RCL.TXT" />
+            <ComponentRef Id="WIN_MALWARE_RCL.TXT" />
+            <ComponentRef Id="StartMenuShortcuts" />
+            <ComponentRef Id="WIN32UI.EXE" />
+            <ComponentRef Id="CMP_ACTIVE_RESPONSE" />
+            <ComponentRef Id="CMP_TMP" />
+            <ComponentRef Id="CMP_QUEUE" />
+            <ComponentRef Id="CMP_DIFF" />
+            <ComponentRef Id="CMP_FIM" />
+            <ComponentRef Id="CMP_FIM_DB" />
+            <ComponentRef Id="CMP_SYSCOLLECTOR" />
+            <ComponentRef Id="CMP_SYSCOLLECTOR_DB" />
+            <ComponentRef Id="CMP_LOGCOLLECTOR" />
+            <ComponentRef Id="CMP_RULESET" />
+            <ComponentRef Id="CMP_SECURITY_CONFIGURATION_ASSESSMENT" />
+            <ComponentRef Id="REMOVE_OLD_POLICIES" />
+            <ComponentRef Id="SCA_WIN_AUDIT.YML" />
+            <ComponentRef Id="SCA_WIN10" />
+            <ComponentRef Id="SCA_WIN2012R2" />
+            <ComponentRef Id="SCA_WIN2016" />
+            <ComponentRef Id="SCA_WIN2019" />
+            <ComponentRef Id="CMP_BOOKMARKS" />
+            <ComponentRef Id="CMP_LOGS" />
+            <ComponentRef Id="CMP_WODLES" />
+            <ComponentRef Id="CMP_RIDS" />
+            <ComponentRef Id="CMP_SYSCHECK" />
+            <ComponentRef Id="CMP_INCOMING" />
+            <ComponentRef Id="CMP_UPGRADE" />
+            <ComponentRef Id="CMP_SHARED" />
+            <ComponentRef Id="REMOVE_OLD_NSIS" />
+            <ComponentRef Id="REMOVE_OLD_AR" />
+            <ComponentRef Id="HELP_WIN.TXT" />
+            <ComponentRef Id="VERSION" />
+            <ComponentRef Id="REVISION" />
+            <ComponentRef Id="WPK_ROOT.PEM" />
+            <ComponentRef Id="WXP_CONF_SYSCHECK" />
+            <ComponentRef Id="WXP_CONF_LOCALFILE" />
+            <ComponentRef Id="WXP_CONF_PROFILE" />
+            <ComponentRef Id="W2003_CONF_PROFILE" />
+            <ComponentRef Id="W2003_CONF_LOCALFILE" />
+            <ComponentRef Id="W2003_CONF_SYSCHECK" />
+            <ComponentRef Id="WVISTA_CONF_PROFILE" />
+            <ComponentRef Id="W2008_CONF_PROFILE" />
+            <ComponentRef Id="W7_CONF_PROFILE" />
+            <ComponentRef Id="W2008R2_CONF_PROFILE" />
+            <ComponentRef Id="W8_CONF_PROFILE" />
+            <ComponentRef Id="W2012_CONF_PROFILE" />
+            <ComponentRef Id="W8.1_CONF_PROFILE" />
+            <ComponentRef Id="W2012R2_CONF_PROFILE" />
+            <ComponentRef Id="W10_CONF_PROFILE" />
+            <ComponentRef Id="W2016_CONF_PROFILE" />
+            <ComponentRef Id="W2019_CONF_PROFILE" />
+        </Feature>
+        <MajorUpgrade Schedule="afterInstallExecute" AllowDowngrades="yes" />
+    </Product>
+</Wix>