<?xml version="1.0" encoding="utf-8"?>
<Wix xmlns="http://schemas.microsoft.com/wix/2006/wi" xmlns:util="http://schemas.microsoft.com/wix/UtilExtension">
<<<<<<< HEAD
    <Product Id="*" Name="Wazuh Agent" Language="1033" Version="3.9.3" Manufacturer="Wazuh, Inc." UpgradeCode="F495AC57-7BDE-4C4B-92D8-DBE40A9AA5A0">
=======
    <Product Id="*" Name="Wazuh Agent" Language="1033" Version="3.10.0" Manufacturer="Wazuh, Inc." UpgradeCode="F495AC57-7BDE-4C4B-92D8-DBE40A9AA5A0">
>>>>>>> b6ad285e
        <Package Description="Wazuh helps you to gain security visibility into your infrastructure by monitoring hosts at an operating system and application level. It provides the following capabilities: log analysis, file integrity monitoring, intrusions detection and policy and compliance monitoring" Comments="wazuh-agent" InstallerVersion="200" Compressed="yes" />
        <Media Id="1" Cabinet="simple.cab" EmbedCab="yes" CompressionLevel="high" />
        <!-- Default configuration values -->
        <Property Id="ADDRESS" Secure="yes">
        </Property>
        <Property Id="GROUP" Secure="yes">
        </Property>
        <Property Id="SERVER_PORT" Secure="yes">
        </Property>
        <Property Id="NOTIFY_TIME" Secure="yes">
        </Property>
        <Property Id="TIME_RECONNECT" Secure="yes">
        </Property>
        <Property Id="AUTHD_SERVER" Secure="yes">
        </Property>
        <Property Id="AUTHD_PORT" Secure="yes">1515</Property>
        <Property Id="PROTOCOL" Secure="yes">
        </Property>
        <Property Id="PASSWORD" Secure="yes">
        </Property>
        <Property Id="CERTIFICATE" Secure="yes">
        </Property>
        <Property Id="PEM" Secure="yes">
        </Property>
        <Property Id="KEY" Secure="yes">
        </Property>
        <Property Id="AGENT_NAME" Secure="yes">
        </Property>
        <Property Id="MsiLogging" Value="v" />
        <Icon Id="icon.ico" SourceFile="ui\favicon.ico" />
        <Property Id="ARPPRODUCTICON" Value="icon.ico" />
        <Property Id="WixAppFolder" Value="WixPerMachineFolder" />
        <WixVariable Id="WixUISupportPerUser" Value="0" />
        <Property Id="ALLUSERS" Value="1" />
        <WixVariable Id="WixUILicenseRtf" Value="license.rtf" />
        <WixVariable Id="WixUIBannerBmp" Value="ui\bannrbmp.jpg" />
        <WixVariable Id="WixUIDialogBmp" Value="ui\dlgbmp.jpg" />
        <Property Id="WIXUI_EXITDIALOGOPTIONALCHECKBOXTEXT" Value="Run Agent configuration interface" />
        <Property Id="WixShellExecTarget" Value="[#WIN32UI.EXE]" />
        <Property Id="ARPNOMODIFY" Value="yes" />
        <Property Id="ARPNOREPAIR" Value="yes" />
        <Property Id="ApplicationFolderName" Value="ossec-agent" />
        <CustomAction Id="LaunchApplication" BinaryKey="WixCA" DllEntry="WixShellExec" Impersonate="no" />
        <Binary Id="InstallerScripts" SourceFile="InstallerScripts.vbs" />

        <!-- This script will remove all of the files and folders from the root folder on uninstall, *except* some files indicated in RemoveAllScript.vbs. -->
        <!-- Especially, "ossec.conf" and "client.keys" will be kept, and a couple of other files too. -->
        <Binary Id="RemoveAllScript" SourceFile="RemoveAllScript.vbs" />

        <CustomAction Id="SetRemoveAllDataValue" Return="check" Property="CustomAction_RemoveAllScript" Value="&quot;[APPLICATIONFOLDER]&quot;" />
        <CustomAction Id="CustomAction_RemoveAllScript" BinaryKey="RemoveAllScript" VBScriptCall="removeAll" Return="check" Execute="commit" Impersonate="no" />

        <CustomAction Id="SetCustomActionDataValue" Return="check" Property="CustomAction_InstallerScripts" Value="&quot;[APPLICATIONFOLDER]&quot;,&quot;[ADDRESS]&quot;,&quot;[SERVER_PORT]&quot;,&quot;[PROTOCOL]&quot;,&quot;[NOTIFY_TIME]&quot;,&quot;[TIME_RECONNECT]&quot;" />
        <CustomAction Id="CustomAction_InstallerScripts" BinaryKey="InstallerScripts" VBScriptCall="config" Return="check" Execute="commit" Impersonate="no" />

        <CustomAction Id="CustomAction_NoGroup_NoName_RunAuthd" Directory="APPLICATIONFOLDER" Execute="immediate" ExeCommand="[APPLICATIONFOLDER]agent-auth.exe -m [AUTHD_SERVER] -p [AUTHD_PORT]" />
        <CustomAction Id="CustomAction_NoGroup_NoName_RunAuthd_VerifyAgent" Directory="APPLICATIONFOLDER" Execute="immediate" ExeCommand="[APPLICATIONFOLDER]agent-auth.exe -m [AUTHD_SERVER] -p [AUTHD_PORT] -k &quot;[KEY]&quot; -x &quot;[PEM]&quot;" />
        <CustomAction Id="CustomAction_NoGroup_NoName_RunAuthd_VerifyManager" Directory="APPLICATIONFOLDER" Execute="immediate" ExeCommand="[APPLICATIONFOLDER]agent-auth.exe -m [AUTHD_SERVER] -p [AUTHD_PORT] -v &quot;[CERTIFICATE]&quot;" />
        <CustomAction Id="CustomAction_NoGroup_NoName_RunAuthd_VerifyAgent_VerifyManager" Directory="APPLICATIONFOLDER" Execute="immediate" ExeCommand="[APPLICATIONFOLDER]agent-auth.exe -m [AUTHD_SERVER] -p [AUTHD_PORT] -k &quot;[KEY]&quot; -x &quot;[PEM]&quot; -v &quot;[CERTIFICATE]&quot;" />

        <CustomAction Id="CustomAction_NoGroup_NoName_RunAuthd_Password" Directory="APPLICATIONFOLDER" Execute="immediate" ExeCommand="[APPLICATIONFOLDER]agent-auth.exe -m [AUTHD_SERVER] -p [AUTHD_PORT] -P [PASSWORD]" />
        <CustomAction Id="CustomAction_NoGroup_NoName_RunAuthd_Password_VerifyAgent" Directory="APPLICATIONFOLDER" Execute="immediate" ExeCommand="[APPLICATIONFOLDER]agent-auth.exe -m [AUTHD_SERVER] -p [AUTHD_PORT] -P [PASSWORD] -k &quot;[KEY]&quot; -x &quot;[PEM]&quot;" />
        <CustomAction Id="CustomAction_NoGroup_NoName_RunAuthd_Password_VerifyManager" Directory="APPLICATIONFOLDER" Execute="immediate" ExeCommand="[APPLICATIONFOLDER]agent-auth.exe -m [AUTHD_SERVER] -p [AUTHD_PORT] -P [PASSWORD] -v &quot;[CERTIFICATE]&quot;" />
        <CustomAction Id="CustomAction_NoGroup_NoName_RunAuthd_Password_VerifyAgent_VerifyManager" Directory="APPLICATIONFOLDER" Execute="immediate" ExeCommand="[APPLICATIONFOLDER]agent-auth.exe -m [AUTHD_SERVER] -p [AUTHD_PORT] -P [PASSWORD] -k &quot;[KEY]&quot; -x &quot;[PEM]&quot; -v &quot;[CERTIFICATE]&quot;" />

        <CustomAction Id="CustomAction_NoGroup_Name_RunAuthd" Directory="APPLICATIONFOLDER" Execute="immediate" ExeCommand="[APPLICATIONFOLDER]agent-auth.exe -m [AUTHD_SERVER] -A [AGENT_NAME] -p [AUTHD_PORT]" />
        <CustomAction Id="CustomAction_NoGroup_Name_RunAuthd_VerifyAgent" Directory="APPLICATIONFOLDER" Execute="immediate" ExeCommand="[APPLICATIONFOLDER]agent-auth.exe -m [AUTHD_SERVER] -A [AGENT_NAME] -p [AUTHD_PORT] -k &quot;[KEY]&quot; -x &quot;[PEM]&quot;" />
        <CustomAction Id="CustomAction_NoGroup_Name_RunAuthd_VerifyManager" Directory="APPLICATIONFOLDER" Execute="immediate" ExeCommand="[APPLICATIONFOLDER]agent-auth.exe -m [AUTHD_SERVER] -A [AGENT_NAME] -p [AUTHD_PORT] -v &quot;[CERTIFICATE]&quot;" />
        <CustomAction Id="CustomAction_NoGroup_Name_RunAuthd_VerifyAgent_VerifyManager" Directory="APPLICATIONFOLDER" Execute="immediate" ExeCommand="[APPLICATIONFOLDER]agent-auth.exe -m [AUTHD_SERVER] -A [AGENT_NAME] -p [AUTHD_PORT] -k &quot;[KEY]&quot; -x &quot;[PEM]&quot; -v &quot;[CERTIFICATE]&quot;" />

        <CustomAction Id="CustomAction_NoGroup_Name_RunAuthd_Password" Directory="APPLICATIONFOLDER" Execute="immediate" ExeCommand="[APPLICATIONFOLDER]agent-auth.exe -m [AUTHD_SERVER] -A [AGENT_NAME] -p [AUTHD_PORT] -P [PASSWORD]" />
        <CustomAction Id="CustomAction_NoGroup_Name_RunAuthd_Password_VerifyAgent" Directory="APPLICATIONFOLDER" Execute="immediate" ExeCommand="[APPLICATIONFOLDER]agent-auth.exe -m [AUTHD_SERVER] -A [AGENT_NAME] -p [AUTHD_PORT] -P [PASSWORD] -k &quot;[KEY]&quot; -x &quot;[PEM]&quot;" />
        <CustomAction Id="CustomAction_NoGroup_Name_RunAuthd_Password_VerifyManager" Directory="APPLICATIONFOLDER" Execute="immediate" ExeCommand="[APPLICATIONFOLDER]agent-auth.exe -m [AUTHD_SERVER] -A [AGENT_NAME] -p [AUTHD_PORT] -P [PASSWORD] -v &quot;[CERTIFICATE]&quot;" />
        <CustomAction Id="CustomAction_NoGroup_Name_RunAuthd_Password_VerifyAgent_VerifyManager" Directory="APPLICATIONFOLDER" Execute="immediate" ExeCommand="[APPLICATIONFOLDER]agent-auth.exe -m [AUTHD_SERVER] -A [AGENT_NAME] -p [AUTHD_PORT] -P [PASSWORD] -k &quot;[KEY]&quot; -x &quot;[PEM]&quot; -v &quot;[CERTIFICATE]&quot;" />

        <CustomAction Id="CustomAction_Group_NoName_RunAuthd" Directory="APPLICATIONFOLDER" Execute="immediate" ExeCommand="[APPLICATIONFOLDER]agent-auth.exe -m [AUTHD_SERVER] -p [AUTHD_PORT] -G [GROUP]" />
        <CustomAction Id="CustomAction_Group_NoName_RunAuthd_VerifyAgent" Directory="APPLICATIONFOLDER" Execute="immediate" ExeCommand="[APPLICATIONFOLDER]agent-auth.exe -m [AUTHD_SERVER] -p [AUTHD_PORT] -k &quot;[KEY]&quot; -x &quot;[PEM]&quot; -G [GROUP]" />
        <CustomAction Id="CustomAction_Group_NoName_RunAuthd_VerifyManager" Directory="APPLICATIONFOLDER" Execute="immediate" ExeCommand="[APPLICATIONFOLDER]agent-auth.exe -m [AUTHD_SERVER] -p [AUTHD_PORT] -v &quot;[CERTIFICATE]&quot; -G [GROUP]" />
        <CustomAction Id="CustomAction_Group_NoName_RunAuthd_VerifyAgent_VerifyManager" Directory="APPLICATIONFOLDER" Execute="immediate" ExeCommand="[APPLICATIONFOLDER]agent-auth.exe -m [AUTHD_SERVER] -p [AUTHD_PORT] -k &quot;[KEY]&quot; -x &quot;[PEM]&quot; -v &quot;[CERTIFICATE]&quot; -G [GROUP]" />

        <CustomAction Id="CustomAction_Group_NoName_RunAuthd_Password" Directory="APPLICATIONFOLDER" Execute="immediate" ExeCommand="[APPLICATIONFOLDER]agent-auth.exe -m [AUTHD_SERVER] -p [AUTHD_PORT] -P [PASSWORD] -G [GROUP]" />
        <CustomAction Id="CustomAction_Group_NoName_RunAuthd_Password_VerifyAgent" Directory="APPLICATIONFOLDER" Execute="immediate" ExeCommand="[APPLICATIONFOLDER]agent-auth.exe -m [AUTHD_SERVER] -p [AUTHD_PORT] -P [PASSWORD] -k &quot;[KEY]&quot; -x &quot;[PEM]&quot; -G [GROUP]" />
        <CustomAction Id="CustomAction_Group_NoName_RunAuthd_Password_VerifyManager" Directory="APPLICATIONFOLDER" Execute="immediate" ExeCommand="[APPLICATIONFOLDER]agent-auth.exe -m [AUTHD_SERVER] -p [AUTHD_PORT] -P [PASSWORD] -v &quot;[CERTIFICATE]&quot; -G [GROUP]" />
        <CustomAction Id="CustomAction_Group_NoName_RunAuthd_Password_VerifyAgent_VerifyManager" Directory="APPLICATIONFOLDER" Execute="immediate" ExeCommand="[APPLICATIONFOLDER]agent-auth.exe -m [AUTHD_SERVER] -p [AUTHD_PORT] -P [PASSWORD] -k &quot;[KEY]&quot; -x &quot;[PEM]&quot; -v &quot;[CERTIFICATE]&quot; -G [GROUP]" />

        <CustomAction Id="CustomAction_Group_Name_RunAuthd" Directory="APPLICATIONFOLDER" Execute="immediate" ExeCommand="[APPLICATIONFOLDER]agent-auth.exe -m [AUTHD_SERVER] -A [AGENT_NAME] -p [AUTHD_PORT] -G [GROUP]" />
        <CustomAction Id="CustomAction_Group_Name_RunAuthd_VerifyAgent" Directory="APPLICATIONFOLDER" Execute="immediate" ExeCommand="[APPLICATIONFOLDER]agent-auth.exe -m [AUTHD_SERVER] -A [AGENT_NAME] -p [AUTHD_PORT] -k &quot;[KEY]&quot; -x &quot;[PEM]&quot; -G [GROUP]" />
        <CustomAction Id="CustomAction_Group_Name_RunAuthd_VerifyManager" Directory="APPLICATIONFOLDER" Execute="immediate" ExeCommand="[APPLICATIONFOLDER]agent-auth.exe -m [AUTHD_SERVER] -A [AGENT_NAME] -p [AUTHD_PORT] -v &quot;[CERTIFICATE]&quot; -G [GROUP]" />
        <CustomAction Id="CustomAction_Group_Name_RunAuthd_VerifyAgent_VerifyManager" Directory="APPLICATIONFOLDER" Execute="immediate" ExeCommand="[APPLICATIONFOLDER]agent-auth.exe -m [AUTHD_SERVER] -A [AGENT_NAME] -p [AUTHD_PORT] -k &quot;[KEY]&quot; -x &quot;[PEM]&quot; -v &quot;[CERTIFICATE]&quot; -G [GROUP]" />

        <CustomAction Id="CustomAction_Group_Name_RunAuthd_Password" Directory="APPLICATIONFOLDER" Execute="immediate" ExeCommand="[APPLICATIONFOLDER]agent-auth.exe -m [AUTHD_SERVER] -A [AGENT_NAME] -p [AUTHD_PORT] -P [PASSWORD] -G [GROUP]" />
        <CustomAction Id="CustomAction_Group_Name_RunAuthd_Password_VerifyAgent" Directory="APPLICATIONFOLDER" Execute="immediate" ExeCommand="[APPLICATIONFOLDER]agent-auth.exe -m [AUTHD_SERVER] -A [AGENT_NAME] -p [AUTHD_PORT] -P [PASSWORD] -k &quot;[KEY]&quot; -x &quot;[PEM]&quot; -G [GROUP]" />
        <CustomAction Id="CustomAction_Group_Name_RunAuthd_Password_VerifyManager" Directory="APPLICATIONFOLDER" Execute="immediate" ExeCommand="[APPLICATIONFOLDER]agent-auth.exe -m [AUTHD_SERVER] -A [AGENT_NAME] -p [AUTHD_PORT] -P [PASSWORD] -v &quot;[CERTIFICATE]&quot; -G [GROUP]" />
        <CustomAction Id="CustomAction_Group_Name_RunAuthd_Password_VerifyAgent_VerifyManager" Directory="APPLICATIONFOLDER" Execute="immediate" ExeCommand="[APPLICATIONFOLDER]agent-auth.exe -m [AUTHD_SERVER] -A [AGENT_NAME] -p [AUTHD_PORT] -P [PASSWORD] -k &quot;[KEY]&quot; -x &quot;[PEM]&quot; -v &quot;[CERTIFICATE]&quot; -G [GROUP]" />

        <CustomAction Id="StartWinService" Directory="APPLICATIONFOLDER" ExeCommand="NET START &quot;OssecSvc&quot;" Execute="immediate" Return="ignore" />

        <!-- Explicitely stopping the service is needed in order to allow the deletion of the files by RemoveAllScript.vbs. -->
        <!-- Otherwise, the locked files and directories will not be deleted. -->
        <CustomAction Id="StopWinService" Directory="APPLICATIONFOLDER" ExeCommand="NET STOP &quot;OssecSvc&quot;" Execute="immediate" Return="ignore" />

        <UI>
            <UIRef Id="WixUI_Advanced" />
            <Publish Dialog="ExitDialog" Control="Finish" Event="DoAction" Value="LaunchApplication">WIXUI_EXITDIALOGOPTIONALCHECKBOX = 1 and NOT Installed</Publish>
        </UI>
        <InstallExecuteSequence>
            <Custom Action="SetCustomActionDataValue" After="InstallInitialize">NOT Installed</Custom>
            <Custom Action="CustomAction_InstallerScripts" After="SetCustomActionDataValue">NOT Installed</Custom>

            <!-- Stop the service as soon as possible on uninstall, and only on uninstall, in order to unlock the files and folders that must be deleted. -->
            <Custom Action="StopWinService" After="InstallInitialize">(NOT UPGRADINGPRODUCTCODE) AND (REMOVE="ALL")</Custom>
            <Custom Action="SetRemoveAllDataValue" Before="InstallFinalize">(NOT UPGRADINGPRODUCTCODE) AND (REMOVE="ALL")</Custom>
            <Custom Action="CustomAction_RemoveAllScript" After="SetRemoveAllDataValue">(NOT UPGRADINGPRODUCTCODE) AND (REMOVE="ALL")</Custom>

            <Custom Action="CustomAction_NoGroup_NoName_RunAuthd" After="InstallFinalize">NOT Installed AND AUTHD_SERVER &lt;&gt; "" AND GROUP = "" AND AGENT_NAME = "" AND PASSWORD = "" AND CERTIFICATE = "" AND PEM = "" AND KEY = ""</Custom>
            <Custom Action="CustomAction_NoGroup_NoName_RunAuthd_VerifyAgent" After="InstallFinalize">NOT Installed AND AUTHD_SERVER &lt;&gt; "" AND GROUP = "" AND AGENT_NAME = "" AND PASSWORD = "" AND CERTIFICATE = "" AND PEM &lt;&gt; "" AND KEY &lt;&gt; ""</Custom>
            <Custom Action="CustomAction_NoGroup_NoName_RunAuthd_VerifyManager" After="InstallFinalize">NOT Installed AND AUTHD_SERVER &lt;&gt; "" AND GROUP = "" AND AGENT_NAME = "" AND PASSWORD = "" AND CERTIFICATE &lt;&gt; "" AND PEM = "" AND KEY = ""</Custom>
            <Custom Action="CustomAction_NoGroup_NoName_RunAuthd_VerifyAgent_VerifyManager" After="InstallFinalize">NOT Installed AND AUTHD_SERVER &lt;&gt; "" AND GROUP = "" AND AGENT_NAME = "" AND PASSWORD = "" AND CERTIFICATE &lt;&gt; "" AND PEM &lt;&gt; "" AND KEY &lt;&gt; ""</Custom>

            <Custom Action="CustomAction_NoGroup_NoName_RunAuthd_Password" After="InstallFinalize">NOT Installed AND AUTHD_SERVER &lt;&gt; "" AND GROUP = "" AND AGENT_NAME = "" AND PASSWORD &lt;&gt; "" AND CERTIFICATE = "" AND PEM = "" AND KEY = ""</Custom>
            <Custom Action="CustomAction_NoGroup_NoName_RunAuthd_Password_VerifyAgent" After="InstallFinalize">NOT Installed AND AUTHD_SERVER &lt;&gt; "" AND GROUP = "" AND AGENT_NAME = "" AND PASSWORD &lt;&gt; "" AND CERTIFICATE = "" AND PEM &lt;&gt; "" AND KEY &lt;&gt; ""</Custom>
            <Custom Action="CustomAction_NoGroup_NoName_RunAuthd_Password_VerifyManager" After="InstallFinalize">NOT Installed AND AUTHD_SERVER &lt;&gt; "" AND GROUP = "" AND AGENT_NAME = "" AND PASSWORD &lt;&gt; "" AND CERTIFICATE &lt;&gt; "" AND PEM = "" AND KEY = ""</Custom>
            <Custom Action="CustomAction_NoGroup_NoName_RunAuthd_Password_VerifyAgent_VerifyManager" After="InstallFinalize">NOT Installed AND AUTHD_SERVER &lt;&gt; "" AND GROUP = "" AND AGENT_NAME = "" AND PASSWORD &lt;&gt; "" AND CERTIFICATE &lt;&gt; "" AND PEM &lt;&gt; "" AND KEY &lt;&gt; ""</Custom>

            <Custom Action="CustomAction_NoGroup_Name_RunAuthd" After="InstallFinalize">NOT Installed AND AUTHD_SERVER &lt;&gt; "" AND GROUP = "" AND AGENT_NAME &lt;&gt; "" AND PASSWORD = "" AND CERTIFICATE = "" AND PEM = "" AND KEY = ""</Custom>
            <Custom Action="CustomAction_NoGroup_Name_RunAuthd_VerifyAgent" After="InstallFinalize">NOT Installed AND AUTHD_SERVER &lt;&gt; "" AND GROUP = "" AND AGENT_NAME &lt;&gt; "" AND PASSWORD = "" AND CERTIFICATE = "" AND PEM &lt;&gt; "" AND KEY &lt;&gt; ""</Custom>
            <Custom Action="CustomAction_NoGroup_Name_RunAuthd_VerifyManager" After="InstallFinalize">NOT Installed AND AUTHD_SERVER &lt;&gt; "" AND GROUP = "" AND AGENT_NAME &lt;&gt; "" AND PASSWORD = "" AND CERTIFICATE &lt;&gt; "" AND PEM = "" AND KEY = ""</Custom>
            <Custom Action="CustomAction_NoGroup_Name_RunAuthd_VerifyAgent_VerifyManager" After="InstallFinalize">NOT Installed AND AUTHD_SERVER &lt;&gt; "" AND GROUP = "" AND AGENT_NAME &lt;&gt; "" AND PASSWORD = "" AND CERTIFICATE &lt;&gt; "" AND PEM &lt;&gt; "" AND KEY &lt;&gt; ""</Custom>

            <Custom Action="CustomAction_NoGroup_Name_RunAuthd_Password" After="InstallFinalize">NOT Installed AND AUTHD_SERVER &lt;&gt; "" AND GROUP = "" AND AGENT_NAME &lt;&gt; "" AND PASSWORD &lt;&gt; "" AND CERTIFICATE = "" AND PEM = "" AND KEY = ""</Custom>
            <Custom Action="CustomAction_NoGroup_Name_RunAuthd_Password_VerifyAgent" After="InstallFinalize">NOT Installed AND AUTHD_SERVER &lt;&gt; "" AND GROUP = "" AND AGENT_NAME &lt;&gt; "" AND PASSWORD &lt;&gt; "" AND CERTIFICATE = "" AND PEM &lt;&gt; "" AND KEY &lt;&gt; ""</Custom>
            <Custom Action="CustomAction_NoGroup_Name_RunAuthd_Password_VerifyManager" After="InstallFinalize">NOT Installed AND AUTHD_SERVER &lt;&gt; "" AND GROUP = "" AND AGENT_NAME &lt;&gt; "" AND PASSWORD &lt;&gt; "" AND CERTIFICATE &lt;&gt; "" AND PEM = "" AND KEY = ""</Custom>
            <Custom Action="CustomAction_NoGroup_Name_RunAuthd_Password_VerifyAgent_VerifyManager" After="InstallFinalize">NOT Installed AND AUTHD_SERVER &lt;&gt; "" AND GROUP = "" AND AGENT_NAME &lt;&gt; "" AND PASSWORD &lt;&gt; "" AND CERTIFICATE &lt;&gt; "" AND PEM &lt;&gt; "" AND KEY &lt;&gt; ""</Custom>

            <Custom Action="CustomAction_Group_NoName_RunAuthd" After="InstallFinalize">NOT Installed AND AUTHD_SERVER &lt;&gt; "" AND GROUP &lt;&gt; "" AND AGENT_NAME = "" AND PASSWORD = "" AND CERTIFICATE = "" AND PEM = "" AND KEY = ""</Custom>
            <Custom Action="CustomAction_Group_NoName_RunAuthd_VerifyAgent" After="InstallFinalize">NOT Installed AND AUTHD_SERVER &lt;&gt; "" AND GROUP &lt;&gt; "" AND AGENT_NAME = "" AND PASSWORD = "" AND CERTIFICATE = "" AND PEM &lt;&gt; "" AND KEY &lt;&gt; ""</Custom>
            <Custom Action="CustomAction_Group_NoName_RunAuthd_VerifyManager" After="InstallFinalize">NOT Installed AND AUTHD_SERVER &lt;&gt; "" AND GROUP &lt;&gt; "" AND AGENT_NAME = "" AND PASSWORD = "" AND CERTIFICATE &lt;&gt; "" AND PEM = "" AND KEY = ""</Custom>
            <Custom Action="CustomAction_Group_NoName_RunAuthd_VerifyAgent_VerifyManager" After="InstallFinalize">NOT Installed AND AUTHD_SERVER &lt;&gt; "" AND GROUP &lt;&gt; "" AND AGENT_NAME = "" AND PASSWORD = "" AND CERTIFICATE &lt;&gt; "" AND PEM &lt;&gt; "" AND KEY &lt;&gt; ""</Custom>

            <Custom Action="CustomAction_Group_NoName_RunAuthd_Password" After="InstallFinalize">NOT Installed AND AUTHD_SERVER &lt;&gt; "" AND GROUP &lt;&gt; "" AND AGENT_NAME = "" AND PASSWORD &lt;&gt; "" AND CERTIFICATE = "" AND PEM = "" AND KEY = ""</Custom>
            <Custom Action="CustomAction_Group_NoName_RunAuthd_Password_VerifyAgent" After="InstallFinalize">NOT Installed AND AUTHD_SERVER &lt;&gt; "" AND GROUP &lt;&gt; "" AND AGENT_NAME = "" AND PASSWORD &lt;&gt; "" AND CERTIFICATE = "" AND PEM &lt;&gt; "" AND KEY &lt;&gt; ""</Custom>
            <Custom Action="CustomAction_Group_NoName_RunAuthd_Password_VerifyManager" After="InstallFinalize">NOT Installed AND AUTHD_SERVER &lt;&gt; "" AND GROUP &lt;&gt; "" AND AGENT_NAME = "" AND PASSWORD &lt;&gt; "" AND CERTIFICATE &lt;&gt; "" AND PEM = "" AND KEY = ""</Custom>
            <Custom Action="CustomAction_Group_NoName_RunAuthd_Password_VerifyAgent_VerifyManager" After="InstallFinalize">NOT Installed AND AUTHD_SERVER &lt;&gt; "" AND GROUP &lt;&gt; "" AND AGENT_NAME = "" AND PASSWORD &lt;&gt; "" AND CERTIFICATE &lt;&gt; "" AND PEM &lt;&gt; "" AND KEY &lt;&gt; ""</Custom>

            <Custom Action="CustomAction_Group_Name_RunAuthd" After="InstallFinalize">NOT Installed AND AUTHD_SERVER &lt;&gt; "" AND GROUP &lt;&gt; "" AND AGENT_NAME &lt;&gt; "" AND PASSWORD = "" AND CERTIFICATE = "" AND PEM = "" AND KEY = ""</Custom>
            <Custom Action="CustomAction_Group_Name_RunAuthd_VerifyAgent" After="InstallFinalize">NOT Installed AND AUTHD_SERVER &lt;&gt; "" AND GROUP &lt;&gt; "" AND AGENT_NAME &lt;&gt; "" AND PASSWORD = "" AND CERTIFICATE = "" AND PEM &lt;&gt; "" AND KEY &lt;&gt; ""</Custom>
            <Custom Action="CustomAction_Group_Name_RunAuthd_VerifyManager" After="InstallFinalize">NOT Installed AND AUTHD_SERVER &lt;&gt; "" AND GROUP &lt;&gt; "" AND AGENT_NAME &lt;&gt; "" AND PASSWORD = "" AND CERTIFICATE &lt;&gt; "" AND PEM = "" AND KEY = ""</Custom>
            <Custom Action="CustomAction_Group_Name_RunAuthd_VerifyAgent_VerifyManager" After="InstallFinalize">NOT Installed AND AUTHD_SERVER &lt;&gt; "" AND GROUP &lt;&gt; "" AND AGENT_NAME &lt;&gt; "" AND PASSWORD = "" AND CERTIFICATE &lt;&gt; "" AND PEM &lt;&gt; "" AND KEY &lt;&gt; ""</Custom>

            <Custom Action="CustomAction_Group_Name_RunAuthd_Password" After="InstallFinalize">NOT Installed AND AUTHD_SERVER &lt;&gt; "" AND GROUP &lt;&gt; "" AND AGENT_NAME &lt;&gt; "" AND PASSWORD &lt;&gt; "" AND CERTIFICATE = "" AND PEM = "" AND KEY = ""</Custom>
            <Custom Action="CustomAction_Group_Name_RunAuthd_Password_VerifyAgent" After="InstallFinalize">NOT Installed AND AUTHD_SERVER &lt;&gt; "" AND GROUP &lt;&gt; "" AND AGENT_NAME &lt;&gt; "" AND PASSWORD &lt;&gt; "" AND CERTIFICATE = "" AND PEM &lt;&gt; "" AND KEY &lt;&gt; ""</Custom>
            <Custom Action="CustomAction_Group_Name_RunAuthd_Password_VerifyManager" After="InstallFinalize">NOT Installed AND AUTHD_SERVER &lt;&gt; "" AND GROUP &lt;&gt; "" AND AGENT_NAME &lt;&gt; "" AND PASSWORD &lt;&gt; "" AND CERTIFICATE &lt;&gt; "" AND PEM = "" AND KEY = ""</Custom>
            <Custom Action="CustomAction_Group_Name_RunAuthd_Password_VerifyAgent_VerifyManager" After="InstallFinalize">NOT Installed AND AUTHD_SERVER &lt;&gt; "" AND GROUP &lt;&gt; "" AND AGENT_NAME &lt;&gt; "" AND PASSWORD &lt;&gt; "" AND CERTIFICATE &lt;&gt; "" AND PEM &lt;&gt; "" AND KEY &lt;&gt; ""</Custom>

            <Custom Action="StartWinService" After="InstallFinalize">NOT Installed AND AUTHD_SERVER &lt;&gt; ""</Custom>
        </InstallExecuteSequence>
        <Directory Id="TARGETDIR" Name="SourceDir">
            <Directory Id="ProgramFilesFolder" Name="PFiles">
                <Directory Id="APPLICATIONFOLDER" Name="ossec-agent">
                    <Component Id="AGENT_AUTH.EXE" DiskId="1" Guid="F99FEE7C-A021-4D43-9119-98A8D72EAB65">
                        <File Id="AGENT_AUTH.EXE" Name="agent-auth.exe" Source="agent-auth.exe" >
                         </File>
                        <File Id="AGENT_AUTH.EXE.MANIFEST" Name="agent-auth.exe.manifest" Source="agent-auth.exe.manifest" />
                    </Component>
                    <Component Id="SYSCOLLECTOR_DLL" DiskId="1" Guid="3F72347F-1282-44C1-8A97-40BB68CAE4FB">
                        <File Id="SYSCOLLECTOR_DLL" Name="syscollector_win_ext.dll" Source="..\wazuh_modules\syscollector\syscollector_win_ext.dll" />
                    </Component>
                    <Component Id="LIBWAZUHEXT_DLL" DiskId="1" Guid="31F7B5FA-9678-427B-9536-88AAA897A82A">
                        <File Id="LIBWAZUHEXT_DLL" Name="libwazuhext.dll" Source="..\libwazuhext.dll" />
                    </Component>

                    <!-- Mark this file as permanent, so it is not deleted on uninstall. -->
                    <Component Id="LOCAL_INTERNAL_OPTIONS.CONF" DiskId="1" Guid="10245598-2EE7-4EDB-A114-5398F01A21F9" NeverOverwrite="yes" Permanent="yes">
                        <File Id="LOCAL_INTERNAL_OPTIONS.CONF" Name="local_internal_options.conf" Source="default-local_internal_options.conf" KeyPath="yes" />
                    </Component>

                    <Component Id="OSSEC_PRE6.CONF" DiskId="1" Guid="71947F0E-56D6-4E14-8539-214DFF6CA2BE" NeverOverwrite="yes" Permanent="yes">
                        <File Id="OSSEC_PRE6.CONF" Name="ossec.conf" Source="default-ossec-pre6.conf" KeyPath="yes">
                            <util:PermissionEx User="Everyone" GenericRead="yes" GenericWrite="yes" />
                        </File>
                        <Condition>VersionNT &lt; 600</Condition>
                    </Component>
                    <Component Id="OSSEC.CONF" DiskId="1" Guid="26C3265E-EFC8-488D-8D19-397A0C44C071" NeverOverwrite="yes" Permanent="yes">
                        <File Id="OSSEC.CONF" Name="ossec.conf" Source="default-ossec.conf" KeyPath="yes">
                            <util:PermissionEx User="Everyone" GenericRead="yes" GenericWrite="yes" />
                        </File>
                        <Condition>VersionNT &gt;= 600</Condition>
                    </Component>
                    <Component Id="INTERNAL_OPTIONS.CONF" DiskId="1" Guid="D2F2A5B9-1A98-4BB8-8AC4-D948CA97DD0E">
                        <File Id="INTERNAL_OPTIONS.CONF" Name="internal_options.conf" Source="internal_options.conf" DefaultVersion="1.0"/>
                    </Component>
                    <Component Id="LICENSE.TXT" DiskId="1" Guid="556F08A0-D372-4BB5-BC44-73CE45957084">
                        <File Id="LICENSE.TXT" Name="LICENSE.txt" Source="LICENSE.txt" />
                    </Component>
                    <Component Id="LIBWINPTHREAD_1.DLL" DiskId="1" Guid="C15C5883-00FB-41D7-B9E6-53C8BC30761F">
                        <File Id="LIBWINPTHREAD_1.DLL" Name="libwinpthread-1.dll" Source="libwinpthread-1.dll" />
                    </Component>
                    <Component Id="MANAGE_AGENTS.EXE" DiskId="1" Guid="C15C5883-00FB-41D7-B7E6-53C8BC30761F">
                        <File Id="MANAGE_AGENTS.EXE" Name="manage_agents.exe" Source="manage_agents.exe" />
                    </Component>
                    <Component Id="OSSEC_AGENT_EVENTCHANNEL.EXE" DiskId="1" Guid="044E7997-12B6-4178-BD00-B90500DBA53F">
                        <File Id="OSSEC_AGENT_EVENTCHANNEL.EXE" Name="ossec-agent.exe" Source="ossec-agent-eventchannel.exe" />
                        <ServiceInstall Name="OssecSvc" Type="ownProcess" Start="auto" ErrorControl="normal" Description="Wazuh Windows Agent" DisplayName="Wazuh" Id="svc_install_eventchannel" />
                        <ServiceControl Id="svc_uninstall_eventchannel" Name="OssecSvc" Remove="uninstall" Stop="uninstall" Wait="yes" />
                        <Condition>VersionNT &gt;= 600</Condition>
                    </Component>
                    <Component Id="OSSEC_AGENT.EXE" DiskId="1" Guid="5CCEA6DC-8434-4137-9486-55AE3949266B">
                        <File Id="OSSEC_AGENT.EXE" Name="ossec-agent.exe" Source="ossec-agent.exe" />
                        <ServiceInstall Name="OssecSvc" Type="ownProcess" Start="auto" ErrorControl="normal" Description="Wazuh Windows Agent" DisplayName="Wazuh" Id="svc_install" />
                        <ServiceControl Id="svc_uninstall" Name="OssecSvc" Remove="uninstall" Stop="uninstall" Wait="yes" />
                        <Condition>VersionNT &lt; 600</Condition>
                    </Component>
                    <Component Id="VISTA_SEC.TXT" DiskId="1" Guid="20EF5801-369B-4EC2-87A2-59DCE56308D9">
                        <File Id="VISTA_SEC.TXT" Name="vista_sec.txt" Source="vista_sec.txt" />
                    </Component>
                    <Component Id="WIN32UI.EXE" DiskId="1" Guid="E7ACBC6F-D8A0-410B-B8D2-2AD9F5152BA0">
                        <File Id="WIN32UI.EXE" Name="win32ui.exe" Source="os_win32ui.exe">
                        </File>
                        <File Id="WIN32UI.EXE.MANIFEST" Name="win32ui.exe.manifest" Source="win32ui.exe.manifest" />
                    </Component>
                    <Component Id="REMOVE_OLD_NSIS" Guid="3536239B-022D-4A9B-A7F8-2F64132115ED">
                        <RemoveRegistryKey Action="removeOnInstall" Key="SOFTWARE\ossec" Root="HKLM" />
                        <RemoveRegistryKey Action="removeOnInstall" Key="Software\Microsoft\Windows\CurrentVersion\Uninstall\OSSEC" Root="HKLM" />
                        <RemoveFile Id="NSIS_UNINSTALL_EXE" Name="uninstall.exe" On="install" />
                        <RemoveFile Id="NSIS_OSSEC_LUA_EXE" Name="ossec-lua.exe" On="install" />
                        <RemoveFile Id="NSIS_OSSEC_LUAC_EXE" Name="ossec-luac.exe" On="install" />
                        <RemoveFile Id="NSIS_ROOTCHECK_EXE" Name="ossec-rootcheck.exe" On="install" />
                        <RemoveFile Id="NSIS_SETUP_IIS_EXE" Name="setup-iis.exe" On="install" />
                        <RemoveFile Id="NSIS_SYSCHECK_EXE" Name="setup-syscheck.exe" On="install" />
                        <RemoveFile Id="NSIS_SETUP_WINDOWS_EXE" Name="setup-windows.exe" On="install" />
                        <RemoveFile Id="NSIS_FAVICON_ICO" Name="favicon.ico" On="install" />
                        <RemoveFile Id="NSIS_DOC_HTML" Name="doc.html" On="install" />
                        <RemoveFile Id="NSIS_ADD_LOCALFILE_EXE" Name="add-localfile.exe" On="install" />
                        <RemoveFile Id="NSIS_WIN32UI_EXE" Name="win32ui.exe" On="install" />
                        <RemoveFile Id="NSIS_AGENT_AUTH_EXE" Name="agent-auth.exe" On="install" />
                        <RemoveFile Id="NSIS_LIBWINPTHREAD_1_DLL" Name="libwinpthread-1.dll" On="install" />
                        <RemoveFile Id="NSIS_MANAGE_AGENTS_EXE" Name="manage_agents.exe" On="install" />
                        <RemoveFile Id="NSIS_OSSEC_AGENT_EXE" Name="ossec-agent.exe" On="install" />
                        <RemoveFile Id="NSIS_VERSION_TXT" Name="VERSION.txt" On="install" />
                        <RemoveFile Id="NSIS_HELP_TXT" Name="help.txt" On="install" />
                    </Component>
                    <Component DiskId="1" Guid="21A074CB-3BFB-45D2-A0EC-D59293950DD9" Id="HELP_WIN.TXT">
                        <File Id="HELP_WIN.TXT" Name="help.txt" Source="help_win.txt" />
                    </Component>
                    <Component Id="VERSION" DiskId="1" Guid="8DC3D417-5663-4E53-9D8F-2CFA08A2627C">
                        <File Id="VERSION" Name="VERSION" Source="VERSION" />
                    </Component>
                    <Component Id="REVISION" DiskId="1" Guid="89440258-B50F-4926-8068-D1444E31F8E0">
                        <File Id="REVISION" Name="REVISION" Source="REVISION" />
                    </Component>
                    <Component Id="WPK_ROOT.PEM" DiskId="1" Guid="EABF8773-57B9-4CD8-A862-87B0E060DBF8">
                        <File Id="WPK_ROOT.PEM" Name="wpk_root.pem" Source="..\..\etc\wpk_root.pem" />
                    </Component>
                    <Directory Id="ACTIVE_RESPONSE" Name="active-response">
                        <Directory Id="BIN" Name="bin">
                            <Component Id="RESTART_OSSEC.CMD" DiskId="1" Guid="5A405DD9-F4FF-4313-B242-A28DE03611CA">
                                <File Id="RESTART_OSSEC.CMD" Name="restart-ossec.cmd" Source="restart-ossec.cmd" />
                            </Component>
                            <Component Id="ROUTE_NULL.CMD" DiskId="1" Guid="249F3287-B69D-46F0-9EB8-3FED24998E07">
                                <File Id="ROUTE_NULL.CMD" Name="route-null.cmd" Source="route-null.cmd" />
                            </Component>
                            <Component Id="ROUTE_NULL_2012.CMD" DiskId="1" Guid="C59AD066-EB30-4C67-B476-4CFA8D74947D">
                                <File Id="ROUTE_NULL_2012.CMD" Name="route-null-2012.cmd" Source="route-null-2012.cmd" />
                            </Component>
                            <Component Id="NETSH.CMD" DiskId="1" Guid="292E9082-56BE-4258-9224-7F36A59CA433">
                                <File Id="NETSH.CMD" Name="netsh.cmd" Source="netsh.cmd" />
                            </Component>
                            <Component Id="NETSH_WIN_2016.CMD" DiskId="1" Guid="B2011FD2-3F82-4FFD-B6C3-32665037C4EA">
                                <File Id="NETSH_WIN_2016.CMD" Name="netsh-win-2016.cmd" Source="netsh-win-2016.cmd" />
                            </Component>
                        </Directory>
                        <Component Id="ACTIVE_RESPONSES.LOG" DiskId="1" Guid="249F3287-B69D-46F0-8888-3FED24998E07">
                            <File Id="ACTIVE_RESPONSES.LOG" Name="active-responses.log" Source="active-responses.log" />
                        </Component>
                    </Directory>
                    <Directory Id="SHARED" Name="shared">
                        <Component Id="ROOTKIT_FILES.TXT" DiskId="1" Guid="FE45C8B7-CD37-4E13-B6CA-5838771DF2C2">
                            <File Id="ROOTKIT_FILES.TXT" Name="rootkit_files.txt" Source="..\rootcheck\db\rootkit_files.txt" />
                        </Component>
                        <Component Id="ROOTKIT_TROJANS.TXT" DiskId="1" Guid="6A2D5202-A610-4E00-B6E3-41FA24EA8B88">
                            <File Id="ROOTKIT_TROJANS.TXT" Name="rootkit_trojans.txt" Source="..\rootcheck\db\rootkit_trojans.txt" />
                        </Component>
                        <Component Id="WIN_APPLICATIONS_RCL.TXT" DiskId="1" Guid="833B42BC-7BEF-4801-A91D-737774F05800">
                            <File Id="WIN_APPLICATIONS_RCL.TXT" Name="win_applications_rcl.txt" Source="..\rootcheck\db\win_applications_rcl.txt" />
                        </Component>
                        <Component Id="WIN_AUDIT_RCL.TXT" DiskId="1" Guid="DB5DA081-B508-43CF-B83B-97649697636D">
                            <File Id="WIN_AUDIT_RCL.TXT" Name="win_audit_rcl.txt" Source="..\rootcheck\db\win_audit_rcl.txt" />
                        </Component>
                        <Component Id="WIN_MALWARE_RCL.TXT" DiskId="1" Guid="8FFA7C93-43A4-4946-B3B6-2255D8BFEA11">
                            <File Id="WIN_MALWARE_RCL.TXT" Name="win_malware_rcl.txt" Source="..\rootcheck\db\win_malware_rcl.txt" />
                        </Component>
                    </Directory>
                    <Directory Id="RULESET" Name="ruleset">
                      <Directory Id="SECURITY_CONFIGURATION_ASSESSMENT" Name="sca">
                        <Component Id="WIN_AUDIT_RCL.YML" DiskId="1" Guid="1164b8aa-1968-48d3-baeb-68e6e0bfdbd8">
                          <File Id="WIN_AUDIT_RCL.YML" Name="win_audit_rcl.yml" Source="..\..\etc\sca\windows\win_audit_rcl.yml" />
                        </Component>
                      </Directory>
                    </Directory>
                    <Directory Id="TMP" Name="tmp" />
                    <Directory Id="QUEUE" Name="queue">
                        <Directory Id="DIFF" Name="diff" />
                    </Directory>
                    <Directory Id="BOOKMARKS" Name="bookmarks" />
                    <Directory Id="LOGS" Name="logs" />
                    <Directory Id="WODLES" Name="wodles" />
                    <Directory Id="RIDS" Name="rids" />
                    <Directory Id="SYSCHECK" Name="syscheck" />
                    <Directory Id="INCOMING" Name="incoming" />
                    <Directory Id="UPGRADE" Name="upgrade" />
                </Directory>
            </Directory>
            <Directory Id="ProgramMenuFolder">
                <Directory Id="ProgramMenuDir" Name="OSSEC">
                    <Component Id="StartMenuShortcuts" Guid="6C151D64-A90E-48A0-853C-FDEE0BD628C5">
                        <RemoveFolder Id="ProgramMenuDir" On="uninstall" />
                        <RegistryValue Root="HKCU" Key="Software\[Manufacturer]\[ProductName]" Type="string" Value="[Version]" />
                        <Shortcut Id="EDIT_CONF" Name="Edit conf" Target="[APPLICATIONFOLDER]ossec.conf" WorkingDirectory="APPLICATIONFOLDER" />
                        <Shortcut Id="UninstallProduct" Name="Uninstall" Description="Uninstalls the application" Target="[System64Folder]msiexec.exe" Arguments="/x [ProductCode]" />
                        <Shortcut Id="RUN_WIN32UI" Name="Manage Agent" Target="[APPLICATIONFOLDER]win32ui.exe" WorkingDirectory="APPLICATIONFOLDER" />
                        <util:InternetShortcut Id="WebsiteShortcut" Name="Documentation" Target="https://documentation.wazuh.com" xmlns:util="http://schemas.microsoft.com/wix/UtilExtension" />
                    </Component>
                </Directory>
            </Directory>
        </Directory>
        <DirectoryRef Id="ACTIVE_RESPONSE">
            <Component Id="CMP_ACTIVE_RESPONSE" Guid="EC4352C1-4240-4E6A-9A5E-E31F22702705" KeyPath="yes" NeverOverwrite="yes" Permanent="yes">
                <CreateFolder />
            </Component>
        </DirectoryRef>
        <DirectoryRef Id="TMP">
            <Component Id="CMP_TMP" Guid="EC4352C1-4110-4E6A-9A5E-E31F22702705" KeyPath="yes">
                <CreateFolder />
                <RemoveFile Id="purgue_tmp" Name="*.*" On="uninstall" />
                <RemoveFolder Id="purgue_tmp_dir" On="uninstall" />
            </Component>
        </DirectoryRef>
        <DirectoryRef Id="QUEUE">
            <Component Id="CMP_QUEUE" Guid="1CA9BF16-F0B2-4E91-BA09-023518E50624" KeyPath="yes" NeverOverwrite="yes" Permanent="yes">
                <CreateFolder />
                <RemoveFile Id="purgue_queue" Name="*.*" On="uninstall" />
                <RemoveFolder Id="purgue_queue_dir" On="uninstall" />
            </Component>
        </DirectoryRef>
        <DirectoryRef Id="DIFF">
            <Component Id="CMP_DIFF" Guid="AF666E2C-5C12-4355-9BB7-8FA9463ACDF2" KeyPath="yes" NeverOverwrite="yes" Permanent="yes">
                <CreateFolder />
                <RemoveFile Id="purgue_diff" Name="*.*" On="uninstall" />
                <RemoveFolder Id="purgue_diff_dir" On="uninstall" />
            </Component>
        </DirectoryRef>
        <DirectoryRef Id="RULESET">
            <Component Id="CMP_RULESET" Guid="0380073e-eeb0-4e82-99bd-a108949900dd" KeyPath="yes">
                <CreateFolder />
                <RemoveFile Id="purgue_ruleset" Name="*.*" On="uninstall" />
                <RemoveFolder Id="purgue_ruleset_dir" On="uninstall" />
            </Component>
        </DirectoryRef>
        <DirectoryRef Id="SECURITY_CONFIGURATION_ASSESSMENT">
            <Component Id="CMP_SECURITY_CONFIGURATION_ASSESSMENT" Guid="e99089df-d143-4911-bfe4-c10a469bc0d8" KeyPath="yes">
                <CreateFolder />
                <RemoveFile Id="purgue_configuration_assessment" Name="*.*" On="uninstall" />
                <RemoveFolder Id="purgue_configuration_assessment_dir" On="uninstall" />
            </Component>
        </DirectoryRef>
        <DirectoryRef Id="BOOKMARKS">
            <Component Id="CMP_BOOKMARKS" Guid="1A441B10-7735-4507-9DB7-6158CA5D7687" KeyPath="yes" NeverOverwrite="yes" Permanent="yes">
                <CreateFolder />
                <RemoveFile Id="purgue_bookmarks" Name="*.*" On="uninstall" />
                <RemoveFolder Id="purgue_bookmarks_dir" On="uninstall" />
            </Component>
        </DirectoryRef>
        <DirectoryRef Id="LOGS">
            <Component Id="CMP_LOGS" Guid="17C9F68D-D1E6-4452-8C3E-992F6D7F0CF1" KeyPath="yes" NeverOverwrite="yes" Permanent="yes">
                <CreateFolder />
                <RemoveFile Id="purgue_logs" Name="*.*" On="uninstall" />
                <RemoveFolder Id="purgue_logs_dir" On="uninstall" />
            </Component>
        </DirectoryRef>
        <DirectoryRef Id="WODLES">
            <Component Id="CMP_WODLES" Guid="A6811CB8-C2E2-4A1A-A2E5-DCE8221828C6" KeyPath="yes" NeverOverwrite="yes" Permanent="yes">
                <CreateFolder />
                <RemoveFile Id="purgue_wodles" Name="*.*" On="uninstall" />
                <RemoveFolder Id="purgue_wodles_dir" On="uninstall" />
            </Component>
        </DirectoryRef>
        <DirectoryRef Id="RIDS">
            <Component Id="CMP_RIDS" Guid="2052A162-F044-4432-BF50-F89BCD0BC5D1" KeyPath="yes" NeverOverwrite="yes" Permanent="yes">
                <CreateFolder />
                <RemoveFile Id="purgue_rids" Name="*.*" On="uninstall" />
                <RemoveFolder Id="purgue_rids_dir" On="uninstall" />
            </Component>
        </DirectoryRef>
        <DirectoryRef Id="SYSCHECK">
            <Component Id="CMP_SYSCHECK" Guid="F6841291-B9C5-4B74-82ED-CB9031C85C31" KeyPath="yes" NeverOverwrite="yes" Permanent="yes">
                <CreateFolder />
                <RemoveFile Id="purgue_syscheck" Name="*.*" On="uninstall" />
                <RemoveFolder Id="purgue_syscheck_dir" On="uninstall" />
            </Component>
        </DirectoryRef>
        <DirectoryRef Id="INCOMING">
            <Component Id="CMP_INCOMING" Guid="A06D1C2D-CBD4-4DEB-B00C-598A99B7E712" KeyPath="yes">
                <CreateFolder />
                <RemoveFile Id="purgue_incoming" Name="*.*" On="uninstall" />
                <RemoveFolder Id="purgue_incoming_dir" On="uninstall" />
            </Component>
        </DirectoryRef>
        <DirectoryRef Id="UPGRADE">
            <Component Id="CMP_UPGRADE" Guid="9FB42D24-217F-4E13-9598-01B62040F768" KeyPath="yes" NeverOverwrite="yes" Permanent="yes">
                <CreateFolder />
                <RemoveFile Id="purgue_upgrade" Name="*.*" On="uninstall" />
                <RemoveFolder Id="purgue_upgrade_dir" On="uninstall" />
            </Component>
        </DirectoryRef>
        <DirectoryRef Id="SHARED">
            <Component Id="CMP_SHARED" Guid="9FB42D24-222F-4E13-9598-01B62040F768" KeyPath="yes" NeverOverwrite="yes" Permanent="yes">
                <CreateFolder />
                <RemoveFile Id="purgue_shared" Name="*.*" On="uninstall" />
                <RemoveFolder Id="purgue_shared_dir" On="uninstall" />
            </Component>
        </DirectoryRef>
        <Feature Id="MainFeature" Title="Wazuh Agent" Description="Install the Wazuh Agent program files" ConfigurableDirectory="APPLICATIONFOLDER" InstallDefault="local" TypicalDefault="install" AllowAdvertise="no" Absent="disallow">
            <ComponentRef Id="AGENT_AUTH.EXE" />
            <ComponentRef Id="SYSCOLLECTOR_DLL" />
            <ComponentRef Id="LIBWAZUHEXT_DLL" />
            <ComponentRef Id="LOCAL_INTERNAL_OPTIONS.CONF" />
            <ComponentRef Id="OSSEC.CONF" />
            <ComponentRef Id="OSSEC_PRE6.CONF" />
            <ComponentRef Id="INTERNAL_OPTIONS.CONF" />
            <ComponentRef Id="LICENSE.TXT" />
            <ComponentRef Id="LIBWINPTHREAD_1.DLL" />
            <ComponentRef Id="MANAGE_AGENTS.EXE" />
            <ComponentRef Id="OSSEC_AGENT_EVENTCHANNEL.EXE" />
            <ComponentRef Id="OSSEC_AGENT.EXE" />
            <ComponentRef Id="VISTA_SEC.TXT" />
            <ComponentRef Id="RESTART_OSSEC.CMD" />
            <ComponentRef Id="ROUTE_NULL.CMD" />
            <ComponentRef Id="ROUTE_NULL_2012.CMD" />
            <ComponentRef Id="NETSH.CMD" />
            <ComponentRef Id="NETSH_WIN_2016.CMD" />
            <ComponentRef Id="ACTIVE_RESPONSES.LOG" />
            <ComponentRef Id="ROOTKIT_FILES.TXT" />
            <ComponentRef Id="ROOTKIT_TROJANS.TXT" />
            <ComponentRef Id="WIN_APPLICATIONS_RCL.TXT" />
            <ComponentRef Id="WIN_AUDIT_RCL.TXT" />
            <ComponentRef Id="WIN_MALWARE_RCL.TXT" />
            <ComponentRef Id="StartMenuShortcuts" />
            <ComponentRef Id="WIN32UI.EXE" />
            <ComponentRef Id="CMP_ACTIVE_RESPONSE" />
            <ComponentRef Id="CMP_TMP" />
            <ComponentRef Id="CMP_QUEUE" />
            <ComponentRef Id="CMP_DIFF" />
            <ComponentRef Id="CMP_RULESET" />
            <ComponentRef Id="CMP_SECURITY_CONFIGURATION_ASSESSMENT" />
            <ComponentRef Id="WIN_AUDIT_RCL.YML" />
            <ComponentRef Id="CMP_BOOKMARKS" />
            <ComponentRef Id="CMP_LOGS" />
            <ComponentRef Id="CMP_WODLES" />
            <ComponentRef Id="CMP_RIDS" />
            <ComponentRef Id="CMP_SYSCHECK" />
            <ComponentRef Id="CMP_INCOMING" />
            <ComponentRef Id="CMP_UPGRADE" />
            <ComponentRef Id="CMP_SHARED" />
            <ComponentRef Id="REMOVE_OLD_NSIS" />
            <ComponentRef Id="HELP_WIN.TXT" />
            <ComponentRef Id="VERSION" />
            <ComponentRef Id="REVISION" />
            <ComponentRef Id="WPK_ROOT.PEM" />
        </Feature>
        <MajorUpgrade Schedule="afterInstallExecute" AllowDowngrades="yes" />
    </Product>
</Wix>

<|MERGE_RESOLUTION|>--- conflicted
+++ resolved
@@ -1,10 +1,6 @@
 <?xml version="1.0" encoding="utf-8"?>
 <Wix xmlns="http://schemas.microsoft.com/wix/2006/wi" xmlns:util="http://schemas.microsoft.com/wix/UtilExtension">
-<<<<<<< HEAD
-    <Product Id="*" Name="Wazuh Agent" Language="1033" Version="3.9.3" Manufacturer="Wazuh, Inc." UpgradeCode="F495AC57-7BDE-4C4B-92D8-DBE40A9AA5A0">
-=======
     <Product Id="*" Name="Wazuh Agent" Language="1033" Version="3.10.0" Manufacturer="Wazuh, Inc." UpgradeCode="F495AC57-7BDE-4C4B-92D8-DBE40A9AA5A0">
->>>>>>> b6ad285e
         <Package Description="Wazuh helps you to gain security visibility into your infrastructure by monitoring hosts at an operating system and application level. It provides the following capabilities: log analysis, file integrity monitoring, intrusions detection and policy and compliance monitoring" Comments="wazuh-agent" InstallerVersion="200" Compressed="yes" />
         <Media Id="1" Cabinet="simple.cab" EmbedCab="yes" CompressionLevel="high" />
         <!-- Default configuration values -->
@@ -477,4 +473,3 @@
         <MajorUpgrade Schedule="afterInstallExecute" AllowDowngrades="yes" />
     </Product>
 </Wix>
-
