; include Modern UI
!include "MUI.nsh"

; standard NSIS includes
!include "LogicLib.nsh"
!include "WinVer.nsh"

; include nsProcess
!addincludedir "nsProcess"
!addplugindir "nsProcess"
!include "nsProcess.nsh"

; include SimpleSC
!addplugindir "SimpleSC"

; include GetTime
!include "FileFunc.nsh"
!insertmacro GetTime

; general
!define MUI_ICON install.ico
!define MUI_UNICON uninstall.ico
<<<<<<< HEAD
!define VERSION "4.4.1"
=======
!define VERSION "4.4.0"
>>>>>>> 2477e9fa
!define REVISION "40405"
!define NAME "Wazuh"
!define SERVICE "WazuhSvc"

; output file
!ifndef OutFile
    !define OutFile "wazuh-agent-${VERSION}.exe"
!endif

Var is_upgrade

Name "${NAME} Windows Agent v${VERSION}"
BrandingText "Copyright (C) 2015, Wazuh Inc."
OutFile "${OutFile}"

VIProductVersion "4.0.0.0"
VIAddVersionKey ProductName "${NAME}"
VIAddVersionKey CompanyName "Wazuh Inc."
VIAddVersionKey LegalCopyright "2023 - Wazuh Inc."
VIAddVersionKey FileDescription "Wazuh Agent installer"
VIAddVersionKey FileVersion "${VERSION}"
VIAddVersionKey ProductVersion "${VERSION}"
VIAddVersionKey InternalName "Wazuh Agent"
VIAddVersionKey OriginalFilename "${OutFile}"

InstallDir "$PROGRAMFILES\ossec-agent"
InstallDirRegKey HKLM Software\OSSEC ""

; show (un)installation details
ShowInstDetails show
ShowUninstDetails show

; do not close details pages immediately
!define MUI_FINISHPAGE_NOAUTOCLOSE
!define MUI_UNFINISHPAGE_NOAUTOCLOSE

; interface settings
!define MUI_ABORTWARNING

; pages
!define MUI_WELCOMEPAGE_TITLE_3LINES
!define MUI_WELCOMEPAGE_TEXT "This wizard will guide you through the install of ${Name}.\r\n\r\nClick next to continue."
!define MUI_FINISHPAGE_TITLE_3LINES
!define MUI_FINISHPAGE_RUN "$INSTDIR\win32ui.exe"
!define MUI_FINISHPAGE_RUN_TEXT "Run Agent manager"

; page for choosing components
!define MUI_COMPONENTSPAGE_TEXT_TOP "Select the options you want to be executed. Click next to continue."
!define MUI_COMPONENTSPAGE_NODESC

; pages to display to user
!insertmacro MUI_PAGE_WELCOME
!insertmacro MUI_PAGE_LICENSE "LICENSE.txt"
!insertmacro MUI_PAGE_COMPONENTS
!insertmacro MUI_PAGE_DIRECTORY
!insertmacro MUI_PAGE_INSTFILES
!insertmacro MUI_PAGE_FINISH

; these have to be defined again to work with the uninstall pages
!define MUI_WELCOMEPAGE_TITLE_3LINES
!define MUI_FINISHPAGE_TITLE_3LINES
!insertmacro MUI_UNPAGE_WELCOME
!insertmacro MUI_UNPAGE_CONFIRM
!insertmacro MUI_UNPAGE_INSTFILES
!insertmacro MUI_UNPAGE_FINISH

; languages
!insertmacro MUI_LANGUAGE "English"

; function to stop OSSEC service if running
Function .onInit
    StrCpy $is_upgrade "no"

    ; stop service
    SimpleSC::ExistsService "${SERVICE}"
    Pop $0
    ${If} $0 = 0
        SimpleSC::ServiceIsStopped "${SERVICE}"
        Pop $0
        Pop $1
        ${If} $0 = 0
            ${If} $1 <> 1
                MessageBox MB_OKCANCEL "${NAME} is already installed and the ${SERVICE} service is running. \
                    It will be stopped before continuing." /SD IDOK IDOK ServiceStop
                SetErrorLevel 2
                Abort

                ServiceStop:
                    SimpleSC::StopService "${SERVICE}" 1 30
                    Pop $0
                    ${If} $0 <> 0
                        MessageBox MB_ABORTRETRYIGNORE|MB_ICONSTOP "$\r$\n\
                            Failure stopping the ${SERVICE} service ($0).$\r$\n$\r$\n\
                            Click Abort to stop the installation,$\r$\n\
                            Retry to try again, or$\r$\n\
                            Ignore to skip this file." /SD IDABORT IDIGNORE ServiceStopped IDRETRY ServiceStop

                        SetErrorLevel 2
                        Abort
                    ${Else}
                        StrCpy $is_upgrade "yes"
                    ${EndIf}
            ${EndIf}
        ${Else}
            MessageBox MB_ABORTRETRYIGNORE|MB_ICONSTOP "$\r$\n\
                Failure checking status of the ${SERVICE} service ($0).$\r$\n$\r$\n\
                Click Abort to stop the installation,$\r$\n\
                Retry to try again, or$\r$\n\
                Ignore to skip this file." /SD IDABORT IDIGNORE ServiceStopped IDRETRY ServiceStop

            SetErrorLevel 2
            Abort
        ${EndIf}
    ${EndIf}
    ServiceStopped:
FunctionEnd

; main install section
Section "Wazuh Agent (required)" MainSec
    ; set install type and cwd
    SectionIn RO
    SetOutPath $INSTDIR

    ; clear any errors
    ClearErrors

    ; use real date modified times
    SetDateSave off

    ; overwrite existing files
    SetOverwrite on

    ; remove diff and state files when upgrading

    Push "$INSTDIR\queue\diff\local"
    Push "last-entry"
    Push $0
    GetFunctionAddress $0 "RmFiles"
    Exch $0
    Call FindFiles

    ; create necessary directories
    CreateDirectory "$INSTDIR\bookmarks"
    CreateDirectory "$INSTDIR\logs"
    CreateDirectory "$INSTDIR\rids"
    CreateDirectory "$INSTDIR\syscheck"
    CreateDirectory "$INSTDIR\shared"
    CreateDirectory "$INSTDIR\active-response"
    CreateDirectory "$INSTDIR\active-response\bin"
    CreateDirectory "$INSTDIR\tmp"
    CreateDirectory "$INSTDIR\queue"
    CreateDirectory "$INSTDIR\queue\diff"
    CreateDirectory "$INSTDIR\queue\fim"
    CreateDirectory "$INSTDIR\queue\fim\db"
    CreateDirectory "$INSTDIR\queue\syscollector"
    CreateDirectory "$INSTDIR\queue\syscollector\db"
    CreateDirectory "$INSTDIR\queue\logcollector"
    CreateDirectory "$INSTDIR\incoming"
    CreateDirectory "$INSTDIR\upgrade"
    CreateDirectory "$INSTDIR\wodles"
    CreateDirectory "$INSTDIR\ruleset\"
    CreateDirectory "$INSTDIR\ruleset\sca"

    ; install files
    File wazuh-agent.exe
    File wazuh-agent-eventchannel.exe
    File default-ossec.conf
    File manage_agents.exe
    File /oname=win32ui.exe os_win32ui.exe
    File internal_options.conf
    File default-local_internal_options.conf
    File setup-windows.exe
    File setup-syscheck.exe
    File setup-iis.exe
    File doc.html
    File favicon.ico
    File /oname=shared\rootkit_trojans.txt ..\..\ruleset\rootcheck\db\rootkit_trojans.txt
    File /oname=shared\rootkit_files.txt ..\..\ruleset\rootcheck\db\rootkit_files.txt
    File LICENSE.txt
    File /oname=shared\win_applications_rcl.txt ..\..\ruleset\rootcheck\db\win_applications_rcl.txt
    File /oname=shared\win_malware_rcl.txt ..\..\ruleset\rootcheck\db\win_malware_rcl.txt
    File /oname=shared\win_audit_rcl.txt ..\..\ruleset\rootcheck\db\win_audit_rcl.txt
    File /oname=help.txt help_win.txt
    File vista_sec.txt
    File /oname=active-response\bin\route-null.exe route-null.exe
    File /oname=active-response\bin\restart-wazuh.exe restart-wazuh.exe
    File /oname=active-response\bin\netsh.exe netsh.exe
    File /oname=libwinpthread-1.dll libwinpthread-1.dll
    File /oname=libgcc_s_dw2-1.dll libgcc_s_dw2-1.dll
    File /oname=libstdc++-6.dll libstdc++-6.dll
    File agent-auth.exe
    File /oname=wpk_root.pem ..\..\etc\wpk_root.pem
    File /oname=libwazuhext.dll ..\libwazuhext.dll
    File /oname=libwazuhshared.dll ..\libwazuhshared.dll
    File /oname=dbsync.dll ..\shared_modules\dbsync\build\bin\dbsync.dll
    File /oname=rsync.dll ..\shared_modules\rsync\build\bin\rsync.dll
    File /oname=sysinfo.dll ..\data_provider\build\bin\sysinfo.dll
    File /oname=syscollector.dll ..\wazuh_modules\syscollector\build\bin\syscollector.dll
    File /oname=queue\syscollector\norm_config.json ..\wazuh_modules\syscollector\norm_config.json
    File VERSION
    File REVISION

    ; Create empty file active-responses.log
    FileOpen $0 "$INSTDIR\active-response\active-responses.log" w
    FileClose $0

    ; use appropriate version of "wazuh-agent.exe"
    ${If} ${AtLeastWinVista}
        Delete "$INSTDIR\wazuh-agent.exe"
        Rename "$INSTDIR\wazuh-agent-eventchannel.exe" "$INSTDIR\wazuh-agent.exe"
    ${Else}
        Delete "$INSTDIR\wazuh-agent-eventchannel.exe"
    ${Endif}

    ; write registry keys
    WriteRegStr HKLM SOFTWARE\ossec "Install_Dir" "$INSTDIR"
    WriteRegStr HKLM "Software\Microsoft\Windows\CurrentVersion\Uninstall\OSSEC" "DisplayName" "${NAME} Agent"
    WriteRegStr HKLM "Software\Microsoft\Windows\CurrentVersion\Uninstall\OSSEC" "DisplayVersion" "${VERSION}"
    WriteRegStr HKLM "Software\Microsoft\Windows\CurrentVersion\Uninstall\OSSEC" "Publisher" "Wazuh, Inc."
    WriteRegStr HKLM "Software\Microsoft\Windows\CurrentVersion\Uninstall\OSSEC" "DisplayIcon" '"$INSTDIR\favicon.ico"'
    WriteRegStr HKLM "Software\Microsoft\Windows\CurrentVersion\Uninstall\OSSEC" "HelpLink" "https://wazuh.com"
    WriteRegStr HKLM "Software\Microsoft\Windows\CurrentVersion\Uninstall\OSSEC" "URLInfoAbout" "https://wazuh.com"
    WriteRegStr HKLM "Software\Microsoft\Windows\CurrentVersion\Uninstall\OSSEC" "UninstallString" '"$INSTDIR\uninstall.exe"'
    ${GetSize} "$INSTDIR" "/S=0K" $0 $1 $2
    IntFmt $0 "0x%08X" $0
    WriteRegDWORD HKLM "Software\Microsoft\Windows\CurrentVersion\Uninstall\OSSEC" "EstimatedSize" "$0"
    WriteRegDWORD HKLM "Software\Microsoft\Windows\CurrentVersion\Uninstall\OSSEC" "NoModify" 1
    WriteRegDWORD HKLM "Software\Microsoft\Windows\CurrentVersion\Uninstall\OSSEC" "NoRepair" 1
    WriteUninstaller "uninstall.exe"

    ; get current local time
    ${GetTime} "" "L" $0 $1 $2 $3 $4 $5 $6
    var /global CURRENTTIME
    StrCpy $CURRENTTIME "$2-$1-$0 $4:$5:$6"

    ; create log file
    LogInstall:
        ClearErrors
        IfFileExists "$INSTDIR\ossec.log" LogComplete
        FileOpen $0 "$INSTDIR\ossec.log" w
        FileClose $0
        IfErrors LogError LogComplete
    LogError:
        MessageBox MB_ABORTRETRYIGNORE|MB_ICONSTOP "$\r$\n\
            Failure creating the ossec.log file.$\r$\n$\r$\n\
            File:$\r$\n$\r$\n$INSTDIR\ossec.log$\r$\n$\r$\n\
            Click Abort to stop the installation,$\r$\n\
            Retry to try again, or$\r$\n\
            Ignore to skip this file." /SD IDABORT IDIGNORE LogComplete IDRETRY LogInstall

        SetErrorLevel 2
        Abort
    LogComplete:
        ClearErrors

    ; rename local_internal_options.conf if it does not already exist
    ConfInstallInternal:
        ClearErrors
        IfFileExists "$INSTDIR\local_internal_options.conf" ConfPresentInternal
        Rename "$INSTDIR\default-local_internal_options.conf" "$INSTDIR\local_internal_options.conf"
        IfErrors ConfErrorInternal ConfPresentInternal
    ConfErrorInternal:
        MessageBox MB_ABORTRETRYIGNORE|MB_ICONSTOP "$\r$\n\
            Failure renaming configuration file.$\r$\n$\r$\n\
            From:$\r$\n$\r$\n\
            $INSTDIR\default-local_internal_options.conf$\r$\n$\r$\n\
            To:$\r$\n$\r$\n\
            $INSTDIR\local_internal_options.conf$\r$\n$\r$\n\
            Click Abort to stop the installation,$\r$\n\
            Retry to try again, or$\r$\n\
            Ignore to skip this file." /SD IDABORT IDIGNORE ConfPresentInternal IDRETRY ConfInstallInternal

        SetErrorLevel 2
        Abort
    ConfPresentInternal:
        ClearErrors

    ; rename ossec.conf if it does not already exist
    ConfInstallOSSEC:
        ClearErrors
        IfFileExists "$INSTDIR\ossec.conf" ConfPresentOSSEC
            Rename "$INSTDIR\default-ossec.conf" "$INSTDIR\ossec.conf"
        IfErrors ConfErrorOSSEC ConfPresentOSSEC
    ConfErrorOSSEC:
        MessageBox MB_ABORTRETRYIGNORE|MB_ICONSTOP "$\r$\n\
            Failure renaming configuration file.$\r$\n$\r$\n\
            From:$\r$\n$\r$\n\
            $INSTDIR\default-ossec.conf$\r$\n$\r$\n\
            To:$\r$\n$\r$\n\
            $INSTDIR\ossec.conf$\r$\n$\r$\n\
            Click Abort to stop the installation,$\r$\n\
            Retry to try again, or$\r$\n\
            Ignore to skip this file." /SD IDABORT IDIGNORE ConfPresentOSSEC IDRETRY ConfInstallOSSEC

        SetErrorLevel 2
        Abort
    ConfPresentOSSEC:
        ClearErrors

    ; handle shortcuts
    ; https://nsis.sourceforge.net/Shortcuts_removal_fails_on_Windows_Vista
    SetShellVarContext all

    ; remove shortcuts
    Delete "$SMPROGRAMS\OSSEC\Edit.lnk"
    Delete "$SMPROGRAMS\OSSEC\Uninstall.lnk"
    Delete "$SMPROGRAMS\OSSEC\Documentation.lnk"
    Delete "$SMPROGRAMS\OSSEC\Edit Config.lnk"
    Delete "$SMPROGRAMS\OSSEC\*.*"
    RMDir "$SMPROGRAMS\OSSEC"

    ; create shortcuts
    CreateDirectory "$SMPROGRAMS\OSSEC"
    CreateShortCut "$SMPROGRAMS\OSSEC\Manage Agent.lnk" "$INSTDIR\win32ui.exe" "" "$INSTDIR\win32ui.exe" 0
    CreateShortCut "$SMPROGRAMS\OSSEC\Documentation.lnk" "$INSTDIR\doc.html" "" "$INSTDIR\doc.html" 0
    CreateShortCut "$SMPROGRAMS\OSSEC\Edit Config.lnk" "$INSTDIR\ossec.conf" "" "$INSTDIR\ossec.conf" 0
    CreateShortCut "$SMPROGRAMS\OSSEC\Uninstall.lnk" "$INSTDIR\uninstall.exe" "" "$INSTDIR\uninstall.exe" 0

    ; install OSSEC service
    ServiceInstall:
        nsExec::ExecToLog '"$INSTDIR\wazuh-agent.exe" install-service'
        Pop $0
        ${If} $0 <> 1
            MessageBox MB_ABORTRETRYIGNORE|MB_ICONSTOP "$\r$\n\
                Failure setting up the ${SERVICE} service.$\r$\n$\r$\n\
                Check the details for information about the error.$\r$\n$\r$\n\
                Click Abort to stop the installation,$\r$\n\
                Retry to try again, or$\r$\n\
                Ignore to skip this file." /SD IDABORT IDIGNORE ServiceInstallComplete IDRETRY ServiceInstall

            SetErrorLevel 2
            Abort
        ${EndIf}
    ServiceInstallComplete:

    ; install files
    Setup:
        nsExec::ExecToLog '"$INSTDIR\setup-windows.exe" "$INSTDIR"'
        Pop $0
        ${If} $0 <> 1
            MessageBox MB_ABORTRETRYIGNORE|MB_ICONSTOP "$\r$\n\
                Failure running setup-windows.exe.$\r$\n$\r$\n\
                Check the details for information about the error.$\r$\n$\r$\n\
                Click Abort to stop the installation,$\r$\n\
                Retry to try again, or$\r$\n\
                Ignore to skip this file." /SD IDABORT IDIGNORE SetupComplete IDRETRY Setup

            SetErrorLevel 2
            Abort
        ${EndIf}


    ${If} $is_upgrade == "yes"
        Goto StartService
    ${Else}
        Goto SetupComplete
    ${EndIf}

    StartService:
        SimpleSC::ExistsService "${SERVICE}"
        Pop $0
        ${If} $0 = 0
            ; StartService [name_of_service] [arguments] [timeout]
            SimpleSC::StartService "${SERVICE}" "" 30
            Pop $0
            ${If} $0 <> 0
                MessageBox MB_RETRYCANCEL  "$\r$\n\
                    Failure starting the ${SERVICE} ($0).$\r$\n$\r$\n\
                    Click Cancel to finish the installation without starting the service,$\r$\n\
                    Click Retry to try again." /SD IDABORT IDCANCEL SetupComplete IDRETRY StartService
            ${EndIf}
        ${Else}
            MessageBox MB_OK  "$\r$\n\
                Service not found ${SERVICE} ($0).$\r$\n$\r$\n\
                Click Cancel to stop the installation,$\r$\n\
                Click Retry to try again." /SD IDABORT IDCANCEL SetupComplete IDRETRY StartService
            SetErrorLevel 2
            Abort
        ${EndIf}

    SetupComplete:

SectionEnd

; add IIS logs
Section "Scan and monitor IIS logs (recommended)" IISLogs
    nsExec::ExecToLog '"$INSTDIR\setup-iis.exe" "$INSTDIR"'
SectionEnd

; Disable integrity checking
Section /o "Disable integrity checking (not recommended)" IntChecking
    nsExec::ExecToLog '"$INSTDIR\setup-syscheck.exe" "$INSTDIR" "disable"'
SectionEnd

; uninstall section
Section "Uninstall"
    ; uninstall the services
    ; this also stops the service as well so it should be done early
    ServiceUninstall:
        nsExec::ExecToLog '"$INSTDIR\wazuh-agent.exe" uninstall-service'
        Pop $0
        ${If} $0 <> 1
            MessageBox MB_ABORTRETRYIGNORE|MB_ICONSTOP "$\r$\n\
                Failure uninstalling the ${SERVICE} service.$\r$\n$\r$\n\
                Check the details for information about the error.$\r$\n$\r$\n\
                Click Abort to stop the installation,$\r$\n\
                Retry to try again, or$\r$\n\
                Ignore to skip this file." /SD IDABORT IDIGNORE ServiceUninstallComplete IDRETRY ServiceUninstall

            SetErrorLevel 2
            Abort
        ${EndIf}
    ServiceUninstallComplete:

    ; make sure manage_agents.exe is not running
    ManageAgents:
        ${nsProcess::FindProcess} "manage_agents.exe" $0
        ${If} $0 = 0
            MessageBox MB_ABORTRETRYIGNORE|MB_ICONSTOP "$\r$\n\
                Found manage_agents.exe is still running.$\r$\n$\r$\n\
                Please close it before continuing.$\r$\n$\r$\n\
                Click Abort to stop the installation,$\r$\n\
                Retry to try again, or$\r$\n\
                Ignore to skip this file." /SD IDABORT IDIGNORE ManageAgentsClosed IDRETRY ManageAgents

            ${nsProcess::Unload}
            SetErrorLevel 2
            Abort
        ${EndIf}
    ManageAgentsClosed:

    ; make sure win32ui.exe is not running
    win32ui:
        ${nsProcess::FindProcess} "win32ui.exe" $0
        ${If} $0 = 0
            MessageBox MB_ABORTRETRYIGNORE|MB_ICONSTOP "$\r$\n\
                Found win32ui.exe is still running.$\r$\n$\r$\n\
                Please close it before continuing.$\r$\n$\r$\n\
                Click Abort to stop the installation,$\r$\n\
                Retry to try again, or$\r$\n\
                Ignore to skip this file." /SD IDABORT IDIGNORE win32uiClosed IDRETRY win32ui

            ${nsProcess::Unload}
            SetErrorLevel 2
            Abort
        ${EndIf}
    win32uiClosed:

    ; unload nsProcess
    ${nsProcess::Unload}

    ; remove registry keys
    DeleteRegKey HKLM "Software\Microsoft\Windows\CurrentVersion\Uninstall\OSSEC"
    DeleteRegKey HKLM SOFTWARE\OSSEC

    ; remove files and uninstaller
    Delete "$INSTDIR\wazuh-agent.exe"
	Delete "$INSTDIR\agent-auth.exe"
    Delete "$INSTDIR\manage_agents.exe"
    Delete "$INSTDIR\ossec.conf"
    Delete "$INSTDIR\uninstall.exe"
    Delete "$INSTDIR\*"
    Delete "$INSTDIR\bookmarks\*"
    Delete "$INSTDIR\logs\*"
    Delete "$INSTDIR\rids\*"
    Delete "$INSTDIR\syscheck\*"
    Delete "$INSTDIR\shared\*"
    Delete "$INSTDIR\active-response\bin\*"
    Delete "$INSTDIR\active-response\*"
    Delete "$INSTDIR\tmp\*"
    Delete "$INSTDIR\incoming\*"
    Delete "$INSTDIR\wodles\*"
    Delete "$INSTDIR\queue\syscollector\db\*"
    Delete "$INSTDIR\queue\syscollector\*"
    Delete "$INSTDIR\ruleset\sca\*"
    Delete "$INSTDIR\ruleset\*"

    ; remove shortcuts
    SetShellVarContext all
    Delete "$SMPROGRAMS\OSSEC\*.*"
    Delete "$SMPROGRAMS\OSSEC\*"
    RMDir "$SMPROGRAMS\OSSEC"

    ; remove directories used
    RMDir "$INSTDIR\shared"
    RMDir "$INSTDIR\syscheck"
    RMDir "$INSTDIR\bookmarks"
    RMDir "$INSTDIR\logs"
    RMDir "$INSTDIR\rids"
    RMDir "$INSTDIR\active-response\bin"
    RMDir "$INSTDIR\active-response"
    RMDir "$INSTDIR\tmp"
	RMDir /r "$INSTDIR\queue\diff"
    RMDir /r "$INSTDIR\queue\logcollector"
    RMDir "$INSTDIR\incoming"
    RMDir /r "$INSTDIR\upgrade"
    RMDir /r "$INSTDIR\queue\syscollector"
	RMDir "$INSTDIR\queue"
    RMDir "$INSTDIR\wodles"
    RMDir "$INSTDIR\ruleset\sca"
    RMDir "$INSTDIR\ruleset"
    RMDir "$INSTDIR"
SectionEnd

Function FindFiles
  Exch $R5 # callback function
  Exch
  Exch $R4 # file name
  Exch 2
  Exch $R0 # directory
  Push $R1
  Push $R2
  Push $R3
  Push $R6

  Push $R0 # first dir to search

  StrCpy $R3 1

  nextDir:
    Pop $R0
    IntOp $R3 $R3 - 1
    ClearErrors
    FindFirst $R1 $R2 "$R0\*.*"
    nextFile:
      StrCmp $R2 "." gotoNextFile
      StrCmp $R2 ".." gotoNextFile

      StrCmp $R2 $R4 0 isDir
        Call $R5
        Pop $R6
        StrCmp $R6 "stop" 0 isDir
          loop:
            StrCmp $R3 0 done
            Pop $R0
            IntOp $R3 $R3 - 1
            Goto loop

      isDir:
        IfFileExists "$R0\$R2\*.*" 0 gotoNextFile
          IntOp $R3 $R3 + 1
          Push "$R0\$R2"

  gotoNextFile:
    FindNext $R1 $R2
    IfErrors 0 nextFile

  done:
    FindClose $R1
    StrCmp $R3 0 0 nextDir

  Pop $R6
  Pop $R3
  Pop $R2
  Pop $R1
  Pop $R0
  Pop $R5
  Pop $R4
FunctionEnd

Function RmFiles
 StrCpy $1 $R0
 Push $1 ; route dir
 Push $2
 Push $2

  FindFirst $3 $2 "$1\*.*"
  IfErrors Exit

  Top:
   StrCmp $2 "." Next
   StrCmp $2 ".." Next
   StrCmp $2 "last-entry" Next
   IfFileExists "$1\$2\*.*" Next
    Delete "$1\$2"

   Next:
    ClearErrors
    FindNext $3 $2
    IfErrors Exit
   Goto Top

  Exit:
  FindClose $2

 Pop $3
 Pop $2
 Pop $1
 Push "go"
FunctionEnd<|MERGE_RESOLUTION|>--- conflicted
+++ resolved
@@ -20,12 +20,8 @@
 ; general
 !define MUI_ICON install.ico
 !define MUI_UNICON uninstall.ico
-<<<<<<< HEAD
 !define VERSION "4.4.1"
-=======
-!define VERSION "4.4.0"
->>>>>>> 2477e9fa
-!define REVISION "40405"
+!define REVISION "40406"
 !define NAME "Wazuh"
 !define SERVICE "WazuhSvc"
 
