--- conflicted
+++ resolved
@@ -20,13 +20,8 @@
 ; general
 !define MUI_ICON install.ico
 !define MUI_UNICON uninstall.ico
-<<<<<<< HEAD
 !define VERSION "4.14.0"
 !define REVISION "alpha0"
-=======
-!define VERSION "4.13.0"
-!define REVISION "rc3"
->>>>>>> a1941af6
 !define NAME "Wazuh"
 !define SERVICE "WazuhSvc"
 
@@ -41,11 +36,7 @@
 BrandingText "Copyright (C) 2015, Wazuh Inc."
 OutFile "${OutFile}"
 
-<<<<<<< HEAD
 VIProductVersion "4.14.0.0"
-=======
-VIProductVersion "4.13.0.0"
->>>>>>> a1941af6
 VIAddVersionKey ProductName "${NAME}"
 VIAddVersionKey CompanyName "Wazuh Inc."
 VIAddVersionKey LegalCopyright "2023 - Wazuh Inc."
