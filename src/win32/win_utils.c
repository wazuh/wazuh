/* Copyright (C) 2015-2020, Wazuh Inc.
 * Copyright (C) 2009 Trend Micro Inc.
 * All rights reserved.
 *
 * This program is free software; you can redistribute it
 * and/or modify it under the terms of the GNU General Public
 * License (version 2) as published by the FSF - Free Software
 * Foundation.
 */

#ifdef WIN32
#include "shared.h"
#include "client-agent/agentd.h"
#include "logcollector/logcollector.h"
#include "os_execd/execd.h"
#include "wazuh_modules/wmodules.h"
#include "sysInfo.h"
#include "sym_load.h"

HANDLE hMutex;
int win_debug_level;

void *sysinfo_module = NULL;
sysinfo_networks_func sysinfo_network_ptr = NULL;
sysinfo_free_result_func sysinfo_free_result_ptr = NULL;

/** Prototypes **/
int Start_win32_Syscheck();

/* syscheck main thread */
void *skthread()
{

    Start_win32_Syscheck();

    return (NULL);
}

static void stop_wmodules()
{
    wmodule * cur_module;
    for (cur_module = wmodules; cur_module; cur_module = cur_module->next) {
        cur_module->context->destroy(cur_module->data);
    }
}

/* Locally start (after service/win init) */
int local_start()
{
    int rc;
    char *cfg = OSSECCONF;
    WSADATA wsaData;
    DWORD  threadID;
    DWORD  threadID2;
    win_debug_level = getDefine_Int("windows", "debug", 0, 2);

    /* Get debug level */
    int debug_level = win_debug_level;
    while (debug_level != 0) {
        nowDebug();
        debug_level--;
    }

    if (sysinfo_module = so_get_module_handle("sysinfo"), sysinfo_module)
    {
        sysinfo_free_result_ptr = so_get_function_sym(sysinfo_module, "sysinfo_free_result");
        sysinfo_network_ptr = so_get_function_sym(sysinfo_module, "sysinfo_networks");
    }

    /* Initialize logging module*/
    w_logging_init();

    /* Start agent */
    os_calloc(1, sizeof(agent), agt);

    /* Configuration file not present */
    if (File_DateofChange(cfg) < 0) {
        merror_exit("Configuration file '%s' not found", cfg);
    }

    /* Start Winsock */
    if (WSAStartup(MAKEWORD(2, 0), &wsaData) != 0) {
        merror_exit("WSAStartup() failed");
    }

    /* Read agent config */
    mdebug1("Reading agent configuration.");
    if (ClientConf(cfg) < 0) {
        merror_exit(CLIENT_ERROR);
    }

    if (!Validate_Address(agt->server)){
        merror(AG_INV_MNGIP, agt->server[0].rip);
        merror_exit(CLIENT_ERROR);
    }

    if (agt->notify_time == 0) {
        agt->notify_time = NOTIFY_TIME;
    }
    if (agt->max_time_reconnect_try == 0 ) {
        agt->max_time_reconnect_try = RECONNECT_TIME;
    }
    if (agt->max_time_reconnect_try <= agt->notify_time) {
        agt->max_time_reconnect_try = (agt->notify_time * 3);
        minfo("Max time to reconnect can't be less than notify_time(%d), using notify_time*3 (%d)", agt->notify_time, agt->max_time_reconnect_try);
    }
    minfo("Using notify time: %d and max time to reconnect: %d", agt->notify_time, agt->max_time_reconnect_try);
    if (agt->force_reconnect_interval) {
        minfo("Using force reconnect interval, Wazuh Agent will reconnect every %ld %s", \
               w_seconds_to_time_value(agt->force_reconnect_interval), w_seconds_to_time_unit(agt->force_reconnect_interval, TRUE));
    }

    // Resolve hostnames
    rc = 0;
    while (rc < agt->server_count) {
        if (OS_IsValidIP(agt->server[rc].rip, NULL) != 1) {
            mdebug2("Resolving server hostname: %s", agt->server[rc].rip);
            resolveHostname(&agt->server[rc].rip, 5);
            mdebug2("Server hostname resolved: %s", agt->server[rc].rip);
        }
        rc++;
    }

    if(agt->enrollment_cfg && agt->enrollment_cfg->enabled) {
        // If autoenrollment is enabled, we will avoid exit if there is no valid key
        OS_PassEmptyKeyfile();
    } else {
        /* Check auth keys */
        if (!OS_CheckKeys()) {
            merror_exit(AG_NOKEYS_EXIT);
        }
    }
    /* Read keys */
    minfo(ENC_READ);
    OS_ReadKeys(&keys, 1, 0);

    /* Read execd config */
    if (!WinExecd_Start()) {
        agt->execdq = -1;
    }

    /* Initialize sender */
    sender_init();

    /* Initialize random numbers */
    srandom(time(0));
    os_random();

    // Initialize children pool
    wm_children_pool_init();

    /* Start buffer thread */
    if (agt->buffer){
        buffer_init();
        w_create_thread(NULL,
                         0,
                         (LPTHREAD_START_ROUTINE)dispatch_buffer,
                         NULL,
                         0,
                         (LPDWORD)&threadID);
    }else{
        minfo(DISABLED_BUFFER);
    }

    /* state_main thread */
    w_agentd_state_init();
    w_create_thread(NULL,
                     0,
                     (LPTHREAD_START_ROUTINE)state_main,
                     NULL,
                     0,
                     (LPDWORD)&threadID);

    /* Socket connection */
    agt->sock = -1;

    /* Start mutex */
    mdebug1("Creating thread mutex.");
    hMutex = CreateMutex(NULL, FALSE, NULL);
    if (hMutex == NULL) {
        merror_exit("Error creating mutex.");
    }
    /* Start syscheck thread */
    w_create_thread(NULL,
                     0,
                     (LPTHREAD_START_ROUTINE)skthread,
                     NULL,
                     0,
                     (LPDWORD)&threadID);

    /* Launch rotation thread */
    int rotate_log = getDefine_Int("monitord", "rotate_log", 0, 1);
    if (rotate_log) {
        w_create_thread(NULL,
                        0,
                        (LPTHREAD_START_ROUTINE)w_rotate_log_thread,
                        NULL,
                        0,
                        (LPDWORD)&threadID);
    }

    /* Check if server is connected */
    os_setwait();
    start_agent(1);
    os_delwait();
    w_agentd_state_update(UPDATE_STATUS, (void *) GA_STATUS_ACTIVE);

    req_init();

    /* Start receiver thread */
    w_create_thread(NULL,
                     0,
                     (LPTHREAD_START_ROUTINE)receiver_thread,
                     NULL,
                     0,
                     (LPDWORD)&threadID2);

    /* Start request receiver thread */
    w_create_thread(NULL,
                     0,
                     (LPTHREAD_START_ROUTINE)req_receiver,
                     NULL,
                     0,
                     (LPDWORD)&threadID2);

    // Read wodle configuration and start modules
    wmodule * cur_module;
    if (!wm_config() && !wm_check()) {
        for (cur_module = wmodules; cur_module; cur_module = cur_module->next) {
            cur_module->thread = (unsigned int)w_create_thread(NULL,
                            0,
                            (LPTHREAD_START_ROUTINE)cur_module->context->start,
                            cur_module->data,
                            0,
                            (LPDWORD)&threadID2);
        }
    }

    atexit(stop_wmodules);

<<<<<<< HEAD
    for (cur_module = wmodules; cur_module; cur_module = cur_module->next) {
        WaitForSingleObject((HANDLE)cur_module->thread, INFINITE);
    }
=======
    /* Send agent stopped message at exit */
    atexit(send_agent_stopped_message);

    /* Start logcollector -- main process here */
    LogCollectorStart();
>>>>>>> 537bf73b

    if (sysinfo_module){
        so_free_library(sysinfo_module);
    }

    WSACleanup();
    return (0);
}

/* SendMSG for Windows */
int SendMSG(__attribute__((unused)) int queue, const char *message, const char *locmsg, char loc)
{
    const char *pl;
    char tmpstr[OS_MAXSTR + 2];
    DWORD dwWaitResult;
    int retval = -1;
    tmpstr[OS_MAXSTR + 1] = '\0';

    os_wait();

    /* Using a mutex to synchronize the writes */
    while (1) {
        dwWaitResult = WaitForSingleObject(hMutex, 1000000L);

        if (dwWaitResult != WAIT_OBJECT_0) {
            switch (dwWaitResult) {
                case WAIT_TIMEOUT:
                    mdebug2("Sending mutex timeout.");
                    sleep(5);
                    continue;
                case WAIT_ABANDONED:
                    merror("Error waiting mutex (abandoned).");
                    return retval;
                default:
                    merror("Error waiting mutex.");
                    return retval;
            }
        } else {
            /* Lock acquired */
            break;
        }
    }   /* end - while for mutex... */

    /* locmsg cannot have the C:, as we use it as delimiter */
    pl = strchr(locmsg, ':');
    if (pl) {
        /* Set pl after the ":" if it exists */
        pl++;
    } else {
        pl = locmsg;
    }

    snprintf(tmpstr, OS_MAXSTR, "%c:%s:%s", loc, pl, message);

    /* Send events to the manager across the buffer */
    if (!agt->buffer){
        w_agentd_state_update(INCREMENT_MSG_COUNT, NULL);
        if (send_msg(tmpstr, -1) >= 0) {
            retval = 0;
        }
    } else if (buffer_append(tmpstr) == 0) {
            retval = 0;
    }

    if (!ReleaseMutex(hMutex)) {
        merror("Error releasing mutex.");
    }
    return retval;
}

/* StartMQ for Windows */
int StartMQ(__attribute__((unused)) const char *path, __attribute__((unused)) short int type, __attribute__((unused)) short int n_tries)
{
    return (0);
}

char *get_agent_ip()
{
    char *agent_ip = NULL;

    cJSON *object;
    if (sysinfo_network_ptr && sysinfo_free_result_ptr) {
        const int error_code = sysinfo_network_ptr(&object);
        if (error_code == 0) {
            if (object) {
                const cJSON *iface = cJSON_GetObjectItem(object, "iface");
                if (iface) {
                    const int size_ids = cJSON_GetArraySize(iface);
                    for (int i = 0; i < size_ids; i++){
                        const cJSON *element = cJSON_GetArrayItem(iface, i);
                        if(!element) {
                            continue;
                        }
                        cJSON *gateway = cJSON_GetObjectItem(element, "gateway");
                        if(gateway && cJSON_GetStringValue(gateway) && 0 != strcmp(gateway->valuestring,"unkwown")) {
                            const cJSON *ipv4 = cJSON_GetObjectItem(element, "IPv4");
                            if (!ipv4) {
                                continue;
                            }
                            cJSON *address = cJSON_GetObjectItem(ipv4, "address");
                            if (address && cJSON_GetStringValue(address))
                            {
                                os_strdup(address->valuestring, agent_ip);
                                break;
                            }
                        }
                    }
                }
                sysinfo_free_result_ptr(&object);
            }
        }
        else {
            merror("Unable to get system network information. Error code: %d.", error_code);
        }
    }
    return agent_ip;
}

#endif<|MERGE_RESOLUTION|>--- conflicted
+++ resolved
@@ -237,18 +237,12 @@
     }
 
     atexit(stop_wmodules);
-
-<<<<<<< HEAD
+    /* Send agent stopped message at exit */
+    atexit(send_agent_stopped_message);
+
     for (cur_module = wmodules; cur_module; cur_module = cur_module->next) {
         WaitForSingleObject((HANDLE)cur_module->thread, INFINITE);
     }
-=======
-    /* Send agent stopped message at exit */
-    atexit(send_agent_stopped_message);
-
-    /* Start logcollector -- main process here */
-    LogCollectorStart();
->>>>>>> 537bf73b
 
     if (sysinfo_module){
         so_free_library(sysinfo_module);
