--- conflicted
+++ resolved
@@ -20,13 +20,8 @@
 ; general
 !define MUI_ICON install.ico
 !define MUI_UNICON uninstall.ico
-<<<<<<< HEAD
-!define VERSION "3.9.3"
-!define REVISION "3926"
-=======
 !define VERSION "3.10.0"
 !define REVISION "31003"
->>>>>>> b6ad285e
 !define NAME "Wazuh"
 !define SERVICE "OssecSvc"
 
