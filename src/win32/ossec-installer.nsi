; include Modern UI
!include "MUI.nsh"

; standard NSIS includes
!include "LogicLib.nsh"
!include "WinVer.nsh"

; include nsProcess
!addincludedir "nsProcess"
!addplugindir "nsProcess"
!include "nsProcess.nsh"

; include SimpleSC
!addplugindir "SimpleSC"

; include GetTime
!include "FileFunc.nsh"
!insertmacro GetTime

; general
!define MUI_ICON install.ico
!define MUI_UNICON uninstall.ico
<<<<<<< HEAD
!define VERSION "3.10.0"
!define REVISION "31001"
=======
!define VERSION "3.9.1"
!define REVISION "3920"
>>>>>>> 3b296121
!define NAME "Wazuh"
!define SERVICE "OssecSvc"

; output file
!ifndef OutFile
    !define OutFile "wazuh-agent-${VERSION}.exe"
!endif

Var is_upgrade

Name "${NAME} Windows Agent v${VERSION}"
BrandingText "Copyright (C) 2015-2019, Wazuh Inc."
OutFile "${OutFile}"

VIProductVersion "3.10.0.0"
VIAddVersionKey ProductName "${NAME}"
VIAddVersionKey CompanyName "Wazuh Inc."
VIAddVersionKey LegalCopyright "2019 - Wazuh Inc."
VIAddVersionKey FileDescription "Wazuh Agent installer"
VIAddVersionKey FileVersion "${VERSION}"
VIAddVersionKey ProductVersion "${VERSION}"
VIAddVersionKey InternalName "Wazuh Agent"
VIAddVersionKey OriginalFilename "${OutFile}"

InstallDir "$PROGRAMFILES\ossec-agent"
InstallDirRegKey HKLM Software\OSSEC ""

; show (un)installation details
ShowInstDetails show
ShowUninstDetails show

; do not close details pages immediately
!define MUI_FINISHPAGE_NOAUTOCLOSE
!define MUI_UNFINISHPAGE_NOAUTOCLOSE

; interface settings
!define MUI_ABORTWARNING

; pages
!define MUI_WELCOMEPAGE_TITLE_3LINES
!define MUI_WELCOMEPAGE_TEXT "This wizard will guide you through the install of ${Name}.\r\n\r\nClick next to continue."
!define MUI_FINISHPAGE_TITLE_3LINES
!define MUI_FINISHPAGE_RUN "$INSTDIR\win32ui.exe"
!define MUI_FINISHPAGE_RUN_TEXT "Run Agent manager"

; page for choosing components
!define MUI_COMPONENTSPAGE_TEXT_TOP "Select the options you want to be executed. Click next to continue."
!define MUI_COMPONENTSPAGE_NODESC

; pages to display to user
!insertmacro MUI_PAGE_WELCOME
!insertmacro MUI_PAGE_LICENSE "LICENSE.txt"
!insertmacro MUI_PAGE_COMPONENTS
!insertmacro MUI_PAGE_DIRECTORY
!insertmacro MUI_PAGE_INSTFILES
!insertmacro MUI_PAGE_FINISH

; these have to be defined again to work with the uninstall pages
!define MUI_WELCOMEPAGE_TITLE_3LINES
!define MUI_FINISHPAGE_TITLE_3LINES
!insertmacro MUI_UNPAGE_WELCOME
!insertmacro MUI_UNPAGE_CONFIRM
!insertmacro MUI_UNPAGE_INSTFILES
!insertmacro MUI_UNPAGE_FINISH

; languages
!insertmacro MUI_LANGUAGE "English"

; function to stop OSSEC service if running
Function .onInit
    StrCpy $is_upgrade "no"

    ; stop service
    SimpleSC::ExistsService "${SERVICE}"
    Pop $0
    ${If} $0 = 0
        SimpleSC::ServiceIsStopped "${SERVICE}"
        Pop $0
        Pop $1
        ${If} $0 = 0
            ${If} $1 <> 1
                MessageBox MB_OKCANCEL "${NAME} is already installed and the ${SERVICE} service is running. \
                    It will be stopped before continuing." /SD IDOK IDOK ServiceStop
                SetErrorLevel 2
                Abort

                ServiceStop:
                    SimpleSC::StopService "${SERVICE}" 1 30
                    Pop $0
                    ${If} $0 <> 0
                        MessageBox MB_ABORTRETRYIGNORE|MB_ICONSTOP "$\r$\n\
                            Failure stopping the ${SERVICE} service ($0).$\r$\n$\r$\n\
                            Click Abort to stop the installation,$\r$\n\
                            Retry to try again, or$\r$\n\
                            Ignore to skip this file." /SD IDABORT IDIGNORE ServiceStopped IDRETRY ServiceStop

                        SetErrorLevel 2
                        Abort
                    ${Else}
                        StrCpy $is_upgrade "yes"
                    ${EndIf}
            ${EndIf}
        ${Else}
            MessageBox MB_ABORTRETRYIGNORE|MB_ICONSTOP "$\r$\n\
                Failure checking status of the ${SERVICE} service ($0).$\r$\n$\r$\n\
                Click Abort to stop the installation,$\r$\n\
                Retry to try again, or$\r$\n\
                Ignore to skip this file." /SD IDABORT IDIGNORE ServiceStopped IDRETRY ServiceStop

            SetErrorLevel 2
            Abort
        ${EndIf}
    ${EndIf}
    ServiceStopped:
FunctionEnd

; main install section
Section "Wazuh Agent (required)" MainSec
    ; set install type and cwd
    SectionIn RO
    SetOutPath $INSTDIR

    ; clear any errors
    ClearErrors

    ; use real date modified times
    SetDateSave off

    ; overwrite existing files
    SetOverwrite on

    ; remove diff and state files when upgrading

    Push "$INSTDIR\queue\diff\local"
    Push "last-entry"
    Push $0
    GetFunctionAddress $0 "RmFiles"
    Exch $0
    Call FindFiles

    ; create necessary directories
    CreateDirectory "$INSTDIR\bookmarks"
    CreateDirectory "$INSTDIR\logs"
    CreateDirectory "$INSTDIR\rids"
    CreateDirectory "$INSTDIR\syscheck"
    CreateDirectory "$INSTDIR\shared"
    CreateDirectory "$INSTDIR\active-response"
    CreateDirectory "$INSTDIR\active-response\bin"
    CreateDirectory "$INSTDIR\tmp"
	CreateDirectory "$INSTDIR\queue"
	CreateDirectory "$INSTDIR\queue\diff"
    CreateDirectory "$INSTDIR\incoming"
    CreateDirectory "$INSTDIR\upgrade"
    CreateDirectory "$INSTDIR\wodles"
    CreateDirectory "$INSTDIR\ruleset\"
    CreateDirectory "$INSTDIR\ruleset\sca"

    ; install files
    File ossec-agent.exe
    File ossec-agent-eventchannel.exe
    File default-ossec.conf
    File default-ossec-pre6.conf
    File manage_agents.exe
    File /oname=win32ui.exe os_win32ui.exe
    File ossec-rootcheck.exe
    File internal_options.conf
    File default-local_internal_options.conf
    File setup-windows.exe
    File setup-syscheck.exe
    File setup-iis.exe
    File doc.html
    File favicon.ico
    File /oname=shared\rootkit_trojans.txt ../rootcheck/db/rootkit_trojans.txt
    File /oname=shared\rootkit_files.txt ../rootcheck/db/rootkit_files.txt
    File add-localfile.exe
    File LICENSE.txt
    File /oname=shared\win_applications_rcl.txt ../rootcheck\db\win_applications_rcl.txt
    File /oname=shared\win_malware_rcl.txt ../rootcheck\db\win_malware_rcl.txt
    File /oname=shared\win_audit_rcl.txt ../rootcheck\db\win_audit_rcl.txt
    File /oname=help.txt help_win.txt
    File vista_sec.txt
    File /oname=active-response\bin\route-null.cmd route-null.cmd
    File /oname=active-response\bin\route-null-2012.cmd route-null-2012.cmd
    File /oname=active-response\bin\netsh-win-2016.cmd netsh-win-2016.cmd
    File /oname=active-response\bin\restart-ossec.cmd restart-ossec.cmd
    File /oname=active-response\bin\netsh.cmd netsh.cmd
    File /oname=libwinpthread-1.dll libwinpthread-1.dll
    File agent-auth.exe
    File /oname=wpk_root.pem ../../etc/wpk_root.pem
    File ../wazuh_modules/syscollector/syscollector_win_ext.dll
    File /oname=libwazuhext.dll ../libwazuhext.dll
    File /oname=ruleset\sca\win_audit_rcl.yml ../../etc/sca/windows/win_audit_rcl.yml
    File VERSION
    File REVISION

    ; Create empty file active-responses.log
    FileOpen $0 "$INSTDIR\active-response\active-responses.log" w
    FileClose $0

    ; use appropriate version of "ossec-agent.exe"
    ${If} ${AtLeastWinVista}
        Delete "$INSTDIR\ossec-agent.exe"
        Rename "$INSTDIR\ossec-agent-eventchannel.exe" "$INSTDIR\ossec-agent.exe"
    ${Else}
        Delete "$INSTDIR\ossec-agent-eventchannel.exe"
    ${Endif}

    ; write registry keys
    WriteRegStr HKLM SOFTWARE\ossec "Install_Dir" "$INSTDIR"
    WriteRegStr HKLM "Software\Microsoft\Windows\CurrentVersion\Uninstall\OSSEC" "DisplayName" "${NAME} Agent"
    WriteRegStr HKLM "Software\Microsoft\Windows\CurrentVersion\Uninstall\OSSEC" "DisplayVersion" "${VERSION}"
    WriteRegStr HKLM "Software\Microsoft\Windows\CurrentVersion\Uninstall\OSSEC" "Publisher" "Wazuh, Inc."
    WriteRegStr HKLM "Software\Microsoft\Windows\CurrentVersion\Uninstall\OSSEC" "DisplayIcon" '"$INSTDIR\favicon.ico"'
    WriteRegStr HKLM "Software\Microsoft\Windows\CurrentVersion\Uninstall\OSSEC" "HelpLink" "https://wazuh.com"
    WriteRegStr HKLM "Software\Microsoft\Windows\CurrentVersion\Uninstall\OSSEC" "URLInfoAbout" "https://wazuh.com"
    WriteRegStr HKLM "Software\Microsoft\Windows\CurrentVersion\Uninstall\OSSEC" "UninstallString" '"$INSTDIR\uninstall.exe"'
    ${GetSize} "$INSTDIR" "/S=0K" $0 $1 $2
    IntFmt $0 "0x%08X" $0
    WriteRegDWORD HKLM "Software\Microsoft\Windows\CurrentVersion\Uninstall\OSSEC" "EstimatedSize" "$0"
    WriteRegDWORD HKLM "Software\Microsoft\Windows\CurrentVersion\Uninstall\OSSEC" "NoModify" 1
    WriteRegDWORD HKLM "Software\Microsoft\Windows\CurrentVersion\Uninstall\OSSEC" "NoRepair" 1
    WriteUninstaller "uninstall.exe"

    ; get current local time
    ${GetTime} "" "L" $0 $1 $2 $3 $4 $5 $6
    var /global CURRENTTIME
    StrCpy $CURRENTTIME "$2-$1-$0 $4:$5:$6"

    ; create log file
    LogInstall:
        ClearErrors
        IfFileExists "$INSTDIR\ossec.log" LogComplete
        FileOpen $0 "$INSTDIR\ossec.log" w
        FileClose $0
        IfErrors LogError LogComplete
    LogError:
        MessageBox MB_ABORTRETRYIGNORE|MB_ICONSTOP "$\r$\n\
            Failure creating the ossec.log file.$\r$\n$\r$\n\
            File:$\r$\n$\r$\n$INSTDIR\ossec.log$\r$\n$\r$\n\
            Click Abort to stop the installation,$\r$\n\
            Retry to try again, or$\r$\n\
            Ignore to skip this file." /SD IDABORT IDIGNORE LogComplete IDRETRY LogInstall

        SetErrorLevel 2
        Abort
    LogComplete:
        ClearErrors

    ; rename local_internal_options.conf if it does not already exist
    ConfInstallInternal:
        ClearErrors
        IfFileExists "$INSTDIR\local_internal_options.conf" ConfPresentInternal
        Rename "$INSTDIR\default-local_internal_options.conf" "$INSTDIR\local_internal_options.conf"
        IfErrors ConfErrorInternal ConfPresentInternal
    ConfErrorInternal:
        MessageBox MB_ABORTRETRYIGNORE|MB_ICONSTOP "$\r$\n\
            Failure renaming configuration file.$\r$\n$\r$\n\
            From:$\r$\n$\r$\n\
            $INSTDIR\default-local_internal_options.conf$\r$\n$\r$\n\
            To:$\r$\n$\r$\n\
            $INSTDIR\local_internal_options.conf$\r$\n$\r$\n\
            Click Abort to stop the installation,$\r$\n\
            Retry to try again, or$\r$\n\
            Ignore to skip this file." /SD IDABORT IDIGNORE ConfPresentInternal IDRETRY ConfInstallInternal

        SetErrorLevel 2
        Abort
    ConfPresentInternal:
        ClearErrors

    ; rename ossec.conf if it does not already exist
    ConfInstallOSSEC:
        ClearErrors
        IfFileExists "$INSTDIR\ossec.conf" ConfPresentOSSEC
        ${If} ${AtLeastWinVista}
            Rename "$INSTDIR\default-ossec.conf" "$INSTDIR\ossec.conf"
        ${Else}
            Rename "$INSTDIR\default-ossec-pre6.conf" "$INSTDIR\ossec.conf"
        ${EndIf}
        IfErrors ConfErrorOSSEC ConfPresentOSSEC
    ConfErrorOSSEC:
        MessageBox MB_ABORTRETRYIGNORE|MB_ICONSTOP "$\r$\n\
            Failure renaming configuration file.$\r$\n$\r$\n\
            From:$\r$\n$\r$\n\
            $INSTDIR\default-ossec.conf$\r$\n$\r$\n\
            To:$\r$\n$\r$\n\
            $INSTDIR\ossec.conf$\r$\n$\r$\n\
            Click Abort to stop the installation,$\r$\n\
            Retry to try again, or$\r$\n\
            Ignore to skip this file." /SD IDABORT IDIGNORE ConfPresentOSSEC IDRETRY ConfInstallOSSEC

        SetErrorLevel 2
        Abort
    ConfPresentOSSEC:
        ClearErrors

    ; handle shortcuts
    ; https://nsis.sourceforge.net/Shortcuts_removal_fails_on_Windows_Vista
    SetShellVarContext all

    ; remove shortcuts
    Delete "$SMPROGRAMS\OSSEC\Edit.lnk"
    Delete "$SMPROGRAMS\OSSEC\Uninstall.lnk"
    Delete "$SMPROGRAMS\OSSEC\Documentation.lnk"
    Delete "$SMPROGRAMS\OSSEC\Edit Config.lnk"
    Delete "$SMPROGRAMS\OSSEC\*.*"
    RMDir "$SMPROGRAMS\OSSEC"

    ; create shortcuts
    CreateDirectory "$SMPROGRAMS\OSSEC"
    CreateShortCut "$SMPROGRAMS\OSSEC\Manage Agent.lnk" "$INSTDIR\win32ui.exe" "" "$INSTDIR\win32ui.exe" 0
    CreateShortCut "$SMPROGRAMS\OSSEC\Documentation.lnk" "$INSTDIR\doc.html" "" "$INSTDIR\doc.html" 0
    CreateShortCut "$SMPROGRAMS\OSSEC\Edit Config.lnk" "$INSTDIR\ossec.conf" "" "$INSTDIR\ossec.conf" 0
    CreateShortCut "$SMPROGRAMS\OSSEC\Uninstall.lnk" "$INSTDIR\uninstall.exe" "" "$INSTDIR\uninstall.exe" 0

    ; install OSSEC service
    ServiceInstall:
        nsExec::ExecToLog '"$INSTDIR\ossec-agent.exe" install-service'
        Pop $0
        ${If} $0 <> 1
            MessageBox MB_ABORTRETRYIGNORE|MB_ICONSTOP "$\r$\n\
                Failure setting up the ${SERVICE} service.$\r$\n$\r$\n\
                Check the details for information about the error.$\r$\n$\r$\n\
                Click Abort to stop the installation,$\r$\n\
                Retry to try again, or$\r$\n\
                Ignore to skip this file." /SD IDABORT IDIGNORE ServiceInstallComplete IDRETRY ServiceInstall

            SetErrorLevel 2
            Abort
        ${EndIf}
    ServiceInstallComplete:

    ; install files
    Setup:
        nsExec::ExecToLog '"$INSTDIR\setup-windows.exe" "$INSTDIR"'
        Pop $0
        ${If} $0 <> 1
            MessageBox MB_ABORTRETRYIGNORE|MB_ICONSTOP "$\r$\n\
                Failure running setup-windows.exe.$\r$\n$\r$\n\
                Check the details for information about the error.$\r$\n$\r$\n\
                Click Abort to stop the installation,$\r$\n\
                Retry to try again, or$\r$\n\
                Ignore to skip this file." /SD IDABORT IDIGNORE SetupComplete IDRETRY Setup

            SetErrorLevel 2
            Abort
        ${EndIf}


    ${If} $is_upgrade == "yes"
        Goto StartService
    ${Else}
        Goto SetupComplete
    ${EndIf}

    StartService:
        SimpleSC::ExistsService "${SERVICE}"
        Pop $0
        ${If} $0 = 0
            ; StartService [name_of_service] [arguments] [timeout]
            SimpleSC::StartService "${SERVICE}" "" 30
            Pop $0
            ${If} $0 <> 0
                MessageBox MB_RETRYCANCEL  "$\r$\n\
                    Failure starting the ${SERVICE} ($0).$\r$\n$\r$\n\
                    Click Cancel to finish the installation without starting the service,$\r$\n\
                    Click Retry to try again." /SD IDABORT IDCANCEL SetupComplete IDRETRY StartService
            ${EndIf}
        ${Else}
            MessageBox MB_OK  "$\r$\n\
                Service not found ${SERVICE} ($0).$\r$\n$\r$\n\
                Click Cancel to stop the installation,$\r$\n\
                Click Retry to try again." /SD IDABORT IDCANCEL SetupComplete IDRETRY StartService
            SetErrorLevel 2
            Abort
        ${EndIf}

    SetupComplete:

SectionEnd

; add IIS logs
Section "Scan and monitor IIS logs (recommended)" IISLogs
    nsExec::ExecToLog '"$INSTDIR\setup-iis.exe" "$INSTDIR"'
SectionEnd

; add integrity checking
Section "Enable integrity checking (recommended)" IntChecking
    nsExec::ExecToLog '"$INSTDIR\setup-syscheck.exe" "$INSTDIR" "enable"'
SectionEnd

; uninstall section
Section "Uninstall"
    ; uninstall the services
    ; this also stops the service as well so it should be done early
    ServiceUninstall:
        nsExec::ExecToLog '"$INSTDIR\ossec-agent.exe" uninstall-service'
        Pop $0
        ${If} $0 <> 1
            MessageBox MB_ABORTRETRYIGNORE|MB_ICONSTOP "$\r$\n\
                Failure uninstalling the ${SERVICE} service.$\r$\n$\r$\n\
                Check the details for information about the error.$\r$\n$\r$\n\
                Click Abort to stop the installation,$\r$\n\
                Retry to try again, or$\r$\n\
                Ignore to skip this file." /SD IDABORT IDIGNORE ServiceUninstallComplete IDRETRY ServiceUninstall

            SetErrorLevel 2
            Abort
        ${EndIf}
    ServiceUninstallComplete:

    ; make sure manage_agents.exe is not running
    ManageAgents:
        ${nsProcess::FindProcess} "manage_agents.exe" $0
        ${If} $0 = 0
            MessageBox MB_ABORTRETRYIGNORE|MB_ICONSTOP "$\r$\n\
                Found manage_agents.exe is still running.$\r$\n$\r$\n\
                Please close it before continuing.$\r$\n$\r$\n\
                Click Abort to stop the installation,$\r$\n\
                Retry to try again, or$\r$\n\
                Ignore to skip this file." /SD IDABORT IDIGNORE ManageAgentsClosed IDRETRY ManageAgents

            ${nsProcess::Unload}
            SetErrorLevel 2
            Abort
        ${EndIf}
    ManageAgentsClosed:

    ; make sure win32ui.exe is not running
    win32ui:
        ${nsProcess::FindProcess} "win32ui.exe" $0
        ${If} $0 = 0
            MessageBox MB_ABORTRETRYIGNORE|MB_ICONSTOP "$\r$\n\
                Found win32ui.exe is still running.$\r$\n$\r$\n\
                Please close it before continuing.$\r$\n$\r$\n\
                Click Abort to stop the installation,$\r$\n\
                Retry to try again, or$\r$\n\
                Ignore to skip this file." /SD IDABORT IDIGNORE win32uiClosed IDRETRY win32ui

            ${nsProcess::Unload}
            SetErrorLevel 2
            Abort
        ${EndIf}
    win32uiClosed:

    ; unload nsProcess
    ${nsProcess::Unload}

    ; remove registry keys
    DeleteRegKey HKLM "Software\Microsoft\Windows\CurrentVersion\Uninstall\OSSEC"
    DeleteRegKey HKLM SOFTWARE\OSSEC

    ; remove files and uninstaller
    Delete "$INSTDIR\ossec-agent.exe"
	Delete "$INSTDIR\agent-auth.exe"
    Delete "$INSTDIR\manage_agents.exe"
    Delete "$INSTDIR\ossec.conf"
    Delete "$INSTDIR\uninstall.exe"
    Delete "$INSTDIR\*"
    Delete "$INSTDIR\bookmarks\*"
    Delete "$INSTDIR\logs\*"
    Delete "$INSTDIR\rids\*"
    Delete "$INSTDIR\syscheck\*"
    Delete "$INSTDIR\shared\*"
    Delete "$INSTDIR\active-response\bin\*"
    Delete "$INSTDIR\active-response\*"
    Delete "$INSTDIR\tmp\*"
    Delete "$INSTDIR\incoming\*"
    Delete "$INSTDIR\wodles\*"
    Delete "$INSTDIR\syscollector_win_ext.dll"
    Delete "$INSTDIR\libwazuhext.dll"
    Delete "$INSTDIR\ruleset\sca\*"
    Delete "$INSTDIR\ruleset\*"

    ; remove shortcuts
    SetShellVarContext all
    Delete "$SMPROGRAMS\OSSEC\*.*"
    Delete "$SMPROGRAMS\OSSEC\*"
    RMDir "$SMPROGRAMS\OSSEC"

    ; remove directories used
    RMDir "$INSTDIR\shared"
    RMDir "$INSTDIR\syscheck"
    RMDir "$INSTDIR\bookmarks"
    RMDir "$INSTDIR\logs"
    RMDir "$INSTDIR\rids"
    RMDir "$INSTDIR\active-response\bin"
    RMDir "$INSTDIR\active-response"
    RMDir "$INSTDIR\tmp"
	RMDir /r "$INSTDIR\queue\diff"
    RMDir "$INSTDIR\incoming"
    RMDir /r "$INSTDIR\upgrade"
	RMDir "$INSTDIR\queue"
    RMDir "$INSTDIR\wodles"
    RMDir "$INSTDIR\ruleset\sca"
    RMDir "$INSTDIR\ruleset"
    RMDir "$INSTDIR"
SectionEnd

Function FindFiles
  Exch $R5 # callback function
  Exch
  Exch $R4 # file name
  Exch 2
  Exch $R0 # directory
  Push $R1
  Push $R2
  Push $R3
  Push $R6

  Push $R0 # first dir to search

  StrCpy $R3 1

  nextDir:
    Pop $R0
    IntOp $R3 $R3 - 1
    ClearErrors
    FindFirst $R1 $R2 "$R0\*.*"
    nextFile:
      StrCmp $R2 "." gotoNextFile
      StrCmp $R2 ".." gotoNextFile

      StrCmp $R2 $R4 0 isDir
        Call $R5
        Pop $R6
        StrCmp $R6 "stop" 0 isDir
          loop:
            StrCmp $R3 0 done
            Pop $R0
            IntOp $R3 $R3 - 1
            Goto loop

      isDir:
        IfFileExists "$R0\$R2\*.*" 0 gotoNextFile
          IntOp $R3 $R3 + 1
          Push "$R0\$R2"

  gotoNextFile:
    FindNext $R1 $R2
    IfErrors 0 nextFile

  done:
    FindClose $R1
    StrCmp $R3 0 0 nextDir

  Pop $R6
  Pop $R3
  Pop $R2
  Pop $R1
  Pop $R0
  Pop $R5
  Pop $R4
FunctionEnd

Function RmFiles
 StrCpy $1 $R0
 Push $1 ; route dir
 Push $2
 Push $2

  FindFirst $3 $2 "$1\*.*"
  IfErrors Exit

  Top:
   StrCmp $2 "." Next
   StrCmp $2 ".." Next
   StrCmp $2 "last-entry" Next
   IfFileExists "$1\$2\*.*" Next
    Delete "$1\$2"

   Next:
    ClearErrors
    FindNext $3 $2
    IfErrors Exit
   Goto Top

  Exit:
  FindClose $2

 Pop $3
 Pop $2
 Pop $1
 Push "go"
FunctionEnd<|MERGE_RESOLUTION|>--- conflicted
+++ resolved
@@ -20,13 +20,8 @@
 ; general
 !define MUI_ICON install.ico
 !define MUI_UNICON uninstall.ico
-<<<<<<< HEAD
 !define VERSION "3.10.0"
-!define REVISION "31001"
-=======
-!define VERSION "3.9.1"
-!define REVISION "3920"
->>>>>>> 3b296121
+!define REVISION "31002"
 !define NAME "Wazuh"
 !define SERVICE "OssecSvc"
 
