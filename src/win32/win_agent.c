/* Copyright (C) 2015-2019, Wazuh Inc.
 * Copyright (C) 2009 Trend Micro Inc.
 * All rights reserved.
 *
 * This program is free software; you can redistribute it
 * and/or modify it under the terms of the GNU General Public
 * License (version 2) as published by the FSF - Free Software
 * Foundation.
 */

#ifdef WIN32

#include "shared.h"
#include "wazuh_modules/wmodules.h"
#include "client-agent/agentd.h"
#include "logcollector/logcollector.h"
#include "wazuh_modules/wmodules.h"
#include "os_win.h"
#include "os_net/os_net.h"
#include "os_execd/execd.h"
#include "os_crypto/md5/md5_op.h"
#include "external/cJSON/cJSON.h"

#ifndef ARGV0
#define ARGV0 "ossec-agent"
#endif

time_t __win32_curr_time = 0;
time_t __win32_shared_time = 0;
const char *__win32_uname = NULL;
char *__win32_shared = NULL;
HANDLE hMutex;

/** Prototypes **/
int Start_win32_Syscheck();
void send_win32_info(time_t curr_time);


/* Help message */
void agent_help()
{
    printf("\n%s %s %s .\n", __ossec_name, ARGV0, __ossec_version);
    printf("Available options:\n");
    printf("\t/?                This help message.\n");
    printf("\t-h                This help message.\n");
    printf("\thelp              This help message.\n");
    printf("\tinstall-service   Installs as a service\n");
    printf("\tuninstall-service Uninstalls as a service\n");
    printf("\tstart             Manually starts (not from services)\n");
    exit(1);
}

/* syscheck main thread */
void *skthread()
{
    minfo("Starting file integrity monitoring thread.");

    Start_win32_Syscheck();

    return (NULL);
}

int main(int argc, char **argv)
{
    char *tmpstr;
    char mypath[OS_MAXSTR + 1];
    char myfinalpath[OS_MAXSTR + 1];
    char myfile[OS_MAXSTR + 1];

    /* Set the name */
    OS_SetName(ARGV0);

    /* Find where we are */
    mypath[OS_MAXSTR] = '\0';
    myfinalpath[OS_MAXSTR] = '\0';
    myfile[OS_MAXSTR] = '\0';

    /* mypath is going to be the whole path of the file */
    strncpy(mypath, argv[0], OS_MAXSTR);
    tmpstr = strrchr(mypath, '\\');
    if (tmpstr) {
        /* tmpstr is now the file name */
        *tmpstr = '\0';
        tmpstr++;
        strncpy(myfile, tmpstr, OS_MAXSTR);
    } else {
        strncpy(myfile, argv[0], OS_MAXSTR);
        mypath[0] = '.';
        mypath[1] = '\0';
    }
    if (chdir(mypath) < 0) {
        merror_exit(CHDIR_ERROR, mypath, errno, strerror(errno));
    }
    getcwd(mypath, OS_MAXSTR - 1);
    snprintf(myfinalpath, OS_MAXSTR, "\"%s\\%s\"", mypath, myfile);

    if (argc > 1) {
        if (strcmp(argv[1], "install-service") == 0) {
            return (InstallService(myfinalpath));
        } else if (strcmp(argv[1], "uninstall-service") == 0) {
            return (UninstallService());
        } else if (strcmp(argv[1], "start") == 0) {
            return (local_start());
        } else if (strcmp(argv[1], "/?") == 0) {
            agent_help();
        } else if (strcmp(argv[1], "-h") == 0) {
            agent_help();
        } else if (strcmp(argv[1], "help") == 0) {
            agent_help();
        } else {
            merror("Unknown option: %s", argv[1]);
            exit(1);
        }
    }

    /* Start it */
    if (!os_WinMain(argc, argv)) {
        merror_exit("Unable to start WinMain.");
    }

    return (0);
}

/* Locally start (after service/win init) */
int local_start()
{
    int debug_level;
    int rc;
    char *cfg = DEFAULTCPATH;
    WSADATA wsaData;
    DWORD  threadID;
    DWORD  threadID2;

    /* Start agent */
    agt = (agent *)calloc(1, sizeof(agent));
    if (!agt) {
        merror_exit(MEM_ERROR, errno, strerror(errno));
    }

    /* Configuration file not present */
    if (File_DateofChange(cfg) < 0) {
        merror_exit("Configuration file '%s' not found", cfg);
    }

    /* Start Winsock */
    if (WSAStartup(MAKEWORD(2, 0), &wsaData) != 0) {
        merror_exit("WSAStartup() failed");
    }

    /* Read agent config */
    mdebug1("Reading agent configuration.");
    if (ClientConf(cfg) < 0) {
        merror_exit(CLIENT_ERROR);
    }

<<<<<<< HEAD
    /* Get debug level */
    debug_level = agt->log_level;
    while (debug_level != 0) {
        nowDebug();
        debug_level--;
=======
    if (!Validate_Address(agt->server)){
        merror(AG_INV_MNGIP, agt->server[0].rip);
        merror_exit(CLIENT_ERROR);
>>>>>>> 3080af72
    }

    if (agt->notify_time == 0) {
        agt->notify_time = NOTIFY_TIME;
    }
    if (agt->max_time_reconnect_try == 0 ) {
        agt->max_time_reconnect_try = RECONNECT_TIME;
    }
    if (agt->max_time_reconnect_try <= agt->notify_time) {
        agt->max_time_reconnect_try = (agt->notify_time * 3);
        minfo("Max time to reconnect can't be less than notify_time(%d), using notify_time*3 (%d)", agt->notify_time, agt->max_time_reconnect_try);
    }
    minfo("Using notify time: %d and max time to reconnect: %d", agt->notify_time, agt->max_time_reconnect_try);

    // Resolve hostnames
    rc = 0;
    while (rc < agt->rip_id) {
        if (OS_IsValidIP(agt->server[rc].rip, NULL) != 1) {
            mdebug2("Resolving server hostname: %s", agt->server[rc].rip);
            resolveHostname(&agt->server[rc].rip, 5);
            mdebug2("Server hostname resolved: %s", agt->server[rc].rip);
        }
        rc++;
    }

    /* Read logcollector config file */
    mdebug1("Reading logcollector configuration.");

    /* Init message queue */
    w_msg_hash_queues_init();

    if (LogCollectorConfig(cfg) < 0) {
        merror_exit(CONFIG_ERROR, cfg);
    }

    /* Check auth keys */
    if (!OS_CheckKeys()) {
        merror_exit(AG_NOKEYS_EXIT);
    }

    /* If there is no file to monitor, create a clean entry
     * for the mark messages.
     */
    if (logff == NULL) {
        os_calloc(2, sizeof(logreader), logff);
        logff[0].file = NULL;
        logff[0].ffile = NULL;
        logff[0].logformat = NULL;
        logff[0].fp = NULL;
        logff[1].file = NULL;
        logff[1].logformat = NULL;

        minfo(NO_FILE);
    }

    /* No sockets defined */
    if (logsk == NULL) {
        os_calloc(2, sizeof(logsocket), logsk);
        logsk[0].name = NULL;
        logsk[0].location = NULL;
        logsk[0].mode = 0;
        logsk[0].prefix = NULL;
        logsk[1].name = NULL;
        logsk[1].location = NULL;
        logsk[1].mode = 0;
        logsk[1].prefix = NULL;
    }

    /* Read execd config */
    if (!WinExecd_Start()) {
        agt->execdq = -1;
    }

    /* Initialize sender */
    sender_init();

    /* Read keys */
    minfo(ENC_READ);

    OS_ReadKeys(&keys, 1, 0, 0);
    OS_StartCounter(&keys);
    os_write_agent_info(keys.keyentries[0]->name, NULL, keys.keyentries[0]->id, agt->profile);

    /*Set the crypto method for the agent */
    os_set_agent_crypto_method(&keys, agt->crypto_method);

    /* Initialize random numbers */
    srandom(time(0));
    os_random();

    // Initialize children pool
    wm_children_pool_init();

    /* Launch rotation thread */
    w_create_thread(NULL,
                     0,
                     (LPTHREAD_START_ROUTINE)state_main,
                     NULL,
                     0,
                     (LPDWORD)&threadID);

    /* Socket connection */
    agt->sock = -1;
    StartMQ("", 0);

    /* Start mutex */
    mdebug1("Creating thread mutex.");
    hMutex = CreateMutex(NULL, FALSE, NULL);
    if (hMutex == NULL) {
        merror_exit("Error creating mutex.");
    }
    /* Start buffer thread */
    if (agt->buffer){
        buffer_init();
        w_create_thread(NULL,
                         0,
                         (LPTHREAD_START_ROUTINE)dispatch_buffer,
                         NULL,
                         0,
                         (LPDWORD)&threadID);
    }else{
        minfo(DISABLED_BUFFER);
    }
    /* Start syscheck thread */
    w_create_thread(NULL,
                     0,
                     (LPTHREAD_START_ROUTINE)skthread,
                     NULL,
                     0,
                     (LPDWORD)&threadID);

    /* Launch rotation thread */
    w_create_thread(NULL,
                     0,
                     (LPTHREAD_START_ROUTINE)w_rotate_log_thread,
                     NULL,
                     0,
                     (LPDWORD)&threadID);

    /* Check if server is connected */
    os_setwait();
    start_agent(1);
    os_delwait();
    update_status(GA_STATUS_ACTIVE);

    /* Send integrity message for agent configs */
    intcheck_file(cfg, "");
    intcheck_file(OSSEC_DEFINES, "");

    req_init();

    /* Start receiver thread */
    w_create_thread(NULL,
                     0,
                     (LPTHREAD_START_ROUTINE)receiver_thread,
                     NULL,
                     0,
                     (LPDWORD)&threadID2);

    /* Start request receiver thread */
    w_create_thread(NULL,
                     0,
                     (LPTHREAD_START_ROUTINE)req_receiver,
                     NULL,
                     0,
                     (LPDWORD)&threadID2);

    // Read wodle configuration and start modules

    if (!wm_config() && !wm_check()) {
        wmodule * cur_module;

        for (cur_module = wmodules; cur_module; cur_module = cur_module->next) {
            w_create_thread(NULL,
                            0,
                            (LPTHREAD_START_ROUTINE)cur_module->context->start,
                            cur_module->data,
                            0,
                            (LPDWORD)&threadID2);
        }
    }

    /* Send agent information message */
    send_win32_info(time(0));

    /* Start logcollector -- main process here */
    LogCollectorStart();

    WSACleanup();
    return (0);
}

/* SendMSG for Windows */
int SendMSG(__attribute__((unused)) int queue, const char *message, const char *locmsg, char loc)
{
    time_t cu_time;
    const char *pl;
    char tmpstr[OS_MAXSTR + 2];
    DWORD dwWaitResult;

    tmpstr[OS_MAXSTR + 1] = '\0';

    mdebug2("Attempting to send message to server.");

    os_wait();

    /* Using a mutex to synchronize the writes */
    while (1) {
        dwWaitResult = WaitForSingleObject(hMutex, 1000000L);

        if (dwWaitResult != WAIT_OBJECT_0) {
            switch (dwWaitResult) {
                case WAIT_TIMEOUT:
                    mdebug2("Sending mutex timeout.");
                    sleep(5);
                    continue;
                case WAIT_ABANDONED:
                    merror("Error waiting mutex (abandoned).");
                    return (0);
                default:
                    merror("Error waiting mutex.");
                    return (0);
            }
        } else {
            /* Lock acquired */
            break;
        }
    }   /* end - while for mutex... */

    cu_time = time(0);

#ifndef ONEWAY_ENABLED
    /* Check if the server has responded */
    if ((cu_time - available_server) > agt->notify_time) {
        mdebug1("Sending agent information to server.");
        send_win32_info(cu_time);

        /* Attempt to send message again */
        if ((cu_time - available_server) > agt->notify_time) {
            /* Try again */
            sleep(1);
            send_win32_info(cu_time);
            sleep(1);

            if ((cu_time - available_server) > agt->notify_time) {
                send_win32_info(cu_time);
            }
        }

        /* If we reached here, the server is unavailable for a while */
        if ((cu_time - available_server) > agt->max_time_reconnect_try) {
            int wi = 1;
            mdebug1("More than %d seconds without server response...is server alive? and Is there connection?", agt->max_time_reconnect_try);

            /* Last attempt before going into reconnect mode */
            sleep(1);
            send_win32_info(cu_time);
            if ((cu_time - available_server) > agt->max_time_reconnect_try) {
                sleep(1);
                send_win32_info(cu_time);
                sleep(1);
            }

            /* Check and generate log if unavailable */
            cu_time = time(0);
            if ((cu_time - available_server) > agt->max_time_reconnect_try) {
                int global_sleep = 1;
                int mod_sleep = 12;

                /* If response is not available, set lock and wait for it */
                mwarn(SERVER_UNAV);
                update_status(GA_STATUS_NACTIVE);

                /* Go into reconnect mode */
                while ((cu_time - available_server) > agt->max_time_reconnect_try) {
                    /* Send information to see if server replies */
                    if (agt->sock != -1) {
                        send_win32_info(cu_time);
                    }

                    sleep(wi);
                    cu_time = time(0);

                    if (wi < 20) {
                        wi++;
                    } else {
                        global_sleep++;
                    }

                    /* If we have more than one server, try all */
                    if (wi > 12 && agt->server[1].rip) {
                        int curr_rip = agt->rip_id;
                        minfo("Trying next server IP in line: '%s'.", agt->server[agt->rip_id + 1].rip != NULL ? agt->server[agt->rip_id + 1].rip : agt->server[0].rip);

                        connect_server(agt->rip_id + 1);

                        if (agt->rip_id != curr_rip) {
                            wi = 1;
                        }
                    } else if (global_sleep == 2 || ((global_sleep % mod_sleep) == 0) ||
                               (agt->sock == -1)) {
                        connect_server(agt->rip_id + 1);
                        if (agt->sock == -1) {
                            sleep(wi + global_sleep);
                        } else {
                            sleep(global_sleep);
                        }

                        if (global_sleep > 30) {
                            mod_sleep = 50;
                        }
                    }
                }

                minfo(AG_CONNECTED, agt->server[agt->rip_id].rip, agt->server[agt->rip_id].port, agt->server[agt->rip_id].protocol == IPPROTO_UDP ? "udp" : "tcp");
                minfo(SERVER_UP);
                update_status(GA_STATUS_ACTIVE);
            }
        }
    }
#else
    if (0) {
    }
#endif

    /* Send notification */
    else if ((cu_time - __win32_curr_time) > agt->notify_time) {
        mdebug1("Sending info to server (ctime2)...");
        send_win32_info(cu_time);
    }

    /* locmsg cannot have the C:, as we use it as delimiter */
    pl = strchr(locmsg, ':');
    if (pl) {
        /* Set pl after the ":" if it exists */
        pl++;
    } else {
        pl = locmsg;
    }

    mdebug2("Sending message to server: '%s'", message);

    snprintf(tmpstr, OS_MAXSTR, "%c:%s:%s", loc, pl, message);

    /* Send events to the manager across the buffer */
    if (!agt->buffer){
        agent_state.msg_count++;
        send_msg(tmpstr, -1);
    }else{
        buffer_append(tmpstr);
    }

    if (!ReleaseMutex(hMutex)) {
        merror("Error releasing mutex.");
    }
    return (0);
}

/* StartMQ for Windows */
int StartMQ(__attribute__((unused)) const char *path, __attribute__((unused)) short int type)
{
    /* Connect to the server */
    connect_server(0);
    return (0);
}

char *get_win_agent_ip(){

    typedef char* (*CallFunc)(PIP_ADAPTER_ADDRESSES pCurrAddresses, int ID, char * timestamp);

    char *agent_ip = NULL;
    int min_metric = INT_MAX;

    static HMODULE sys_library = NULL;
    static CallFunc _get_network_vista = NULL;


    ULONG flags = (checkVista() ? (GAA_FLAG_INCLUDE_PREFIX | GAA_FLAG_INCLUDE_GATEWAYS) : 0);

    PIP_ADAPTER_ADDRESSES pAddresses = NULL;
    ULONG outBufLen = 0;
    ULONG Iterations = 0;
    DWORD dwRetVal = 0;

    PIP_ADAPTER_ADDRESSES pCurrAddresses = NULL;

    PIP_ADAPTER_INFO AdapterInfo = NULL;

    /* Allocate a 15 KB buffer to start with */
    outBufLen = WORKING_BUFFER_SIZE;

    do {
        pAddresses = (IP_ADAPTER_ADDRESSES *) win_alloc(outBufLen);

        if (pAddresses == NULL) {
            mterror_exit(WM_SYS_LOGTAG, "Memory allocation failed for IP_ADAPTER_ADDRESSES struct.");
        }

        dwRetVal = GetAdaptersAddresses(AF_UNSPEC, flags, NULL, pAddresses, &outBufLen);

        if (dwRetVal == ERROR_BUFFER_OVERFLOW) {
            win_free(pAddresses);
            pAddresses = NULL;
        } else {
            break;
        }

        Iterations++;
    } while ((dwRetVal == ERROR_BUFFER_OVERFLOW) && (Iterations < MAX_TRIES));

    if (dwRetVal == NO_ERROR) {
        if (!checkVista()) {
            /* Retrieve additional data from IPv4 interfaces using GetAdaptersInfo() (under XP) */
            Iterations = 0;
            outBufLen = WORKING_BUFFER_SIZE;

            do {
                AdapterInfo = (IP_ADAPTER_INFO *) win_alloc(outBufLen);

                if (AdapterInfo == NULL) {
                    mterror_exit(WM_SYS_LOGTAG, "Memory allocation failed for IP_ADAPTER_INFO struct.");
                }

                dwRetVal = GetAdaptersInfo(AdapterInfo, &outBufLen);

                if (dwRetVal == ERROR_BUFFER_OVERFLOW) {
                    win_free(AdapterInfo);
                    AdapterInfo = NULL;
                } else {
                    break;
                }

                Iterations++;
            } while ((dwRetVal == ERROR_BUFFER_OVERFLOW) && (Iterations < MAX_TRIES));
        } else {
            if (!sys_library) {
                sys_library = LoadLibrary("syscollector_win_ext.dll");
            }

            if (sys_library && !_get_network_vista) {
                if (_get_network_vista = (CallFunc)GetProcAddress(sys_library, "get_network_vista"), !_get_network_vista) {
                    dwRetVal = GetLastError();
                    mterror(WM_SYS_LOGTAG, "Unable to access 'get_network_vista' on syscollector_win_ext.dll.");
                    goto end;
                }
            }
        }

        if (dwRetVal == NO_ERROR) {
            pCurrAddresses = pAddresses;
            while (pCurrAddresses) {
                char *string;
                /* Ignore Loopback interface */
                if (pCurrAddresses->IfType == IF_TYPE_SOFTWARE_LOOPBACK) {
                    pCurrAddresses = pCurrAddresses->Next;
                    continue;
                }

                /* Ignore interfaces without valid IPv4 indexes */
                if (pCurrAddresses->IfIndex == 0) {
                    pCurrAddresses = pCurrAddresses->Next;
                    continue;
                }

                if (checkVista()) {
                    if (!sys_library) {
                        merror("Could not load library 'syscollector_win_ext.dll'");
                        goto end;
                    }

                    /* Call function get_network_vista() in syscollector_win_ext.dll */
                    string = _get_network_vista(pCurrAddresses, 0, NULL);
                } else {
                    /* Call function get_network_xp() */
                    string = get_network_xp(pCurrAddresses, AdapterInfo, 0, NULL);
                }

                const char *jsonErrPtr;
                cJSON *object = cJSON_ParseWithOpts(string, &jsonErrPtr, 0);
                cJSON *iface = cJSON_GetObjectItem(object, "iface");
                cJSON *ipv4 = cJSON_GetObjectItem(iface, "IPv4");
                if(ipv4){
                    cJSON * gateway = cJSON_GetObjectItem(ipv4, "gateway");
                    if (gateway) {
                        if(checkVista()){
                            cJSON * metric = cJSON_GetObjectItem(ipv4, "metric");
                            if (metric && metric->valueint < min_metric) {
                                cJSON *addresses = cJSON_GetObjectItem(ipv4, "address");
                                cJSON *address = cJSON_GetArrayItem(addresses,0);
                                free(agent_ip);
                                os_strdup(address->valuestring, agent_ip);
                                min_metric = metric->valueint;
                            }
                        }
                        else{
                            cJSON *addresses = cJSON_GetObjectItem(ipv4, "address");
                            cJSON *address = cJSON_GetArrayItem(addresses,0);
                            free(agent_ip);
                            os_strdup(address->valuestring, agent_ip);
                            free(string);
                            cJSON_Delete(object);
                            break;
                        }
                    }
                }
                free(string);
                cJSON_Delete(object);
                pCurrAddresses = pCurrAddresses->Next;
            }
        }
    }

end:

    if (pAddresses) {
        win_free((HLOCAL)pAddresses);
    }

    return agent_ip;
}

/* Send win32 info to server */
void send_win32_info(time_t curr_time)
{
    char tmp_msg[OS_MAXSTR - OS_HEADER_SIZE + 2];
    char tmp_labels[OS_MAXSTR - OS_HEADER_SIZE] = { '\0' };
    char *agent_ip;
    char label_ip[60];

    agent_ip = get_win_agent_ip();

    tmp_msg[OS_MAXSTR - OS_HEADER_SIZE + 1] = '\0';

    mdebug1("Sending keep alive message.");

    /* Fix time */
    __win32_curr_time = curr_time;

    /* Get uname */
    if (!__win32_uname) {
        __win32_uname = getuname();
        if (!__win32_uname) {
            merror("Error generating system information.");
            os_strdup("Microsoft Windows - Unknown (unable to get system info)", __win32_uname);
        }
    }

    /* Format labeled data */

    if (!tmp_labels[0] && labels_format(agt->labels, tmp_labels, OS_MAXSTR - OS_HEADER_SIZE) < 0) {
        merror("Too large labeled data.");
        tmp_labels[0] = '\0';
    }

    /* Get shared files list -- every notify_time seconds only */
    if ((__win32_curr_time - __win32_shared_time) > agt->notify_time) {
        if (__win32_shared) {
            free(__win32_shared);
            __win32_shared = NULL;
        }

        __win32_shared_time = __win32_curr_time;
    }

    /* Get shared files */
    if (!__win32_shared) {
        __win32_shared = getsharedfiles();
        if (!__win32_shared) {
            __win32_shared = strdup("\0");
            if (!__win32_shared) {
                merror(MEM_ERROR, errno, strerror(errno));
                return;
            }
        }
    }

    /* Create message */
    if(agent_ip){
        snprintf(label_ip,sizeof label_ip,"#\"_agent_ip\":%s",agent_ip);
        /* In case there is an agent IP the message has a new line at the end to emulate the random string generated in Linux agents
           to avoid the delete of the agent IP */
        if (File_DateofChange(AGENTCONFIGINT) > 0) {
            os_md5 md5sum;
            if (OS_MD5_File(AGENTCONFIGINT, md5sum, OS_TEXT) != 0) {
                snprintf(tmp_msg, OS_MAXSTR - OS_HEADER_SIZE, "#!-%s\n%s%s%s\n", __win32_uname, tmp_labels, __win32_shared, label_ip);
            } else {
                snprintf(tmp_msg, OS_MAXSTR - OS_HEADER_SIZE, "#!-%s / %s\n%s%s%s\n", __win32_uname, md5sum, tmp_labels, __win32_shared, label_ip);
            }
        } else {
            snprintf(tmp_msg, OS_MAXSTR - OS_HEADER_SIZE, "#!-%s\n%s%s%s\n", __win32_uname, tmp_labels, __win32_shared, label_ip);
        }

        free(agent_ip);
    }
    else{
        if (File_DateofChange(AGENTCONFIGINT) > 0) {
            os_md5 md5sum;
            if (OS_MD5_File(AGENTCONFIGINT, md5sum, OS_TEXT) != 0) {
                snprintf(tmp_msg, OS_MAXSTR - OS_HEADER_SIZE, "#!-%s\n%s%s", __win32_uname, tmp_labels, __win32_shared);
            } else {
                snprintf(tmp_msg, OS_MAXSTR - OS_HEADER_SIZE, "#!-%s / %s\n%s%s", __win32_uname, md5sum, tmp_labels, __win32_shared);
            }
        } else {
            snprintf(tmp_msg, OS_MAXSTR - OS_HEADER_SIZE, "#!-%s\n%s%s", __win32_uname, tmp_labels, __win32_shared);
        }
    }

    /* Create message */
    mdebug2("Sending keep alive: %s", tmp_msg);
    send_msg(tmp_msg, -1);


    update_keepalive(curr_time);

    return;
}

#endif<|MERGE_RESOLUTION|>--- conflicted
+++ resolved
@@ -153,17 +153,16 @@
         merror_exit(CLIENT_ERROR);
     }
 
-<<<<<<< HEAD
     /* Get debug level */
     debug_level = agt->log_level;
     while (debug_level != 0) {
         nowDebug();
         debug_level--;
-=======
+    }
+
     if (!Validate_Address(agt->server)){
         merror(AG_INV_MNGIP, agt->server[0].rip);
         merror_exit(CLIENT_ERROR);
->>>>>>> 3080af72
     }
 
     if (agt->notify_time == 0) {
