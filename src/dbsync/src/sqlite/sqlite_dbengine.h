/*
 * Wazuh DBSYNC
 * Copyright (C) 2015-2020, Wazuh Inc.
 * June 11, 2020.
 *
 * This program is free software; you can redistribute it
 * and/or modify it under the terms of the GNU General Public
 * License (version 2) as published by the FSF - Free Software
 * Foundation.
 */

#ifndef _SQLITE_DBENGINE_H
#define _SQLITE_DBENGINE_H

#include <tuple>
#include <iostream>
#include "dbengine.h"
#include "sqlite_wrapper_factory.h"
#include "isqlite_wrapper.h"

constexpr auto kTempTableSubFix {"_TEMP"};

enum ColumnType
{
    Unknown = 0,
    Text,
    Integer,
    BigInt,
    UnsignedBigInt,
    Double,
    Blob,
};

const std::map<ColumnType, std::string> kColumnTypeNames = 
{
    { Unknown        , "UNKNOWN"         },
    { Text           , "TEXT"            },
    { Integer        , "INTEGER"         },
    { BigInt         , "BIGINT"          },
    { UnsignedBigInt , "UNSIGNED BIGINT" },
    { Double         , "DOUBLE"          },
    { Blob           , "BLOB"            },
};

enum TableHeader
{
    CID = 0,
    Name,
    Type,
    PK
}; 

using ColumnData = 
    std::tuple<int32_t, std::string, ColumnType, bool>;

using TableColumns =
    std::vector<ColumnData>;

enum GenericTupleIndex
{
    GenType = 0,
    GenString,
    GenInteger,
    GenBigInt,
    GenUnsignedBigInt,
    GenDouble
}; 

using TableField = 
    std::tuple<int32_t, std::string, int32_t, int64_t, uint64_t, double_t>;

using Row = std::map<std::string, TableField>;

<<<<<<< HEAD
enum ResponseType
{
    RTJson = 0,
    RTCallback
}; 

class SQLiteDBEngine : public DbSync::IDbEngine 
{
    public:
        SQLiteDBEngine(std::shared_ptr<ISQLiteFactory> sqliteFactory,
                       const std::string& path,
                       const std::string& tableStmtCreation);
        ~SQLiteDBEngine();
        
        virtual void execute(const std::string& query) override;

        virtual void select(const std::string& query,
                            nlohmann::json& result) override;

        virtual void bulkInsert(const std::string& table,
                                const nlohmann::json& data) override;

        virtual void refreshTableData(const nlohmann::json& data,
                                      const std::tuple<nlohmann::json&, void *> delta) override;

        virtual void syncTableRowData(const std::string& table,
                                      const nlohmann::json& data,
                                      const std::tuple<nlohmann::json&, void *> delta) override;

    private:
        void initialize(const std::string& path,
                        const std::string& tableStmtCreation);

        bool cleanDB(const std::string& path);

        size_t loadTableData(const std::string& table);

        bool loadFieldData(const std::string& table);

        std::string buildInsertBulkDataSqlQuery(const std::string& table);

        std::string buildDeleteBulkDataSqlQuery(const std::string& table, 
                                                const std::vector<std::string>& primaryKeyList);

        ColumnType columnTypeName(const std::string& type);

        void bindJsonData(std::unique_ptr<SQLite::IStatement>const & stmt, 
                          const ColumnData& cd,
                          const nlohmann::json::value_type& valueType);

        bool createCopyTempTable(const std::string& table);

        bool getTableCreateQuery(const std::string& table,
                                 std::string& resultQuery);

        template<typename T>
        bool getValueFromTable(const std::string& table,
                               const std::string& primaryKey,
                               const T& keyValue, 
                               std::string& resultQuery);

        bool getPrimaryKeysFromTable(const std::string& table,
                                     std::vector<std::string>& primaryKeyList);

        bool removeNotExistsRows(const std::string& table,
                                 const std::vector<std::string>& primaryKeyList,
                                 const std::tuple<nlohmann::json&, void *> delta);

        bool insertNewRows(const std::string& table,
                           const std::vector<std::string>& primaryKeyList,
                           const std::tuple<nlohmann::json&, void *> delta);

        bool deleteRows(const std::string& table,
                        const std::vector<std::string>& primaryKeyList,
                        const std::vector<Row>& rowsToRemove);

        int32_t getTableData(std::unique_ptr<SQLite::IStatement>const & stmt,
                             const int32_t index,
                             const ColumnType& type,
                             const std::string& fieldName,
                             Row& row);

        int32_t bindFieldData(std::unique_ptr<SQLite::IStatement>const & stmt,
                              const int32_t index,
                              const TableField& fieldData);

        std::string buildLeftOnlyQuery(const std::string& t1,
                                       const std::string& t2,
                                       const std::vector<std::string>& primaryKeyList,
                                       const bool returnOnlyPKFields = false);

        bool getLeftOnly(const std::string& t1,
                         const std::string& t2,
                         const std::vector<std::string>& primaryKeyList,
                         std::vector<Row>& returnRows);

        bool getPKListLeftOnly(const std::string& t1,
                               const std::string& t2,
                               const std::vector<std::string>& primaryKeyList,
                               std::vector<Row>& returnRows);

        void bulkInsert(const std::string& table, const std::vector<Row>& data);

        void deleteTempTable(const std::string& table);

        std::string buildModifiedRowsQuery(const std::string& t1,
                                           const std::string& t2,
                                           const std::vector<std::string>& primaryKeyList);

        int changeModifiedRows(const std::string& table,
                               const std::vector<std::string>& primaryKeyList,
                               const std::tuple<nlohmann::json&, void *> delta);

        std::string buildUpdateDataSqlQuery(const std::string& table,
                                            const std::vector<std::string>& primaryKeyList,
                                            const Row& row,
                                            const std::pair<const std::__cxx11::string, TableField> &field);

        bool getRowsToModify(const std::string& table,
                             const std::vector<std::string>& primaryKeyList,
                             std::vector<Row>& rowKeysValue);

        bool updateRows(const std::string& table,
                        const std::vector<std::string>& primaryKeyList,
                        std::vector<Row>& rowKeysValue);

        bool getFieldValueFromTuple(const std::pair<const std::__cxx11::string, TableField> &value,
                                    std::string& resultValue,
                                    const bool quotationMarks = false);

        bool getFieldValueFromTuple(const std::pair<const std::__cxx11::string, TableField> &value,
                                    nlohmann::json& object);

        SQLiteDBEngine(const SQLiteDBEngine&) = delete;

        SQLiteDBEngine& operator=(const SQLiteDBEngine&) = delete;

        std::unique_ptr<SQLite::IStatement>const& getStatement(const std::string& sql);

        std::map<std::string, TableColumns> m_tableFields;
        std::map<std::string, std::unique_ptr<SQLite::IStatement>> m_statementsCache;
        std::shared_ptr<ISQLiteFactory> m_sqliteFactory;
        std::shared_ptr<SQLite::IConnection> m_sqliteConnection;

};

#endif // _SQLITE_DBENGINE_H
=======

class SQLiteDBEngine : public DbSync::IDbEngine {
public:
  SQLiteDBEngine(const std::shared_ptr<ISQLiteFactory>& sqlite_factory,const std::string& path, const std::string& table_statement_creation);
  ~SQLiteDBEngine();
  
  virtual void execute(const std::string& query) override;
  virtual void select(const std::string& query, nlohmann::json& result) override;
  virtual void bulkInsert(const std::string& table, const nlohmann::json& data) override;
  virtual void refreshTableData(const nlohmann::json& data, const DbSync::ResultCallback callback) override;

private:
  void initialize(const std::string& path, const std::string& table_statement_creation);
  bool cleanDB(const std::string& path);
  
  size_t loadTableData(const std::string& table);
  bool loadFieldData(const std::string& table);
  std::string buildInsertBulkDataSqlQuery(const std::string& table);
  std::string buildDeleteBulkDataSqlQuery(const std::string& table, const std::vector<std::string>& primary_key_list);
  ColumnType columnTypeName(const std::string& type);
  void bindJsonData(std::unique_ptr<SQLite::IStatement>const & stmt, const ColumnData& cd, const nlohmann::json::value_type& value_type);

  bool createCopyTempTable(const std::string& table);
  bool getTableCreateQuery(const std::string& table, std::string& result_query);
  bool getPrimaryKeysFromTable(const std::string& table, std::vector<std::string>& primary_key_list);

  bool removeNotExistsRows(const std::string& table, const std::vector<std::string>& primary_key_list, const DbSync::ResultCallback callback);
  bool insertNewRows(const std::string& table, const std::vector<std::string>& primary_key_list, const DbSync::ResultCallback callback);

  bool deleteRows(const std::string& table, const std::vector<std::string>& primary_key_list, const std::vector<Row>& rows_to_remove);
  int32_t getTableData(std::unique_ptr<SQLite::IStatement>const & stmt, const int32_t index, const ColumnType& type, const std::string& field_name, Row& row);
  int32_t bindFieldData(std::unique_ptr<SQLite::IStatement>const & stmt, const int32_t index, const TableField& field_data);

  std::string buildLeftOnlyQuery(const std::string& t1,const std::string& t2,const std::vector<std::string>& primary_key_list, const bool return_only_pk_fields = false);
  bool getLeftOnly(const std::string& t1,const std::string& t2, const std::vector<std::string>& primary_key_list, std::vector<Row>& return_rows);
  bool getPKListLeftOnly(const std::string& t1, const std::string& t2, const std::vector<std::string>& primary_key_list, std::vector<Row>& return_rows);
  void bulkInsert(const std::string& table, const std::vector<Row>& data);
  void deleteTempTable(const std::string& table);

  std::string buildModifiedRowsQuery(const std::string& t1,const std::string& t2, const std::vector<std::string>& primary_key_list);
  int changeModifiedRows(const std::string& table, const std::vector<std::string>& primary_key_list, const DbSync::ResultCallback callback);
  std::string buildUpdateDataSqlQuery(const std::string& table, const std::vector<std::string>& primary_key_list, const Row& row, const std::pair<const std::__cxx11::string, TableField> &field);

  bool getRowsToModify(const std::string& table, const std::vector<std::string>& primary_key_list, std::vector<Row>& row_keys_value);
  bool updateRows(const std::string& table, const std::vector<std::string>& primary_key_list, std::vector<Row>& row_keys_value);

  bool getFieldValueFromTuple(const std::pair<const std::__cxx11::string, TableField> &value, std::string& result_value, const bool quotation_marks = false);
  bool getFieldValueFromTuple(const std::pair<const std::__cxx11::string, TableField> &value, nlohmann::json& object);

  SQLiteDBEngine(const SQLiteDBEngine&) = delete;
  SQLiteDBEngine& operator=(const SQLiteDBEngine&) = delete;

  std::unique_ptr<SQLite::IStatement>const& getStatement(const std::string& sql);

  std::map<std::string, TableColumns> m_table_fields;
  std::map<std::string, std::unique_ptr<SQLite::IStatement>> m_statements_cache;
  std::shared_ptr<ISQLiteFactory> m_sqlite_factory;
  std::shared_ptr<SQLite::IConnection> m_sqlite_connection;

};
>>>>>>> f6ca8946
<|MERGE_RESOLUTION|>--- conflicted
+++ resolved
@@ -71,7 +71,6 @@
 
 using Row = std::map<std::string, TableField>;
 
-<<<<<<< HEAD
 enum ResponseType
 {
     RTJson = 0,
@@ -95,11 +94,11 @@
                                 const nlohmann::json& data) override;
 
         virtual void refreshTableData(const nlohmann::json& data,
-                                      const std::tuple<nlohmann::json&, void *> delta) override;
+                                      const DbSync::ResultCallback callback) override;
 
         virtual void syncTableRowData(const std::string& table,
                                       const nlohmann::json& data,
-                                      const std::tuple<nlohmann::json&, void *> delta) override;
+                                      const DbSync::ResultCallback callback) override;
 
     private:
         void initialize(const std::string& path,
@@ -127,22 +126,16 @@
         bool getTableCreateQuery(const std::string& table,
                                  std::string& resultQuery);
 
-        template<typename T>
-        bool getValueFromTable(const std::string& table,
-                               const std::string& primaryKey,
-                               const T& keyValue, 
-                               std::string& resultQuery);
-
         bool getPrimaryKeysFromTable(const std::string& table,
                                      std::vector<std::string>& primaryKeyList);
 
         bool removeNotExistsRows(const std::string& table,
                                  const std::vector<std::string>& primaryKeyList,
-                                 const std::tuple<nlohmann::json&, void *> delta);
+                                 const DbSync::ResultCallback callback);
 
         bool insertNewRows(const std::string& table,
                            const std::vector<std::string>& primaryKeyList,
-                           const std::tuple<nlohmann::json&, void *> delta);
+                           const DbSync::ResultCallback callback);
 
         bool deleteRows(const std::string& table,
                         const std::vector<std::string>& primaryKeyList,
@@ -183,7 +176,7 @@
 
         int changeModifiedRows(const std::string& table,
                                const std::vector<std::string>& primaryKeyList,
-                               const std::tuple<nlohmann::json&, void *> delta);
+                               const DbSync::ResultCallback callback);
 
         std::string buildUpdateDataSqlQuery(const std::string& table,
                                             const std::vector<std::string>& primaryKeyList,
@@ -218,66 +211,4 @@
 
 };
 
-#endif // _SQLITE_DBENGINE_H
-=======
-
-class SQLiteDBEngine : public DbSync::IDbEngine {
-public:
-  SQLiteDBEngine(const std::shared_ptr<ISQLiteFactory>& sqlite_factory,const std::string& path, const std::string& table_statement_creation);
-  ~SQLiteDBEngine();
-  
-  virtual void execute(const std::string& query) override;
-  virtual void select(const std::string& query, nlohmann::json& result) override;
-  virtual void bulkInsert(const std::string& table, const nlohmann::json& data) override;
-  virtual void refreshTableData(const nlohmann::json& data, const DbSync::ResultCallback callback) override;
-
-private:
-  void initialize(const std::string& path, const std::string& table_statement_creation);
-  bool cleanDB(const std::string& path);
-  
-  size_t loadTableData(const std::string& table);
-  bool loadFieldData(const std::string& table);
-  std::string buildInsertBulkDataSqlQuery(const std::string& table);
-  std::string buildDeleteBulkDataSqlQuery(const std::string& table, const std::vector<std::string>& primary_key_list);
-  ColumnType columnTypeName(const std::string& type);
-  void bindJsonData(std::unique_ptr<SQLite::IStatement>const & stmt, const ColumnData& cd, const nlohmann::json::value_type& value_type);
-
-  bool createCopyTempTable(const std::string& table);
-  bool getTableCreateQuery(const std::string& table, std::string& result_query);
-  bool getPrimaryKeysFromTable(const std::string& table, std::vector<std::string>& primary_key_list);
-
-  bool removeNotExistsRows(const std::string& table, const std::vector<std::string>& primary_key_list, const DbSync::ResultCallback callback);
-  bool insertNewRows(const std::string& table, const std::vector<std::string>& primary_key_list, const DbSync::ResultCallback callback);
-
-  bool deleteRows(const std::string& table, const std::vector<std::string>& primary_key_list, const std::vector<Row>& rows_to_remove);
-  int32_t getTableData(std::unique_ptr<SQLite::IStatement>const & stmt, const int32_t index, const ColumnType& type, const std::string& field_name, Row& row);
-  int32_t bindFieldData(std::unique_ptr<SQLite::IStatement>const & stmt, const int32_t index, const TableField& field_data);
-
-  std::string buildLeftOnlyQuery(const std::string& t1,const std::string& t2,const std::vector<std::string>& primary_key_list, const bool return_only_pk_fields = false);
-  bool getLeftOnly(const std::string& t1,const std::string& t2, const std::vector<std::string>& primary_key_list, std::vector<Row>& return_rows);
-  bool getPKListLeftOnly(const std::string& t1, const std::string& t2, const std::vector<std::string>& primary_key_list, std::vector<Row>& return_rows);
-  void bulkInsert(const std::string& table, const std::vector<Row>& data);
-  void deleteTempTable(const std::string& table);
-
-  std::string buildModifiedRowsQuery(const std::string& t1,const std::string& t2, const std::vector<std::string>& primary_key_list);
-  int changeModifiedRows(const std::string& table, const std::vector<std::string>& primary_key_list, const DbSync::ResultCallback callback);
-  std::string buildUpdateDataSqlQuery(const std::string& table, const std::vector<std::string>& primary_key_list, const Row& row, const std::pair<const std::__cxx11::string, TableField> &field);
-
-  bool getRowsToModify(const std::string& table, const std::vector<std::string>& primary_key_list, std::vector<Row>& row_keys_value);
-  bool updateRows(const std::string& table, const std::vector<std::string>& primary_key_list, std::vector<Row>& row_keys_value);
-
-  bool getFieldValueFromTuple(const std::pair<const std::__cxx11::string, TableField> &value, std::string& result_value, const bool quotation_marks = false);
-  bool getFieldValueFromTuple(const std::pair<const std::__cxx11::string, TableField> &value, nlohmann::json& object);
-
-  SQLiteDBEngine(const SQLiteDBEngine&) = delete;
-  SQLiteDBEngine& operator=(const SQLiteDBEngine&) = delete;
-
-  std::unique_ptr<SQLite::IStatement>const& getStatement(const std::string& sql);
-
-  std::map<std::string, TableColumns> m_table_fields;
-  std::map<std::string, std::unique_ptr<SQLite::IStatement>> m_statements_cache;
-  std::shared_ptr<ISQLiteFactory> m_sqlite_factory;
-  std::shared_ptr<SQLite::IConnection> m_sqlite_connection;
-
-};
->>>>>>> f6ca8946
+#endif // _SQLITE_DBENGINE_H