/* Copyright (C) 2015, Wazuh Inc.
 * All rights reserved.
 *
 * This program is free software; you can redistribute it
 * and/or modify it under the terms of the GNU General Public
 * License (version 2) as published by the FSF - Free Software
 * Foundation
 */

#include "json_op_wrappers.h"
#include <stddef.h>
#include <stdarg.h>
#include <setjmp.h>
#include <cmocka.h>

cJSON * __wrap_json_fread(const char * path, __attribute__((unused)) char retry) {
    if (path) check_expected(path);
    return mock_type(cJSON *);
}

<<<<<<< HEAD
int __wrap_json_fwrite(const char * path, const cJSON * item) {
    check_expected(path);
    check_expected(item);
    return mock_type(int);
=======
int* __wrap_json_parse_agents(__attribute__((unused))const cJSON* agents) {
    return mock_ptr_type(int*);
>>>>>>> 0aaddbf1
}<|MERGE_RESOLUTION|>--- conflicted
+++ resolved
@@ -18,13 +18,12 @@
     return mock_type(cJSON *);
 }
 
-<<<<<<< HEAD
 int __wrap_json_fwrite(const char * path, const cJSON * item) {
     check_expected(path);
     check_expected(item);
     return mock_type(int);
-=======
+}
+
 int* __wrap_json_parse_agents(__attribute__((unused))const cJSON* agents) {
     return mock_ptr_type(int*);
->>>>>>> 0aaddbf1
 }