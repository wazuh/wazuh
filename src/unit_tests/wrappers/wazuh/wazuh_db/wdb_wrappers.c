--- conflicted
+++ resolved
@@ -159,25 +159,6 @@
     return mock_ptr_type(cJSON *);
 }
 
-<<<<<<< HEAD
-int __wrap_wdb_agent_info(int id, char **platform, char **os_major, char **os_minor, char **arch, char **version, int *last_keepalive) {
-    check_expected(id);
-
-    os_strdup(mock_type(char *), *platform);
-    os_strdup(mock_type(char *), *os_major);
-    os_strdup(mock_type(char *), *os_minor);
-    os_strdup(mock_type(char *), *arch);
-    os_strdup(mock_type(char *), *version);
-    *last_keepalive = mock();
-
-    return mock();
-}
-
-char* __wrap_wdb_agent_version(int id) {
-    check_expected(id);
-
-    return mock_type(char *);
-=======
 cJSON* __wrap_wdb_exec(__attribute__((unused)) sqlite3 *db, 
                  const char *sql) {
     check_expected(sql);
@@ -213,5 +194,4 @@
 
 void __wrap_wdb_pool_append(wdb_t * wdb) {
     check_expected(wdb);
->>>>>>> 766c8e0e
 }