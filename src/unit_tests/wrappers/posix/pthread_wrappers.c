--- conflicted
+++ resolved
@@ -26,8 +26,6 @@
 
 int __wrap_pthread_exit() {
     return mock();
-<<<<<<< HEAD
-=======
 }
 
 int __wrap_pthread_cond_wait(pthread_cond_t *cond, pthread_mutex_t *mutex) {
@@ -39,5 +37,4 @@
 int __wrap_pthread_cond_signal(pthread_cond_t *cond) {
     check_expected_ptr(cond);
     return 0;
->>>>>>> 766c8e0e
 }