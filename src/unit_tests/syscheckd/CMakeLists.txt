# Generate syscheck library
file(GLOB sysfiles ${SRC_FOLDER}/syscheckd/*.o)
list(REMOVE_ITEM sysfiles ${SRC_FOLDER}/syscheckd/main.o)

file(GLOB rootfiles ${SRC_FOLDER}/rootcheck/*.o)

if(${TARGET} STREQUAL "winagent")
  # Exclude winagent files
  list(FILTER sysfiles EXCLUDE REGEX ".*-event.o$")
  list(FILTER rootfiles EXCLUDE REGEX ".*_rk.o$")

  # Add test wrappers
  file(GLOB test_wrapper_files
       ${SRC_FOLDER}/unit_tests/wrappers/externals/*.o
       ${SRC_FOLDER}/unit_tests/wrappers/externals/audit/*.o
       ${SRC_FOLDER}/unit_tests/wrappers/externals/bzip2/*.o
       ${SRC_FOLDER}/unit_tests/wrappers/externals/cJSON/*.o
       ${SRC_FOLDER}/unit_tests/wrappers/externals/openssl/*.o
       ${SRC_FOLDER}/unit_tests/wrappers/externals/procpc/*.o
       ${SRC_FOLDER}/unit_tests/wrappers/externals/sqlite/*.o
       ${SRC_FOLDER}/unit_tests/wrappers/libc/*.o
       ${SRC_FOLDER}/unit_tests/wrappers/linux/*.o
       ${SRC_FOLDER}/unit_tests/wrappers/posix/*.o
       ${SRC_FOLDER}/unit_tests/wrappers/wazuh/*.o
       ${SRC_FOLDER}/unit_tests/wrappers/wazuh/os_crypto/*.o
       ${SRC_FOLDER}/unit_tests/wrappers/wazuh/os_net/*.o
       ${SRC_FOLDER}/unit_tests/wrappers/wazuh/os_regex/*.o
       ${SRC_FOLDER}/unit_tests/wrappers/wazuh/shared/*.o
       ${SRC_FOLDER}/unit_tests/wrappers/wazuh/syscheckd/*.o
       ${SRC_FOLDER}/unit_tests/wrappers/wazuh/wazuh_db/*.o
       ${SRC_FOLDER}/unit_tests/wrappers/wazuh/wazuh_modules/*.o
       ${SRC_FOLDER}/unit_tests/wrappers/windows/*.o
       ${SRC_FOLDER}/unit_tests/wrappers/windows/libc/*.o
       )
  list(APPEND sysfiles ${test_wrapper_files})
endif()

add_library(SYSCHECK_O STATIC ${sysfiles})
add_library(ROOTCHECK_O STATIC ${rootfiles})

set_source_files_properties(
  ${sysfiles}
  ${rootfiles}
  PROPERTIES
  EXTERNAL_OBJECT true
  GENERATED true
  )

set_target_properties(
  SYSCHECK_O
  ROOTCHECK_O
  PROPERTIES
  LINKER_LANGUAGE C
  )

target_link_libraries(SYSCHECK_O ROOTCHECK_O ${WAZUHLIB} ${WAZUHEXT} -lpthread)

# Generate syscheckd-event library
if(${TARGET} STREQUAL "winagent")
  file(GLOB syscheck_event_files ${SRC_FOLDER}/syscheckd/*-event.o)

  add_library(SYSCHECK_EVENT_O STATIC ${syscheck_event_files})

  set_source_files_properties(
    ${syscheck_event_files}
    PROPERTIES
    EXTERNAL_OBJECT true
    GENERATED true
    )

  set_target_properties(
    SYSCHECK_EVENT_O
    ROOTCHECK_O
    PROPERTIES
    LINKER_LANGUAGE C
    )

  target_link_libraries(SYSCHECK_EVENT_O ROOTCHECK_O ${WAZUHLIB} ${WAZUHEXT} -lpthread)
endif()

# Generate Syscheckd tests
list(APPEND syscheckd_tests_names "test_syscom")
list(APPEND syscheckd_tests_flags "-Wl,--wrap,getSyscheckConfig -Wl,--wrap,getRootcheckConfig \
                                   -Wl,--wrap,getSyscheckInternalOptions -Wl,--wrap,fim_sync_push_msg \
                                   -Wl,--wrap,_mdebug1")

set(CREATE_DB_BASE_FLAGS "-Wl,--wrap,_minfo -Wl,--wrap,_merror -Wl,--wrap,_mwarn -Wl,--wrap,_mdebug1 \
                          -Wl,--wrap,_mdebug2 -Wl,--wrap,fim_send_scan_info -Wl,--wrap,send_syscheck_msg \
                          -Wl,--wrap,readdir -Wl,--wrap,opendir -Wl,--wrap,closedir -Wl,--wrap,realtime_adddir \
                          -Wl,--wrap,HasFilesystem -Wl,--wrap,fim_db_get_path -Wl,--wrap,fim_db_get_paths_from_inode \
                          -Wl,--wrap,delete_target_file -Wl,--wrap,fim_db_insert -Wl,--wrap,OS_MD5_SHA1_SHA256_File \
                          -Wl,--wrap,seechanges_addfile -Wl,--wrap,fim_db_delete_not_scanned \
                          -Wl,--wrap,fim_db_set_all_unscanned -Wl,--wrap,fim_db_set_scanned -Wl,--wrap,get_user \
                          -Wl,--wrap,get_group -Wl,--wrap,fim_db_remove_path -Wl,--wrap,isChroot \
                          -Wl,--wrap,fim_db_get_not_scanned -Wl,--wrap,fim_db_set_all_unscanned \
                          -Wl,--wrap,fim_db_get_count_entry_path -Wl,--wrap,fim_db_get_path_range \
<<<<<<< HEAD
                          -Wl,--wrap,fim_db_process_missing_entry -Wl,--wrap,send_log_msg -Wl,--wrap,stat")
=======
                          -Wl,--wrap,fim_db_process_missing_entry -Wl,--wrap,send_log_msg -Wl,--wrap,IsDir \
                          -Wl,--wrap,DirSize -Wl,--wrap,seechanges_get_diff_path")
>>>>>>> d07006d0

list(APPEND syscheckd_tests_names "test_create_db")
if(${TARGET} STREQUAL "winagent")
  list(APPEND syscheckd_tests_flags "${CREATE_DB_BASE_FLAGS} -Wl,--wrap=w_get_file_permissions \
                                     -Wl,--wrap=decode_win_permissions,--wrap=pthread_mutex_lock \
                                     -Wl,--wrap=pthread_mutex_unlock,--wrap=w_get_file_attrs,--wrap=os_winreg_check")
else()
  list(APPEND syscheckd_tests_flags "${CREATE_DB_BASE_FLAGS} -Wl,--wrap=lstat -Wl,--wrap=count_watches")
endif()

if(NOT ${TARGET} STREQUAL "winagent")
  list(APPEND syscheckd_tests_names "test_syscheck_audit")
  list(APPEND syscheckd_tests_flags "-Wl,--wrap,OS_ConnectUnixDomain -Wl,--wrap,fprintf -Wl,--wrap,IsSocket -Wl,--wrap,select \
                                     -Wl,--wrap,IsFile -Wl,--wrap,IsDir -Wl,--wrap,IsLink -Wl,--wrap,audit_delete_rule \
                                     -Wl,--wrap,audit_restart -Wl,--wrap,_minfo -Wl,--wrap,_merror -Wl,--wrap,fopen \
                                     -Wl,--wrap,fclose -Wl,--wrap,symlink -Wl,--wrap,unlink -Wl,--wrap,fwrite \
                                     -Wl,--wrap,audit_open -Wl,--wrap,audit_get_rule_list -Wl,--wrap,audit_close \
                                     -Wl,--wrap,_mdebug1 -Wl,--wrap,_mwarn -Wl,--wrap,W_Vector_length \
                                     -Wl,--wrap,search_audit_rule -Wl,--wrap,audit_add_rule -Wl,--wrap,recv \
                                     -Wl,--wrap,pthread_cond_init -Wl,--wrap,pthread_cond_wait -Wl,--wrap,pthread_mutex_lock \
                                     -Wl,--wrap,pthread_mutex_unlock -Wl,--wrap,CreateThread -Wl,--wrap,sleep \
                                     -Wl,--wrap,W_Vector_insert_unique -Wl,--wrap,SendMSG -Wl,--wrap,audit_delete_rule \
                                     -Wl,--wrap,fim_whodata_event -Wl,--wrap,fflush -Wl,--wrap,fgets \
                                     -Wl,--wrap,openproc -Wl,--wrap,readproc -Wl,--wrap,freeproc \
                                     -Wl,--wrap,closeproc -Wl,--wrap,_mdebug2 -Wl,--wrap,get_user \
                                     -Wl,--wrap,get_group -Wl,--wrap,realpath -Wl,--wrap,readlink -Wl,--wrap,fread \
                                     -Wl,--wrap,fseek -Wl,--wrap,remove -Wl,--wrap,atexit -Wl,--wrap,getpid -Wl,--wrap,FOREVER")
endif()

set(SEECHANGES_BASE_FLAGS "-Wl,--wrap,_merror -Wl,--wrap,_mwarn -Wl,--wrap,lstat -Wl,--wrap,stat -Wl,--wrap,abspath \
<<<<<<< HEAD
                           -Wl,--wrap,wfopen -Wl,--wrap,fread -Wl,--wrap,fopen -Wl,--wrap,fclose -Wl,--wrap,fwrite \
                           -Wl,--wrap,w_compress_gzfile -Wl,--wrap,IsDir -Wl,--wrap,mkdir  -Wl,--wrap,fflush \
                           -Wl,--wrap,w_uncompress_gzfile -Wl,--wrap,OS_MD5_File -Wl,--wrap,File_DateofChange \
                           -Wl,--wrap,rename -Wl,--wrap,system -Wl,--wrap,fseek -Wl,--wrap,remove,--wrap=fprintf \
                           -Wl,--wrap=fgets -Wl,--wrap,atexit -Wl,--wrap,getpid,--wrap=_mdebug2")

list(APPEND syscheckd_tests_names "test_seechanges")
if(${TARGET} STREQUAL "agent")
  list(APPEND syscheckd_tests_flags "${SEECHANGES_BASE_FLAGS} -Wl,--wrap=isChroot,--wrap=unlink")
elseif(${TARGET} STREQUAL "winagent")
  list(APPEND syscheckd_tests_flags "${SEECHANGES_BASE_FLAGS} -Wl,--wrap=_unlink")
=======
                           -Wl,--wrap,wfopen -Wl,--wrap,fread -Wl,--wrap,fclose -Wl,--wrap,fwrite \
                           -Wl,--wrap,w_compress_gzfile -Wl,--wrap,IsDir -Wl,--wrap,mkdir \
                           -Wl,--wrap,w_uncompress_gzfile -Wl,--wrap,OS_MD5_File -Wl,--wrap,File_DateofChange \
                           -Wl,--wrap,rename -Wl,--wrap,system -Wl,--wrap,rmdir_ex,--wrap=_mdebug2,--wrap=rename_ex \
                           -Wl,--wrap,_minfo,--wrap=DirSize")

list(APPEND syscheckd_tests_names "test_seechanges")
if(${TARGET} STREQUAL "agent")
  list(APPEND syscheckd_tests_flags "${SEECHANGES_BASE_FLAGS} -Wl,--wrap=getDefine_Int,--wrap=isChroot,--wrap=unlink \
                                                              -Wl,--wrap=FileSize")
elseif(${TARGET} STREQUAL "winagent")
  list(APPEND syscheckd_tests_flags "${SEECHANGES_BASE_FLAGS} -Wl,--wrap=_unlink,--wrap=FileSizeWin")
>>>>>>> d07006d0
else()
  list(APPEND syscheckd_tests_flags "${SEECHANGES_BASE_FLAGS} -Wl,--wrap=unlink,--wrap=FileSize")
endif()

set(RUN_REALTIME_BASE_FLAGS "-Wl,--wrap,inotify_init -Wl,--wrap,inotify_add_watch -Wl,--wrap,OSHash_Get_ex \
                             -Wl,--wrap,OSHash_Add_ex -Wl,--wrap,OSHash_Update_ex -Wl,--wrap,read \
                             -Wl,--wrap,OSHash_Create -Wl,--wrap,OSHash_Get -Wl,--wrap,rbtree_insert \
                             -Wl,--wrap,_merror -Wl,--wrap,W_Vector_insert_unique -Wl,--wrap,_mwarn \
                             -Wl,--wrap,_mdebug1 -Wl,--wrap,_mdebug2 -Wl,--wrap,_merror_exit -Wl,--wrap,send_log_msg \
                             -Wl,--wrap,rbtree_keys -Wl,--wrap,fim_realtime_event -Wl,--wrap,OSHash_Delete_ex \
                             -Wl,--wrap=OSHash_Begin -Wl,--wrap=OSHash_Next -Wl,--wrap=pthread_mutex_lock \
                             -Wl,--wrap=pthread_mutex_unlock -Wl,--wrap=getpid -Wl,--wrap=atexit -Wl,--wrap=os_random")

list(APPEND syscheckd_tests_names "test_run_realtime")
if(${TARGET} STREQUAL "agent")
  list(APPEND syscheckd_tests_flags "${RUN_REALTIME_BASE_FLAGS} -Wl,--wrap=isChroot")
elseif(${TARGET} STREQUAL "winagent")
  list(APPEND syscheckd_tests_flags "${RUN_REALTIME_BASE_FLAGS} -Wl,--wrap=fim_configuration_directory")

  # Create event channel tests for run_realtime
  list(APPEND syscheckd_event_tests_names "test_run_realtime_event")
  list(APPEND syscheckd_event_tests_flags "${RUN_REALTIME_BASE_FLAGS} -Wl,--wrap=whodata_audit_start \
                                           -Wl,--wrap=check_path_type,--wrap=set_winsacl,--wrap=w_directory_exists")
else()
  list(APPEND syscheckd_tests_flags "${RUN_REALTIME_BASE_FLAGS}")
endif()

set(SYSCHECK_CONFIG_BASE_FLAGS "-Wl,--wrap,_merror -Wl,--wrap,_mdebug1 -Wl,--wrap,_mwarn")

list(APPEND syscheckd_tests_names "test_syscheck_config")
if(${TARGET} STREQUAL "agent")
  list(APPEND syscheckd_tests_flags "${SYSCHECK_CONFIG_BASE_FLAGS} -Wl,--wrap=isChroot")
else()
  list(APPEND syscheckd_tests_flags "${SYSCHECK_CONFIG_BASE_FLAGS}")
endif()

set(SYSCHECK_BASE_FLAGS "-Wl,--wrap,_mwarn -Wl,--wrap,_mdebug1 -Wl,--wrap,_merror -Wl,--wrap,_merror_exit \
                         -Wl,--wrap,_minfo -Wl,--wrap,fim_db_init -Wl,--wrap,getDefine_Int")
list(APPEND syscheckd_tests_names "test_syscheck")
if(${TARGET} STREQUAL "winagent")
  list(APPEND syscheckd_tests_flags "${SYSCHECK_BASE_FLAGS} \
                                    -Wl,--wrap=Read_Syscheck_Config \
                                    -Wl,--wrap=os_wait \
                                    -Wl,--wrap=rootcheck_init \
                                    -Wl,--wrap=start_daemon \
                                    -Wl,--wrap=File_DateofChange")

else()
  list(APPEND syscheckd_tests_flags "${SYSCHECK_BASE_FLAGS}")
endif()

set(FIM_SYNC_BASE_FLAGS "-Wl,--wrap,fim_send_sync_msg -Wl,--wrap,_mwarn -Wl,--wrap,_mdebug1 \
                         -Wl,--wrap,_merror -Wl,--wrap,_mdebug2 -Wl,--wrap,queue_push_ex \
                         -Wl,--wrap,fim_db_get_row_path -Wl,--wrap,fim_db_get_data_checksum \
                         -Wl,--wrap,dbsync_check_msg -Wl,--wrap,fim_send_sync_msg -Wl,--wrap,fim_db_get_count_range \
                         -Wl,--wrap,fim_db_get_path -Wl,--wrap,fim_entry_json -Wl,--wrap,fim_db_data_checksum_range \
                         -Wl,--wrap,dbsync_state_msg -Wl,--wrap,fim_db_sync_path_range \
                         -Wl,--wrap,fim_db_get_path_range")

list(APPEND syscheckd_tests_names "test_fim_sync")
if(${TARGET} STREQUAL "winagent")
  list(APPEND syscheckd_tests_flags "${FIM_SYNC_BASE_FLAGS} -Wl,--wrap=pthread_mutex_lock,--wrap=pthread_mutex_unlock")
else()
  list(APPEND syscheckd_tests_flags "${FIM_SYNC_BASE_FLAGS} -Wl,--wrap,time")
endif()

set(RUN_CHECK_BASE_FLAGS "-Wl,--wrap,_minfo -Wl,--wrap,_merror -Wl,--wrap,_mdebug1 -Wl,--wrap,_mdebug2 \
                          -Wl,--wrap,_merror_exit -Wl,--wrap,sleep -Wl,--wrap,SendMSG -Wl,--wrap,StartMQ \
                          -Wl,--wrap,realtime_adddir -Wl,--wrap,audit_set_db_consistency -Wl,--wrap,fim_checker \
                          -Wl,--wrap,fim_db_get_path_range -Wl,--wrap,fim_db_delete_range -Wl,--wrap,lstat \
                          -Wl,--wrap,fim_configuration_directory -Wl,--wrap,inotify_rm_watch -Wl,--wrap,os_random \
                          -Wl,--wrap,stat -Wl,--wrap,getpid")

list(APPEND syscheckd_tests_names "test_run_check")
if(${TARGET} STREQUAL "agent")
  list(APPEND syscheckd_tests_flags "${RUN_CHECK_BASE_FLAGS} -Wl,--wrap=isChroot,--wrap=sleep -Wl,--wrap,time")
elseif(${TARGET} STREQUAL "winagent")
  list(APPEND syscheckd_tests_flags "${RUN_CHECK_BASE_FLAGS} -Wl,--wrap=realtime_start")

  # Create event channel tests for run_check
  list(APPEND syscheckd_event_tests_names "test_run_check_event")
  list(APPEND syscheckd_event_tests_flags "${RUN_CHECK_BASE_FLAGS} -Wl,--wrap=realtime_start,--wrap=run_whodata_scan \
                                                                    -Wl,--wrap=audit_restore")
else()
  list(APPEND syscheckd_tests_flags "${RUN_CHECK_BASE_FLAGS} -Wl,--wrap=sleep,--wrap,time")
endif()

set(FIM_DB_BASE_FLAGS "-Wl,--wrap=w_is_file,--wrap=remove,--wrap=sqlite3_open_v2,--wrap=sqlite3_exec,--wrap=_merror \
                       -Wl,--wrap=sqlite3_prepare_v2,--wrap=sqlite3_step,--wrap=sqlite3_finalize \
                       -Wl,--wrap=sqlite3_close_v2 -Wl,--wrap=chmod,--wrap=sqlite3_free,--wrap=sqlite3_reset \
                       -Wl,--wrap=sqlite3_clear_bindings -Wl,--wrap=sqlite3_errmsg,--wrap=sqlite3_bind_int \
                       -Wl,--wrap=sqlite3_bind_text,--wrap=sqlite3_column_int -Wl,--wrap=sqlite3_column_text \
                       -Wl,--wrap=fim_send_sync_msg,--wrap=dbsync_state_msg -Wl,--wrap=fim_entry_json \
                       -Wl,--wrap=sqlite3_last_insert_rowid,--wrap=EVP_DigestUpdate \
                       -Wl,--wrap=fim_configuration_directory,--wrap=fim_json_event,--wrap=send_syscheck_msg \
<<<<<<< HEAD
                       -Wl,--wrap=delete_target_file,--wrap=_minfo,--wrap=_mdebug1,--wrap=_mdebug2 -Wl,--wrap=fseek \
                       -Wl,--wrap=fclose,--wrap=fopen,--wrap=getpid,--wrap=fflush -Wl,--wrap=wstr_escape_json \
                       -Wl,--wrap=sqlite3_bind_int64,--wrap=sqlite3_column_int64 -Wl,--wrap=fread,--wrap=fwrite \
                       -Wl,--wrap=fprintf,--wrap=fgets,--wrap=stat,--wrap=wstr_split,--wrap=os_random")
=======
                       -Wl,--wrap=delete_target_file,--wrap=_minfo,--wrap=_mdebug1,--wrap=_mdebug2 \
                       -Wl,--wrap=fseek,--wrap=fclose,--wrap=fopen,--wrap=getpid,--wrap=fflush \
                       -Wl,--wrap=fgets,--wrap=wstr_escape_json,--wrap=sqlite3_bind_int64,--wrap=sqlite3_column_int64 \
                       -Wl,--wrap=DirSize,--wrap=IsDir -Wl,--wrap=os_random")
>>>>>>> d07006d0

list(APPEND syscheckd_tests_names "test_fim_db")
if(${TARGET} STREQUAL "agent")
  list(APPEND syscheckd_tests_flags "${FIM_DB_BASE_FLAGS} -Wl,--wrap=isChroot -Wl,--wrap=usleep,--wrap=time")
elseif(${TARGET} STREQUAL "winagent")
  list(APPEND syscheckd_tests_flags "${FIM_DB_BASE_FLAGS}")
else()
list(APPEND syscheckd_tests_flags "${FIM_DB_BASE_FLAGS} -Wl,--wrap=usleep,--wrap=time")
endif()

if(${TARGET} STREQUAL "winagent")
  list(APPEND syscheckd_tests_names "test_win_registry")
  list(APPEND syscheckd_tests_flags "-Wl,--wrap=_mdebug2,--wrap=fim_registry_event,--wrap=EVP_DigestUpdate \
                                     -Wl,--wrap=_mdebug1 -Wl,--wrap=_mwarn")

  list(APPEND syscheckd_event_tests_names "test_win_whodata")
  list(APPEND syscheckd_event_tests_flags "-Wl,--wrap=_mdebug2,--wrap=_merror,--wrap=_mdebug1,--wrap=_mwarn \
                                           -Wl,--wrap=wstr_replace -Wl,--wrap=SendMSG,--wrap,OSHash_Add_ex \
                                           -Wl,--wrap=free_whodata_event,--wrap=IsFile -Wl,--wrap=remove \
                                           -Wl,--wrap=wm_exec,--wrap=fopen,--wrap=fclose,--wrap=atexit \
                                           -Wl,--wrap=OSHash_Delete_ex,--wrap=_mterror,--wrap=check_path_type \
                                           -Wl,--wrap=_minfo -Wl,--wrap=OSHash_Create -Wl,--wrap=pthread_rwlock_unlock\
                                           -Wl,--wrap=OSHash_SetFreeDataPointer,--wrap=fim_whodata_event \
                                           -Wl,--wrap=fim_checker,--wrap=OSHash_Get,--wrap=os_random \
                                           -Wl,--wrap=convert_windows_string,--wrap=OSHash_Get_ex,--wrap=FOREVER \
                                           -Wl,--wrap=fflush,--wrap=fread,--wrap=fseek,--wrap=fwrite,--wrap=fprintf \
                                           -Wl,--wrap=fgets -Wl,--wrap=wstr_split -Wl,--wrap=pthread_rwlock_wrlock")
endif()

# Compiling tests
list(LENGTH syscheckd_tests_names count)
math(EXPR count "${count} - 1")
foreach(counter RANGE ${count})
    list(GET syscheckd_tests_names ${counter} test_name)
    list(GET syscheckd_tests_flags ${counter} test_flags)

    add_executable(${test_name} ${test_name}.c)

    target_link_libraries(
      ${test_name}
      SYSCHECK_O
      ${TEST_DEPS}
    )

    if(NOT test_flags STREQUAL " ")
        target_link_libraries(
            ${test_name}
            ${test_flags}
        )
    endif()
    add_test(NAME ${test_name} COMMAND ${test_name})
endforeach()

if(${TARGET} STREQUAL "winagent")
  # Compile event channel tests
  list(LENGTH syscheckd_event_tests_names count)
  math(EXPR count "${count} - 1")
  foreach(counter RANGE ${count})
      list(GET syscheckd_event_tests_names ${counter} test_name)
      list(GET syscheckd_event_tests_flags ${counter} test_flags)

      string(REPLACE "_event" ".c" test_file ${test_name})
      add_executable(${test_name} ${test_file})

      target_link_libraries(
        ${test_name}
        SYSCHECK_EVENT_O
        ${TEST_EVENT_DEPS}
      )

      target_compile_definitions(${test_name} PUBLIC WIN_WHODATA)

      if(NOT test_flags STREQUAL " ")
          target_link_libraries(
              ${test_name}
              ${test_flags}
          )
      endif()
      add_test(NAME ${test_name} COMMAND ${test_name})
  endforeach()
endif()<|MERGE_RESOLUTION|>--- conflicted
+++ resolved
@@ -94,12 +94,8 @@
                           -Wl,--wrap,get_group -Wl,--wrap,fim_db_remove_path -Wl,--wrap,isChroot \
                           -Wl,--wrap,fim_db_get_not_scanned -Wl,--wrap,fim_db_set_all_unscanned \
                           -Wl,--wrap,fim_db_get_count_entry_path -Wl,--wrap,fim_db_get_path_range \
-<<<<<<< HEAD
-                          -Wl,--wrap,fim_db_process_missing_entry -Wl,--wrap,send_log_msg -Wl,--wrap,stat")
-=======
                           -Wl,--wrap,fim_db_process_missing_entry -Wl,--wrap,send_log_msg -Wl,--wrap,IsDir \
-                          -Wl,--wrap,DirSize -Wl,--wrap,seechanges_get_diff_path")
->>>>>>> d07006d0
+                          -Wl,--wrap,DirSize -Wl,--wrap,seechanges_get_diff_path -Wl,--wrap,stat")
 
 list(APPEND syscheckd_tests_names "test_create_db")
 if(${TARGET} STREQUAL "winagent")
@@ -130,32 +126,18 @@
 endif()
 
 set(SEECHANGES_BASE_FLAGS "-Wl,--wrap,_merror -Wl,--wrap,_mwarn -Wl,--wrap,lstat -Wl,--wrap,stat -Wl,--wrap,abspath \
-<<<<<<< HEAD
                            -Wl,--wrap,wfopen -Wl,--wrap,fread -Wl,--wrap,fopen -Wl,--wrap,fclose -Wl,--wrap,fwrite \
-                           -Wl,--wrap,w_compress_gzfile -Wl,--wrap,IsDir -Wl,--wrap,mkdir  -Wl,--wrap,fflush \
+                           -Wl,--wrap,w_compress_gzfile -Wl,--wrap,IsDir -Wl,--wrap,mkdir -Wl,--wrap,fflush \
                            -Wl,--wrap,w_uncompress_gzfile -Wl,--wrap,OS_MD5_File -Wl,--wrap,File_DateofChange \
                            -Wl,--wrap,rename -Wl,--wrap,system -Wl,--wrap,fseek -Wl,--wrap,remove,--wrap=fprintf \
-                           -Wl,--wrap=fgets -Wl,--wrap,atexit -Wl,--wrap,getpid,--wrap=_mdebug2")
+                           -Wl,--wrap=fgets -Wl,--wrap,atexit -Wl,--wrap,getpid,--wrap=_mdebug2,--wrap=rmdir_ex,--wrap=rename_ex \
+                           -Wl,--wrap,_minfo,--wrap=DirSize")
 
 list(APPEND syscheckd_tests_names "test_seechanges")
 if(${TARGET} STREQUAL "agent")
-  list(APPEND syscheckd_tests_flags "${SEECHANGES_BASE_FLAGS} -Wl,--wrap=isChroot,--wrap=unlink")
-elseif(${TARGET} STREQUAL "winagent")
-  list(APPEND syscheckd_tests_flags "${SEECHANGES_BASE_FLAGS} -Wl,--wrap=_unlink")
-=======
-                           -Wl,--wrap,wfopen -Wl,--wrap,fread -Wl,--wrap,fclose -Wl,--wrap,fwrite \
-                           -Wl,--wrap,w_compress_gzfile -Wl,--wrap,IsDir -Wl,--wrap,mkdir \
-                           -Wl,--wrap,w_uncompress_gzfile -Wl,--wrap,OS_MD5_File -Wl,--wrap,File_DateofChange \
-                           -Wl,--wrap,rename -Wl,--wrap,system -Wl,--wrap,rmdir_ex,--wrap=_mdebug2,--wrap=rename_ex \
-                           -Wl,--wrap,_minfo,--wrap=DirSize")
-
-list(APPEND syscheckd_tests_names "test_seechanges")
-if(${TARGET} STREQUAL "agent")
-  list(APPEND syscheckd_tests_flags "${SEECHANGES_BASE_FLAGS} -Wl,--wrap=getDefine_Int,--wrap=isChroot,--wrap=unlink \
-                                                              -Wl,--wrap=FileSize")
+  list(APPEND syscheckd_tests_flags "${SEECHANGES_BASE_FLAGS} -Wl,--wrap=isChroot,--wrap=unlink -Wl,--wrap=FileSize")
 elseif(${TARGET} STREQUAL "winagent")
   list(APPEND syscheckd_tests_flags "${SEECHANGES_BASE_FLAGS} -Wl,--wrap=_unlink,--wrap=FileSizeWin")
->>>>>>> d07006d0
 else()
   list(APPEND syscheckd_tests_flags "${SEECHANGES_BASE_FLAGS} -Wl,--wrap=unlink,--wrap=FileSize")
 endif()
@@ -251,17 +233,11 @@
                        -Wl,--wrap=fim_send_sync_msg,--wrap=dbsync_state_msg -Wl,--wrap=fim_entry_json \
                        -Wl,--wrap=sqlite3_last_insert_rowid,--wrap=EVP_DigestUpdate \
                        -Wl,--wrap=fim_configuration_directory,--wrap=fim_json_event,--wrap=send_syscheck_msg \
-<<<<<<< HEAD
                        -Wl,--wrap=delete_target_file,--wrap=_minfo,--wrap=_mdebug1,--wrap=_mdebug2 -Wl,--wrap=fseek \
                        -Wl,--wrap=fclose,--wrap=fopen,--wrap=getpid,--wrap=fflush -Wl,--wrap=wstr_escape_json \
                        -Wl,--wrap=sqlite3_bind_int64,--wrap=sqlite3_column_int64 -Wl,--wrap=fread,--wrap=fwrite \
-                       -Wl,--wrap=fprintf,--wrap=fgets,--wrap=stat,--wrap=wstr_split,--wrap=os_random")
-=======
-                       -Wl,--wrap=delete_target_file,--wrap=_minfo,--wrap=_mdebug1,--wrap=_mdebug2 \
-                       -Wl,--wrap=fseek,--wrap=fclose,--wrap=fopen,--wrap=getpid,--wrap=fflush \
-                       -Wl,--wrap=fgets,--wrap=wstr_escape_json,--wrap=sqlite3_bind_int64,--wrap=sqlite3_column_int64 \
-                       -Wl,--wrap=DirSize,--wrap=IsDir -Wl,--wrap=os_random")
->>>>>>> d07006d0
+                       -Wl,--wrap=fprintf,--wrap=fgets,--wrap=stat,--wrap=wstr_split,--wrap=os_random \
+                       -Wl,--wrap=DirSize,--wrap=IsDir")
 
 list(APPEND syscheckd_tests_names "test_fim_db")
 if(${TARGET} STREQUAL "agent")
