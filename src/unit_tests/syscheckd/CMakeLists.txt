# Generate syscheck library
file(GLOB sysfiles ${SRC_FOLDER}/syscheckd/*.o ${SRC_FOLDER}/syscheckd/*/*.o)
list(REMOVE_ITEM sysfiles ${SRC_FOLDER}/syscheckd/main.o)

file(GLOB rootfiles ${SRC_FOLDER}/rootcheck/*.o)

if(${TARGET} STREQUAL "winagent")
  # Exclude winagent files
  list(FILTER sysfiles EXCLUDE REGEX ".*-event.o$")
  list(FILTER rootfiles EXCLUDE REGEX ".*_rk.o$")

  # Add test wrappers
  file(GLOB test_wrapper_files
       ${SRC_FOLDER}/unit_tests/wrappers/externals/*.o
       ${SRC_FOLDER}/unit_tests/wrappers/externals/audit/*.o
       ${SRC_FOLDER}/unit_tests/wrappers/externals/bzip2/*.o
       ${SRC_FOLDER}/unit_tests/wrappers/externals/cJSON/*.o
       ${SRC_FOLDER}/unit_tests/wrappers/externals/openssl/*.o
       ${SRC_FOLDER}/unit_tests/wrappers/externals/procpc/*.o
       ${SRC_FOLDER}/unit_tests/wrappers/externals/sqlite/*.o
       ${SRC_FOLDER}/unit_tests/wrappers/libc/*.o
       ${SRC_FOLDER}/unit_tests/wrappers/linux/*.o
       ${SRC_FOLDER}/unit_tests/wrappers/posix/*.o
       ${SRC_FOLDER}/unit_tests/wrappers/wazuh/*.o
       ${SRC_FOLDER}/unit_tests/wrappers/wazuh/os_crypto/*.o
       ${SRC_FOLDER}/unit_tests/wrappers/wazuh/os_net/*.o
       ${SRC_FOLDER}/unit_tests/wrappers/wazuh/os_regex/*.o
       ${SRC_FOLDER}/unit_tests/wrappers/wazuh/shared/*.o
       ${SRC_FOLDER}/unit_tests/wrappers/wazuh/syscheckd/*.o
       ${SRC_FOLDER}/unit_tests/wrappers/wazuh/wazuh_db/*.o
       ${SRC_FOLDER}/unit_tests/wrappers/wazuh/wazuh_modules/*.o
       ${SRC_FOLDER}/unit_tests/wrappers/windows/*.o
       ${SRC_FOLDER}/unit_tests/wrappers/windows/libc/*.o
       )
  list(APPEND sysfiles ${test_wrapper_files})
endif()

add_library(SYSCHECK_O STATIC ${sysfiles})
add_library(ROOTCHECK_O STATIC ${rootfiles})

set_source_files_properties(
  ${sysfiles}
  ${rootfiles}
  PROPERTIES
  EXTERNAL_OBJECT true
  GENERATED true
  )

set_target_properties(
  SYSCHECK_O
  ROOTCHECK_O
  PROPERTIES
  LINKER_LANGUAGE C
  )

target_link_libraries(SYSCHECK_O ROOTCHECK_O ${WAZUHLIB} ${WAZUHEXT} -lpthread)

# Add fim_tools library to compilation
include_directories((${SRC_FOLDER}/syscheckd))
include_directories((${SRC_FOLDER}/unit_tests))
include_directories((${SRC_FOLDER}/unit_tests/syscheckd))
include_directories((${SRC_FOLDER}/config))

add_library(fim_shared STATIC expect_run_check.c
                              expect_fim_diff_changes.c
                              db/expect_fim_db.c
                              db/expect_fim_db_files.c
                              db/expect_fim_db_registries.c)

set_target_properties(fim_shared PROPERTIES LINKER_LANGUAGE C )

# Generate syscheckd-event library
if(${TARGET} STREQUAL "winagent")
  file(GLOB syscheck_event_files ${SRC_FOLDER}/syscheckd/*-event.o ${SRC_FOLDER}/syscheckd/*/*-event.o)

  add_library(SYSCHECK_EVENT_O STATIC ${syscheck_event_files})

  set_source_files_properties(
    ${syscheck_event_files}
    PROPERTIES
    EXTERNAL_OBJECT true
    GENERATED true
    )

  set_target_properties(
    SYSCHECK_EVENT_O
    ROOTCHECK_O
    PROPERTIES
    LINKER_LANGUAGE C
    )

  target_link_libraries(SYSCHECK_EVENT_O ROOTCHECK_O ${WAZUHLIB} ${WAZUHEXT} -lpthread)

  add_subdirectory(registry)
endif()

add_subdirectory(db)
add_subdirectory(whodata)

# Generate Syscheckd tests
list(APPEND syscheckd_tests_names "test_syscom")
list(APPEND syscheckd_tests_flags "-Wl,--wrap,getSyscheckConfig -Wl,--wrap,getRootcheckConfig \
                                   -Wl,--wrap,getSyscheckInternalOptions -Wl,--wrap,fim_sync_push_msg \
                                   -Wl,--wrap,_mdebug1 -Wl,--wrap,getpid")

set(CREATE_DB_BASE_FLAGS "-Wl,--wrap,_minfo -Wl,--wrap,_merror -Wl,--wrap,_mwarn -Wl,--wrap,_mdebug1 \
                          -Wl,--wrap,_mdebug2 -Wl,--wrap,fim_send_scan_info -Wl,--wrap,send_syscheck_msg \
                          -Wl,--wrap,readdir -Wl,--wrap,opendir -Wl,--wrap,closedir -Wl,--wrap,realtime_adddir \
                          -Wl,--wrap,HasFilesystem -Wl,--wrap,fim_db_get_path -Wl,--wrap,fim_db_get_paths_from_inode \
                          -Wl,--wrap,delete_target_file -Wl,--wrap,fim_db_insert -Wl,--wrap,OS_MD5_SHA1_SHA256_File \
                          -Wl,--wrap,seechanges_addfile -Wl,--wrap,fim_db_delete_not_scanned \
                          -Wl,--wrap,fim_db_set_all_unscanned -Wl,--wrap,fim_db_set_scanned \
                          -Wl,--wrap,get_group -Wl,--wrap,fim_db_remove_path \
                          -Wl,--wrap,fim_db_get_not_scanned -Wl,--wrap,fim_db_set_all_unscanned \
                          -Wl,--wrap,fim_db_get_count_file_entry -Wl,--wrap,fim_db_get_path_range \
                          -Wl,--wrap,fim_db_process_missing_entry -Wl,--wrap,send_log_msg -Wl,--wrap,IsDir \
                          -Wl,--wrap,DirSize -Wl,--wrap,seechanges_get_diff_path -Wl,--wrap,stat \
                          -Wl,--wrap,fim_file_diff -Wl,--wrap,fim_diff_process_delete_file \
                          -Wl,--wrap,fim_db_get_count_entries -Wl,--wrap,fim_db_get_path_from_pattern")

list(APPEND syscheckd_tests_names "test_create_db")
if(${TARGET} STREQUAL "winagent")
  list(APPEND syscheckd_tests_flags "${CREATE_DB_BASE_FLAGS} -Wl,--wrap=w_get_file_permissions -Wl,--wrap,getpid \
                                     -Wl,--wrap=decode_win_permissions,--wrap=pthread_mutex_lock \
                                     -Wl,--wrap=pthread_mutex_unlock,--wrap=w_get_file_attrs,--wrap=os_winreg_check \
                                     -Wl,--wrap,get_file_user -Wl,--wrap,fim_registry_scan \
                                     -Wl,--wrap,get_UTC_modification_time")
else()
  list(APPEND syscheckd_tests_flags "${CREATE_DB_BASE_FLAGS} -Wl,--wrap=lstat -Wl,--wrap=count_watches \
                                     -Wl,--wrap,get_user")
endif()

<<<<<<< HEAD
if(NOT ${TARGET} STREQUAL "winagent")
  list(APPEND syscheckd_tests_names "test_syscheck_audit")
  list(APPEND syscheckd_tests_flags "-Wl,--wrap,OS_ConnectUnixDomain -Wl,--wrap,fprintf -Wl,--wrap,IsSocket -Wl,--wrap,select \
                                     -Wl,--wrap,IsFile -Wl,--wrap,IsDir -Wl,--wrap,IsLink -Wl,--wrap,audit_delete_rule \
                                     -Wl,--wrap,audit_restart -Wl,--wrap,_minfo -Wl,--wrap,_merror -Wl,--wrap,fopen \
                                     -Wl,--wrap,fclose -Wl,--wrap,symlink -Wl,--wrap,unlink -Wl,--wrap,fwrite \
                                     -Wl,--wrap,audit_open -Wl,--wrap,audit_get_rule_list -Wl,--wrap,audit_close \
                                     -Wl,--wrap,_mdebug1 -Wl,--wrap,_mwarn -Wl,--wrap,W_Vector_length \
                                     -Wl,--wrap,search_audit_rule -Wl,--wrap,audit_add_rule -Wl,--wrap,recv \
                                     -Wl,--wrap,pthread_cond_init -Wl,--wrap,pthread_cond_wait -Wl,--wrap,pthread_mutex_lock \
                                     -Wl,--wrap,pthread_mutex_unlock -Wl,--wrap,CreateThread -Wl,--wrap,sleep \
                                     -Wl,--wrap,W_Vector_insert_unique -Wl,--wrap,SendMSG -Wl,--wrap,audit_delete_rule \
                                     -Wl,--wrap,fim_whodata_event -Wl,--wrap,fflush -Wl,--wrap,fgets \
                                     -Wl,--wrap,openproc -Wl,--wrap,readproc -Wl,--wrap,freeproc \
                                     -Wl,--wrap,closeproc -Wl,--wrap,_mdebug2 -Wl,--wrap,get_user \
                                     -Wl,--wrap,get_group -Wl,--wrap,realpath -Wl,--wrap,readlink -Wl,--wrap,fread \
                                     -Wl,--wrap,fseek -Wl,--wrap,remove -Wl,--wrap,atexit -Wl,--wrap,getpid \
                                     -Wl,--wrap,FOREVER -Wl,--wrap,fgetpos -Wl,--wrap=fgetc -Wl,--wrap=abspath")

else()
  list(APPEND syscheckd_event_tests_names "test_win_whodata")
  list(APPEND syscheckd_event_tests_flags "-Wl,--wrap=_mdebug2,--wrap=_merror,--wrap=_mdebug1,--wrap=_mwarn \
                                           -Wl,--wrap=wstr_replace -Wl,--wrap=SendMSG,--wrap,OSHash_Add_ex \
                                           -Wl,--wrap=free_whodata_event,--wrap=IsFile -Wl,--wrap=remove \
                                           -Wl,--wrap=wm_exec,--wrap=fopen,--wrap=fclose,--wrap=atexit \
                                           -Wl,--wrap=OSHash_Delete_ex,--wrap=_mterror,--wrap=check_path_type \
                                           -Wl,--wrap=_minfo -Wl,--wrap=OSHash_Create -Wl,--wrap=pthread_rwlock_unlock\
                                           -Wl,--wrap=OSHash_SetFreeDataPointer,--wrap=fim_whodata_event \
                                           -Wl,--wrap=fim_checker,--wrap=OSHash_Get,--wrap=os_random \
                                           -Wl,--wrap=convert_windows_string,--wrap=OSHash_Get_ex,--wrap=FOREVER \
                                           -Wl,--wrap=fflush,--wrap=fread,--wrap=fseek,--wrap=fwrite,--wrap=fprintf \
                                           -Wl,--wrap=fgets -Wl,--wrap=wstr_split -Wl,--wrap=pthread_rwlock_wrlock \
					                                 -Wl,--wrap,fgetpos -Wl,--wrap=fgetc")
endif()

=======
>>>>>>> 4e64bdf0
set(FIM_DIFF_CHANGES_BASE_FLAGS "-Wl,--wrap,_merror -Wl,--wrap,_mwarn -Wl,--wrap,lstat -Wl,--wrap,stat,--wrap=_mdebug1 \
                           -Wl,--wrap,wfopen -Wl,--wrap,fread -Wl,--wrap,fopen -Wl,--wrap,fclose -Wl,--wrap,fwrite \
                           -Wl,--wrap,w_compress_gzfile -Wl,--wrap,IsDir -Wl,--wrap,mkdir_ex -Wl,--wrap,fflush \
                           -Wl,--wrap,w_uncompress_gzfile -Wl,--wrap,OS_MD5_File -Wl,--wrap,File_DateofChange \
                           -Wl,--wrap,rename -Wl,--wrap,system -Wl,--wrap,fseek -Wl,--wrap,remove,--wrap=fprintf \
                           -Wl,--wrap=fgets -Wl,--wrap,atexit -Wl,--wrap,getpid,--wrap=_mdebug2,--wrap=rmdir_ex,--wrap=rename_ex \
                           -Wl,--wrap,_minfo,--wrap=DirSize,--wrap=remove_empty_folders,--wrap=abspath,--wrap=getpid \
                           -Wl,--wrap,fgetpos -Wl,--wrap=fgetc")

list(APPEND syscheckd_tests_names "test_fim_diff_changes")
if(${TARGET} STREQUAL "agent")
  list(APPEND syscheckd_tests_flags "${FIM_DIFF_CHANGES_BASE_FLAGS} -Wl,--wrap=unlink -Wl,--wrap=FileSize")
elseif(${TARGET} STREQUAL "winagent")
  list(APPEND syscheckd_tests_flags "${FIM_DIFF_CHANGES_BASE_FLAGS} -Wl,--wrap=FileSizeWin")
else()
  list(APPEND syscheckd_tests_flags "${FIM_DIFF_CHANGES_BASE_FLAGS} -Wl,--wrap=unlink,--wrap=FileSize")
endif()

set(RUN_REALTIME_BASE_FLAGS "-Wl,--wrap,inotify_init -Wl,--wrap,inotify_add_watch -Wl,--wrap,OSHash_Get_ex \
                             -Wl,--wrap,OSHash_Add_ex -Wl,--wrap,OSHash_Update_ex -Wl,--wrap,read \
                             -Wl,--wrap,OSHash_Create -Wl,--wrap,OSHash_Get -Wl,--wrap,rbtree_insert \
                             -Wl,--wrap,_merror -Wl,--wrap,W_Vector_insert_unique -Wl,--wrap,_mwarn \
                             -Wl,--wrap,_mdebug1 -Wl,--wrap,_mdebug2 -Wl,--wrap,_merror_exit -Wl,--wrap,send_log_msg \
                             -Wl,--wrap,rbtree_keys -Wl,--wrap,fim_realtime_event -Wl,--wrap,OSHash_Delete_ex \
                             -Wl,--wrap=OSHash_Begin -Wl,--wrap=OSHash_Next -Wl,--wrap=pthread_mutex_lock \
                             -Wl,--wrap=pthread_mutex_unlock -Wl,--wrap=getpid -Wl,--wrap=atexit -Wl,--wrap=os_random \
                             -Wl,--wrap,inotify_rm_watch")

list(APPEND syscheckd_tests_names "test_run_realtime")
if(${TARGET} STREQUAL "agent")
  list(APPEND syscheckd_tests_flags "${RUN_REALTIME_BASE_FLAGS}")
elseif(${TARGET} STREQUAL "winagent")
  list(APPEND syscheckd_tests_flags "${RUN_REALTIME_BASE_FLAGS} -Wl,--wrap=fim_configuration_directory")

  # Create event channel tests for run_realtime
  list(APPEND syscheckd_event_tests_names "test_run_realtime_event")
  list(APPEND syscheckd_event_tests_flags "${RUN_REALTIME_BASE_FLAGS} -Wl,--wrap=whodata_audit_start \
                                           -Wl,--wrap=check_path_type,--wrap=set_winsacl,--wrap=w_directory_exists")
else()
  list(APPEND syscheckd_tests_flags "${RUN_REALTIME_BASE_FLAGS}")
endif()

set(SYSCHECK_CONFIG_BASE_FLAGS "-Wl,--wrap,_merror -Wl,--wrap,_mdebug1 -Wl,--wrap,_mwarn")

list(APPEND syscheckd_tests_names "test_syscheck_config")
if(${TARGET} STREQUAL "agent")
  list(APPEND syscheckd_tests_flags "${SYSCHECK_CONFIG_BASE_FLAGS}")
else()
  list(APPEND syscheckd_tests_flags "${SYSCHECK_CONFIG_BASE_FLAGS} -Wl,--wrap,getpid")
endif()

set(SYSCHECK_BASE_FLAGS "-Wl,--wrap,_mwarn -Wl,--wrap,_mdebug1 -Wl,--wrap,_merror -Wl,--wrap,_merror_exit \
                         -Wl,--wrap,_minfo -Wl,--wrap,fim_db_init -Wl,--wrap,getDefine_Int")
list(APPEND syscheckd_tests_names "test_syscheck")
if(${TARGET} STREQUAL "winagent")
  list(APPEND syscheckd_tests_flags "${SYSCHECK_BASE_FLAGS} \
                                    -Wl,--wrap=Read_Syscheck_Config \
                                    -Wl,--wrap=os_wait \
                                    -Wl,--wrap=rootcheck_init \
                                    -Wl,--wrap=start_daemon \
                                    -Wl,--wrap=File_DateofChange \
                                    -Wl,--wrap,getpid")

else()
  list(APPEND syscheckd_tests_flags "${SYSCHECK_BASE_FLAGS}")
endif()

set(FIM_SYNC_BASE_FLAGS "-Wl,--wrap,fim_send_sync_msg -Wl,--wrap,_mwarn -Wl,--wrap,_mdebug1 \
                         -Wl,--wrap,_merror -Wl,--wrap,_mdebug2 -Wl,--wrap,queue_push_ex \
                         -Wl,--wrap,fim_db_get_row_path -Wl,--wrap,fim_db_get_data_checksum \
                         -Wl,--wrap,dbsync_check_msg -Wl,--wrap,fim_db_get_count_range \
                         -Wl,--wrap,fim_db_get_path -Wl,--wrap,fim_db_get_checksum_range \
                         -Wl,--wrap,dbsync_state_msg -Wl,--wrap,fim_db_sync_path_range \
                         -Wl,--wrap,fim_db_get_path_range -Wl,--wrap,fim_db_get_first_path \
                         -Wl,--wrap,fim_db_get_last_path -Wl,--wrap,fim_db_get_entry_from_sync_msg \
                         -Wl,--wrap,fim_db_read_line_from_file -Wl,--wrap,fim_db_clean_file \
                         -Wl,--wrap,free_entry")

list(APPEND syscheckd_tests_names "test_fim_sync")
if(${TARGET} STREQUAL "winagent")
  list(APPEND syscheckd_tests_flags "${FIM_SYNC_BASE_FLAGS} -Wl,--wrap=pthread_mutex_lock,--wrap=pthread_mutex_unlock -Wl,--wrap,getpid")
else()
  list(APPEND syscheckd_tests_flags "${FIM_SYNC_BASE_FLAGS} -Wl,--wrap,time -Wl,--wrap=pthread_mutex_lock \
                                     -Wl,--wrap=pthread_mutex_unlock")
endif()

set(RUN_CHECK_BASE_FLAGS "-Wl,--wrap,_minfo -Wl,--wrap,_merror -Wl,--wrap,_mdebug1 -Wl,--wrap,_mdebug2 \
                          -Wl,--wrap,_merror_exit -Wl,--wrap,sleep -Wl,--wrap,SendMSG -Wl,--wrap,StartMQ \
                          -Wl,--wrap,realtime_adddir -Wl,--wrap,audit_set_db_consistency -Wl,--wrap,fim_checker \
                          -Wl,--wrap,fim_db_get_path_range -Wl,--wrap,fim_db_delete_range -Wl,--wrap,lstat \
                          -Wl,--wrap,fim_configuration_directory -Wl,--wrap,inotify_rm_watch -Wl,--wrap,os_random \
                          -Wl,--wrap,stat -Wl,--wrap,getpid -Wl,--wrap,fim_db_get_path_from_pattern -Wl,--wrap,gettime \
                          -Wl,--wrap,remove_audit_rule_syscheck")

list(APPEND syscheckd_tests_names "test_run_check")
if(${TARGET} STREQUAL "agent")
  list(APPEND syscheckd_tests_flags "${RUN_CHECK_BASE_FLAGS} -Wl,--wrap=sleep -Wl,--wrap,time")
elseif(${TARGET} STREQUAL "winagent")
  list(APPEND syscheckd_tests_flags "${RUN_CHECK_BASE_FLAGS} -Wl,--wrap=realtime_start")

  # Create event channel tests for run_check
  list(APPEND syscheckd_event_tests_names "test_run_check_event")
  list(APPEND syscheckd_event_tests_flags "${RUN_CHECK_BASE_FLAGS} -Wl,--wrap=realtime_start,--wrap=run_whodata_scan \
                                                                    -Wl,--wrap=audit_restore")
else()
  list(APPEND syscheckd_tests_flags "${RUN_CHECK_BASE_FLAGS} -Wl,--wrap=sleep,--wrap,time")
endif()

# Compiling tests
list(LENGTH syscheckd_tests_names count)
math(EXPR count "${count} - 1")
foreach(counter RANGE ${count})
    list(GET syscheckd_tests_names ${counter} test_name)
    list(GET syscheckd_tests_flags ${counter} test_flags)

    add_executable(${test_name} ${test_name}.c)

    target_link_libraries(
      ${test_name}
      SYSCHECK_O
      ${TEST_DEPS}
    )

    if(NOT test_flags STREQUAL " ")
        target_link_libraries(
            ${test_name}
            ${test_flags}
        )
    endif()
    add_test(NAME ${test_name} COMMAND ${test_name})
endforeach()

if(${TARGET} STREQUAL "winagent")
  # Compile event channel tests
  list(LENGTH syscheckd_event_tests_names count)
  math(EXPR count "${count} - 1")
  foreach(counter RANGE ${count})
      list(GET syscheckd_event_tests_names ${counter} test_name)
      list(GET syscheckd_event_tests_flags ${counter} test_flags)

      string(REPLACE "_event" ".c" test_file ${test_name})
      add_executable(${test_name} ${test_file})

      target_link_libraries(
        ${test_name}
        SYSCHECK_EVENT_O
        ${TEST_EVENT_DEPS}
      )

      target_compile_definitions(${test_name} PUBLIC WIN_WHODATA)

      if(NOT test_flags STREQUAL " ")
          target_link_libraries(
              ${test_name}
              ${test_flags}
          )
      endif()
      add_test(NAME ${test_name} COMMAND ${test_name})
  endforeach()
endif()<|MERGE_RESOLUTION|>--- conflicted
+++ resolved
@@ -130,44 +130,6 @@
                                      -Wl,--wrap,get_user")
 endif()
 
-<<<<<<< HEAD
-if(NOT ${TARGET} STREQUAL "winagent")
-  list(APPEND syscheckd_tests_names "test_syscheck_audit")
-  list(APPEND syscheckd_tests_flags "-Wl,--wrap,OS_ConnectUnixDomain -Wl,--wrap,fprintf -Wl,--wrap,IsSocket -Wl,--wrap,select \
-                                     -Wl,--wrap,IsFile -Wl,--wrap,IsDir -Wl,--wrap,IsLink -Wl,--wrap,audit_delete_rule \
-                                     -Wl,--wrap,audit_restart -Wl,--wrap,_minfo -Wl,--wrap,_merror -Wl,--wrap,fopen \
-                                     -Wl,--wrap,fclose -Wl,--wrap,symlink -Wl,--wrap,unlink -Wl,--wrap,fwrite \
-                                     -Wl,--wrap,audit_open -Wl,--wrap,audit_get_rule_list -Wl,--wrap,audit_close \
-                                     -Wl,--wrap,_mdebug1 -Wl,--wrap,_mwarn -Wl,--wrap,W_Vector_length \
-                                     -Wl,--wrap,search_audit_rule -Wl,--wrap,audit_add_rule -Wl,--wrap,recv \
-                                     -Wl,--wrap,pthread_cond_init -Wl,--wrap,pthread_cond_wait -Wl,--wrap,pthread_mutex_lock \
-                                     -Wl,--wrap,pthread_mutex_unlock -Wl,--wrap,CreateThread -Wl,--wrap,sleep \
-                                     -Wl,--wrap,W_Vector_insert_unique -Wl,--wrap,SendMSG -Wl,--wrap,audit_delete_rule \
-                                     -Wl,--wrap,fim_whodata_event -Wl,--wrap,fflush -Wl,--wrap,fgets \
-                                     -Wl,--wrap,openproc -Wl,--wrap,readproc -Wl,--wrap,freeproc \
-                                     -Wl,--wrap,closeproc -Wl,--wrap,_mdebug2 -Wl,--wrap,get_user \
-                                     -Wl,--wrap,get_group -Wl,--wrap,realpath -Wl,--wrap,readlink -Wl,--wrap,fread \
-                                     -Wl,--wrap,fseek -Wl,--wrap,remove -Wl,--wrap,atexit -Wl,--wrap,getpid \
-                                     -Wl,--wrap,FOREVER -Wl,--wrap,fgetpos -Wl,--wrap=fgetc -Wl,--wrap=abspath")
-
-else()
-  list(APPEND syscheckd_event_tests_names "test_win_whodata")
-  list(APPEND syscheckd_event_tests_flags "-Wl,--wrap=_mdebug2,--wrap=_merror,--wrap=_mdebug1,--wrap=_mwarn \
-                                           -Wl,--wrap=wstr_replace -Wl,--wrap=SendMSG,--wrap,OSHash_Add_ex \
-                                           -Wl,--wrap=free_whodata_event,--wrap=IsFile -Wl,--wrap=remove \
-                                           -Wl,--wrap=wm_exec,--wrap=fopen,--wrap=fclose,--wrap=atexit \
-                                           -Wl,--wrap=OSHash_Delete_ex,--wrap=_mterror,--wrap=check_path_type \
-                                           -Wl,--wrap=_minfo -Wl,--wrap=OSHash_Create -Wl,--wrap=pthread_rwlock_unlock\
-                                           -Wl,--wrap=OSHash_SetFreeDataPointer,--wrap=fim_whodata_event \
-                                           -Wl,--wrap=fim_checker,--wrap=OSHash_Get,--wrap=os_random \
-                                           -Wl,--wrap=convert_windows_string,--wrap=OSHash_Get_ex,--wrap=FOREVER \
-                                           -Wl,--wrap=fflush,--wrap=fread,--wrap=fseek,--wrap=fwrite,--wrap=fprintf \
-                                           -Wl,--wrap=fgets -Wl,--wrap=wstr_split -Wl,--wrap=pthread_rwlock_wrlock \
-					                                 -Wl,--wrap,fgetpos -Wl,--wrap=fgetc")
-endif()
-
-=======
->>>>>>> 4e64bdf0
 set(FIM_DIFF_CHANGES_BASE_FLAGS "-Wl,--wrap,_merror -Wl,--wrap,_mwarn -Wl,--wrap,lstat -Wl,--wrap,stat,--wrap=_mdebug1 \
                            -Wl,--wrap,wfopen -Wl,--wrap,fread -Wl,--wrap,fopen -Wl,--wrap,fclose -Wl,--wrap,fwrite \
                            -Wl,--wrap,w_compress_gzfile -Wl,--wrap,IsDir -Wl,--wrap,mkdir_ex -Wl,--wrap,fflush \
