/*
 * Copyright (C) 2015-2020, Wazuh Inc.
 *
 * This program is free software; you can redistribute it
 * and/or modify it under the terms of the GNU General Public
 * License (version 2) as published by the FSF - Free Software
 * Foundation.
 */

#include <stdarg.h>
#include <stddef.h>
#include <setjmp.h>
#include <cmocka.h>
#include <stdio.h>
#include <stdlib.h>

#include "../wrappers/common.h"
#include "../syscheckd/fim_db.h"
#include "../config/syscheck-config.h"

#ifdef TEST_WINAGENT
#include "../wrappers/syscheckd/fim_db.h"

#define __mode_t int
#else
static int test_mode = 0;
#endif

extern const char *SQL_STMT[];

int fim_db_process_get_query(fdb_t *fim_sql, int index,
                                    void (*callback)(fdb_t *, fim_entry *, void *),
                                    void * arg);
int fim_db_exec_simple_wquery(fdb_t *fim_sql, const char *query);
fim_entry *fim_db_decode_full_row(sqlite3_stmt *stmt);
fim_tmp_file *fim_db_create_temp_file(int storage);
void fim_db_clean_file(fim_tmp_file **file, int storage);


/*--------------WRAPS-----------------------*/

int __wrap_w_is_file(const char * const file) {
    check_expected(file);
    return mock();
}

extern int __real_fseek(FILE *stream, long offset, int whence);
int __wrap_fseek(FILE *stream, long offset, int whence) {
    if (test_mode) {
        return mock();
    }
    return __real_fseek(stream, offset, whence);
}

extern int __real_fgets(char *s, int size, FILE *stream);
int __wrap_fgets(char *s, int size, FILE *stream) {
    if (test_mode) {
        strncpy(s, mock_type(char *), size);
        return mock_type(int);
    }
    return __real_fgets(s, size, stream);
}

extern int __real_fclose(FILE *__stream);
int __wrap_fclose(FILE *stream) {
    if (test_mode) {
        return 0;
    }
    return __real_fclose(stream);
}

extern FILE *__real_fopen(const char * __filename, const char * __modes);
FILE *__wrap_fopen(const char * __filename, const char * __modes) {
    if (test_mode) {
        return mock_type(FILE *);
    }
    return __real_fopen(__filename, __modes);
}

extern int __real_fflush(FILE *__stream);
int __wrap_fflush (FILE *__stream) {
    if (test_mode) {
        return 0;
    }
    return __real_fflush(__stream);
}

int __wrap_remove(const char *filename) {
    check_expected(filename);
    return mock();
}

#ifndef TEST_WINAGENT
extern unsigned long __real_time();
unsigned long __wrap_time() {
    if (test_mode) {
        return 192837465;
    }
    return __real_time();
}
#endif

extern int __real_getpid();
int __wrap_getpid() {
    if (test_mode) {
        return 2345;
    }
    return __real_getpid();
}

char *__wrap_wstr_escape_json() {
    char *ret = mock_type(char *);
    if (ret) {
        return strdup(ret);
    }
    return NULL;
}

#ifndef TEST_WINAGENT
extern int __real_fprintf(FILE *fp, const char *fmt, ...);
int __wrap_fprintf(FILE *fp, const char *fmt, ...)
{
    int ret;

    char formatted_msg[OS_MAXSTR];
    va_list args;

    va_start(args, fmt);
    if (test_mode) {
        vsnprintf(formatted_msg, OS_MAXSTR, fmt, args);
        check_expected(formatted_msg);
    } else {
        ret = __real_fprintf(fp, fmt, args);
    }

    va_end(args);
    if(test_mode) {
        return mock();
    }
    return ret;
}

int __wrap_usleep(useconds_t usec) {
    function_called();

    return 0;
}

#endif

int __wrap_sqlite3_open_v2(
  const char *filename,   /* Database filename (UTF-8) */
  sqlite3 **ppDb,         /* OUT: SQLite db handle */
  int flags,              /* Flags */
  const char *zVfs        /* Name of VFS module to use */
) {
    check_expected(filename);
    check_expected(flags);
    *ppDb = mock_type(sqlite3 *);
    return mock();
}

int __wrap_sqlite3_exec(
  sqlite3* db,                                  /* An open database */
  const char *sql,                           /* SQL to be evaluated */
  int (*callback)(void*,int,char**,char**),  /* Callback function */
  void *arg,                                    /* 1st argument to callback */
  char **errmsg                              /* Error msg written here */
) {
    check_expected(sql);
    *errmsg = mock_ptr_type(char *);
    return mock();
}

int __wrap_sqlite3_prepare_v2(
  sqlite3 *db,            /* Database handle */
  const char *zSql,       /* SQL statement, UTF-8 encoded */
  int nByte,              /* Maximum length of zSql in bytes. */
  sqlite3_stmt **ppStmt,  /* OUT: Statement handle */
  const char **pzTail     /* OUT: Pointer to unused portion of zSql */
){
    if(pzTail){
        *pzTail = 0;
    }
    return mock();
}

int __wrap_sqlite3_step(sqlite3_stmt* ptr) {
    return mock();
}

int __wrap_sqlite3_finalize(sqlite3_stmt *pStmt) {
    return mock();
}

int __wrap_sqlite3_close_v2(sqlite3* ptr){
    return mock();
}

void __wrap_sqlite3_free(void* ptr) {
   return;
}

int __wrap_sqlite3_reset(sqlite3_stmt *pStmt) {
    return mock();
}

int __wrap_sqlite3_clear_bindings(sqlite3_stmt* pStmt) {
    return mock();
}

const char *__wrap_sqlite3_errmsg(sqlite3* db){
    return mock_ptr_type(const char *);
}

int __wrap_sqlite3_bind_int(sqlite3_stmt* pStmt, int a, int b) {
    return mock();
}

int __wrap_sqlite3_bind_text(sqlite3_stmt* pStmt,int a,const char* b,int c,void *d ) {
    return mock();
}

int __wrap_sqlite3_column_int(sqlite3_stmt* pStmt, int iCol) {
    check_expected(iCol);
    return mock();
}

const char *__wrap_sqlite3_column_text(sqlite3_stmt* pStmt, int iCol) {
    check_expected(iCol);
    return mock_ptr_type(const char *);
}

int __wrap_sqlite3_last_insert_rowid(sqlite3* db){
    return mock();
}

void __wrap__minfo(const char * file, int line, const char * func, const char *msg, ...)
{
    char formatted_msg[OS_MAXSTR];
    va_list args;

    va_start(args, msg);
    vsnprintf(formatted_msg, OS_MAXSTR, msg, args);
    va_end(args);

    check_expected(formatted_msg);
}

void __wrap__merror(const char * file, int line, const char * func, const char *msg, ...)
{
    char formatted_msg[OS_MAXSTR];
    va_list args;

    va_start(args, msg);
    vsnprintf(formatted_msg, OS_MAXSTR, msg, args);
    va_end(args);

    check_expected(formatted_msg);
}

void __wrap__mdebug1(const char * file, int line, const char * func, const char *msg, ...) {
    char formatted_msg[OS_MAXSTR];
    va_list args;

    va_start(args, msg);
    vsnprintf(formatted_msg, OS_MAXSTR, msg, args);
    va_end(args);

    check_expected(formatted_msg);
}

int __wrap__mdebug2() {
    function_called();
    return 1;
}

int __wrap_chmod(const char *__file, __mode_t __mode) {
    return mock();
}

int __wrap_fim_send_sync_msg(char * msg) {
    return 1;
}

cJSON *__wrap_fim_entry_json(const char * path, fim_entry_data * data) {
    return mock_type(cJSON*);
}

char *__wrap_dbsync_state_msg(const char * component, cJSON * data) {
    check_expected(component);
    check_expected_ptr(data);

    return mock_type(char*);
}

int __wrap_EVP_DigestUpdate(EVP_MD_CTX *ctx, const void *d, size_t cnt) {
    check_expected(d);
    check_expected(cnt);
    return mock();
}

int __wrap_fim_configuration_directory() {
    return mock();
}

cJSON *__wrap_fim_json_event() {
    return mock_type(cJSON *);
}

int __wrap_send_syscheck_msg() {
    return 1;
}

int __wrap_delete_target_file() {
    return 1;
}

int __wrap_sqlite3_bind_int64(sqlite3_stmt *stmt, int index, sqlite3_int64 value) {
    return mock();
}

sqlite3_int64 __wrap_sqlite3_column_int64(sqlite3_stmt* stmt, int iCol) {
    check_expected(iCol);
    return mock();
}

#ifdef TEST_AGENT
char *_read_file(const char *high_name, const char *low_name, const char *defines_file) __attribute__((nonnull(3)));

int __wrap_getDefine_Int(const char *high_name, const char *low_name, int min, int max) {
    int ret;
    char *value;
    char *pt;

    /* Try to read from the local define file */
    value = _read_file(high_name, low_name, "./internal_options.conf");
    if (!value) {
        merror_exit(DEF_NOT_FOUND, high_name, low_name);
    }

    pt = value;
    while (*pt != '\0') {
        if (!isdigit((int)*pt)) {
            merror_exit(INV_DEF, high_name, low_name, value);
        }
        pt++;
    }

    ret = atoi(value);
    if ((ret < min) || (ret > max)) {
        merror_exit(INV_DEF, high_name, low_name, value);
    }

    /* Clear memory */
    free(value);

    return (ret);
}

int __wrap_isChroot() {
    return 1;
}
#endif

/*-----------------------------------------*/

/*---------------AUXILIAR------------------*/

/**
 * Successfully wrappes a fim_db_clean() call
 * */
static void wraps_fim_db_clean() {
    expect_string(__wrap_w_is_file, file, FIM_DB_DISK_PATH);
    will_return(__wrap_w_is_file, 1);
    expect_string(__wrap_remove, filename, FIM_DB_DISK_PATH);
    will_return(__wrap_remove, 0);
}

/**
 * Successfully wrappes a fim_db_create_file() call
 * */
static void wraps_fim_db_create_file() {
    #ifndef TEST_WINAGENT
    expect_string(__wrap_sqlite3_open_v2, filename, "/var/ossec/queue/fim/db/fim.db");
    #else
    expect_string(__wrap_sqlite3_open_v2, filename, "queue/fim/db/fim.db");
    #endif
    expect_value(__wrap_sqlite3_open_v2, flags, SQLITE_OPEN_READWRITE | SQLITE_OPEN_CREATE);
    will_return(__wrap_sqlite3_open_v2, 1);
    will_return(__wrap_sqlite3_open_v2, SQLITE_OK);
    will_return(__wrap_sqlite3_prepare_v2, SQLITE_OK);
    will_return(__wrap_sqlite3_step, SQLITE_DONE);
    will_return(__wrap_sqlite3_finalize, 0);
    will_return(__wrap_sqlite3_close_v2,0);
    will_return(__wrap_chmod, 0);

}

/**
 * Successfully wrappes a fim_db_cache() call
 * */
static void wraps_fim_db_cache() {
    will_return_count(__wrap_sqlite3_prepare_v2, SQLITE_OK, FIMDB_STMT_SIZE);
}

/**
 * Successfully wrappes a fim_db_exec_simple_wquery() call
 * */
static void wraps_fim_db_exec_simple_wquery(const char *query) {
    expect_string(__wrap_sqlite3_exec, sql, query);
    will_return(__wrap_sqlite3_exec, NULL);
    will_return(__wrap_sqlite3_exec, SQLITE_OK);
}

/**
 * Successfully wrappes a fim_db_check_transaction() call
 * */
static void wraps_fim_db_check_transaction() {
    wraps_fim_db_exec_simple_wquery("END;");
    expect_string(__wrap__mdebug1, formatted_msg, "Database transaction completed.");
    wraps_fim_db_exec_simple_wquery("BEGIN;");
}

/**
 * Successfully wrappes a fim_db_decode_full_row() call
 * */
static void wraps_fim_db_decode_full_row() {
    expect_value(__wrap_sqlite3_column_text, iCol, 0);
    will_return(__wrap_sqlite3_column_text, "/some/random/path"); // path
    expect_value(__wrap_sqlite3_column_int, iCol, 2);
    will_return(__wrap_sqlite3_column_int, 1); // mode
    expect_value(__wrap_sqlite3_column_int, iCol, 3);
    will_return(__wrap_sqlite3_column_int, 1000000); // last_event
    expect_value(__wrap_sqlite3_column_int, iCol, 4);
    will_return(__wrap_sqlite3_column_int, 2); // entry_type
    expect_value(__wrap_sqlite3_column_int, iCol, 5);
    will_return(__wrap_sqlite3_column_int, 1000001); // scanned
    expect_value(__wrap_sqlite3_column_int, iCol, 6);
    will_return(__wrap_sqlite3_column_int, 1000002); // options
    expect_value(__wrap_sqlite3_column_text, iCol, 7);
    will_return(__wrap_sqlite3_column_text, "checksum"); // checksum
    expect_value(__wrap_sqlite3_column_int, iCol, 8);
    will_return(__wrap_sqlite3_column_int, 111); // dev
    expect_value(__wrap_sqlite3_column_int64, iCol, 9);
    will_return(__wrap_sqlite3_column_int64, 1024); // inode
    expect_value(__wrap_sqlite3_column_int, iCol, 10);
    will_return(__wrap_sqlite3_column_int, 4096); // size
    expect_value_count(__wrap_sqlite3_column_text, iCol, 11, 2);
    will_return_count(__wrap_sqlite3_column_text, "perm",2); // perm
    expect_value_count(__wrap_sqlite3_column_text, iCol, 12, 2);
    will_return_count(__wrap_sqlite3_column_text, "attributes", 2); // attributes
    expect_value_count(__wrap_sqlite3_column_text, iCol, 13, 2);
    will_return_count(__wrap_sqlite3_column_text, "uid", 2); // uid
    expect_value_count(__wrap_sqlite3_column_text, iCol, 14, 2);
    will_return_count(__wrap_sqlite3_column_text, "gid", 2); // gid
    expect_value_count(__wrap_sqlite3_column_text, iCol, 15, 2);
    will_return_count(__wrap_sqlite3_column_text, "user_name", 2); // user_name
    expect_value_count(__wrap_sqlite3_column_text, iCol, 16, 2);
    will_return_count(__wrap_sqlite3_column_text, "group_name", 2); // group_name
    expect_value(__wrap_sqlite3_column_text, iCol, 17);
    will_return(__wrap_sqlite3_column_text, "hash_md5"); // hash_md5
    expect_value(__wrap_sqlite3_column_text, iCol, 18);
    will_return(__wrap_sqlite3_column_text, "hash_sha1"); // hash_sha1
    expect_value(__wrap_sqlite3_column_text, iCol, 19);
    will_return(__wrap_sqlite3_column_text, "hash_sha256"); // hash_sha256
    expect_value(__wrap_sqlite3_column_int, iCol, 20);
    will_return(__wrap_sqlite3_column_int, 12345678); // mtime
}

#ifndef TEST_WINAGENT
/**
 * Successfully wrappes a wraps_fim_db_insert_data() call
 * */
static void wraps_fim_db_insert_data_success(int row_id) {
    will_return(__wrap_sqlite3_bind_int64, 0);

    will_return(__wrap_sqlite3_reset, SQLITE_OK);
    will_return(__wrap_sqlite3_clear_bindings, SQLITE_OK);
    will_return(__wrap_sqlite3_step, SQLITE_DONE);
    if (row_id == 0) {
        will_return(__wrap_sqlite3_last_insert_rowid, 1);
    }
}

/**
 * Successfully wrappes a wraps_fim_db_insert_data() call
 * */
static void wraps_fim_db_insert_path_success() {
    will_return_always(__wrap_sqlite3_reset, SQLITE_OK);
    will_return_always(__wrap_sqlite3_clear_bindings, SQLITE_OK);
    will_return(__wrap_sqlite3_step, SQLITE_DONE);
}
#endif
/*---------------SETUP/TEARDOWN------------------*/
static int setup_group(void **state) {
    (void) state;
    expect_string(__wrap__mdebug1, formatted_msg, "(6287): Reading configuration file: 'test_syscheck2.conf'");
#if defined(TEST_AGENT) || defined(TEST_WINAGENT)
    expect_string(__wrap__mdebug1, formatted_msg, "(6208): Reading Client Configuration [test_syscheck2.conf]");
#endif
    Read_Syscheck_Config("test_syscheck2.conf");
    syscheck.database_store = 0;    // disk
    w_mutex_init(&syscheck.fim_entry_mutex, NULL);
    test_mode = 1;

    #ifdef TEST_WINAGENT
    time_mock_value = 192837465;
    #endif
    return 0;
}

static int teardown_group(void **state) {
    (void) state;
    Free_Syscheck(&syscheck);
    w_mutex_destroy(&syscheck.fim_entry_mutex);
    test_mode = 0;
    return 0;
}

typedef struct _test_fim_db_insert_data {
    fdb_t *fim_sql;
    fim_entry *entry;
    fim_tmp_file *tmp_file;
} test_fim_db_insert_data;

typedef struct __test_fim_db_ctx_s {
    test_fim_db_insert_data *test_data;
    EVP_MD_CTX *ctx;
} test_fim_db_ctx_t;

static int test_fim_db_setup(void **state) {
    test_fim_db_insert_data *test_data;
    test_data = calloc(1, sizeof(test_fim_db_insert_data));
    test_data->fim_sql = calloc(1, sizeof(fdb_t));
    test_data->entry = calloc(1, sizeof(fim_entry));
    test_data->entry->data = calloc(1, sizeof(fim_entry_data));
    test_data->entry->path =  strdup("/test/path");
    test_data->fim_sql->transaction.last_commit = 1; //Set a time diferent than 0
    *state = test_data;
    return 0;
}

static int test_fim_db_teardown(void **state) {
    test_fim_db_insert_data *test_data = *state;
    free(test_data->entry->path);
    free(test_data->entry->data->perm);
    free(test_data->entry->data->attributes);
    free(test_data->entry->data->uid);
    free(test_data->entry->data->gid);
    free(test_data->entry->data->user_name);
    free(test_data->entry->data->group_name);
    free(test_data->entry->data);
    free(test_data->entry);
    free(test_data->fim_sql);
    free(test_data);
    return 0;
}

static int test_fim_tmp_file_setup_disk(void **state) {
    test_fim_db_insert_data *test_data;
    if (test_fim_db_setup((void**)&test_data) != 0) {
        return -1;
    }
    test_data->tmp_file = calloc(1, sizeof(fim_tmp_file));
    test_data->tmp_file->path = strdup("/tmp/file");
    *state = test_data;
    return 0;
}

static int test_fim_tmp_file_teardown_disk(void **state) {
    test_fim_db_insert_data *test_data = *state;
    free(test_data->tmp_file->path);
    free(test_data->tmp_file);
    return test_fim_db_teardown((void**)&test_data);
}

static int test_fim_tmp_file_setup_memory(void **state) {
    test_fim_db_insert_data *test_data;
    if (test_fim_db_setup((void**)&test_data) != 0) {
        return -1;
    }
    test_data->tmp_file = calloc(1, sizeof(fim_tmp_file));
    test_data->tmp_file->list = W_Vector_init(1);
    W_Vector_insert(test_data->tmp_file->list, "/tmp/file");

    *state = test_data;
    return 0;
}

static int test_fim_tmp_file_teardown_memory(void **state) {
    test_fim_db_insert_data *test_data = *state;
    W_Vector_free(test_data->tmp_file->list);
    free(test_data->tmp_file);
    return test_fim_db_teardown((void**)&test_data);
}

static int test_fim_db_paths_teardown(void **state) {
    test_fim_db_teardown(state);
    char **paths = state[1];
    if (paths) {
        int i;
        for(i = 0; paths[i]; i++) {
            free(paths[i]);
        }
        free(paths);
    }
    return 0;
}

static int test_fim_db_json_teardown(void **state) {
    test_fim_db_teardown(state);
    cJSON *json = state[1];
    if (json) {
        cJSON_Delete(json);
    }
    return 0;
}

static int test_fim_db_entry_teardown(void **state) {
    test_fim_db_teardown(state);
    fim_entry *entry = state[1];
    if (entry) {
        free_entry(entry);
    }
    return 0;
}

static int teardown_fim_tmp_file_disk(void **state) {
    fim_tmp_file *file = state[1];
    expect_string(__wrap_remove, filename, file->path);
    will_return(__wrap_remove, 1);
    fim_db_clean_file(&file, FIM_DB_DISK);
    return 0;
}

static int teardown_fim_tmp_file_memory(void **state) {
    fim_tmp_file *file = state[1];
    fim_db_clean_file(&file, FIM_DB_MEMORY);
    return 0;
}

static int setup_fim_db_with_ctx(void **state) {
    test_fim_db_ctx_t *data = calloc(1, sizeof(test_fim_db_ctx_t));

    if(data == NULL)
        return -1;

    if(test_fim_db_setup((void**)&data->test_data) != 0)
        return -1;

    data->ctx = EVP_MD_CTX_create();
    EVP_DigestInit(data->ctx, EVP_sha1());

    *state = data;

    return 0;
}

static int teardown_fim_db_with_ctx(void **state) {
    test_fim_db_ctx_t *data = *state;

    test_fim_db_teardown((void**)&data->test_data);

    EVP_MD_CTX_destroy(data->ctx);

    free(data);

    return 0;
}

/*-----------------------------------------*/
/*----------fim_db_exec_simple_wquery()----------*/
void test_fim_db_exec_simple_wquery_error(void **state) {
    test_fim_db_insert_data *test_data = *state;
    expect_string(__wrap_sqlite3_exec, sql, "BEGIN;");
    will_return(__wrap_sqlite3_exec, "ERROR_MESSAGE");
    will_return(__wrap_sqlite3_exec, SQLITE_ERROR);
    expect_string(__wrap__merror, formatted_msg, "Error executing simple query 'BEGIN;': ERROR_MESSAGE");

    int ret = fim_db_exec_simple_wquery(test_data->fim_sql, "BEGIN;");
    assert_int_equal(ret, FIMDB_ERR);
}

void test_fim_db_exec_simple_wquery_success(void **state) {
    test_fim_db_insert_data *test_data = *state;
    expect_string(__wrap_sqlite3_exec, sql, "PRAGMA synchronous = OFF");
    will_return(__wrap_sqlite3_exec, NULL);
    will_return(__wrap_sqlite3_exec, SQLITE_OK);

    int ret = fim_db_exec_simple_wquery(test_data->fim_sql, "PRAGMA synchronous = OFF");
    assert_int_equal(ret, FIMDB_OK);
}

/*-----------------------------------------*/
/*---------------fim_db_init()---------------*/
static int test_teardown_fim_db_init(void **state) {
    fdb_t *fim_db = (fdb_t *) *state;
    free(fim_db);
    return 0;
}

void test_fim_db_init_failed_file_creation(void **state) {
    wraps_fim_db_clean();
    expect_string(__wrap_sqlite3_open_v2, filename, FIM_DB_DISK_PATH);
    expect_value(__wrap_sqlite3_open_v2, flags, SQLITE_OPEN_READWRITE | SQLITE_OPEN_CREATE);
    will_return(__wrap_sqlite3_open_v2, NULL);
    will_return(__wrap_sqlite3_open_v2, SQLITE_ERROR);
    will_return(__wrap_sqlite3_errmsg, "ERROR MESSAGE");
    #ifdef TEST_WINAGENT
    expect_string(__wrap__merror, formatted_msg, "Couldn't create SQLite database 'queue/fim/db/fim.db': ERROR MESSAGE");
    #else
    expect_string(__wrap__merror, formatted_msg, "Couldn't create SQLite database '/var/ossec/queue/fim/db/fim.db': ERROR MESSAGE");
    #endif
    will_return(__wrap_sqlite3_close_v2, 0);
    fdb_t* fim_db;
    fim_db = fim_db_init(syscheck.database_store);
    assert_null(fim_db);
}

void test_fim_db_init_failed_file_creation_prepare(void **state) {
    wraps_fim_db_clean();
    expect_string(__wrap_sqlite3_open_v2, filename, FIM_DB_DISK_PATH);
    expect_value(__wrap_sqlite3_open_v2, flags, SQLITE_OPEN_READWRITE | SQLITE_OPEN_CREATE);
    will_return(__wrap_sqlite3_open_v2, NULL);
    will_return(__wrap_sqlite3_open_v2, SQLITE_OK);
    will_return(__wrap_sqlite3_prepare_v2, SQLITE_ERROR);
    will_return(__wrap_sqlite3_errmsg, "ERROR MESSAGE");
    expect_string(__wrap__merror, formatted_msg, "Error preparing statement '/* * SQL Schema for FIM database * Copyright (C) 2015-2019, Wazuh Inc. * * This program is a free software, you can redistribute it * and/or modify it under the terms of GPLv2. */CREATE TABLE IF NOT EXISTS entry_path (    path TEXT NOT NULL,    inode_id INTEGER,    mode INTEGER,    last_event INTEGER,    entry_type INTEGER,    scanned INTEGER,    options INTEGER,    checksum TEXT NOT NULL,    PRIMARY KEY(path));CREATE INDEX IF NOT EXISTS path_index ON entry_path (path);CREATE INDEX IF NOT EXISTS inode_index ON entry_path (inode_id);CREATE TABLE IF NOT EXISTS entry_data (    dev INTEGER,    inode INTEGER,    size INTEGER,    perm TEXT,    attributes TEXT,    uid INTEGER,    gid INTEGER,    user_name TEXT,    group_name TEXT,    hash_md5 TEXT,    hash_sha1 TEXT,    hash_sha256 TEXT,    mtime INTEGER,    PRIMARY KEY(dev, inode));CREATE INDEX IF NOT EXISTS dev_inode_index ON entry_data (dev, inode);': ERROR MESSAGE");
    will_return(__wrap_sqlite3_close_v2, 0);
    fdb_t* fim_db;
    fim_db = fim_db_init(syscheck.database_store);
    assert_null(fim_db);
}

void test_fim_db_init_failed_file_creation_step(void **state) {
    wraps_fim_db_clean();
    expect_string(__wrap_sqlite3_open_v2, filename, FIM_DB_DISK_PATH);
    expect_value(__wrap_sqlite3_open_v2, flags, SQLITE_OPEN_READWRITE | SQLITE_OPEN_CREATE);
    will_return(__wrap_sqlite3_open_v2, NULL);
    will_return(__wrap_sqlite3_open_v2, SQLITE_OK);
    will_return(__wrap_sqlite3_prepare_v2, SQLITE_OK);
    will_return(__wrap_sqlite3_step, SQLITE_ERROR);
    will_return(__wrap_sqlite3_errmsg, "ERROR MESSAGE");
    expect_string(__wrap__merror, formatted_msg, "Error stepping statement '/* * SQL Schema for FIM database * Copyright (C) 2015-2019, Wazuh Inc. * * This program is a free software, you can redistribute it * and/or modify it under the terms of GPLv2. */CREATE TABLE IF NOT EXISTS entry_path (    path TEXT NOT NULL,    inode_id INTEGER,    mode INTEGER,    last_event INTEGER,    entry_type INTEGER,    scanned INTEGER,    options INTEGER,    checksum TEXT NOT NULL,    PRIMARY KEY(path));CREATE INDEX IF NOT EXISTS path_index ON entry_path (path);CREATE INDEX IF NOT EXISTS inode_index ON entry_path (inode_id);CREATE TABLE IF NOT EXISTS entry_data (    dev INTEGER,    inode INTEGER,    size INTEGER,    perm TEXT,    attributes TEXT,    uid INTEGER,    gid INTEGER,    user_name TEXT,    group_name TEXT,    hash_md5 TEXT,    hash_sha1 TEXT,    hash_sha256 TEXT,    mtime INTEGER,    PRIMARY KEY(dev, inode));CREATE INDEX IF NOT EXISTS dev_inode_index ON entry_data (dev, inode);': ERROR MESSAGE");
    will_return(__wrap_sqlite3_finalize, 0);
    will_return(__wrap_sqlite3_close_v2, 0);
    fdb_t* fim_db;
    fim_db = fim_db_init(syscheck.database_store);
    assert_null(fim_db);
}

void test_fim_db_init_failed_file_creation_chmod(void **state) {
    errno = 0;

    wraps_fim_db_clean();
    expect_string(__wrap_sqlite3_open_v2, filename, FIM_DB_DISK_PATH);
    expect_value(__wrap_sqlite3_open_v2, flags, SQLITE_OPEN_READWRITE | SQLITE_OPEN_CREATE);
    will_return(__wrap_sqlite3_open_v2, NULL);
    will_return(__wrap_sqlite3_open_v2, SQLITE_OK);
    will_return(__wrap_sqlite3_prepare_v2, SQLITE_OK);
    will_return(__wrap_sqlite3_step, SQLITE_DONE);
    will_return(__wrap_sqlite3_finalize, 0);
    will_return(__wrap_sqlite3_close_v2, 0);
    will_return(__wrap_chmod, -1);
    #ifndef TEST_WINAGENT
    expect_string(__wrap__merror, formatted_msg, "(1127): Could not chmod object '/var/ossec/queue/fim/db/fim.db' due to [(0)-(Success)].");
    #else
    expect_string(__wrap__merror, formatted_msg, "(1127): Could not chmod object 'queue/fim/db/fim.db' due to [(0)-(Success)].");
    #endif
    fdb_t* fim_db;
    fim_db = fim_db_init(syscheck.database_store);
    assert_null(fim_db);
}

void test_fim_db_init_failed_open_db(void **state) {
    wraps_fim_db_clean();
    wraps_fim_db_create_file();
    #ifndef TEST_WINAGENT
    expect_string(__wrap_sqlite3_open_v2, filename, "/var/ossec/queue/fim/db/fim.db");
    #else
    expect_string(__wrap_sqlite3_open_v2, filename, "queue/fim/db/fim.db");
    #endif
    expect_value(__wrap_sqlite3_open_v2, flags, SQLITE_OPEN_READWRITE);
    will_return(__wrap_sqlite3_open_v2, NULL);
    will_return(__wrap_sqlite3_open_v2, SQLITE_ERROR);
    fdb_t* fim_db;
    fim_db = fim_db_init(syscheck.database_store);
    assert_null(fim_db);
}

void test_fim_db_init_failed_cache(void **state) {
    wraps_fim_db_clean();
    wraps_fim_db_create_file();
    expect_string(__wrap_sqlite3_open_v2, filename, FIM_DB_DISK_PATH);
    expect_value(__wrap_sqlite3_open_v2, flags, SQLITE_OPEN_READWRITE);
    will_return(__wrap_sqlite3_open_v2, NULL);
    will_return(__wrap_sqlite3_open_v2, SQLITE_OK);
    will_return(__wrap_sqlite3_prepare_v2, SQLITE_ERROR);
    will_return(__wrap_sqlite3_errmsg, "REASON GOES HERE");
    #ifndef TEST_WINAGENT
    expect_string(__wrap__merror, formatted_msg, "Error preparing statement 'INSERT INTO entry_data (dev, inode, size, perm, attributes, uid, gid, user_name, group_name, hash_md5, hash_sha1, hash_sha256, mtime) VALUES (?, ?, ?, ?, ?, ?, ?, ?, ?, ?, ?, ?, ?);': REASON GOES HERE");
    #else
    expect_string(__wrap__merror, formatted_msg, "Error preparing statement 'INSERT INTO entry_data (dev, inode, size, perm, attributes, uid, gid, user_name, group_name, hash_md5, hash_sha1, hash_sha256, mtime) VALUES (NULL, NULL, ?, ?, ?, ?, ?, ?, ?, ?, ?, ?, ?);': REASON GOES HERE");
    #endif
    fdb_t* fim_db;
    fim_db = fim_db_init(syscheck.database_store);
    assert_null(fim_db);
}

void test_fim_db_init_failed_cache_memory(void **state) {
    expect_string(__wrap_sqlite3_open_v2, filename, FIM_DB_MEMORY_PATH);
    expect_value(__wrap_sqlite3_open_v2, flags, SQLITE_OPEN_READWRITE | SQLITE_OPEN_CREATE);
    will_return(__wrap_sqlite3_open_v2, 1);
    will_return(__wrap_sqlite3_open_v2, SQLITE_OK);
    will_return(__wrap_sqlite3_prepare_v2, SQLITE_OK);
    will_return(__wrap_sqlite3_step, SQLITE_DONE);
    will_return(__wrap_sqlite3_finalize, 0);
    will_return(__wrap_sqlite3_prepare_v2, SQLITE_ERROR);
    will_return(__wrap_sqlite3_errmsg, "REASON GOES HERE");
    #ifndef TEST_WINAGENT
    expect_string(__wrap__merror, formatted_msg, "Error preparing statement 'INSERT INTO entry_data (dev, inode, size, perm, attributes, uid, gid, user_name, group_name, hash_md5, hash_sha1, hash_sha256, mtime) VALUES (?, ?, ?, ?, ?, ?, ?, ?, ?, ?, ?, ?, ?);': REASON GOES HERE");
    #else
    expect_string(__wrap__merror, formatted_msg, "Error preparing statement 'INSERT INTO entry_data (dev, inode, size, perm, attributes, uid, gid, user_name, group_name, hash_md5, hash_sha1, hash_sha256, mtime) VALUES (NULL, NULL, ?, ?, ?, ?, ?, ?, ?, ?, ?, ?, ?);': REASON GOES HERE");
    #endif
    will_return(__wrap_sqlite3_close_v2, 0);
    fdb_t* fim_db;
    syscheck.database_store = 1;
    fim_db = fim_db_init(syscheck.database_store);
    syscheck.database_store = 0;
    assert_null(fim_db);
}

void test_fim_db_init_failed_execution(void **state) {
    wraps_fim_db_clean();
    wraps_fim_db_create_file();
    expect_string(__wrap_sqlite3_open_v2, filename, FIM_DB_DISK_PATH);
    expect_value(__wrap_sqlite3_open_v2, flags, SQLITE_OPEN_READWRITE);
    will_return(__wrap_sqlite3_open_v2, NULL);
    will_return(__wrap_sqlite3_open_v2, SQLITE_OK);
    wraps_fim_db_cache();
    expect_string(__wrap_sqlite3_exec, sql, "PRAGMA synchronous = OFF");
    will_return(__wrap_sqlite3_exec, "ERROR_MESSAGE");
    will_return(__wrap_sqlite3_exec, SQLITE_ERROR);
    expect_string(__wrap__merror, formatted_msg, "SQL error turning off synchronous mode: ERROR_MESSAGE");
    // fim_db_finalize_stmt()
    will_return_always(__wrap_sqlite3_reset, SQLITE_OK);
    will_return_always(__wrap_sqlite3_clear_bindings, SQLITE_OK);
    will_return_always(__wrap_sqlite3_finalize, SQLITE_OK);
    fdb_t* fim_db;
    fim_db = fim_db_init(syscheck.database_store);
    assert_null(fim_db);
}

void test_fim_db_init_failed_simple_query(void **state) {
    wraps_fim_db_clean();
    wraps_fim_db_create_file();
    expect_string(__wrap_sqlite3_open_v2, filename, FIM_DB_DISK_PATH);
    expect_value(__wrap_sqlite3_open_v2, flags, SQLITE_OPEN_READWRITE);
    will_return(__wrap_sqlite3_open_v2, NULL);
    will_return(__wrap_sqlite3_open_v2, SQLITE_OK);
    wraps_fim_db_cache();
    expect_string(__wrap_sqlite3_exec, sql, "PRAGMA synchronous = OFF");
    will_return(__wrap_sqlite3_exec, NULL);
    will_return(__wrap_sqlite3_exec, SQLITE_OK);
    // Simple query fails
    expect_string(__wrap_sqlite3_exec, sql, "BEGIN;");
    will_return(__wrap_sqlite3_exec, "ERROR_MESSAGE");
    will_return(__wrap_sqlite3_exec, SQLITE_ERROR);
    expect_string(__wrap__merror, formatted_msg, "Error executing simple query 'BEGIN;': ERROR_MESSAGE");
    // fim_db_finalize_stmt()
    will_return_always(__wrap_sqlite3_reset, SQLITE_OK);
    will_return_always(__wrap_sqlite3_clear_bindings, SQLITE_OK);
    will_return_always(__wrap_sqlite3_finalize, SQLITE_OK);
    fdb_t* fim_db;
    fim_db = fim_db_init(syscheck.database_store);
    assert_null(fim_db);
}

void test_fim_db_init_success(void **state) {
    wraps_fim_db_clean();
    wraps_fim_db_create_file();
    expect_string(__wrap_sqlite3_open_v2, filename, FIM_DB_DISK_PATH);
    expect_value(__wrap_sqlite3_open_v2, flags, SQLITE_OPEN_READWRITE);
    will_return(__wrap_sqlite3_open_v2, NULL);
    will_return(__wrap_sqlite3_open_v2, SQLITE_OK);
    wraps_fim_db_cache();
    expect_string(__wrap_sqlite3_exec, sql, "PRAGMA synchronous = OFF");
    will_return(__wrap_sqlite3_exec, NULL);
    will_return(__wrap_sqlite3_exec, SQLITE_OK);
    wraps_fim_db_exec_simple_wquery("BEGIN;");
    fdb_t* fim_db;
    fim_db = fim_db_init(syscheck.database_store);
    assert_non_null(fim_db);
    *state = fim_db;
}
/*-----------------------------------------*/
/*---------------fim_db_clean()----------------*/
void test_fim_db_clean_no_db_file(void **state) {
    expect_string(__wrap_w_is_file, file, FIM_DB_DISK_PATH);
    will_return(__wrap_w_is_file, 0);
    fim_db_clean();
}

void test_fim_db_clean_file_not_removed(void **state) {
    int i;
    expect_string(__wrap_w_is_file, file, FIM_DB_DISK_PATH);
    will_return(__wrap_w_is_file, 1);

    #ifndef TEST_WINAGENT
    for(i = 1; i <= FIMDB_RM_MAX_LOOP; i++) {
        expect_function_call(__wrap__mdebug2);
        expect_function_call(__wrap_usleep);
    }
    #else
    for(i = 1; i <= FIMDB_RM_MAX_LOOP; i++) {
        expect_function_call(__wrap__mdebug2);
        expect_function_call(wrap_fim_db_Sleep);
    }
    #endif

    expect_string_count(__wrap_remove, filename, FIM_DB_DISK_PATH, FIMDB_RM_MAX_LOOP);
    will_return_count(__wrap_remove, -1, FIMDB_RM_MAX_LOOP);

    // Inside while loop
    expect_string(__wrap_remove, filename, FIM_DB_DISK_PATH);
    will_return(__wrap_remove, 0);

    fim_db_clean();
}

void test_fim_db_clean_success(void **state) {
    wraps_fim_db_clean();
    fim_db_clean();
}
/*-----------------------------------------*/
/*----------fim_db_insert_data()---------------*/
void test_fim_db_insert_data_no_rowid_error(void **state) {
    test_fim_db_insert_data *test_data = *state;
    int ret;
    int row_id = 0;

    // Inside fim_db_clean_stmt
    {
        will_return(__wrap_sqlite3_reset, SQLITE_OK);
        will_return(__wrap_sqlite3_clear_bindings, SQLITE_OK);
    }

    //Inside fim_db_bind_insert_data
    {
        will_return_always(__wrap_sqlite3_bind_int, 0);
        #ifndef TEST_WINAGENT
        will_return_always(__wrap_sqlite3_bind_int64, 0);
        #endif
        will_return_always(__wrap_sqlite3_bind_text, 0);
    }

    will_return(__wrap_sqlite3_step, SQLITE_ERROR);
    will_return(__wrap_sqlite3_errmsg, "ERROR MESSAGE");
<<<<<<< HEAD
    expect_string(__wrap__merror, formatted_msg, "Step error inserting data row_id '0': ERROR MESSAGE");
    int ret;
    int row_id = 0;
=======
    expect_string(__wrap__merror, formatted_msg, "SQL ERROR: (1)ERROR MESSAGE");

>>>>>>> 9fe72230
    ret = fim_db_insert_data(test_data->fim_sql, test_data->entry->data, &row_id);

    assert_int_equal(row_id, 0);
    assert_int_equal(ret, FIMDB_ERR);
}

void test_fim_db_insert_data_no_rowid_success(void **state) {
    test_fim_db_insert_data *test_data = *state;
    int ret;
    int row_id = 0;

    // Inside fim_db_clean_stmt
    {
        will_return(__wrap_sqlite3_reset, SQLITE_OK);
        will_return(__wrap_sqlite3_clear_bindings, SQLITE_OK);
    }

    //Inside fim_db_bind_insert_data
    {
        will_return_always(__wrap_sqlite3_bind_int, 0);
        #ifndef TEST_WINAGENT
        will_return_always(__wrap_sqlite3_bind_int64, 0);
        #endif
        will_return_always(__wrap_sqlite3_bind_text, 0);
    }

    will_return(__wrap_sqlite3_step, SQLITE_DONE);
    will_return(__wrap_sqlite3_last_insert_rowid, 1);

    ret = fim_db_insert_data(test_data->fim_sql, test_data->entry->data, &row_id);

    assert_int_equal(row_id, 1);
    assert_int_equal(ret, FIMDB_OK);
}

void test_fim_db_insert_data_rowid_error(void **state) {
    test_fim_db_insert_data *test_data = *state;
    will_return(__wrap_sqlite3_reset, SQLITE_OK);
    will_return(__wrap_sqlite3_clear_bindings, SQLITE_OK);
    will_return_always(__wrap_sqlite3_bind_int, 0);
    will_return_always(__wrap_sqlite3_bind_text, 0);
    will_return(__wrap_sqlite3_step, SQLITE_ERROR);
    will_return(__wrap_sqlite3_errmsg, "ERROR MESSAGE");
    expect_string(__wrap__merror, formatted_msg, "Step error updating data row_id '1': ERROR MESSAGE");
    int ret;
    int row_id = 1;
    ret = fim_db_insert_data(test_data->fim_sql, test_data->entry->data, &row_id);
    assert_int_equal(row_id, 1);
    assert_int_equal(ret, FIMDB_ERR);
}

void test_fim_db_insert_data_rowid_success(void **state) {
    test_fim_db_insert_data *test_data = *state;
    will_return(__wrap_sqlite3_reset, SQLITE_OK);
    will_return(__wrap_sqlite3_clear_bindings, SQLITE_OK);
    will_return_always(__wrap_sqlite3_bind_int, 0);
    will_return_always(__wrap_sqlite3_bind_text, 0);
    will_return(__wrap_sqlite3_step, SQLITE_DONE);
    int ret;
    int row_id = 1;
    ret = fim_db_insert_data(test_data->fim_sql, test_data->entry->data, &row_id);
    assert_int_equal(row_id, 1);
    assert_int_equal(ret, FIMDB_OK);
}
/*-----------------------------------------*/
/*----------fim_db_insert_path()---------------*/
void test_fim_db_insert_path_error(void **state) {
    test_fim_db_insert_data *test_data = *state;
    will_return(__wrap_sqlite3_reset, SQLITE_OK);
    will_return(__wrap_sqlite3_clear_bindings, SQLITE_OK);
    will_return_always(__wrap_sqlite3_bind_int, 0);
    will_return_always(__wrap_sqlite3_bind_text, 0);
    will_return(__wrap_sqlite3_step, SQLITE_ERROR);
    will_return(__wrap_sqlite3_errmsg, "ERROR MESSAGE");
    expect_string(__wrap__merror, formatted_msg, "Step error inserting path '/test/path': ERROR MESSAGE");
    int ret;
    ret = fim_db_insert_path(test_data->fim_sql, test_data->entry->path, test_data->entry->data, 1);
    assert_int_equal(ret, FIMDB_ERR);
}

void test_fim_db_insert_path_constraint_error(void **state) {
    test_fim_db_insert_data *test_data = *state;
    will_return_always(__wrap_sqlite3_reset, SQLITE_OK);
    will_return_always(__wrap_sqlite3_clear_bindings, SQLITE_OK);
    will_return_always(__wrap_sqlite3_bind_int, 0);
    will_return_always(__wrap_sqlite3_bind_text, 0);
    will_return(__wrap_sqlite3_step, SQLITE_CONSTRAINT);
    will_return(__wrap_sqlite3_step, SQLITE_ERROR);
    will_return(__wrap_sqlite3_errmsg, "ERROR MESSAGE");
    expect_string(__wrap__merror, formatted_msg, "Step error updating path '/test/path': ERROR MESSAGE");
    int ret;
    ret = fim_db_insert_path(test_data->fim_sql, test_data->entry->path, test_data->entry->data, 1);
    assert_int_equal(ret, FIMDB_ERR);
}

void test_fim_db_insert_path_constraint_success(void **state) {
    test_fim_db_insert_data *test_data = *state;
    will_return_always(__wrap_sqlite3_reset, SQLITE_OK);
    will_return_always(__wrap_sqlite3_clear_bindings, SQLITE_OK);
    will_return_always(__wrap_sqlite3_bind_int, 0);
    will_return_always(__wrap_sqlite3_bind_text, 0);
    will_return(__wrap_sqlite3_step, SQLITE_CONSTRAINT);
    will_return(__wrap_sqlite3_step, SQLITE_DONE);
    int ret;
    ret = fim_db_insert_path(test_data->fim_sql, test_data->entry->path, test_data->entry->data, 1);
    assert_int_equal(ret, FIMDB_OK);
}

void test_fim_db_insert_path_success(void **state) {
    test_fim_db_insert_data *test_data = *state;
    will_return_always(__wrap_sqlite3_reset, SQLITE_OK);
    will_return_always(__wrap_sqlite3_clear_bindings, SQLITE_OK);
    will_return_always(__wrap_sqlite3_bind_int, 0);
    will_return_always(__wrap_sqlite3_bind_text, 0);
    will_return(__wrap_sqlite3_step, SQLITE_DONE);
    int ret;
    ret = fim_db_insert_path(test_data->fim_sql, test_data->entry->path, test_data->entry->data, 1);
    assert_int_equal(ret, FIMDB_OK);
}

/*-----------------------------------------*/
/*----------fim_db_insert()----------------*/
void test_fim_db_insert_error(void **state) {
    test_fim_db_insert_data *test_data = *state;
    int ret;

    // Inside fim_clean_stmt
    {
        will_return(__wrap_sqlite3_reset, SQLITE_OK);
        will_return(__wrap_sqlite3_clear_bindings, SQLITE_OK);
    }

    #ifdef TEST_WINAGENT
    will_return(__wrap_sqlite3_bind_text, 0);
    #else
    // Inside fim_db_bind_get_inode
    {
        will_return(__wrap_sqlite3_bind_int64, 0);
        will_return(__wrap_sqlite3_bind_int, 0);
    }
    #endif

    will_return(__wrap_sqlite3_step, SQLITE_ERROR);
    will_return(__wrap_sqlite3_errmsg, "ERROR MESSAGE");
<<<<<<< HEAD
    expect_string(__wrap__merror, formatted_msg, "Step error getting data row: ERROR MESSAGE");
=======
    expect_string(__wrap__merror, formatted_msg, "SQL ERROR: (1)ERROR MESSAGE");

    ret = fim_db_insert(test_data->fim_sql, test_data->entry->path, test_data->entry->data, FIM_MODIFICATION);
    assert_int_equal(ret, FIMDB_ERR);
}

void test_fim_db_insert_invalid_type(void **state) {
    test_fim_db_insert_data *test_data = *state;
>>>>>>> 9fe72230
    int ret;

    expect_string(__wrap__merror, formatted_msg, "Couldn't insert '/test/path' entry into DB. Invalid event type: 1.");

    ret = fim_db_insert(test_data->fim_sql, test_data->entry->path, test_data->entry->data, FIM_DELETE);

    assert_int_equal(ret, FIMDB_ERR);
}

void test_fim_db_insert_db_full(void **state) {
    test_fim_db_insert_data *test_data = *state;
    int ret;

    will_return_always(__wrap_sqlite3_reset, SQLITE_OK);
    will_return_always(__wrap_sqlite3_clear_bindings, SQLITE_OK);

    will_return(__wrap_sqlite3_step, SQLITE_ROW);
    expect_value(__wrap_sqlite3_column_int, iCol, 0);
    will_return(__wrap_sqlite3_column_int, 50000);

    expect_string(__wrap__mdebug1, formatted_msg, "Couldn't insert '/test/path' entry into DB. The DB is full, please check your configuration.");

    syscheck.database = test_data->fim_sql;

    ret = fim_db_insert(test_data->fim_sql, test_data->entry->path, test_data->entry->data, FIM_ADD);

    syscheck.database = NULL;

    assert_int_equal(ret, FIMDB_FULL);
}

#ifndef TEST_WINAGENT
void test_fim_db_insert_inode_id_nonull(void **state) {
    test_fim_db_insert_data *test_data = *state;
    will_return(__wrap_sqlite3_reset, SQLITE_OK);
    will_return(__wrap_sqlite3_clear_bindings, SQLITE_OK);
    will_return_always(__wrap_sqlite3_bind_int, 0);
    will_return_always(__wrap_sqlite3_bind_text, 0);    // Needed for fim_db_insert_path()

    will_return(__wrap_sqlite3_step, SQLITE_ROW);
    expect_value(__wrap_sqlite3_column_int, iCol, 0);
    will_return(__wrap_sqlite3_column_int, 1);

    // Wrap functions for fim_db_insert_data() & fim_db_insert_path()
    int inode_id = 1;
    wraps_fim_db_insert_data_success(inode_id);
    wraps_fim_db_insert_path_success();

    wraps_fim_db_check_transaction();

    int ret;
    ret = fim_db_insert(test_data->fim_sql, test_data->entry->path, test_data->entry->data, FIM_MODIFICATION);
    assert_int_equal(ret, 0);   // Success
}

void test_fim_db_insert_inode_id_null(void **state) {
    test_fim_db_insert_data *test_data = *state;
    will_return_count(__wrap_sqlite3_reset, SQLITE_OK, 2);
    will_return_count(__wrap_sqlite3_clear_bindings, SQLITE_OK, 2);
    will_return_always(__wrap_sqlite3_bind_int, 0);
    will_return_always(__wrap_sqlite3_bind_text, 0);
    will_return(__wrap_sqlite3_bind_int64, 0);

    will_return_count(__wrap_sqlite3_step, SQLITE_DONE, 2);

    // Wrap functions for fim_db_insert_data() & fim_db_insert_path()
    int inode_id = 0;
    wraps_fim_db_insert_data_success(inode_id);
    wraps_fim_db_insert_path_success();

    wraps_fim_db_check_transaction();

    int ret;
    ret = fim_db_insert(test_data->fim_sql, test_data->entry->path, test_data->entry->data, FIM_MODIFICATION);
    assert_int_equal(ret, 0);   // Success
}

void test_fim_db_insert_inode_id_null_error(void **state) {
    test_fim_db_insert_data *test_data = *state;
    will_return_count(__wrap_sqlite3_reset, SQLITE_OK, 2);
    will_return_count(__wrap_sqlite3_clear_bindings, SQLITE_OK, 2);
    will_return_always(__wrap_sqlite3_bind_int, 0);
    will_return_always(__wrap_sqlite3_bind_text, 0);
    will_return(__wrap_sqlite3_bind_int64, 0);

    will_return(__wrap_sqlite3_step, SQLITE_DONE);
    will_return(__wrap_sqlite3_step, SQLITE_ERROR);

    will_return(__wrap_sqlite3_errmsg, "ERROR MESSAGE");
    expect_string(__wrap__merror, formatted_msg, "Step error getting path inode '/test/path': ERROR MESSAGE");

    int ret;
    ret = fim_db_insert(test_data->fim_sql, test_data->entry->path, test_data->entry->data, FIM_MODIFICATION);
    assert_int_equal(ret, FIMDB_ERR);
}

void test_fim_db_insert_inode_id_null_delete(void **state) {
    test_fim_db_insert_data *test_data = *state;
    will_return_count(__wrap_sqlite3_reset, SQLITE_OK, 4);
    will_return_count(__wrap_sqlite3_clear_bindings, SQLITE_OK, 4);
    will_return_always(__wrap_sqlite3_bind_int, 0);
    will_return_always(__wrap_sqlite3_bind_text, 0);
    will_return(__wrap_sqlite3_bind_int64, 0);

    will_return(__wrap_sqlite3_step, SQLITE_DONE);
    will_return(__wrap_sqlite3_step, SQLITE_ROW);

    expect_value(__wrap_sqlite3_column_int64, iCol, 0);
    will_return(__wrap_sqlite3_column_int64, 1);

    will_return(__wrap_sqlite3_step, SQLITE_ROW);

    expect_value(__wrap_sqlite3_column_int, iCol, 0);
    will_return(__wrap_sqlite3_column_int, 1);

    will_return(__wrap_sqlite3_step, SQLITE_DONE);

    wraps_fim_db_check_transaction();

    // Wrap functions for fim_db_insert_data() & fim_db_insert_path()
    int inode_id = 0;
    wraps_fim_db_insert_data_success(inode_id);
    wraps_fim_db_insert_path_success();

    wraps_fim_db_check_transaction();

    int ret;
    ret = fim_db_insert(test_data->fim_sql, test_data->entry->path, test_data->entry->data, FIM_MODIFICATION);
    assert_int_equal(ret, 0);   // Success
}

void test_fim_db_insert_inode_id_null_delete_error(void **state) {
    test_fim_db_insert_data *test_data = *state;
    will_return_count(__wrap_sqlite3_reset, SQLITE_OK, 4);
    will_return_count(__wrap_sqlite3_clear_bindings, SQLITE_OK, 4);
    will_return_always(__wrap_sqlite3_bind_int, 0);
    will_return_always(__wrap_sqlite3_bind_text, 0);
    will_return(__wrap_sqlite3_bind_int64, 0);

    will_return(__wrap_sqlite3_step, SQLITE_DONE);
    will_return(__wrap_sqlite3_step, SQLITE_ROW);

    expect_value(__wrap_sqlite3_column_int64, iCol, 0);
    will_return(__wrap_sqlite3_column_int64, 1);

    will_return(__wrap_sqlite3_step, SQLITE_ROW);

    expect_value(__wrap_sqlite3_column_int, iCol, 0);
    will_return(__wrap_sqlite3_column_int, 1);

    will_return(__wrap_sqlite3_step, SQLITE_ERROR);

    will_return(__wrap_sqlite3_errmsg, "ERROR MESSAGE");
    expect_string(__wrap__merror, formatted_msg, "Step error deleting data '/test/path' to insert in new row, the inode has changed: ERROR MESSAGE");

    int ret;
    ret = fim_db_insert(test_data->fim_sql, test_data->entry->path, test_data->entry->data, FIM_MODIFICATION);
    assert_int_equal(ret, FIMDB_ERR);
}

void test_fim_db_insert_inode_id_null_delete_row_error(void **state) {
    test_fim_db_insert_data *test_data = *state;
    will_return_count(__wrap_sqlite3_reset, SQLITE_OK, 3);
    will_return_count(__wrap_sqlite3_clear_bindings, SQLITE_OK, 3);
    will_return_always(__wrap_sqlite3_bind_int, 0);
    will_return_always(__wrap_sqlite3_bind_text, 0);
    will_return(__wrap_sqlite3_bind_int64, 0);

    will_return(__wrap_sqlite3_step, SQLITE_DONE);
    will_return(__wrap_sqlite3_step, SQLITE_ROW);

    expect_value(__wrap_sqlite3_column_int64, iCol, 0);
    will_return(__wrap_sqlite3_column_int64, 1);

    will_return(__wrap_sqlite3_step, SQLITE_ERROR);

    will_return(__wrap_sqlite3_errmsg, "ERROR MESSAGE");
    expect_string(__wrap__merror, formatted_msg, "Step error getting inode ID for file path '/test/path': ERROR MESSAGE");

    int ret;
    ret = fim_db_insert(test_data->fim_sql, test_data->entry->path, test_data->entry->data, FIM_MODIFICATION);
    assert_int_equal(ret, FIMDB_ERR);
}
#endif

/*-----------------------------------------*/
/*----------fim_db_remove_path------------------*/
void test_fim_db_remove_path_no_entry(void **state) {
    test_fim_db_insert_data *test_data = *state;
    #ifndef TEST_WINAGENT
    will_return(__wrap_fim_configuration_directory, 1);
    #else
    will_return(__wrap_fim_configuration_directory, 9);
    #endif
    will_return_always(__wrap_sqlite3_reset, SQLITE_OK);
    will_return_always(__wrap_sqlite3_clear_bindings, SQLITE_OK);
    will_return_always(__wrap_sqlite3_bind_text, 0);
    will_return(__wrap_sqlite3_step, SQLITE_ROW);
    expect_value(__wrap_sqlite3_column_int, iCol, 0);
    will_return(__wrap_sqlite3_column_int, 0);
    expect_value(__wrap_sqlite3_column_int, iCol, 1);
    will_return(__wrap_sqlite3_column_int, 1);
    wraps_fim_db_check_transaction();
    time_t last_commit =  test_data->fim_sql->transaction.last_commit;
    fim_db_remove_path(test_data->fim_sql, test_data->entry, &syscheck.fim_entry_mutex, NULL, (void *) FIM_WHODATA, NULL);
    // Last commit time should change
    assert_int_not_equal(last_commit, test_data->fim_sql->transaction.last_commit);
}

void test_fim_db_remove_path_one_entry(void **state) {
    test_fim_db_insert_data *test_data = *state;
    #ifndef TEST_WINAGENT
    will_return(__wrap_fim_configuration_directory, 1);
    #else
    will_return(__wrap_fim_configuration_directory, 9);
    #endif
    will_return_always(__wrap_sqlite3_reset, SQLITE_OK);
    will_return_always(__wrap_sqlite3_clear_bindings, SQLITE_OK);
    will_return_always(__wrap_sqlite3_bind_int, 0);
    will_return_always(__wrap_sqlite3_bind_text, 0);
    will_return(__wrap_sqlite3_step, SQLITE_ROW);
    expect_value(__wrap_sqlite3_column_int, iCol, 0);
    will_return(__wrap_sqlite3_column_int, 1);
    expect_value(__wrap_sqlite3_column_int, iCol, 1);
    will_return(__wrap_sqlite3_column_int, 1);
    will_return_count(__wrap_sqlite3_step, SQLITE_DONE, 2);
    wraps_fim_db_check_transaction();
    time_t last_commit =  test_data->fim_sql->transaction.last_commit;
    fim_db_remove_path(test_data->fim_sql, test_data->entry, &syscheck.fim_entry_mutex, NULL, (void *) FIM_WHODATA, NULL);
    // Last commit time should change
    assert_int_not_equal(last_commit, test_data->fim_sql->transaction.last_commit);
}

void test_fim_db_remove_path_one_entry_step_fail(void **state) {
    test_fim_db_insert_data *test_data = *state;
    #ifndef TEST_WINAGENT
    will_return(__wrap_fim_configuration_directory, 1);
    #else
    will_return(__wrap_fim_configuration_directory, 9);
    #endif
    will_return_always(__wrap_sqlite3_reset, SQLITE_OK);
    will_return_always(__wrap_sqlite3_clear_bindings, SQLITE_OK);
    will_return_always(__wrap_sqlite3_bind_int, 0);
    will_return_always(__wrap_sqlite3_bind_text, 0);
    will_return(__wrap_sqlite3_step, SQLITE_ROW);
    expect_value(__wrap_sqlite3_column_int, iCol, 0);
    will_return(__wrap_sqlite3_column_int, 1);
    expect_value(__wrap_sqlite3_column_int, iCol, 1);
    will_return(__wrap_sqlite3_column_int, 1);
    will_return(__wrap_sqlite3_step, SQLITE_ERROR);
    wraps_fim_db_check_transaction();
    time_t last_commit =  test_data->fim_sql->transaction.last_commit;
    fim_db_remove_path(test_data->fim_sql, test_data->entry, &syscheck.fim_entry_mutex, NULL, (void *) FIM_WHODATA, NULL);
    // Last commit time should change
    assert_int_not_equal(last_commit, test_data->fim_sql->transaction.last_commit);
}

void test_fim_db_remove_path_one_entry_alert_fail(void **state) {
    test_fim_db_insert_data *test_data = *state;
    cJSON * json = cJSON_CreateObject();

    #ifndef TEST_WINAGENT
    will_return(__wrap_fim_configuration_directory, 1);
    #else
    will_return(__wrap_fim_configuration_directory, 9);
    #endif
    will_return_always(__wrap_sqlite3_reset, SQLITE_OK);
    will_return_always(__wrap_sqlite3_clear_bindings, SQLITE_OK);
    will_return_always(__wrap_sqlite3_bind_int, 0);
    will_return_always(__wrap_sqlite3_bind_text, 0);
    will_return(__wrap_sqlite3_step, SQLITE_ROW);
    expect_value(__wrap_sqlite3_column_int, iCol, 0);
    will_return(__wrap_sqlite3_column_int, 1);
    expect_value(__wrap_sqlite3_column_int, iCol, 1);
    will_return(__wrap_sqlite3_column_int, 1);
    will_return_count(__wrap_sqlite3_step, SQLITE_DONE, 2);

    #ifndef TEST_WINAGENT
    will_return(__wrap_fim_configuration_directory, 1);
    #else
    will_return(__wrap_fim_configuration_directory, 9);
    #endif
    will_return(__wrap_fim_json_event, json);
    expect_function_call(__wrap__mdebug2);
    wraps_fim_db_check_transaction();
    time_t last_commit =  test_data->fim_sql->transaction.last_commit;
    int alert = 1;
    fim_db_remove_path(test_data->fim_sql, test_data->entry, &syscheck.fim_entry_mutex, &alert, (void *) FIM_WHODATA, NULL);
    // Last commit time should change
    assert_int_not_equal(last_commit, test_data->fim_sql->transaction.last_commit);
}

void test_fim_db_remove_path_one_entry_alert_fail_invalid_pos(void **state) {
    test_fim_db_insert_data *test_data = *state;

    #ifndef TEST_WINAGENT
    will_return(__wrap_fim_configuration_directory, 1);
    #else
    will_return(__wrap_fim_configuration_directory, 9);
    #endif
    will_return_always(__wrap_sqlite3_reset, SQLITE_OK);
    will_return_always(__wrap_sqlite3_clear_bindings, SQLITE_OK);
    will_return_always(__wrap_sqlite3_bind_int, 0);
    will_return_always(__wrap_sqlite3_bind_text, 0);
    will_return(__wrap_sqlite3_step, SQLITE_ROW);
    expect_value(__wrap_sqlite3_column_int, iCol, 0);
    will_return(__wrap_sqlite3_column_int, 1);
    expect_value(__wrap_sqlite3_column_int, iCol, 1);
    will_return(__wrap_sqlite3_column_int, 1);
    will_return_count(__wrap_sqlite3_step, SQLITE_DONE, 2);
    will_return(__wrap_fim_configuration_directory, -1);
    wraps_fim_db_check_transaction();
    time_t last_commit =  test_data->fim_sql->transaction.last_commit;
    int alert = 1;
    fim_db_remove_path(test_data->fim_sql, test_data->entry, &syscheck.fim_entry_mutex, &alert, (void *) FIM_WHODATA, NULL);
    // Last commit time should change
    assert_int_not_equal(last_commit, test_data->fim_sql->transaction.last_commit);
}

void test_fim_db_remove_path_one_entry_alert_success(void **state) {
    test_fim_db_insert_data *test_data = *state;
    #ifndef TEST_WINAGENT
    will_return(__wrap_fim_configuration_directory, 1);
    #else
    will_return(__wrap_fim_configuration_directory, 9);
    #endif
    will_return_always(__wrap_sqlite3_reset, SQLITE_OK);
    will_return_always(__wrap_sqlite3_clear_bindings, SQLITE_OK);
    will_return_always(__wrap_sqlite3_bind_int, 0);
    will_return_always(__wrap_sqlite3_bind_text, 0);
    will_return(__wrap_sqlite3_step, SQLITE_ROW);
    expect_value(__wrap_sqlite3_column_int, iCol, 0);
    will_return(__wrap_sqlite3_column_int, 1);
    expect_value(__wrap_sqlite3_column_int, iCol, 1);
    will_return(__wrap_sqlite3_column_int, 1);
    will_return_count(__wrap_sqlite3_step, SQLITE_DONE, 2);

    #ifndef TEST_WINAGENT
    will_return(__wrap_fim_configuration_directory, 1);
    #else
    will_return(__wrap_fim_configuration_directory, 9);
    #endif
    cJSON * json = cJSON_CreateObject();
    will_return(__wrap_fim_json_event, json);
    expect_function_call(__wrap__mdebug2);
    wraps_fim_db_check_transaction();
    time_t last_commit =  test_data->fim_sql->transaction.last_commit;
    int alert = 1;
    syscheck.opts[1] |= CHECK_SEECHANGES;
    fim_db_remove_path(test_data->fim_sql, test_data->entry, &syscheck.fim_entry_mutex, &alert, (void *) FIM_WHODATA, NULL);
    syscheck.opts[1] &= ~CHECK_SEECHANGES;
    // Last commit time should change
    assert_int_not_equal(last_commit, test_data->fim_sql->transaction.last_commit);
}

void test_fim_db_remove_path_multiple_entry(void **state) {
    test_fim_db_insert_data *test_data = *state;
    #ifndef TEST_WINAGENT
    will_return(__wrap_fim_configuration_directory, 1);
    #else
    will_return(__wrap_fim_configuration_directory, 9);
    #endif
    will_return_always(__wrap_sqlite3_reset, SQLITE_OK);
    will_return_always(__wrap_sqlite3_clear_bindings, SQLITE_OK);
    will_return_always(__wrap_sqlite3_bind_text, 0);
    will_return(__wrap_sqlite3_step, SQLITE_ROW);
    expect_value(__wrap_sqlite3_column_int, iCol, 0);
    will_return(__wrap_sqlite3_column_int, 5);
    expect_value(__wrap_sqlite3_column_int, iCol, 1);
    will_return(__wrap_sqlite3_column_int, 1);
    will_return(__wrap_sqlite3_step, SQLITE_DONE);
    wraps_fim_db_check_transaction();
    time_t last_commit =  test_data->fim_sql->transaction.last_commit;
    fim_db_remove_path(test_data->fim_sql, test_data->entry, &syscheck.fim_entry_mutex, NULL, (void *) FIM_WHODATA, NULL);
    // Last commit time should change
    assert_int_not_equal(last_commit, test_data->fim_sql->transaction.last_commit);
}

void test_fim_db_remove_path_multiple_entry_step_fail(void **state) {
    test_fim_db_insert_data *test_data = *state;
    #ifndef TEST_WINAGENT
    will_return(__wrap_fim_configuration_directory, 1);
    #else
    will_return(__wrap_fim_configuration_directory, 9);
    #endif
    will_return_always(__wrap_sqlite3_reset, SQLITE_OK);
    will_return_always(__wrap_sqlite3_clear_bindings, SQLITE_OK);
    will_return_always(__wrap_sqlite3_bind_text, 0);
    will_return(__wrap_sqlite3_step, SQLITE_ROW);
    expect_value(__wrap_sqlite3_column_int, iCol, 0);
    will_return(__wrap_sqlite3_column_int, 5);
    expect_value(__wrap_sqlite3_column_int, iCol, 1);
    will_return(__wrap_sqlite3_column_int, 1);
    will_return(__wrap_sqlite3_step, SQLITE_ERROR);
    wraps_fim_db_check_transaction();
    time_t last_commit =  test_data->fim_sql->transaction.last_commit;
    fim_db_remove_path(test_data->fim_sql, test_data->entry, &syscheck.fim_entry_mutex, NULL, (void *) FIM_WHODATA, NULL);
    // Last commit time should change
    assert_int_not_equal(last_commit, test_data->fim_sql->transaction.last_commit);
}

void test_fim_db_remove_path_failed_path(void **state) {
    test_fim_db_insert_data *test_data = *state;
    #ifndef TEST_WINAGENT
    will_return(__wrap_fim_configuration_directory, 1);
    #else
    will_return(__wrap_fim_configuration_directory, 9);
    #endif
    will_return_always(__wrap_sqlite3_reset, SQLITE_OK);
    will_return_always(__wrap_sqlite3_clear_bindings, SQLITE_OK);
    will_return_maybe(__wrap_sqlite3_bind_int, 0);
    will_return_maybe(__wrap_sqlite3_bind_text, 0);
    will_return(__wrap_sqlite3_step, SQLITE_ERROR);
    expect_string(__wrap_sqlite3_exec, sql, "END;");
    will_return(__wrap_sqlite3_exec, "ERROR MESSAGE");
    will_return(__wrap_sqlite3_exec, SQLITE_ERROR);
    expect_string(__wrap__merror, formatted_msg, "Error executing simple query 'END;': ERROR MESSAGE");
    time_t last_commit =  test_data->fim_sql->transaction.last_commit;
    fim_db_remove_path(test_data->fim_sql, test_data->entry, &syscheck.fim_entry_mutex, NULL, (void *) FIM_WHODATA, NULL);
    // Last commit time should change
    assert_int_equal(last_commit, test_data->fim_sql->transaction.last_commit);
}

void test_fim_db_remove_path_no_configuration_file(void **state) {
    test_fim_db_insert_data *test_data = *state;

    will_return(__wrap_fim_configuration_directory, -1);
    expect_function_call(__wrap__mdebug2);

    fim_db_remove_path(test_data->fim_sql, test_data->entry, &syscheck.fim_entry_mutex, NULL, (void *) FIM_REALTIME, NULL);
}

void test_fim_db_remove_path_no_entry_realtime_file(void **state) {
    test_fim_db_insert_data *test_data = *state;
    #ifndef TEST_WINAGENT
    will_return(__wrap_fim_configuration_directory, 3);
    #else
    will_return(__wrap_fim_configuration_directory, 7);
    #endif
    will_return_always(__wrap_sqlite3_reset, SQLITE_OK);
    will_return_always(__wrap_sqlite3_clear_bindings, SQLITE_OK);
    will_return_always(__wrap_sqlite3_bind_text, 0);
    will_return(__wrap_sqlite3_step, SQLITE_ROW);
    expect_value(__wrap_sqlite3_column_int, iCol, 0);
    will_return(__wrap_sqlite3_column_int, 0);
    expect_value(__wrap_sqlite3_column_int, iCol, 1);
    will_return(__wrap_sqlite3_column_int, 1);
    wraps_fim_db_check_transaction();
    time_t last_commit =  test_data->fim_sql->transaction.last_commit;
    fim_db_remove_path(test_data->fim_sql, test_data->entry, &syscheck.fim_entry_mutex, NULL, (void *) FIM_REALTIME, NULL);
    // Last commit time should change
    assert_int_not_equal(last_commit, test_data->fim_sql->transaction.last_commit);
}

void test_fim_db_remove_path_no_entry_scheduled_file(void **state) {
    test_fim_db_insert_data *test_data = *state;
    #ifndef TEST_WINAGENT
    will_return(__wrap_fim_configuration_directory, 4);
    #else
    will_return(__wrap_fim_configuration_directory, 1);
    #endif
    will_return_always(__wrap_sqlite3_reset, SQLITE_OK);
    will_return_always(__wrap_sqlite3_clear_bindings, SQLITE_OK);
    will_return_always(__wrap_sqlite3_bind_text, 0);
    will_return(__wrap_sqlite3_step, SQLITE_ROW);
    expect_value(__wrap_sqlite3_column_int, iCol, 0);
    will_return(__wrap_sqlite3_column_int, 0);
    expect_value(__wrap_sqlite3_column_int, iCol, 1);
    will_return(__wrap_sqlite3_column_int, 1);
    wraps_fim_db_check_transaction();
    time_t last_commit =  test_data->fim_sql->transaction.last_commit;
    fim_db_remove_path(test_data->fim_sql, test_data->entry, &syscheck.fim_entry_mutex, NULL, (void *) FIM_SCHEDULED, NULL);
    // Last commit time should change
    assert_int_not_equal(last_commit, test_data->fim_sql->transaction.last_commit);
}

/*----------------------------------------------*/
/*----------fim_db_get_path()------------------*/
void test_fim_db_get_path_inexistent(void **state) {
    test_fim_db_insert_data *test_data = *state;
    will_return_always(__wrap_sqlite3_reset, SQLITE_OK);
    will_return_always(__wrap_sqlite3_clear_bindings, SQLITE_OK);
    will_return_maybe(__wrap_sqlite3_bind_int, 0);
    will_return_maybe(__wrap_sqlite3_bind_text, 0);
    will_return(__wrap_sqlite3_step, SQLITE_ERROR);
    fim_entry *ret = fim_db_get_path(test_data->fim_sql, test_data->entry->path);
    state[1] = ret;
    assert_null(ret);
}

void test_fim_db_get_path_existent(void **state) {
    test_fim_db_insert_data *test_data = *state;
    will_return_always(__wrap_sqlite3_reset, SQLITE_OK);
    will_return_always(__wrap_sqlite3_clear_bindings, SQLITE_OK);
    will_return_maybe(__wrap_sqlite3_bind_int, 0);
    will_return_maybe(__wrap_sqlite3_bind_text, 0);
    will_return(__wrap_sqlite3_step, SQLITE_ROW);
    wraps_fim_db_decode_full_row();
    fim_entry *ret = fim_db_get_path(test_data->fim_sql, test_data->entry->path);
    state[1] = ret;
    assert_non_null(ret);
    assert_string_equal("/some/random/path", ret->path);
    assert_int_equal(1, ret->data->mode);
    assert_int_equal(1000000, ret->data->last_event);
    assert_int_equal(2, ret->data->entry_type);
    assert_int_equal(1000001, ret->data->scanned);
    assert_int_equal(1000002, ret->data->options);
    assert_string_equal("checksum", ret->data->checksum);
    assert_int_equal(111, ret->data->dev);
    assert_int_equal(1024, ret->data->inode);
    assert_int_equal(4096, ret->data->size);
    assert_string_equal("perm", ret->data->perm);
    assert_string_equal("attributes", ret->data->attributes);
    assert_string_equal("uid", ret->data->uid);
    assert_string_equal("gid", ret->data->gid);
    assert_string_equal("user_name", ret->data->user_name);
    assert_string_equal("group_name", ret->data->group_name);
    assert_string_equal("hash_md5", ret->data->hash_md5);
    assert_string_equal("hash_sha1", ret->data->hash_sha1);
    assert_string_equal("hash_sha256", ret->data->hash_sha256);
    assert_int_equal(12345678, ret->data->mtime);
}
/*----------------------------------------------*/
/*----------fim_db_set_all_unscanned()------------------*/
void test_fim_db_set_all_unscanned_failed(void **state) {
    test_fim_db_insert_data *test_data = *state;
    expect_string(__wrap_sqlite3_exec, sql, "UPDATE entry_path SET scanned = 0;");
    will_return(__wrap_sqlite3_exec, "ERROR MESSAGE");
    will_return(__wrap_sqlite3_exec, SQLITE_ERROR);
    expect_string(__wrap__merror, formatted_msg, "Error executing simple query 'UPDATE entry_path SET scanned = 0;': ERROR MESSAGE");
    wraps_fim_db_check_transaction();
    int ret = fim_db_set_all_unscanned(test_data->fim_sql);
    assert_int_equal(ret, FIMDB_ERR);
}

void test_fim_db_set_all_unscanned_success(void **state) {
    test_fim_db_insert_data *test_data = *state;
    wraps_fim_db_exec_simple_wquery("UPDATE entry_path SET scanned = 0;");
    wraps_fim_db_check_transaction();
    int ret = fim_db_set_all_unscanned(test_data->fim_sql);
    assert_int_equal(ret, FIMDB_OK);
}

/*----------------------------------------------*/
/*----------fim_db_get_data_checksum()------------------*/

void test_fim_db_get_path_range_failed(void **state) {

    test_fim_db_insert_data *test_data = *state;
    fim_tmp_file *file = NULL;

    will_return(__wrap_fopen, 0);
    #ifndef TEST_WINAGENT
    expect_string(__wrap__merror, formatted_msg, "Failed to create temporal storage '/var/ossec/tmp/tmp_1928374652345': Success (0)");
    #else
    expect_string(__wrap__merror, formatted_msg, "Failed to create temporal storage 'tmp/tmp_1928374652345': Success (0)");
    #endif

    int ret = fim_db_get_path_range(test_data->fim_sql, "start", "stop", &file, syscheck.database_store);
    assert_int_equal(ret, FIMDB_ERR);
}

void test_fim_db_get_path_range_success(void **state) {

    test_fim_db_insert_data *test_data = *state;
    fim_tmp_file *file = NULL;

    will_return(__wrap_fopen, 1);
    will_return_always(__wrap_sqlite3_reset, SQLITE_OK);
    will_return_always(__wrap_sqlite3_clear_bindings, SQLITE_OK);
    will_return_always(__wrap_sqlite3_bind_text, 0);

    will_return(__wrap_sqlite3_step, SQLITE_DONE);
    wraps_fim_db_check_transaction();

    #ifndef TEST_WINAGENT
    expect_string(__wrap_remove, filename, "/var/ossec/tmp/tmp_1928374652345");
    #else
    expect_string(__wrap_remove, filename, "tmp/tmp_1928374652345");
    #endif
    will_return(__wrap_remove, 0);

    int ret = fim_db_get_path_range(test_data->fim_sql, "start", "stop", &file, syscheck.database_store);
    assert_int_equal(ret, FIMDB_OK);
}

/*----------------------------------------------*/
/*----------fim_db_get_not_scanned()------------------*/

void test_fim_db_get_not_scanned_failed(void **state) {

    test_fim_db_insert_data *test_data = *state;
    fim_tmp_file *file = NULL;

    will_return(__wrap_fopen, 0);
    #ifndef TEST_WINAGENT
    expect_string(__wrap__merror, formatted_msg, "Failed to create temporal storage '/var/ossec/tmp/tmp_1928374652345': Success (0)");
    #else
    expect_string(__wrap__merror, formatted_msg, "Failed to create temporal storage 'tmp/tmp_1928374652345': Success (0)");
    #endif

    int ret = fim_db_get_not_scanned(test_data->fim_sql, &file, syscheck.database_store);
    assert_int_equal(ret, FIMDB_ERR);
}

void test_fim_db_get_not_scanned_success(void **state) {

    test_fim_db_insert_data *test_data = *state;
    fim_tmp_file *file = NULL;

    will_return(__wrap_fopen, 1);
    will_return(__wrap_sqlite3_step, SQLITE_DONE);
    wraps_fim_db_check_transaction();

    #ifndef TEST_WINAGENT
    expect_string(__wrap_remove, filename, "/var/ossec/tmp/tmp_1928374652345");
    #else
    expect_string(__wrap_remove, filename, "tmp/tmp_1928374652345");
    #endif
    will_return(__wrap_remove, 0);

    int ret = fim_db_get_not_scanned(test_data->fim_sql, &file, syscheck.database_store);
    assert_int_equal(ret, FIMDB_OK);
}

/*----------------------------------------------*/
/*----------fim_db_get_data_checksum()------------------*/
void test_fim_db_get_data_checksum_failed(void **state) {
    test_fim_db_insert_data *test_data = *state;
    will_return_always(__wrap_sqlite3_reset, SQLITE_OK);
    will_return_always(__wrap_sqlite3_clear_bindings, SQLITE_OK);
    will_return(__wrap_sqlite3_step, SQLITE_ERROR);
    wraps_fim_db_check_transaction();
    int ret = fim_db_get_data_checksum(test_data->fim_sql, NULL);
    assert_int_equal(ret, FIMDB_ERR);
}

void test_fim_db_get_data_checksum_success(void **state) {
    test_fim_db_insert_data *test_data = *state;
    will_return_always(__wrap_sqlite3_reset, SQLITE_OK);
    will_return_always(__wrap_sqlite3_clear_bindings, SQLITE_OK);
    will_return(__wrap_sqlite3_step, SQLITE_ROW);
    wraps_fim_db_decode_full_row();
    expect_string(__wrap_EVP_DigestUpdate, d, "checksum");
    expect_value(__wrap_EVP_DigestUpdate, cnt, 8);
    will_return(__wrap_EVP_DigestUpdate, 0);
    will_return(__wrap_sqlite3_step, SQLITE_DONE);  // Ending the loop at fim_db_process_get_query()
    wraps_fim_db_check_transaction();
    int ret = fim_db_get_data_checksum(test_data->fim_sql, NULL);
    assert_int_equal(ret, FIMDB_OK);
}
/*----------------------------------------------*/
/*----------fim_db_check_transaction()------------------*/
void test_fim_db_check_transaction_last_commit_is_0(void **state) {
    test_fim_db_insert_data *test_data = *state;
    test_data->fim_sql->transaction.last_commit = 0;
    fim_db_check_transaction(test_data->fim_sql);
    assert_int_not_equal(test_data->fim_sql->transaction.last_commit, 0);
}

void test_fim_db_check_transaction_failed(void **state) {
    test_fim_db_insert_data *test_data = *state;
    expect_string(__wrap_sqlite3_exec, sql, "END;");
    will_return(__wrap_sqlite3_exec, "ERROR MESSAGE");
    will_return(__wrap_sqlite3_exec, SQLITE_ERROR);
    expect_string(__wrap__merror, formatted_msg, "Error executing simple query 'END;': ERROR MESSAGE");
    const time_t commit_time = test_data->fim_sql->transaction.last_commit;
    fim_db_check_transaction(test_data->fim_sql);
    assert_int_equal(commit_time, test_data->fim_sql->transaction.last_commit);
}

void test_fim_db_check_transaction_success(void **state) {
    test_fim_db_insert_data *test_data = *state;
    wraps_fim_db_check_transaction();
    const time_t commit_time = test_data->fim_sql->transaction.last_commit;
    fim_db_check_transaction(test_data->fim_sql);
    assert_int_not_equal(commit_time, test_data->fim_sql->transaction.last_commit);
}
/*----------------------------------------------*/
/*----------fim_db_cache()------------------*/
void test_fim_db_cache_failed(void **state) {
    test_fim_db_insert_data *test_data = *state;
    will_return(__wrap_sqlite3_prepare_v2, SQLITE_ERROR);
    will_return(__wrap_sqlite3_errmsg, "REASON GOES HERE");
    #ifndef TEST_WINAGENT
    expect_string(__wrap__merror, formatted_msg, "Error preparing statement 'INSERT INTO entry_data (dev, inode, size, perm, attributes, uid, gid, user_name, group_name, hash_md5, hash_sha1, hash_sha256, mtime) VALUES (?, ?, ?, ?, ?, ?, ?, ?, ?, ?, ?, ?, ?);': REASON GOES HERE");
    #else
    expect_string(__wrap__merror, formatted_msg, "Error preparing statement 'INSERT INTO entry_data (dev, inode, size, perm, attributes, uid, gid, user_name, group_name, hash_md5, hash_sha1, hash_sha256, mtime) VALUES (NULL, NULL, ?, ?, ?, ?, ?, ?, ?, ?, ?, ?, ?);': REASON GOES HERE");
    #endif
    int ret = fim_db_cache(test_data->fim_sql);
    assert_int_equal(ret, FIMDB_ERR);
}

void test_fim_db_cache_success(void **state) {
    test_fim_db_insert_data *test_data = *state;
    wraps_fim_db_cache();
    int ret = fim_db_cache(test_data->fim_sql);
    assert_int_equal(ret, FIMDB_OK);
}
/*----------------------------------------------*/
/*----------fim_db_close()------------------*/
void test_fim_db_close_failed(void **state) {
    test_fim_db_insert_data *test_data = *state;
    wraps_fim_db_check_transaction();
    will_return_always(__wrap_sqlite3_reset, SQLITE_OK);
    will_return_always(__wrap_sqlite3_clear_bindings, SQLITE_OK);
    will_return(__wrap_sqlite3_finalize, SQLITE_ERROR);
    will_return(__wrap_sqlite3_errmsg, "REASON GOES HERE");
    #ifndef TEST_WINAGENT
    expect_string(__wrap__merror, formatted_msg, "Error finalizing statement 'INSERT INTO entry_data (dev, inode, size, perm, attributes, uid, gid, user_name, group_name, hash_md5, hash_sha1, hash_sha256, mtime) VALUES (?, ?, ?, ?, ?, ?, ?, ?, ?, ?, ?, ?, ?);': REASON GOES HERE");
    #else
    expect_string(__wrap__merror, formatted_msg, "Error finalizing statement 'INSERT INTO entry_data (dev, inode, size, perm, attributes, uid, gid, user_name, group_name, hash_md5, hash_sha1, hash_sha256, mtime) VALUES (NULL, NULL, ?, ?, ?, ?, ?, ?, ?, ?, ?, ?, ?);': REASON GOES HERE");
    #endif
    will_return(__wrap_sqlite3_close_v2, SQLITE_BUSY);
    fim_db_close(test_data->fim_sql);
}

void test_fim_db_close_success(void **state) {
    test_fim_db_insert_data *test_data = *state;
    wraps_fim_db_check_transaction();
    will_return_always(__wrap_sqlite3_reset, SQLITE_OK);
    will_return_always(__wrap_sqlite3_clear_bindings, SQLITE_OK);
    will_return_always(__wrap_sqlite3_finalize, SQLITE_OK);
    will_return(__wrap_sqlite3_close_v2, SQLITE_OK);
    fim_db_close(test_data->fim_sql);
}
/*----------------------------------------------*/
/*----------fim_db_finalize_stmt()------------------*/
void test_fim_db_finalize_stmt_failed(void **state) {
    test_fim_db_insert_data *test_data = *state;
    will_return_always(__wrap_sqlite3_reset, SQLITE_OK);
    will_return_always(__wrap_sqlite3_clear_bindings, SQLITE_OK);
    int index;
    for (index = 0; index < FIMDB_STMT_SIZE; index++) {
        // Test failure in every index
        if ( index > 0) {
            will_return_count(__wrap_sqlite3_finalize, SQLITE_OK, index);
        }
        // Index of failure  SQL_SQMT[index]
        will_return(__wrap_sqlite3_finalize, SQLITE_ERROR);
        char buffer[OS_MAXSTR];
        will_return(__wrap_sqlite3_errmsg, "FINALIZE ERROR");
        snprintf(buffer, OS_MAXSTR, "Error finalizing statement '%s': FINALIZE ERROR", SQL_STMT[index]);
        expect_string(__wrap__merror, formatted_msg, buffer);
        int ret = fim_db_finalize_stmt(test_data->fim_sql);
        assert_int_equal(ret, FIMDB_ERR);
    }
}

void test_fim_db_finalize_stmt_success(void **state) {
    test_fim_db_insert_data *test_data = *state;
    will_return_always(__wrap_sqlite3_reset, SQLITE_OK);
    will_return_always(__wrap_sqlite3_clear_bindings, SQLITE_OK);
    will_return_count(__wrap_sqlite3_finalize, SQLITE_OK, FIMDB_STMT_SIZE);
    int ret = fim_db_finalize_stmt(test_data->fim_sql);
    assert_int_equal(ret, FIMDB_OK);
}
/*----------------------------------------------*/
/*----------fim_db_force_commit()------------------*/
void test_fim_db_force_commit_failed(void **state){
    test_fim_db_insert_data *test_data = *state;
    expect_string(__wrap_sqlite3_exec, sql, "END;");
    will_return(__wrap_sqlite3_exec, "ERROR_MESSAGE");
    will_return(__wrap_sqlite3_exec, SQLITE_ERROR);
    expect_string(__wrap__merror, formatted_msg, "Error executing simple query 'END;': ERROR_MESSAGE");
    fim_db_force_commit(test_data->fim_sql);
    // If commit fails last_commit should still be one
    assert_int_equal(1, test_data->fim_sql->transaction.last_commit);
}

void test_fim_db_force_commit_success(void **state){
    test_fim_db_insert_data *test_data = *state;
    wraps_fim_db_check_transaction();
    fim_db_force_commit(test_data->fim_sql);
    // If commit succeded last_comit time should be updated
    assert_int_not_equal(1, test_data->fim_sql->transaction.last_commit);
}
/*----------------------------------------------*/
/*----------fim_db_clean_stmt()------------------*/
void test_fim_db_clean_stmt_reset_failed(void **state) {
    test_fim_db_insert_data *test_data = *state;
    will_return(__wrap_sqlite3_reset, SQLITE_ERROR);
    will_return(__wrap_sqlite3_finalize, SQLITE_OK);
    will_return(__wrap_sqlite3_prepare_v2, SQLITE_OK);
    int ret = fim_db_clean_stmt(test_data->fim_sql, 0);
    assert_int_equal(ret, FIMDB_OK);
}

void test_fim_db_clean_stmt_reset_and_prepare_failed(void **state) {
    test_fim_db_insert_data *test_data = *state;
    will_return(__wrap_sqlite3_reset, SQLITE_ERROR);
    will_return(__wrap_sqlite3_finalize, SQLITE_OK);
    will_return(__wrap_sqlite3_prepare_v2, SQLITE_ERROR);
    will_return(__wrap_sqlite3_errmsg, "ERROR");
    #ifndef TEST_WINAGENT
    expect_string(__wrap__merror, formatted_msg, "Error preparing statement 'INSERT INTO entry_data (dev, inode, size, perm, attributes, uid, gid, user_name, group_name, hash_md5, hash_sha1, hash_sha256, mtime) VALUES (?, ?, ?, ?, ?, ?, ?, ?, ?, ?, ?, ?, ?);': ERROR");
    #else
    expect_string(__wrap__merror, formatted_msg, "Error preparing statement 'INSERT INTO entry_data (dev, inode, size, perm, attributes, uid, gid, user_name, group_name, hash_md5, hash_sha1, hash_sha256, mtime) VALUES (NULL, NULL, ?, ?, ?, ?, ?, ?, ?, ?, ?, ?, ?);': ERROR");
    #endif
    int ret = fim_db_clean_stmt(test_data->fim_sql, 0);
    assert_int_equal(ret, FIMDB_ERR);
}

void test_fim_db_clean_stmt_success(void **state) {
    test_fim_db_insert_data *test_data = *state;
    will_return(__wrap_sqlite3_reset, SQLITE_OK);
    will_return(__wrap_sqlite3_clear_bindings, SQLITE_OK);
    int ret = fim_db_clean_stmt(test_data->fim_sql, 0);
    assert_int_equal(ret, FIMDB_OK);
}
/*----------------------------------------------*/
/*----------fim_db_get_paths_from_inode()------------------*/
void test_fim_db_get_paths_from_inode_none_path(void **state) {
    test_fim_db_insert_data *test_data = *state;
    will_return_count(__wrap_sqlite3_reset, SQLITE_OK, 2);
    will_return_count(__wrap_sqlite3_clear_bindings, SQLITE_OK, 2);
    will_return_always(__wrap_sqlite3_bind_int, 0);
    will_return_always(__wrap_sqlite3_bind_int64, 0);
    will_return(__wrap_sqlite3_step, SQLITE_DONE);
    wraps_fim_db_check_transaction();
    char **paths;
    paths = fim_db_get_paths_from_inode(test_data->fim_sql, 1, 1);
    state[1] = paths;
    assert_null(paths);
}

void test_fim_db_get_paths_from_inode_single_path(void **state) {
    test_fim_db_insert_data *test_data = *state;
    will_return_count(__wrap_sqlite3_reset, SQLITE_OK, 2);
    will_return_count(__wrap_sqlite3_clear_bindings, SQLITE_OK, 2);
    will_return_always(__wrap_sqlite3_bind_int, 0);
    will_return_always(__wrap_sqlite3_bind_int64, 0);
    will_return(__wrap_sqlite3_step, SQLITE_ROW);
    expect_value(__wrap_sqlite3_column_int, iCol, 0);
    will_return(__wrap_sqlite3_column_int, 1);
    will_return(__wrap_sqlite3_step, SQLITE_ROW);
    expect_value(__wrap_sqlite3_column_text, iCol, 0);
    will_return(__wrap_sqlite3_column_text, "Path 1");
    will_return(__wrap_sqlite3_step, SQLITE_DONE);
    wraps_fim_db_check_transaction();
    char **paths;
    paths = fim_db_get_paths_from_inode(test_data->fim_sql, 1, 1);
    state[1] = paths;
    assert_string_equal(paths[0], "Path 1");
    assert_null(paths[1]);
}

void test_fim_db_get_paths_from_inode_multiple_path(void **state) {
    test_fim_db_insert_data *test_data = *state;
    will_return_count(__wrap_sqlite3_reset, SQLITE_OK, 2);
    will_return_count(__wrap_sqlite3_clear_bindings, SQLITE_OK, 2);
    will_return_always(__wrap_sqlite3_bind_int, 0);
    will_return_always(__wrap_sqlite3_bind_int64, 0);
    will_return(__wrap_sqlite3_step, SQLITE_ROW);
    expect_value(__wrap_sqlite3_column_int, iCol, 0);
    will_return(__wrap_sqlite3_column_int, 5);
    int i;
    char buffers[5][10];
    for(i = 0; i < sizeof(buffers)/10; i++) {
        // Generate 5 paths
        will_return(__wrap_sqlite3_step, SQLITE_ROW);
        expect_value(__wrap_sqlite3_column_text, iCol, 0);
        snprintf(buffers[i], 10, "Path %d", i + 1);
        will_return(__wrap_sqlite3_column_text, buffers[i]);
    }
    will_return(__wrap_sqlite3_step, SQLITE_DONE);
    wraps_fim_db_check_transaction();
    char **paths;
    paths = fim_db_get_paths_from_inode(test_data->fim_sql, 1, 1);
    state[1] = paths;
    for(i = 0; i < sizeof(buffers)/10; i++) {
        snprintf(buffers[i], 10, "Path %d", i + 1);
        assert_string_equal(paths[i], buffers[i]);
    }
    assert_null(paths[5]);
}

/**
 * Test error message when number of iterated rows is larger than count
 * */
void test_fim_db_get_paths_from_inode_multiple_unamatched_rows(void **state) {
    test_fim_db_insert_data *test_data = *state;
    will_return_count(__wrap_sqlite3_reset, SQLITE_OK, 2);
    will_return_count(__wrap_sqlite3_clear_bindings, SQLITE_OK, 2);
    will_return_always(__wrap_sqlite3_bind_int, 0);
    will_return_always(__wrap_sqlite3_bind_int64, 0);
    will_return(__wrap_sqlite3_step, SQLITE_ROW);
    expect_value(__wrap_sqlite3_column_int, iCol, 0);
    will_return(__wrap_sqlite3_column_int, 5);
    int i;
    char buffers[5][10];
    for(i = 0; i < sizeof(buffers)/10; i++) {
        // Generate 5 paths
        will_return(__wrap_sqlite3_step, SQLITE_ROW);
        expect_value(__wrap_sqlite3_column_text, iCol, 0);
        snprintf(buffers[i], 10, "Path %d", i + 1);
        will_return(__wrap_sqlite3_column_text, buffers[i]);
    }
    will_return(__wrap_sqlite3_step, SQLITE_ROW);
    expect_string(__wrap__minfo, formatted_msg, "The count returned is smaller than the actual elements. This shouldn't happen.");
    wraps_fim_db_check_transaction();
    char **paths;
    paths = fim_db_get_paths_from_inode(test_data->fim_sql, 1, 1);
    state[1] = paths;
    for(i = 0; i < sizeof(buffers)/10; i++) {
        snprintf(buffers[i], 10, "Path %d", i + 1);
        assert_string_equal(paths[i], buffers[i]);
    }
    assert_null(paths[5]);
}
/*----------------------------------------------*/
/*----------fim_db_data_checksum_range()------------------*/
void test_fim_db_data_checksum_range_first_half_failed(void **state) {
    test_fim_db_insert_data *test_data = *state;
    will_return(__wrap_sqlite3_reset, SQLITE_OK);
    will_return(__wrap_sqlite3_clear_bindings, SQLITE_OK);
    will_return_always(__wrap_sqlite3_bind_text, 0);
    will_return(__wrap_sqlite3_step, SQLITE_ERROR);
    will_return(__wrap_sqlite3_errmsg, "ERROR MESSAGE");
    expect_string(__wrap__merror, formatted_msg, "Step error getting path range, first half 'start init' 'top end' (i:0): ERROR MESSAGE");
    int ret;
    ret = fim_db_data_checksum_range(test_data->fim_sql, "init", "end", 1, 5, &syscheck.fim_entry_mutex);
    assert_int_equal(ret, FIMDB_ERR);
}

void test_fim_db_data_checksum_range_second_half_failed(void **state) {
    test_fim_db_insert_data *test_data = *state;
    will_return(__wrap_sqlite3_reset, SQLITE_OK);
    will_return(__wrap_sqlite3_clear_bindings, SQLITE_OK);
    will_return_always(__wrap_sqlite3_bind_text, 0);

    // First half
    will_return(__wrap_sqlite3_step, SQLITE_ROW);
    wraps_fim_db_decode_full_row();
    expect_string(__wrap_EVP_DigestUpdate, d, "checksum");
    expect_value(__wrap_EVP_DigestUpdate, cnt, 8);
    will_return(__wrap_EVP_DigestUpdate, 0);

    // Second half
    will_return(__wrap_sqlite3_step, SQLITE_ERROR);
    will_return(__wrap_sqlite3_errmsg, "ERROR MESSAGE");
    expect_string(__wrap__merror, formatted_msg, "Step error getting path range, second half 'start init' 'top end' (i:1): ERROR MESSAGE");

    int ret;
    ret = fim_db_data_checksum_range(test_data->fim_sql, "init", "end", 1, 2, &syscheck.fim_entry_mutex);
    assert_int_equal(ret, FIMDB_ERR);
}

void test_fim_db_data_checksum_range_null_path(void **state) {
    test_fim_db_insert_data *test_data = *state;
    will_return(__wrap_sqlite3_reset, SQLITE_OK);
    will_return(__wrap_sqlite3_clear_bindings, SQLITE_OK);
    will_return_always(__wrap_sqlite3_bind_text, 0);

    // Fist half
    will_return(__wrap_sqlite3_step, SQLITE_ROW);
    wraps_fim_db_decode_full_row();
    expect_string(__wrap_EVP_DigestUpdate, d, "checksum");
    expect_value(__wrap_EVP_DigestUpdate, cnt, 8);
    will_return(__wrap_EVP_DigestUpdate, 0);

    expect_string(__wrap__merror, formatted_msg, "Failed to obtain required paths in order to form message");

    int ret;
    ret = fim_db_data_checksum_range(test_data->fim_sql, "init", "end", 1, 1, &syscheck.fim_entry_mutex);
    assert_int_equal(ret, FIMDB_ERR);
}

void test_fim_db_data_checksum_range_success(void **state) {
    test_fim_db_insert_data *test_data = *state;
    will_return(__wrap_sqlite3_reset, SQLITE_OK);
    will_return(__wrap_sqlite3_clear_bindings, SQLITE_OK);
    will_return_always(__wrap_sqlite3_bind_text, 0);

    // Fist half
    will_return(__wrap_sqlite3_step, SQLITE_ROW);
    wraps_fim_db_decode_full_row();
    expect_string(__wrap_EVP_DigestUpdate, d, "checksum");
    expect_value(__wrap_EVP_DigestUpdate, cnt, 8);
    will_return(__wrap_EVP_DigestUpdate, 0);

    // Second half
    will_return(__wrap_sqlite3_step, SQLITE_ROW);
    wraps_fim_db_decode_full_row();
    expect_string(__wrap_EVP_DigestUpdate, d, "checksum");
    expect_value(__wrap_EVP_DigestUpdate, cnt, 8);
    will_return(__wrap_EVP_DigestUpdate, 0);

    int ret;
    ret = fim_db_data_checksum_range(test_data->fim_sql, "init", "end", 1, 2, &syscheck.fim_entry_mutex);
    assert_int_equal(ret, FIMDB_OK);
}

/*----------------------------------------------*/
/*----------fim_db_get_row_path()------------------*/
void test_fim_db_get_row_path_error(void **state) {
    test_fim_db_insert_data *test_data = *state;
    char *path = NULL;
    int ret;

    // Inside fim_db_clean_stmt
    will_return(__wrap_sqlite3_reset, SQLITE_OK);
    will_return(__wrap_sqlite3_clear_bindings, SQLITE_OK);

    will_return(__wrap_sqlite3_step, SQLITE_ERROR);

    will_return(__wrap_sqlite3_errmsg, "An error message.");

    expect_string(__wrap__merror, formatted_msg, "Step error getting row path '(null)': An error message.");

    ret = fim_db_get_row_path(test_data->fim_sql, FIMDB_STMT_GET_FIRST_PATH, &path);

    assert_int_equal(ret, FIMDB_ERR);
    assert_null(path);
}

void test_fim_db_get_row_path_sqlite_row(void **state) {
    test_fim_db_insert_data *test_data = *state;
    char *path = NULL;
    int ret;

    // Inside fim_db_clean_stmt
    will_return(__wrap_sqlite3_reset, SQLITE_OK);
    will_return(__wrap_sqlite3_clear_bindings, SQLITE_OK);

    will_return(__wrap_sqlite3_step, SQLITE_ROW);

    expect_value(__wrap_sqlite3_column_text, iCol, 0);
    will_return(__wrap_sqlite3_column_text, "/some/random/path");

    ret = fim_db_get_row_path(test_data->fim_sql, FIMDB_STMT_GET_FIRST_PATH, &path);

    assert_int_equal(ret, FIMDB_OK);
    assert_string_equal(path, "/some/random/path");
    free(path);
}

void test_fim_db_get_row_path_sqlite_done(void **state) {
    test_fim_db_insert_data *test_data = *state;
    char *path = NULL;
    int ret;

    // Inside fim_db_clean_stmt
    will_return(__wrap_sqlite3_reset, SQLITE_OK);
    will_return(__wrap_sqlite3_clear_bindings, SQLITE_OK);

    will_return(__wrap_sqlite3_step, SQLITE_DONE);

    ret = fim_db_get_row_path(test_data->fim_sql, FIMDB_STMT_GET_FIRST_PATH, &path);

    assert_int_equal(ret, FIMDB_OK);
    assert_null(path);
}
/*----------------------------------------------*/
/*----------fim_db_get_count_range()------------------*/
void test_fim_db_get_count_range_error_stepping(void **state) {
    test_fim_db_insert_data *test_data = *state;
    int ret, count = -1;

    // Inside fim_db_clean_stmt
    will_return(__wrap_sqlite3_reset, SQLITE_OK);
    will_return(__wrap_sqlite3_clear_bindings, SQLITE_OK);

    // Inside fim_db_bind_range
    will_return_count(__wrap_sqlite3_bind_text, 0, 2);

    will_return(__wrap_sqlite3_step, SQLITE_ERROR);

    will_return(__wrap_sqlite3_errmsg, "Some SQLite error");

    expect_string(__wrap__merror, formatted_msg, "Step error getting count range 'start begin' 'top top': Some SQLite error");

    ret = fim_db_get_count_range(test_data->fim_sql, "begin", "top", &count);

    assert_int_equal(ret, FIMDB_ERR);
    assert_int_equal(count, -1);
}

void test_fim_db_get_count_range_success(void **state) {
    test_fim_db_insert_data *test_data = *state;
    int ret, count = -1;

    // Inside fim_db_clean_stmt
    will_return(__wrap_sqlite3_reset, SQLITE_OK);
    will_return(__wrap_sqlite3_clear_bindings, SQLITE_OK);

    // Inside fim_db_bind_range
    will_return_count(__wrap_sqlite3_bind_text, 0, 2);

    will_return(__wrap_sqlite3_step, SQLITE_ROW);

    expect_value(__wrap_sqlite3_column_int, iCol, 0);
    will_return(__wrap_sqlite3_column_int, 15);

    ret = fim_db_get_count_range(test_data->fim_sql, "begin", "top", &count);

    assert_int_equal(ret, FIMDB_OK);
    assert_int_equal(count, 15);
}
/*----------------------------------------------*/
/*----------fim_db_process_get_query()------------------*/
void auxiliar_callback(fdb_t *fim_sql, fim_entry *entry, void *arg) {
    // unused
}

void test_fim_db_process_get_query_success(void **state) {
    test_fim_db_insert_data *test_data = *state;
    int ret;

    will_return(__wrap_sqlite3_step, SQLITE_ROW);
    will_return(__wrap_sqlite3_step, SQLITE_DONE);

    wraps_fim_db_decode_full_row();

    wraps_fim_db_check_transaction();

    ret = fim_db_process_get_query(test_data->fim_sql, 0, auxiliar_callback, NULL);

    assert_int_equal(ret, FIMDB_OK);
}

void test_fim_db_process_get_query_error(void **state) {
    test_fim_db_insert_data *test_data = *state;
    int ret;

    will_return(__wrap_sqlite3_step, SQLITE_ERROR);

    wraps_fim_db_check_transaction();

    ret = fim_db_process_get_query(test_data->fim_sql, 0, auxiliar_callback, NULL);

    assert_int_equal(ret, FIMDB_ERR);
}

/*----------------------------------------------*/
/*----------fim_db_sync_path_range()------------------*/
void test_fim_db_sync_path_range_disk(void **state) {
    test_fim_db_insert_data *test_data = *state;

    will_return(__wrap_fseek, 0);
    will_return(__wrap_fgets, "/tmp/file\n");
    will_return(__wrap_fgets, 1);
    will_return_always(__wrap_sqlite3_reset, SQLITE_OK);
    will_return_always(__wrap_sqlite3_clear_bindings, SQLITE_OK);
    will_return_always(__wrap_sqlite3_bind_text, 0);
    will_return(__wrap_sqlite3_step, SQLITE_ROW);
    wraps_fim_db_decode_full_row();

    // fim_db_callback_sync_path_range()
    cJSON *root = cJSON_CreateObject();
    state[1] = root;
    will_return(__wrap_fim_entry_json, root);
    expect_string(__wrap_dbsync_state_msg, component, "syscheck");
    expect_value(__wrap_dbsync_state_msg, data, root);
    will_return(__wrap_dbsync_state_msg, strdup("This is the returned JSON"));

    expect_string(__wrap__mdebug1, formatted_msg, "Sync Message for /some/random/path sent: This is the returned JSON");

    expect_string(__wrap_remove, filename, "/tmp/file");
    will_return(__wrap_remove, 0);

    int ret = fim_db_sync_path_range(test_data->fim_sql, &syscheck.fim_entry_mutex, test_data->tmp_file, syscheck.database_store);
    assert_int_equal(FIMDB_OK, ret);
}

void test_fim_db_sync_path_range_memory(void **state) {
    test_fim_db_insert_data *test_data = *state;

    will_return_always(__wrap_sqlite3_reset, SQLITE_OK);
    will_return_always(__wrap_sqlite3_clear_bindings, SQLITE_OK);
    will_return_always(__wrap_sqlite3_bind_text, 0);
    will_return(__wrap_sqlite3_step, SQLITE_ROW);
    wraps_fim_db_decode_full_row();

    // fim_db_callback_sync_path_range()
    cJSON *root = cJSON_CreateObject();
    state[1] = root;
    will_return(__wrap_fim_entry_json, root);
    expect_string(__wrap_dbsync_state_msg, component, "syscheck");
    expect_value(__wrap_dbsync_state_msg, data, root);
    will_return(__wrap_dbsync_state_msg, strdup("This is the returned JSON"));

    expect_string(__wrap__mdebug1, formatted_msg, "Sync Message for /some/random/path sent: This is the returned JSON");

    syscheck.database_store = 1;
    int ret = fim_db_sync_path_range(test_data->fim_sql, &syscheck.fim_entry_mutex, test_data->tmp_file, syscheck.database_store);
    syscheck.database_store = 0;
    assert_int_equal(FIMDB_OK, ret);
}

/*----------------------------------------------*/
/*----------fim_db_delete_range()------------------*/
void test_fim_db_delete_range_success(void **state) {
    test_fim_db_insert_data *test_data = *state;
    int ret;

    will_return(__wrap_fseek, 0);
    will_return(__wrap_fgets, "/tmp/file\n");
    will_return(__wrap_fgets, 1);
    will_return_always(__wrap_sqlite3_reset, SQLITE_OK);
    will_return_always(__wrap_sqlite3_clear_bindings, SQLITE_OK);
    will_return_always(__wrap_sqlite3_bind_text, 0);
    will_return(__wrap_sqlite3_step, SQLITE_ROW);
    wraps_fim_db_decode_full_row();

    // Inside fim_db_remove_path (callback)
    will_return(__wrap_sqlite3_step, SQLITE_ROW);
    expect_value(__wrap_sqlite3_column_int, iCol, 0);
    will_return(__wrap_sqlite3_column_int, 5);
    expect_value(__wrap_sqlite3_column_int, iCol, 1);
    will_return(__wrap_sqlite3_column_int, 1);
    will_return(__wrap_sqlite3_step, SQLITE_DONE);
    wraps_fim_db_check_transaction();

    expect_string(__wrap_remove, filename, "/tmp/file");
    will_return(__wrap_remove, 0);

    ret = fim_db_delete_range(test_data->fim_sql, test_data->tmp_file, &syscheck.fim_entry_mutex, syscheck.database_store);

    assert_int_equal(ret, FIMDB_OK);
}

void test_fim_db_delete_range_error(void **state) {
    test_fim_db_insert_data *test_data = *state;
    int ret;

    will_return(__wrap_fseek, 0);
    will_return(__wrap_fgets, "/tmp/file\n");
    will_return(__wrap_fgets, 1);
    will_return_always(__wrap_sqlite3_reset, SQLITE_OK);
    will_return_always(__wrap_sqlite3_clear_bindings, SQLITE_OK);
    will_return_always(__wrap_sqlite3_bind_text, 0);
    will_return(__wrap_sqlite3_step, SQLITE_ROW);
    wraps_fim_db_decode_full_row();

    // Inside fim_db_remove_path (callback)
    will_return(__wrap_sqlite3_step, SQLITE_ERROR);
    wraps_fim_db_check_transaction();

    expect_string(__wrap_remove, filename, "/tmp/file");
    will_return(__wrap_remove, 0);

    ret = fim_db_delete_range(test_data->fim_sql, test_data->tmp_file, &syscheck.fim_entry_mutex, syscheck.database_store);

    assert_int_equal(ret, FIMDB_OK);
}

void test_fim_db_delete_range_path_error(void **state) {
    test_fim_db_insert_data *test_data = *state;
    int ret;

    will_return(__wrap_fseek, 0);
    will_return(__wrap_fgets, "/tmp/file");
    will_return(__wrap_fgets, 1);

    expect_string(__wrap__merror, formatted_msg, "Temporary path file '/tmp/file' is corrupt: missing line end.");

    expect_string(__wrap_remove, filename, "/tmp/file");
    will_return(__wrap_remove, 0);

    ret = fim_db_delete_range(test_data->fim_sql, test_data->tmp_file, &syscheck.fim_entry_mutex, syscheck.database_store);

    assert_int_equal(ret, FIMDB_OK);
}

/*----------------------------------------------*/
/*----------fim_db_delete_not_scanned()------------------*/
void test_fim_db_delete_not_scanned(void **state) {
    test_fim_db_insert_data *test_data = *state;
    int ret;

    will_return(__wrap_fseek, 0);
    will_return(__wrap_fgets, "/tmp/file\n");
    will_return(__wrap_fgets, 1);
    will_return_always(__wrap_sqlite3_reset, SQLITE_OK);
    will_return_always(__wrap_sqlite3_clear_bindings, SQLITE_OK);
    will_return_always(__wrap_sqlite3_bind_text, 0);
    will_return(__wrap_sqlite3_step, SQLITE_ROW);
    wraps_fim_db_decode_full_row();

    // Inside fim_db_remove_path (callback)
    // Its return value is not checked so forcing the error is the simplest way to wrap it
    will_return(__wrap_sqlite3_step, SQLITE_ERROR);
    wraps_fim_db_check_transaction();

    expect_string(__wrap_remove, filename, "/tmp/file");
    will_return(__wrap_remove, 0);

    ret = fim_db_delete_not_scanned(test_data->fim_sql, test_data->tmp_file, &syscheck.fim_entry_mutex, syscheck.database_store);

    assert_int_equal(ret, FIMDB_OK);
}

/*----------------------------------------------*/
/*----------fim_db_process_missing_entry()------------------*/
void test_fim_db_process_missing_entry(void **state) {
    test_fim_db_insert_data *test_data = *state;
    int ret;

    will_return(__wrap_fseek, 0);
    will_return(__wrap_fgets, "/tmp/file\n");
    will_return(__wrap_fgets, 1);
    will_return_always(__wrap_sqlite3_reset, SQLITE_OK);
    will_return_always(__wrap_sqlite3_clear_bindings, SQLITE_OK);
    will_return_always(__wrap_sqlite3_bind_text, 0);
    will_return(__wrap_sqlite3_step, SQLITE_ROW);
    wraps_fim_db_decode_full_row();

    // Inside fim_db_remove_path (callback)
    // Its return value is not checked so force the error is the simplest way to wrap it
    will_return(__wrap_sqlite3_step, SQLITE_ERROR);
    wraps_fim_db_check_transaction();

    expect_string(__wrap_remove, filename, "/tmp/file");
    will_return(__wrap_remove, 0);

    ret = fim_db_process_missing_entry(test_data->fim_sql, test_data->tmp_file, &syscheck.fim_entry_mutex, syscheck.database_store, FIM_REALTIME, NULL);

    assert_int_equal(ret, FIMDB_OK);
}

/*----------------------------------------------*/
/*----------fim_db_callback_sync_path_range()------------------*/
void test_fim_db_callback_sync_path_range(void **state) {
    test_fim_db_insert_data *test_data = *state;
    cJSON *root = cJSON_CreateObject();
    state[1] = root;

    will_return(__wrap_fim_entry_json, root);

    expect_string(__wrap_dbsync_state_msg, component, "syscheck");
    expect_value(__wrap_dbsync_state_msg, data, root);
    will_return(__wrap_dbsync_state_msg, strdup("This is the returned JSON"));

    expect_string(__wrap__mdebug1, formatted_msg, "Sync Message for /test/path sent: This is the returned JSON");

    fim_db_callback_sync_path_range(test_data->fim_sql, test_data->entry, &syscheck.fim_entry_mutex, NULL, NULL, NULL);
}

/*----------------------------------------------*/
/*----------fim_db_callback_save_path()------------------*/
void test_fim_db_callback_save_path_null(void **state) {
    test_fim_db_insert_data *test_data = *state;

    will_return(__wrap_wstr_escape_json, NULL);

    expect_string(__wrap__merror, formatted_msg, "Error escaping '/test/path'");

    fim_db_callback_save_path(test_data->fim_sql, test_data->entry, syscheck.database_store, test_data->tmp_file);

    assert_int_equal(test_data->tmp_file->elements, 0);
}

void test_fim_db_callback_save_path_disk(void **state) {
    test_fim_db_insert_data *test_data = *state;

    will_return(__wrap_wstr_escape_json, "/test/path");

    #ifndef TEST_WINAGENT
    expect_string(__wrap_fprintf, formatted_msg, "/test/path\n");
    will_return(__wrap_fprintf, 11);
    #else
    expect_string(wrap_fprintf, formatted_msg, "/test/path\n");
    will_return(wrap_fprintf, 11);
    #endif

    fim_db_callback_save_path(test_data->fim_sql, test_data->entry, syscheck.database_store, test_data->tmp_file);

    assert_int_equal(test_data->tmp_file->elements, 1);
}

void test_fim_db_callback_save_path_disk_error(void **state) {
    test_fim_db_insert_data *test_data = *state;

    will_return(__wrap_wstr_escape_json, "/test/path");

    #ifndef TEST_WINAGENT
    expect_string(__wrap_fprintf, formatted_msg, "/test/path\n");
    will_return(__wrap_fprintf, 0);
    #else
    expect_string(wrap_fprintf, formatted_msg, "/test/path\n");
    will_return(wrap_fprintf, 0);

    errno = 0;
    #endif

    expect_string(__wrap__merror, formatted_msg, "/test/path - Success");

    fim_db_callback_save_path(test_data->fim_sql, test_data->entry, syscheck.database_store, test_data->tmp_file);

    assert_int_equal(test_data->tmp_file->elements, 0);
}

void test_fim_db_callback_save_path_memory(void **state) {
    test_fim_db_insert_data *test_data = *state;

    will_return(__wrap_wstr_escape_json, "/test/path");

    syscheck.database_store = 1;
    fim_db_callback_save_path(test_data->fim_sql, test_data->entry, syscheck.database_store, test_data->tmp_file);
    syscheck.database_store = 0;

    assert_non_null(test_data->tmp_file->list->vector);
    assert_string_equal(test_data->tmp_file->list->vector[1], "/test/path");
    assert_int_equal(test_data->tmp_file->list->used, 2);
}

/*----------------------------------------------*/
/*----------fim_db_callback_calculate_checksum()------------------*/
void test_fim_db_callback_calculate_checksum(void **state) {
    test_fim_db_ctx_t *data = *state;

    // Fill up a mock fim_entry
    data->test_data->entry->data->mode = 1;
    data->test_data->entry->data->last_event = 1234;
    data->test_data->entry->data->entry_type = 2;
    data->test_data->entry->data->scanned = 2345;
    data->test_data->entry->data->options = 3456;
    strcpy(data->test_data->entry->data->checksum, "07f05add1049244e7e71ad0f54f24d8094cd8f8b");
    data->test_data->entry->data->dev = 4567;
    data->test_data->entry->data->inode = 5678;
    data->test_data->entry->data->size = 4096;
    data->test_data->entry->data->perm = strdup("perm");
    data->test_data->entry->data->attributes = strdup("attributes");
    data->test_data->entry->data->uid = strdup("uid");
    data->test_data->entry->data->gid = strdup("gid");
    data->test_data->entry->data->user_name = strdup("user_name");
    data->test_data->entry->data->group_name = strdup("group_name");
    strcpy(data->test_data->entry->data->hash_md5, "3691689a513ace7e508297b583d7050d");
    strcpy(data->test_data->entry->data->hash_sha1, "07f05add1049244e7e71ad0f54f24d8094cd8f8b");
    strcpy(data->test_data->entry->data->hash_sha256, "672a8ceaea40a441f0268ca9bbb33e99f9643c6262667b61fbe57694df224d40");
    data->test_data->entry->data->mtime = 6789;

    // Mock EVP_DigestUpdate()
    expect_string(__wrap_EVP_DigestUpdate, d, "07f05add1049244e7e71ad0f54f24d8094cd8f8b");
    expect_value(__wrap_EVP_DigestUpdate, cnt, 40);
    will_return(__wrap_EVP_DigestUpdate, 0);

    fim_db_callback_calculate_checksum(data->test_data->fim_sql, data->test_data->entry, syscheck.database_store, data->ctx);

    assert_string_equal(data->test_data->entry->data->checksum, "07f05add1049244e7e71ad0f54f24d8094cd8f8b");
}

/*----------------------------------------------*/
/*----------fim_db_get_count_entry_data()------------------*/
void test_fim_db_get_count_entry_data(void **state) {
    test_fim_db_insert_data *test_data = *state;

    will_return_always(__wrap_sqlite3_reset, SQLITE_OK);
    will_return_always(__wrap_sqlite3_clear_bindings, SQLITE_OK);

    will_return(__wrap_sqlite3_step, SQLITE_ROW);
    expect_value(__wrap_sqlite3_column_int, iCol, 0);
    will_return(__wrap_sqlite3_column_int, 1);

    int ret = fim_db_get_count_entry_data(test_data->fim_sql);

    assert_int_equal(ret, 1);
}

void test_fim_db_get_count_entry_data_error(void **state) {
    test_fim_db_insert_data *test_data = *state;

    will_return_always(__wrap_sqlite3_reset, SQLITE_OK);
    will_return_always(__wrap_sqlite3_clear_bindings, SQLITE_OK);

    will_return(__wrap_sqlite3_step, SQLITE_ERROR);
    will_return(__wrap_sqlite3_errmsg, "ERROR MESSAGE");
    expect_string(__wrap__merror, formatted_msg, "Step error getting count entry data: ERROR MESSAGE");

    int ret = fim_db_get_count_entry_data(test_data->fim_sql);

    assert_int_equal(ret, -1);
}

/*----------------------------------------------*/
/*----------fim_db_get_count_entry_path()------------------*/
void test_fim_db_get_count_entry_path(void **state) {
    test_fim_db_insert_data *test_data = *state;

    will_return_always(__wrap_sqlite3_reset, SQLITE_OK);
    will_return_always(__wrap_sqlite3_clear_bindings, SQLITE_OK);

    will_return(__wrap_sqlite3_step, SQLITE_ROW);
    expect_value(__wrap_sqlite3_column_int, iCol, 0);
    will_return(__wrap_sqlite3_column_int, 1);

    int ret = fim_db_get_count_entry_path(test_data->fim_sql);

    assert_int_equal(ret, 1);
}

void test_fim_db_get_count_entry_path_error(void **state) {
    test_fim_db_insert_data *test_data = *state;

    will_return_always(__wrap_sqlite3_reset, SQLITE_OK);
    will_return_always(__wrap_sqlite3_clear_bindings, SQLITE_OK);

    will_return(__wrap_sqlite3_step, SQLITE_ERROR);
    will_return(__wrap_sqlite3_errmsg, "ERROR MESSAGE");
    expect_string(__wrap__merror, formatted_msg, "Step error getting count entry path: ERROR MESSAGE");

    int ret = fim_db_get_count_entry_path(test_data->fim_sql);

    assert_int_equal(ret, -1);
}

/*----------------------------------------------*/
/*----------fim_db_decode_full_row()------------*/
void test_fim_db_decode_full_row(void **state) {
    test_fim_db_insert_data *test_data;
    test_data = calloc(1, sizeof(test_fim_db_insert_data));
    test_data->fim_sql = calloc(1, sizeof(fdb_t));
    wraps_fim_db_decode_full_row();
    test_data->entry = fim_db_decode_full_row(test_data->fim_sql->stmt[FIMDB_STMT_GET_PATH]);
    *state = test_data;
    assert_non_null(test_data->entry);
    assert_string_equal(test_data->entry->path, "/some/random/path");
    assert_int_equal(test_data->entry->data->mode, 1);
    assert_int_equal(test_data->entry->data->last_event, 1000000);
    assert_int_equal(test_data->entry->data->entry_type, 2);
    assert_int_equal(test_data->entry->data->scanned, 1000001);
    assert_int_equal(test_data->entry->data->options, 1000002);
    assert_string_equal(test_data->entry->data->checksum, "checksum");
    assert_int_equal(test_data->entry->data->dev, 111);
    assert_int_equal(test_data->entry->data->inode, 1024);
    assert_int_equal(test_data->entry->data->size, 4096);
    assert_string_equal(test_data->entry->data->perm, "perm");
    assert_string_equal(test_data->entry->data->attributes, "attributes");
    assert_string_equal(test_data->entry->data->uid, "uid");
    assert_string_equal(test_data->entry->data->gid, "gid");
    assert_string_equal(test_data->entry->data->user_name, "user_name");
    assert_string_equal(test_data->entry->data->group_name, "group_name");
    assert_string_equal(test_data->entry->data->hash_md5, "hash_md5");
    assert_string_equal(test_data->entry->data->hash_sha1, "hash_sha1");
    assert_string_equal(test_data->entry->data->hash_sha256, "hash_sha256");
    assert_int_equal(test_data->entry->data->mtime, 12345678);
}

/*----------------------------------------------*/
/*----------fim_db_set_scanned_error()------------*/
void test_fim_db_set_scanned_error(void **state) {
    test_fim_db_insert_data *test_data = *state;

    will_return(__wrap_sqlite3_reset, SQLITE_OK);
    will_return(__wrap_sqlite3_clear_bindings, SQLITE_OK);
    will_return(__wrap_sqlite3_bind_text, 0);
    will_return(__wrap_sqlite3_step, SQLITE_ERROR);
    will_return(__wrap_sqlite3_errmsg, "ERROR MESSAGE");
    expect_string(__wrap__merror, formatted_msg, "Step error setting scanned path '/test/path': ERROR MESSAGE");

    int ret = fim_db_set_scanned(test_data->fim_sql, test_data->entry->path);
    assert_int_equal(ret, FIMDB_ERR);
}

void test_fim_db_set_scanned_success(void **state) {
    test_fim_db_insert_data *test_data = *state;

    will_return(__wrap_sqlite3_reset, SQLITE_OK);
    will_return(__wrap_sqlite3_clear_bindings, SQLITE_OK);
    will_return(__wrap_sqlite3_bind_text, 0);
    will_return(__wrap_sqlite3_step, SQLITE_DONE);

    wraps_fim_db_check_transaction();

    int ret = fim_db_set_scanned(test_data->fim_sql, test_data->entry->path);
    assert_int_equal(ret, FIMDB_OK);
}

/*----------------------------------------------------*/
/*---------------fim_db_create_temp_file()----------------*/
void test_fim_db_create_temp_file_disk(void **state) {
    will_return(__wrap_fopen, 1);

    fim_tmp_file *ret = fim_db_create_temp_file(FIM_DB_DISK);
    state[1] = ret;

    assert_non_null(ret);
    assert_non_null(ret->fd);
    assert_string_equal(ret->path, FIM_DB_TMPDIR"tmp_1928374652345");
}

void test_fim_db_create_temp_file_disk_error(void **state) {
    will_return(__wrap_fopen, 0);
    #ifdef TEST_WINAGENT
    expect_string(__wrap__merror, formatted_msg, "Failed to create temporal storage 'tmp/tmp_1928374652345': Success (0)");
    #else
    expect_string(__wrap__merror, formatted_msg, "Failed to create temporal storage '/var/ossec/tmp/tmp_1928374652345': Success (0)");
    #endif


    fim_tmp_file *ret = fim_db_create_temp_file(FIM_DB_DISK);

    assert_null(ret);
}

void test_fim_db_create_temp_file_memory(void **state) {
    fim_tmp_file *ret = fim_db_create_temp_file(FIM_DB_MEMORY);
    state[1] = ret;

    assert_non_null(ret);
    assert_non_null(ret->list);
    assert_non_null(ret->list->vector);
    assert_int_equal(ret->list->size, 100);
    assert_null(ret->path);
}

/*----------------------------------------------------*/
/*---------------fim_db_clean_file()----------------*/
void test_fim_db_clean_file_disk() {
    fim_tmp_file *file = calloc(1, sizeof(fim_tmp_file));
    file->path = calloc(PATH_MAX, sizeof(char));
    sprintf(file->path, "test");

    expect_string(__wrap_remove, filename, file->path);
    will_return(__wrap_remove, 1);

    fim_db_clean_file(&file, FIM_DB_DISK);

    assert_null(file);
}

void test_fim_db_clean_file_disk_error() {
    fim_tmp_file *file = calloc(1, sizeof(fim_tmp_file));
    file->path = calloc(PATH_MAX, sizeof(char));
    sprintf(file->path, "test");

    expect_string(__wrap_remove, filename, file->path);
    will_return(__wrap_remove, -1);

    expect_string(__wrap__merror, formatted_msg, "Failed to remove 'test': Success (0)");

    fim_db_clean_file(&file, FIM_DB_DISK);

    assert_null(file);
}

void test_fim_db_clean_file_memory() {
    fim_tmp_file *file = calloc(1, sizeof(fim_tmp_file));
    file->list = calloc(1, sizeof(W_Vector));
    file->list->vector = calloc(1, sizeof(char *));

    fim_db_clean_file(&file, FIM_DB_MEMORY);

    assert_null(file);
}

/*-----------------------------------------*/
int main(void) {
    const struct CMUnitTest tests[] = {
        // fim_db_exec_simple_wquery
        cmocka_unit_test_setup_teardown(test_fim_db_exec_simple_wquery_error, test_fim_db_setup, test_fim_db_teardown),
        cmocka_unit_test_setup_teardown(test_fim_db_exec_simple_wquery_success, test_fim_db_setup, test_fim_db_teardown),
        // fim_db_init
        cmocka_unit_test(test_fim_db_init_failed_file_creation),
        cmocka_unit_test(test_fim_db_init_failed_file_creation_prepare),
        cmocka_unit_test(test_fim_db_init_failed_file_creation_step),
        cmocka_unit_test(test_fim_db_init_failed_file_creation_chmod),
        cmocka_unit_test(test_fim_db_init_failed_open_db),
        cmocka_unit_test(test_fim_db_init_failed_cache),
        cmocka_unit_test(test_fim_db_init_failed_cache_memory),
        cmocka_unit_test(test_fim_db_init_failed_execution),
        cmocka_unit_test(test_fim_db_init_failed_simple_query),
        cmocka_unit_test_teardown(test_fim_db_init_success, test_teardown_fim_db_init),
        // fim_db_clean
        cmocka_unit_test_setup_teardown(test_fim_db_clean_no_db_file, test_fim_db_setup, test_fim_db_teardown),
        cmocka_unit_test_setup_teardown(test_fim_db_clean_file_not_removed, test_fim_db_setup, test_fim_db_teardown),
        cmocka_unit_test_setup_teardown(test_fim_db_clean_success, test_fim_db_setup, test_fim_db_teardown),
        // fim_db_insert_data
        cmocka_unit_test_setup_teardown(test_fim_db_insert_data_no_rowid_error, test_fim_db_setup, test_fim_db_teardown),
        cmocka_unit_test_setup_teardown(test_fim_db_insert_data_no_rowid_success, test_fim_db_setup, test_fim_db_teardown),
        cmocka_unit_test_setup_teardown(test_fim_db_insert_data_rowid_error, test_fim_db_setup, test_fim_db_teardown),
        cmocka_unit_test_setup_teardown(test_fim_db_insert_data_rowid_success, test_fim_db_setup, test_fim_db_teardown),
        // fim_db_insert_path
        cmocka_unit_test_setup_teardown(test_fim_db_insert_path_error, test_fim_db_setup, test_fim_db_teardown),
        cmocka_unit_test_setup_teardown(test_fim_db_insert_path_constraint_error, test_fim_db_setup, test_fim_db_teardown),
        cmocka_unit_test_setup_teardown(test_fim_db_insert_path_constraint_success, test_fim_db_setup, test_fim_db_teardown),
        cmocka_unit_test_setup_teardown(test_fim_db_insert_path_success, test_fim_db_setup, test_fim_db_teardown),
        // fim_db_insert
        cmocka_unit_test_setup_teardown(test_fim_db_insert_error, test_fim_db_setup, test_fim_db_teardown),
        cmocka_unit_test_setup_teardown(test_fim_db_insert_invalid_type, test_fim_db_setup, test_fim_db_teardown),
        cmocka_unit_test_setup_teardown(test_fim_db_insert_db_full, test_fim_db_setup, test_fim_db_teardown),
        #ifndef TEST_WINAGENT
        cmocka_unit_test_setup_teardown(test_fim_db_insert_inode_id_nonull, test_fim_db_setup, test_fim_db_teardown),
        cmocka_unit_test_setup_teardown(test_fim_db_insert_inode_id_null, test_fim_db_setup, test_fim_db_teardown),
        cmocka_unit_test_setup_teardown(test_fim_db_insert_inode_id_null_error, test_fim_db_setup, test_fim_db_teardown),
        cmocka_unit_test_setup_teardown(test_fim_db_insert_inode_id_null_delete, test_fim_db_setup, test_fim_db_teardown),
        cmocka_unit_test_setup_teardown(test_fim_db_insert_inode_id_null_delete_error, test_fim_db_setup, test_fim_db_teardown),
        cmocka_unit_test_setup_teardown(test_fim_db_insert_inode_id_null_delete_row_error, test_fim_db_setup, test_fim_db_teardown),
        #endif
        // fim_db_remove_path
        cmocka_unit_test_setup_teardown(test_fim_db_remove_path_no_entry, test_fim_db_setup, test_fim_db_teardown),
        cmocka_unit_test_setup_teardown(test_fim_db_remove_path_one_entry, test_fim_db_setup, test_fim_db_teardown),
        cmocka_unit_test_setup_teardown(test_fim_db_remove_path_one_entry_step_fail, test_fim_db_setup, test_fim_db_teardown),
        cmocka_unit_test_setup_teardown(test_fim_db_remove_path_one_entry_alert_fail, test_fim_db_setup, test_fim_db_teardown),
        cmocka_unit_test_setup_teardown(test_fim_db_remove_path_one_entry_alert_fail_invalid_pos, test_fim_db_setup, test_fim_db_teardown),
        cmocka_unit_test_setup_teardown(test_fim_db_remove_path_one_entry_alert_success, test_fim_db_setup, test_fim_db_teardown),
        cmocka_unit_test_setup_teardown(test_fim_db_remove_path_multiple_entry, test_fim_db_setup, test_fim_db_teardown),
        cmocka_unit_test_setup_teardown(test_fim_db_remove_path_multiple_entry_step_fail, test_fim_db_setup, test_fim_db_teardown),
        cmocka_unit_test_setup_teardown(test_fim_db_remove_path_failed_path, test_fim_db_setup, test_fim_db_teardown),
        cmocka_unit_test_setup_teardown(test_fim_db_remove_path_no_configuration_file, test_fim_db_setup, test_fim_db_teardown),
        cmocka_unit_test_setup_teardown(test_fim_db_remove_path_no_entry_realtime_file, test_fim_db_setup, test_fim_db_teardown),
        cmocka_unit_test_setup_teardown(test_fim_db_remove_path_no_entry_scheduled_file, test_fim_db_setup, test_fim_db_teardown),
        // fim_db_get_path
        cmocka_unit_test_setup_teardown(test_fim_db_get_path_inexistent, test_fim_db_setup, test_fim_db_entry_teardown),
        cmocka_unit_test_setup_teardown(test_fim_db_get_path_existent, test_fim_db_setup, test_fim_db_entry_teardown),
        // fim_db_set_all_unscanned
        cmocka_unit_test_setup_teardown(test_fim_db_set_all_unscanned_failed, test_fim_db_setup, test_fim_db_teardown),
        cmocka_unit_test_setup_teardown(test_fim_db_set_all_unscanned_success, test_fim_db_setup, test_fim_db_teardown),
        // fim_db_get_path_range
        cmocka_unit_test_setup_teardown(test_fim_db_get_path_range_failed, test_fim_db_setup, test_fim_db_teardown),
        cmocka_unit_test_setup_teardown(test_fim_db_get_path_range_success, test_fim_db_setup, test_fim_db_teardown),
        // fim_db_get_not_scanned
        cmocka_unit_test_setup_teardown(test_fim_db_get_not_scanned_failed, test_fim_db_setup, test_fim_db_teardown),
        cmocka_unit_test_setup_teardown(test_fim_db_get_not_scanned_success, test_fim_db_setup, test_fim_db_teardown),
        // fim_db_get_data_checksum
        cmocka_unit_test_setup_teardown(test_fim_db_get_data_checksum_failed, test_fim_db_setup, test_fim_db_teardown),
        cmocka_unit_test_setup_teardown(test_fim_db_get_data_checksum_success, test_fim_db_setup, test_fim_db_teardown),
        // fim_db_check_transaction
        cmocka_unit_test_setup_teardown(test_fim_db_check_transaction_last_commit_is_0, test_fim_db_setup, test_fim_db_teardown),
        cmocka_unit_test_setup_teardown(test_fim_db_check_transaction_failed, test_fim_db_setup, test_fim_db_teardown),
        cmocka_unit_test_setup_teardown(test_fim_db_check_transaction_success, test_fim_db_setup, test_fim_db_teardown),
        // fim_db_cache
        cmocka_unit_test_setup_teardown(test_fim_db_cache_failed, test_fim_db_setup, test_fim_db_teardown),
        cmocka_unit_test_setup_teardown(test_fim_db_cache_success, test_fim_db_setup, test_fim_db_teardown),
        // fim_db_close
        cmocka_unit_test_setup_teardown(test_fim_db_close_failed, test_fim_db_setup, test_fim_db_teardown),
        cmocka_unit_test_setup_teardown(test_fim_db_close_success, test_fim_db_setup, test_fim_db_teardown),
        // fim_db_finalize_stmt
        cmocka_unit_test_setup_teardown(test_fim_db_finalize_stmt_failed, test_fim_db_setup, test_fim_db_teardown),
        cmocka_unit_test_setup_teardown(test_fim_db_finalize_stmt_success, test_fim_db_setup, test_fim_db_teardown),
        // fim_db_force_commit
        cmocka_unit_test_setup_teardown(test_fim_db_force_commit_failed, test_fim_db_setup, test_fim_db_teardown),
        cmocka_unit_test_setup_teardown(test_fim_db_force_commit_success, test_fim_db_setup, test_fim_db_teardown),
        // fim_db_clean_stmt
        cmocka_unit_test_setup_teardown(test_fim_db_clean_stmt_reset_failed, test_fim_db_setup, test_fim_db_teardown),
        cmocka_unit_test_setup_teardown(test_fim_db_clean_stmt_reset_and_prepare_failed, test_fim_db_setup, test_fim_db_teardown),
        cmocka_unit_test_setup_teardown(test_fim_db_clean_stmt_success, test_fim_db_setup, test_fim_db_teardown),
        // fim_db_get_paths_from_inode
        cmocka_unit_test_setup_teardown(test_fim_db_get_paths_from_inode_none_path, test_fim_db_setup, test_fim_db_paths_teardown),
        cmocka_unit_test_setup_teardown(test_fim_db_get_paths_from_inode_single_path, test_fim_db_setup, test_fim_db_paths_teardown),
        cmocka_unit_test_setup_teardown(test_fim_db_get_paths_from_inode_multiple_path, test_fim_db_setup, test_fim_db_paths_teardown),
        cmocka_unit_test_setup_teardown(test_fim_db_get_paths_from_inode_multiple_unamatched_rows, test_fim_db_setup, test_fim_db_paths_teardown),
        // fim_db_data_checksum_range
        cmocka_unit_test_setup_teardown(test_fim_db_data_checksum_range_first_half_failed, test_fim_db_setup, test_fim_db_teardown),
        cmocka_unit_test_setup_teardown(test_fim_db_data_checksum_range_second_half_failed, test_fim_db_setup, test_fim_db_teardown),
        cmocka_unit_test_setup_teardown(test_fim_db_data_checksum_range_null_path, test_fim_db_setup, test_fim_db_teardown),
        cmocka_unit_test_setup_teardown(test_fim_db_data_checksum_range_success, test_fim_db_setup, test_fim_db_teardown),
        // fim_db_get_row_path
        cmocka_unit_test_setup_teardown(test_fim_db_get_row_path_error, test_fim_db_setup, test_fim_db_teardown),
        cmocka_unit_test_setup_teardown(test_fim_db_get_row_path_sqlite_row, test_fim_db_setup, test_fim_db_teardown),
        cmocka_unit_test_setup_teardown(test_fim_db_get_row_path_sqlite_done, test_fim_db_setup, test_fim_db_teardown),
        // fim_db_get_count_range
        cmocka_unit_test_setup_teardown(test_fim_db_get_count_range_error_stepping, test_fim_db_setup, test_fim_db_teardown),
        cmocka_unit_test_setup_teardown(test_fim_db_get_count_range_success, test_fim_db_setup, test_fim_db_teardown),
        // fim_db_process_get_query
        cmocka_unit_test_setup_teardown(test_fim_db_process_get_query_success, test_fim_db_setup, test_fim_db_teardown),
        cmocka_unit_test_setup_teardown(test_fim_db_process_get_query_error, test_fim_db_setup, test_fim_db_teardown),
        // fim_db_sync_path_range
        cmocka_unit_test_setup_teardown(test_fim_db_sync_path_range_disk, test_fim_tmp_file_setup_disk, test_fim_db_json_teardown),
        cmocka_unit_test_setup_teardown(test_fim_db_sync_path_range_memory, test_fim_tmp_file_setup_memory, test_fim_db_json_teardown),
        // fim_db_delete_range
        cmocka_unit_test_setup_teardown(test_fim_db_delete_range_success, test_fim_tmp_file_setup_disk, test_fim_db_teardown),
        cmocka_unit_test_setup_teardown(test_fim_db_delete_range_error, test_fim_tmp_file_setup_disk, test_fim_db_teardown),
        cmocka_unit_test_setup_teardown(test_fim_db_delete_range_path_error, test_fim_tmp_file_setup_disk, test_fim_db_teardown),
        // fim_db_delete_not_scanned
        cmocka_unit_test_setup_teardown(test_fim_db_delete_not_scanned, test_fim_tmp_file_setup_disk, test_fim_db_teardown),
        // fim_db_process_missing_entry
        cmocka_unit_test_setup_teardown(test_fim_db_process_missing_entry, test_fim_tmp_file_setup_disk, test_fim_db_teardown),
        // fim_db_callback_sync_path_range
        cmocka_unit_test_setup_teardown(test_fim_db_callback_sync_path_range, test_fim_db_setup, test_fim_db_json_teardown),
        // fim_db_callback_save_path
        cmocka_unit_test_setup_teardown(test_fim_db_callback_save_path_null, test_fim_tmp_file_setup_disk, test_fim_tmp_file_teardown_disk),
        cmocka_unit_test_setup_teardown(test_fim_db_callback_save_path_disk, test_fim_tmp_file_setup_disk, test_fim_tmp_file_teardown_disk),
        cmocka_unit_test_setup_teardown(test_fim_db_callback_save_path_disk_error, test_fim_tmp_file_setup_disk, test_fim_tmp_file_teardown_disk),
        cmocka_unit_test_setup_teardown(test_fim_db_callback_save_path_memory, test_fim_tmp_file_setup_memory, test_fim_tmp_file_teardown_memory),
        // fim_db_callback_calculate_checksum
        cmocka_unit_test_setup_teardown(test_fim_db_callback_calculate_checksum, setup_fim_db_with_ctx, teardown_fim_db_with_ctx),
        // fim_db_get_count_entry_data
        cmocka_unit_test_setup_teardown(test_fim_db_get_count_entry_data, test_fim_db_setup, test_fim_db_teardown),
        cmocka_unit_test_setup_teardown(test_fim_db_get_count_entry_data_error, test_fim_db_setup, test_fim_db_teardown),
        // fim_db_get_count_entry_path
        cmocka_unit_test_setup_teardown(test_fim_db_get_count_entry_path, test_fim_db_setup, test_fim_db_teardown),
        cmocka_unit_test_setup_teardown(test_fim_db_get_count_entry_path_error, test_fim_db_setup, test_fim_db_teardown),
        // fim_db_decode_full_row
        cmocka_unit_test_teardown(test_fim_db_decode_full_row, test_fim_db_teardown),
        // fim_db_set_scanned
        cmocka_unit_test_setup_teardown(test_fim_db_set_scanned_error, test_fim_db_setup, test_fim_db_teardown),
        cmocka_unit_test_setup_teardown(test_fim_db_set_scanned_success, test_fim_db_setup, test_fim_db_teardown),
        // fim_db_create_temp_file
        cmocka_unit_test_teardown(test_fim_db_create_temp_file_disk, teardown_fim_tmp_file_disk),
        cmocka_unit_test(test_fim_db_create_temp_file_disk_error),
        cmocka_unit_test_teardown(test_fim_db_create_temp_file_memory, teardown_fim_tmp_file_memory),
        // fim_db_clean_file
        cmocka_unit_test(test_fim_db_clean_file_disk),
        cmocka_unit_test(test_fim_db_clean_file_disk_error),
        cmocka_unit_test(test_fim_db_clean_file_memory),
    };
    return cmocka_run_group_tests(tests, setup_group, teardown_group);
}<|MERGE_RESOLUTION|>--- conflicted
+++ resolved
@@ -726,7 +726,7 @@
     will_return(__wrap_sqlite3_open_v2, SQLITE_OK);
     will_return(__wrap_sqlite3_prepare_v2, SQLITE_ERROR);
     will_return(__wrap_sqlite3_errmsg, "ERROR MESSAGE");
-    expect_string(__wrap__merror, formatted_msg, "Error preparing statement '/* * SQL Schema for FIM database * Copyright (C) 2015-2019, Wazuh Inc. * * This program is a free software, you can redistribute it * and/or modify it under the terms of GPLv2. */CREATE TABLE IF NOT EXISTS entry_path (    path TEXT NOT NULL,    inode_id INTEGER,    mode INTEGER,    last_event INTEGER,    entry_type INTEGER,    scanned INTEGER,    options INTEGER,    checksum TEXT NOT NULL,    PRIMARY KEY(path));CREATE INDEX IF NOT EXISTS path_index ON entry_path (path);CREATE INDEX IF NOT EXISTS inode_index ON entry_path (inode_id);CREATE TABLE IF NOT EXISTS entry_data (    dev INTEGER,    inode INTEGER,    size INTEGER,    perm TEXT,    attributes TEXT,    uid INTEGER,    gid INTEGER,    user_name TEXT,    group_name TEXT,    hash_md5 TEXT,    hash_sha1 TEXT,    hash_sha256 TEXT,    mtime INTEGER,    PRIMARY KEY(dev, inode));CREATE INDEX IF NOT EXISTS dev_inode_index ON entry_data (dev, inode);': ERROR MESSAGE");
+    expect_string(__wrap__merror, formatted_msg, "Error preparing statement '/* * SQL Schema for FIM database * Copyright (C) 2015-2020, Wazuh Inc. * * This program is a free software, you can redistribute it * and/or modify it under the terms of GPLv2. */CREATE TABLE IF NOT EXISTS entry_path (    path TEXT NOT NULL,    inode_id INTEGER,    mode INTEGER,    last_event INTEGER,    entry_type INTEGER,    scanned INTEGER,    options INTEGER,    checksum TEXT NOT NULL,    PRIMARY KEY(path));CREATE INDEX IF NOT EXISTS path_index ON entry_path (path);CREATE INDEX IF NOT EXISTS inode_index ON entry_path (inode_id);CREATE TABLE IF NOT EXISTS entry_data (    dev INTEGER,    inode INTEGER,    size INTEGER,    perm TEXT,    attributes TEXT,    uid INTEGER,    gid INTEGER,    user_name TEXT,    group_name TEXT,    hash_md5 TEXT,    hash_sha1 TEXT,    hash_sha256 TEXT,    mtime INTEGER,    PRIMARY KEY(dev, inode));CREATE INDEX IF NOT EXISTS dev_inode_index ON entry_data (dev, inode);': ERROR MESSAGE");
     will_return(__wrap_sqlite3_close_v2, 0);
     fdb_t* fim_db;
     fim_db = fim_db_init(syscheck.database_store);
@@ -742,7 +742,7 @@
     will_return(__wrap_sqlite3_prepare_v2, SQLITE_OK);
     will_return(__wrap_sqlite3_step, SQLITE_ERROR);
     will_return(__wrap_sqlite3_errmsg, "ERROR MESSAGE");
-    expect_string(__wrap__merror, formatted_msg, "Error stepping statement '/* * SQL Schema for FIM database * Copyright (C) 2015-2019, Wazuh Inc. * * This program is a free software, you can redistribute it * and/or modify it under the terms of GPLv2. */CREATE TABLE IF NOT EXISTS entry_path (    path TEXT NOT NULL,    inode_id INTEGER,    mode INTEGER,    last_event INTEGER,    entry_type INTEGER,    scanned INTEGER,    options INTEGER,    checksum TEXT NOT NULL,    PRIMARY KEY(path));CREATE INDEX IF NOT EXISTS path_index ON entry_path (path);CREATE INDEX IF NOT EXISTS inode_index ON entry_path (inode_id);CREATE TABLE IF NOT EXISTS entry_data (    dev INTEGER,    inode INTEGER,    size INTEGER,    perm TEXT,    attributes TEXT,    uid INTEGER,    gid INTEGER,    user_name TEXT,    group_name TEXT,    hash_md5 TEXT,    hash_sha1 TEXT,    hash_sha256 TEXT,    mtime INTEGER,    PRIMARY KEY(dev, inode));CREATE INDEX IF NOT EXISTS dev_inode_index ON entry_data (dev, inode);': ERROR MESSAGE");
+    expect_string(__wrap__merror, formatted_msg, "Error stepping statement '/* * SQL Schema for FIM database * Copyright (C) 2015-2020, Wazuh Inc. * * This program is a free software, you can redistribute it * and/or modify it under the terms of GPLv2. */CREATE TABLE IF NOT EXISTS entry_path (    path TEXT NOT NULL,    inode_id INTEGER,    mode INTEGER,    last_event INTEGER,    entry_type INTEGER,    scanned INTEGER,    options INTEGER,    checksum TEXT NOT NULL,    PRIMARY KEY(path));CREATE INDEX IF NOT EXISTS path_index ON entry_path (path);CREATE INDEX IF NOT EXISTS inode_index ON entry_path (inode_id);CREATE TABLE IF NOT EXISTS entry_data (    dev INTEGER,    inode INTEGER,    size INTEGER,    perm TEXT,    attributes TEXT,    uid INTEGER,    gid INTEGER,    user_name TEXT,    group_name TEXT,    hash_md5 TEXT,    hash_sha1 TEXT,    hash_sha256 TEXT,    mtime INTEGER,    PRIMARY KEY(dev, inode));CREATE INDEX IF NOT EXISTS dev_inode_index ON entry_data (dev, inode);': ERROR MESSAGE");
     will_return(__wrap_sqlite3_finalize, 0);
     will_return(__wrap_sqlite3_close_v2, 0);
     fdb_t* fim_db;
@@ -957,14 +957,7 @@
 
     will_return(__wrap_sqlite3_step, SQLITE_ERROR);
     will_return(__wrap_sqlite3_errmsg, "ERROR MESSAGE");
-<<<<<<< HEAD
     expect_string(__wrap__merror, formatted_msg, "Step error inserting data row_id '0': ERROR MESSAGE");
-    int ret;
-    int row_id = 0;
-=======
-    expect_string(__wrap__merror, formatted_msg, "SQL ERROR: (1)ERROR MESSAGE");
-
->>>>>>> 9fe72230
     ret = fim_db_insert_data(test_data->fim_sql, test_data->entry->data, &row_id);
 
     assert_int_equal(row_id, 0);
@@ -1109,10 +1102,7 @@
 
     will_return(__wrap_sqlite3_step, SQLITE_ERROR);
     will_return(__wrap_sqlite3_errmsg, "ERROR MESSAGE");
-<<<<<<< HEAD
     expect_string(__wrap__merror, formatted_msg, "Step error getting data row: ERROR MESSAGE");
-=======
-    expect_string(__wrap__merror, formatted_msg, "SQL ERROR: (1)ERROR MESSAGE");
 
     ret = fim_db_insert(test_data->fim_sql, test_data->entry->path, test_data->entry->data, FIM_MODIFICATION);
     assert_int_equal(ret, FIMDB_ERR);
@@ -1120,7 +1110,6 @@
 
 void test_fim_db_insert_invalid_type(void **state) {
     test_fim_db_insert_data *test_data = *state;
->>>>>>> 9fe72230
     int ret;
 
     expect_string(__wrap__merror, formatted_msg, "Couldn't insert '/test/path' entry into DB. Invalid event type: 1.");
