include_directories(${SRC_FOLDER}/syscheckd/src)
include_directories(${SRC_FOLDER}/syscheckd/include)

link_directories(${SRC_FOLDER}/unit_tests/wrappers/syscheckd/registry)

if(${TARGET} STREQUAL "winagent")
    link_directories(${SRC_FOLDER}/syscheckd/build/bin)
endif(${TARGET} STREQUAL "winagent")

# registry.c tests
add_executable(test_registry test_registry.c)

target_compile_options(test_registry PRIVATE "-Wall")
target_compile_options(test_registry PRIVATE "-g")

target_link_libraries(test_registry SYSCHECK_O ${TEST_DEPS} fim_shared)
target_link_libraries(test_registry "${DEBUG_OP_WRAPPERS} \
                                     -Wl,--wrap=send_syscheck_msg  -Wl,--wrap,persist_syscheck_msg -Wl,--wrap=os_random -Wl,--wrap,getpid \
                                     -Wl,--wrap=fim_registry_value_diff -Wl,--wrap=get_registry_permissions \
                                     -Wl,--wrap=decode_win_acl_json -Wl,--wrap=pthread_mutex_lock -Wl,--wrap=pthread_mutex_unlock \
                                     -Wl,--wrap,fim_db_init -Wl,--wrap=fim_sync_push_msg -Wl,--wrap=syscom_dispatch \
                                     -Wl,--wrap=fim_db_get_count_registry_data -Wl,--wrap=fim_db_get_count_registry_key \
                                     -Wl,--wrap=fim_db_file_pattern_search -Wl,--wrap=fim_db_remove_path -Wl,--wrap,fim_db_get_path \
                                     -Wl,--wrap=fim_db_file_update -Wl,--wrap=fim_db_file_inode_search -Wl,--wrap,fim_db_get_count_file_inode \
                                     -Wl,--wrap=fim_db_get_count_file_entry -Wl,--wrap=fim_run_integrity -Wl,--wrap=fim_db_transaction_start \
                                     -Wl,--wrap=fim_db_transaction_sync_row -Wl,--wrap=fim_db_transaction_deleted_rows \
                                     -Wl,--wrap=is_fim_shutdown -Wl,--wrap=_imp__dbsync_initialize \
<<<<<<< HEAD
                                     -Wl,--wrap,asp_create -Wl,--wrap,asp_sync_module -Wl,--wrap,asp_parse_response_buffer -Wl,--wrap,asp_persist_diff \
                                     -Wl,--wrap=_imp__rsync_initialize -Wl,--wrap=fim_db_teardown")
=======
                                     -Wl,--wrap=fim_db_teardown")
>>>>>>> 8770fe43

if(${TARGET} STREQUAL "winagent")
    target_link_libraries(test_registry fimdb)
endif(${TARGET} STREQUAL "winagent")

add_test(NAME test_registry COMMAND test_registry)

# events.c tests
add_executable(test_events test_events.c)

target_compile_options(test_events PRIVATE "-Wall")

target_link_libraries(test_events SYSCHECK_O ${TEST_DEPS} fim_shared)
target_link_libraries(test_events "${DEBUG_OP_WRAPPERS} \
                                   -Wl,--wrap=fim_db_transaction_sync_row -Wl,--wrap=fim_db_transaction_deleted_rows -Wl,--wrap=fim_run_integrity \
                                   -Wl,--wrap=fim_db_get_count_file_entry -Wl,--wrap=fim_db_transaction_start -Wl,--wrap,fim_db_init \
                                   -Wl,--wrap=fim_db_get_count_registry_data -Wl,--wrap=fim_db_get_count_registry_key -Wl,--wrap=syscom_dispatch \
                                   -Wl,--wrap=fim_db_file_update -Wl,--wrap,fim_db_get_path -Wl,--wrap=fim_db_file_pattern_search -Wl,--wrap=fim_db_remove_path \
<<<<<<< HEAD
                                   -Wl,--wrap=is_fim_shutdown -Wl,--wrap=_imp__dbsync_initialize -Wl,--wrap=_imp__rsync_initialize -Wl,--wrap=fim_db_teardown \
                                   -Wl,--wrap,asp_create -Wl,--wrap,asp_sync_module -Wl,--wrap,asp_parse_response_buffer -Wl,--wrap,asp_persist_diff")
=======
                                   -Wl,--wrap=is_fim_shutdown -Wl,--wrap=_imp__dbsync_initialize -Wl,--wrap=fim_db_teardown")
>>>>>>> 8770fe43

if(${TARGET} STREQUAL "winagent")
    target_link_libraries(test_events fimdb)
endif(${TARGET} STREQUAL "winagent")

add_test(NAME test_events COMMAND test_events)<|MERGE_RESOLUTION|>--- conflicted
+++ resolved
@@ -25,12 +25,8 @@
                                      -Wl,--wrap=fim_db_get_count_file_entry -Wl,--wrap=fim_run_integrity -Wl,--wrap=fim_db_transaction_start \
                                      -Wl,--wrap=fim_db_transaction_sync_row -Wl,--wrap=fim_db_transaction_deleted_rows \
                                      -Wl,--wrap=is_fim_shutdown -Wl,--wrap=_imp__dbsync_initialize \
-<<<<<<< HEAD
                                      -Wl,--wrap,asp_create -Wl,--wrap,asp_sync_module -Wl,--wrap,asp_parse_response_buffer -Wl,--wrap,asp_persist_diff \
-                                     -Wl,--wrap=_imp__rsync_initialize -Wl,--wrap=fim_db_teardown")
-=======
                                      -Wl,--wrap=fim_db_teardown")
->>>>>>> 8770fe43
 
 if(${TARGET} STREQUAL "winagent")
     target_link_libraries(test_registry fimdb)
@@ -49,12 +45,8 @@
                                    -Wl,--wrap=fim_db_get_count_file_entry -Wl,--wrap=fim_db_transaction_start -Wl,--wrap,fim_db_init \
                                    -Wl,--wrap=fim_db_get_count_registry_data -Wl,--wrap=fim_db_get_count_registry_key -Wl,--wrap=syscom_dispatch \
                                    -Wl,--wrap=fim_db_file_update -Wl,--wrap,fim_db_get_path -Wl,--wrap=fim_db_file_pattern_search -Wl,--wrap=fim_db_remove_path \
-<<<<<<< HEAD
-                                   -Wl,--wrap=is_fim_shutdown -Wl,--wrap=_imp__dbsync_initialize -Wl,--wrap=_imp__rsync_initialize -Wl,--wrap=fim_db_teardown \
+                                   -Wl,--wrap=is_fim_shutdown -Wl,--wrap=_imp__dbsync_initialize -Wl,--wrap=fim_db_teardown \
                                    -Wl,--wrap,asp_create -Wl,--wrap,asp_sync_module -Wl,--wrap,asp_parse_response_buffer -Wl,--wrap,asp_persist_diff")
-=======
-                                   -Wl,--wrap=is_fim_shutdown -Wl,--wrap=_imp__dbsync_initialize -Wl,--wrap=fim_db_teardown")
->>>>>>> 8770fe43
 
 if(${TARGET} STREQUAL "winagent")
     target_link_libraries(test_events fimdb)
