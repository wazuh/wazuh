--- conflicted
+++ resolved
@@ -255,7 +255,6 @@
 
 void test_wdb_upgrade_global_all_versions_upgrade(void **state)
 {
-<<<<<<< HEAD
     wdb_t *ret = NULL;
     test_struct_t *data  = (test_struct_t *)*state;
 
@@ -282,34 +281,6 @@
     wdb_t *ret = NULL;
     test_struct_t *data  = (test_struct_t *)*state;
 
-=======
-    wdb_t *ret = NULL;
-    test_struct_t *data  = (test_struct_t *)*state;
-
-    expect_string(__wrap_wdb_metadata_table_check, key, "metadata");
-    will_return(__wrap_wdb_metadata_table_check, 1);
-
-    expect_string(__wrap_wdb_metadata_get_entry, key, "db_version");
-    will_return(__wrap_wdb_metadata_get_entry, "0");
-    will_return(__wrap_wdb_metadata_get_entry, 1);
-    expect_string(__wrap__mdebug2, formatted_msg, "Updating database 'global' to version 1");
-    expect_string(__wrap_wdb_sql_exec, sql_exec, schema_global_upgrade_v1_sql);
-    will_return(__wrap_wdb_sql_exec, 0);
-    expect_string(__wrap__mdebug2, formatted_msg, "Updating database 'global' to version 2");
-    expect_string(__wrap_wdb_sql_exec, sql_exec, schema_global_upgrade_v2_sql);
-    will_return(__wrap_wdb_sql_exec, 0);
-
-    ret = wdb_upgrade_global(data->wdb);
-
-    assert_int_equal(ret, data->wdb);
-}
-
-void test_wdb_upgrade_global_update_v1_to_v2_success(void **state)
-{
-    wdb_t *ret = NULL;
-    test_struct_t *data  = (test_struct_t *)*state;
-
->>>>>>> a63575d0
     expect_string(__wrap_wdb_metadata_table_check, key, "metadata");
     will_return(__wrap_wdb_metadata_table_check, 1);
 
@@ -395,10 +366,6 @@
 void test_wdb_create_backup_global_success(void **state)
 {
     int ret = 0;
-<<<<<<< HEAD
-    test_struct_t *data  = (test_struct_t *)*state;
-=======
->>>>>>> a63575d0
 
     expect_any_always(__wrap_fopen, path);
     expect_any_always(__wrap_fopen, mode);
@@ -420,10 +387,6 @@
 void test_wdb_create_backup_global_dst_fopen_fail(void **state)
 {
     int ret = 0;
-<<<<<<< HEAD
-    test_struct_t *data  = (test_struct_t *)*state;
-=======
->>>>>>> a63575d0
 
     expect_any_always(__wrap_fopen, path);
     expect_any_always(__wrap_fopen, mode);
@@ -438,10 +401,6 @@
 void test_wdb_create_backup_global_src_fopen_fail(void **state)
 {
     int ret = 0;
-<<<<<<< HEAD
-    test_struct_t *data  = (test_struct_t *)*state;
-=======
->>>>>>> a63575d0
 
     expect_any_always(__wrap_fopen, path);
     expect_any_always(__wrap_fopen, mode);
@@ -459,10 +418,6 @@
 void test_wdb_create_backup_global_fwrite_fail(void **state)
 {
     int ret = 0;
-<<<<<<< HEAD
-    test_struct_t *data  = (test_struct_t *)*state;
-=======
->>>>>>> a63575d0
 
     expect_any_always(__wrap_fopen, path);
     expect_any_always(__wrap_fopen, mode);
@@ -486,10 +441,6 @@
 void test_wdb_create_backup_global_fclose_fail(void **state)
 {
     int ret = 0;
-<<<<<<< HEAD
-    test_struct_t *data  = (test_struct_t *)*state;
-=======
->>>>>>> a63575d0
 
     expect_any_always(__wrap_fopen, path);
     expect_any_always(__wrap_fopen, mode);
@@ -512,10 +463,6 @@
 void test_wdb_create_backup_global_chmod_fail(void **state)
 {
     int ret = 0;
-<<<<<<< HEAD
-    test_struct_t *data  = (test_struct_t *)*state;
-=======
->>>>>>> a63575d0
 
     expect_any_always(__wrap_fopen, path);
     expect_any_always(__wrap_fopen, mode);
