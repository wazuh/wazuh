#include <stdarg.h>
#include <stddef.h>
#include <setjmp.h>
#include <cmocka.h>
#include <stdio.h>
#include <string.h>

#include "../wrappers/externals/cJSON/cJSON_wrappers.h"
#include "../wrappers/wazuh/shared/debug_op_wrappers.h"
#include "../wrappers/wazuh/wazuh_db/wdb_wrappers.h"


#include "os_err.h"
#include "../wazuh_db/wdb.h"

typedef struct test_struct {
    wdb_t *wdb;
    wdb_t *wdb_global;
    char *output;
} test_struct_t;

static int test_teardown(void **state){
    test_struct_t *data  = (test_struct_t *)*state;

    free(data->output);
    free(data->wdb->id);
    free(data->wdb);
    free(data->wdb_global);
    free(data);

    return 0;
}

static int test_setup_global(void **state) {
    test_struct_t *init_data;

    init_data = malloc(sizeof(test_struct_t));
    init_data->wdb = malloc(sizeof(wdb_t));
    init_data->wdb_global = malloc(sizeof(wdb_t));
    init_data->wdb->id = strdup("global");
    init_data->output = calloc(256, sizeof(char));
    init_data->wdb->peer = 1234;
    init_data->wdb->enabled = true;

    *state = init_data;

    return 0;
}

/* wdb_parse_dbsync browser extensions*/
void test_wdb_parse_dbsync_browser_extensions_no_operation(void ** state) {

    test_struct_t * data = (test_struct_t *) *state;
    char * query = NULL;

    os_strdup("browser_extensions ", query);

    expect_string(__wrap__mdebug2, formatted_msg, "DBSYNC query: browser_extensions");

    const int ret = wdb_parse_dbsync(data->wdb, query, data->output);

    assert_string_equal(data->output, "err Invalid dbsync query syntax, near 'browser_extensions'");
    assert_int_equal(ret, OS_INVALID);

    os_free(query);
}

void test_wdb_parse_dbsync_browser_extensions_no_delta_data(void ** state) {
    test_struct_t * data = (test_struct_t *) *state;
    char * query = NULL;

    os_strdup("browser_extensions INSERTED ", query);

    expect_string(__wrap__mdebug2, formatted_msg, "DBSYNC query: browser_extensions");
    const int ret = wdb_parse_dbsync(data->wdb, query, data->output);

    assert_string_equal(data->output, "err Invalid dbsync query syntax, near 'browser_extensions'");
    assert_int_equal(ret, OS_INVALID);

    os_free(query);
}

void test_wdb_parse_dbsync_browser_extensions_delta_data_not_json(void ** state) {
    test_struct_t * data = (test_struct_t *) *state;
    char * query = NULL;

    os_strdup("browser_extensions INSERTED {\"unclosed\":\"json", query);

    expect_string(__wrap__mdebug1, formatted_msg, DB_DELTA_PARSING_ERR);
    expect_string(__wrap__mdebug2, formatted_msg, "JSON error near: json");

    const int ret = wdb_parse_dbsync(data->wdb, query, data->output);

    assert_string_equal(data->output, "err");
    assert_int_equal(ret, OS_INVALID);

    os_free(query);
}

void test_wdb_parse_dbsync_browser_extensions_invalid_operation(void ** state) {
    test_struct_t * data = (test_struct_t *) *state;
    char * query = NULL;

    os_strdup("browser_extensions NOOP {}", query);

    expect_string(__wrap__mdebug1, formatted_msg, "Invalid operation type: NOOP");

    const int ret = wdb_parse_dbsync(data->wdb, query, data->output);

    assert_string_equal(data->output, "err");
    assert_int_equal(ret, OS_INVALID);

    os_free(query);
}

void test_wdb_parse_dbsync_browser_extensions_insert_ok(void ** state) {

    test_struct_t * data = (test_struct_t *) *state;
    char * query = NULL;

    os_strdup("browser_extensions INSERTED {\"key\": \"value\"}", query);

    expect_function_call(__wrap_wdb_upsert_dbsync);
    will_return(__wrap_wdb_upsert_dbsync, true);

    const int ret = wdb_parse_dbsync(data->wdb, query, data->output);

    assert_string_equal(data->output, "ok ");
    assert_int_equal(ret, OS_SUCCESS);

    os_free(query);
}

void test_wdb_parse_dbsync_browser_extensions_insert_err(void ** state) {

    test_struct_t * data = (test_struct_t *) *state;
    char * query = NULL;

    os_strdup("browser_extensions INSERTED {\"key\": \"value\"}", query);

    expect_function_call(__wrap_wdb_upsert_dbsync);
    will_return(__wrap_wdb_upsert_dbsync, false);

    const int ret = wdb_parse_dbsync(data->wdb, query, data->output);

    assert_string_equal(data->output, "err");
    assert_int_equal(ret, OS_INVALID);

    os_free(query);
}

void test_wdb_parse_dbsync_browser_extensions_modified_ok(void ** state) {
    test_struct_t * data = (test_struct_t *) *state;
    char * query = NULL;

    os_strdup("browser_extensions MODIFIED {\"key\": \"value\"}", query);

    expect_function_call(__wrap_wdb_upsert_dbsync);
    will_return(__wrap_wdb_upsert_dbsync, true);

    const int ret = wdb_parse_dbsync(data->wdb, query, data->output);

    assert_string_equal(data->output, "ok ");
    assert_int_equal(ret, OS_SUCCESS);

    os_free(query);
}

void test_wdb_parse_dbsync_browser_extensions_modified_err(void ** state) {
    test_struct_t * data = (test_struct_t *) *state;
    char * query = NULL;

    os_strdup("browser_extensions MODIFIED {\"key\": \"value\"}", query);

    expect_function_call(__wrap_wdb_upsert_dbsync);
    will_return(__wrap_wdb_upsert_dbsync, false);

    const int ret = wdb_parse_dbsync(data->wdb, query, data->output);

    assert_string_equal(data->output, "err");
    assert_int_equal(ret, OS_INVALID);

    os_free(query);
}

void test_wdb_parse_dbsync_browser_extensions_deleted_ok(void ** state) {
    test_struct_t * data = (test_struct_t *) *state;
    char * query = NULL;

    os_strdup("browser_extensions DELETED {\"key\": \"value\"}", query);

    expect_function_call(__wrap_wdb_delete_dbsync);
    will_return(__wrap_wdb_delete_dbsync, true);

    const int ret = wdb_parse_dbsync(data->wdb, query, data->output);

    assert_string_equal(data->output, "ok ");
    assert_int_equal(ret, OS_SUCCESS);

    os_free(query);
}

void test_wdb_parse_dbsync_browser_extensions_deleted_err(void ** state) {
    test_struct_t * data = (test_struct_t *) *state;
    char * query = NULL;

    os_strdup("browser_extensions DELETED {\"key\": \"value\"}", query);

    expect_function_call(__wrap_wdb_delete_dbsync);
    will_return(__wrap_wdb_delete_dbsync, false);

    const int ret = wdb_parse_dbsync(data->wdb, query, data->output);

    assert_string_equal(data->output, "ok ");
    assert_int_equal(ret, OS_SUCCESS);

    os_free(query);
}

/* wdb_parse_global_backup */

void test_wdb_parse_global_backup_invalid_syntax(void **state) {
    test_struct_t *data  = (test_struct_t *)*state;
    int result = OS_INVALID;
    char *query = NULL;

    os_strdup("global backup", query);
    will_return(__wrap_wdb_open_global, data->wdb);
    expect_string(__wrap__mdebug2, formatted_msg, "Global query: backup");

    expect_string(__wrap__mdebug1, formatted_msg, "Global DB Invalid DB query syntax for backup.");
    expect_string(__wrap__mdebug2, formatted_msg, "Global DB query error near: backup");

    expect_string(__wrap_w_is_file, file, "queue/db/global.db");
    will_return(__wrap_w_is_file, 1);
    expect_function_call(__wrap_wdb_pool_leave);

    result = wdb_parse(query, data->output, 0);

    assert_string_equal(data->output, "err Invalid DB query syntax, near 'backup'");
    assert_int_equal(result, OS_INVALID);

    os_free(query);
}

void test_wdb_parse_global_backup_missing_action(void **state) {
    test_struct_t *data  = (test_struct_t *)*state;
    int result = OS_INVALID;
    char *query = NULL;

    os_strdup("", query);

    result = wdb_parse_global_backup(NULL, query, data->output);

    assert_string_equal(data->output, "err Missing backup action");
    assert_int_equal(result, OS_INVALID);
    os_free(query);
}

void test_wdb_parse_global_backup_invalid_action(void **state) {
    test_struct_t *data  = (test_struct_t *)*state;
    int result = OS_INVALID;
    char *query = NULL;

    os_strdup("invalid", query);

    result = wdb_parse_global_backup(NULL, query, data->output);

    assert_string_equal(data->output, "err Invalid backup action: invalid");
    assert_int_equal(result, OS_INVALID);
    os_free(query);
}

void test_wdb_parse_global_backup_create_failed(void **state) {
    test_struct_t *data  = (test_struct_t *)*state;
    int result = OS_INVALID;
    char *query = NULL;

    os_strdup("global backup create", query);
    will_return(__wrap_wdb_open_global, data->wdb);
    expect_string(__wrap__mdebug2, formatted_msg, "Global query: backup create");

    will_return(__wrap_wdb_global_create_backup, "ERROR MESSAGE");
    will_return(__wrap_wdb_global_create_backup, OS_INVALID);
    expect_string(__wrap__merror, formatted_msg, "Creating Global DB snapshot on demand failed: ERROR MESSAGE");

    expect_string(__wrap_w_is_file, file, "queue/db/global.db");
    will_return(__wrap_w_is_file, 1);
    expect_function_call(__wrap_wdb_pool_leave);

    result = wdb_parse(query, data->output, 0);

    assert_string_equal(data->output, "ERROR MESSAGE");
    assert_int_equal(result, OS_INVALID);

    os_free(query);
}

void test_wdb_parse_global_backup_create_success(void **state) {
    test_struct_t *data  = (test_struct_t *)*state;
    int result = OS_INVALID;
    char *query = NULL;

    os_strdup("global backup create", query);
    will_return(__wrap_wdb_open_global, data->wdb);
    expect_string(__wrap__mdebug2, formatted_msg, "Global query: backup create");

    will_return(__wrap_wdb_global_create_backup, "ok SNAPSHOT");
    will_return(__wrap_wdb_global_create_backup, OS_SUCCESS);

    expect_function_call(__wrap_wdb_pool_leave);

    result = wdb_parse(query, data->output, 0);

    assert_string_equal(data->output, "ok SNAPSHOT");
    assert_int_equal(result, OS_SUCCESS);

    os_free(query);
}

<<<<<<< HEAD
int main()
{
    const struct CMUnitTest tests[] = {
=======
/* Tests agent vacuum */

void test_wdb_parse_agent_vacuum_commit_error(void **state) {
    int result = OS_INVALID;
    test_struct_t *data  = (test_struct_t *)*state;
    char *query = NULL;

    os_strdup("agent 000 vacuum", query);

    expect_value(__wrap_wdb_open_agent2, agent_id, atoi(data->wdb->id));
    will_return(__wrap_wdb_open_agent2, data->wdb);
    expect_string(__wrap__mdebug2, formatted_msg, "Agent 000 query: vacuum");

    will_return(__wrap_wdb_commit2, OS_INVALID);

    expect_function_call(__wrap_wdb_finalize_all_statements);

    expect_string(__wrap__mdebug1, formatted_msg, "DB(000) Cannot end transaction.");
    expect_string(__wrap_w_is_file, file, "queue/db/000.db");
    will_return(__wrap_w_is_file, 1);

    expect_function_call(__wrap_wdb_pool_leave);

    result = wdb_parse(query, data->output, 0);

    assert_string_equal(data->output, "err Cannot end transaction");
    assert_int_equal(result, OS_INVALID);

    os_free(query);
}

void test_wdb_parse_agent_vacuum_vacuum_error(void **state) {
    int result = OS_INVALID;
    test_struct_t *data  = (test_struct_t *)*state;
    char *query = NULL;

    os_strdup("agent 000 vacuum", query);

    expect_value(__wrap_wdb_open_agent2, agent_id, atoi(data->wdb->id));
    will_return(__wrap_wdb_open_agent2, data->wdb);
    expect_string(__wrap__mdebug2, formatted_msg, "Agent 000 query: vacuum");
    will_return(__wrap_wdb_commit2, OS_SUCCESS);

    expect_function_call(__wrap_wdb_finalize_all_statements);

    will_return(__wrap_wdb_vacuum, OS_INVALID);

    expect_string(__wrap__mdebug1, formatted_msg, "DB(000) Cannot vacuum database.");
    expect_string(__wrap_w_is_file, file, "queue/db/000.db");
    will_return(__wrap_w_is_file, 1);

    expect_function_call(__wrap_wdb_pool_leave);

    result = wdb_parse(query, data->output, 0);

    assert_string_equal(data->output, "err Cannot vacuum database");
    assert_int_equal(result, OS_INVALID);

    os_free(query);
}

void test_wdb_parse_agent_vacuum_success_get_db_state_error(void **state) {
    int result = OS_INVALID;
    test_struct_t *data  = (test_struct_t *)*state;
    char *query = NULL;

    os_strdup("agent 000 vacuum", query);

    expect_value(__wrap_wdb_open_agent2, agent_id, atoi(data->wdb->id));
    will_return(__wrap_wdb_open_agent2, data->wdb);
    expect_string(__wrap__mdebug2, formatted_msg, "Agent 000 query: vacuum");
    will_return(__wrap_wdb_commit2, OS_SUCCESS);

    expect_function_call(__wrap_wdb_finalize_all_statements);

    will_return(__wrap_wdb_vacuum, OS_SUCCESS);

    will_return(__wrap_wdb_get_db_state, OS_INVALID);

    expect_string(__wrap__mdebug1, formatted_msg, "DB(000) Couldn't get fragmentation after vacuum for the database.");
    expect_string(__wrap_w_is_file, file, "queue/db/000.db");
    will_return(__wrap_w_is_file, 1);

    expect_function_call(__wrap_wdb_pool_leave);

    result = wdb_parse(query, data->output, 0);

    assert_string_equal(data->output, "err Vacuum performed, but couldn't get fragmentation information after vacuum");
    assert_int_equal(result, OS_INVALID);

    os_free(query);
}

void test_wdb_parse_agent_vacuum_success_update_vacuum_error(void **state) {
    int result = OS_INVALID;
    test_struct_t *data  = (test_struct_t *)*state;
    char *query = NULL;

    os_strdup("agent 000 vacuum", query);

    expect_value(__wrap_wdb_open_agent2, agent_id, atoi(data->wdb->id));
    will_return(__wrap_wdb_open_agent2, data->wdb);
    expect_string(__wrap__mdebug2, formatted_msg, "Agent 000 query: vacuum");
    will_return(__wrap_wdb_commit2, OS_SUCCESS);

    expect_function_call(__wrap_wdb_finalize_all_statements);

    will_return(__wrap_wdb_vacuum, OS_SUCCESS);

    will_return(__wrap_wdb_get_db_state, 10);

    will_return(__wrap_time, 16655);

    expect_string(__wrap_wdb_update_last_vacuum_data, last_vacuum_value, "10");
    will_return(__wrap_wdb_update_last_vacuum_data, OS_INVALID);

    expect_string(__wrap__mdebug1, formatted_msg, "DB(000) Couldn't update last vacuum info for the database.");
    expect_string(__wrap_w_is_file, file, "queue/db/000.db");
    will_return(__wrap_w_is_file, 1);

    expect_function_call(__wrap_wdb_pool_leave);

    result = wdb_parse(query, data->output, 0);

    assert_string_equal(data->output, "err Vacuum performed, but last vacuum information couldn't be updated in the metadata table");
    assert_int_equal(result, OS_INVALID);

    os_free(query);
}

void test_wdb_parse_agent_vacuum_success(void **state) {
    int result = OS_INVALID;
    test_struct_t *data  = (test_struct_t *)*state;
    char *query = NULL;
    char* response = NULL;
    os_strdup("{\"fragmentation_after_vacuum\":10}", response);

    os_strdup("agent 000 vacuum", query);

    expect_value(__wrap_wdb_open_agent2, agent_id, atoi(data->wdb->id));
    will_return(__wrap_wdb_open_agent2, data->wdb);
    expect_string(__wrap__mdebug2, formatted_msg, "Agent 000 query: vacuum");
    will_return(__wrap_wdb_commit2, OS_SUCCESS);

    expect_function_call(__wrap_wdb_finalize_all_statements);

    will_return(__wrap_wdb_vacuum, OS_SUCCESS);

    will_return(__wrap_wdb_get_db_state, 10);

    will_return(__wrap_time, 16655);

    expect_string(__wrap_wdb_update_last_vacuum_data, last_vacuum_value, "10");
    will_return(__wrap_wdb_update_last_vacuum_data, OS_SUCCESS);

    will_return(__wrap_cJSON_PrintUnformatted, response);

    expect_function_call(__wrap_wdb_pool_leave);

    result = wdb_parse(query, data->output, 0);

    assert_string_equal(data->output, "ok {\"fragmentation_after_vacuum\":10}");
    assert_int_equal(result, OS_SUCCESS);

    os_free(query);
}

/* Tests agent get_fragmentation */

void test_wdb_parse_agent_get_fragmentation_db_state_error(void **state) {
    int result = OS_INVALID;
    test_struct_t *data  = (test_struct_t *)*state;
    char *query = NULL;

    os_strdup("agent 000 get_fragmentation", query);

    expect_value(__wrap_wdb_open_agent2, agent_id, atoi(data->wdb->id));
    will_return(__wrap_wdb_open_agent2, data->wdb);
    expect_string(__wrap__mdebug2, formatted_msg, "Agent 000 query: get_fragmentation");

    will_return(__wrap_wdb_get_db_state, OS_INVALID);
    will_return(__wrap_wdb_get_db_free_pages_percentage, 10);

    expect_string(__wrap__mdebug1, formatted_msg, "DB(000) Cannot get database fragmentation.");
    expect_string(__wrap_w_is_file, file, "queue/db/000.db");
    will_return(__wrap_w_is_file, 1);

    expect_function_call(__wrap_wdb_pool_leave);

    result = wdb_parse(query, data->output, 0);

    assert_string_equal(data->output, "err Cannot get database fragmentation");
    assert_int_equal(result, OS_INVALID);

    os_free(query);
}

void test_wdb_parse_agent_get_fragmentation_free_pages_error(void **state) {
    int result = OS_INVALID;
    test_struct_t *data  = (test_struct_t *)*state;
    char *query = NULL;

    os_strdup("agent 000 get_fragmentation", query);

    expect_value(__wrap_wdb_open_agent2, agent_id, atoi(data->wdb->id));
    will_return(__wrap_wdb_open_agent2, data->wdb);
    expect_string(__wrap__mdebug2, formatted_msg, "Agent 000 query: get_fragmentation");

    will_return(__wrap_wdb_get_db_state, 10);
    will_return(__wrap_wdb_get_db_free_pages_percentage, OS_INVALID);

    expect_string(__wrap__mdebug1, formatted_msg, "DB(000) Cannot get database fragmentation.");
    expect_string(__wrap_w_is_file, file, "queue/db/000.db");
    will_return(__wrap_w_is_file, 1);

    expect_function_call(__wrap_wdb_pool_leave);

    result = wdb_parse(query, data->output, 0);

    assert_string_equal(data->output, "err Cannot get database fragmentation");
    assert_int_equal(result, OS_INVALID);

    os_free(query);
}

void test_wdb_parse_global_get_fragmentation_success(void **state) {
    int result = OS_INVALID;
    test_struct_t *data  = (test_struct_t *)*state;
    char *query = NULL;

    char* response = NULL;
    os_strdup("{\"fragmentation\":50,\"free_pages_percentage\":10}", response);

    os_strdup("agent 000 get_fragmentation", query);

    expect_value(__wrap_wdb_open_agent2, agent_id, atoi(data->wdb->id));
    will_return(__wrap_wdb_open_agent2, data->wdb);
    expect_string(__wrap__mdebug2, formatted_msg, "Agent 000 query: get_fragmentation");

    will_return(__wrap_wdb_get_db_state, 50);
    will_return(__wrap_wdb_get_db_free_pages_percentage, 10);

    will_return(__wrap_cJSON_PrintUnformatted, response);

    expect_function_call(__wrap_wdb_pool_leave);

    result = wdb_parse(query, data->output, 0);

    assert_string_equal(data->output, "ok {\"fragmentation\":50,\"free_pages_percentage\":10}");
    assert_int_equal(result, OS_SUCCESS);

    os_free(query);
}

void test_wdb_parse_delete_db_file (void **state) {
    int result = OS_INVALID;
    test_struct_t *data  = (test_struct_t *)*state;
    char *query = NULL;

    os_strdup("agent 000 non-query", query);

    expect_value(__wrap_wdb_open_agent2, agent_id, atoi(data->wdb->id));
    will_return(__wrap_wdb_open_agent2, data->wdb);
    expect_string(__wrap__mdebug2, formatted_msg, "Agent 000 query: non-query");


    expect_string(__wrap__mdebug1, formatted_msg, "DB(000) Invalid DB query syntax.");
    expect_string(__wrap__mdebug2, formatted_msg, "DB(000) query error near: non-query");

    expect_string(__wrap_w_is_file, file, "queue/db/000.db");
    //DB file deleted manually
    will_return(__wrap_w_is_file, 0);

    expect_string(__wrap__mwarn, formatted_msg, "DB(queue/db/000.db) not found. This behavior is unexpected, the database will be recreated.");
    will_return(__wrap_wdb_close, NULL);
    will_return(__wrap_wdb_close, OS_SUCCESS);
    expect_function_call(__wrap_wdb_pool_leave);
    result = wdb_parse(query, data->output, 0);

    assert_string_equal(data->output, "err Invalid DB query syntax, near 'non-query'");
    assert_int_equal(result, OS_INVALID);

    os_free(query);
}

/* wdb_parse_dbsync services */
void test_wdb_parse_dbsync_services_no_operation(void ** state) {

    test_struct_t * data = (test_struct_t *) *state;
    char * query = NULL;

    os_strdup("services ", query);

    expect_string(__wrap__mdebug2, formatted_msg, "DBSYNC query: services");

    const int ret = wdb_parse_dbsync(data->wdb, query, data->output);

    assert_string_equal(data->output, "err Invalid dbsync query syntax, near 'services'");
    assert_int_equal(ret, OS_INVALID);

    os_free(query);
}

void test_wdb_parse_dbsync_services_no_delta_data(void ** state) {
    test_struct_t * data = (test_struct_t *) *state;
    char * query = NULL;

    os_strdup("services INSERTED ", query);

    expect_string(__wrap__mdebug2, formatted_msg, "DBSYNC query: services");
    const int ret = wdb_parse_dbsync(data->wdb, query, data->output);

    assert_string_equal(data->output, "err Invalid dbsync query syntax, near 'services'");
    assert_int_equal(ret, OS_INVALID);

    os_free(query);
}

void test_wdb_parse_dbsync_services_delta_data_not_json(void ** state) {
    test_struct_t * data = (test_struct_t *) *state;
    char * query = NULL;

    os_strdup("services INSERTED {\"unclosed\":\"json", query);

    expect_string(__wrap__mdebug1, formatted_msg, DB_DELTA_PARSING_ERR);
    expect_string(__wrap__mdebug2, formatted_msg, "JSON error near: json");

    const int ret = wdb_parse_dbsync(data->wdb, query, data->output);

    assert_string_equal(data->output, "err");
    assert_int_equal(ret, OS_INVALID);

    os_free(query);
}

void test_wdb_parse_dbsync_services_invalid_operation(void ** state) {
    test_struct_t * data = (test_struct_t *) *state;
    char * query = NULL;

    os_strdup("services NOOP {}", query);

    expect_string(__wrap__mdebug1, formatted_msg, "Invalid operation type: NOOP");

    const int ret = wdb_parse_dbsync(data->wdb, query, data->output);

    assert_string_equal(data->output, "err");
    assert_int_equal(ret, OS_INVALID);

    os_free(query);
}

void test_wdb_parse_dbsync_services_insert_ok(void ** state) {

    test_struct_t * data = (test_struct_t *) *state;
    char * query = NULL;

    os_strdup("services INSERTED {\"key\": \"value\"}", query);

    expect_function_call(__wrap_wdb_upsert_dbsync);
    will_return(__wrap_wdb_upsert_dbsync, true);

    const int ret = wdb_parse_dbsync(data->wdb, query, data->output);

    assert_string_equal(data->output, "ok ");
    assert_int_equal(ret, OS_SUCCESS);

    os_free(query);
}

void test_wdb_parse_dbsync_services_insert_err(void ** state) {

    test_struct_t * data = (test_struct_t *) *state;
    char * query = NULL;

    os_strdup("services INSERTED {\"key\": \"value\"}", query);

    expect_function_call(__wrap_wdb_upsert_dbsync);
    will_return(__wrap_wdb_upsert_dbsync, false);

    const int ret = wdb_parse_dbsync(data->wdb, query, data->output);

    assert_string_equal(data->output, "err");
    assert_int_equal(ret, OS_INVALID);

    os_free(query);
}

void test_wdb_parse_dbsync_services_modified_ok(void ** state) {
    test_struct_t * data = (test_struct_t *) *state;
    char * query = NULL;

    os_strdup("services MODIFIED {\"key\": \"value\"}", query);

    expect_function_call(__wrap_wdb_upsert_dbsync);
    will_return(__wrap_wdb_upsert_dbsync, true);

    const int ret = wdb_parse_dbsync(data->wdb, query, data->output);

    assert_string_equal(data->output, "ok ");
    assert_int_equal(ret, OS_SUCCESS);

    os_free(query);
}

void test_wdb_parse_dbsync_services_modified_err(void ** state) {
    test_struct_t * data = (test_struct_t *) *state;
    char * query = NULL;

    os_strdup("services MODIFIED {\"key\": \"value\"}", query);

    expect_function_call(__wrap_wdb_upsert_dbsync);
    will_return(__wrap_wdb_upsert_dbsync, false);

    const int ret = wdb_parse_dbsync(data->wdb, query, data->output);

    assert_string_equal(data->output, "err");
    assert_int_equal(ret, OS_INVALID);

    os_free(query);
}

void test_wdb_parse_dbsync_services_deleted_ok(void ** state) {
    test_struct_t * data = (test_struct_t *) *state;
    char * query = NULL;

    os_strdup("services DELETED {\"key\": \"value\"}", query);

    expect_function_call(__wrap_wdb_delete_dbsync);
    will_return(__wrap_wdb_delete_dbsync, true);

    const int ret = wdb_parse_dbsync(data->wdb, query, data->output);

    assert_string_equal(data->output, "ok ");
    assert_int_equal(ret, OS_SUCCESS);

    os_free(query);
}

void test_wdb_parse_dbsync_services_deleted_err(void ** state) {
    test_struct_t * data = (test_struct_t *) *state;
    char * query = NULL;

    os_strdup("services DELETED {\"key\": \"value\"}", query);

    expect_function_call(__wrap_wdb_delete_dbsync);
    will_return(__wrap_wdb_delete_dbsync, false);

    const int ret = wdb_parse_dbsync(data->wdb, query, data->output);

    assert_string_equal(data->output, "ok ");
    assert_int_equal(ret, OS_SUCCESS);

    os_free(query);
}

int main()
{
    const struct CMUnitTest tests[] = {
        cmocka_unit_test_setup_teardown(test_wdb_parse_syscheck_no_space, test_setup, test_teardown),
        cmocka_unit_test_setup_teardown(test_scan_info_error, test_setup, test_teardown),
        cmocka_unit_test_setup_teardown(test_scan_info_ok, test_setup, test_teardown),
        cmocka_unit_test_setup_teardown(test_update_info_error, test_setup, test_teardown),
        cmocka_unit_test_setup_teardown(test_update_info_ok, test_setup, test_teardown),
        cmocka_unit_test_setup_teardown(test_clean_old_entries_error, test_setup, test_teardown),
        cmocka_unit_test_setup_teardown(test_clean_old_entries_ok, test_setup, test_teardown),
        cmocka_unit_test_setup_teardown(test_scan_info_update_noarg, test_setup, test_teardown),
        cmocka_unit_test_setup_teardown(test_scan_info_update_error, test_setup, test_teardown),
        cmocka_unit_test_setup_teardown(test_scan_info_update_ok, test_setup, test_teardown),
        cmocka_unit_test_setup_teardown(test_scan_info_fim_check_control_error, test_setup, test_teardown),
        cmocka_unit_test_setup_teardown(test_scan_info_fim_check_control_ok, test_setup, test_teardown),
        cmocka_unit_test_setup_teardown(test_syscheck_load_error, test_setup, test_teardown),
        cmocka_unit_test_setup_teardown(test_syscheck_load_ok, test_setup, test_teardown),
        cmocka_unit_test_setup_teardown(test_fim_delete_error, test_setup, test_teardown),
        cmocka_unit_test_setup_teardown(test_fim_delete_ok, test_setup, test_teardown),
        cmocka_unit_test_setup_teardown(test_syscheck_save_noarg, test_setup, test_teardown),
        cmocka_unit_test_setup_teardown(test_syscheck_save_invalid_type, test_setup, test_teardown),
        cmocka_unit_test_setup_teardown(test_syscheck_save_file_type_error, test_setup, test_teardown),
        cmocka_unit_test_setup_teardown(test_syscheck_save_file_nospace, test_setup, test_teardown),
        cmocka_unit_test_setup_teardown(test_syscheck_save_file_type_ok, test_setup, test_teardown),
        cmocka_unit_test_setup_teardown(test_syscheck_save_registry_type_error, test_setup, test_teardown),
        cmocka_unit_test_setup_teardown(test_syscheck_save_registry_type_ok, test_setup, test_teardown),
        cmocka_unit_test_setup_teardown(test_syscheck_save2_error, test_setup, test_teardown),
        cmocka_unit_test_setup_teardown(test_syscheck_save2_ok, test_setup, test_teardown),
        cmocka_unit_test_setup_teardown(test_integrity_check_error, test_setup, test_teardown),
        cmocka_unit_test_setup_teardown(test_integrity_check_no_data, test_setup, test_teardown),
        cmocka_unit_test_setup_teardown(test_integrity_check_checksum_fail, test_setup, test_teardown),
        cmocka_unit_test_setup_teardown(test_integrity_check_ok, test_setup, test_teardown),
        cmocka_unit_test_setup_teardown(test_integrity_clear_error, test_setup, test_teardown),
        cmocka_unit_test_setup_teardown(test_integrity_clear_ok, test_setup, test_teardown),
        cmocka_unit_test_setup_teardown(test_invalid_command, test_setup, test_teardown),
        cmocka_unit_test_setup_teardown(test_wdb_parse_sca_no_space, test_setup, test_teardown),
        cmocka_unit_test_setup_teardown(test_wdb_parse_sca_query_not_found, test_setup, test_teardown),
        cmocka_unit_test_setup_teardown(test_wdb_parse_sca_query_found, test_setup, test_teardown),
        cmocka_unit_test_setup_teardown(test_wdb_parse_sca_cannot_query, test_setup, test_teardown),
        cmocka_unit_test_setup_teardown(test_wdb_parse_sca_invalid_insert, test_setup, test_teardown),
        cmocka_unit_test_setup_teardown(test_wdb_parse_sca_invalid_insert_not_number_id, test_setup, test_teardown),
        cmocka_unit_test_setup_teardown(test_wdb_parse_sca_invalid_insert_negative_number_id, test_setup, test_teardown),
        cmocka_unit_test_setup_teardown(test_wdb_parse_rootcheck_badquery, test_setup, test_teardown),
        cmocka_unit_test_setup_teardown(test_wdb_parse_rootcheck_delete_error, test_setup, test_teardown),
        cmocka_unit_test_setup_teardown(test_wdb_parse_rootcheck_delete_ok, test_setup, test_teardown),
        cmocka_unit_test_setup_teardown(test_wdb_parse_rootcheck_save_invalid_no_next, test_setup, test_teardown),
        cmocka_unit_test_setup_teardown(test_wdb_parse_rootcheck_save_no_ptr, test_setup, test_teardown),
        cmocka_unit_test_setup_teardown(test_wdb_parse_rootcheck_save_date_max_long, test_setup, test_teardown),
        cmocka_unit_test_setup_teardown(test_wdb_parse_rootcheck_save_update_cache_error, test_setup, test_teardown),
        cmocka_unit_test_setup_teardown(test_wdb_parse_rootcheck_save_update_success, test_setup, test_teardown),
        cmocka_unit_test_setup_teardown(test_wdb_parse_rootcheck_save_update_insert_cache_error,
                                        test_setup,
                                        test_teardown),
        cmocka_unit_test_setup_teardown(test_wdb_parse_rootcheck_save_update_insert_success, test_setup, test_teardown),
        /* Tests osinfo */
        cmocka_unit_test_setup_teardown(test_osinfo_syntax_error, test_setup, test_teardown),
        cmocka_unit_test_setup_teardown(test_osinfo_invalid_action, test_setup, test_teardown),
        cmocka_unit_test_setup_teardown(test_osinfo_missing_action, test_setup, test_teardown),
        // osinfo get
        cmocka_unit_test_setup_teardown(test_osinfo_get_error, test_setup, test_teardown),
        cmocka_unit_test_setup_teardown(test_osinfo_get_success, test_setup, test_teardown),
        // osinfo set
        cmocka_unit_test_setup_teardown(test_osinfo_set_error, test_setup, test_teardown),
        cmocka_unit_test_setup_teardown(test_osinfo_set_error_no_scan_id, test_setup, test_teardown),
        cmocka_unit_test_setup_teardown(test_osinfo_set_error_no_scan_time, test_setup, test_teardown),
        cmocka_unit_test_setup_teardown(test_osinfo_set_error_no_hostname, test_setup, test_teardown),
        cmocka_unit_test_setup_teardown(test_osinfo_set_error_no_architecture, test_setup, test_teardown),
        cmocka_unit_test_setup_teardown(test_osinfo_set_error_no_os_name, test_setup, test_teardown),
        cmocka_unit_test_setup_teardown(test_osinfo_set_error_no_os_version, test_setup, test_teardown),
        cmocka_unit_test_setup_teardown(test_osinfo_set_error_no_os_codename, test_setup, test_teardown),
        cmocka_unit_test_setup_teardown(test_osinfo_set_error_no_os_major, test_setup, test_teardown),
        cmocka_unit_test_setup_teardown(test_osinfo_set_error_no_os_minor, test_setup, test_teardown),
        cmocka_unit_test_setup_teardown(test_osinfo_set_error_no_os_build, test_setup, test_teardown),
        cmocka_unit_test_setup_teardown(test_osinfo_set_error_no_os_platform, test_setup, test_teardown),
        cmocka_unit_test_setup_teardown(test_osinfo_set_error_no_sysname, test_setup, test_teardown),
        cmocka_unit_test_setup_teardown(test_osinfo_set_error_no_release, test_setup, test_teardown),
        cmocka_unit_test_setup_teardown(test_osinfo_set_error_no_version, test_setup, test_teardown),
        cmocka_unit_test_setup_teardown(test_osinfo_set_error_no_os_release, test_setup, test_teardown),
        cmocka_unit_test_setup_teardown(test_osinfo_set_error_saving, test_setup, test_teardown),
        cmocka_unit_test_setup_teardown(test_osinfo_set_success, test_setup, test_teardown),
        // wdb_parse_packages
        cmocka_unit_test_setup_teardown(test_packages_get_success, test_setup, test_teardown),
        cmocka_unit_test_setup_teardown(test_packages_get_null_response, test_setup, test_teardown),
        cmocka_unit_test_setup_teardown(test_packages_get_err_response, test_setup, test_teardown),
        cmocka_unit_test_setup_teardown(test_packages_get_sock_err_response, test_setup, test_teardown),
        cmocka_unit_test_setup_teardown(test_packages_save_success, test_setup, test_teardown),
        cmocka_unit_test_setup_teardown(test_packages_save_success_null_items, test_setup, test_teardown),
        cmocka_unit_test_setup_teardown(test_packages_save_success_empty_items, test_setup, test_teardown),
        cmocka_unit_test_setup_teardown(test_packages_save_missing_items, test_setup, test_teardown),
        cmocka_unit_test_setup_teardown(test_packages_save_err, test_setup, test_teardown),
        cmocka_unit_test_setup_teardown(test_packages_del_success, test_setup, test_teardown),
        cmocka_unit_test_setup_teardown(test_packages_del_success_null_items, test_setup, test_teardown),
        cmocka_unit_test_setup_teardown(test_packages_del_update_err, test_setup, test_teardown),
        cmocka_unit_test_setup_teardown(test_packages_del_delete_err, test_setup, test_teardown),
        cmocka_unit_test_setup_teardown(test_packages_invalid_action, test_setup, test_teardown),
        cmocka_unit_test_setup_teardown(test_packages_no_action, test_setup, test_teardown),
        // wdb_parse_hotfixes
        cmocka_unit_test_setup_teardown(test_hotfixes_get_success, test_setup, test_teardown),
        cmocka_unit_test_setup_teardown(test_hotfixes_get_null_response, test_setup, test_teardown),
        cmocka_unit_test_setup_teardown(test_hotfixes_get_err_response, test_setup, test_teardown),
        cmocka_unit_test_setup_teardown(test_hotfixes_get_sock_err_response, test_setup, test_teardown),
        cmocka_unit_test_setup_teardown(test_hotfixes_save_success, test_setup, test_teardown),
        cmocka_unit_test_setup_teardown(test_hotfixes_save_success_null_items, test_setup, test_teardown),
        cmocka_unit_test_setup_teardown(test_hotfixes_save_missing_items, test_setup, test_teardown),
        cmocka_unit_test_setup_teardown(test_hotfixes_save_err, test_setup, test_teardown),
        cmocka_unit_test_setup_teardown(test_hotfixes_del_success, test_setup, test_teardown),
        cmocka_unit_test_setup_teardown(test_hotfixes_del_success_null_items, test_setup, test_teardown),
        cmocka_unit_test_setup_teardown(test_hotfixes_del_delete_err, test_setup, test_teardown),
        cmocka_unit_test_setup_teardown(test_hotfixes_invalid_action, test_setup, test_teardown),
        cmocka_unit_test_setup_teardown(test_hotfixes_no_action, test_setup, test_teardown),
        /* dbsync Tests */
        cmocka_unit_test_setup_teardown(test_wdb_parse_dbsync_no_table, test_setup, test_teardown),
        cmocka_unit_test_setup_teardown(test_wdb_parse_dbsync_no_operation, test_setup, test_teardown),
        cmocka_unit_test_setup_teardown(test_wdb_parse_dbsync_no_delta_data, test_setup, test_teardown),
        cmocka_unit_test_setup_teardown(test_wdb_parse_dbsync_invalid_table, test_setup, test_teardown),
        cmocka_unit_test_setup_teardown(test_wdb_parse_dbsync_invalid_operation, test_setup, test_teardown),
        cmocka_unit_test_setup_teardown(test_wdb_parse_dbsync_delta_data_not_json, test_setup, test_teardown),
        cmocka_unit_test_setup_teardown(test_wdb_parse_dbsync_insert_ok, test_setup, test_teardown),
        cmocka_unit_test_setup_teardown(test_wdb_parse_dbsync_insert_err, test_setup, test_teardown),
        cmocka_unit_test_setup_teardown(test_wdb_parse_dbsync_modified_ok, test_setup, test_teardown),
        cmocka_unit_test_setup_teardown(test_wdb_parse_dbsync_modified_err, test_setup, test_teardown),
        cmocka_unit_test_setup_teardown(test_wdb_parse_dbsync_deleted_ok, test_setup, test_teardown),
        cmocka_unit_test_setup_teardown(test_wdb_parse_dbsync_deleted_err, test_setup, test_teardown),
        /* dbsync tests users */
        cmocka_unit_test_setup_teardown(test_wdb_parse_dbsync_users_no_operation, test_setup, test_teardown),
        cmocka_unit_test_setup_teardown(test_wdb_parse_dbsync_users_no_delta_data, test_setup, test_teardown),
        cmocka_unit_test_setup_teardown(test_wdb_parse_dbsync_users_invalid_operation, test_setup, test_teardown),
        cmocka_unit_test_setup_teardown(test_wdb_parse_dbsync_users_delta_data_not_json, test_setup, test_teardown),
        cmocka_unit_test_setup_teardown(test_wdb_parse_dbsync_users_insert_ok, test_setup, test_teardown),
        cmocka_unit_test_setup_teardown(test_wdb_parse_dbsync_users_insert_err, test_setup, test_teardown),
        cmocka_unit_test_setup_teardown(test_wdb_parse_dbsync_users_modified_ok, test_setup, test_teardown),
        cmocka_unit_test_setup_teardown(test_wdb_parse_dbsync_users_modified_err, test_setup, test_teardown),
        cmocka_unit_test_setup_teardown(test_wdb_parse_dbsync_users_deleted_ok, test_setup, test_teardown),
        cmocka_unit_test_setup_teardown(test_wdb_parse_dbsync_users_deleted_err, test_setup, test_teardown),
        /* dbsync tests groups */
        cmocka_unit_test_setup_teardown(test_wdb_parse_dbsync_groups_no_operation, test_setup, test_teardown),
        cmocka_unit_test_setup_teardown(test_wdb_parse_dbsync_groups_no_delta_data, test_setup, test_teardown),
        cmocka_unit_test_setup_teardown(test_wdb_parse_dbsync_groups_invalid_operation, test_setup, test_teardown),
        cmocka_unit_test_setup_teardown(test_wdb_parse_dbsync_groups_delta_data_not_json, test_setup, test_teardown),
        cmocka_unit_test_setup_teardown(test_wdb_parse_dbsync_groups_insert_ok, test_setup, test_teardown),
        cmocka_unit_test_setup_teardown(test_wdb_parse_dbsync_groups_insert_err, test_setup, test_teardown),
        cmocka_unit_test_setup_teardown(test_wdb_parse_dbsync_groups_modified_ok, test_setup, test_teardown),
        cmocka_unit_test_setup_teardown(test_wdb_parse_dbsync_groups_modified_err, test_setup, test_teardown),
        cmocka_unit_test_setup_teardown(test_wdb_parse_dbsync_groups_deleted_ok, test_setup, test_teardown),
        cmocka_unit_test_setup_teardown(test_wdb_parse_dbsync_groups_deleted_err, test_setup, test_teardown),
        /* dbsync tests browser extensions*/
        cmocka_unit_test_setup_teardown(test_wdb_parse_dbsync_browser_extensions_no_operation, test_setup, test_teardown),
        cmocka_unit_test_setup_teardown(test_wdb_parse_dbsync_browser_extensions_no_delta_data, test_setup, test_teardown),
        cmocka_unit_test_setup_teardown(test_wdb_parse_dbsync_browser_extensions_invalid_operation, test_setup, test_teardown),
        cmocka_unit_test_setup_teardown(test_wdb_parse_dbsync_browser_extensions_delta_data_not_json, test_setup, test_teardown),
        cmocka_unit_test_setup_teardown(test_wdb_parse_dbsync_browser_extensions_insert_ok, test_setup, test_teardown),
        cmocka_unit_test_setup_teardown(test_wdb_parse_dbsync_browser_extensions_insert_err, test_setup, test_teardown),
        cmocka_unit_test_setup_teardown(test_wdb_parse_dbsync_browser_extensions_modified_ok, test_setup, test_teardown),
        cmocka_unit_test_setup_teardown(test_wdb_parse_dbsync_browser_extensions_modified_err, test_setup, test_teardown),
        cmocka_unit_test_setup_teardown(test_wdb_parse_dbsync_browser_extensions_deleted_ok, test_setup, test_teardown),
        cmocka_unit_test_setup_teardown(test_wdb_parse_dbsync_browser_extensions_deleted_err, test_setup, test_teardown),
        /* dbsync tests services */
        cmocka_unit_test_setup_teardown(test_wdb_parse_dbsync_services_no_operation, test_setup, test_teardown),
        cmocka_unit_test_setup_teardown(test_wdb_parse_dbsync_services_no_delta_data, test_setup, test_teardown),
        cmocka_unit_test_setup_teardown(test_wdb_parse_dbsync_services_delta_data_not_json, test_setup, test_teardown),
        cmocka_unit_test_setup_teardown(test_wdb_parse_dbsync_services_invalid_operation, test_setup, test_teardown),
        cmocka_unit_test_setup_teardown(test_wdb_parse_dbsync_services_insert_ok, test_setup, test_teardown),
        cmocka_unit_test_setup_teardown(test_wdb_parse_dbsync_services_insert_err, test_setup, test_teardown),
        cmocka_unit_test_setup_teardown(test_wdb_parse_dbsync_services_modified_ok, test_setup, test_teardown),
        cmocka_unit_test_setup_teardown(test_wdb_parse_dbsync_services_modified_err, test_setup, test_teardown),
        cmocka_unit_test_setup_teardown(test_wdb_parse_dbsync_services_deleted_ok, test_setup, test_teardown),
        cmocka_unit_test_setup_teardown(test_wdb_parse_dbsync_services_deleted_err, test_setup, test_teardown),
>>>>>>> f4eca95d
        /* wdb_parse_global_backup */
        cmocka_unit_test_setup_teardown(test_wdb_parse_global_backup_invalid_syntax, test_setup_global, test_teardown),
        cmocka_unit_test_setup_teardown(test_wdb_parse_global_backup_missing_action, test_setup_global, test_teardown),
        cmocka_unit_test_setup_teardown(test_wdb_parse_global_backup_invalid_action, test_setup_global, test_teardown),
        cmocka_unit_test_setup_teardown(test_wdb_parse_global_backup_create_failed, test_setup_global, test_teardown),
        cmocka_unit_test_setup_teardown(test_wdb_parse_global_backup_create_success, test_setup_global, test_teardown),

    };

    return cmocka_run_group_tests(tests, NULL, NULL);
}<|MERGE_RESOLUTION|>--- conflicted
+++ resolved
@@ -45,176 +45,6 @@
     *state = init_data;
 
     return 0;
-}
-
-/* wdb_parse_dbsync browser extensions*/
-void test_wdb_parse_dbsync_browser_extensions_no_operation(void ** state) {
-
-    test_struct_t * data = (test_struct_t *) *state;
-    char * query = NULL;
-
-    os_strdup("browser_extensions ", query);
-
-    expect_string(__wrap__mdebug2, formatted_msg, "DBSYNC query: browser_extensions");
-
-    const int ret = wdb_parse_dbsync(data->wdb, query, data->output);
-
-    assert_string_equal(data->output, "err Invalid dbsync query syntax, near 'browser_extensions'");
-    assert_int_equal(ret, OS_INVALID);
-
-    os_free(query);
-}
-
-void test_wdb_parse_dbsync_browser_extensions_no_delta_data(void ** state) {
-    test_struct_t * data = (test_struct_t *) *state;
-    char * query = NULL;
-
-    os_strdup("browser_extensions INSERTED ", query);
-
-    expect_string(__wrap__mdebug2, formatted_msg, "DBSYNC query: browser_extensions");
-    const int ret = wdb_parse_dbsync(data->wdb, query, data->output);
-
-    assert_string_equal(data->output, "err Invalid dbsync query syntax, near 'browser_extensions'");
-    assert_int_equal(ret, OS_INVALID);
-
-    os_free(query);
-}
-
-void test_wdb_parse_dbsync_browser_extensions_delta_data_not_json(void ** state) {
-    test_struct_t * data = (test_struct_t *) *state;
-    char * query = NULL;
-
-    os_strdup("browser_extensions INSERTED {\"unclosed\":\"json", query);
-
-    expect_string(__wrap__mdebug1, formatted_msg, DB_DELTA_PARSING_ERR);
-    expect_string(__wrap__mdebug2, formatted_msg, "JSON error near: json");
-
-    const int ret = wdb_parse_dbsync(data->wdb, query, data->output);
-
-    assert_string_equal(data->output, "err");
-    assert_int_equal(ret, OS_INVALID);
-
-    os_free(query);
-}
-
-void test_wdb_parse_dbsync_browser_extensions_invalid_operation(void ** state) {
-    test_struct_t * data = (test_struct_t *) *state;
-    char * query = NULL;
-
-    os_strdup("browser_extensions NOOP {}", query);
-
-    expect_string(__wrap__mdebug1, formatted_msg, "Invalid operation type: NOOP");
-
-    const int ret = wdb_parse_dbsync(data->wdb, query, data->output);
-
-    assert_string_equal(data->output, "err");
-    assert_int_equal(ret, OS_INVALID);
-
-    os_free(query);
-}
-
-void test_wdb_parse_dbsync_browser_extensions_insert_ok(void ** state) {
-
-    test_struct_t * data = (test_struct_t *) *state;
-    char * query = NULL;
-
-    os_strdup("browser_extensions INSERTED {\"key\": \"value\"}", query);
-
-    expect_function_call(__wrap_wdb_upsert_dbsync);
-    will_return(__wrap_wdb_upsert_dbsync, true);
-
-    const int ret = wdb_parse_dbsync(data->wdb, query, data->output);
-
-    assert_string_equal(data->output, "ok ");
-    assert_int_equal(ret, OS_SUCCESS);
-
-    os_free(query);
-}
-
-void test_wdb_parse_dbsync_browser_extensions_insert_err(void ** state) {
-
-    test_struct_t * data = (test_struct_t *) *state;
-    char * query = NULL;
-
-    os_strdup("browser_extensions INSERTED {\"key\": \"value\"}", query);
-
-    expect_function_call(__wrap_wdb_upsert_dbsync);
-    will_return(__wrap_wdb_upsert_dbsync, false);
-
-    const int ret = wdb_parse_dbsync(data->wdb, query, data->output);
-
-    assert_string_equal(data->output, "err");
-    assert_int_equal(ret, OS_INVALID);
-
-    os_free(query);
-}
-
-void test_wdb_parse_dbsync_browser_extensions_modified_ok(void ** state) {
-    test_struct_t * data = (test_struct_t *) *state;
-    char * query = NULL;
-
-    os_strdup("browser_extensions MODIFIED {\"key\": \"value\"}", query);
-
-    expect_function_call(__wrap_wdb_upsert_dbsync);
-    will_return(__wrap_wdb_upsert_dbsync, true);
-
-    const int ret = wdb_parse_dbsync(data->wdb, query, data->output);
-
-    assert_string_equal(data->output, "ok ");
-    assert_int_equal(ret, OS_SUCCESS);
-
-    os_free(query);
-}
-
-void test_wdb_parse_dbsync_browser_extensions_modified_err(void ** state) {
-    test_struct_t * data = (test_struct_t *) *state;
-    char * query = NULL;
-
-    os_strdup("browser_extensions MODIFIED {\"key\": \"value\"}", query);
-
-    expect_function_call(__wrap_wdb_upsert_dbsync);
-    will_return(__wrap_wdb_upsert_dbsync, false);
-
-    const int ret = wdb_parse_dbsync(data->wdb, query, data->output);
-
-    assert_string_equal(data->output, "err");
-    assert_int_equal(ret, OS_INVALID);
-
-    os_free(query);
-}
-
-void test_wdb_parse_dbsync_browser_extensions_deleted_ok(void ** state) {
-    test_struct_t * data = (test_struct_t *) *state;
-    char * query = NULL;
-
-    os_strdup("browser_extensions DELETED {\"key\": \"value\"}", query);
-
-    expect_function_call(__wrap_wdb_delete_dbsync);
-    will_return(__wrap_wdb_delete_dbsync, true);
-
-    const int ret = wdb_parse_dbsync(data->wdb, query, data->output);
-
-    assert_string_equal(data->output, "ok ");
-    assert_int_equal(ret, OS_SUCCESS);
-
-    os_free(query);
-}
-
-void test_wdb_parse_dbsync_browser_extensions_deleted_err(void ** state) {
-    test_struct_t * data = (test_struct_t *) *state;
-    char * query = NULL;
-
-    os_strdup("browser_extensions DELETED {\"key\": \"value\"}", query);
-
-    expect_function_call(__wrap_wdb_delete_dbsync);
-    will_return(__wrap_wdb_delete_dbsync, false);
-
-    const int ret = wdb_parse_dbsync(data->wdb, query, data->output);
-
-    assert_string_equal(data->output, "ok ");
-    assert_int_equal(ret, OS_SUCCESS);
-
-    os_free(query);
 }
 
 /* wdb_parse_global_backup */
@@ -318,634 +148,9 @@
     os_free(query);
 }
 
-<<<<<<< HEAD
 int main()
 {
     const struct CMUnitTest tests[] = {
-=======
-/* Tests agent vacuum */
-
-void test_wdb_parse_agent_vacuum_commit_error(void **state) {
-    int result = OS_INVALID;
-    test_struct_t *data  = (test_struct_t *)*state;
-    char *query = NULL;
-
-    os_strdup("agent 000 vacuum", query);
-
-    expect_value(__wrap_wdb_open_agent2, agent_id, atoi(data->wdb->id));
-    will_return(__wrap_wdb_open_agent2, data->wdb);
-    expect_string(__wrap__mdebug2, formatted_msg, "Agent 000 query: vacuum");
-
-    will_return(__wrap_wdb_commit2, OS_INVALID);
-
-    expect_function_call(__wrap_wdb_finalize_all_statements);
-
-    expect_string(__wrap__mdebug1, formatted_msg, "DB(000) Cannot end transaction.");
-    expect_string(__wrap_w_is_file, file, "queue/db/000.db");
-    will_return(__wrap_w_is_file, 1);
-
-    expect_function_call(__wrap_wdb_pool_leave);
-
-    result = wdb_parse(query, data->output, 0);
-
-    assert_string_equal(data->output, "err Cannot end transaction");
-    assert_int_equal(result, OS_INVALID);
-
-    os_free(query);
-}
-
-void test_wdb_parse_agent_vacuum_vacuum_error(void **state) {
-    int result = OS_INVALID;
-    test_struct_t *data  = (test_struct_t *)*state;
-    char *query = NULL;
-
-    os_strdup("agent 000 vacuum", query);
-
-    expect_value(__wrap_wdb_open_agent2, agent_id, atoi(data->wdb->id));
-    will_return(__wrap_wdb_open_agent2, data->wdb);
-    expect_string(__wrap__mdebug2, formatted_msg, "Agent 000 query: vacuum");
-    will_return(__wrap_wdb_commit2, OS_SUCCESS);
-
-    expect_function_call(__wrap_wdb_finalize_all_statements);
-
-    will_return(__wrap_wdb_vacuum, OS_INVALID);
-
-    expect_string(__wrap__mdebug1, formatted_msg, "DB(000) Cannot vacuum database.");
-    expect_string(__wrap_w_is_file, file, "queue/db/000.db");
-    will_return(__wrap_w_is_file, 1);
-
-    expect_function_call(__wrap_wdb_pool_leave);
-
-    result = wdb_parse(query, data->output, 0);
-
-    assert_string_equal(data->output, "err Cannot vacuum database");
-    assert_int_equal(result, OS_INVALID);
-
-    os_free(query);
-}
-
-void test_wdb_parse_agent_vacuum_success_get_db_state_error(void **state) {
-    int result = OS_INVALID;
-    test_struct_t *data  = (test_struct_t *)*state;
-    char *query = NULL;
-
-    os_strdup("agent 000 vacuum", query);
-
-    expect_value(__wrap_wdb_open_agent2, agent_id, atoi(data->wdb->id));
-    will_return(__wrap_wdb_open_agent2, data->wdb);
-    expect_string(__wrap__mdebug2, formatted_msg, "Agent 000 query: vacuum");
-    will_return(__wrap_wdb_commit2, OS_SUCCESS);
-
-    expect_function_call(__wrap_wdb_finalize_all_statements);
-
-    will_return(__wrap_wdb_vacuum, OS_SUCCESS);
-
-    will_return(__wrap_wdb_get_db_state, OS_INVALID);
-
-    expect_string(__wrap__mdebug1, formatted_msg, "DB(000) Couldn't get fragmentation after vacuum for the database.");
-    expect_string(__wrap_w_is_file, file, "queue/db/000.db");
-    will_return(__wrap_w_is_file, 1);
-
-    expect_function_call(__wrap_wdb_pool_leave);
-
-    result = wdb_parse(query, data->output, 0);
-
-    assert_string_equal(data->output, "err Vacuum performed, but couldn't get fragmentation information after vacuum");
-    assert_int_equal(result, OS_INVALID);
-
-    os_free(query);
-}
-
-void test_wdb_parse_agent_vacuum_success_update_vacuum_error(void **state) {
-    int result = OS_INVALID;
-    test_struct_t *data  = (test_struct_t *)*state;
-    char *query = NULL;
-
-    os_strdup("agent 000 vacuum", query);
-
-    expect_value(__wrap_wdb_open_agent2, agent_id, atoi(data->wdb->id));
-    will_return(__wrap_wdb_open_agent2, data->wdb);
-    expect_string(__wrap__mdebug2, formatted_msg, "Agent 000 query: vacuum");
-    will_return(__wrap_wdb_commit2, OS_SUCCESS);
-
-    expect_function_call(__wrap_wdb_finalize_all_statements);
-
-    will_return(__wrap_wdb_vacuum, OS_SUCCESS);
-
-    will_return(__wrap_wdb_get_db_state, 10);
-
-    will_return(__wrap_time, 16655);
-
-    expect_string(__wrap_wdb_update_last_vacuum_data, last_vacuum_value, "10");
-    will_return(__wrap_wdb_update_last_vacuum_data, OS_INVALID);
-
-    expect_string(__wrap__mdebug1, formatted_msg, "DB(000) Couldn't update last vacuum info for the database.");
-    expect_string(__wrap_w_is_file, file, "queue/db/000.db");
-    will_return(__wrap_w_is_file, 1);
-
-    expect_function_call(__wrap_wdb_pool_leave);
-
-    result = wdb_parse(query, data->output, 0);
-
-    assert_string_equal(data->output, "err Vacuum performed, but last vacuum information couldn't be updated in the metadata table");
-    assert_int_equal(result, OS_INVALID);
-
-    os_free(query);
-}
-
-void test_wdb_parse_agent_vacuum_success(void **state) {
-    int result = OS_INVALID;
-    test_struct_t *data  = (test_struct_t *)*state;
-    char *query = NULL;
-    char* response = NULL;
-    os_strdup("{\"fragmentation_after_vacuum\":10}", response);
-
-    os_strdup("agent 000 vacuum", query);
-
-    expect_value(__wrap_wdb_open_agent2, agent_id, atoi(data->wdb->id));
-    will_return(__wrap_wdb_open_agent2, data->wdb);
-    expect_string(__wrap__mdebug2, formatted_msg, "Agent 000 query: vacuum");
-    will_return(__wrap_wdb_commit2, OS_SUCCESS);
-
-    expect_function_call(__wrap_wdb_finalize_all_statements);
-
-    will_return(__wrap_wdb_vacuum, OS_SUCCESS);
-
-    will_return(__wrap_wdb_get_db_state, 10);
-
-    will_return(__wrap_time, 16655);
-
-    expect_string(__wrap_wdb_update_last_vacuum_data, last_vacuum_value, "10");
-    will_return(__wrap_wdb_update_last_vacuum_data, OS_SUCCESS);
-
-    will_return(__wrap_cJSON_PrintUnformatted, response);
-
-    expect_function_call(__wrap_wdb_pool_leave);
-
-    result = wdb_parse(query, data->output, 0);
-
-    assert_string_equal(data->output, "ok {\"fragmentation_after_vacuum\":10}");
-    assert_int_equal(result, OS_SUCCESS);
-
-    os_free(query);
-}
-
-/* Tests agent get_fragmentation */
-
-void test_wdb_parse_agent_get_fragmentation_db_state_error(void **state) {
-    int result = OS_INVALID;
-    test_struct_t *data  = (test_struct_t *)*state;
-    char *query = NULL;
-
-    os_strdup("agent 000 get_fragmentation", query);
-
-    expect_value(__wrap_wdb_open_agent2, agent_id, atoi(data->wdb->id));
-    will_return(__wrap_wdb_open_agent2, data->wdb);
-    expect_string(__wrap__mdebug2, formatted_msg, "Agent 000 query: get_fragmentation");
-
-    will_return(__wrap_wdb_get_db_state, OS_INVALID);
-    will_return(__wrap_wdb_get_db_free_pages_percentage, 10);
-
-    expect_string(__wrap__mdebug1, formatted_msg, "DB(000) Cannot get database fragmentation.");
-    expect_string(__wrap_w_is_file, file, "queue/db/000.db");
-    will_return(__wrap_w_is_file, 1);
-
-    expect_function_call(__wrap_wdb_pool_leave);
-
-    result = wdb_parse(query, data->output, 0);
-
-    assert_string_equal(data->output, "err Cannot get database fragmentation");
-    assert_int_equal(result, OS_INVALID);
-
-    os_free(query);
-}
-
-void test_wdb_parse_agent_get_fragmentation_free_pages_error(void **state) {
-    int result = OS_INVALID;
-    test_struct_t *data  = (test_struct_t *)*state;
-    char *query = NULL;
-
-    os_strdup("agent 000 get_fragmentation", query);
-
-    expect_value(__wrap_wdb_open_agent2, agent_id, atoi(data->wdb->id));
-    will_return(__wrap_wdb_open_agent2, data->wdb);
-    expect_string(__wrap__mdebug2, formatted_msg, "Agent 000 query: get_fragmentation");
-
-    will_return(__wrap_wdb_get_db_state, 10);
-    will_return(__wrap_wdb_get_db_free_pages_percentage, OS_INVALID);
-
-    expect_string(__wrap__mdebug1, formatted_msg, "DB(000) Cannot get database fragmentation.");
-    expect_string(__wrap_w_is_file, file, "queue/db/000.db");
-    will_return(__wrap_w_is_file, 1);
-
-    expect_function_call(__wrap_wdb_pool_leave);
-
-    result = wdb_parse(query, data->output, 0);
-
-    assert_string_equal(data->output, "err Cannot get database fragmentation");
-    assert_int_equal(result, OS_INVALID);
-
-    os_free(query);
-}
-
-void test_wdb_parse_global_get_fragmentation_success(void **state) {
-    int result = OS_INVALID;
-    test_struct_t *data  = (test_struct_t *)*state;
-    char *query = NULL;
-
-    char* response = NULL;
-    os_strdup("{\"fragmentation\":50,\"free_pages_percentage\":10}", response);
-
-    os_strdup("agent 000 get_fragmentation", query);
-
-    expect_value(__wrap_wdb_open_agent2, agent_id, atoi(data->wdb->id));
-    will_return(__wrap_wdb_open_agent2, data->wdb);
-    expect_string(__wrap__mdebug2, formatted_msg, "Agent 000 query: get_fragmentation");
-
-    will_return(__wrap_wdb_get_db_state, 50);
-    will_return(__wrap_wdb_get_db_free_pages_percentage, 10);
-
-    will_return(__wrap_cJSON_PrintUnformatted, response);
-
-    expect_function_call(__wrap_wdb_pool_leave);
-
-    result = wdb_parse(query, data->output, 0);
-
-    assert_string_equal(data->output, "ok {\"fragmentation\":50,\"free_pages_percentage\":10}");
-    assert_int_equal(result, OS_SUCCESS);
-
-    os_free(query);
-}
-
-void test_wdb_parse_delete_db_file (void **state) {
-    int result = OS_INVALID;
-    test_struct_t *data  = (test_struct_t *)*state;
-    char *query = NULL;
-
-    os_strdup("agent 000 non-query", query);
-
-    expect_value(__wrap_wdb_open_agent2, agent_id, atoi(data->wdb->id));
-    will_return(__wrap_wdb_open_agent2, data->wdb);
-    expect_string(__wrap__mdebug2, formatted_msg, "Agent 000 query: non-query");
-
-
-    expect_string(__wrap__mdebug1, formatted_msg, "DB(000) Invalid DB query syntax.");
-    expect_string(__wrap__mdebug2, formatted_msg, "DB(000) query error near: non-query");
-
-    expect_string(__wrap_w_is_file, file, "queue/db/000.db");
-    //DB file deleted manually
-    will_return(__wrap_w_is_file, 0);
-
-    expect_string(__wrap__mwarn, formatted_msg, "DB(queue/db/000.db) not found. This behavior is unexpected, the database will be recreated.");
-    will_return(__wrap_wdb_close, NULL);
-    will_return(__wrap_wdb_close, OS_SUCCESS);
-    expect_function_call(__wrap_wdb_pool_leave);
-    result = wdb_parse(query, data->output, 0);
-
-    assert_string_equal(data->output, "err Invalid DB query syntax, near 'non-query'");
-    assert_int_equal(result, OS_INVALID);
-
-    os_free(query);
-}
-
-/* wdb_parse_dbsync services */
-void test_wdb_parse_dbsync_services_no_operation(void ** state) {
-
-    test_struct_t * data = (test_struct_t *) *state;
-    char * query = NULL;
-
-    os_strdup("services ", query);
-
-    expect_string(__wrap__mdebug2, formatted_msg, "DBSYNC query: services");
-
-    const int ret = wdb_parse_dbsync(data->wdb, query, data->output);
-
-    assert_string_equal(data->output, "err Invalid dbsync query syntax, near 'services'");
-    assert_int_equal(ret, OS_INVALID);
-
-    os_free(query);
-}
-
-void test_wdb_parse_dbsync_services_no_delta_data(void ** state) {
-    test_struct_t * data = (test_struct_t *) *state;
-    char * query = NULL;
-
-    os_strdup("services INSERTED ", query);
-
-    expect_string(__wrap__mdebug2, formatted_msg, "DBSYNC query: services");
-    const int ret = wdb_parse_dbsync(data->wdb, query, data->output);
-
-    assert_string_equal(data->output, "err Invalid dbsync query syntax, near 'services'");
-    assert_int_equal(ret, OS_INVALID);
-
-    os_free(query);
-}
-
-void test_wdb_parse_dbsync_services_delta_data_not_json(void ** state) {
-    test_struct_t * data = (test_struct_t *) *state;
-    char * query = NULL;
-
-    os_strdup("services INSERTED {\"unclosed\":\"json", query);
-
-    expect_string(__wrap__mdebug1, formatted_msg, DB_DELTA_PARSING_ERR);
-    expect_string(__wrap__mdebug2, formatted_msg, "JSON error near: json");
-
-    const int ret = wdb_parse_dbsync(data->wdb, query, data->output);
-
-    assert_string_equal(data->output, "err");
-    assert_int_equal(ret, OS_INVALID);
-
-    os_free(query);
-}
-
-void test_wdb_parse_dbsync_services_invalid_operation(void ** state) {
-    test_struct_t * data = (test_struct_t *) *state;
-    char * query = NULL;
-
-    os_strdup("services NOOP {}", query);
-
-    expect_string(__wrap__mdebug1, formatted_msg, "Invalid operation type: NOOP");
-
-    const int ret = wdb_parse_dbsync(data->wdb, query, data->output);
-
-    assert_string_equal(data->output, "err");
-    assert_int_equal(ret, OS_INVALID);
-
-    os_free(query);
-}
-
-void test_wdb_parse_dbsync_services_insert_ok(void ** state) {
-
-    test_struct_t * data = (test_struct_t *) *state;
-    char * query = NULL;
-
-    os_strdup("services INSERTED {\"key\": \"value\"}", query);
-
-    expect_function_call(__wrap_wdb_upsert_dbsync);
-    will_return(__wrap_wdb_upsert_dbsync, true);
-
-    const int ret = wdb_parse_dbsync(data->wdb, query, data->output);
-
-    assert_string_equal(data->output, "ok ");
-    assert_int_equal(ret, OS_SUCCESS);
-
-    os_free(query);
-}
-
-void test_wdb_parse_dbsync_services_insert_err(void ** state) {
-
-    test_struct_t * data = (test_struct_t *) *state;
-    char * query = NULL;
-
-    os_strdup("services INSERTED {\"key\": \"value\"}", query);
-
-    expect_function_call(__wrap_wdb_upsert_dbsync);
-    will_return(__wrap_wdb_upsert_dbsync, false);
-
-    const int ret = wdb_parse_dbsync(data->wdb, query, data->output);
-
-    assert_string_equal(data->output, "err");
-    assert_int_equal(ret, OS_INVALID);
-
-    os_free(query);
-}
-
-void test_wdb_parse_dbsync_services_modified_ok(void ** state) {
-    test_struct_t * data = (test_struct_t *) *state;
-    char * query = NULL;
-
-    os_strdup("services MODIFIED {\"key\": \"value\"}", query);
-
-    expect_function_call(__wrap_wdb_upsert_dbsync);
-    will_return(__wrap_wdb_upsert_dbsync, true);
-
-    const int ret = wdb_parse_dbsync(data->wdb, query, data->output);
-
-    assert_string_equal(data->output, "ok ");
-    assert_int_equal(ret, OS_SUCCESS);
-
-    os_free(query);
-}
-
-void test_wdb_parse_dbsync_services_modified_err(void ** state) {
-    test_struct_t * data = (test_struct_t *) *state;
-    char * query = NULL;
-
-    os_strdup("services MODIFIED {\"key\": \"value\"}", query);
-
-    expect_function_call(__wrap_wdb_upsert_dbsync);
-    will_return(__wrap_wdb_upsert_dbsync, false);
-
-    const int ret = wdb_parse_dbsync(data->wdb, query, data->output);
-
-    assert_string_equal(data->output, "err");
-    assert_int_equal(ret, OS_INVALID);
-
-    os_free(query);
-}
-
-void test_wdb_parse_dbsync_services_deleted_ok(void ** state) {
-    test_struct_t * data = (test_struct_t *) *state;
-    char * query = NULL;
-
-    os_strdup("services DELETED {\"key\": \"value\"}", query);
-
-    expect_function_call(__wrap_wdb_delete_dbsync);
-    will_return(__wrap_wdb_delete_dbsync, true);
-
-    const int ret = wdb_parse_dbsync(data->wdb, query, data->output);
-
-    assert_string_equal(data->output, "ok ");
-    assert_int_equal(ret, OS_SUCCESS);
-
-    os_free(query);
-}
-
-void test_wdb_parse_dbsync_services_deleted_err(void ** state) {
-    test_struct_t * data = (test_struct_t *) *state;
-    char * query = NULL;
-
-    os_strdup("services DELETED {\"key\": \"value\"}", query);
-
-    expect_function_call(__wrap_wdb_delete_dbsync);
-    will_return(__wrap_wdb_delete_dbsync, false);
-
-    const int ret = wdb_parse_dbsync(data->wdb, query, data->output);
-
-    assert_string_equal(data->output, "ok ");
-    assert_int_equal(ret, OS_SUCCESS);
-
-    os_free(query);
-}
-
-int main()
-{
-    const struct CMUnitTest tests[] = {
-        cmocka_unit_test_setup_teardown(test_wdb_parse_syscheck_no_space, test_setup, test_teardown),
-        cmocka_unit_test_setup_teardown(test_scan_info_error, test_setup, test_teardown),
-        cmocka_unit_test_setup_teardown(test_scan_info_ok, test_setup, test_teardown),
-        cmocka_unit_test_setup_teardown(test_update_info_error, test_setup, test_teardown),
-        cmocka_unit_test_setup_teardown(test_update_info_ok, test_setup, test_teardown),
-        cmocka_unit_test_setup_teardown(test_clean_old_entries_error, test_setup, test_teardown),
-        cmocka_unit_test_setup_teardown(test_clean_old_entries_ok, test_setup, test_teardown),
-        cmocka_unit_test_setup_teardown(test_scan_info_update_noarg, test_setup, test_teardown),
-        cmocka_unit_test_setup_teardown(test_scan_info_update_error, test_setup, test_teardown),
-        cmocka_unit_test_setup_teardown(test_scan_info_update_ok, test_setup, test_teardown),
-        cmocka_unit_test_setup_teardown(test_scan_info_fim_check_control_error, test_setup, test_teardown),
-        cmocka_unit_test_setup_teardown(test_scan_info_fim_check_control_ok, test_setup, test_teardown),
-        cmocka_unit_test_setup_teardown(test_syscheck_load_error, test_setup, test_teardown),
-        cmocka_unit_test_setup_teardown(test_syscheck_load_ok, test_setup, test_teardown),
-        cmocka_unit_test_setup_teardown(test_fim_delete_error, test_setup, test_teardown),
-        cmocka_unit_test_setup_teardown(test_fim_delete_ok, test_setup, test_teardown),
-        cmocka_unit_test_setup_teardown(test_syscheck_save_noarg, test_setup, test_teardown),
-        cmocka_unit_test_setup_teardown(test_syscheck_save_invalid_type, test_setup, test_teardown),
-        cmocka_unit_test_setup_teardown(test_syscheck_save_file_type_error, test_setup, test_teardown),
-        cmocka_unit_test_setup_teardown(test_syscheck_save_file_nospace, test_setup, test_teardown),
-        cmocka_unit_test_setup_teardown(test_syscheck_save_file_type_ok, test_setup, test_teardown),
-        cmocka_unit_test_setup_teardown(test_syscheck_save_registry_type_error, test_setup, test_teardown),
-        cmocka_unit_test_setup_teardown(test_syscheck_save_registry_type_ok, test_setup, test_teardown),
-        cmocka_unit_test_setup_teardown(test_syscheck_save2_error, test_setup, test_teardown),
-        cmocka_unit_test_setup_teardown(test_syscheck_save2_ok, test_setup, test_teardown),
-        cmocka_unit_test_setup_teardown(test_integrity_check_error, test_setup, test_teardown),
-        cmocka_unit_test_setup_teardown(test_integrity_check_no_data, test_setup, test_teardown),
-        cmocka_unit_test_setup_teardown(test_integrity_check_checksum_fail, test_setup, test_teardown),
-        cmocka_unit_test_setup_teardown(test_integrity_check_ok, test_setup, test_teardown),
-        cmocka_unit_test_setup_teardown(test_integrity_clear_error, test_setup, test_teardown),
-        cmocka_unit_test_setup_teardown(test_integrity_clear_ok, test_setup, test_teardown),
-        cmocka_unit_test_setup_teardown(test_invalid_command, test_setup, test_teardown),
-        cmocka_unit_test_setup_teardown(test_wdb_parse_sca_no_space, test_setup, test_teardown),
-        cmocka_unit_test_setup_teardown(test_wdb_parse_sca_query_not_found, test_setup, test_teardown),
-        cmocka_unit_test_setup_teardown(test_wdb_parse_sca_query_found, test_setup, test_teardown),
-        cmocka_unit_test_setup_teardown(test_wdb_parse_sca_cannot_query, test_setup, test_teardown),
-        cmocka_unit_test_setup_teardown(test_wdb_parse_sca_invalid_insert, test_setup, test_teardown),
-        cmocka_unit_test_setup_teardown(test_wdb_parse_sca_invalid_insert_not_number_id, test_setup, test_teardown),
-        cmocka_unit_test_setup_teardown(test_wdb_parse_sca_invalid_insert_negative_number_id, test_setup, test_teardown),
-        cmocka_unit_test_setup_teardown(test_wdb_parse_rootcheck_badquery, test_setup, test_teardown),
-        cmocka_unit_test_setup_teardown(test_wdb_parse_rootcheck_delete_error, test_setup, test_teardown),
-        cmocka_unit_test_setup_teardown(test_wdb_parse_rootcheck_delete_ok, test_setup, test_teardown),
-        cmocka_unit_test_setup_teardown(test_wdb_parse_rootcheck_save_invalid_no_next, test_setup, test_teardown),
-        cmocka_unit_test_setup_teardown(test_wdb_parse_rootcheck_save_no_ptr, test_setup, test_teardown),
-        cmocka_unit_test_setup_teardown(test_wdb_parse_rootcheck_save_date_max_long, test_setup, test_teardown),
-        cmocka_unit_test_setup_teardown(test_wdb_parse_rootcheck_save_update_cache_error, test_setup, test_teardown),
-        cmocka_unit_test_setup_teardown(test_wdb_parse_rootcheck_save_update_success, test_setup, test_teardown),
-        cmocka_unit_test_setup_teardown(test_wdb_parse_rootcheck_save_update_insert_cache_error,
-                                        test_setup,
-                                        test_teardown),
-        cmocka_unit_test_setup_teardown(test_wdb_parse_rootcheck_save_update_insert_success, test_setup, test_teardown),
-        /* Tests osinfo */
-        cmocka_unit_test_setup_teardown(test_osinfo_syntax_error, test_setup, test_teardown),
-        cmocka_unit_test_setup_teardown(test_osinfo_invalid_action, test_setup, test_teardown),
-        cmocka_unit_test_setup_teardown(test_osinfo_missing_action, test_setup, test_teardown),
-        // osinfo get
-        cmocka_unit_test_setup_teardown(test_osinfo_get_error, test_setup, test_teardown),
-        cmocka_unit_test_setup_teardown(test_osinfo_get_success, test_setup, test_teardown),
-        // osinfo set
-        cmocka_unit_test_setup_teardown(test_osinfo_set_error, test_setup, test_teardown),
-        cmocka_unit_test_setup_teardown(test_osinfo_set_error_no_scan_id, test_setup, test_teardown),
-        cmocka_unit_test_setup_teardown(test_osinfo_set_error_no_scan_time, test_setup, test_teardown),
-        cmocka_unit_test_setup_teardown(test_osinfo_set_error_no_hostname, test_setup, test_teardown),
-        cmocka_unit_test_setup_teardown(test_osinfo_set_error_no_architecture, test_setup, test_teardown),
-        cmocka_unit_test_setup_teardown(test_osinfo_set_error_no_os_name, test_setup, test_teardown),
-        cmocka_unit_test_setup_teardown(test_osinfo_set_error_no_os_version, test_setup, test_teardown),
-        cmocka_unit_test_setup_teardown(test_osinfo_set_error_no_os_codename, test_setup, test_teardown),
-        cmocka_unit_test_setup_teardown(test_osinfo_set_error_no_os_major, test_setup, test_teardown),
-        cmocka_unit_test_setup_teardown(test_osinfo_set_error_no_os_minor, test_setup, test_teardown),
-        cmocka_unit_test_setup_teardown(test_osinfo_set_error_no_os_build, test_setup, test_teardown),
-        cmocka_unit_test_setup_teardown(test_osinfo_set_error_no_os_platform, test_setup, test_teardown),
-        cmocka_unit_test_setup_teardown(test_osinfo_set_error_no_sysname, test_setup, test_teardown),
-        cmocka_unit_test_setup_teardown(test_osinfo_set_error_no_release, test_setup, test_teardown),
-        cmocka_unit_test_setup_teardown(test_osinfo_set_error_no_version, test_setup, test_teardown),
-        cmocka_unit_test_setup_teardown(test_osinfo_set_error_no_os_release, test_setup, test_teardown),
-        cmocka_unit_test_setup_teardown(test_osinfo_set_error_saving, test_setup, test_teardown),
-        cmocka_unit_test_setup_teardown(test_osinfo_set_success, test_setup, test_teardown),
-        // wdb_parse_packages
-        cmocka_unit_test_setup_teardown(test_packages_get_success, test_setup, test_teardown),
-        cmocka_unit_test_setup_teardown(test_packages_get_null_response, test_setup, test_teardown),
-        cmocka_unit_test_setup_teardown(test_packages_get_err_response, test_setup, test_teardown),
-        cmocka_unit_test_setup_teardown(test_packages_get_sock_err_response, test_setup, test_teardown),
-        cmocka_unit_test_setup_teardown(test_packages_save_success, test_setup, test_teardown),
-        cmocka_unit_test_setup_teardown(test_packages_save_success_null_items, test_setup, test_teardown),
-        cmocka_unit_test_setup_teardown(test_packages_save_success_empty_items, test_setup, test_teardown),
-        cmocka_unit_test_setup_teardown(test_packages_save_missing_items, test_setup, test_teardown),
-        cmocka_unit_test_setup_teardown(test_packages_save_err, test_setup, test_teardown),
-        cmocka_unit_test_setup_teardown(test_packages_del_success, test_setup, test_teardown),
-        cmocka_unit_test_setup_teardown(test_packages_del_success_null_items, test_setup, test_teardown),
-        cmocka_unit_test_setup_teardown(test_packages_del_update_err, test_setup, test_teardown),
-        cmocka_unit_test_setup_teardown(test_packages_del_delete_err, test_setup, test_teardown),
-        cmocka_unit_test_setup_teardown(test_packages_invalid_action, test_setup, test_teardown),
-        cmocka_unit_test_setup_teardown(test_packages_no_action, test_setup, test_teardown),
-        // wdb_parse_hotfixes
-        cmocka_unit_test_setup_teardown(test_hotfixes_get_success, test_setup, test_teardown),
-        cmocka_unit_test_setup_teardown(test_hotfixes_get_null_response, test_setup, test_teardown),
-        cmocka_unit_test_setup_teardown(test_hotfixes_get_err_response, test_setup, test_teardown),
-        cmocka_unit_test_setup_teardown(test_hotfixes_get_sock_err_response, test_setup, test_teardown),
-        cmocka_unit_test_setup_teardown(test_hotfixes_save_success, test_setup, test_teardown),
-        cmocka_unit_test_setup_teardown(test_hotfixes_save_success_null_items, test_setup, test_teardown),
-        cmocka_unit_test_setup_teardown(test_hotfixes_save_missing_items, test_setup, test_teardown),
-        cmocka_unit_test_setup_teardown(test_hotfixes_save_err, test_setup, test_teardown),
-        cmocka_unit_test_setup_teardown(test_hotfixes_del_success, test_setup, test_teardown),
-        cmocka_unit_test_setup_teardown(test_hotfixes_del_success_null_items, test_setup, test_teardown),
-        cmocka_unit_test_setup_teardown(test_hotfixes_del_delete_err, test_setup, test_teardown),
-        cmocka_unit_test_setup_teardown(test_hotfixes_invalid_action, test_setup, test_teardown),
-        cmocka_unit_test_setup_teardown(test_hotfixes_no_action, test_setup, test_teardown),
-        /* dbsync Tests */
-        cmocka_unit_test_setup_teardown(test_wdb_parse_dbsync_no_table, test_setup, test_teardown),
-        cmocka_unit_test_setup_teardown(test_wdb_parse_dbsync_no_operation, test_setup, test_teardown),
-        cmocka_unit_test_setup_teardown(test_wdb_parse_dbsync_no_delta_data, test_setup, test_teardown),
-        cmocka_unit_test_setup_teardown(test_wdb_parse_dbsync_invalid_table, test_setup, test_teardown),
-        cmocka_unit_test_setup_teardown(test_wdb_parse_dbsync_invalid_operation, test_setup, test_teardown),
-        cmocka_unit_test_setup_teardown(test_wdb_parse_dbsync_delta_data_not_json, test_setup, test_teardown),
-        cmocka_unit_test_setup_teardown(test_wdb_parse_dbsync_insert_ok, test_setup, test_teardown),
-        cmocka_unit_test_setup_teardown(test_wdb_parse_dbsync_insert_err, test_setup, test_teardown),
-        cmocka_unit_test_setup_teardown(test_wdb_parse_dbsync_modified_ok, test_setup, test_teardown),
-        cmocka_unit_test_setup_teardown(test_wdb_parse_dbsync_modified_err, test_setup, test_teardown),
-        cmocka_unit_test_setup_teardown(test_wdb_parse_dbsync_deleted_ok, test_setup, test_teardown),
-        cmocka_unit_test_setup_teardown(test_wdb_parse_dbsync_deleted_err, test_setup, test_teardown),
-        /* dbsync tests users */
-        cmocka_unit_test_setup_teardown(test_wdb_parse_dbsync_users_no_operation, test_setup, test_teardown),
-        cmocka_unit_test_setup_teardown(test_wdb_parse_dbsync_users_no_delta_data, test_setup, test_teardown),
-        cmocka_unit_test_setup_teardown(test_wdb_parse_dbsync_users_invalid_operation, test_setup, test_teardown),
-        cmocka_unit_test_setup_teardown(test_wdb_parse_dbsync_users_delta_data_not_json, test_setup, test_teardown),
-        cmocka_unit_test_setup_teardown(test_wdb_parse_dbsync_users_insert_ok, test_setup, test_teardown),
-        cmocka_unit_test_setup_teardown(test_wdb_parse_dbsync_users_insert_err, test_setup, test_teardown),
-        cmocka_unit_test_setup_teardown(test_wdb_parse_dbsync_users_modified_ok, test_setup, test_teardown),
-        cmocka_unit_test_setup_teardown(test_wdb_parse_dbsync_users_modified_err, test_setup, test_teardown),
-        cmocka_unit_test_setup_teardown(test_wdb_parse_dbsync_users_deleted_ok, test_setup, test_teardown),
-        cmocka_unit_test_setup_teardown(test_wdb_parse_dbsync_users_deleted_err, test_setup, test_teardown),
-        /* dbsync tests groups */
-        cmocka_unit_test_setup_teardown(test_wdb_parse_dbsync_groups_no_operation, test_setup, test_teardown),
-        cmocka_unit_test_setup_teardown(test_wdb_parse_dbsync_groups_no_delta_data, test_setup, test_teardown),
-        cmocka_unit_test_setup_teardown(test_wdb_parse_dbsync_groups_invalid_operation, test_setup, test_teardown),
-        cmocka_unit_test_setup_teardown(test_wdb_parse_dbsync_groups_delta_data_not_json, test_setup, test_teardown),
-        cmocka_unit_test_setup_teardown(test_wdb_parse_dbsync_groups_insert_ok, test_setup, test_teardown),
-        cmocka_unit_test_setup_teardown(test_wdb_parse_dbsync_groups_insert_err, test_setup, test_teardown),
-        cmocka_unit_test_setup_teardown(test_wdb_parse_dbsync_groups_modified_ok, test_setup, test_teardown),
-        cmocka_unit_test_setup_teardown(test_wdb_parse_dbsync_groups_modified_err, test_setup, test_teardown),
-        cmocka_unit_test_setup_teardown(test_wdb_parse_dbsync_groups_deleted_ok, test_setup, test_teardown),
-        cmocka_unit_test_setup_teardown(test_wdb_parse_dbsync_groups_deleted_err, test_setup, test_teardown),
-        /* dbsync tests browser extensions*/
-        cmocka_unit_test_setup_teardown(test_wdb_parse_dbsync_browser_extensions_no_operation, test_setup, test_teardown),
-        cmocka_unit_test_setup_teardown(test_wdb_parse_dbsync_browser_extensions_no_delta_data, test_setup, test_teardown),
-        cmocka_unit_test_setup_teardown(test_wdb_parse_dbsync_browser_extensions_invalid_operation, test_setup, test_teardown),
-        cmocka_unit_test_setup_teardown(test_wdb_parse_dbsync_browser_extensions_delta_data_not_json, test_setup, test_teardown),
-        cmocka_unit_test_setup_teardown(test_wdb_parse_dbsync_browser_extensions_insert_ok, test_setup, test_teardown),
-        cmocka_unit_test_setup_teardown(test_wdb_parse_dbsync_browser_extensions_insert_err, test_setup, test_teardown),
-        cmocka_unit_test_setup_teardown(test_wdb_parse_dbsync_browser_extensions_modified_ok, test_setup, test_teardown),
-        cmocka_unit_test_setup_teardown(test_wdb_parse_dbsync_browser_extensions_modified_err, test_setup, test_teardown),
-        cmocka_unit_test_setup_teardown(test_wdb_parse_dbsync_browser_extensions_deleted_ok, test_setup, test_teardown),
-        cmocka_unit_test_setup_teardown(test_wdb_parse_dbsync_browser_extensions_deleted_err, test_setup, test_teardown),
-        /* dbsync tests services */
-        cmocka_unit_test_setup_teardown(test_wdb_parse_dbsync_services_no_operation, test_setup, test_teardown),
-        cmocka_unit_test_setup_teardown(test_wdb_parse_dbsync_services_no_delta_data, test_setup, test_teardown),
-        cmocka_unit_test_setup_teardown(test_wdb_parse_dbsync_services_delta_data_not_json, test_setup, test_teardown),
-        cmocka_unit_test_setup_teardown(test_wdb_parse_dbsync_services_invalid_operation, test_setup, test_teardown),
-        cmocka_unit_test_setup_teardown(test_wdb_parse_dbsync_services_insert_ok, test_setup, test_teardown),
-        cmocka_unit_test_setup_teardown(test_wdb_parse_dbsync_services_insert_err, test_setup, test_teardown),
-        cmocka_unit_test_setup_teardown(test_wdb_parse_dbsync_services_modified_ok, test_setup, test_teardown),
-        cmocka_unit_test_setup_teardown(test_wdb_parse_dbsync_services_modified_err, test_setup, test_teardown),
-        cmocka_unit_test_setup_teardown(test_wdb_parse_dbsync_services_deleted_ok, test_setup, test_teardown),
-        cmocka_unit_test_setup_teardown(test_wdb_parse_dbsync_services_deleted_err, test_setup, test_teardown),
->>>>>>> f4eca95d
         /* wdb_parse_global_backup */
         cmocka_unit_test_setup_teardown(test_wdb_parse_global_backup_invalid_syntax, test_setup_global, test_teardown),
         cmocka_unit_test_setup_teardown(test_wdb_parse_global_backup_missing_action, test_setup_global, test_teardown),
