
list(APPEND wdb_tests_names "test_wdb_integrity")
list(APPEND wdb_tests_flags "-Wl,--wrap,_mdebug1 -Wl,--wrap,wdb_stmt_cache -Wl,--wrap,sqlite3_step -Wl,--wrap,sqlite3_errmsg \
                         -Wl,--wrap,EVP_DigestInit_ex -Wl,--wrap,EVP_DigestUpdate -Wl,--wrap,_DigestFinal_ex \
                         -Wl,--wrap,sqlite3_column_text -Wl,--wrap,_mdebug2")

# Add server specific tests to the list
list(APPEND wdb_tests_names "test_wdb_fim")
list(APPEND wdb_tests_flags "-Wl,--wrap,_merror -Wl,--wrap,_mdebug1 -Wl,--wrap,wdb_begin2 \
                        -Wl,--wrap,cJSON_GetStringValue -Wl,--wrap,cJSON_IsNumber \
                        -Wl,--wrap,cJSON_IsObject -Wl,--wrap,wdb_stmt_cache -Wl,--wrap,sqlite3_bind_text \
                        -Wl,--wrap,sqlite3_bind_int64 -Wl,--wrap,sqlite3_step -Wl,--wrap,sqlite3_bind_int")

list(APPEND wdb_tests_names "test_wdb_parser")
list(APPEND wdb_tests_flags "-Wl,--wrap,_mdebug2 -Wl,--wrap,_mdebug1 -Wl,--wrap,_merror -Wl,--wrap,_mwarn \
                        -Wl,--wrap,wdb_scan_info_get -Wl,--wrap,wdb_fim_update_date_entry -Wl,--wrap,wdb_fim_clean_old_entries \
                        -Wl,--wrap,wdb_scan_info_update -Wl,--wrap,wdb_scan_info_fim_checks_control -Wl,--wrap,wdb_syscheck_load \
                        -Wl,--wrap,wdb_fim_delete -Wl,--wrap,wdb_syscheck_save -Wl,--wrap,wdb_syscheck_save2 \
                        -Wl,--wrap,wdbi_query_checksum -Wl,--wrap,wdbi_query_clear")

list(APPEND wdb_tests_names "test_wdb_global_parser")
list(APPEND wdb_tests_flags "-Wl,--wrap,_mdebug2 -Wl,--wrap,_mdebug1 -Wl,--wrap,_merror -Wl,--wrap,_mwarn \
                             -Wl,--wrap,wdb_open_global -Wl,--wrap,wdb_leave -Wl,--wrap,wdb_exec -Wl,--wrap,sqlite3_errmsg \
                             -Wl,--wrap,wdb_global_insert_agent -Wl,--wrap,wdb_global_update_agent_name -Wl,--wrap,wdb_global_update_agent_version \
                             -Wl,--wrap,wdb_global_get_agent_labels -Wl,--wrap,wdb_global_del_agent_labels -Wl,--wrap,wdb_global_set_agent_label \
                             -Wl,--wrap,wdb_global_update_agent_keepalive -Wl,--wrap,wdb_global_update_agent_connection_status \
                             -Wl,--wrap,wdb_global_delete_agent -Wl,--wrap,wdb_global_select_agent_name -Wl,--wrap,wdb_global_select_agent_group \
                             -Wl,--wrap,wdb_global_delete_agent_belong -Wl,--wrap,wdb_global_find_agent -Wl,--wrap,wdb_global_select_agent_fim_offset \
                             -Wl,--wrap,wdb_global_select_agent_reg_offset -Wl,--wrap,wdb_global_update_agent_fim_offset \
                             -Wl,--wrap,wdb_global_update_agent_reg_offset -Wl,--wrap,wdb_global_select_agent_status \
                             -Wl,--wrap,wdb_global_update_agent_status -Wl,--wrap,wdb_global_update_agent_group -Wl,--wrap,wdb_global_find_group \
                             -Wl,--wrap,wdb_global_insert_agent_group -Wl,--wrap,wdb_global_insert_agent_belong -Wl,--wrap,wdb_global_delete_group_belong \
                             -Wl,--wrap,wdb_global_delete_group -Wl,--wrap,wdb_global_select_groups -Wl,--wrap,wdb_global_select_agent_keepalive \
<<<<<<< HEAD
                             -Wl,--wrap,wdb_global_sync_agent_info_get -Wl,--wrap,wdb_global_sync_agent_info_set -Wl,--wrap,wdb_global_get_agents_by_keepalive \
=======
                             -Wl,--wrap,wdb_global_sync_agent_info_get -Wl,--wrap,wdb_global_sync_agent_info_set \
>>>>>>> a63575d0
                             -Wl,--wrap,wdb_global_get_all_agents -Wl,--wrap,wdb_global_get_agent_info -Wl,--wrap,wdb_global_reset_agents_connection \
                             -Wl,--wrap,wdb_global_get_agents_by_connection_status -Wl,--wrap,wdb_global_get_agents_to_disconnect")

list(APPEND wdb_tests_names "test_wdb_global")
list(APPEND wdb_tests_flags "-Wl,--wrap,_mdebug2 -Wl,--wrap,_mdebug1 -Wl,--wrap,_merror -Wl,--wrap,_mwarn \
                            -Wl,--wrap,wdb_exec -Wl,--wrap,sqlite3_errmsg -Wl,--wrap,wdb_begin2 \
                            -Wl,--wrap,wdb_stmt_cache -Wl,--wrap,sqlite3_bind_int -Wl,--wrap,wdb_exec_stmt -Wl,--wrap,wdb_step -Wl,--wrap,sqlite3_bind_text \
                            -Wl,--wrap,sqlite3_bind_parameter_index -Wl,--wrap,cJSON_Delete -Wl,--wrap,sqlite3_step -Wl,--wrap,sqlite3_column_int")

list(APPEND wdb_tests_names "test_wdb_agent")
list(APPEND wdb_tests_flags "-Wl,--wrap,_mdebug2 -Wl,--wrap,_mdebug1 -Wl,--wrap,_merror -Wl,--wrap,_mwarn -Wl,--wrap,strerror \
                             -Wl,--wrap,cJSON_CreateObject -Wl,--wrap,cJSON_CreateArray -Wl,--wrap,cJSON_CreateString -Wl,--wrap,cJSON_Parse \
                             -Wl,--wrap,cJSON_AddItemToObject -Wl,--wrap,cJSON_AddItemToArray -Wl,--wrap,cJSON_AddNumberToObject \
                             -Wl,--wrap,cJSON_AddStringToObject -Wl,--wrap,cJSON_PrintUnformatted -Wl,--wrap,cJSON_GetObjectItem \
                             -Wl,--wrap,cJSON_Delete -Wl,--wrap,time -Wl,--wrap,fopen -Wl,--wrap,fread -Wl,--wrap,fwrite \
                             -Wl,--wrap,fclose -Wl,--wrap,remove -Wl,--wrap,opendir -Wl,--wrap,readdir -Wl,--wrap,closedir \
                             -Wl,--wrap,wdbc_query_ex -Wl,--wrap,wdbc_parse_result -Wl,--wrap,wdbc_query_parse_json -Wl,--wrap,wdbc_query_parse \
                             -Wl,--wrap,wdb_create_profile -Wl,--wrap,Privsep_GetUser -Wl,--wrap,Privsep_GetGroup -Wl,--wrap,chown \
                             -Wl,--wrap,chmod -Wl,--wrap,IsDir -Wl,--wrap,isChroot -Wl,--wrap,fgets -Wl,--wrap,fflush -Wl,--wrap,fseek \
                             -Wl,--wrap,stat")

list(APPEND wdb_tests_names "test_wdb")
list(APPEND wdb_tests_flags "-Wl,--wrap,_mdebug2 -Wl,--wrap,_mdebug1 -Wl,--wrap,_merror -Wl,--wrap,pthread_mutex_lock \
                             -Wl,--wrap,pthread_mutex_unlock -Wl,--wrap,OSHash_Get -Wl,--wrap,OSHash_Create -Wl,--wrap,OSHash_Delete_ex \
                             -Wl,--wrap,OSHash_Add_ex -Wl,--wrap,sqlite3_open_v2 -Wl,--wrap,sqlite3_close_v2")

list(APPEND wdb_tests_names "test_wdb_upgrade")
list(APPEND wdb_tests_flags "-Wl,--wrap,_mdebug2 -Wl,--wrap,_mdebug1 -Wl,--wrap,_merror -Wl,--wrap,_mwarn -Wl,--wrap,wdb_metadata_table_check \
                             -Wl,--wrap,wdb_sql_exec -Wl,--wrap,wdb_metadata_get_entry -Wl,--wrap,fopen -Wl,--wrap,fread -Wl,--wrap,fwrite -Wl,--wrap,fclose \
                             -Wl,--wrap,remove -Wl,--wrap,opendir -Wl,--wrap,readdir -Wl,--wrap,closedir -Wl,--wrap,fflush -Wl,--wrap,fseek -Wl,--wrap,fgets \
                             -Wl,--wrap,wdb_init -Wl,--wrap,wdb_close -Wl,--wrap,wdb_create_global -Wl,--wrap,wdb_pool_append -Wl,--wrap,chmod -Wl,--wrap,stat \
                             -Wl,--wrap,unlink -Wl,--wrap,getpid -Wl,--wrap,time -Wl,--wrap,sqlite3_open_v2 -Wl,--wrap,sqlite3_errmsg -Wl,--wrap,sqlite3_close_v2 \
                             -Wl,--wrap,wdb_global_check_manager_keepalive")

list(APPEND wdb_tests_names "test_wdb_metadata")
list(APPEND wdb_tests_flags "-Wl,--wrap,_mdebug2 -Wl,--wrap,_mdebug1 -Wl,--wrap,_merror -Wl,--wrap,sqlite3_prepare_v2 -Wl,--wrap,sqlite3_errmsg \
                             -Wl,--wrap,sqlite3_bind_text -Wl,--wrap,sqlite3_step -Wl,--wrap,sqlite3_finalize -Wl,--wrap,sqlite3_column_int")

# Add extra compiling flags
add_compile_options(-Wall)

# Compilig tests
list(LENGTH wdb_tests_names count)
math(EXPR count "${count} - 1")
foreach(counter RANGE ${count})
    list(GET wdb_tests_names ${counter} test_name)
    list(GET wdb_tests_flags ${counter} test_flags)

    add_executable(${test_name} ${test_name}.c)

    target_link_libraries(
        ${test_name}
        ${WAZUHLIB}
        ${WAZUHEXT}
        ${TEST_DEPS}
    )

    if(NOT test_flags STREQUAL " ")
        target_link_libraries(
            ${test_name}
            ${test_flags}
        )
    endif()
    add_test(NAME ${test_name} COMMAND ${test_name})
endforeach()<|MERGE_RESOLUTION|>--- conflicted
+++ resolved
@@ -31,11 +31,7 @@
                              -Wl,--wrap,wdb_global_update_agent_status -Wl,--wrap,wdb_global_update_agent_group -Wl,--wrap,wdb_global_find_group \
                              -Wl,--wrap,wdb_global_insert_agent_group -Wl,--wrap,wdb_global_insert_agent_belong -Wl,--wrap,wdb_global_delete_group_belong \
                              -Wl,--wrap,wdb_global_delete_group -Wl,--wrap,wdb_global_select_groups -Wl,--wrap,wdb_global_select_agent_keepalive \
-<<<<<<< HEAD
-                             -Wl,--wrap,wdb_global_sync_agent_info_get -Wl,--wrap,wdb_global_sync_agent_info_set -Wl,--wrap,wdb_global_get_agents_by_keepalive \
-=======
                              -Wl,--wrap,wdb_global_sync_agent_info_get -Wl,--wrap,wdb_global_sync_agent_info_set \
->>>>>>> a63575d0
                              -Wl,--wrap,wdb_global_get_all_agents -Wl,--wrap,wdb_global_get_agent_info -Wl,--wrap,wdb_global_reset_agents_connection \
                              -Wl,--wrap,wdb_global_get_agents_by_connection_status -Wl,--wrap,wdb_global_get_agents_to_disconnect")
 
