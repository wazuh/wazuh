
list(APPEND wdb_tests_names "test_wdb_integrity")
list(APPEND wdb_tests_flags "-Wl,--wrap,_mdebug1 -Wl,--wrap,wdb_stmt_cache -Wl,--wrap,sqlite3_step -Wl,--wrap,sqlite3_errmsg \
                         -Wl,--wrap,EVP_DigestInit_ex -Wl,--wrap,EVP_DigestUpdate -Wl,--wrap,_DigestFinal_ex \
                         -Wl,--wrap,sqlite3_column_text -Wl,--wrap,_mdebug2")

# Add server specific tests to the list
list(APPEND wdb_tests_names "test_wdb_fim")
list(APPEND wdb_tests_flags "-Wl,--wrap,_merror -Wl,--wrap,_mdebug1 -Wl,--wrap,wdb_begin2 \
                        -Wl,--wrap,cJSON_GetStringValue -Wl,--wrap,cJSON_IsNumber \
                        -Wl,--wrap,cJSON_IsObject -Wl,--wrap,wdb_stmt_cache -Wl,--wrap,sqlite3_bind_text \
                        -Wl,--wrap,sqlite3_bind_int64 -Wl,--wrap,sqlite3_step -Wl,--wrap,sqlite3_bind_int")

list(APPEND wdb_tests_names "test_wdb_parser")
list(APPEND wdb_tests_flags "-Wl,--wrap,_mdebug2 -Wl,--wrap,_mdebug1 -Wl,--wrap,_merror -Wl,--wrap,_mwarn \
                        -Wl,--wrap,wdb_scan_info_get -Wl,--wrap,wdb_fim_update_date_entry -Wl,--wrap,wdb_fim_clean_old_entries \
                        -Wl,--wrap,wdb_scan_info_update -Wl,--wrap,wdb_scan_info_fim_checks_control -Wl,--wrap,wdb_syscheck_load \
                        -Wl,--wrap,wdb_fim_delete -Wl,--wrap,wdb_syscheck_save -Wl,--wrap,wdb_syscheck_save2 \
                        -Wl,--wrap,wdbi_query_checksum -Wl,--wrap,wdbi_query_clear")

list(APPEND wdb_tests_names "test_wdb_global_parser")
list(APPEND wdb_tests_flags "-Wl,--wrap,_mdebug2 -Wl,--wrap,_mdebug1 -Wl,--wrap,_merror -Wl,--wrap,_mwarn \
                             -Wl,--wrap,wdb_open_global -Wl,--wrap,wdb_leave -Wl,--wrap,wdb_exec -Wl,--wrap,sqlite3_errmsg \
                             -Wl,--wrap,wdb_global_insert_agent -Wl,--wrap,wdb_global_update_agent_name -Wl,--wrap,wdb_global_update_agent_version \
                             -Wl,--wrap,wdb_global_get_agent_labels -Wl,--wrap,wdb_global_del_agent_labels -Wl,--wrap,wdb_global_set_agent_label \
                             -Wl,--wrap,wdb_global_update_agent_keepalive -Wl,--wrap,wdb_global_update_agent_connection_status \
                             -Wl,--wrap,wdb_global_delete_agent -Wl,--wrap,wdb_global_select_agent_name -Wl,--wrap,wdb_global_select_agent_group \
                             -Wl,--wrap,wdb_global_delete_agent_belong -Wl,--wrap,wdb_global_find_agent -Wl,--wrap,wdb_global_select_agent_fim_offset \
                             -Wl,--wrap,wdb_global_select_agent_reg_offset -Wl,--wrap,wdb_global_update_agent_fim_offset \
                             -Wl,--wrap,wdb_global_update_agent_reg_offset -Wl,--wrap,wdb_global_select_agent_status \
                             -Wl,--wrap,wdb_global_update_agent_status -Wl,--wrap,wdb_global_update_agent_group -Wl,--wrap,wdb_global_find_group \
                             -Wl,--wrap,wdb_global_insert_agent_group -Wl,--wrap,wdb_global_insert_agent_belong -Wl,--wrap,wdb_global_delete_group_belong \
                             -Wl,--wrap,wdb_global_delete_group -Wl,--wrap,wdb_global_select_groups -Wl,--wrap,wdb_global_select_agent_keepalive \
                             -Wl,--wrap,wdb_global_sync_agent_info_get -Wl,--wrap,wdb_global_sync_agent_info_set -Wl,--wrap,wdb_global_get_agents_by_keepalive \
<<<<<<< HEAD
                             -Wl,--wrap,wdb_global_get_all_agents -Wl,--wrap,wdb_global_get_agent_info -Wl,--wrap,wdb_global_reset_agents_connection")
=======
                             -Wl,--wrap,wdb_global_get_all_agents -Wl,--wrap,wdb_global_get_agent_info -Wl,--wrap,wdb_global_reset_agents_connection \
                             -Wl,--wrap,wdb_global_get_agents_by_connection_status -Wl,--wrap,wdb_global_get_agents_to_disconnect")
>>>>>>> ae496c26

list(APPEND wdb_tests_names "test_wdb_global")
list(APPEND wdb_tests_flags "-Wl,--wrap,_mdebug2 -Wl,--wrap,_mdebug1 -Wl,--wrap,_merror -Wl,--wrap,_mwarn \
                            -Wl,--wrap,wdb_exec -Wl,--wrap,sqlite3_errmsg -Wl,--wrap,wdb_begin2 \
                            -Wl,--wrap,wdb_stmt_cache -Wl,--wrap,sqlite3_bind_int -Wl,--wrap,wdb_exec_stmt -Wl,--wrap,wdb_step -Wl,--wrap,sqlite3_bind_text \
                            -Wl,--wrap,sqlite3_bind_parameter_index -Wl,--wrap,cJSON_Delete -Wl,--wrap,sqlite3_step -Wl,--wrap,sqlite3_column_int")

list(APPEND wdb_tests_names "test_wdb_agent")
list(APPEND wdb_tests_flags "-Wl,--wrap,_mdebug2 -Wl,--wrap,_mdebug1 -Wl,--wrap,_merror -Wl,--wrap,_mwarn -Wl,--wrap,strerror \
                             -Wl,--wrap,cJSON_CreateObject -Wl,--wrap,cJSON_CreateArray -Wl,--wrap,cJSON_CreateString -Wl,--wrap,cJSON_Parse \
                             -Wl,--wrap,cJSON_AddItemToObject -Wl,--wrap,cJSON_AddItemToArray -Wl,--wrap,cJSON_AddNumberToObject \
                             -Wl,--wrap,cJSON_AddStringToObject -Wl,--wrap,cJSON_PrintUnformatted -Wl,--wrap,cJSON_GetObjectItem \
                             -Wl,--wrap,cJSON_Delete -Wl,--wrap,time -Wl,--wrap,fopen -Wl,--wrap,fread -Wl,--wrap,fwrite \
                             -Wl,--wrap,fclose -Wl,--wrap,remove -Wl,--wrap,opendir -Wl,--wrap,readdir -Wl,--wrap,closedir \
                             -Wl,--wrap,wdbc_query_ex -Wl,--wrap,wdbc_parse_result -Wl,--wrap,wdbc_query_parse_json -Wl,--wrap,wdbc_query_parse \
                             -Wl,--wrap,wdb_create_profile -Wl,--wrap,Privsep_GetUser -Wl,--wrap,Privsep_GetGroup -Wl,--wrap,chown \
                             -Wl,--wrap,chmod -Wl,--wrap,IsDir -Wl,--wrap,isChroot -Wl,--wrap,fgets -Wl,--wrap,fflush -Wl,--wrap,fseek \
                             -Wl,--wrap,stat")

list(APPEND wdb_tests_names "test_wdb")
list(APPEND wdb_tests_flags "-Wl,--wrap,_mdebug2 -Wl,--wrap,_mdebug1 -Wl,--wrap,_merror -Wl,--wrap,pthread_mutex_lock \
                             -Wl,--wrap,pthread_mutex_unlock -Wl,--wrap,OSHash_Get -Wl,--wrap,OSHash_Create -Wl,--wrap,OSHash_Delete_ex \
                             -Wl,--wrap,OSHash_Add_ex -Wl,--wrap,sqlite3_open_v2 -Wl,--wrap,sqlite3_close_v2")

list(APPEND wdb_tests_names "test_wdb_upgrade")
list(APPEND wdb_tests_flags "-Wl,--wrap,_mdebug2 -Wl,--wrap,_mdebug1 -Wl,--wrap,_merror -Wl,--wrap,_mwarn -Wl,--wrap,wdb_metadata_table_check \
                             -Wl,--wrap,wdb_sql_exec -Wl,--wrap,wdb_metadata_get_entry -Wl,--wrap,fopen -Wl,--wrap,fread -Wl,--wrap,fwrite -Wl,--wrap,fclose \
                             -Wl,--wrap,remove -Wl,--wrap,opendir -Wl,--wrap,readdir -Wl,--wrap,closedir -Wl,--wrap,fflush -Wl,--wrap,fseek -Wl,--wrap,fgets \
                             -Wl,--wrap,wdb_init -Wl,--wrap,wdb_close -Wl,--wrap,wdb_create_global -Wl,--wrap,wdb_pool_append -Wl,--wrap,chmod -Wl,--wrap,stat \
                             -Wl,--wrap,unlink -Wl,--wrap,getpid -Wl,--wrap,time -Wl,--wrap,sqlite3_open_v2 -Wl,--wrap,sqlite3_errmsg -Wl,--wrap,sqlite3_close_v2 \
                             -Wl,--wrap,wdb_global_check_manager_keepalive")

list(APPEND wdb_tests_names "test_wdb_metadata")
list(APPEND wdb_tests_flags "-Wl,--wrap,_mdebug2 -Wl,--wrap,_mdebug1 -Wl,--wrap,_merror -Wl,--wrap,sqlite3_prepare_v2 -Wl,--wrap,sqlite3_errmsg \
                             -Wl,--wrap,sqlite3_bind_text -Wl,--wrap,sqlite3_step -Wl,--wrap,sqlite3_finalize -Wl,--wrap,sqlite3_column_int")


# Compilig tests
list(LENGTH wdb_tests_names count)
math(EXPR count "${count} - 1")
foreach(counter RANGE ${count})
    list(GET wdb_tests_names ${counter} test_name)
    list(GET wdb_tests_flags ${counter} test_flags)

    add_executable(${test_name} ${test_name}.c)

    target_link_libraries(
        ${test_name}
        ${WAZUHLIB}
        ${WAZUHEXT}
        ${TEST_DEPS}
    )

    if(NOT test_flags STREQUAL " ")
        target_link_libraries(
            ${test_name}
            ${test_flags}
        )
    endif()
    add_test(NAME ${test_name} COMMAND ${test_name})
endforeach()<|MERGE_RESOLUTION|>--- conflicted
+++ resolved
@@ -32,12 +32,8 @@
                              -Wl,--wrap,wdb_global_insert_agent_group -Wl,--wrap,wdb_global_insert_agent_belong -Wl,--wrap,wdb_global_delete_group_belong \
                              -Wl,--wrap,wdb_global_delete_group -Wl,--wrap,wdb_global_select_groups -Wl,--wrap,wdb_global_select_agent_keepalive \
                              -Wl,--wrap,wdb_global_sync_agent_info_get -Wl,--wrap,wdb_global_sync_agent_info_set -Wl,--wrap,wdb_global_get_agents_by_keepalive \
-<<<<<<< HEAD
-                             -Wl,--wrap,wdb_global_get_all_agents -Wl,--wrap,wdb_global_get_agent_info -Wl,--wrap,wdb_global_reset_agents_connection")
-=======
                              -Wl,--wrap,wdb_global_get_all_agents -Wl,--wrap,wdb_global_get_agent_info -Wl,--wrap,wdb_global_reset_agents_connection \
                              -Wl,--wrap,wdb_global_get_agents_by_connection_status -Wl,--wrap,wdb_global_get_agents_to_disconnect")
->>>>>>> ae496c26
 
 list(APPEND wdb_tests_names "test_wdb_global")
 list(APPEND wdb_tests_flags "-Wl,--wrap,_mdebug2 -Wl,--wrap,_mdebug1 -Wl,--wrap,_merror -Wl,--wrap,_mwarn \
