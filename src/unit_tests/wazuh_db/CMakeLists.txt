
#include wrappers
include(${SRC_FOLDER}/unit_tests/wrappers/wazuh/shared/shared.cmake)

list(APPEND wdb_tests_names "test_wdb_integrity")
list(APPEND wdb_tests_flags "-Wl,--wrap,_mdebug1 -Wl,--wrap,wdb_stmt_cache -Wl,--wrap,sqlite3_step -Wl,--wrap,sqlite3_errmsg \
                         -Wl,--wrap,sqlite3_bind_text -Wl,--wrap,EVP_DigestInit_ex -Wl,--wrap,EVP_DigestUpdate -Wl,--wrap,_DigestFinal_ex \
                         -Wl,--wrap,sqlite3_bind_int64 -Wl,--wrap,sqlite3_column_text -Wl,--wrap,_mdebug2 -Wl,--wrap,wdb_exec_stmt \
                         -Wl,--wrap,time -Wl,--wrap,_mwarn -Wl,--wrap,_merror -Wl,--wrap,wdb_init_stmt_in_cache ${DEBUG_OP_WRAPPERS}")

# Add server specific tests to the list
list(APPEND wdb_tests_names "test_wdb_fim")
list(APPEND wdb_tests_flags "-Wl,--wrap,wdb_begin2 \
                        -Wl,--wrap,wdb_stmt_cache -Wl,--wrap,sqlite3_bind_text \
                        -Wl,--wrap,sqlite3_bind_int64 -Wl,--wrap,sqlite3_step -Wl,--wrap,wdb_step -Wl,--wrap,sqlite3_bind_int \
                        ${DEBUG_OP_WRAPPERS}")

list(APPEND wdb_tests_names "test_wdb_parser")
list(APPEND wdb_tests_flags "-Wl,--wrap,wdb_scan_info_get -Wl,--wrap,wdb_fim_update_date_entry -Wl,--wrap,wdb_fim_clean_old_entries \
                        -Wl,--wrap,wdb_scan_info_update -Wl,--wrap,wdb_scan_info_fim_checks_control -Wl,--wrap,wdb_syscheck_load \
                        -Wl,--wrap,wdb_fim_delete -Wl,--wrap,wdb_syscheck_save -Wl,--wrap,wdb_syscheck_save2 \
                        -Wl,--wrap,wdbi_query_checksum -Wl,--wrap,wdbi_query_clear -Wl,--wrap,wdb_stmt_cache \
                        -Wl,--wrap,sqlite3_changes -Wl,--wrap,sqlite3_bind_int -Wl,--wrap,sqlite3_bind_text -Wl,--wrap,sqlite3_last_insert_rowid \
                        -Wl,--wrap,sqlite3_step -Wl,--wrap,wdb_step -Wl,--wrap,wdb_open_agent2 -Wl,--wrap,wdb_leave -Wl,--wrap,wdb_agents_insert_vuln_cves \
                        -Wl,--wrap,sqlite3_errmsg -Wl,--wrap,wdb_open_global \
                        -Wl,--wrap,wdb_global_agent_exists  -Wl,--wrap,wdb_agents_update_vuln_cves_status \
                        -Wl,--wrap,wdb_agents_remove_vuln_cves -Wl,--wrap,wdb_agents_remove_vuln_cves_by_status  -Wl,--wrap,cJSON_PrintUnformatted \
                        -Wl,--wrap,wdb_agents_get_sys_osinfo -Wl,--wrap,wdb_agents_set_sys_osinfo_triaged -Wl,--wrap,wdb_osinfo_save \
                        -Wl,--wrap,wdb_agents_get_packages -Wl,--wrap,wdb_agents_get_hotfixes -Wl,--wrap,close -Wl,--wrap,getpid \
                        -Wl,--wrap,wdb_package_save -Wl,--wrap,wdb_hotfix_save -Wl,--wrap,wdb_package_update -Wl,--wrap,wdb_package_delete \
                        -Wl,--wrap,wdb_hotfix_delete -Wl,--wrap,time -Wl,--wrap,wdbi_update_attempt  -Wl,--wrap,wdbi_update_completion \
                        -Wl,--wrap,sqlite3_reset -Wl,--wrap,sqlite3_prepare_v2 \
                        -Wl,--wrap,sqlite3_clear_bindings -Wl,--wrap,wdb_get_cache_stmt -Wl,--wrap,sqlite3_column_text \
                        -Wl,--wrap,sqlite3_column_int -Wl,--wrap,sqlite3_column_double -Wl,--wrap,sqlite3_bind_null -Wl,--wrap,sqlite3_bind_int64\
                        -Wl,--wrap,sqlite3_bind_double -Wl,--wrap,wdb_upsert_dbsync -Wl,--wrap,wdb_delete_dbsync \
                        -Wl,--wrap,wdb_get_config -Wl,--wrap,wdb_get_internal_config -Wl,--wrap,wdb_finalize_all_statements \
                        -Wl,--wrap,wdb_global_create_backup -Wl,--wrap,wdb_commit2 -Wl,--wrap,wdb_vacuum -Wl,--wrap,wdb_get_db_state \
                        -Wl,--wrap,wdb_update_last_vacuum_data -Wl,--wrap,wdb_get_db_free_pages_percentage \
                        -Wl,--wrap,w_is_file -Wl,--wrap,wdb_close\
                        ${DEBUG_OP_WRAPPERS}")

list(APPEND wdb_tests_names "test_wdb_global_parser")
list(APPEND wdb_tests_flags "-Wl,--wrap,wdb_open_global -Wl,--wrap,wdb_leave -Wl,--wrap,wdb_exec -Wl,--wrap,sqlite3_errmsg \
                             -Wl,--wrap,wdb_global_insert_agent -Wl,--wrap,wdb_global_update_agent_name -Wl,--wrap,wdb_global_update_agent_version \
                             -Wl,--wrap,wdb_global_get_agent_labels -Wl,--wrap,wdb_global_del_agent_labels -Wl,--wrap,wdb_global_set_agent_label \
                             -Wl,--wrap,wdb_global_update_agent_keepalive -Wl,--wrap,wdb_global_update_agent_connection_status -Wl,--wrap,wdb_global_update_agent_status_code \
                             -Wl,--wrap,wdb_global_delete_agent -Wl,--wrap,wdb_global_select_agent_name \
                             -Wl,--wrap,wdb_global_delete_agent_belong -Wl,--wrap,wdb_global_find_agent \
                             -Wl,--wrap,wdb_global_insert_agent_group -Wl,--wrap,wdb_global_delete_group -Wl,--wrap,wdb_global_select_groups \
                             -Wl,--wrap,wdb_global_sync_agent_info_get -Wl,--wrap,wdb_global_sync_agent_info_set \
                             -Wl,--wrap,wdb_global_get_all_agents -Wl,--wrap,wdb_global_get_agent_info -Wl,--wrap,wdb_global_reset_agents_connection \
                             -Wl,--wrap,wdb_global_get_agents_by_connection_status -Wl,--wrap,wdb_global_get_agents_to_disconnect \
                             -Wl,--wrap,sqlite3_step -Wl,--wrap,wdb_global_get_backups \
                             -Wl,--wrap,wdb_global_restore_backup -Wl,--wrap,pthread_mutex_lock -Wl,--wrap,pthread_mutex_unlock \
                             -Wl,--wrap,wdb_global_select_group_belong -Wl,--wrap,wdb_global_set_agent_groups -Wl,--wrap,wdb_global_sync_agent_groups_get \
                             -Wl,--wrap,wdb_global_get_group_agents -Wl,--wrap,w_inc_queries_total -Wl,--wrap,w_inc_global -Wl,--wrap,gettimeofday \
                             -Wl,--wrap,w_inc_global_sql -Wl,--wrap,w_inc_global_sql_time -Wl,--wrap,w_inc_global_vacuum -Wl,--wrap,w_inc_global_vacuum_time \
                             -Wl,--wrap,w_inc_global_get_fragmentation -Wl,--wrap,w_inc_global_get_fragmentation_time \
                             -Wl,--wrap,w_inc_global_agent_insert_agent -Wl,--wrap,w_inc_global_agent_insert_agent_time -Wl,--wrap,w_inc_global_agent_update_agent_name \
                             -Wl,--wrap,w_inc_global_agent_update_agent_name_time -Wl,--wrap,w_inc_global_agent_update_agent_data -Wl,--wrap,w_inc_global_agent_update_agent_data_time \
                             -Wl,--wrap,w_inc_global_labels_get_labels -Wl,--wrap,w_inc_global_labels_get_labels_time -Wl,--wrap,w_inc_global_agent_update_keepalive \
                             -Wl,--wrap,w_inc_global_agent_update_keepalive_time \
                             -Wl,--wrap,w_inc_global_agent_update_connection_status -Wl,--wrap,w_inc_global_agent_update_connection_status_time \
                             -Wl,--wrap,w_inc_global_agent_update_status_code -Wl,--wrap,w_inc_global_agent_update_status_code_time \
                             -Wl,--wrap,w_inc_global_agent_delete_agent -Wl,--wrap,w_inc_global_agent_delete_agent_time -Wl,--wrap,w_inc_global_agent_select_agent_name \
                             -Wl,--wrap,w_inc_global_agent_select_agent_name_time -Wl,--wrap,w_inc_global_agent_select_agent_group \
                             -Wl,--wrap,w_inc_global_agent_select_agent_group_time -Wl,--wrap,w_inc_global_agent_find_agent -Wl,--wrap,w_inc_global_agent_find_agent_time \
                             -Wl,--wrap,w_inc_global_group_insert_agent_group -Wl,--wrap,w_inc_global_group_insert_agent_group_time -Wl,--wrap,w_inc_global_belongs_select_group_belong \
                             -Wl,--wrap,w_inc_global_belongs_select_group_belong_time -Wl,--wrap,w_inc_global_belongs_get_group_agent \
                             -Wl,--wrap,w_inc_global_belongs_get_group_agent_time -Wl,--wrap,w_inc_global_group_delete_group -Wl,--wrap,w_inc_global_group_delete_group_time \
                             -Wl,--wrap,w_inc_global_group_select_groups -Wl,--wrap,w_inc_global_group_select_groups_time -Wl,--wrap,w_inc_global_agent_sync_agent_info_get \
                             -Wl,--wrap,w_inc_global_agent_sync_agent_info_get_time -Wl,--wrap,w_inc_global_agent_sync_agent_info_set \
                             -Wl,--wrap,w_inc_global_agent_sync_agent_info_set_time -Wl,--wrap,w_inc_global_agent_set_agent_groups -Wl,--wrap,w_inc_global_agent_set_agent_groups_time \
                             -Wl,--wrap,w_inc_global_agent_sync_agent_groups_get -Wl,--wrap,w_inc_global_agent_sync_agent_groups_get_time \
                             -Wl,--wrap,w_inc_global_agent_get_groups_integrity -Wl,--wrap,w_inc_global_agent_get_groups_integrity_time -Wl,--wrap,w_inc_global_agent_disconnect_agents \
                             -Wl,--wrap,w_inc_global_agent_disconnect_agents_time -Wl,--wrap,w_inc_global_agent_get_all_agents -Wl,--wrap,w_inc_global_agent_get_all_agents_time \
                             -Wl,--wrap,w_inc_global_agent_get_agent_info -Wl,--wrap,w_inc_global_agent_get_agent_info_time -Wl,--wrap,w_inc_global_agent_reset_agents_connection \
                             -Wl,--wrap,w_inc_global_agent_reset_agents_connection_time -Wl,--wrap,w_inc_global_agent_get_agents_by_connection_status \
                             -Wl,--wrap,w_inc_global_agent_get_agents_by_connection_status_time -Wl,--wrap,w_inc_global_backup -Wl,--wrap,w_inc_global_backup_time \
                             -Wl,--wrap,wdb_commit2 -Wl,--wrap,wdb_vacuum -Wl,--wrap,wdb_get_db_state -Wl,--wrap,wdb_finalize_all_statements \
<<<<<<< HEAD
                             -Wl,--wrap,wdb_update_last_vacuum_data -Wl,--wrap,wdb_get_db_free_pages_percentage -Wl,--wrap,wdb_global_get_distinct_agent_multi_groups \
                             -Wl,--wrap,w_inc_global_agent_get_distinct_multi_groups -Wl,--wrap,w_inc_global_agent_get_distinct_multi_groups_time \
                             -Wl,--wrap,w_is_file -Wl,--wrap,wdb_close ${DEBUG_OP_WRAPPERS}")
=======
                             -Wl,--wrap,wdb_update_last_vacuum_data -Wl,--wrap,wdb_get_db_free_pages_percentage -Wl,--wrap,wdb_global_get_distinct_agent_groups \
                             -Wl,--wrap,w_inc_global_agent_get_distinct_groups -Wl,--wrap,w_inc_global_agent_get_distinct_groups_time \
                             -Wl,--wrap,w_is_file -Wl,--wrap,wdb_close -Wl,--wrap,w_inc_global_open_time ${DEBUG_OP_WRAPPERS}")
>>>>>>> 998eaa7b

list(APPEND wdb_tests_names "test_wdb_global")
list(APPEND wdb_tests_flags "-Wl,--wrap,wdb_exec -Wl,--wrap,sqlite3_errmsg -Wl,--wrap,wdb_begin2 -Wl,--wrap,wdb_stmt_cache -Wl,--wrap,sqlite3_bind_int \
                            -Wl,--wrap,wdb_exec_stmt -Wl,--wrap,wdb_exec_stmt_sized -Wl,--wrap,wdb_step -Wl,--wrap,sqlite3_bind_text \
                            -Wl,--wrap,sqlite3_bind_parameter_index -Wl,--wrap,cJSON_Delete -Wl,--wrap,cJSON_CreateArray -Wl,--wrap,sqlite3_step -Wl,--wrap,sqlite3_column_int \
                            -Wl,--wrap,wdb_init_stmt_in_cache -Wl,--wrap,wdb_get_global_group_hash -Wl,--wrap,wdb_commit2 -Wl,--wrap,wdb_finalize_all_statements \
                            -Wl,--wrap,sqlite3_prepare_v2 -Wl,--wrap,w_get_timestamp -Wl,--wrap,wdb_exec_stmt_silent -Wl,--wrap,w_compress_gzfile \
                            -Wl,--wrap,sqlite3_finalize -Wl,--wrap,popen -Wl,--wrap,unlink -Wl,--wrap,getpid -Wl,--wrap,opendir -Wl,--wrap,closedir -Wl,--wrap,readdir \
                            -Wl,--wrap,stat -Wl,--wrap,w_uncompress_gzfile -Wl,--wrap,wdb_leave -Wl,--wrap,wdb_close -Wl,--wrap,rename -Wl,--wrap,time \
                            -Wl,--wrap,wdb_exec_stmt_single_column -Wl,--wrap,w_is_single_node ${DEBUG_OP_WRAPPERS} ${STDIO_OP_WRAPPERS}")

list(APPEND wdb_tests_names "test_wdb_agents")
list(APPEND wdb_tests_flags "-Wl,--wrap,wdb_init_stmt_in_cache -Wl,--wrap,sqlite3_bind_text -Wl,--wrap,wdb_exec_stmt_silent  -Wl,--wrap,sqlite3_step \
                             -Wl,--wrap,wdb_exec_stmt -Wl,--wrap,_mdebug1 -Wl,--wrap,_merror -Wl,--wrap,sqlite3_errmsg -Wl,--wrap,cJSON_Delete \
                             -Wl,--wrap,cJSON_CreateObject -Wl,--wrap,cJSON_CreateArray -Wl,--wrap,cJSON_CreateString -Wl,--wrap,cJSON_AddItemToObject \
                             -Wl,--wrap,cJSON_AddItemToArray -Wl,--wrap,cJSON_AddStringToObject -Wl,--wrap,cJSON_GetObjectItem -Wl,--wrap,wdb_exec_stmt_sized \
                             -Wl,--wrap,wdb_exec_stmt_send -Wl,--wrap,wdbi_check_sync_status -Wl,--wrap,sqlite3_bind_double")


list(APPEND wdb_tests_names "test_wdb_global_helpers")
list(APPEND wdb_tests_flags "-Wl,--wrap,strerror \
                             -Wl,--wrap,cJSON_CreateObject -Wl,--wrap,cJSON_CreateArray -Wl,--wrap,cJSON_CreateString -Wl,--wrap,cJSON_Parse \
                             -Wl,--wrap,cJSON_AddItemToObject -Wl,--wrap,cJSON_AddItemToArray -Wl,--wrap,cJSON_AddNumberToObject \
                             -Wl,--wrap,cJSON_AddStringToObject -Wl,--wrap,cJSON_PrintUnformatted -Wl,--wrap,cJSON_GetObjectItem \
                             -Wl,--wrap,cJSON_Delete -Wl,--wrap,time -Wl,--wrap,fopen -Wl,--wrap,popen -Wl,--wrap,fread -Wl,--wrap,fwrite -Wl,--wrap=fgetc\
                             -Wl,--wrap,fclose -Wl,--wrap,cJSON_AddArrayToObject -Wl,--wrap,remove -Wl,--wrap,opendir -Wl,--wrap,readdir -Wl,--wrap,closedir \
                             -Wl,--wrap,wdbc_query_ex -Wl,--wrap,wdbc_parse_result -Wl,--wrap,wdbc_query_parse_json -Wl,--wrap,wdbc_query_parse \
                             -Wl,--wrap,wdb_create_profile -Wl,--wrap,Privsep_GetUser -Wl,--wrap,Privsep_GetGroup -Wl,--wrap,chown \
                             -Wl,--wrap,chmod -Wl,--wrap,IsDir -Wl,--wrap,fgets -Wl,--wrap,fflush -Wl,--wrap,fseek -Wl,--wrap,get_node_name \
                             -Wl,--wrap,rbtree_insert \
                             -Wl,--wrap,stat -Wl,--wrap,fgetpos ${DEBUG_OP_WRAPPERS}")

list(APPEND wdb_tests_names "test_wdb_agents_helpers")
list(APPEND wdb_tests_flags "-Wl,--wrap,strerror \
                             -Wl,--wrap,cJSON_CreateObject -Wl,--wrap,cJSON_CreateArray -Wl,--wrap,cJSON_CreateString -Wl,--wrap,cJSON_Parse \
                             -Wl,--wrap,cJSON_AddItemToObject -Wl,--wrap,cJSON_AddItemToArray -Wl,--wrap,cJSON_AddNumberToObject \
                             -Wl,--wrap,cJSON_AddStringToObject -Wl,--wrap,cJSON_PrintUnformatted -Wl,--wrap,cJSON_GetObjectItem \
                             -Wl,--wrap,cJSON_ParseWithOpts -Wl,--wrap,cJSON_Delete -Wl,--wrap,wdbc_query_ex -Wl,--wrap,wdbc_parse_result \
                             -Wl,--wrap,cJSON_AddItemToArray -Wl,--wrap,cJSON_Duplicate -Wl,--wrap,wdbc_query_parse_json -Wl,--wrap,wdbc_query_parse \
                             -Wl,--wrap,cJSON_AddBoolToObject -Wl,--wrap,cJSON_CreateNumber ${DEBUG_OP_WRAPPERS}")

list(APPEND wdb_tests_names "test_wdb")
list(APPEND wdb_tests_flags "-Wl,--wrap,_mdebug2 -Wl,--wrap,_mdebug1 -Wl,--wrap,_merror -Wl,--wrap,strerror -Wl,--wrap,pthread_mutex_lock -Wl,--wrap,time_diff \
                             -Wl,--wrap,pthread_mutex_unlock -Wl,--wrap,OSHash_Get -Wl,--wrap,OSHash_Create -Wl,--wrap,OSHash_Delete_ex \
                             -Wl,--wrap,OSHash_Add_ex -Wl,--wrap,sqlite3_open_v2 -Wl,--wrap,sqlite3_close_v2 -Wl,--wrap,sqlite3_step -Wl,--wrap,wdb_step \
                             -Wl,--wrap,sqlite3_column_count -Wl,--wrap,sqlite3_column_type -Wl,--wrap,sqlite3_column_name -Wl,--wrap,sqlite3_column_double \
                             -Wl,--wrap,sqlite3_column_text -Wl,--wrap,sqlite3_prepare_v2 -Wl,--wrap,sqlite3_finalize -Wl,--wrap,sqlite3_reset \
                             -Wl,--wrap,sqlite3_clear_bindings -Wl,--wrap,sqlite3_errmsg -Wl,--wrap,sqlite3_sql -Wl,--wrap,OS_SendSecureTCP  \
                             -Wl,--wrap,gettimeofday -Wl,--wrap,w_inc_global_rollback -Wl,--wrap,w_inc_global_rollback_time \
                             -Wl,--wrap,OS_SetSendTimeout -Wl,--wrap,time -Wl,--wrap,sqlite3_column_int -Wl,--wrap,sqlite3_bind_text -Wl,--wrap,rwlock_lock_write \
                             -Wl,--wrap,rwlock_lock_read -Wl,--wrap,rwlock_unlock ${HASH_OP_WRAPPERS} ${DEBUG_OP_WRAPPERS}")

list(APPEND wdb_tests_names "test_wdb_upgrade")
list(APPEND wdb_tests_flags "-Wl,--wrap,wdb_count_tables_with_name \
                             -Wl,--wrap,wdb_sql_exec -Wl,--wrap,wdb_metadata_get_entry -Wl,--wrap,fopen -Wl,--wrap,popen -Wl,--wrap,fread -Wl,--wrap,fwrite -Wl,--wrap,fclose \
                             -Wl,--wrap,remove -Wl,--wrap,opendir -Wl,--wrap,readdir -Wl,--wrap,closedir -Wl,--wrap,fflush -Wl,--wrap,fseek -Wl,--wrap,fgets \
                             -Wl,--wrap,wdb_init -Wl,--wrap,wdb_close -Wl,--wrap,wdb_create_global -Wl,--wrap,wdb_pool_append -Wl,--wrap,chmod -Wl,--wrap,stat \
                             -Wl,--wrap,unlink -Wl,--wrap,getpid -Wl,--wrap,time -Wl,--wrap,sqlite3_open_v2 -Wl,--wrap,sqlite3_errmsg -Wl,--wrap,sqlite3_close_v2 \
                             -Wl,--wrap,sqlite3_prepare_v2 -Wl,--wrap,sqlite3_step -Wl,--wrap,sqlite3_column_int -Wl,--wrap,sqlite3_finalize -Wl,--wrap,fgetpos \
                             -Wl,--wrap,fgetc -Wl,--wrap,wdb_global_create_backup -Wl,--wrap,wdb_global_get_most_recent_backup -Wl,--wrap,wdb_global_restore_backup \
                             ${DEBUG_OP_WRAPPERS}")

list(APPEND wdb_tests_names "test_wdb_metadata")
list(APPEND wdb_tests_flags "-Wl,--wrap,sqlite3_prepare_v2 -Wl,--wrap,sqlite3_errmsg \
                             -Wl,--wrap,sqlite3_bind_text -Wl,--wrap,sqlite3_step -Wl,--wrap,sqlite3_finalize -Wl,--wrap,sqlite3_column_int \
                             ${DEBUG_OP_WRAPPERS}")

list(APPEND wdb_tests_names "test_wdb_task_parser")
list(APPEND wdb_tests_flags "-Wl,--wrap,wdb_task_insert_task -Wl,--wrap,wdb_task_get_upgrade_task_status -Wl,--wrap,wdb_task_update_upgrade_task_status -Wl,--wrap,wdb_task_get_upgrade_task_by_agent_id \
                             -Wl,--wrap,wdb_task_cancel_upgrade_tasks -Wl,--wrap,wdb_task_set_timeout_status -Wl,--wrap,wdb_task_delete_old_entries -Wl,--wrap,wdb_open_tasks \
                             ${DEBUG_OP_WRAPPERS}")

list(APPEND wdb_tests_names "test_wdb_rootcheck")
list(APPEND wdb_tests_flags "-Wl,--wrap,wdb_stmt_cache -Wl,--wrap,sqlite3_bind_text -Wl,--wrap,sqlite3_bind_int \
                             -Wl,--wrap,sqlite3_last_insert_rowid -Wl,--wrap,wdb_step -Wl,--wrap,sqlite3_changes -Wl,--wrap,sqlite3_step \
                             ${DEBUG_OP_WRAPPERS}")

list(APPEND wdb_tests_names "test_wdb_syscollector")
list(APPEND wdb_tests_flags "-Wl,--wrap,wdb_begin2 -Wl,--wrap,_mdebug1 -Wl,--wrap,wdb_stmt_cache -Wl,--wrap,sqlite3_bind_text \
                             -Wl,--wrap,sqlite3_bind_int -Wl,--wrap,sqlite3_bind_int64 -Wl,--wrap,sqlite3_step -Wl,--wrap,wdb_step -Wl,--wrap,sqlite3_errmsg \
                             -Wl,--wrap,sqlite3_column_text -Wl,--wrap,sqlite3_column_int -Wl,--wrap,sqlite3_bind_double \
                             -Wl,--wrap,sqlite3_bind_null -Wl,--wrap,cJSON_GetStringValue -Wl,--wrap,cJSON_GetObjectItem -Wl,--wrap,cJSON_Parse \
                             -Wl,--wrap,cJSON_Delete -Wl,--wrap,cJSON_IsNumber -Wl,--wrap,cJSON_IsString -Wl,--wrap,wdb_agents_get_sys_osinfo \
                             -Wl,--wrap,wdbi_remove_by_pk \
                             ${DEBUG_OP_WRAPPERS}")

list(APPEND wdb_tests_names "test_wdb_task")
list(APPEND wdb_tests_flags "-Wl,--wrap,wdb_begin2 -Wl,--wrap,wdb_stmt_cache -Wl,--wrap,sqlite3_bind_text -Wl,--wrap,sqlite3_bind_int \
                             -Wl,--wrap,wdb_step -Wl,--wrap,sqlite3_column_int -Wl,--wrap,time -Wl,--wrap,sqlite3_errmsg\
                             -Wl,--wrap,sqlite3_column_text -Wl,--wrap,sqlite3_step ${DEBUG_OP_WRAPPERS}")

list(APPEND wdb_tests_names "test_wdb_delta_event")
list(APPEND wdb_tests_flags "-Wl,--wrap,wdb_get_cache_stmt -Wl,--wrap,wdb_step -Wl,--wrap,sqlite3_bind_int -Wl,--wrap,sqlite3_bind_int64 \
                            -Wl,--wrap,sqlite3_bind_text -Wl,--wrap,sqlite3_step -Wl,--wrap,sqlite3_bind_double -Wl,--wrap,sqlite3_changes \
                            -Wl,--wrap,sqlite3_bind_null -Wl,--wrap,sqlite3_errmsg ${DEBUG_OP_WRAPPERS}")

list(APPEND wdb_tests_names "test_wazuh_db-config")
list(APPEND wdb_tests_flags "${DEBUG_OP_WRAPPERS}")

list(APPEND wdb_tests_names "test_wazuh_db_state")
list(APPEND wdb_tests_flags "")

list(APPEND wdb_tests_names "test_wdb_com")
list(APPEND wdb_tests_flags "-Wl,--wrap,wdb_create_state_json -Wl,--wrap,wdb_get_config -Wl,--wrap,wdb_get_internal_config")

# Add extra compiling flags
add_compile_options(-Wall)

# Compilig tests
list(LENGTH wdb_tests_names count)
math(EXPR count "${count} - 1")
foreach(counter RANGE ${count})
    list(GET wdb_tests_names ${counter} test_name)
    list(GET wdb_tests_flags ${counter} test_flags)

    add_executable(${test_name} ${test_name}.c)

    target_link_libraries(
        ${test_name}
        ${WAZUHLIB}
        ${WAZUHEXT}
        ${TEST_DEPS}
    )

    if(NOT test_flags STREQUAL " ")
        target_link_libraries(
            ${test_name}
            ${test_flags}
        )
    endif()
    add_test(NAME ${test_name} COMMAND ${test_name})
endforeach()<|MERGE_RESOLUTION|>--- conflicted
+++ resolved
@@ -78,15 +78,9 @@
                              -Wl,--wrap,w_inc_global_agent_reset_agents_connection_time -Wl,--wrap,w_inc_global_agent_get_agents_by_connection_status \
                              -Wl,--wrap,w_inc_global_agent_get_agents_by_connection_status_time -Wl,--wrap,w_inc_global_backup -Wl,--wrap,w_inc_global_backup_time \
                              -Wl,--wrap,wdb_commit2 -Wl,--wrap,wdb_vacuum -Wl,--wrap,wdb_get_db_state -Wl,--wrap,wdb_finalize_all_statements \
-<<<<<<< HEAD
                              -Wl,--wrap,wdb_update_last_vacuum_data -Wl,--wrap,wdb_get_db_free_pages_percentage -Wl,--wrap,wdb_global_get_distinct_agent_multi_groups \
                              -Wl,--wrap,w_inc_global_agent_get_distinct_multi_groups -Wl,--wrap,w_inc_global_agent_get_distinct_multi_groups_time \
-                             -Wl,--wrap,w_is_file -Wl,--wrap,wdb_close ${DEBUG_OP_WRAPPERS}")
-=======
-                             -Wl,--wrap,wdb_update_last_vacuum_data -Wl,--wrap,wdb_get_db_free_pages_percentage -Wl,--wrap,wdb_global_get_distinct_agent_groups \
-                             -Wl,--wrap,w_inc_global_agent_get_distinct_groups -Wl,--wrap,w_inc_global_agent_get_distinct_groups_time \
                              -Wl,--wrap,w_is_file -Wl,--wrap,wdb_close -Wl,--wrap,w_inc_global_open_time ${DEBUG_OP_WRAPPERS}")
->>>>>>> 998eaa7b
 
 list(APPEND wdb_tests_names "test_wdb_global")
 list(APPEND wdb_tests_flags "-Wl,--wrap,wdb_exec -Wl,--wrap,sqlite3_errmsg -Wl,--wrap,wdb_begin2 -Wl,--wrap,wdb_stmt_cache -Wl,--wrap,sqlite3_bind_int \
