--- conflicted
+++ resolved
@@ -948,10 +948,6 @@
 void test_wdb_update_agent_data_invalid_data(void **state)
 {
     int ret = 0;
-<<<<<<< HEAD
-    int id = 1;
-=======
->>>>>>> a63575d0
     agent_info_data *agent_data = NULL;
 
     expect_string(__wrap__mdebug1, formatted_msg, "Invalid data provided to set in global.db.");
@@ -964,10 +960,6 @@
 void test_wdb_update_agent_data_error_json(void **state)
 {
     int ret = 0;
-<<<<<<< HEAD
-    int id = 1;
-=======
->>>>>>> a63575d0
     agent_info_data *agent_data = NULL;
 
     os_calloc(1, sizeof(agent_info_data), agent_data);
