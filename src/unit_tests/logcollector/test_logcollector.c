--- conflicted
+++ resolved
@@ -371,13 +371,8 @@
     expect_string(__wrap_wfopen, __modes, "w");
     will_return(__wrap_wfopen, 0);
 
-<<<<<<< HEAD
     expect_string(__wrap__mterror_exit, tag, WM_LOGCOLLECTOR_LOGTAG);
-    expect_string(__wrap__mterror_exit, formatted_msg, "(1103): Could not open file '/var/ossec/queue/logcollector/file_status.json' due to [(0)-(Success)].");
-=======
-    expect_string(__wrap__merror_exit, formatted_msg, "(1103): Could not open file 'queue/logcollector/file_status.json' due to [(0)-(Success)].");
->>>>>>> 537bf73b
-
+    expect_string(__wrap__mterror_exit, formatted_msg, "(1103): Could not open file 'queue/logcollector/file_status.json' due to [(0)-(Success)].");
     w_save_file_status();
 
     os_free(data);
@@ -437,12 +432,8 @@
 
     will_return(__wrap_fwrite, 0);
 
-<<<<<<< HEAD
     expect_string(__wrap__mterror, tag, WM_LOGCOLLECTOR_LOGTAG);
-    expect_string(__wrap__mterror, formatted_msg, "(1110): Could not write file '/var/ossec/queue/logcollector/file_status.json' due to [(0)-(Success)].");
-=======
-    expect_string(__wrap__merror, formatted_msg, "(1110): Could not write file 'queue/logcollector/file_status.json' due to [(0)-(Success)].");
->>>>>>> 537bf73b
+    expect_string(__wrap__mterror, formatted_msg, "(1110): Could not write file 'queue/logcollector/file_status.json' due to [(0)-(Success)].");
 
     expect_function_call(__wrap_clearerr);
     expect_string(__wrap_clearerr, __stream, "test");
@@ -942,12 +933,8 @@
     expect_string(__wrap_fopen, mode, "r");
     will_return(__wrap_fopen, NULL);
 
-<<<<<<< HEAD
     expect_string(__wrap__mterror_exit, tag, WM_LOGCOLLECTOR_LOGTAG);
-    expect_string(__wrap__mterror_exit, formatted_msg, "(1103): Could not open file '/var/ossec/queue/logcollector/file_status.json' due to [(0)-(Success)].");
-=======
-    expect_string(__wrap__merror_exit, formatted_msg, "(1103): Could not open file 'queue/logcollector/file_status.json' due to [(0)-(Success)].");
->>>>>>> 537bf73b
+    expect_string(__wrap__mterror_exit, formatted_msg, "(1103): Could not open file 'queue/logcollector/file_status.json' due to [(0)-(Success)].");
 
     w_initialize_file_status();
 
@@ -971,12 +958,8 @@
     expect_string(__wrap_fopen, mode, "r");
     will_return(__wrap_fopen, NULL);
 
-<<<<<<< HEAD
     expect_string(__wrap__mterror_exit, tag, WM_LOGCOLLECTOR_LOGTAG);
-    expect_string(__wrap__mterror_exit, formatted_msg, "(1103): Could not open file '/var/ossec/queue/logcollector/file_status.json' due to [(0)-(Success)].");
-=======
-    expect_string(__wrap__merror_exit, formatted_msg, "(1103): Could not open file 'queue/logcollector/file_status.json' due to [(0)-(Success)].");
->>>>>>> 537bf73b
+    expect_string(__wrap__mterror_exit, formatted_msg, "(1103): Could not open file 'queue/logcollector/file_status.json' due to [(0)-(Success)].");
 
     w_initialize_file_status();
 
@@ -997,12 +980,8 @@
     expect_string(__wrap_fopen, mode, "r");
     will_return(__wrap_fopen, NULL);
 
-<<<<<<< HEAD
     expect_string(__wrap__mterror_exit, tag, WM_LOGCOLLECTOR_LOGTAG);
-    expect_string(__wrap__mterror_exit, formatted_msg, "(1103): Could not open file '/var/ossec/queue/logcollector/file_status.json' due to [(0)-(Success)].");
-=======
-    expect_string(__wrap__merror_exit, formatted_msg, "(1103): Could not open file 'queue/logcollector/file_status.json' due to [(0)-(Success)].");
->>>>>>> 537bf73b
+    expect_string(__wrap__mterror_exit, formatted_msg, "(1103): Could not open file 'queue/logcollector/file_status.json' due to [(0)-(Success)].");
 
     w_initialize_file_status();
 
@@ -1026,12 +1005,8 @@
     will_return(__wrap_fread, "test");
     will_return(__wrap_fread, 0);
 
-<<<<<<< HEAD
     expect_string(__wrap__mterror, tag, WM_LOGCOLLECTOR_LOGTAG);
-    expect_string(__wrap__mterror, formatted_msg, "(1115): Could not read from file '/var/ossec/queue/logcollector/file_status.json' due to [(0)-(Success)].");
-=======
-    expect_string(__wrap__merror, formatted_msg, "(1115): Could not read from file 'queue/logcollector/file_status.json' due to [(0)-(Success)].");
->>>>>>> 537bf73b
+    expect_string(__wrap__mterror, formatted_msg, "(1115): Could not read from file 'queue/logcollector/file_status.json' due to [(0)-(Success)].");
 
     expect_function_call(__wrap_clearerr);
     expect_string(__wrap_clearerr, __stream, "test");
