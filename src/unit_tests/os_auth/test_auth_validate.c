--- conflicted
+++ resolved
@@ -79,12 +79,6 @@
 
 int __wrap_OS_AgentAntiquity() {
     return -1;
-<<<<<<< HEAD
-}
-
-void __wrap_add_backup(const keyentry *entry) {
-=======
->>>>>>> 6fe2aeb9
 }
 
 int __wrap_opendir() {
@@ -132,10 +126,8 @@
 
 
 extern struct keynode *queue_insert;
-extern struct keynode *queue_backup;
 extern struct keynode *queue_remove;
 extern struct keynode * volatile *insert_tail;
-extern struct keynode * volatile *backup_tail;
 extern struct keynode * volatile *remove_tail;
 
 /* setup/teardowns */
@@ -152,7 +144,6 @@
 
     /* Initialize queues */    
     insert_tail = &queue_insert;
-    backup_tail = &queue_backup;
     remove_tail = &queue_remove;
 
     return 0;
@@ -204,14 +195,14 @@
     expect_string(__wrap__merror, formatted_msg, "Duplicated IP "EXISTENT_IP1);        
     err = w_auth_validate_data(response,EXISTENT_IP1, NEW_AGENT1, NULL);  
     assert_int_equal(err, OS_INVALID);
-    assert_string_equal(response, "ERROR: Duplicated IP: "EXISTENT_IP1"\n\n");  
+    assert_string_equal(response, "ERROR: Duplicated IP: "EXISTENT_IP1"");  
 
     /* Existent Agent Name */
     response[0] = '\0'; 
     expect_string(__wrap__merror, formatted_msg, "Invalid agent name "EXISTENT_AGENT1" (duplicated)");        
     err = w_auth_validate_data(response,NEW_IP1, EXISTENT_AGENT1, NULL);  
     assert_int_equal(err, OS_INVALID);
-    assert_string_equal(response, "ERROR: Duplicated agent name: "EXISTENT_AGENT1"\n\n");  
+    assert_string_equal(response, "ERROR: Duplicated agent name: "EXISTENT_AGENT1"");  
    
    /* Manager name */
    char host_name[512];
@@ -220,7 +211,7 @@
         host_name[sizeof(host_name) - 1] = '\0';
     }
     char err_response[2048];    
-    snprintf(err_response, 2048, "ERROR: Invalid agent name: %s\n\n", host_name) ;
+    snprintf(err_response, 2048, "ERROR: Invalid agent name: %s", host_name) ;
     char merror_message[2048];    
     snprintf(merror_message, 2048, "Invalid agent name %s (same as manager)", host_name);  
     expect_string(__wrap__merror, formatted_msg, merror_message);        
@@ -286,7 +277,7 @@
             expect_string(__wrap__merror, formatted_msg, error_message);
             err = w_auth_validate_data(response,ANY_IP, agent_name, NULL);            
             assert_int_equal(err, OS_INVALID);
-            assert_string_equal(response, "ERROR: The maximum number of agents has been reached\n\n");  
+            assert_string_equal(response, "ERROR: The maximum number of agents has been reached");  
         }
         else {
             err = w_auth_validate_data(response,ANY_IP, agent_name, NULL);            
@@ -314,7 +305,7 @@
     response[0] = '\0';
     err = w_auth_validate_groups(UNKNOWN_GROUP, response);
     assert_int_equal(err, OS_INVALID);
-    assert_string_equal(response, "ERROR: Invalid group: "UNKNOWN_GROUP"\n\n");
+    assert_string_equal(response, "ERROR: Invalid group: "UNKNOWN_GROUP"");
 
     /* Existent multigroups */
     will_return(__wrap_opendir, 1);
@@ -332,7 +323,7 @@
     response[0] = '\0';
     err = w_auth_validate_groups(EXISTENT_GROUP1","EXISTENT_GROUP2","UNKNOWN_GROUP, response);
     assert_int_equal(err, OS_INVALID);
-    assert_string_equal(response, "ERROR: Invalid group: "UNKNOWN_GROUP"\n\n");
+    assert_string_equal(response, "ERROR: Invalid group: "UNKNOWN_GROUP"");
 
 }
 
