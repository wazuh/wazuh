--- conflicted
+++ resolved
@@ -26,28 +26,17 @@
 # Generate Execd tests
 if(${TARGET} STREQUAL "winagent")
     list(APPEND execd_names "test_win_execd")
-<<<<<<< HEAD
     list(APPEND execd_flags "-Wl,--wrap,ReadExecConfig -Wl,--wrap,GetCommandbyName -Wl,--wrap,wpopenv -Wl,--wrap,wpclose -Wl,--wrap,fwrite \
                              -Wl,--wrap,fopen -Wl,--wrap,fclose -Wl,--wrap,fflush -Wl,--wrap,fgets -Wl,--wrap,fread -Wl,--wrap,fseek \
-                             -Wl,--wrap,remove -Wl,--wrap,fgetpos -Wl,--wrap=fgetc ${DEBUG_OP_WRAPPERS}")
+                             -Wl,--wrap,remove -Wl,--wrap,fgetpos -Wl,--wrap=fgetc -Wl,--wrap,fwrite \
+                             ${DEBUG_OP_WRAPPERS}")
 else()
     list(APPEND execd_names "test_execd")
     list(APPEND execd_flags "-Wl,--wrap,time -Wl,--wrap,select -Wl,--wrap,OS_RecvUnix \
                              -Wl,--wrap,ReadExecConfig -Wl,--wrap,GetCommandbyName -Wl,--wrap,wpopenv -Wl,--wrap,wpclose -Wl,--wrap,fwrite \
                              -Wl,--wrap,fopen -Wl,--wrap,fclose -Wl,--wrap,fflush -Wl,--wrap,fgets -Wl,--wrap,fread -Wl,--wrap,fseek \
-                             -Wl,--wrap,remove -Wl,--wrap,fgetpos -Wl,--wrap=fgetc ${DEBUG_OP_WRAPPERS}")
-=======
-    list(APPEND execd_flags "-Wl,--wrap,_mdebug1 -Wl,--wrap,_merror \
-                             -Wl,--wrap,ReadExecConfig -Wl,--wrap,GetCommandbyName -Wl,--wrap,wpopenv -Wl,--wrap,wpclose -Wl,--wrap,fprintf \
-                             -Wl,--wrap,fopen -Wl,--wrap,fclose -Wl,--wrap,fflush -Wl,--wrap,fgets -Wl,--wrap,fread -Wl,--wrap,fseek \
-                             -Wl,--wrap,remove -Wl,--wrap,fgetpos -Wl,--wrap,fgetc -Wl,--wrap,fwrite")
-else()
-    list(APPEND execd_names "test_execd")
-    list(APPEND execd_flags "-Wl,--wrap,_mdebug1 -Wl,--wrap,_mdebug2 -Wl,--wrap,_merror -Wl,--wrap,time -Wl,--wrap,select -Wl,--wrap,OS_RecvUnix \
-                             -Wl,--wrap,ReadExecConfig -Wl,--wrap,GetCommandbyName -Wl,--wrap,wpopenv -Wl,--wrap,wpclose -Wl,--wrap,fprintf \
-                             -Wl,--wrap,fopen -Wl,--wrap,fclose -Wl,--wrap,fflush -Wl,--wrap,fgets -Wl,--wrap,fread -Wl,--wrap,fseek \
-                             -Wl,--wrap,remove -Wl,--wrap,fgetpos -Wl,--wrap,fgetc -Wl,--wrap,fwrite")
->>>>>>> e8578b4e
+                             -Wl,--wrap,remove -Wl,--wrap,fgetpos -Wl,--wrap=fgetc -Wl,--wrap,fwrite \
+                             -Wl,--wrap,fprintf ${DEBUG_OP_WRAPPERS}")
 endif()
 
 list(LENGTH execd_names count)
