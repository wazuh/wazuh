--- conflicted
+++ resolved
@@ -53,13 +53,8 @@
 void tmp_HandleSecureMessage_invalid_family_address(sa_family_t sin_family);
 
 /* Forward declarations */
-<<<<<<< HEAD
-void* close_fp_main(void* args);
-void HandleSecureMessage(const message_t* message, int* wdb_sock);
-=======
 void * close_fp_main(void * args);
 void HandleSecureMessage(const message_t *message, w_linked_queue_t * control_msg_queue);
->>>>>>> 7ff43d09
 
 /* Setup/teardown */
 
@@ -1039,13 +1034,9 @@
 
     expect_function_call(__wrap_rem_inc_recv_evt);
 
-<<<<<<< HEAD
     expect_string(__wrap__mdebug2, formatted_msg, "001 message not recognized 12!");
 
-    HandleSecureMessage(&message, &wdb_sock);
-=======
     HandleSecureMessage(&message, control_msg_queue);
->>>>>>> 7ff43d09
 
     os_free(key->id);
     os_free(key->name);
@@ -1138,13 +1129,9 @@
 
     expect_function_call(__wrap_rem_inc_recv_evt);
 
-<<<<<<< HEAD
     expect_string(__wrap__mdebug2, formatted_msg, "001 message not recognized AAA");
 
-    HandleSecureMessage(&message, &wdb_sock);
-=======
     HandleSecureMessage(&message, control_msg_queue);
->>>>>>> 7ff43d09
 
     os_free(key->id);
     os_free(key->ip);
@@ -1604,14 +1591,7 @@
 
     expect_string(__wrap__mdebug1, formatted_msg, "TCP peer disconnected [4]");
 
-<<<<<<< HEAD
-    // save_controlmsg
-    expect_value(__wrap_save_controlmsg, key, key);
-    expect_string(__wrap_save_controlmsg, r_msg, "12!");
-    expect_value(__wrap_save_controlmsg, wdb_sock, &wdb_sock);
-=======
     expect_string(__wrap__mdebug2, formatted_msg, "Control message pushed to queue.");
->>>>>>> 7ff43d09
 
     expect_string(__wrap_rem_inc_recv_ctrl, agent_id, "001");
 
@@ -1699,13 +1679,9 @@
 
     expect_function_call(__wrap_rem_inc_recv_evt);
 
-<<<<<<< HEAD
     expect_string(__wrap__mdebug2, formatted_msg, "001 message not recognized 12!");
 
-    HandleSecureMessage(&message, &wdb_sock);
-=======
     HandleSecureMessage(&message, control_msg_queue);
->>>>>>> 7ff43d09
 
     os_free(key->id);
     os_free(key->ip);
@@ -1776,13 +1752,9 @@
 
     expect_function_call(__wrap_rem_inc_recv_evt);
 
-<<<<<<< HEAD
     expect_string(__wrap__mdebug2, formatted_msg, "001 message not recognized AAA");
 
-    HandleSecureMessage(&message, &wdb_sock);
-=======
     HandleSecureMessage(&message, control_msg_queue);
->>>>>>> 7ff43d09
 
     os_free(key->id);
     os_free(key->ip);
