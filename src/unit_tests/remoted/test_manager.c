/*
 * Copyright (C) 2015, Wazuh Inc.
 *
 * This program is free software; you can redistribute it
 * and/or modify it under the terms of the GNU General Public
 * License (version 2) as published by the FSF - Free Software
 * Foundation.
 */

#include <stdarg.h>
#include <stddef.h>
#include <setjmp.h>
#include <cmocka.h>
#include <stdio.h>

#include "../wrappers/common.h"
#include "../wrappers/wazuh/os_crypto/sha256_op_wrappers.h"
#include "../wrappers/wazuh/shared/hash_op_wrappers.h"
#include "../wrappers/wazuh/shared/agent_op_wrappers.h"
#include "../wrappers/wazuh/remoted/shared_download_wrappers.h"
#include "../wrappers/wazuh/wazuh_db/wdb_global_helpers_wrappers.h"
#include "../wrappers/posix/dirent_wrappers.h"
#include "../wrappers/wazuh/remoted/request_wrappers.h"
#include "../wrappers/wazuh/remoted/remoted_op_wrappers.h"
#include "../wrappers/wazuh/wazuh_db/wdb_global_helpers_wrappers.h"

#include "../remoted/remoted.h"
#include "../remoted/shared_download.h"
#include "../../remoted/manager.c"

int lookfor_agent_group(const char *agent_id, char *msg, char **r_group, int* wdb_sock);

/* tests */

#define LONG_PATH "190-characters-aaaaaaaaaaaaaaaaaaaaaaaaaaaaaaaaaaaaaaaaaaaaaaaaaaaaaaaaaaaaaaaaaaaaaaaaaaaaaaaaaaaaaaaaaaaaaaaaaaaaaaaaaaaaaaaaaaaaaaaaaaaaaaaaaaaaaaaaaaaaaaaaaaaaaaaaaaaaaaaaaaaaaaaaaaaaaaa"

void keyentry_init(keyentry *key, char *name, char *id, char *ip, char *raw_key) {
    os_calloc(1, sizeof(os_ip), key->ip);
    key->ip->ip = ip ? strdup(ip) : NULL;
    key->name = name ? strdup(name) : NULL;
    key->id = id ? strdup(id) : NULL;
    key->raw_key = raw_key ? strdup(raw_key) : NULL;
}

void free_keyentry(keyentry *key) {
    os_free(key->ip->ip);
    os_free(key->ip);
    os_free(key->name);
    os_free(key->id);
    os_free(key->raw_key);
}

int __wrap_send_msg(const char *msg, ssize_t msg_length) {
    check_expected(msg);
    return 0;
}

static int test_setup_group(void ** state) {
    test_mode = 1;
    return 0;
}

static int test_teardown_group(void ** state) {
    test_mode = 0;
    return 0;
}

static int test_c_group_setup(void ** state) {
    os_calloc(1, (2) * sizeof(group_t *), groups);
    os_calloc(1, sizeof(group_t), groups[0]);
    groups[0]->name = strdup("test_default");
    groups[1] = NULL;

    return 0;
}

static int test_find_group_setup(void ** state) {
    os_calloc(1, (3) * sizeof(group_t *), groups);
    os_calloc(1, sizeof(group_t), groups[0]);
    groups[0]->name = strdup("test_default");
    os_calloc(2, sizeof(file_sum *), groups[0]->f_sum);
    os_calloc(1, sizeof(file_sum), groups[0]->f_sum[0]);
    os_strdup("test_file", groups[0]->f_sum[0]->name);
    strncpy(groups[0]->f_sum[0]->sum, "ABCDEF1234567890", 32);
    os_calloc(1, sizeof(group_t), groups[1]);
    groups[1]->name = strdup("test_test_default");
    os_calloc(2, sizeof(file_sum *), groups[1]->f_sum);
    os_calloc(1, sizeof(file_sum), groups[1]->f_sum[0]);
    os_strdup("test_test_file", groups[1]->f_sum[0]->name);
    strncpy(groups[1]->f_sum[0]->sum, "12345ABCDEF67890", 32);
    groups[2] = NULL;

    return 0;
}

static int test_find_multi_group_setup(void ** state) {
    os_calloc(1, (3) * sizeof(group_t *), multi_groups);
    os_calloc(1, sizeof(group_t), multi_groups[0]);
    multi_groups[0]->name = strdup("test_default2");
    os_calloc(2, sizeof(file_sum *), multi_groups[0]->f_sum);
    os_calloc(1, sizeof(file_sum), multi_groups[0]->f_sum[0]);
    os_strdup("test_file2", multi_groups[0]->f_sum[0]->name);
    strncpy(multi_groups[0]->f_sum[0]->sum, "1234567890ABCDEF", 32);
    os_calloc(1, sizeof(group_t), multi_groups[1]);
    multi_groups[1]->name = strdup("test_test_default2");
    os_calloc(2, sizeof(file_sum *), multi_groups[1]->f_sum);
    os_calloc(1, sizeof(file_sum), multi_groups[1]->f_sum[0]);
    os_strdup("test_test_file2", multi_groups[1]->f_sum[0]->name);
    strncpy(multi_groups[1]->f_sum[0]->sum, "67890ABCDEF12345", 32);
    multi_groups[2] = NULL;

    return 0;
}

static int test_fsum_changed_setup(void ** state) {
    file_sum **f_sum1;
    file_sum **f_sum2;
    os_calloc(3, sizeof(file_sum *), f_sum1);
    os_calloc(1, sizeof(file_sum), f_sum1[0]);
    os_calloc(1, sizeof(file_sum), f_sum1[1]);
    strncpy(f_sum1[0]->sum, "FEDCBA0987654321", 32);
    os_strdup("file1", f_sum1[0]->name);
    strncpy(f_sum1[1]->sum, "0987654321FEDCBA", 32);
    os_strdup("file2", f_sum1[1]->name);
    os_calloc(3, sizeof(file_sum *), f_sum2);
    os_calloc(1, sizeof(file_sum), f_sum2[0]);
    os_calloc(1, sizeof(file_sum), f_sum2[1]);
    strncpy(f_sum2[0]->sum, "0987654321FEDCBA", 32);
    os_strdup("file2", f_sum2[0]->name);
    strncpy(f_sum2[1]->sum, "FEDCBA0987654321", 32);
    os_strdup("file1", f_sum2[1]->name);

    state[0] = f_sum1;
    state[1] = f_sum2;

    return 0;
}

static int test_process_group_setup(void ** state) {
    os_calloc(1, (2) * sizeof(group_t *), groups);
    os_calloc(1, sizeof(group_t), groups[0]);
    groups[0]->name = strdup("test_default");
    os_calloc(2, sizeof(file_sum *), groups[0]->f_sum);
    os_calloc(1, sizeof(file_sum), groups[0]->f_sum[0]);
    strncpy(groups[0]->f_sum[0]->sum, "AAAAAAAAAAAAAAAA", 32);
    os_strdup("merged.mg", groups[0]->f_sum[0]->name);
    groups[1] = NULL;

    return 0;
}

static int test_process_multi_groups_setup(void ** state) {
    os_calloc(1, (2) * sizeof(group_t *), multi_groups);
    os_calloc(1, sizeof(group_t), multi_groups[0]);
    multi_groups[0]->name = strdup("groupA,groupB");
    os_calloc(2, sizeof(file_sum *), multi_groups[0]->f_sum);
    os_calloc(1, sizeof(file_sum), multi_groups[0]->f_sum[0]);
    os_strdup("test_file2", multi_groups[0]->f_sum[0]->name);
    strncpy(multi_groups[0]->f_sum[0]->sum, "1234567890ABCDEF", 32);
    multi_groups[1] = NULL;

    return 0;
}

static int test_process_multi_groups_group_changed_setup(void ** state) {
    os_calloc(1, (2) * sizeof(group_t *), multi_groups);
    os_calloc(1, sizeof(group_t), multi_groups[0]);
    multi_groups[0]->name = strdup("group1,group2");
    os_calloc(2, sizeof(file_sum *), multi_groups[0]->f_sum);
    os_calloc(1, sizeof(file_sum), multi_groups[0]->f_sum[0]);
    os_strdup("test_file2", multi_groups[0]->f_sum[0]->name);
    strncpy(multi_groups[0]->f_sum[0]->sum, "1234567890ABCDEF", 32);
    multi_groups[1] = NULL;

    os_calloc(1, (3) * sizeof(group_t *), groups);
    os_calloc(1, sizeof(group_t), groups[0]);
    groups[0]->name = strdup("group1");
    groups[0]->has_changed = true;
    groups[0]->exists = true;
    os_calloc(1, sizeof(group_t), groups[1]);
    groups[1]->name = strdup("group2");
    groups[1]->has_changed = false;
    groups[1]->exists = true;
    groups[2] = NULL;

    return 0;
}

static int test_process_multi_groups_group_not_changed_setup(void ** state) {

    os_calloc(1, (2) * sizeof(group_t *), multi_groups);
    os_calloc(1, sizeof(group_t), multi_groups[0]);
    multi_groups[0]->name = strdup("group1,group2");
    os_calloc(2, sizeof(file_sum *), multi_groups[0]->f_sum);
    os_calloc(1, sizeof(file_sum), multi_groups[0]->f_sum[0]);
    os_strdup("test_file2", multi_groups[0]->f_sum[0]->name);
    strncpy(multi_groups[0]->f_sum[0]->sum, "1234567890ABCDEF", 32);
    multi_groups[1] = NULL;

    os_calloc(1, (3) * sizeof(group_t *), groups);
    os_calloc(1, sizeof(group_t), groups[0]);
    groups[0]->name = strdup("group1");
    groups[0]->has_changed = false;
    groups[0]->exists = true;
    os_calloc(1, sizeof(group_t), groups[1]);
    groups[1]->name = strdup("group2");
    groups[1]->has_changed = false;
    groups[1]->exists = true;
    groups[2] = NULL;

    return 0;
}

static int test_c_files_setup(void ** state) {
    os_calloc(1, (3) * sizeof(group_t *), groups);
    os_calloc(1, sizeof(group_t), groups[0]);
    groups[0]->name = strdup("test_default");
    os_calloc(2, sizeof(file_sum *), groups[0]->f_sum);
    os_calloc(1, sizeof(file_sum), groups[0]->f_sum[0]);
    os_strdup("test_file", groups[0]->f_sum[0]->name);
    strncpy(groups[0]->f_sum[0]->sum, "ABCDEF1234567890", 32);
    os_calloc(1, sizeof(group_t), groups[1]);
    groups[1]->name = strdup("test_test_default");
    os_calloc(2, sizeof(file_sum *), groups[1]->f_sum);
    os_calloc(1, sizeof(file_sum), groups[1]->f_sum[0]);
    os_strdup("test_test_file", groups[1]->f_sum[0]->name);
    strncpy(groups[1]->f_sum[0]->sum, "12345ABCDEF67890", 32);
    groups[2] = NULL;

    os_calloc(1, (3) * sizeof(group_t *), multi_groups);
    os_calloc(1, sizeof(group_t), multi_groups[0]);
    multi_groups[0]->name = strdup("test_default2");
    os_calloc(2, sizeof(file_sum *), multi_groups[0]->f_sum);
    os_calloc(1, sizeof(file_sum), multi_groups[0]->f_sum[0]);
    os_strdup("test_file2", multi_groups[0]->f_sum[0]->name);
    strncpy(multi_groups[0]->f_sum[0]->sum, "1234567890ABCDEF", 32);
    os_calloc(1, sizeof(group_t), multi_groups[1]);
    multi_groups[1]->name = strdup("test_test_default2");
    os_calloc(2, sizeof(file_sum *), multi_groups[1]->f_sum);
    os_calloc(1, sizeof(file_sum), multi_groups[1]->f_sum[0]);
    os_strdup("test_test_file2", multi_groups[1]->f_sum[0]->name);
    strncpy(multi_groups[1]->f_sum[0]->sum, "67890ABCDEF12345", 32);
    multi_groups[2] = NULL;

    return 0;
}

static int test_c_group_teardown(void ** state) {
    int i;
    int j;
    file_sum **f_sum = NULL;

    if (groups) {
        for (i = 0; groups[i]; i++) {
            free_file_sum(groups[i]->f_sum);
            os_free(groups[i]->name);
            os_free(groups[i]);
        }

        os_free(groups);
    }

    return 0;
}

static int test_c_multi_group_teardown(void ** state) {
    int i;
    int j;
    file_sum **f_sum = NULL;

    if (multi_groups) {
        for (i = 0; multi_groups[i]; i++) {
            free_file_sum(multi_groups[i]->f_sum);
            os_free(multi_groups[i]->name);
            os_free(multi_groups[i]);
        }

        os_free(multi_groups);
    }

    return 0;
}

static int test_fsum_changed_teardown(void ** state) {
    file_sum **f_sum1 = (file_sum **)state[0];
    file_sum **f_sum2 = (file_sum **)state[1];
    free_file_sum(f_sum1);
    free_file_sum(f_sum2);

    return 0;
}

static int test_process_multi_group_check_group_changed_teardown(void ** state) {
    int i;
    int j;

    if (multi_groups) {
        for (i = 0; multi_groups[i]; i++) {
            os_free(multi_groups[i]->name);
            os_free(multi_groups[i]);
        }

        os_free(multi_groups);
    }

    if (groups) {
        for (j = 0; groups[j]; j++) {
            free_file_sum(groups[j]->f_sum);
            os_free(groups[j]->name);
            os_free(groups[j]);
        }

        os_free(groups);
    }

    return 0;
}

static int test_c_files_teardown(void ** state) {
    int i;
    int j;
    file_sum **f_sum = NULL;

    if (groups) {
        for (i = 0; groups[i]; i++) {
            free_file_sum(groups[i]->f_sum);
            os_free(groups[i]->name);
            os_free(groups[i]);
        }

        os_free(groups);
    }

    if (multi_groups) {
        for (i = 0; multi_groups[i]; i++) {
            free_file_sum(multi_groups[i]->f_sum);
            os_free(multi_groups[i]->name);
            os_free(multi_groups[i]);
        }

        os_free(multi_groups);
    }

    return 0;
}

/* Tests lookfor_agent_group */

void test_lookfor_agent_group_with_group()
{
    const int agent_id = 1;
    const char agent_id_str[] = "001";
    char *msg = "Linux |localhost.localdomain |4.18.0-240.22.1.el8_3.x86_64 |#1 SMP Thu Apr 8 19:01:30 UTC 2021 |x86_64 [CentOS Linux|centos: 8.3] - Wazuh v4.2.0 / ab73af41699f13fdd81903b5f23d8d00\nc2305e0ac17e7176e924294c69cc7a24 merged.mg\n#\"_agent_ip\":10.0.2.4";
    char *r_group = NULL;
    char *test_group = strdup("TESTGROUP");

    expect_value(__wrap_wdb_get_agent_group, id, agent_id);
    will_return(__wrap_wdb_get_agent_group, test_group);

    expect_string(__wrap__mdebug2, formatted_msg, "Agent '001' group is 'TESTGROUP'");

    int ret = lookfor_agent_group(agent_id_str, msg, &r_group, NULL);
    assert_int_equal(OS_SUCCESS, ret);
    assert_string_equal(r_group, test_group);
}

void test_lookfor_agent_group_null_groups()
{
    const int agent_id = 1;
    const char agent_id_str[] = "001";
    char *msg = "Linux |localhost.localdomain |4.18.0-240.22.1.el8_3.x86_64 |#1 SMP Thu Apr 8 19:01:30 UTC 2021 |x86_64 [CentOS Linux|centos: 8.3] - Wazuh v4.2.0 / ab73af41699f13fdd81903b5f23d8d00\nc2305e0ac17e7176e924294c69cc7a24 merged.mg\n#\"_agent_ip\":10.0.2.4";
    char *r_group = NULL;

    expect_value(__wrap_wdb_get_agent_group, id, agent_id);
    will_return(__wrap_wdb_get_agent_group, NULL);

    expect_string(__wrap__mdebug2, formatted_msg, "Agent '001' with file 'merged.mg' MD5 'c2305e0ac17e7176e924294c69cc7a24'");

    will_return(__wrap_w_is_single_node, 0);

    expect_string(__wrap__mdebug2, formatted_msg, "Group assigned: 'default'");

    expect_value(__wrap_wdb_set_agent_groups_csv, id, agent_id);
    will_return(__wrap_wdb_set_agent_groups_csv, 0);

    int ret = lookfor_agent_group(agent_id_str, msg, &r_group, NULL);
    assert_int_equal(OS_SUCCESS, ret);
    assert_string_equal(r_group, "default");

    os_free(r_group);
}

void test_lookfor_agent_group_set_default_group()
{
    const int agent_id = 1;
    const char agent_id_str[] = "001";
    char *msg = "Linux |localhost.localdomain |4.18.0-240.22.1.el8_3.x86_64 |#1 SMP Thu Apr 8 19:01:30 UTC 2021 |x86_64 [CentOS Linux|centos: 8.3] - Wazuh v4.2.0 / ab73af41699f13fdd81903b5f23d8d00\nc2305e0ac17e7176e924294c69cc7a24 merged.mg\n#\"_agent_ip\":10.0.2.4";
    char *r_group = NULL;

    expect_value(__wrap_wdb_get_agent_group, id, agent_id);
    will_return(__wrap_wdb_get_agent_group, NULL);

    expect_string(__wrap__mdebug2, formatted_msg, "Agent '001' with file 'merged.mg' MD5 'c2305e0ac17e7176e924294c69cc7a24'");

    will_return(__wrap_w_is_single_node, 0);

    expect_value(__wrap_wdb_set_agent_groups_csv, id, agent_id);
    will_return(__wrap_wdb_set_agent_groups_csv, 0);

    expect_string(__wrap__mdebug2, formatted_msg, "Group assigned: 'default'");

    int ret = lookfor_agent_group(agent_id_str, msg, &r_group, NULL);
    assert_int_equal(OS_SUCCESS, ret);
    assert_string_equal(r_group, "default");

    os_free(r_group);
}

void test_lookfor_agent_group_msg_without_enter()
{
    const int agent_id = 2;
    const char agent_id_str[] = "002";
    char *msg = "Linux |localhost.localdomain |4.18.0-240.22.1.el8_3.x86_64 |#1 SMP Thu Apr 8 19:01:30 UTC 2021 |x86_64 [CentOS Linux|centos: 8.3] - Wazuh v4.2.0 / ab73af41699f13fdd81903b5f23d8d00c2305e0ac17e7176e924294c69cc7a24 merged.mg";
    char *r_group = NULL;

    expect_value(__wrap_wdb_get_agent_group, id, agent_id);
    will_return(__wrap_wdb_get_agent_group, NULL);

    expect_string(__wrap__merror, formatted_msg, "Invalid message from agent ID '002' (strchr \\n)");

    int ret = lookfor_agent_group(agent_id_str, msg, &r_group, NULL);
    assert_int_equal(OS_INVALID, ret);
    assert_null(r_group);
}

void test_lookfor_agent_group_bad_message()
{
    const int agent_id = 3;
    const char agent_id_str[] = "003";
    char *msg = "Linux |localhost.localdomain\n#c2305e0ac17e7176e924294c69cc7a24 merged.mg\nc2305e0ac17e7176e924294c69cc7a24merged.mg\n#\"_agent_ip\":10.0.2.4";
    char *r_group = NULL;

    expect_value(__wrap_wdb_get_agent_group, id, agent_id);
    will_return(__wrap_wdb_get_agent_group, NULL);

     expect_string(__wrap__merror, formatted_msg, "Invalid message from agent ID '003' (strchr ' ')");

    int ret = lookfor_agent_group(agent_id_str, msg, &r_group, NULL);
    assert_int_equal(OS_INVALID, ret);
    assert_null(r_group);
}

void test_lookfor_agent_group_message_without_second_enter()
{
    const int agent_id = 4;
    const char agent_id_str[] = "004";
    char *msg = "Linux |localhost.localdomain \n#\"_agent_ip\":10.0.2.4";
    char *r_group = NULL;

    expect_value(__wrap_wdb_get_agent_group, id, agent_id);
    will_return(__wrap_wdb_get_agent_group, NULL);

    expect_string(__wrap__merror, formatted_msg, "Invalid message from agent ID '004' (strchr \\n)");

    int ret = lookfor_agent_group(agent_id_str, msg, &r_group, NULL);
    assert_int_equal(OS_INVALID, ret);
    assert_null(r_group);
}

void test_c_group_fail(void **state)
{
    const char *group = "test_default";

    expect_string(__wrap_w_parser_get_group, name, groups[0]->name);
    will_return(__wrap_w_parser_get_group, NULL);

    expect_string(__wrap_OS_MD5_File, fname, "etc/shared/ar.conf");
    expect_value(__wrap_OS_MD5_File, mode, OS_TEXT);
    will_return(__wrap_OS_MD5_File, "md5_test");
    will_return(__wrap_OS_MD5_File, -1);

    // Start validate_shared_files function
    expect_string(__wrap_wreaddir, name, "etc/shared/test_default");
    will_return(__wrap_wreaddir, NULL);

    expect_string(__wrap__mdebug1, formatted_msg, "At validate_shared_files(): Could not open directory 'etc/shared/test_default'");
    // End validate_shared_files function

    expect_string(__wrap_OS_MD5_File, fname, "etc/shared/test_default/merged.mg");
    expect_value(__wrap_OS_MD5_File, mode, OS_TEXT);
    will_return(__wrap_OS_MD5_File, "md5_test");
    will_return(__wrap_OS_MD5_File, -1);

    expect_string(__wrap_MergeAppendFile, finalpath, "etc/shared/test_default/merged.mg.tmp");
    expect_string(__wrap_MergeAppendFile, tag, "test_default");
    expect_value(__wrap_MergeAppendFile, path_offset, -1);
    will_return(__wrap_MergeAppendFile, 1);

    expect_string(__wrap_OS_MoveFile, src, "etc/shared/test_default/merged.mg.tmp");
    expect_string(__wrap_OS_MoveFile, dst, "etc/shared/test_default/merged.mg");
    will_return(__wrap_OS_MoveFile, 0);

    expect_string(__wrap__merror, formatted_msg, "Accessing file 'etc/shared/test_default/merged.mg'");

    c_group(group, &groups[0]->f_sum, SHAREDCFG_DIR, true);

    assert_non_null(groups[0]);
    assert_string_equal(groups[0]->name, "test_default");
    assert_non_null(groups[0]->f_sum);
    assert_non_null(groups[0]->f_sum[0]);
    assert_string_equal(groups[0]->f_sum[0]->name, "merged.mg");
    assert_null(groups[0]->f_sum[1]);
    assert_null(groups[1]);

}

void test_c_group_downloaded_file_is_corrupted(void **state)
{
    const char *group = "test_default";

    // Initialize r_group structure
    remote_files_group *r_group = NULL;
    os_malloc(sizeof(remote_files_group), r_group);
    os_strdup("r_group_name", r_group->name);
    os_malloc(sizeof(file), r_group->files);
    os_strdup("r_group->files_name", r_group->files->name);
    os_strdup("r_group->files_url", r_group->files->url);

    r_group->poll = 0;
    r_group->current_polling_time = 0;
    r_group->merge_file_index = 0;
    r_group->merged_is_downloaded = 1;

    expect_string(__wrap_w_parser_get_group, name, groups[0]->name);
    will_return(__wrap_w_parser_get_group, r_group);

    expect_string(__wrap__mdebug1, formatted_msg, "Downloading shared file 'etc/shared/test_default/merged.mg' from 'r_group->files_url'");

    expect_string(__wrap_wurl_request, url, r_group->files->url);
    expect_string(__wrap_wurl_request, dest, "var/download/merged.mg");
    will_return(__wrap_wurl_request, 0);

    expect_string(__wrap_TestUnmergeFiles, finalpath, "var/download/merged.mg");
    will_return(__wrap_TestUnmergeFiles, 0);

    expect_string(__wrap__merror, formatted_msg, "The downloaded file 'var/download/merged.mg' is corrupted.");
    expect_string(__wrap__merror, formatted_msg, "Failed to delete file 'var/download/merged.mg'");

    c_group(group, &groups[0]->f_sum, SHAREDCFG_DIR, true);

    os_free(r_group->name)
    os_free(r_group->files->name);
    os_free(r_group->files->url);
    os_free(r_group->files);
    os_free(r_group);
}

void test_c_group_download_all_files(void **state)
{
    const char *group = "test_default";

    // Initialize r_group structure
    remote_files_group *r_group = NULL;
    os_malloc(sizeof(remote_files_group), r_group);
    os_strdup("r_group_name", r_group->name);

    os_calloc(1, (2) * sizeof(file), r_group->files);
    r_group->files[0].name = strdup("r_group->files_name");
    r_group->files[0].url = strdup("r_group->files_url");;

    r_group->files[1].name = NULL;

    r_group->poll = 0;
    r_group->current_polling_time = 0;
    r_group->merge_file_index = -1;
    r_group->merged_is_downloaded = 1;

    expect_string(__wrap_w_parser_get_group, name, groups[0]->name);
    will_return(__wrap_w_parser_get_group, r_group);

    expect_string(__wrap__mdebug1, formatted_msg, "Downloading shared file 'etc/shared/test_default/r_group->files_name' from 'r_group->files_url'");

    expect_string(__wrap_wurl_request, url, r_group->files->url);
    expect_string(__wrap_wurl_request, dest, "var/download/r_group->files_name");
    will_return(__wrap_wurl_request, 0);

    expect_string(__wrap_OS_MoveFile, src, "var/download/r_group->files_name");
    expect_string(__wrap_OS_MoveFile, dst, "etc/shared/test_default/r_group->files_name");
    will_return(__wrap_OS_MoveFile, 0);

    expect_string(__wrap_OS_MD5_File, fname, "etc/shared/test_default/merged.mg");
    expect_value(__wrap_OS_MD5_File, mode, OS_TEXT);
    will_return(__wrap_OS_MD5_File, "md5_test");
    will_return(__wrap_OS_MD5_File, -1);

    expect_string(__wrap__merror, formatted_msg, "Accessing file 'etc/shared/test_default/merged.mg'");

    c_group(group, &groups[0]->f_sum, SHAREDCFG_DIR, true);

    os_free(r_group->name)
    os_free(r_group->files->name);
    os_free(r_group->files->url);
    os_free(r_group->files);
    os_free(r_group);
}

void test_c_group_read_directory(void **state)
{
    const char *group = "test_default";

    // Initialize r_group structure
    remote_files_group *r_group = NULL;
    os_malloc(sizeof(remote_files_group), r_group);
    os_strdup("r_group_name", r_group->name);
    os_malloc(sizeof(file), r_group->files);
    os_strdup("r_group->files_name", r_group->files->name);
    os_strdup("r_group->files_url", r_group->files->url);

    r_group->poll = 0;
    r_group->current_polling_time = 0;
    r_group->merge_file_index = 0;
    r_group->merged_is_downloaded = 0;

    expect_string(__wrap_OS_MD5_File, fname, "etc/shared/ar.conf");
    expect_value(__wrap_OS_MD5_File, mode, OS_TEXT);
    will_return(__wrap_OS_MD5_File, "md5_test");
    will_return(__wrap_OS_MD5_File, -1);

    // Start validate_shared_files function
    expect_string(__wrap_wreaddir, name, "etc/shared/test_default");
    will_return(__wrap_wreaddir, NULL);

    expect_string(__wrap__mdebug1, formatted_msg, "At validate_shared_files(): Could not open directory 'etc/shared/test_default'");
    // End validate_shared_files function

    expect_string(__wrap_OS_MD5_File, fname, "etc/shared/test_default/merged.mg");
    expect_value(__wrap_OS_MD5_File, mode, OS_TEXT);
    will_return(__wrap_OS_MD5_File, "md5_test");
    will_return(__wrap_OS_MD5_File, -1);

    c_group(group, &groups[0]->f_sum, SHAREDCFG_DIR, false);

    os_free(r_group->name)
    os_free(r_group->files->name);
    os_free(r_group->files->url);
    os_free(r_group->files);
    os_free(r_group);

    assert_non_null(groups[0]);
    assert_string_equal(groups[0]->name, "test_default");
    assert_non_null(groups[0]->f_sum);
    assert_non_null(groups[0]->f_sum[0]);
    assert_string_equal(groups[0]->f_sum[0]->name, "merged.mg");
    assert_null(groups[0]->f_sum[1]);
    assert_null(groups[1]);
}

void test_c_group_invalid_share_file(void **state)
{
    const char *group = "test_default";

    // Initialize r_group structure
    remote_files_group *r_group = NULL;
    os_malloc(sizeof(remote_files_group), r_group);
    os_strdup("r_group_name", r_group->name);
    os_malloc(sizeof(file), r_group->files);
    os_strdup("r_group->files_name", r_group->files->name);
    os_strdup("r_group->files_url", r_group->files->url);

    r_group->poll = 0;
    r_group->current_polling_time = 0;
    r_group->merge_file_index = 0;
    r_group->merged_is_downloaded = 0;

    expect_string(__wrap_w_parser_get_group, name, groups[0]->name);
    will_return(__wrap_w_parser_get_group, NULL);

    expect_string(__wrap_MergeAppendFile, finalpath, "etc/shared/test_default/merged.mg.tmp");
    expect_string(__wrap_MergeAppendFile, tag, "test_default");
    expect_value(__wrap_MergeAppendFile, path_offset, -1);
    will_return(__wrap_MergeAppendFile, 1);

    expect_string(__wrap_OS_MD5_File, fname, "etc/shared/ar.conf");
    expect_value(__wrap_OS_MD5_File, mode, OS_TEXT);
    will_return(__wrap_OS_MD5_File, "md5_test");
    will_return(__wrap_OS_MD5_File, 0);

    expect_string(__wrap_MergeAppendFile, finalpath, "etc/shared/test_default/merged.mg.tmp");
    expect_value(__wrap_MergeAppendFile, path_offset, -1);
    will_return(__wrap_MergeAppendFile, 1);

    // Start validate_shared_files function
    expect_string(__wrap_wreaddir, name, "etc/shared/test_default");
    will_return(__wrap_wreaddir, NULL);

    expect_string(__wrap__mdebug1, formatted_msg, "At validate_shared_files(): Could not open directory 'etc/shared/test_default'");
    // End validate_shared_files function

    expect_string(__wrap_OS_MoveFile, src, "etc/shared/test_default/merged.mg.tmp");
    expect_string(__wrap_OS_MoveFile, dst, "etc/shared/test_default/merged.mg");
    will_return(__wrap_OS_MoveFile, 0);

    expect_string(__wrap_OS_MD5_File, fname, "etc/shared/test_default/merged.mg");
    expect_value(__wrap_OS_MD5_File, mode, OS_TEXT);
    will_return(__wrap_OS_MD5_File, "md5_test");
    will_return(__wrap_OS_MD5_File, -1);

    expect_string(__wrap__merror, formatted_msg, "Accessing file 'etc/shared/test_default/merged.mg'");

    c_group(group, &groups[0]->f_sum, SHAREDCFG_DIR, true);

    os_free(r_group->name)
    os_free(r_group->files->name);
    os_free(r_group->files->url);
    os_free(r_group->files);
    os_free(r_group);
}

void test_c_multi_group_hash_multigroup_null(void **state)
{
    char *multi_group = NULL;
    file_sum ***_f_sum = NULL;
    char *hash_multigroup = NULL;

    c_multi_group(multi_group, _f_sum, hash_multigroup, true);
}

void test_c_multi_group_open_directory_fail(void **state)
{
    char *multi_group = NULL;
    file_sum ***_f_sum = NULL;
    char *hash_multigroup = NULL;

    os_strdup("multi_group_test", multi_group);
    os_strdup("multi_group_hash", hash_multigroup);

    will_return(__wrap_cldir_ex, 0);
    will_return(__wrap_opendir, 0);

    will_return(__wrap_strerror, "No such file or directory");

    expect_string(__wrap__mdebug2, formatted_msg, "Opening directory: 'etc/shared': No such file or directory");

    c_multi_group(multi_group, _f_sum, hash_multigroup, true);

    os_free(hash_multigroup);
    os_free(multi_group);
}

void test_c_multi_group_call_copy_directory(void **state)
{
    char *multi_group = NULL;
    file_sum ***_f_sum = NULL;
    os_malloc(sizeof(file_sum *), _f_sum);

    char *hash_multigroup = NULL;

    os_strdup("multi_group_test", multi_group);
    os_strdup("hash_multi_group_test",hash_multigroup);

    will_return(__wrap_cldir_ex, 0);

    /* Open the multi-group files and generate merged */
    will_return(__wrap_opendir, 1);

    // Start copy_directory function
    expect_string(__wrap_wreaddir, name, "etc/shared/multi_group_test");
    will_return(__wrap_wreaddir, NULL);

    errno = 1;
    expect_string(__wrap__mwarn, formatted_msg, "Could not open directory 'etc/shared/multi_group_test'. Group folder was deleted.");

<<<<<<< HEAD
    expect_string(__wrap_wdb_remove_group_db, name, "multi_group_test");
    will_return(__wrap_wdb_remove_group_db, OS_SUCCESS);
=======
    will_return(__wrap_opendir, 0);
    will_return(__wrap_strerror, "No such file or directory");
    expect_string(__wrap__mdebug1, formatted_msg, "At purge_group(): Opening directory: 'queue/agent-groups': No such file or directory");
    // End copy_directory function
>>>>>>> 006762e0

    will_return(__wrap_opendir, 0);
    will_return(__wrap_strerror, "ERROR");
    expect_string(__wrap__mdebug2, formatted_msg, "Opening directory: 'var/multigroups': ERROR");

    c_multi_group(multi_group, _f_sum, hash_multigroup, true);

    errno = 0;
    os_free(_f_sum);
    os_free(hash_multigroup);
    os_free(multi_group);
}

void test_c_multi_group_call_c_group(void **state)
{
    char *multi_group = NULL;
    file_sum ***_f_sum = NULL;
    os_malloc(sizeof(file_sum *), _f_sum);

    char *hash_multigroup = NULL;

    os_strdup("multi_group_test", multi_group);
    os_strdup("hash_multi_group_test",hash_multigroup);

    will_return(__wrap_cldir_ex, 0);

    /* Open the multi-group files and generate merged */
    will_return(__wrap_opendir, 1);

    // Start copy_directory function
    expect_string(__wrap_wreaddir, name, "etc/shared/multi_group_test");
    will_return(__wrap_wreaddir, NULL);

    errno = 1;
    expect_string(__wrap__mwarn, formatted_msg, "Could not open directory 'etc/shared/multi_group_test'. Group folder was deleted.");

    will_return(__wrap_opendir, 0);
    will_return(__wrap_strerror, "No such file or directory");
    expect_string(__wrap__mdebug1, formatted_msg, "At purge_group(): Opening directory: 'queue/agent-groups': No such file or directory");
    // End copy_directory function

    will_return(__wrap_opendir, 1);

    // Start c_group function
    expect_string(__wrap_w_parser_get_group, name, "hash_multi_group_test");
    will_return(__wrap_w_parser_get_group, NULL);

    expect_string(__wrap_MergeAppendFile, finalpath, "var/multigroups/hash_multi_group_test/merged.mg.tmp");
    expect_string(__wrap_MergeAppendFile, tag, "hash_multi_group_test");
    expect_value(__wrap_MergeAppendFile, path_offset, -1);
    will_return(__wrap_MergeAppendFile, 1);

    expect_string(__wrap_OS_MD5_File, fname, "etc/shared/ar.conf");
    expect_value(__wrap_OS_MD5_File, mode, OS_TEXT);
    will_return(__wrap_OS_MD5_File, "md5_test");
    will_return(__wrap_OS_MD5_File, -1);

    // Start validate_shared_files function
    expect_string(__wrap_wreaddir, name, "var/multigroups/hash_multi_group_test");
    will_return(__wrap_wreaddir, NULL);

    expect_string(__wrap__mdebug1, formatted_msg, "At validate_shared_files(): Could not open directory 'var/multigroups/hash_multi_group_test'");
    // End validate_shared_files function

    expect_string(__wrap_OS_MoveFile, src, "var/multigroups/hash_multi_group_test/merged.mg.tmp");
    expect_string(__wrap_OS_MoveFile, dst, "var/multigroups/hash_multi_group_test/merged.mg");
    will_return(__wrap_OS_MoveFile, 0);

    expect_string(__wrap_OS_MD5_File, fname, "var/multigroups/hash_multi_group_test/merged.mg");
    expect_value(__wrap_OS_MD5_File, mode, OS_TEXT);
    will_return(__wrap_OS_MD5_File, "md5_test_mult");
    will_return(__wrap_OS_MD5_File, 0);
    // End c_group function

    c_multi_group(multi_group, _f_sum, hash_multigroup, true);

    assert_non_null(_f_sum);
    assert_non_null(_f_sum[0][0]);
    assert_non_null(_f_sum[0][0]);
    assert_string_equal(_f_sum[0][0]->name, "merged.mg");
    assert_string_equal((char *)_f_sum[0][0]->sum, "md5_test_mult");
    assert_null(_f_sum[0][1]);

    errno = 0;
    os_free(_f_sum[0][0]->name);
    os_free(_f_sum[0][0]);
    os_free(_f_sum[0]);
    os_free(_f_sum);
    os_free(hash_multigroup);
    os_free(multi_group);
}

void test_find_group_found(void **state)
{
    group_t *group = find_group("test_default");

    assert_non_null(group);
    assert_string_equal(group->name, "test_default");
    assert_non_null(group->f_sum);
    assert_non_null(group->f_sum[0]);
    assert_string_equal(group->f_sum[0]->name, "test_file");
    assert_string_equal(group->f_sum[0]->sum, "ABCDEF1234567890");
    assert_null(group->f_sum[1]);
}

void test_find_group_not_found(void **state)
{
    group_t *group = find_group("invalid_group");

    assert_null(group);
}

void test_find_multi_group_found(void **state)
{
    group_t *multi_group = find_multi_group("test_default2");

    assert_non_null(multi_group);
    assert_string_equal(multi_group->name, "test_default2");
    assert_non_null(multi_group->f_sum);
    assert_non_null(multi_group->f_sum[0]);
    assert_string_equal(multi_group->f_sum[0]->name, "test_file2");
    assert_string_equal(multi_group->f_sum[0]->sum, "1234567890ABCDEF");
    assert_null(multi_group->f_sum[1]);
}

void test_find_multi_group_not_found(void **state)
{
    group_t *multi_group = find_multi_group("invalid_multi_group");

    assert_null(multi_group);
}

void test_find_group_from_file_found(void **state)
{
    char group_name[OS_SIZE_65536] = {0};
    group_t *group = find_group_from_file("test_file", "ABCDEF1234567890", group_name);

    assert_string_equal(group_name, "test_default");
    assert_non_null(group);
    assert_string_equal(group->name, "test_default");
    assert_non_null(group->f_sum);
    assert_non_null(group->f_sum[0]);
    assert_string_equal(group->f_sum[0]->name, "test_file");
    assert_string_equal(group->f_sum[0]->sum, "ABCDEF1234567890");
    assert_null(group->f_sum[1]);
}

void test_find_group_from_file_not_found(void **state)
{
    char group_name[OS_SIZE_65536] = {0};
    group_t *group = find_group_from_file("invalid_file", "", group_name);

    assert_string_equal(group_name, "\0");
    assert_null(group);
}

void test_find_multi_group_from_file_found(void **state)
{
    char multi_group_name[OS_SIZE_65536] = {0};
    group_t *multi_group = find_multi_group_from_file("test_file2", "1234567890ABCDEF", multi_group_name);

    assert_string_equal(multi_group_name, "test_default2");
    assert_non_null(multi_group);
    assert_string_equal(multi_group->name, "test_default2");
    assert_non_null(multi_group->f_sum);
    assert_non_null(multi_group->f_sum[0]);
    assert_string_equal(multi_group->f_sum[0]->name, "test_file2");
    assert_string_equal(multi_group->f_sum[0]->sum, "1234567890ABCDEF");
    assert_null(multi_group->f_sum[1]);
}

void test_find_multi_group_from_file_not_found(void **state)
{
    char multi_group_name[OS_SIZE_65536] = {0};
    group_t *multi_group = find_multi_group_from_file("invalid_file", "", multi_group_name);

    assert_string_equal(multi_group_name, "\0");
    assert_null(multi_group);
}

void test_fsum_changed_same_fsum(void **state)
{
    file_sum **f_sum1 = (file_sum **)state[0];
    file_sum **f_sum2 = (file_sum **)state[1];

    assert_false(fsum_changed(f_sum1, f_sum2));
}

void test_fsum_changed_different_fsum_sum(void **state)
{
    file_sum **f_sum1 = (file_sum **)state[0];
    file_sum **f_sum2 = (file_sum **)state[1];

    strncpy(f_sum2[1]->sum, "0987654321FEDCAB", 32);

    assert_true(fsum_changed(f_sum1, f_sum2));
}

void test_fsum_changed_different_fsum_name(void **state)
{
    file_sum **f_sum1 = (file_sum **)state[0];
    file_sum **f_sum2 = (file_sum **)state[1];

    os_free(f_sum2[0]->name);
    os_strdup("file3", f_sum2[0]->name);

    assert_true(fsum_changed(f_sum1, f_sum2));
}

void test_fsum_changed_different_size(void **state)
{
    file_sum **f_sum1 = (file_sum **)state[0];
    file_sum **f_sum2 = NULL;

    os_calloc(2, sizeof(file_sum *), f_sum2);
    os_calloc(1, sizeof(file_sum), f_sum2[0]);
    strncpy(f_sum2[0]->sum, "0987654321FEDCBA", 32);
    os_strdup("file2", f_sum2[0]->name);

    assert_true(fsum_changed(f_sum1, f_sum2));

    free_file_sum(f_sum2);
}

void test_fsum_changed_one_null(void **state)
{
    file_sum **f_sum1 = (file_sum **)state[0];
    file_sum **f_sum2 = NULL;

    assert_true(fsum_changed(f_sum1, f_sum2));
}

void test_fsum_changed_both_null(void **state)
{
    file_sum **f_sum1 = NULL;
    file_sum **f_sum2 = NULL;

    assert_false(fsum_changed(f_sum1, f_sum2));
}

void test_group_changed_not_changed(void **state)
{
    groups[0]->exists = true;
    groups[0]->has_changed = false;
    groups[1]->exists = true;
    groups[1]->has_changed = false;

    assert_false(group_changed("test_default,test_test_default"));
}

void test_group_changed_has_changed(void **state)
{
    groups[0]->exists = true;
    groups[0]->has_changed = false;
    groups[1]->exists = true;
    groups[1]->has_changed = true;

    assert_true(group_changed("test_default,test_test_default"));
}

void test_group_changed_not_exists(void **state)
{
    groups[0]->exists = true;
    groups[0]->has_changed = false;
    groups[1]->exists = false;
    groups[1]->has_changed = false;

    assert_true(group_changed("test_default,test_test_default"));
}

void test_group_changed_invalid_group(void **state)
{
    groups[0]->exists = true;
    groups[0]->has_changed = false;
    groups[1]->exists = true;
    groups[1]->has_changed = false;

    assert_true(group_changed("test_default,test_test_default,invalid_group"));
}

void test_process_deleted_groups_delete(void **state)
{
    groups[0]->exists = false;
    groups[0]->has_changed = false;
    groups[1]->exists = true;
    groups[1]->has_changed = false;

    process_deleted_groups();

    assert_non_null(groups[0]);
    assert_string_equal(groups[0]->name, "test_test_default");
    assert_non_null(groups[0]->f_sum);
    assert_non_null(groups[0]->f_sum[0]);
    assert_string_equal(groups[0]->f_sum[0]->name, "test_test_file");
    assert_string_equal(groups[0]->f_sum[0]->sum, "12345ABCDEF67890");
    assert_null(groups[0]->f_sum[1]);
    assert_false(groups[0]->has_changed);
    assert_false(groups[0]->exists);
    assert_null(groups[1]);
}

void test_process_deleted_groups_no_changes(void **state)
{
    groups[0]->exists = true;
    groups[0]->has_changed = false;
    groups[1]->exists = true;
    groups[1]->has_changed = false;

    process_deleted_groups();

    assert_non_null(groups[0]);
    assert_string_equal(groups[0]->name, "test_default");
    assert_non_null(groups[0]->f_sum);
    assert_non_null(groups[0]->f_sum[0]);
    assert_string_equal(groups[0]->f_sum[0]->name, "test_file");
    assert_string_equal(groups[0]->f_sum[0]->sum, "ABCDEF1234567890");
    assert_null(groups[0]->f_sum[1]);
    assert_false(groups[0]->has_changed);
    assert_false(groups[0]->exists);
    assert_non_null(groups[1]);
    assert_string_equal(groups[1]->name, "test_test_default");
    assert_non_null(groups[1]->f_sum);
    assert_non_null(groups[1]->f_sum[0]);
    assert_string_equal(groups[1]->f_sum[0]->name, "test_test_file");
    assert_string_equal(groups[1]->f_sum[0]->sum, "12345ABCDEF67890");
    assert_null(groups[1]->f_sum[1]);
    assert_false(groups[1]->has_changed);
    assert_false(groups[1]->exists);
    assert_null(groups[2]);
}

void test_process_deleted_multi_groups_delete(void **state)
{
    multi_groups[0]->exists = false;
    multi_groups[0]->has_changed = false;
    multi_groups[1]->exists = true;
    multi_groups[1]->has_changed = false;

    will_return(__wrap_OSHash_Clean, 0);

    expect_function_call(__wrap_OSHash_Create);
    will_return(__wrap_OSHash_Create, NULL);

    expect_any(__wrap_OS_SHA256_String, str);
    will_return(__wrap_OS_SHA256_String, "6e3a107738e7d0fc85241f04ed9686d37738e7d08086fb46e3a100fc85241f04");

    expect_string(__wrap_rmdir_ex, name, "var/multigroups/6e3a1077");
    will_return(__wrap_rmdir_ex, 0);

    process_deleted_multi_groups();

    assert_non_null(multi_groups[0]);
    assert_string_equal(multi_groups[0]->name, "test_test_default2");
    assert_non_null(multi_groups[0]->f_sum);
    assert_non_null(multi_groups[0]->f_sum[0]);
    assert_string_equal(multi_groups[0]->f_sum[0]->name, "test_test_file2");
    assert_string_equal(multi_groups[0]->f_sum[0]->sum, "67890ABCDEF12345");
    assert_null(multi_groups[0]->f_sum[1]);
    assert_false(multi_groups[0]->has_changed);
    assert_false(multi_groups[0]->exists);
    assert_null(multi_groups[1]);
}

void test_process_deleted_multi_groups_no_changes(void **state)
{
    multi_groups[0]->exists = true;
    multi_groups[0]->has_changed = false;
    multi_groups[1]->exists = true;
    multi_groups[1]->has_changed = false;

    will_return(__wrap_OSHash_Clean, 0);

    expect_function_call(__wrap_OSHash_Create);
    will_return(__wrap_OSHash_Create, NULL);

    process_deleted_multi_groups();

    assert_non_null(multi_groups[0]);
    assert_string_equal(multi_groups[0]->name, "test_default2");
    assert_non_null(multi_groups[0]->f_sum);
    assert_non_null(multi_groups[0]->f_sum[0]);
    assert_string_equal(multi_groups[0]->f_sum[0]->name, "test_file2");
    assert_string_equal(multi_groups[0]->f_sum[0]->sum, "1234567890ABCDEF");
    assert_null(multi_groups[0]->f_sum[1]);
    assert_false(multi_groups[0]->has_changed);
    assert_false(multi_groups[0]->exists);
    assert_non_null(multi_groups[1]);
    assert_string_equal(multi_groups[1]->name, "test_test_default2");
    assert_non_null(multi_groups[1]->f_sum);
    assert_non_null(multi_groups[1]->f_sum[0]);
    assert_string_equal(multi_groups[1]->f_sum[0]->name, "test_test_file2");
    assert_string_equal(multi_groups[1]->f_sum[0]->sum, "67890ABCDEF12345");
    assert_null(multi_groups[1]->f_sum[1]);
    assert_false(multi_groups[1]->has_changed);
    assert_false(multi_groups[1]->exists);
    assert_null(multi_groups[2]);
}

void test_process_groups_open_directory_fail(void **state)
{
    will_return(__wrap_opendir, 0);

    will_return(__wrap_strerror, "No such file or directory");
    expect_string(__wrap__mdebug1, formatted_msg, "Opening directory: 'etc/shared': No such file or directory");

    process_groups();
}

void test_process_groups_readdir_fail(void **state)
{
    will_return(__wrap_opendir, 1);

    will_return(__wrap_readdir, NULL);

    process_groups();
}

void test_process_groups_subdir_null(void **state)
{
    struct dirent *entry;
    os_calloc(1, sizeof(struct dirent), entry);
    strcpy(entry->d_name, "test");

    will_return(__wrap_opendir, 1);

    will_return(__wrap_readdir, entry);

    expect_string(__wrap_wreaddir, name, "etc/shared/test");
    will_return(__wrap_wreaddir, NULL);

    expect_string(__wrap__mdebug1, formatted_msg, "At process_groups(): Could not open directory 'etc/shared/test'");

    will_return(__wrap_readdir, NULL);

    process_groups();

    os_free(entry);
}

void test_process_groups_skip(void **state)
{
    struct dirent *entry;
    os_calloc(1, sizeof(struct dirent), entry);
    strcpy(entry->d_name, ".");

    will_return(__wrap_opendir, 1);

    will_return(__wrap_readdir, entry);

    will_return(__wrap_readdir, NULL);

    process_groups();

    os_free(entry);
}

void test_process_groups_skip_2(void **state)
{
    struct dirent *entry;
    os_calloc(1, sizeof(struct dirent), entry);
    strcpy(entry->d_name, "..");

    will_return(__wrap_opendir, 1);

    will_return(__wrap_readdir, entry);

    will_return(__wrap_readdir, NULL);

    process_groups();

    os_free(entry);
}

void test_process_groups_find_group_null(void **state)
{
    struct dirent *entry;
    os_calloc(1, sizeof(struct dirent), entry);
    strcpy(entry->d_name, "test");

    char** subdir = NULL;
    os_malloc(2 * sizeof(char *), subdir);
    os_strdup("file_1", subdir[0]);
    subdir[1] = NULL;

    will_return(__wrap_opendir, 1);

    will_return(__wrap_readdir, entry);

    expect_string(__wrap_wreaddir, name, "etc/shared/test");
    will_return(__wrap_wreaddir, subdir);

    // Start c_group function
    expect_string(__wrap_w_parser_get_group, name, "test");
    will_return(__wrap_w_parser_get_group, NULL);

    expect_string(__wrap_MergeAppendFile, finalpath, "etc/shared/test/merged.mg.tmp");
    expect_string(__wrap_MergeAppendFile, tag, "test");
    expect_value(__wrap_MergeAppendFile, path_offset, -1);
    will_return(__wrap_MergeAppendFile, 1);

    expect_string(__wrap_OS_MD5_File, fname, "etc/shared/ar.conf");
    expect_value(__wrap_OS_MD5_File, mode, OS_TEXT);
    will_return(__wrap_OS_MD5_File, "md5_test");
    will_return(__wrap_OS_MD5_File, -1);

    // Start validate_shared_files function
    expect_string(__wrap_wreaddir, name, "etc/shared/test");
    will_return(__wrap_wreaddir, NULL);

    expect_string(__wrap__mdebug1, formatted_msg, "At validate_shared_files(): Could not open directory 'etc/shared/test'");
    // End validate_shared_files function
    // End c_group function

    expect_string(__wrap_OS_MoveFile, src, "etc/shared/test/merged.mg.tmp");
    expect_string(__wrap_OS_MoveFile, dst, "etc/shared/test/merged.mg");
    will_return(__wrap_OS_MoveFile, 0);

    expect_string(__wrap_OS_MD5_File, fname, "etc/shared/test/merged.mg");
    expect_value(__wrap_OS_MD5_File, mode, OS_TEXT);
    will_return(__wrap_OS_MD5_File, "md5_merged");
    will_return(__wrap_OS_MD5_File, 0);

    will_return(__wrap_readdir, NULL);

    process_groups();

    assert_non_null(groups[1]);
    assert_string_equal(groups[1]->name, "test");
    assert_non_null(groups[1]->f_sum);
    assert_non_null(groups[1]->f_sum[0]);
    assert_string_equal(groups[1]->f_sum[0]->name, "merged.mg");
    assert_true(groups[1]->has_changed);
    assert_true(groups[1]->exists);
    assert_null(groups[2]);

    os_free(entry);
}

void test_process_groups_find_group_changed(void **state)
{
    struct dirent *entry;
    os_calloc(1, sizeof(struct dirent), entry);
    strcpy(entry->d_name, "test_default");

    char** subdir = NULL;
    os_malloc(2 * sizeof(char *), subdir);
    os_strdup("test_file_change", subdir[0]);
    subdir[1] = NULL;

    will_return(__wrap_opendir, 1);

    will_return(__wrap_readdir, entry);

    expect_string(__wrap_wreaddir, name, "etc/shared/test_default");
    will_return(__wrap_wreaddir, subdir);

    // Start c_group function
    expect_string(__wrap_OS_MD5_File, fname, "etc/shared/ar.conf");
    expect_value(__wrap_OS_MD5_File, mode, OS_TEXT);
    will_return(__wrap_OS_MD5_File, "new_md5_test");
    will_return(__wrap_OS_MD5_File, -1);

    // Start validate_shared_files function
    expect_string(__wrap_wreaddir, name, "etc/shared/test_default");
    will_return(__wrap_wreaddir, NULL);

    expect_string(__wrap__mdebug1, formatted_msg, "At validate_shared_files(): Could not open directory 'etc/shared/test_default'");
    // End validate_shared_files function
    expect_string(__wrap_OS_MD5_File, fname, "etc/shared/test_default/merged.mg");
    expect_value(__wrap_OS_MD5_File, mode, OS_TEXT);
    will_return(__wrap_OS_MD5_File, "1212121212121");
    will_return(__wrap_OS_MD5_File, 0);
    // End c_group function

    // Start c_group function
    expect_string(__wrap_w_parser_get_group, name, "test_default");
    will_return(__wrap_w_parser_get_group, NULL);

    expect_string(__wrap_MergeAppendFile, finalpath, "etc/shared/test_default/merged.mg.tmp");
    expect_string(__wrap_MergeAppendFile, tag, "test_default");
    expect_value(__wrap_MergeAppendFile, path_offset, -1);
    will_return(__wrap_MergeAppendFile, 1);

    expect_string(__wrap_OS_MD5_File, fname, "etc/shared/ar.conf");
    expect_value(__wrap_OS_MD5_File, mode, OS_TEXT);
    will_return(__wrap_OS_MD5_File, "new_md5_test_2");
    will_return(__wrap_OS_MD5_File, -1);

    // Start validate_shared_files function
    expect_string(__wrap_wreaddir, name, "etc/shared/test_default");
    will_return(__wrap_wreaddir, NULL);

    expect_string(__wrap__mdebug1, formatted_msg, "At validate_shared_files(): Could not open directory 'etc/shared/test_default'");
    // End validate_shared_files function
    expect_string(__wrap_OS_MoveFile, src, "etc/shared/test_default/merged.mg.tmp");
    expect_string(__wrap_OS_MoveFile, dst, "etc/shared/test_default/merged.mg");
    will_return(__wrap_OS_MoveFile, 0);

    expect_string(__wrap_OS_MD5_File, fname, "etc/shared/test_default/merged.mg");
    expect_value(__wrap_OS_MD5_File, mode, OS_TEXT);
    will_return(__wrap_OS_MD5_File, "3434343434343");
    will_return(__wrap_OS_MD5_File, 0);
    // End c_group function

    expect_string(__wrap__mdebug2, formatted_msg, "Group 'test_default' has changed.");

    will_return(__wrap_readdir, NULL);

    process_groups();

    assert_non_null(groups[0]);
    assert_string_equal(groups[0]->name, "test_default");
    assert_non_null(groups[0]->f_sum);
    assert_non_null(groups[0]->f_sum[0]);
    assert_string_equal(groups[0]->f_sum[0]->name, "merged.mg");
    assert_string_equal((char *)groups[0]->f_sum[0]->sum, "3434343434343");
    assert_null(groups[0]->f_sum[1]);
    assert_true(groups[0]->has_changed);
    assert_true(groups[0]->exists);
    assert_null(groups[1]);

    os_free(entry);
}

void test_process_groups_find_group_not_changed(void **state)
{
    struct dirent *entry;
    os_calloc(1, sizeof(struct dirent), entry);
    strcpy(entry->d_name, "test_default");

    char** subdir = NULL;
    os_malloc(4 * sizeof(char *), subdir);
    os_strdup("merged.mg", subdir[0]);
    os_strdup("test_file", subdir[1]);
    os_strdup("agent.conf", subdir[2]);
    subdir[3] = NULL;

    will_return(__wrap_opendir, 1);

    will_return(__wrap_readdir, entry);

    expect_string(__wrap_wreaddir, name, "etc/shared/test_default");
    will_return(__wrap_wreaddir, subdir);

    // Start c_group function
    expect_string(__wrap_OS_MD5_File, fname, "etc/shared/ar.conf");
    expect_value(__wrap_OS_MD5_File, mode, OS_TEXT);
    will_return(__wrap_OS_MD5_File, "new_md5_test");
    will_return(__wrap_OS_MD5_File, -1);

    // Start validate_shared_files function
    expect_string(__wrap_wreaddir, name, "etc/shared/test_default");
    will_return(__wrap_wreaddir, NULL);

    expect_string(__wrap__mdebug1, formatted_msg, "At validate_shared_files(): Could not open directory 'etc/shared/test_default'");
    // End validate_shared_files function
    expect_string(__wrap_OS_MD5_File, fname, "etc/shared/test_default/merged.mg");
    expect_value(__wrap_OS_MD5_File, mode, OS_TEXT);
    will_return(__wrap_OS_MD5_File, "AAAAAAAAAAAAAAAA");
    will_return(__wrap_OS_MD5_File, 0);
    // End c_group function

    will_return(__wrap_readdir, NULL);

    process_groups();

    assert_non_null(groups[0]);
    assert_string_equal(groups[0]->name, "test_default");
    assert_non_null(groups[0]->f_sum);
    assert_non_null(groups[0]->f_sum[0]);
    assert_string_equal(groups[0]->f_sum[0]->name, "merged.mg");
    assert_null(groups[0]->f_sum[1]);
    assert_false(groups[0]->has_changed);
    assert_true(groups[0]->exists);
    assert_null(groups[1]);

    os_free(entry);
}

void test_process_multi_groups_no_agents(void **state)
{
    expect_value(__wrap_wdb_get_all_agents, include_manager, false);
    will_return(__wrap_wdb_get_all_agents, NULL);

    expect_value(__wrap_OSHash_Begin, self, NULL);
    will_return(__wrap_OSHash_Begin, NULL);

    process_multi_groups();
}

void test_process_multi_groups_single_group(void **state)
{
    int *agents_array = NULL;
    os_calloc(2, sizeof(int), agents_array);
    agents_array[0] = 1;
    agents_array[1] = -1;

    cJSON* j_agent_info = cJSON_Parse("{\"group\":\"group1\",\"group_hash\":\"ec282560\"}");

    expect_value(__wrap_wdb_get_all_agents, include_manager, false);
    will_return(__wrap_wdb_get_all_agents, agents_array);

    expect_value(__wrap_wdb_get_agent_info, id, 1);
    will_return(__wrap_wdb_get_agent_info, j_agent_info);

    expect_value(__wrap_OSHash_Begin, self, NULL);
    will_return(__wrap_OSHash_Begin, NULL);

    process_multi_groups();
}

void test_process_multi_groups_OSHash_Add_fail(void **state)
{
    int *agents_array = NULL;
    os_calloc(2, sizeof(int), agents_array);
    agents_array[0] = 1;
    agents_array[1] = -1;

    cJSON* j_agent_info = cJSON_Parse("[{\"group\":\"group1,group2\",\"group_hash\":\"ef48b4cd\"}]");

    expect_value(__wrap_wdb_get_all_agents, include_manager, false);
    will_return(__wrap_wdb_get_all_agents, agents_array);

    expect_value(__wrap_wdb_get_agent_info, id, 1);
    will_return(__wrap_wdb_get_agent_info, j_agent_info);

    m_hash = __real_OSHash_Create();

    expect_value(__wrap_OSHash_Add_ex, self, m_hash);
    expect_string(__wrap_OSHash_Add_ex, key, "group1,group2");
    expect_string(__wrap_OSHash_Add_ex, data, "ef48b4cd");
    will_return(__wrap_OSHash_Add_ex, 0);

    expect_string(__wrap__mdebug2, formatted_msg, "Couldn't add multigroup 'group1,group2' to hash table 'm_hash'");

    expect_value(__wrap_OSHash_Begin, self, m_hash);
    will_return(__wrap_OSHash_Begin, NULL);

    process_multi_groups();

    __real_OSHash_Clean(m_hash, cleaner);
}

void test_process_multi_groups_open_fail(void **state)
{
    test_mode = 0;
    int *agents_array = NULL;
    os_calloc(2, sizeof(int), agents_array);
    agents_array[0] = 1;
    agents_array[1] = -1;

    cJSON* j_agent_info = cJSON_Parse("[{\"group\":\"group1,group2\",\"group_hash\":\"ef48b4cd\"}]");

    expect_value(__wrap_wdb_get_all_agents, include_manager, false);
    will_return(__wrap_wdb_get_all_agents, agents_array);

    expect_value(__wrap_wdb_get_agent_info, id, 1);
    will_return(__wrap_wdb_get_agent_info, j_agent_info);

    m_hash = __real_OSHash_Create();

    OSHashNode * hash_node;
    os_calloc(1, sizeof(OSHashNode), hash_node);
    w_strdup("group1,group2", hash_node->key);
    hash_node->data = "ef48b4cd";

    expect_value(__wrap_OSHash_Begin, self, m_hash);
    will_return(__wrap_OSHash_Begin, hash_node);

    expect_string(__wrap_wreaddir, name, "var/multigroups/ef48b4cd");
    will_return(__wrap_wreaddir, NULL);
    errno = EACCES;
    will_return(__wrap_strerror, "Permission denied");
    expect_string(__wrap__merror, formatted_msg, "Cannot open multigroup directory 'var/multigroups/ef48b4cd': Permission denied (13)");

    expect_value(__wrap_OSHash_Next, self, m_hash);
    will_return(__wrap_OSHash_Next, NULL);

    process_multi_groups();

    errno = 0;

    os_free(hash_node->key);
    os_free(hash_node);
    __real_OSHash_Clean(m_hash, cleaner);
    test_mode = 1;
}

void test_process_multi_groups_find_multi_group_null(void **state)
{
    test_mode = 0;
    int *agents_array = NULL;
    os_calloc(2, sizeof(int), agents_array);
    agents_array[0] = 1;
    agents_array[1] = -1;

    cJSON* j_agent_info = cJSON_Parse("[{\"group\":\"group1,group2\",\"group_hash\":\"ef48b4cd\"}]");

    expect_value(__wrap_wdb_get_all_agents, include_manager, false);
    will_return(__wrap_wdb_get_all_agents, agents_array);

    expect_value(__wrap_wdb_get_agent_info, id, 1);
    will_return(__wrap_wdb_get_agent_info, j_agent_info);

    m_hash = __real_OSHash_Create();

    OSHashNode * hash_node;
    os_calloc(1, sizeof(OSHashNode), hash_node);
    w_strdup("group1,group2", hash_node->key);
    hash_node->data = "ef48b4cd";

    expect_value(__wrap_OSHash_Begin, self, m_hash);
    will_return(__wrap_OSHash_Begin, hash_node);

    char** subdir = NULL;
    os_malloc(2 * sizeof(char *), subdir);
    os_strdup("merged.mg", subdir[0]);
    subdir[1] = NULL;

    expect_string(__wrap_wreaddir, name, "var/multigroups/ef48b4cd");
    will_return(__wrap_wreaddir, subdir);

    // Start c_multi_group
    // Open the multi-group files and generate merged
    will_return(__wrap_cldir_ex, 0);

    will_return(__wrap_opendir, 0);
    will_return(__wrap_strerror, "No such file or directory");
    expect_string(__wrap__mdebug2, formatted_msg, "Opening directory: 'etc/shared': No such file or directory");

    expect_value(__wrap_OSHash_Next, self, m_hash);
    will_return(__wrap_OSHash_Next, NULL);

    process_multi_groups();

    assert_non_null(multi_groups[1]);
    assert_string_equal(multi_groups[1]->name, "group1,group2");
    assert_true(multi_groups[1]->exists);
    assert_null(multi_groups[2]);

    os_free(hash_node->key);
    os_free(hash_node);
    __real_OSHash_Clean(m_hash, cleaner);
    test_mode = 1;
}

void test_process_multi_groups_group_changed(void **state)
{
    test_mode = 0;
    int *agents_array = NULL;
    os_calloc(2, sizeof(int), agents_array);
    agents_array[0] = 1;
    agents_array[1] = -1;

    cJSON* j_agent_info = cJSON_Parse("[{\"group\":\"group1,group2\",\"group_hash\":\"ef48b4cd\"}]");

    expect_value(__wrap_wdb_get_all_agents, include_manager, false);
    will_return(__wrap_wdb_get_all_agents, agents_array);

    expect_value(__wrap_wdb_get_agent_info, id, 1);
    will_return(__wrap_wdb_get_agent_info, j_agent_info);

    m_hash = __real_OSHash_Create();

    OSHashNode * hash_node;
    os_calloc(1, sizeof(OSHashNode), hash_node);
    w_strdup("group1,group2", hash_node->key);
    hash_node->data = "ef48b4cd";

    expect_value(__wrap_OSHash_Begin, self, m_hash);
    will_return(__wrap_OSHash_Begin, hash_node);

    char** subdir = NULL;
    os_malloc(2 * sizeof(char *), subdir);
    os_strdup("merged.mg", subdir[0]);
    subdir[1] = NULL;

    expect_string(__wrap_wreaddir, name, "var/multigroups/ef48b4cd");
    will_return(__wrap_wreaddir, subdir);

    // Start c_multi_group
    // Open the multi-group files and generate merged
    will_return(__wrap_cldir_ex, 0);

    will_return(__wrap_opendir, 0);
    will_return(__wrap_strerror, "No such file or directory");
    expect_string(__wrap__mdebug2, formatted_msg, "Opening directory: 'etc/shared': No such file or directory");

    expect_string(__wrap__mdebug2, formatted_msg, "Multigroup 'group1,group2' has changed.");

    expect_value(__wrap_OSHash_Next, self, m_hash);
    will_return(__wrap_OSHash_Next, NULL);

    process_multi_groups();

    assert_non_null(multi_groups[0]);
    assert_string_equal(multi_groups[0]->name, "group1,group2");
    assert_null(multi_groups[1]);

    os_free(hash_node->key);
    os_free(hash_node);
    __real_OSHash_Clean(m_hash, cleaner);
    test_mode = 1;
}

void test_process_multi_groups_changed_outside(void **state)
{
    test_mode = 0;
    int *agents_array = NULL;
    os_calloc(2, sizeof(int), agents_array);
    agents_array[0] = 1;
    agents_array[1] = -1;

    cJSON* j_agent_info = cJSON_Parse("[{\"group\":\"group1,group2\",\"group_hash\":\"ef48b4cd\"}]");

    expect_value(__wrap_wdb_get_all_agents, include_manager, false);
    will_return(__wrap_wdb_get_all_agents, agents_array);

    expect_value(__wrap_wdb_get_agent_info, id, 1);
    will_return(__wrap_wdb_get_agent_info, j_agent_info);

    m_hash = __real_OSHash_Create();

    OSHashNode * hash_node;
    os_calloc(1, sizeof(OSHashNode), hash_node);
    w_strdup("group1,group2", hash_node->key);
    hash_node->data = "ef48b4cd";

    expect_value(__wrap_OSHash_Begin, self, m_hash);
    will_return(__wrap_OSHash_Begin, hash_node);

    char** subdir = NULL;
    os_malloc(2 * sizeof(char *), subdir);
    os_strdup("merged.mg", subdir[0]);
    subdir[1] = NULL;

    expect_string(__wrap_wreaddir, name, "var/multigroups/ef48b4cd");
    will_return(__wrap_wreaddir, subdir);

    // Start c_multi_group
    // Open the multi-group files, no generate merged
    will_return(__wrap_opendir, 0);
    will_return(__wrap_strerror, "No such file or directory");
    expect_string(__wrap__mdebug2, formatted_msg, "Opening directory: 'var/multigroups': No such file or directory");

    // Open the multi-group files and generate merged
    will_return(__wrap_cldir_ex, 0);

    will_return(__wrap_opendir, 0);
    will_return(__wrap_strerror, "No such file or directory");
    expect_string(__wrap__mdebug2, formatted_msg, "Opening directory: 'etc/shared': No such file or directory");

    expect_string(__wrap__mwarn, formatted_msg, "Multigroup 'group1,group2' was modified from outside, so it was regenerated.");

    expect_value(__wrap_OSHash_Next, self, m_hash);
    will_return(__wrap_OSHash_Next, NULL);

    process_multi_groups();

    assert_non_null(multi_groups[0]);
    assert_string_equal(multi_groups[0]->name, "group1,group2");
    assert_null(multi_groups[1]);

    os_free(hash_node->key);
    os_free(hash_node);
    __real_OSHash_Clean(m_hash, cleaner);
    test_mode = 1;
}

void test_process_multi_groups_changed_outside_nocmerged(void **state)
{
    test_mode = 0;
    int *agents_array = NULL;
    os_calloc(2, sizeof(int), agents_array);
    agents_array[0] = 1;
    agents_array[1] = -1;

    cJSON* j_agent_info = cJSON_Parse("[{\"group\":\"group1,group2\",\"group_hash\":\"ef48b4cd\"}]");

    expect_value(__wrap_wdb_get_all_agents, include_manager, false);
    will_return(__wrap_wdb_get_all_agents, agents_array);

    expect_value(__wrap_wdb_get_agent_info, id, 1);
    will_return(__wrap_wdb_get_agent_info, j_agent_info);

    m_hash = __real_OSHash_Create();

    OSHashNode * hash_node;
    os_calloc(1, sizeof(OSHashNode), hash_node);
    w_strdup("group1,group2", hash_node->key);
    hash_node->data = "ef48b4cd";

    expect_value(__wrap_OSHash_Begin, self, m_hash);
    will_return(__wrap_OSHash_Begin, hash_node);

    char** subdir = NULL;
    os_malloc(2 * sizeof(char *), subdir);
    os_strdup("merged.mg", subdir[0]);
    subdir[1] = NULL;

    expect_string(__wrap_wreaddir, name, "var/multigroups/ef48b4cd");
    will_return(__wrap_wreaddir, subdir);

    // Start c_multi_group
    // Open the multi-group files, no generate merged
    will_return(__wrap_opendir, 0);
    will_return(__wrap_strerror, "No such file or directory");
    expect_string(__wrap__mdebug2, formatted_msg, "Opening directory: 'var/multigroups': No such file or directory");

    expect_string(__wrap__mdebug2, formatted_msg, "Multigroup 'group1,group2' was modified from outside.");
    logr.nocmerged = 1;
    expect_value(__wrap_OSHash_Next, self, m_hash);
    will_return(__wrap_OSHash_Next, NULL);

    process_multi_groups();

    logr.nocmerged = 0;

    assert_non_null(multi_groups[0]);
    assert_string_equal(multi_groups[0]->name, "group1,group2");
    assert_null(multi_groups[1]);

    os_free(hash_node->key);
    os_free(hash_node);
    __real_OSHash_Clean(m_hash, cleaner);
    test_mode = 1;
}

void test_c_files(void **state)
{
    expect_string(__wrap__mdebug2, formatted_msg, "Updating shared files sums.");

    will_return(__wrap_opendir, 0);
    will_return(__wrap_strerror, "No such file or directory");
    expect_string(__wrap__mdebug1, formatted_msg, "Opening directory: 'etc/shared': No such file or directory");

    groups[0]->exists = true;
    groups[0]->has_changed = false;
    groups[1]->exists = true;
    groups[1]->has_changed = false;

    multi_groups[0]->exists = true;
    multi_groups[0]->has_changed = false;
    multi_groups[1]->exists = true;
    multi_groups[1]->has_changed = false;

    will_return(__wrap_OSHash_Clean, 0);

    expect_function_call(__wrap_OSHash_Create);
    will_return(__wrap_OSHash_Create, NULL);

    expect_value(__wrap_wdb_get_all_agents, include_manager, false);
    will_return(__wrap_wdb_get_all_agents, NULL);

    m_hash = (OSHash *)1;
    expect_value(__wrap_OSHash_Begin, self, m_hash);
    will_return(__wrap_OSHash_Begin, NULL);

    expect_string(__wrap__mdebug2, formatted_msg, "End updating shared files sums.");

    c_files();

    assert_non_null(groups[0]);
    assert_string_equal(groups[0]->name, "test_default");
    assert_non_null(groups[0]->f_sum);
    assert_non_null(groups[0]->f_sum[0]);
    assert_string_equal(groups[0]->f_sum[0]->name, "test_file");
    assert_string_equal(groups[0]->f_sum[0]->sum, "ABCDEF1234567890");
    assert_null(groups[0]->f_sum[1]);
    assert_false(groups[0]->has_changed);
    assert_false(groups[0]->exists);
    assert_non_null(groups[1]);
    assert_string_equal(groups[1]->name, "test_test_default");
    assert_non_null(groups[1]->f_sum);
    assert_non_null(groups[1]->f_sum[0]);
    assert_string_equal(groups[1]->f_sum[0]->name, "test_test_file");
    assert_string_equal(groups[1]->f_sum[0]->sum, "12345ABCDEF67890");
    assert_null(groups[1]->f_sum[1]);
    assert_false(groups[1]->has_changed);
    assert_false(groups[1]->exists);
    assert_null(groups[2]);

    assert_non_null(multi_groups[0]);
    assert_string_equal(multi_groups[0]->name, "test_default2");
    assert_non_null(multi_groups[0]->f_sum);
    assert_non_null(multi_groups[0]->f_sum[0]);
    assert_string_equal(multi_groups[0]->f_sum[0]->name, "test_file2");
    assert_string_equal(multi_groups[0]->f_sum[0]->sum, "1234567890ABCDEF");
    assert_null(multi_groups[0]->f_sum[1]);
    assert_false(multi_groups[0]->has_changed);
    assert_false(multi_groups[0]->exists);
    assert_non_null(multi_groups[1]);
    assert_string_equal(multi_groups[1]->name, "test_test_default2");
    assert_non_null(multi_groups[1]->f_sum);
    assert_non_null(multi_groups[1]->f_sum[0]);
    assert_string_equal(multi_groups[1]->f_sum[0]->name, "test_test_file2");
    assert_string_equal(multi_groups[1]->f_sum[0]->sum, "67890ABCDEF12345");
    assert_null(multi_groups[1]->f_sum[1]);
    assert_false(multi_groups[1]->has_changed);
    assert_false(multi_groups[1]->exists);
    assert_null(multi_groups[2]);
}

void test_validate_shared_files_files_null(void **state)
{
    file_sum **f_sum = NULL;
    unsigned int f_size = 0;

    expect_string(__wrap_wreaddir, name, "etc/shared/test_default");
    will_return(__wrap_wreaddir, NULL);

    expect_string(__wrap__mdebug1, formatted_msg, "At validate_shared_files(): Could not open directory 'etc/shared/test_default'");

    validate_shared_files("etc/shared/test_default", "test_default", "merged_tmp", &f_sum, &f_size, false, -1);

    assert_non_null(groups[0]);
    assert_string_equal(groups[0]->name, "test_default");
    assert_null(groups[1]);
    assert_null(f_sum);
    assert_int_equal(f_size, 0);
}

void test_validate_shared_files_hidden_file(void **state)
{
    file_sum **f_sum = NULL;
    unsigned int f_size = 0;
    os_calloc(2, sizeof(file_sum *), f_sum);

    // Initialize files structure
    char ** files = NULL;
    os_malloc((2) * sizeof(char *), files);
    files[0] = strdup(".hidden_file");
    files[1] = NULL;

    expect_string(__wrap_wreaddir, name, "etc/shared/test_default");
    will_return(__wrap_wreaddir, files);

    validate_shared_files("etc/shared/test_default", "test_default", "merged_tmp", &f_sum, &f_size, false, -1);

    assert_non_null(groups[0]);
    assert_string_equal(groups[0]->name, "test_default");
    assert_null(groups[1]);
    assert_null(f_sum[0]);
    assert_int_equal(f_size, 0);

    free_file_sum(f_sum);
}

void test_validate_shared_files_merged_file(void **state)
{
    file_sum **f_sum = NULL;
    unsigned int f_size = 0;
    os_calloc(2, sizeof(file_sum *), f_sum);

    // Initialize files structure
    char ** files = NULL;
    os_malloc((2) * sizeof(char *), files);
    files[0] = strdup("merged.mg");
    files[1] = NULL;

    expect_string(__wrap_wreaddir, name, "etc/shared/test_default");
    will_return(__wrap_wreaddir, files);

    validate_shared_files("etc/shared/test_default", "test_default", "merged_tmp", &f_sum, &f_size, false, -1);

    assert_non_null(groups[0]);
    assert_string_equal(groups[0]->name, "test_default");
    assert_null(groups[1]);
    assert_null(f_sum[0]);
    assert_int_equal(f_size, 0);

    free_file_sum(f_sum);
}

void test_validate_shared_files_max_path_size_warning(void **state)
{
    file_sum **f_sum = NULL;
    unsigned int f_size = 0;
    os_calloc(2, sizeof(file_sum *), f_sum);
    char log_str[PATH_MAX + 1] = {0};

    snprintf(log_str, PATH_MAX, "At validate_shared_files(): path too long '%s/test-file'", LONG_PATH);

    // Initialize files structure
    char ** files = NULL;
    os_malloc((2) * sizeof(char *), files);
    files[0] = strdup("test-files");
    files[1] = NULL;

    expect_string(__wrap_wreaddir, name, LONG_PATH);
    will_return(__wrap_wreaddir, files);

    expect_string(__wrap__mwarn, formatted_msg, log_str);

    reported_path_size_exceeded = 0;

    validate_shared_files(LONG_PATH, "test_default", "merged_tmp", &f_sum, &f_size, false, -1);

    assert_non_null(groups[0]);
    assert_string_equal(groups[0]->name, "test_default");
    assert_null(groups[1]);
    assert_null(f_sum[0]);
    assert_int_equal(f_size, 0);

    free_file_sum(f_sum);
}

void test_validate_shared_files_max_path_size_debug(void **state)
{
    file_sum **f_sum = NULL;
    unsigned int f_size = 0;
    os_calloc(2, sizeof(file_sum *), f_sum);
    char log_str[PATH_MAX + 1] = {0};

    snprintf(log_str, PATH_MAX, "At validate_shared_files(): path too long '%s/test-file'", LONG_PATH);

    // Initialize files structure
    char ** files = NULL;
    os_malloc((2) * sizeof(char *), files);
    files[0] = strdup("test-files");
    files[1] = NULL;

    expect_string(__wrap_wreaddir, name, LONG_PATH);
    will_return(__wrap_wreaddir, files);

    expect_string(__wrap__mdebug2, formatted_msg, log_str);

    reported_path_size_exceeded = 1;

    validate_shared_files(LONG_PATH, "test_default", "merged_tmp", &f_sum, &f_size, false, -1);

    reported_path_size_exceeded = 0;
    assert_non_null(groups[0]);
    assert_string_equal(groups[0]->name, "test_default");
    assert_null(groups[1]);
    assert_null(f_sum[0]);
    assert_int_equal(f_size, 0);

    free_file_sum(f_sum);
}

void test_validate_shared_files_valid_file_limite_size(void **state)
{
    file_sum **f_sum = NULL;
    unsigned int f_size = 0;
    os_calloc(2, sizeof(file_sum *), f_sum);
    char file_str[PATH_MAX + 1] = {0};
    snprintf(file_str, PATH_MAX, "%s/test-file", LONG_PATH);

    // Initialize files structure
    char ** files = NULL;
    os_malloc((2) * sizeof(char *), files);
    files[0] = strdup("test-file");
    files[1] = NULL;

    expect_string(__wrap_wreaddir, name, LONG_PATH);
    will_return(__wrap_wreaddir, files);

    struct stat stat_buf = { .st_mode = S_IFREG };
    expect_string(__wrap_stat, __file, file_str);
    will_return(__wrap_stat, &stat_buf);
    will_return(__wrap_stat, 0);

    expect_string(__wrap_OS_MD5_File, fname, file_str);
    expect_value(__wrap_OS_MD5_File, mode, OS_TEXT);
    will_return(__wrap_OS_MD5_File, "md5_test");
    will_return(__wrap_OS_MD5_File, 0);

    expect_function_call(__wrap_OSHash_Create);
    will_return(__wrap_OSHash_Create, 10);
    invalid_files = OSHash_Create();

    expect_any(__wrap_OSHash_Get, self);
    expect_string(__wrap_OSHash_Get, key, file_str);
    will_return(__wrap_OSHash_Get, NULL);

    expect_string(__wrap_checkBinaryFile, f_name, file_str);
    will_return(__wrap_checkBinaryFile, 0);

    validate_shared_files(LONG_PATH, "test_default", "merged_tmp", &f_sum, &f_size, false, -1);
    groups[0]->f_sum = f_sum;

    assert_non_null(groups[0]);
    assert_string_equal(groups[0]->name, "test_default");
    assert_non_null(groups[0]->f_sum);
    assert_non_null(groups[0]->f_sum[0]);
    assert_string_equal(groups[0]->f_sum[0]->name, file_str);
    assert_string_equal((char *)groups[0]->f_sum[0]->sum, "md5_test");
    assert_null(groups[0]->f_sum[1]);
    assert_null(groups[1]);
    assert_int_equal(f_size, 1);
}

void test_validate_shared_files_md5_fail(void **state)
{
    file_sum **f_sum = NULL;
    unsigned int f_size = 0;
    os_calloc(2, sizeof(file_sum *), f_sum);

    // Initialize files structure
    char ** files = NULL;
    os_malloc((2) * sizeof(char *), files);
    files[0] = strdup("test-file");
    files[1] = NULL;

    expect_string(__wrap_wreaddir, name, "etc/shared/test_default");
    will_return(__wrap_wreaddir, files);

    struct stat stat_buf = { .st_mode = S_IFREG };
    expect_string(__wrap_stat, __file, "etc/shared/test_default/test-file");
    will_return(__wrap_stat, &stat_buf);
    will_return(__wrap_stat, 0);

    expect_string(__wrap_OS_MD5_File, fname, "etc/shared/test_default/test-file");
    expect_value(__wrap_OS_MD5_File, mode, OS_TEXT);
    will_return(__wrap_OS_MD5_File, "md5_test");
    will_return(__wrap_OS_MD5_File, -1);

    expect_string(__wrap__merror, formatted_msg, "Accessing file 'etc/shared/test_default/test-file'");

    validate_shared_files("etc/shared/test_default", "test_default", "merged_tmp", &f_sum, &f_size, false, -1);
    groups[0]->f_sum = f_sum;

    assert_non_null(groups[0]);
    assert_string_equal(groups[0]->name, "test_default");
    assert_null(groups[1]);
    assert_null(f_sum[0]);
    assert_int_equal(f_size, 0);
}

void test_validate_shared_files_still_invalid(void **state)
{
    file_sum **f_sum = NULL;
    unsigned int f_size = 0;
    os_calloc(2, sizeof(file_sum *), f_sum);

    // Initialize files structure
    char ** files = NULL;
    os_malloc((2) * sizeof(char *), files);
    files[0] = strdup("test-file");
    files[1] = NULL;

    expect_string(__wrap_wreaddir, name, "etc/shared/test_default");
    will_return(__wrap_wreaddir, files);

    struct stat stat_buf = { .st_mode = S_IFREG };
    expect_string(__wrap_stat, __file, "etc/shared/test_default/test-file");
    will_return(__wrap_stat, &stat_buf);
    will_return(__wrap_stat, 0);

    expect_string(__wrap_OS_MD5_File, fname, "etc/shared/test_default/test-file");
    expect_value(__wrap_OS_MD5_File, mode, OS_TEXT);
    will_return(__wrap_OS_MD5_File, "md5_test");
    will_return(__wrap_OS_MD5_File, 0);

    expect_function_call(__wrap_OSHash_Create);
    will_return(__wrap_OSHash_Create, 10);
    invalid_files = OSHash_Create();

    time_t *last_modify;
    os_calloc(1, sizeof(time_t), last_modify);
    *last_modify = 10000;

    expect_any(__wrap_OSHash_Get, self);
    expect_string(__wrap_OSHash_Get, key, "etc/shared/test_default/test-file");
    will_return(__wrap_OSHash_Get, last_modify);

    expect_string(__wrap_checkBinaryFile, f_name, "etc/shared/test_default/test-file");
    will_return(__wrap_checkBinaryFile, 1);

    expect_any(__wrap_OSHash_Set, self);
    expect_string(__wrap_OSHash_Set, key, "etc/shared/test_default/test-file");
    expect_any(__wrap_OSHash_Set, data);
    will_return(__wrap_OSHash_Set, NULL);

    expect_string(__wrap__mdebug1, formatted_msg, "File 'etc/shared/test_default/test-file' in group 'test_default' modified but still invalid.");

    validate_shared_files("etc/shared/test_default", "test_default", "merged_tmp", &f_sum, &f_size, false, -1);
    groups[0]->f_sum = f_sum;

    assert_non_null(groups[0]);
    assert_string_equal(groups[0]->name, "test_default");
    assert_null(groups[1]);
    assert_null(f_sum[0]);
    assert_int_equal(f_size, 0);

    os_free(last_modify);
}

void test_validate_shared_files_valid_now(void **state)
{
    file_sum **f_sum = NULL;
    unsigned int f_size = 0;
    os_calloc(2, sizeof(file_sum *), f_sum);

    // Initialize files structure
    char ** files = NULL;
    os_malloc((2) * sizeof(char *), files);
    files[0] = strdup("test-file");
    files[1] = NULL;

    expect_string(__wrap_wreaddir, name, "etc/shared/test_default");
    will_return(__wrap_wreaddir, files);

    struct stat stat_buf = { .st_mode = S_IFREG };
    expect_string(__wrap_stat, __file, "etc/shared/test_default/test-file");
    will_return(__wrap_stat, &stat_buf);
    will_return(__wrap_stat, 0);

    expect_string(__wrap_OS_MD5_File, fname, "etc/shared/test_default/test-file");
    expect_value(__wrap_OS_MD5_File, mode, OS_TEXT);
    will_return(__wrap_OS_MD5_File, "md5_test");
    will_return(__wrap_OS_MD5_File, 0);

    expect_function_call(__wrap_OSHash_Create);
    will_return(__wrap_OSHash_Create, 10);
    invalid_files = OSHash_Create();

    time_t *last_modify;
    os_calloc(1, sizeof(time_t), last_modify);
    *last_modify = 10000;

    expect_any(__wrap_OSHash_Get, self);
    expect_string(__wrap_OSHash_Get, key, "etc/shared/test_default/test-file");
    will_return(__wrap_OSHash_Get, last_modify);

    expect_string(__wrap_checkBinaryFile, f_name, "etc/shared/test_default/test-file");
    will_return(__wrap_checkBinaryFile, 0);

    expect_any(__wrap_OSHash_Delete, self);
    expect_string(__wrap_OSHash_Delete, key, "etc/shared/test_default/test-file");
    will_return(__wrap_OSHash_Delete, NULL);

    expect_string(__wrap__minfo, formatted_msg, "File 'etc/shared/test_default/test-file' in group 'test_default' is valid after last modification.");

    validate_shared_files("etc/shared/test_default", "test_default", "merged_tmp", &f_sum, &f_size, false, -1);
    groups[0]->f_sum = f_sum;

    assert_non_null(groups[0]);
    assert_string_equal(groups[0]->name, "test_default");
    assert_non_null(groups[0]->f_sum);
    assert_non_null(groups[0]->f_sum[0]);
    assert_string_equal(groups[0]->f_sum[0]->name, "etc/shared/test_default/test-file");
    assert_null(groups[0]->f_sum[1]);
    assert_null(groups[1]);
    assert_int_equal(f_size, 1);
}

void test_validate_shared_files_valid_file(void **state)
{
    file_sum **f_sum = NULL;
    unsigned int f_size = 0;
    os_calloc(2, sizeof(file_sum *), f_sum);

    // Initialize files structure
    char ** files = NULL;
    os_malloc((2) * sizeof(char *), files);
    files[0] = strdup("test-file");
    files[1] = NULL;

    expect_string(__wrap_wreaddir, name, "etc/shared/test_default");
    will_return(__wrap_wreaddir, files);

    struct stat stat_buf = { .st_mode = S_IFREG };
    expect_string(__wrap_stat, __file, "etc/shared/test_default/test-file");
    will_return(__wrap_stat, &stat_buf);
    will_return(__wrap_stat, 0);

    expect_string(__wrap_OS_MD5_File, fname, "etc/shared/test_default/test-file");
    expect_value(__wrap_OS_MD5_File, mode, OS_TEXT);
    will_return(__wrap_OS_MD5_File, "md5_test");
    will_return(__wrap_OS_MD5_File, 0);

    expect_function_call(__wrap_OSHash_Create);
    will_return(__wrap_OSHash_Create, 10);
    invalid_files = OSHash_Create();

    expect_any(__wrap_OSHash_Get, self);
    expect_string(__wrap_OSHash_Get, key, "etc/shared/test_default/test-file");
    will_return(__wrap_OSHash_Get, NULL);

    expect_string(__wrap_checkBinaryFile, f_name, "etc/shared/test_default/test-file");
    will_return(__wrap_checkBinaryFile, 0);

    validate_shared_files("etc/shared/test_default", "test_default", "merged_tmp", &f_sum, &f_size, false, -1);
    groups[0]->f_sum = f_sum;

    assert_non_null(groups[0]);
    assert_string_equal(groups[0]->name, "test_default");
    assert_non_null(groups[0]->f_sum);
    assert_non_null(groups[0]->f_sum[0]);
    assert_string_equal(groups[0]->f_sum[0]->name, "etc/shared/test_default/test-file");
    assert_string_equal((char *)groups[0]->f_sum[0]->sum, "md5_test");
    assert_null(groups[0]->f_sum[1]);
    assert_null(groups[1]);
    assert_int_equal(f_size, 1);
}

void test_validate_shared_files_stat_error(void **state)
{
    file_sum **f_sum = NULL;
    unsigned int f_size = 0;
    os_calloc(2, sizeof(file_sum *), f_sum);

    // Initialize files structure
    char ** files = NULL;
    os_malloc((3) * sizeof(char *), files);
    files[0] = strdup("stat-error-file");
    files[1] = strdup("test-file");
    files[2] = NULL;

    expect_string(__wrap_wreaddir, name, "etc/shared/test_default");
    will_return(__wrap_wreaddir, files);

    struct stat stat_buf_err = { .st_mode = S_IFREG };
    expect_string(__wrap_stat, __file, "etc/shared/test_default/stat-error-file");
    will_return(__wrap_stat, &stat_buf_err);
    will_return(__wrap_stat, -1);

    expect_string(__wrap__merror, formatted_msg, "At validate_shared_files(): Unable to get entry attributes 'etc/shared/test_default/stat-error-file'");

    struct stat stat_buf = { .st_mode = S_IFREG };
    expect_string(__wrap_stat, __file, "etc/shared/test_default/test-file");
    will_return(__wrap_stat, &stat_buf);
    will_return(__wrap_stat, 0);

    expect_string(__wrap_OS_MD5_File, fname, "etc/shared/test_default/test-file");
    expect_value(__wrap_OS_MD5_File, mode, OS_TEXT);
    will_return(__wrap_OS_MD5_File, "md5_test");
    will_return(__wrap_OS_MD5_File, 0);

    expect_function_call(__wrap_OSHash_Create);
    will_return(__wrap_OSHash_Create, 10);
    invalid_files = OSHash_Create();

    expect_any(__wrap_OSHash_Get, self);
    expect_string(__wrap_OSHash_Get, key, "etc/shared/test_default/test-file");
    will_return(__wrap_OSHash_Get, NULL);

    expect_string(__wrap_checkBinaryFile, f_name, "etc/shared/test_default/test-file");
    will_return(__wrap_checkBinaryFile, 0);

    validate_shared_files("etc/shared/test_default", "test_default", "merged_tmp", &f_sum, &f_size, false, -1);
    groups[0]->f_sum = f_sum;

    assert_non_null(groups[0]);
    assert_string_equal(groups[0]->name, "test_default");
    assert_non_null(groups[0]->f_sum);
    assert_non_null(groups[0]->f_sum[0]);
    assert_string_equal(groups[0]->f_sum[0]->name, "etc/shared/test_default/test-file");
    assert_string_equal((char *)groups[0]->f_sum[0]->sum, "md5_test");
    assert_null(groups[0]->f_sum[1]);
    assert_null(groups[1]);
    assert_int_equal(f_size, 1);
}

void test_validate_shared_files_merge_file(void **state)
{
    file_sum **f_sum = NULL;
    unsigned int f_size = 0;
    os_calloc(2, sizeof(file_sum *), f_sum);

    // Initialize files structure
    char ** files = NULL;
    os_malloc((2) * sizeof(char *), files);
    files[0] = strdup("test-file");
    files[1] = NULL;

    expect_string(__wrap_wreaddir, name, "etc/shared/test_default");
    will_return(__wrap_wreaddir, files);

    struct stat stat_buf = { .st_mode = S_IFREG };
    expect_string(__wrap_stat, __file, "etc/shared/test_default/test-file");
    will_return(__wrap_stat, &stat_buf);
    will_return(__wrap_stat, 0);

    expect_string(__wrap_OS_MD5_File, fname, "etc/shared/test_default/test-file");
    expect_value(__wrap_OS_MD5_File, mode, OS_TEXT);
    will_return(__wrap_OS_MD5_File, "md5_test");
    will_return(__wrap_OS_MD5_File, 0);

    expect_function_call(__wrap_OSHash_Create);
    will_return(__wrap_OSHash_Create, 10);
    invalid_files = OSHash_Create();

    expect_any(__wrap_OSHash_Get, self);
    expect_string(__wrap_OSHash_Get, key, "etc/shared/test_default/test-file");
    will_return(__wrap_OSHash_Get, NULL);

    expect_string(__wrap_checkBinaryFile, f_name, "etc/shared/test_default/test-file");
    will_return(__wrap_checkBinaryFile, 0);

    expect_string(__wrap_MergeAppendFile, finalpath, "merged_tmp");
    expect_value(__wrap_MergeAppendFile, path_offset, 0x18);
    will_return(__wrap_MergeAppendFile, 1);

    validate_shared_files("etc/shared/test_default", "test_default", "merged_tmp", &f_sum, &f_size, true, -1);
    groups[0]->f_sum = f_sum;

    assert_non_null(groups[0]);
    assert_string_equal(groups[0]->name, "test_default");
    assert_non_null(groups[0]->f_sum);
    assert_non_null(groups[0]->f_sum[0]);
    assert_string_equal(groups[0]->f_sum[0]->name, "etc/shared/test_default/test-file");
    assert_string_equal((char *)groups[0]->f_sum[0]->sum, "md5_test");
    assert_null(groups[0]->f_sum[1]);
    assert_null(groups[1]);
    assert_int_equal(f_size, 1);
}

void test_validate_shared_files_fail_add(void **state)
{
    file_sum **f_sum = NULL;
    unsigned int f_size = 0;
    os_calloc(2, sizeof(file_sum *), f_sum);

    // Initialize files structure
    char ** files = NULL;
    os_malloc((2) * sizeof(char *), files);
    files[0] = strdup("test-file");
    files[1] = NULL;

    expect_string(__wrap_wreaddir, name, "etc/shared/test_default");
    will_return(__wrap_wreaddir, files);

    struct stat stat_buf = { .st_mode = S_IFREG };
    expect_string(__wrap_stat, __file, "etc/shared/test_default/test-file");
    will_return(__wrap_stat, &stat_buf);
    will_return(__wrap_stat, 0);

    expect_string(__wrap_OS_MD5_File, fname, "etc/shared/test_default/test-file");
    expect_value(__wrap_OS_MD5_File, mode, OS_TEXT);
    will_return(__wrap_OS_MD5_File, "md5_test");
    will_return(__wrap_OS_MD5_File, 0);

    expect_function_call(__wrap_OSHash_Create);
    will_return(__wrap_OSHash_Create, 10);
    invalid_files = OSHash_Create();

    expect_any(__wrap_OSHash_Get, self);
    expect_string(__wrap_OSHash_Get, key, "etc/shared/test_default/test-file");
    will_return(__wrap_OSHash_Get, NULL);

    expect_string(__wrap_checkBinaryFile, f_name, "etc/shared/test_default/test-file");
    will_return(__wrap_checkBinaryFile, 1);

    expect_string(__wrap_OSHash_Add, key, "etc/shared/test_default/test-file");
    will_return(__wrap_OSHash_Add, 0);

    expect_string(__wrap__merror, formatted_msg, "Unable to add file 'etc/shared/test_default/test-file' to hash table of invalid files.");


    validate_shared_files("etc/shared/test_default", "test_default", "merged_tmp", &f_sum, &f_size, false, -1);
    groups[0]->f_sum = f_sum;

    assert_non_null(groups[0]);
    assert_string_equal(groups[0]->name, "test_default");
    assert_null(groups[1]);
    assert_null(f_sum[0]);
    assert_int_equal(f_size, 0);
}

void test_validate_shared_files_subfolder_empty(void **state)
{
    file_sum **f_sum = NULL;
    unsigned int f_size = 0;
    os_calloc(2, sizeof(file_sum *), f_sum);

    // Initialize files structure
    char ** files = NULL;
    os_malloc((2) * sizeof(char *), files);
    files[0] = strdup("test-subfolder");
    files[1] = NULL;

    expect_string(__wrap_wreaddir, name, "etc/shared/test_default");
    will_return(__wrap_wreaddir, files);

    struct stat stat_buf = { .st_mode = 0040000 };
    expect_string(__wrap_stat, __file, "etc/shared/test_default/test-subfolder");
    will_return(__wrap_stat, &stat_buf);
    will_return(__wrap_stat, 0);

    expect_string(__wrap_wreaddir, name, "etc/shared/test_default/test-subfolder");
    will_return(__wrap_wreaddir, NULL);

    expect_string(__wrap__mdebug1, formatted_msg, "At validate_shared_files(): Could not open directory 'etc/shared/test_default/test-subfolder'");


    validate_shared_files("etc/shared/test_default", "test_default", "merged_tmp", &f_sum, &f_size, false, -1);
    groups[0]->f_sum = f_sum;

    assert_non_null(groups[0]);
    assert_string_equal(groups[0]->name, "test_default");
    assert_null(groups[1]);
    assert_null(f_sum[0]);
    assert_int_equal(f_size, 0);
}

void test_validate_shared_files_valid_file_subfolder_empty(void **state)
{
    file_sum **f_sum = NULL;
    unsigned int f_size = 0;
    os_calloc(2, sizeof(file_sum *), f_sum);

    // Initialize files structure
    char ** files = NULL;
    os_malloc((3) * sizeof(char *), files);
    files[0] = strdup("test-file");
    files[1] = strdup("test-subfolder");
    files[2] = NULL;

    expect_string(__wrap_wreaddir, name, "etc/shared/test_default");
    will_return(__wrap_wreaddir, files);

    struct stat stat_buf = { .st_mode = S_IFREG };
    expect_string(__wrap_stat, __file, "etc/shared/test_default/test-file");
    will_return(__wrap_stat, &stat_buf);
    will_return(__wrap_stat, 0);

    expect_string(__wrap_OS_MD5_File, fname, "etc/shared/test_default/test-file");
    expect_value(__wrap_OS_MD5_File, mode, OS_TEXT);
    will_return(__wrap_OS_MD5_File, "md5_test");
    will_return(__wrap_OS_MD5_File, 0);

    expect_function_call(__wrap_OSHash_Create);
    will_return(__wrap_OSHash_Create, 10);
    invalid_files = OSHash_Create();

    expect_any(__wrap_OSHash_Get, self);
    expect_string(__wrap_OSHash_Get, key, "etc/shared/test_default/test-file");
    will_return(__wrap_OSHash_Get, NULL);

    expect_string(__wrap_checkBinaryFile, f_name, "etc/shared/test_default/test-file");
    will_return(__wrap_checkBinaryFile, 0);

    struct stat stat_buf_2 = { .st_mode = S_IFDIR };
    expect_string(__wrap_stat, __file, "etc/shared/test_default/test-subfolder");
    will_return(__wrap_stat, &stat_buf_2);
    will_return(__wrap_stat, 0);

    expect_string(__wrap_wreaddir, name, "etc/shared/test_default/test-subfolder");
    will_return(__wrap_wreaddir, NULL);

    expect_string(__wrap__mdebug1, formatted_msg, "At validate_shared_files(): Could not open directory 'etc/shared/test_default/test-subfolder'");


    validate_shared_files("etc/shared/test_default", "test_default", "merged_tmp", &f_sum, &f_size, false, -1);
    groups[0]->f_sum = f_sum;

    assert_non_null(groups[0]);
    assert_string_equal(groups[0]->name, "test_default");
    assert_non_null(groups[0]->f_sum);
    assert_non_null(groups[0]->f_sum[0]);
    assert_string_equal(groups[0]->f_sum[0]->name, "etc/shared/test_default/test-file");
    assert_string_equal((char *)groups[0]->f_sum[0]->sum, "md5_test");
    assert_null(groups[0]->f_sum[1]);
    assert_null(groups[1]);
    assert_int_equal(f_size, 1);
}

void test_validate_shared_files_subfolder_valid_file(void **state)
{
    file_sum **f_sum = NULL;
    unsigned int f_size = 0;
    os_calloc(2, sizeof(file_sum *), f_sum);

    // Initialize files structure
    char ** files = NULL;
    os_malloc((2) * sizeof(char *), files);
    files[0] = strdup("test-subfolder");
    files[1] = NULL;

    expect_string(__wrap_wreaddir, name, "etc/shared/test_default");
    will_return(__wrap_wreaddir, files);

    struct stat stat_buf = { .st_mode = S_IFDIR };
    expect_string(__wrap_stat, __file, "etc/shared/test_default/test-subfolder");
    will_return(__wrap_stat, &stat_buf);
    will_return(__wrap_stat, 0);

    // Initialize files structure
    char ** files2 = NULL;
    os_malloc((2) * sizeof(char *), files2);
    files2[0] = strdup("test-file");
    files2[1] = NULL;

    expect_string(__wrap_wreaddir, name, "etc/shared/test_default/test-subfolder");
    will_return(__wrap_wreaddir, files2);

    struct stat stat_buf_2 = { .st_mode = S_IFREG };
    expect_string(__wrap_stat, __file, "etc/shared/test_default/test-subfolder/test-file");
    will_return(__wrap_stat, &stat_buf_2);
    will_return(__wrap_stat, 0);

    expect_string(__wrap_OS_MD5_File, fname, "etc/shared/test_default/test-subfolder/test-file");
    expect_value(__wrap_OS_MD5_File, mode, OS_TEXT);
    will_return(__wrap_OS_MD5_File, "md5_test");
    will_return(__wrap_OS_MD5_File, 0);

    expect_function_call(__wrap_OSHash_Create);
    will_return(__wrap_OSHash_Create, 10);
    invalid_files = OSHash_Create();

    expect_any(__wrap_OSHash_Get, self);
    expect_string(__wrap_OSHash_Get, key, "etc/shared/test_default/test-subfolder/test-file");
    will_return(__wrap_OSHash_Get, NULL);

    expect_string(__wrap_checkBinaryFile, f_name, "etc/shared/test_default/test-subfolder/test-file");
    will_return(__wrap_checkBinaryFile, 0);

    validate_shared_files("etc/shared/test_default", "test_default", "merged_tmp", &f_sum, &f_size, false, -1);
    groups[0]->f_sum = f_sum;

    assert_non_null(groups[0]);
    assert_string_equal(groups[0]->name, "test_default");
    assert_non_null(groups[0]->f_sum);
    assert_non_null(groups[0]->f_sum[0]);
    assert_string_equal(groups[0]->f_sum[0]->name, "etc/shared/test_default/test-subfolder/test-file");
    assert_string_equal((char *)groups[0]->f_sum[0]->sum, "md5_test");
    assert_null(groups[0]->f_sum[1]);
    assert_null(groups[1]);
    assert_int_equal(f_size, 1);
}

void test_validate_shared_files_valid_file_subfolder_valid_file(void **state)
{
    file_sum **f_sum = NULL;
    unsigned int f_size = 0;
    os_calloc(2, sizeof(file_sum *), f_sum);

    // Initialize files structure
    char ** files = NULL;
    os_malloc((3) * sizeof(char *), files);
    files[0] = strdup("test-subfolder");
    files[1] = strdup("test-file-main-folder");
    files[2] = NULL;

    expect_string(__wrap_wreaddir, name, "etc/shared/test_default");
    will_return(__wrap_wreaddir, files);

    struct stat stat_buf = { .st_mode = S_IFDIR };
    expect_string(__wrap_stat, __file, "etc/shared/test_default/test-subfolder");
    will_return(__wrap_stat, &stat_buf);
    will_return(__wrap_stat, 0);

    // Initialize files structure
    char ** files2 = NULL;
    os_malloc((2) * sizeof(char *), files2);
    files2[0] = strdup("test-file");
    files2[1] = NULL;

    expect_string(__wrap_wreaddir, name, "etc/shared/test_default/test-subfolder");
    will_return(__wrap_wreaddir, files2);

    struct stat stat_buf_2 = { .st_mode = S_IFREG };
    expect_string(__wrap_stat, __file, "etc/shared/test_default/test-subfolder/test-file");
    will_return(__wrap_stat, &stat_buf_2);
    will_return(__wrap_stat, 0);

    expect_string(__wrap_OS_MD5_File, fname, "etc/shared/test_default/test-subfolder/test-file");
    expect_value(__wrap_OS_MD5_File, mode, OS_TEXT);
    will_return(__wrap_OS_MD5_File, "md5_test");
    will_return(__wrap_OS_MD5_File, 0);

    expect_function_call(__wrap_OSHash_Create);
    will_return(__wrap_OSHash_Create, 10);
    invalid_files = OSHash_Create();

    expect_any(__wrap_OSHash_Get, self);
    expect_string(__wrap_OSHash_Get, key, "etc/shared/test_default/test-subfolder/test-file");
    will_return(__wrap_OSHash_Get, NULL);

    expect_string(__wrap_checkBinaryFile, f_name, "etc/shared/test_default/test-subfolder/test-file");
    will_return(__wrap_checkBinaryFile, 0);

    struct stat stat_buf_3 = { .st_mode = S_IFREG };
    expect_string(__wrap_stat, __file, "etc/shared/test_default/test-file-main-folder");
    will_return(__wrap_stat, &stat_buf_3);
    will_return(__wrap_stat, 0);

    expect_string(__wrap_OS_MD5_File, fname, "etc/shared/test_default/test-file-main-folder");
    expect_value(__wrap_OS_MD5_File, mode, OS_TEXT);
    will_return(__wrap_OS_MD5_File, "md5_file_main");
    will_return(__wrap_OS_MD5_File, 0);

    expect_function_call(__wrap_OSHash_Create);
    will_return(__wrap_OSHash_Create, 10);
    invalid_files = OSHash_Create();

    expect_any(__wrap_OSHash_Get, self);
    expect_string(__wrap_OSHash_Get, key, "etc/shared/test_default/test-file-main-folder");
    will_return(__wrap_OSHash_Get, NULL);

    expect_string(__wrap_checkBinaryFile, f_name, "etc/shared/test_default/test-file-main-folder");
    will_return(__wrap_checkBinaryFile, 0);

    validate_shared_files("etc/shared/test_default", "test_default", "merged_tmp", &f_sum, &f_size, false, -1);
    groups[0]->f_sum = f_sum;

    assert_non_null(groups[0]);
    assert_string_equal(groups[0]->name, "test_default");
    assert_non_null(groups[0]->f_sum);
    assert_non_null(groups[0]->f_sum[0]);
    assert_string_equal(groups[0]->f_sum[0]->name, "etc/shared/test_default/test-subfolder/test-file");
    assert_string_equal((char *)groups[0]->f_sum[0]->sum, "md5_test");
    assert_string_equal(groups[0]->f_sum[1]->name, "etc/shared/test_default/test-file-main-folder");
    assert_string_equal((char *)groups[0]->f_sum[1]->sum, "md5_file_main");
    assert_null(groups[0]->f_sum[2]);
    assert_null(groups[1]);
    assert_int_equal(f_size, 2);
}

void test_validate_shared_files_sub_subfolder_valid_file(void **state)
{
    file_sum **f_sum = NULL;
    unsigned int f_size = 0;
    os_calloc(2, sizeof(file_sum *), f_sum);

    // Initialize files structure
    char ** files = NULL;
    os_malloc((2) * sizeof(char *), files);
    files[0] = strdup("test-subfolder");
    files[1] = NULL;

    expect_string(__wrap_wreaddir, name, "etc/shared/test_default");
    will_return(__wrap_wreaddir, files);

    struct stat stat_buf = { .st_mode = S_IFDIR };
    expect_string(__wrap_stat, __file, "etc/shared/test_default/test-subfolder");
    will_return(__wrap_stat, &stat_buf);
    will_return(__wrap_stat, 0);

    // Initialize files structure
    char ** files2 = NULL;
    os_malloc((2) * sizeof(char *), files2);
    files2[0] = strdup("test-subfolder2");
    files2[1] = NULL;

    expect_string(__wrap_wreaddir, name, "etc/shared/test_default/test-subfolder");
    will_return(__wrap_wreaddir, files2);

    struct stat stat_buf_2 = { .st_mode = S_IFDIR };
    expect_string(__wrap_stat, __file, "etc/shared/test_default/test-subfolder/test-subfolder2");
    will_return(__wrap_stat, &stat_buf_2);
    will_return(__wrap_stat, 0);

    // Initialize files structure
    char ** files3 = NULL;
    os_malloc((2) * sizeof(char *), files3);
    files3[0] = strdup("test-file");
    files3[1] = NULL;

    expect_string(__wrap_wreaddir, name, "etc/shared/test_default/test-subfolder/test-subfolder2");
    will_return(__wrap_wreaddir, files3);

    struct stat stat_buf_3 = { .st_mode = S_IFREG };
    expect_string(__wrap_stat, __file, "etc/shared/test_default/test-subfolder/test-subfolder2/test-file");
    will_return(__wrap_stat, &stat_buf_3);
    will_return(__wrap_stat, 0);

    expect_string(__wrap_OS_MD5_File, fname, "etc/shared/test_default/test-subfolder/test-subfolder2/test-file");
    expect_value(__wrap_OS_MD5_File, mode, OS_TEXT);
    will_return(__wrap_OS_MD5_File, "md5_test");
    will_return(__wrap_OS_MD5_File, 0);

    expect_function_call(__wrap_OSHash_Create);
    will_return(__wrap_OSHash_Create, 10);
    invalid_files = OSHash_Create();

    expect_any(__wrap_OSHash_Get, self);
    expect_string(__wrap_OSHash_Get, key, "etc/shared/test_default/test-subfolder/test-subfolder2/test-file");
    will_return(__wrap_OSHash_Get, NULL);

    expect_string(__wrap_checkBinaryFile, f_name, "etc/shared/test_default/test-subfolder/test-subfolder2/test-file");
    will_return(__wrap_checkBinaryFile, 0);

    validate_shared_files("etc/shared/test_default", "test_default", "merged_tmp", &f_sum, &f_size, false, -1);
    groups[0]->f_sum = f_sum;

    assert_non_null(groups[0]);
    assert_string_equal(groups[0]->name, "test_default");
    assert_non_null(groups[0]->f_sum);
    assert_non_null(groups[0]->f_sum[0]);
    assert_string_equal(groups[0]->f_sum[0]->name, "etc/shared/test_default/test-subfolder/test-subfolder2/test-file");
    assert_string_equal((char *)groups[0]->f_sum[0]->sum, "md5_test");
    assert_null(groups[0]->f_sum[1]);
    assert_null(groups[1]);
    assert_int_equal(f_size, 1);
}

void test_copy_directory_files_null_initial(void **state)
{
    expect_string(__wrap_wreaddir, name, "src_path");
    will_return(__wrap_wreaddir, NULL);

    errno = 1;
    expect_string(__wrap__mwarn, formatted_msg, "Could not open directory 'src_path'. Group folder was deleted.");

    will_return(__wrap_opendir, 0);
    will_return(__wrap_strerror, "No such file or directory");
    expect_string(__wrap__mdebug1, formatted_msg, "At purge_group(): Opening directory: 'queue/agent-groups': No such file or directory");

    copy_directory("src_path", "dst_path", "group_test", true);

}

void test_copy_directory_files_null_not_initial(void **state)
{
    expect_string(__wrap_wreaddir, name, "src_path");
    will_return(__wrap_wreaddir, NULL);

    errno = 1;
    will_return(__wrap_strerror, "ERROR");
    expect_string(__wrap__mdebug2, formatted_msg, "Could not open directory 'src_path': ERROR (1)");

    copy_directory("src_path", "dst_path", "group_test", false);

}

void test_copy_directory_hidden_file(void **state)
{
    // Initialize files structure
    char ** files = NULL;
    os_malloc((2) * sizeof(char *), files);
    files[0] = strdup(".hidden_file");
    files[1] = NULL;

    expect_string(__wrap_wreaddir, name, "src_path");
    will_return(__wrap_wreaddir, files);

    copy_directory("src_path", "dst_path", "group_test", true);
}

void test_copy_directory_merged_file(void **state)
{
    // Initialize files structure
    char ** files = NULL;
    os_malloc((2) * sizeof(char *), files);
    files[0] = strdup("merged.mg");
    files[1] = NULL;

    expect_string(__wrap_wreaddir, name, "src_path");
    will_return(__wrap_wreaddir, files);

    copy_directory("src_path", "dst_path", "group_test", true);
}

void test_copy_directory_source_path_too_long_warning(void **state)
{
    char log_str[PATH_MAX + 1] = {0};
    snprintf(log_str, PATH_MAX, "At copy_directory(): source path too long '%s/test-file'", LONG_PATH);

    // Initialize files structure
    char ** files = NULL;
    os_malloc((2) * sizeof(char *), files);
    files[0] = strdup("test-files");
    files[1] = NULL;

    expect_string(__wrap_wreaddir, name, LONG_PATH);
    will_return(__wrap_wreaddir, files);

    expect_string(__wrap__mwarn, formatted_msg, log_str);

    reported_path_size_exceeded = 0;

    copy_directory(LONG_PATH, "dst_path", "group_test", true);
}

void test_copy_directory_source_path_too_long_debug(void **state)
{
    char log_str[PATH_MAX + 1] = {0};
    snprintf(log_str, PATH_MAX, "At copy_directory(): source path too long '%s/test-file'", LONG_PATH);

    // Initialize files structure
    char ** files = NULL;
    os_malloc((2) * sizeof(char *), files);
    files[0] = strdup("test-files");
    files[1] = NULL;

    expect_string(__wrap_wreaddir, name, LONG_PATH);
    will_return(__wrap_wreaddir, files);

    expect_string(__wrap__mdebug2, formatted_msg, log_str);

    reported_path_size_exceeded = 1;

    copy_directory(LONG_PATH, "dst_path", "group_test", true);

    reported_path_size_exceeded = 0;
}

void test_copy_directory_destination_path_too_long_warning(void **state)
{
    char log_str[PATH_MAX + 1] = {0};
    snprintf(log_str, PATH_MAX, "At copy_directory(): destination path too long '%s/test-file'", LONG_PATH);

    // Initialize files structure
    char ** files = NULL;
    os_malloc((2) * sizeof(char *), files);
    files[0] = strdup("test-files");
    files[1] = NULL;

    expect_string(__wrap_wreaddir, name, "src_path");
    will_return(__wrap_wreaddir, files);

    expect_string(__wrap__mwarn, formatted_msg, log_str);

    reported_path_size_exceeded = 0;

    copy_directory("src_path", LONG_PATH, "group_test", true);
}

void test_copy_directory_destination_path_too_long_debug(void **state)
{
    char log_str[PATH_MAX + 1] = {0};
    snprintf(log_str, PATH_MAX, "At copy_directory(): destination path too long '%s/test-file'", LONG_PATH);

    // Initialize files structure
    char ** files = NULL;
    os_malloc((2) * sizeof(char *), files);
    files[0] = strdup("test-files");
    files[1] = NULL;

    expect_string(__wrap_wreaddir, name, "src_path");
    will_return(__wrap_wreaddir, files);

    expect_string(__wrap__mdebug2, formatted_msg, log_str);

    reported_path_size_exceeded = 1;

    copy_directory("src_path", LONG_PATH, "group_test", true);

    reported_path_size_exceeded = 0;
}

void test_copy_directory_invalid_file(void **state)
{
    // Initialize files structure
    char ** files = NULL;
    os_malloc((2) * sizeof(char *), files);
    files[0] = strdup("test-file");
    files[1] = NULL;

    expect_string(__wrap_wreaddir, name, "src_path");
    will_return(__wrap_wreaddir, files);

    will_return(__wrap_opendir, 0);

    expect_function_call(__wrap_OSHash_Create);
    will_return(__wrap_OSHash_Create, 10);
    invalid_files = OSHash_Create();

    time_t *last_modify;
    os_calloc(1, sizeof(time_t), last_modify);
    *last_modify = 10000;

    expect_any(__wrap_OSHash_Get, self);
    expect_string(__wrap_OSHash_Get, key, "src_path/test-file");
    will_return(__wrap_OSHash_Get, last_modify);

    copy_directory("src_path", "dst_path", "group_test", true);

    os_free(last_modify);
}

void test_copy_directory_agent_conf_file(void **state)
{
    // Initialize files structure
    char ** files = NULL;
    os_malloc((2) * sizeof(char *), files);
    files[0] = strdup("agent.conf");
    files[1] = NULL;

    expect_string(__wrap_wreaddir, name, "src_path");
    will_return(__wrap_wreaddir, files);

    will_return(__wrap_opendir, 0);

    expect_function_call(__wrap_OSHash_Create);
    will_return(__wrap_OSHash_Create, 10);
    invalid_files = OSHash_Create();

    expect_any(__wrap_OSHash_Get, self);
    expect_string(__wrap_OSHash_Get, key, "src_path/agent.conf");
    will_return(__wrap_OSHash_Get, NULL);

    expect_string(__wrap_w_copy_file, src, "src_path/agent.conf");
    expect_string(__wrap_w_copy_file, dst, "dst_path/agent.conf");
    expect_value(__wrap_w_copy_file, mode, 0x61);
    expect_value(__wrap_w_copy_file, silent, 1);
    will_return(__wrap_w_copy_file, 0);

    copy_directory("src_path", "dst_path", "group_test", true);
}

void test_copy_directory_valid_file(void **state)
{
    // Initialize files structure
    char ** files = NULL;
    os_malloc((2) * sizeof(char *), files);
    files[0] = strdup("test-file");
    files[1] = NULL;

    expect_string(__wrap_wreaddir, name, "src_path");
    will_return(__wrap_wreaddir, files);

    will_return(__wrap_opendir, 0);

    expect_function_call(__wrap_OSHash_Create);
    will_return(__wrap_OSHash_Create, 10);
    invalid_files = OSHash_Create();

    expect_any(__wrap_OSHash_Get, self);
    expect_string(__wrap_OSHash_Get, key, "src_path/test-file");
    will_return(__wrap_OSHash_Get, NULL);

    expect_string(__wrap_w_copy_file, src, "src_path/test-file");
    expect_string(__wrap_w_copy_file, dst, "dst_path/test-file");
    expect_value(__wrap_w_copy_file, mode, 0x63);
    expect_value(__wrap_w_copy_file, silent, 1);
    will_return(__wrap_w_copy_file, 0);

    copy_directory("src_path", "dst_path", "group_test", true);
}

void test_copy_directory_valid_file_subfolder_file(void **state)
{
    // Initialize files structure
    char ** files = NULL;
    os_malloc((3) * sizeof(char *), files);
    files[0] = strdup("test-file");
    files[1] = strdup("subfolder");
    files[2] = NULL;

    expect_string(__wrap_wreaddir, name, "src_path");
    will_return(__wrap_wreaddir, files);

    will_return(__wrap_opendir, 0);

    expect_function_call(__wrap_OSHash_Create);
    will_return(__wrap_OSHash_Create, 10);
    invalid_files = OSHash_Create();

    expect_any(__wrap_OSHash_Get, self);
    expect_string(__wrap_OSHash_Get, key, "src_path/test-file");
    will_return(__wrap_OSHash_Get, NULL);

    expect_string(__wrap_w_copy_file, src, "src_path/test-file");
    expect_string(__wrap_w_copy_file, dst, "dst_path/test-file");
    expect_value(__wrap_w_copy_file, mode, 0x63);
    expect_value(__wrap_w_copy_file, silent, 1);
    will_return(__wrap_w_copy_file, 0);

    will_return(__wrap_opendir, 1);

    expect_string(__wrap__mdebug2, formatted_msg, "Making new directory: subfolder");

    expect_string(__wrap_mkdir, __path, "dst_path/subfolder");
    expect_value(__wrap_mkdir, __mode, 0770);
    will_return(__wrap_mkdir, 0);

    // Initialize files structure
    char ** files2 = NULL;
    os_malloc((2) * sizeof(char *), files2);
    files2[0] = strdup("test-file");
    files2[1] = NULL;

    expect_string(__wrap_wreaddir, name, "src_path/subfolder");
    will_return(__wrap_wreaddir, files2);

    will_return(__wrap_opendir, 0);

    expect_function_call(__wrap_OSHash_Create);
    will_return(__wrap_OSHash_Create, 10);
    invalid_files = OSHash_Create();

    expect_any(__wrap_OSHash_Get, self);
    expect_string(__wrap_OSHash_Get, key, "src_path/subfolder/test-file");
    will_return(__wrap_OSHash_Get, NULL);

    expect_string(__wrap_w_copy_file, src, "src_path/subfolder/test-file");
    expect_string(__wrap_w_copy_file, dst, "dst_path/subfolder/test-file");
    expect_value(__wrap_w_copy_file, mode, 0x63);
    expect_value(__wrap_w_copy_file, silent, 1);
    will_return(__wrap_w_copy_file, 0);

    copy_directory("src_path", "dst_path", "group_test", true);
}

void test_copy_directory_mkdir_fail(void **state)
{
    // Initialize files structure
    char ** files = NULL;
    os_malloc((2) * sizeof(char *), files);
    files[0] = strdup("subfolder");
    files[1] = NULL;

    expect_string(__wrap_wreaddir, name, "src_path");
    will_return(__wrap_wreaddir, files);

    will_return(__wrap_opendir, 1);

    expect_string(__wrap__mdebug2, formatted_msg, "Making new directory: subfolder");

    expect_string(__wrap_mkdir, __path, "dst_path/subfolder");
    expect_value(__wrap_mkdir, __mode, 0770);
    will_return(__wrap_mkdir, -1);

    errno = 10;
    will_return(__wrap_strerror, "ERROR");
    expect_string(__wrap__merror, formatted_msg, "Cannot create directory 'dst_path/subfolder': ERROR (10)");

    copy_directory("src_path", "dst_path", "group_test", true);
    errno = 0;
}

void test_copy_directory_mkdir_exist(void **state)
{
    // Initialize files structure
    char ** files = NULL;
    os_malloc((2) * sizeof(char *), files);
    files[0] = strdup("subfolder");
    files[1] = NULL;

    expect_string(__wrap_wreaddir, name, "src_path");
    will_return(__wrap_wreaddir, files);

    will_return(__wrap_opendir, 1);

    expect_string(__wrap__mdebug2, formatted_msg, "Making new directory: subfolder");

    expect_string(__wrap_mkdir, __path, "dst_path/subfolder");
    expect_value(__wrap_mkdir, __mode, 0770);
    will_return(__wrap_mkdir, -1);

    errno = 17;
    expect_string(__wrap_wreaddir, name, "src_path/subfolder");
    will_return(__wrap_wreaddir, NULL);

    will_return(__wrap_strerror, "ERROR");
    expect_string(__wrap__mdebug2, formatted_msg, "Could not open directory 'src_path/subfolder': ERROR (17)");

    copy_directory("src_path", "dst_path", "group_test", true);
    errno = 0;
}

void test_copy_directory_file_subfolder_file(void **state)
{
    // Initialize files structure
    char ** files = NULL;
    os_malloc((4) * sizeof(char *), files);
    files[0] = strdup("test-file");
    files[1] = strdup("subfolder");
    files[2] = strdup("test-file-2");
    files[3] = NULL;

    expect_string(__wrap_wreaddir, name, "src_path");
    will_return(__wrap_wreaddir, files);

    will_return(__wrap_opendir, 0);

    expect_function_call(__wrap_OSHash_Create);
    will_return(__wrap_OSHash_Create, 10);
    invalid_files = OSHash_Create();

    expect_any(__wrap_OSHash_Get, self);
    expect_string(__wrap_OSHash_Get, key, "src_path/test-file");
    will_return(__wrap_OSHash_Get, NULL);

    expect_string(__wrap_w_copy_file, src, "src_path/test-file");
    expect_string(__wrap_w_copy_file, dst, "dst_path/test-file");
    expect_value(__wrap_w_copy_file, mode, 0x63);
    expect_value(__wrap_w_copy_file, silent, 1);
    will_return(__wrap_w_copy_file, 0);

    will_return(__wrap_opendir, 1);

    expect_string(__wrap__mdebug2, formatted_msg, "Making new directory: subfolder");

    expect_string(__wrap_mkdir, __path, "dst_path/subfolder");
    expect_value(__wrap_mkdir, __mode, 0770);
    will_return(__wrap_mkdir, 0);

    // Initialize files structure
    char ** files2 = NULL;
    os_malloc((2) * sizeof(char *), files2);
    files2[0] = strdup("test-file");
    files2[1] = NULL;

    expect_string(__wrap_wreaddir, name, "src_path/subfolder");
    will_return(__wrap_wreaddir, files2);

    will_return(__wrap_opendir, 0);

    expect_function_call(__wrap_OSHash_Create);
    will_return(__wrap_OSHash_Create, 10);
    invalid_files = OSHash_Create();

    expect_any(__wrap_OSHash_Get, self);
    expect_string(__wrap_OSHash_Get, key, "src_path/subfolder/test-file");
    will_return(__wrap_OSHash_Get, NULL);

    expect_string(__wrap_w_copy_file, src, "src_path/subfolder/test-file");
    expect_string(__wrap_w_copy_file, dst, "dst_path/subfolder/test-file");
    expect_value(__wrap_w_copy_file, mode, 0x63);
    expect_value(__wrap_w_copy_file, silent, 1);
    will_return(__wrap_w_copy_file, 0);

    will_return(__wrap_opendir, 0);

    expect_any(__wrap_OSHash_Get, self);
    expect_string(__wrap_OSHash_Get, key, "src_path/test-file-2");
    will_return(__wrap_OSHash_Get, NULL);

    expect_string(__wrap_w_copy_file, src, "src_path/test-file-2");
    expect_string(__wrap_w_copy_file, dst, "dst_path/test-file-2");
    expect_value(__wrap_w_copy_file, mode, 0x63);
    expect_value(__wrap_w_copy_file, silent, 1);
    will_return(__wrap_w_copy_file, 0);

    copy_directory("src_path", "dst_path", "group_test", true);
}

void test_save_controlmsg_request_error(void **state)
{
    keyentry * key =  NULL;
    char *r_msg = "req ";
    size_t msg_length = sizeof(r_msg);
    int *wdb_sock = NULL;

    expect_string(__wrap__merror, formatted_msg, "Request control format error.");
    expect_string(__wrap__mdebug2, formatted_msg, "r_msg = \"req \"");

    save_controlmsg(key, r_msg, msg_length, wdb_sock);
}


void test_save_controlmsg_request_success(void **state)
{
    keyentry * key =  NULL;
    char r_msg[OS_SIZE_128] = {0};
    size_t msg_length = sizeof(r_msg);
    int *wdb_sock = NULL;

    strcpy(r_msg, "req payload is here");

    expect_string(__wrap_req_save, counter, "payload");
    expect_string(__wrap_req_save, buffer, "is here");
    expect_value(__wrap_req_save, length, OS_SIZE_128 - strlen(HC_REQUEST) - strlen("payload "));
    will_return(__wrap_req_save, 0);

    save_controlmsg(key, r_msg, msg_length, wdb_sock);
}

void test_save_controlmsg_invalid_msg(void **state)
{

    char r_msg[OS_SIZE_128] = {0};
    strcpy(r_msg, "Invalid message");

    keyentry key;
    keyentry_init(&key, "NEW_AGENT", "001", "10.2.2.5", NULL);

    size_t msg_length = sizeof(r_msg);
    int *wdb_sock = NULL;

    expect_string(__wrap_send_msg, msg, "001");
    expect_string(__wrap__mwarn, formatted_msg, "Invalid message from agent: 'NEW_AGENT' (001)");

    save_controlmsg(&key, r_msg, msg_length, wdb_sock);

    free_keyentry(&key);
}

void test_save_controlmsg_could_not_add_pending_data(void **state)
{
    test_mode = true;

    char r_msg[OS_SIZE_128] = {0};
    strcpy(r_msg, "Invalid message \n with enter");

    keyentry key;
    keyentry_init(&key, "NEW_AGENT", "001", "10.2.2.5", NULL);

    size_t msg_length = sizeof(r_msg);
    int *wdb_sock = NULL;

    expect_string(__wrap_send_msg, msg, "001");

    expect_function_call(__wrap_OSHash_Create);
    will_return(__wrap_OSHash_Create, 1);
    pending_data = OSHash_Create();

    expect_value(__wrap_OSHash_Get, self, pending_data);
    expect_string(__wrap_OSHash_Get, key, "001");
    will_return(__wrap_OSHash_Get, NULL);

    expect_string(__wrap_OSHash_Add, key, "001");
    will_return(__wrap_OSHash_Add, 0);

    expect_string(__wrap__merror, formatted_msg, "Couldn't add pending data into hash table.");

    save_controlmsg(&key, r_msg, msg_length, wdb_sock);

    free_keyentry(&key);
}

void test_save_controlmsg_unable_to_save_last_keepalive(void **state)
{
    test_mode = true;

    char r_msg[OS_SIZE_128] = {0};
    strcpy(r_msg, "Invalid message \n with enter");

    keyentry key;
    keyentry_init(&key, "NEW_AGENT", "001", "10.2.2.5", NULL);

    size_t msg_length = sizeof(r_msg);
    int *wdb_sock = NULL;

    expect_string(__wrap_send_msg, msg, "001");

    expect_function_call(__wrap_OSHash_Create);
    will_return(__wrap_OSHash_Create, 1);
    pending_data = OSHash_Create();

    pending_data_t data;
    char * message = strdup("Invalid message \n");
    data.changed = true;
    data.message = message;

    expect_value(__wrap_OSHash_Get, self, pending_data);
    expect_string(__wrap_OSHash_Get, key, "001");
    will_return(__wrap_OSHash_Get, &data);

    expect_value(__wrap_wdb_update_agent_keepalive, id, 1);
    expect_string(__wrap_wdb_update_agent_keepalive, connection_status, AGENT_CS_ACTIVE);
    expect_string(__wrap_wdb_update_agent_keepalive, sync_status, "synced");
    will_return(__wrap_wdb_update_agent_keepalive, OS_INVALID);

    expect_string(__wrap__mwarn, formatted_msg, "Unable to save last keepalive and set connection status as active for agent: 001");

    save_controlmsg(&key, r_msg, msg_length, wdb_sock);
    free_keyentry(&key);
    os_free(data.message);
}

void test_save_controlmsg_update_msg_error_parsing(void **state)
{
    test_mode = true;

    char r_msg[OS_SIZE_128] = {0};
    strcpy(r_msg, "valid message \n with enter");

    keyentry key;
    keyentry_init(&key, "NEW_AGENT", "001", "10.2.2.5", NULL);

    size_t msg_length = sizeof(r_msg);
    int *wdb_sock = NULL;

    expect_string(__wrap_send_msg, msg, "001");

    expect_function_call(__wrap_OSHash_Create);
    will_return(__wrap_OSHash_Create, 1);
    pending_data = OSHash_Create();

    pending_data_t *data;
    os_calloc(1, sizeof(struct pending_data_t), data);
    char * message = strdup("different message");
    data->changed = true;
    data->message = message;

    expect_value(__wrap_OSHash_Get, self, pending_data);
    expect_string(__wrap_OSHash_Get, key, "001");
    will_return(__wrap_OSHash_Get, data);

    expect_string(__wrap__mdebug2, formatted_msg, "save_controlmsg(): inserting 'valid message \n'");

    static group_t *test_groups = NULL;
    groups = &test_groups;
    multi_groups = &test_groups;

    char* group = NULL;
    w_strdup("test_group", group);
    expect_value(__wrap_wdb_get_agent_group, id, 1);
    will_return(__wrap_wdb_get_agent_group, group);

    expect_string(__wrap__mdebug2, formatted_msg, "Agent '001' group is 'test_group'");

    expect_string(__wrap__merror, formatted_msg, "No such group 'test_group' for agent '001'");

    agent_info_data *agent_data;
    os_calloc(1, sizeof(agent_info_data), agent_data);
    agent_data->id = 1;

    expect_string(__wrap_parse_agent_update_msg, msg, "valid message \n");
    will_return(__wrap_parse_agent_update_msg, agent_data);
    will_return(__wrap_parse_agent_update_msg, OS_INVALID);

    expect_string(__wrap__merror, formatted_msg, "Error parsing message for agent '001'");

    save_controlmsg(&key, r_msg, msg_length, wdb_sock);

    os_free(agent_data);

    free_keyentry(&key);
    os_free(data->message);
    os_free(data->group);
    os_free(data);
}

void test_save_controlmsg_update_msg_unable_to_update_information(void **state)
{
    test_mode = true;

    char r_msg[OS_SIZE_128] = {0};
    strcpy(r_msg, "valid message \n with enter");

    keyentry key;
    keyentry_init(&key, "NEW_AGENT", "001", "10.2.2.5", NULL);

    size_t msg_length = sizeof(r_msg);
    int *wdb_sock = NULL;

    expect_string(__wrap_send_msg, msg, "001");

    expect_function_call(__wrap_OSHash_Create);
    will_return(__wrap_OSHash_Create, 1);
    pending_data = OSHash_Create();

    pending_data_t *data;
    os_calloc(1, sizeof(struct pending_data_t), data);
    char * message = strdup("different message");
    data->changed = false;
    data->message = message;

    expect_value(__wrap_OSHash_Get, self, pending_data);
    expect_string(__wrap_OSHash_Get, key, "001");
    will_return(__wrap_OSHash_Get, data);

    expect_string(__wrap__mdebug2, formatted_msg, "save_controlmsg(): inserting 'valid message \n'");

    os_calloc(1, (2) * sizeof(group_t *), groups);
    os_calloc(1, sizeof(group_t), groups[0]);
    groups[0]->name = strdup("test_group");
    groups[0]->has_changed = false;
    groups[0]->exists = true;
    groups[1] = NULL;

    os_calloc(2, sizeof(file_sum *), groups[0]->f_sum);
    os_calloc(1, sizeof(file_sum), groups[0]->f_sum[0]);
    os_strdup("test_group", groups[0]->f_sum[0]->name);
    strncpy(groups[0]->f_sum[0]->sum, "ABCDEF1234567890", 32);
    groups[0]->f_sum[1] = NULL;

    os_calloc(1, (2) * sizeof(group_t *), multi_groups);
    os_calloc(1, sizeof(group_t), multi_groups[0]);
    multi_groups[0]->name = strdup("test_group");
    multi_groups[0]->has_changed = false;
    multi_groups[0]->exists = true;
    multi_groups[1] = NULL;

    char* group = NULL;
    w_strdup("test_group", group);
    expect_value(__wrap_wdb_get_agent_group, id, 1);
    will_return(__wrap_wdb_get_agent_group, group);

    expect_string(__wrap__mdebug2, formatted_msg, "Agent '001' group is 'test_group'");

    agent_info_data *agent_data;
    os_calloc(1, sizeof(agent_info_data), agent_data);
    agent_data->id = 1;
    os_strdup("managerHost", agent_data->manager_host);
    os_strdup("10.2.2.2", agent_data->agent_ip);
    os_strdup("version 4.3", agent_data->version);
    os_strdup("112358", agent_data->merged_sum);

    os_strdup("NodeName", node_name);

    expect_string(__wrap_parse_agent_update_msg, msg, "valid message \n");
    will_return(__wrap_parse_agent_update_msg, agent_data);
    will_return(__wrap_parse_agent_update_msg, OS_SUCCESS);

    expect_any(__wrap_wdb_update_agent_data, agent_data);
    will_return(__wrap_wdb_update_agent_data, OS_INVALID);

    os_calloc(1, sizeof(w_linked_queue_t), pending_queue);

    expect_any(__wrap_linked_queue_push_ex, queue);
    expect_any(__wrap_linked_queue_push_ex, data);

    expect_string(__wrap__mdebug1, formatted_msg, "Unable to update information in global.db for agent: 001");

    save_controlmsg(&key, r_msg, msg_length, wdb_sock);

    os_free(agent_data->manager_host);
    os_free(agent_data);

    os_free(node_name);

    free_keyentry(&key);
    os_free(data->message);
    os_free(data->group);
    os_free(data);
}

void test_save_controlmsg_update_msg_lookfor_agent_group_fail(void **state)
{
    test_mode = true;

    char r_msg[OS_SIZE_128] = {0};
    strcpy(r_msg, "valid message \n with enter");

    keyentry key;
    keyentry_init(&key, "NEW_AGENT", "001", "10.2.2.5", NULL);

    size_t msg_length = sizeof(r_msg);
    int *wdb_sock = NULL;

    expect_string(__wrap_send_msg, msg, "001");

    expect_function_call(__wrap_OSHash_Create);
    will_return(__wrap_OSHash_Create, 1);
    pending_data = OSHash_Create();

    pending_data_t *data;
    os_calloc(1, sizeof(struct pending_data_t), data);
    char * message = strdup("different message");
    data->changed = false;
    data->message = message;

    expect_value(__wrap_OSHash_Get, self, pending_data);
    expect_string(__wrap_OSHash_Get, key, "001");
    will_return(__wrap_OSHash_Get, data);

    expect_string(__wrap__mdebug2, formatted_msg, "save_controlmsg(): inserting 'valid message \n'");

    expect_value(__wrap_wdb_get_agent_group, id, 1);
    will_return(__wrap_wdb_get_agent_group, NULL);

    expect_string(__wrap__merror, formatted_msg, "Error getting group for agent '001'");

    agent_info_data *agent_data;
    os_calloc(1, sizeof(agent_info_data), agent_data);
    agent_data->id = 1;
    os_strdup("manager_host", agent_data->manager_host);
    os_strdup("10.2.2.2", agent_data->agent_ip);
    os_strdup("version 4.3", agent_data->version);
    os_strdup("112358", agent_data->merged_sum);

    expect_string(__wrap_parse_agent_update_msg, msg, "valid message \n");
    will_return(__wrap_parse_agent_update_msg, agent_data);
    will_return(__wrap_parse_agent_update_msg, OS_SUCCESS);

    expect_any(__wrap_wdb_update_agent_data, agent_data);
    will_return(__wrap_wdb_update_agent_data, OS_INVALID);

    expect_string(__wrap__mdebug1, formatted_msg, "Unable to update information in global.db for agent: 001");

    save_controlmsg(&key, r_msg, msg_length, wdb_sock);

    os_free(agent_data->manager_host);
    os_free(agent_data);

    free_keyentry(&key);
    os_free(data->message);
    os_free(data->group);
    os_free(data);
}

void test_save_controlmsg_startup(void **state)
{
    test_mode = true;
    char r_msg[OS_SIZE_128] = {0};
    strcpy(r_msg, HC_STARTUP);
    keyentry key;
    keyentry_init(&key, "NEW_AGENT", "001", "10.2.2.5", NULL);
    key.peer_info.ss_family = 0;
    size_t msg_length = sizeof(r_msg);
    int *wdb_sock = NULL;

    expect_string(__wrap_send_msg, msg, "001");

    expect_string(__wrap__mdebug1, formatted_msg, "Agent NEW_AGENT sent HC_STARTUP from ''");

    expect_function_call(__wrap_OSHash_Create);
    will_return(__wrap_OSHash_Create, 1);
    pending_data = OSHash_Create();

    pending_data_t data;
    char * message = strdup("startup message \n");
    data.changed = false;
    data.message = message;

    expect_value(__wrap_OSHash_Get, self, pending_data);
    expect_string(__wrap_OSHash_Get, key, "001");
    will_return(__wrap_OSHash_Get, &data);

    expect_value(__wrap_wdb_update_agent_keepalive, id, 1);
    expect_string(__wrap_wdb_update_agent_keepalive, connection_status, AGENT_CS_PENDING);
    expect_string(__wrap_wdb_update_agent_keepalive, sync_status, "synced");
    will_return(__wrap_wdb_update_agent_keepalive, OS_INVALID);

    expect_string(__wrap__mwarn, formatted_msg, "Unable to save last keepalive and set connection status as pending for agent: 001");

    save_controlmsg(&key, r_msg, msg_length, wdb_sock);

    free_keyentry(&key);
    os_free(message);
}

void test_save_controlmsg_shutdown(void **state)
{
    test_mode = true;
    char r_msg[OS_SIZE_128] = {0};
    strcpy(r_msg, HC_SHUTDOWN);
    keyentry key;
    keyentry_init(&key, "NEW_AGENT", "001", "10.2.2.5", NULL);
    memset(&key.peer_info, 0, sizeof(struct sockaddr_storage));
    key.peer_info.ss_family = AF_INET;

    size_t msg_length = sizeof(r_msg);
    int *wdb_sock = NULL;

    expect_string(__wrap_send_msg, msg, "001");

    expect_any(__wrap_get_ipv4_string, address);
    expect_any(__wrap_get_ipv4_string, address_size);
    will_return(__wrap_get_ipv4_string, OS_INVALID);

    expect_string(__wrap__mdebug1, formatted_msg, "Agent NEW_AGENT sent HC_SHUTDOWN from ''");

    expect_function_call(__wrap_OSHash_Create);
    will_return(__wrap_OSHash_Create, 1);
    pending_data = OSHash_Create();

    pending_data_t data;
    char * message = strdup("shutdown message \n");
    data.changed = false;
    data.message = message;

    expect_value(__wrap_OSHash_Get, self, pending_data);
    expect_string(__wrap_OSHash_Get, key, "001");
    will_return(__wrap_OSHash_Get, &data);

    expect_value(__wrap_wdb_update_agent_connection_status, id, 1);
    expect_string(__wrap_wdb_update_agent_connection_status, connection_status, AGENT_CS_DISCONNECTED);
    expect_string(__wrap_wdb_update_agent_connection_status, sync_status, "synced");
    will_return(__wrap_wdb_update_agent_connection_status, OS_SUCCESS);

    expect_string(__wrap_SendMSG, message, "1:wazuh-remoted:ossec: Agent stopped: 'NEW_AGENT->10.2.2.5'.");
    expect_string(__wrap_SendMSG, locmsg, "[001] (NEW_AGENT) 10.2.2.5");
    expect_any(__wrap_SendMSG, loc);
    will_return(__wrap_SendMSG, -1);

    will_return(__wrap_strerror, "fail");
    expect_string(__wrap__merror, formatted_msg, "(1210): Queue 'queue/sockets/queue' not accessible: 'fail'");

    expect_string(__wrap_StartMQ, path, DEFAULTQUEUE);
    expect_value(__wrap_StartMQ, type, WRITE);
    will_return(__wrap_StartMQ, -1);

    expect_string(__wrap__minfo, formatted_msg, "Successfully reconnected to 'queue/sockets/queue'");

    expect_string(__wrap_SendMSG, message, "1:wazuh-remoted:ossec: Agent stopped: 'NEW_AGENT->10.2.2.5'.");
    expect_string(__wrap_SendMSG, locmsg, "[001] (NEW_AGENT) 10.2.2.5");
    expect_any(__wrap_SendMSG, loc);
    will_return(__wrap_SendMSG, -1);

    will_return(__wrap_strerror, "fail");
    expect_string(__wrap__merror, formatted_msg, "(1210): Queue 'queue/sockets/queue' not accessible: 'fail'");

    save_controlmsg(&key, r_msg, msg_length, wdb_sock);

    free_keyentry(&key);
    os_free(message);
}

void test_save_controlmsg_shutdown_wdb_fail(void **state)
{
    test_mode = true;
    char r_msg[OS_SIZE_128] = {0};
    strcpy(r_msg, HC_SHUTDOWN);
    keyentry key;
    keyentry_init(&key, "NEW_AGENT", "001", "10.2.2.5", NULL);
    memset(&key.peer_info, 0, sizeof(struct sockaddr_storage));
    key.peer_info.ss_family = AF_INET6;
    size_t msg_length = sizeof(r_msg);
    int *wdb_sock = NULL;

    expect_string(__wrap_send_msg, msg, "001");

    expect_any(__wrap_get_ipv6_string, address);
    expect_any(__wrap_get_ipv6_string, address_size);
    will_return(__wrap_get_ipv6_string, OS_INVALID);

    expect_string(__wrap__mdebug1, formatted_msg, "Agent NEW_AGENT sent HC_SHUTDOWN from ''");

    expect_function_call(__wrap_OSHash_Create);
    will_return(__wrap_OSHash_Create, 1);
    pending_data = OSHash_Create();

    pending_data_t data;
    char * message = strdup("shutdown message \n");
    data.changed = false;
    data.message = message;

    expect_value(__wrap_OSHash_Get, self, pending_data);
    expect_string(__wrap_OSHash_Get, key, "001");
    will_return(__wrap_OSHash_Get, &data);

    expect_value(__wrap_wdb_update_agent_connection_status, id, 1);
    expect_string(__wrap_wdb_update_agent_connection_status, connection_status, AGENT_CS_DISCONNECTED);
    expect_string(__wrap_wdb_update_agent_connection_status, sync_status, "synced");
    will_return(__wrap_wdb_update_agent_connection_status, OS_INVALID);

    expect_string(__wrap__mwarn, formatted_msg, "Unable to set connection status as disconnected for agent: 001");

    save_controlmsg(&key, r_msg, msg_length, wdb_sock);

    free_keyentry(&key);
    os_free(message);
}

int main(void)
{
    const struct CMUnitTest tests[] = {
        // Tests lookfor_agent_group
        cmocka_unit_test(test_lookfor_agent_group_set_default_group),
        cmocka_unit_test(test_lookfor_agent_group_null_groups),
        cmocka_unit_test(test_lookfor_agent_group_msg_without_enter),
        cmocka_unit_test(test_lookfor_agent_group_bad_message),
        cmocka_unit_test(test_lookfor_agent_group_message_without_second_enter),
        // Tests c_group
        cmocka_unit_test_setup_teardown(test_c_group_fail, test_c_group_setup, test_c_group_teardown),
        cmocka_unit_test_setup_teardown(test_c_group_downloaded_file_is_corrupted, test_c_group_setup, test_c_group_teardown),
        cmocka_unit_test_setup_teardown(test_c_group_download_all_files, test_c_group_setup, test_c_group_teardown),
        cmocka_unit_test_setup_teardown(test_c_group_read_directory, test_c_group_setup, test_c_group_teardown),
        cmocka_unit_test_setup_teardown(test_c_group_invalid_share_file, test_c_group_setup, test_c_group_teardown),
        // Tests c_multi_group
        cmocka_unit_test(test_c_multi_group_hash_multigroup_null),
        cmocka_unit_test(test_c_multi_group_open_directory_fail),
        cmocka_unit_test(test_c_multi_group_call_copy_directory),
        cmocka_unit_test(test_c_multi_group_call_c_group),
        // Test find_group
        cmocka_unit_test_setup_teardown(test_find_group_found, test_find_group_setup, test_c_group_teardown),
        cmocka_unit_test_setup_teardown(test_find_group_not_found, test_find_group_setup, test_c_group_teardown),
        // Test find_multi_group
        cmocka_unit_test_setup_teardown(test_find_multi_group_found, test_find_multi_group_setup, test_c_multi_group_teardown),
        cmocka_unit_test_setup_teardown(test_find_multi_group_not_found, test_find_multi_group_setup, test_c_multi_group_teardown),
        // Test find_group_from_file
        cmocka_unit_test_setup_teardown(test_find_group_from_file_found, test_find_group_setup, test_c_group_teardown),
        cmocka_unit_test_setup_teardown(test_find_group_from_file_not_found, test_find_group_setup, test_c_group_teardown),
        // Test find_multi_group_from_file
        cmocka_unit_test_setup_teardown(test_find_multi_group_from_file_found, test_find_multi_group_setup, test_c_multi_group_teardown),
        cmocka_unit_test_setup_teardown(test_find_multi_group_from_file_not_found, test_find_multi_group_setup, test_c_multi_group_teardown),
        // Test fsum_changed
        cmocka_unit_test_setup_teardown(test_fsum_changed_same_fsum, test_fsum_changed_setup, test_fsum_changed_teardown),
        cmocka_unit_test_setup_teardown(test_fsum_changed_different_fsum_sum, test_fsum_changed_setup, test_fsum_changed_teardown),
        cmocka_unit_test_setup_teardown(test_fsum_changed_different_fsum_name, test_fsum_changed_setup, test_fsum_changed_teardown),
        cmocka_unit_test_setup_teardown(test_fsum_changed_different_size, test_fsum_changed_setup, test_fsum_changed_teardown),
        cmocka_unit_test_setup_teardown(test_fsum_changed_one_null, test_fsum_changed_setup, test_fsum_changed_teardown),
        cmocka_unit_test(test_fsum_changed_both_null),
        // Test group_changed
        cmocka_unit_test_setup_teardown(test_group_changed_not_changed, test_find_group_setup, test_c_group_teardown),
        cmocka_unit_test_setup_teardown(test_group_changed_has_changed, test_find_group_setup, test_c_group_teardown),
        cmocka_unit_test_setup_teardown(test_group_changed_not_exists, test_find_group_setup, test_c_group_teardown),
        cmocka_unit_test_setup_teardown(test_group_changed_invalid_group, test_find_group_setup, test_c_group_teardown),
        // Test process_deleted_groups
        cmocka_unit_test_setup_teardown(test_process_deleted_groups_delete, test_find_group_setup, test_c_group_teardown),
        cmocka_unit_test_setup_teardown(test_process_deleted_groups_no_changes, test_find_group_setup, test_c_group_teardown),
        // Test process_deleted_multi_groups
        cmocka_unit_test_setup_teardown(test_process_deleted_multi_groups_delete, test_find_multi_group_setup, test_c_multi_group_teardown),
        cmocka_unit_test_setup_teardown(test_process_deleted_multi_groups_no_changes, test_find_multi_group_setup, test_c_multi_group_teardown),
        // Test process_groups
        cmocka_unit_test(test_process_groups_open_directory_fail),
        cmocka_unit_test(test_process_groups_readdir_fail),
        cmocka_unit_test(test_process_groups_subdir_null),
        cmocka_unit_test(test_process_groups_skip),
        cmocka_unit_test(test_process_groups_skip_2),
        cmocka_unit_test_setup_teardown(test_process_groups_find_group_null, test_process_group_setup, test_c_group_teardown),
        cmocka_unit_test_setup_teardown(test_process_groups_find_group_changed, test_process_group_setup, test_c_group_teardown),
        cmocka_unit_test_setup_teardown(test_process_groups_find_group_not_changed, test_process_group_setup, test_c_group_teardown),
        // Test process_multi_groups
        cmocka_unit_test(test_process_multi_groups_no_agents),
        cmocka_unit_test(test_process_multi_groups_single_group),
        cmocka_unit_test(test_process_multi_groups_OSHash_Add_fail),
        cmocka_unit_test(test_process_multi_groups_open_fail),
        cmocka_unit_test_setup_teardown(test_process_multi_groups_find_multi_group_null, test_process_multi_groups_setup, test_c_multi_group_teardown),
        cmocka_unit_test_setup_teardown(test_process_multi_groups_group_changed, test_process_multi_groups_group_changed_setup, test_process_multi_group_check_group_changed_teardown),
        cmocka_unit_test_setup_teardown(test_process_multi_groups_changed_outside, test_process_multi_groups_group_not_changed_setup, test_process_multi_group_check_group_changed_teardown),
        cmocka_unit_test_setup_teardown(test_process_multi_groups_changed_outside_nocmerged, test_process_multi_groups_group_not_changed_setup, test_process_multi_group_check_group_changed_teardown),
        // Test c_files
        cmocka_unit_test_setup_teardown(test_c_files, test_c_files_setup, test_c_files_teardown),
        // Test validate_shared_files
        cmocka_unit_test_setup_teardown(test_validate_shared_files_files_null, test_c_group_setup, test_c_group_teardown),
        cmocka_unit_test_setup_teardown(test_validate_shared_files_hidden_file, test_c_group_setup, test_c_group_teardown),
        cmocka_unit_test_setup_teardown(test_validate_shared_files_merged_file, test_c_group_setup, test_c_group_teardown),
        cmocka_unit_test_setup_teardown(test_validate_shared_files_max_path_size_warning, test_c_group_setup, test_c_group_teardown),
        cmocka_unit_test_setup_teardown(test_validate_shared_files_max_path_size_debug, test_c_group_setup, test_c_group_teardown),
        cmocka_unit_test_setup_teardown(test_validate_shared_files_valid_file_limite_size, test_c_group_setup, test_c_group_teardown),
        cmocka_unit_test_setup_teardown(test_validate_shared_files_md5_fail, test_c_group_setup, test_c_group_teardown),
        cmocka_unit_test_setup_teardown(test_validate_shared_files_still_invalid, test_c_group_setup, test_c_group_teardown),
        cmocka_unit_test_setup_teardown(test_validate_shared_files_valid_now, test_c_group_setup, test_c_group_teardown),
        cmocka_unit_test_setup_teardown(test_validate_shared_files_valid_file, test_c_group_setup, test_c_group_teardown),
        cmocka_unit_test_setup_teardown(test_validate_shared_files_fail_add, test_c_group_setup, test_c_group_teardown),
        cmocka_unit_test_setup_teardown(test_validate_shared_files_stat_error, test_c_group_setup, test_c_group_teardown),
        cmocka_unit_test_setup_teardown(test_validate_shared_files_merge_file, test_c_group_setup, test_c_group_teardown),
        cmocka_unit_test_setup_teardown(test_validate_shared_files_subfolder_empty, test_c_group_setup, test_c_group_teardown),
        cmocka_unit_test_setup_teardown(test_validate_shared_files_valid_file_subfolder_empty, test_c_group_setup, test_c_group_teardown),
        cmocka_unit_test_setup_teardown(test_validate_shared_files_subfolder_valid_file, test_c_group_setup, test_c_group_teardown),
        cmocka_unit_test_setup_teardown(test_validate_shared_files_valid_file_subfolder_valid_file, test_c_group_setup, test_c_group_teardown),
        cmocka_unit_test_setup_teardown(test_validate_shared_files_sub_subfolder_valid_file, test_c_group_setup, test_c_group_teardown),
        // Test copy_directory
        cmocka_unit_test(test_copy_directory_files_null_initial),
        cmocka_unit_test(test_copy_directory_files_null_not_initial),
        cmocka_unit_test(test_copy_directory_hidden_file),
        cmocka_unit_test(test_copy_directory_merged_file),
        cmocka_unit_test(test_copy_directory_source_path_too_long_warning),
        cmocka_unit_test(test_copy_directory_source_path_too_long_debug),
        cmocka_unit_test(test_copy_directory_destination_path_too_long_warning),
        cmocka_unit_test(test_copy_directory_destination_path_too_long_debug),
        cmocka_unit_test(test_copy_directory_invalid_file),
        cmocka_unit_test(test_copy_directory_agent_conf_file),
        cmocka_unit_test(test_copy_directory_valid_file),
        cmocka_unit_test(test_copy_directory_valid_file_subfolder_file),
        cmocka_unit_test(test_copy_directory_mkdir_fail),
        cmocka_unit_test(test_copy_directory_mkdir_exist),
        cmocka_unit_test(test_copy_directory_file_subfolder_file),
        // Tests save_controlmsg
        cmocka_unit_test(test_save_controlmsg_request_error),
        cmocka_unit_test(test_save_controlmsg_request_success),
        cmocka_unit_test(test_save_controlmsg_invalid_msg),
        cmocka_unit_test(test_save_controlmsg_could_not_add_pending_data),
        cmocka_unit_test(test_save_controlmsg_unable_to_save_last_keepalive),
        cmocka_unit_test(test_save_controlmsg_update_msg_error_parsing),
        cmocka_unit_test(test_save_controlmsg_update_msg_unable_to_update_information),
        cmocka_unit_test(test_save_controlmsg_update_msg_lookfor_agent_group_fail),
        cmocka_unit_test(test_save_controlmsg_startup),
        cmocka_unit_test(test_save_controlmsg_shutdown),
        cmocka_unit_test(test_save_controlmsg_shutdown_wdb_fail),
    };
    return cmocka_run_group_tests(tests, test_setup_group, test_teardown_group);
}<|MERGE_RESOLUTION|>--- conflicted
+++ resolved
@@ -750,9 +750,134 @@
 void test_c_multi_group_call_copy_directory(void **state)
 {
     char *multi_group = NULL;
+    char *hash_multigroup = NULL;
     file_sum ***_f_sum = NULL;
     os_malloc(sizeof(file_sum *), _f_sum);
 
+    os_strdup("multi_group_test", multi_group);
+    os_strdup("multi_group_hash", hash_multigroup);
+
+    will_return(__wrap_cldir_ex, 0);
+    will_return(__wrap_opendir, 1);
+
+    expect_string(__wrap_wreaddir, name, "etc/shared/multi_group_test");
+    will_return(__wrap_wreaddir, NULL);
+
+    expect_string(__wrap__mwarn, formatted_msg, "Could not open directory 'etc/shared/multi_group_test'. Group folder was deleted.");
+
+    expect_string(__wrap_wdb_remove_group_db, name, "multi_group_test");
+    will_return(__wrap_wdb_remove_group_db, OS_SUCCESS);
+
+    /* Open the multi-group files and generate merged */
+    will_return(__wrap_opendir, 0);
+    will_return(__wrap_strerror, "No such file or directory");
+    expect_string(__wrap__mdebug2, formatted_msg, "Opening directory: 'var/multigroups': No such file or directory");
+
+    c_multi_group(multi_group, _f_sum, hash_multigroup, true);
+
+    os_free(_f_sum);
+    os_free(hash_multigroup);
+    os_free(multi_group);
+}
+
+void test_c_multi_group_read_dir_fail_no_entry(void **state)
+{
+    char *multi_group = NULL;
+    file_sum ***_f_sum = NULL;
+    char *hash_multigroup = NULL;
+
+    os_strdup("multi_group_test", multi_group);
+    os_strdup("multi_group_hash", hash_multigroup);
+
+    will_return(__wrap_cldir_ex, 0);
+    will_return(__wrap_opendir, 1);
+
+    expect_string(__wrap_wreaddir, name, "etc/shared/multi_group_test");
+    will_return(__wrap_wreaddir, NULL);
+
+    /* Open the multi-group files and generate merged */
+    will_return(__wrap_opendir, 0);
+    will_return(__wrap_strerror, "Not a directory");
+    expect_string(__wrap__mdebug2, formatted_msg, "Opening directory: 'var/multigroups': Not a directory");
+
+    errno = ENOTDIR;
+
+    c_multi_group(multi_group, _f_sum, hash_multigroup, true);
+
+    errno = 0;
+
+    os_free(hash_multigroup);
+    os_free(multi_group);
+}
+
+void test_c_multi_group_Ignore_hidden_files(void **state)
+{
+    char *multi_group = NULL;
+    file_sum ***_f_sum = NULL;
+    char *hash_multigroup = NULL;
+
+    os_strdup("multi_group_test", multi_group);
+    os_strdup("multi_group_hash", hash_multigroup);
+
+    will_return(__wrap_cldir_ex, 0);
+    will_return(__wrap_opendir, 1);
+
+    char** files = NULL;
+    os_malloc(5 * sizeof(char *), files);
+    os_strdup(".file_1", files[0]);
+    os_strdup("file_2", files[1]);
+    os_strdup("agent.conf", files[2]);
+    os_strdup("ignore_file", files[3]);
+    files[4] = NULL;
+
+    expect_string(__wrap_wreaddir, name, "etc/shared/multi_group_test");
+    will_return(__wrap_wreaddir, files);
+
+    expect_any(__wrap_OSHash_Get, self);
+    expect_string(__wrap_OSHash_Get, key, "etc/shared/multi_group_test/file_2");
+    will_return(__wrap_OSHash_Get, NULL);
+
+    expect_string(__wrap_w_copy_file, src, "etc/shared/multi_group_test/file_2");
+    expect_string(__wrap_w_copy_file, dst, "var/multigroups/multi_group_hash/file_2");
+    expect_value(__wrap_w_copy_file, mode, 0x63);
+    expect_value(__wrap_w_copy_file, silent, 1);
+    will_return(__wrap_w_copy_file, 0);
+
+
+    expect_any(__wrap_OSHash_Get, self);
+    expect_string(__wrap_OSHash_Get, key, "etc/shared/multi_group_test/agent.conf");
+    will_return(__wrap_OSHash_Get, NULL);
+
+    expect_string(__wrap_w_copy_file, src, "etc/shared/multi_group_test/agent.conf");
+    expect_string(__wrap_w_copy_file, dst, "var/multigroups/multi_group_hash/agent.conf");
+    expect_value(__wrap_w_copy_file, mode, 0x61);
+    expect_value(__wrap_w_copy_file, silent, 1);
+    will_return(__wrap_w_copy_file, 0);
+
+    time_t *last_modify;
+    os_calloc(1, sizeof(time_t), last_modify);
+    *last_modify = 10000;
+
+    expect_any(__wrap_OSHash_Get, self);
+    expect_string(__wrap_OSHash_Get, key, "etc/shared/multi_group_test/ignore_file");
+    will_return(__wrap_OSHash_Get, last_modify);
+
+    /* Open the multi-group files and generate merged */
+    will_return(__wrap_opendir, 0);
+    will_return(__wrap_strerror, "No such file or directory");
+    expect_string(__wrap__mdebug2, formatted_msg, "Opening directory: 'var/multigroups': No such file or directory");
+
+    c_multi_group(multi_group, _f_sum, hash_multigroup, true);
+
+    os_free(last_modify);
+    os_free(hash_multigroup);
+    os_free(multi_group);
+}
+
+void test_c_multi_group_subdir_fail(void **state)
+{
+    char *multi_group = NULL;
+    file_sum ***_f_sum = NULL;
     char *hash_multigroup = NULL;
 
     os_strdup("multi_group_test", multi_group);
@@ -770,15 +895,7 @@
     errno = 1;
     expect_string(__wrap__mwarn, formatted_msg, "Could not open directory 'etc/shared/multi_group_test'. Group folder was deleted.");
 
-<<<<<<< HEAD
-    expect_string(__wrap_wdb_remove_group_db, name, "multi_group_test");
-    will_return(__wrap_wdb_remove_group_db, OS_SUCCESS);
-=======
-    will_return(__wrap_opendir, 0);
-    will_return(__wrap_strerror, "No such file or directory");
-    expect_string(__wrap__mdebug1, formatted_msg, "At purge_group(): Opening directory: 'queue/agent-groups': No such file or directory");
     // End copy_directory function
->>>>>>> 006762e0
 
     will_return(__wrap_opendir, 0);
     will_return(__wrap_strerror, "ERROR");
@@ -815,9 +932,9 @@
     errno = 1;
     expect_string(__wrap__mwarn, formatted_msg, "Could not open directory 'etc/shared/multi_group_test'. Group folder was deleted.");
 
-    will_return(__wrap_opendir, 0);
-    will_return(__wrap_strerror, "No such file or directory");
-    expect_string(__wrap__mdebug1, formatted_msg, "At purge_group(): Opening directory: 'queue/agent-groups': No such file or directory");
+    expect_string(__wrap_wdb_remove_group_db, name, "multi_group_test");
+    will_return(__wrap_wdb_remove_group_db, OS_SUCCESS);
+
     // End copy_directory function
 
     will_return(__wrap_opendir, 1);
@@ -2777,9 +2894,8 @@
     errno = 1;
     expect_string(__wrap__mwarn, formatted_msg, "Could not open directory 'src_path'. Group folder was deleted.");
 
-    will_return(__wrap_opendir, 0);
-    will_return(__wrap_strerror, "No such file or directory");
-    expect_string(__wrap__mdebug1, formatted_msg, "At purge_group(): Opening directory: 'queue/agent-groups': No such file or directory");
+    expect_string(__wrap_wdb_remove_group_db, name, "group_test");
+    will_return(__wrap_wdb_remove_group_db, OS_SUCCESS);
 
     copy_directory("src_path", "dst_path", "group_test", true);
 
