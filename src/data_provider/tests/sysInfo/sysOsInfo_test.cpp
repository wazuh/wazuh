/*
 * Wazuh SysOsInfo
 * Copyright (C) 2015, Wazuh Inc.
 * November 5, 2020.
 *
 * This program is free software; you can redistribute it
 * and/or modify it under the terms of the GNU General Public
 * License (version 2) as published by the FSF - Free Software
 * Foundation.
 */
#include "sysOsInfo_test.h"
#include "osinfo/sysOsInfoWin.h"

void SysOsInfoTest::SetUp() {};

void SysOsInfoTest::TearDown() {};

using ::testing::_;
using ::testing::Return;

class SysOsInfoProviderWrapper : public ISysOsInfoProvider
{
    public:
        SysOsInfoProviderWrapper() = default;
        ~SysOsInfoProviderWrapper() = default;
        MOCK_METHOD(std::string, name, (), (const override));
        MOCK_METHOD(std::string, version, (), (const override));
        MOCK_METHOD(std::string, majorVersion, (), (const override));
        MOCK_METHOD(std::string, minorVersion, (), (const override));
        MOCK_METHOD(std::string, build, (), (const override));
        MOCK_METHOD(std::string, release, (), (const override));
        MOCK_METHOD(std::string, displayVersion, (), (const override));
        MOCK_METHOD(std::string, machine, (), (const override));
        MOCK_METHOD(std::string, nodeName, (), (const override));
};


TEST_F(SysOsInfoTest, setOsInfoSchema)
{
    nlohmann::json output;
    const auto pOsInfoProvider{new SysOsInfoProviderWrapper};
    const std::shared_ptr<ISysOsInfoProvider> spOsInfoProvider
    {
        pOsInfoProvider
    };
    EXPECT_CALL(*pOsInfoProvider, name()).WillOnce(Return("Microsoft Windows 10 Home"));
    EXPECT_CALL(*pOsInfoProvider, version()).Times(2).WillRepeatedly(Return("10.0.18362"));
    EXPECT_CALL(*pOsInfoProvider, majorVersion()).WillOnce(Return("10"));
    EXPECT_CALL(*pOsInfoProvider, minorVersion()).WillOnce(Return("0"));
    EXPECT_CALL(*pOsInfoProvider, build()).WillOnce(Return("18362"));
    EXPECT_CALL(*pOsInfoProvider, release()).WillOnce(Return("1903"));
    EXPECT_CALL(*pOsInfoProvider, displayVersion()).WillOnce(Return("19H1"));
    EXPECT_CALL(*pOsInfoProvider, machine()).WillOnce(Return("x86_64"));
    EXPECT_CALL(*pOsInfoProvider, nodeName()).WillOnce(Return("DESKTOP-U7Q6UQV"));
    SysOsInfo::setOsInfo(spOsInfoProvider, output);
    EXPECT_EQ("x86_64", output.at("architecture"));
    EXPECT_EQ("DESKTOP-U7Q6UQV", output.at("hostname"));
    EXPECT_EQ("18362", output.at("os_build"));
    EXPECT_EQ("10", output.at("os_major"));
    EXPECT_EQ("0", output.at("os_minor"));
    EXPECT_EQ("Microsoft Windows 10 Home", output.at("os_name"));
    EXPECT_EQ("1903", output.at("os_distribution_release"));
    EXPECT_EQ("19H1", output.at("os_full"));
    EXPECT_EQ("10.0.18362", output.at("os_version"));
<<<<<<< HEAD
    EXPECT_EQ("10.0.18362", output.at("os_kernel_release"));
=======
    EXPECT_EQ("10.0.18362", output.at("release"));
>>>>>>> 4c62fdc3
}<|MERGE_RESOLUTION|>--- conflicted
+++ resolved
@@ -44,7 +44,7 @@
         pOsInfoProvider
     };
     EXPECT_CALL(*pOsInfoProvider, name()).WillOnce(Return("Microsoft Windows 10 Home"));
-    EXPECT_CALL(*pOsInfoProvider, version()).Times(2).WillRepeatedly(Return("10.0.18362"));
+    EXPECT_CALL(*pOsInfoProvider, version()).WillOnce(Return("10.0.18362"));
     EXPECT_CALL(*pOsInfoProvider, majorVersion()).WillOnce(Return("10"));
     EXPECT_CALL(*pOsInfoProvider, minorVersion()).WillOnce(Return("0"));
     EXPECT_CALL(*pOsInfoProvider, build()).WillOnce(Return("18362"));
@@ -62,9 +62,5 @@
     EXPECT_EQ("1903", output.at("os_distribution_release"));
     EXPECT_EQ("19H1", output.at("os_full"));
     EXPECT_EQ("10.0.18362", output.at("os_version"));
-<<<<<<< HEAD
     EXPECT_EQ("10.0.18362", output.at("os_kernel_release"));
-=======
-    EXPECT_EQ("10.0.18362", output.at("release"));
->>>>>>> 4c62fdc3
 }