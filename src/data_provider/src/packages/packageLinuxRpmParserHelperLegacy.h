/*
 * Wazuh SYSINFO
 * Copyright (C) 2015, Wazuh Inc.
 * January 28, 2021.
 *
 * This program is free software; you can redistribute it
 * and/or modify it under the terms of the GNU General Public
 * License (version 2) as published by the FSF - Free Software
 * Foundation.
 */

#ifndef _PACKAGE_LINUX_RPM_PARSER_LEGACY_HELPER_H
#define _PACKAGE_LINUX_RPM_PARSER_LEGACY_HELPER_H

#include "sharedDefs.h"
#include "stringHelper.h"
#include "json.hpp"

#pragma GCC diagnostic push
#pragma GCC diagnostic ignored "-Wunused-function"


namespace PackageLinuxHelper
{

    static nlohmann::json parseRpm(const std::string& packageInfo)
    {
        nlohmann::json ret;
        const auto fields { Utils::split(packageInfo, '\t') };
        constexpr auto DEFAULT_VALUE { "(none)" };

        if (RPMFields::RPM_FIELDS_SIZE <= fields.size())
        {
            std::string name             { fields.at(RPMFields::RPM_FIELDS_NAME) };

            if (name.compare("gpg-pubkey") != 0 && !name.empty())
            {
                std::string size         { fields.at(RPMFields::RPM_FIELDS_PACKAGE_SIZE) };
                std::string install_time { fields.at(RPMFields::RPM_FIELDS_INSTALLTIME) };
                std::string groups       { fields.at(RPMFields::RPM_FIELDS_GROUPS) };
                std::string version      { fields.at(RPMFields::RPM_FIELDS_VERSION) };
                std::string architecture { fields.at(RPMFields::RPM_FIELDS_ARCHITECTURE) };
                std::string vendor       { fields.at(RPMFields::RPM_FIELDS_VENDOR) };
                std::string description  { fields.at(RPMFields::RPM_FIELDS_SUMMARY) };

                std::string release      { fields.at(RPMFields::RPM_FIELDS_RELEASE) };
                std::string epoch        { fields.at(RPMFields::RPM_FIELDS_EPOCH) };

                if (!epoch.empty() && epoch.compare(DEFAULT_VALUE) != 0)
                {
                    version = epoch + ":" + version;
                }

                if (!release.empty() && release.compare(DEFAULT_VALUE) != 0)
                {
                    version += "-" + release;
                }

                ret["name"]         = name;
                ret["size"]         = size.empty() || size.compare(DEFAULT_VALUE) == 0 ? 0 : stoll(size);
                ret["installed"]    = install_time.empty() || install_time.compare(DEFAULT_VALUE) == 0 ? UNKNOWN_VALUE : install_time;
                ret["path"]         = UNKNOWN_VALUE;
                ret["category"]     = groups.empty() || groups.compare(DEFAULT_VALUE) == 0 ? UNKNOWN_VALUE : groups;
                ret["version"]      = version.empty() || version.compare(DEFAULT_VALUE) == 0 ? UNKNOWN_VALUE : version;
                ret["priority"]     = UNKNOWN_VALUE;
                ret["architecture"] = architecture.empty() || architecture.compare(DEFAULT_VALUE) == 0 ? UNKNOWN_VALUE : architecture;
                ret["source"]       = UNKNOWN_VALUE;
<<<<<<< HEAD
                ret["type"]         = "rpm";
                ret["vendor"]       = vendor;
=======
                ret["format"]       = "rpm";
                ret["vendor"]       = vendor.empty() || vendor.compare(DEFAULT_VALUE) == 0 ? UNKNOWN_VALUE : vendor;
>>>>>>> e764dbb2
                ret["description"]  = description.empty() || description.compare(DEFAULT_VALUE) == 0 ? UNKNOWN_VALUE : description;
                // The multiarch field won't have a default value
            }
        }

        return ret;
    }

};

#pragma GCC diagnostic pop

#endif // _PACKAGE_LINUX_RPM_PARSER_LEGACY_HELPER_H<|MERGE_RESOLUTION|>--- conflicted
+++ resolved
@@ -65,13 +65,8 @@
                 ret["priority"]     = UNKNOWN_VALUE;
                 ret["architecture"] = architecture.empty() || architecture.compare(DEFAULT_VALUE) == 0 ? UNKNOWN_VALUE : architecture;
                 ret["source"]       = UNKNOWN_VALUE;
-<<<<<<< HEAD
                 ret["type"]         = "rpm";
-                ret["vendor"]       = vendor;
-=======
-                ret["format"]       = "rpm";
                 ret["vendor"]       = vendor.empty() || vendor.compare(DEFAULT_VALUE) == 0 ? UNKNOWN_VALUE : vendor;
->>>>>>> e764dbb2
                 ret["description"]  = description.empty() || description.compare(DEFAULT_VALUE) == 0 ? UNKNOWN_VALUE : description;
                 // The multiarch field won't have a default value
             }
