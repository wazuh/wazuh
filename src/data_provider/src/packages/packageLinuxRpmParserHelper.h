--- conflicted
+++ resolved
@@ -51,13 +51,8 @@
             ret["priority"]     = UNKNOWN_VALUE;
             ret["architecture"] = package.architecture;
             ret["source"]       = UNKNOWN_VALUE;
-<<<<<<< HEAD
             ret["type"]         = "rpm";
-            ret["vendor"]       = vendor;
-=======
-            ret["format"]       = "rpm";
             ret["vendor"]       = package.vendor.empty() ? UNKNOWN_VALUE : package.vendor;
->>>>>>> e764dbb2
             ret["description"]  = package.description;
         }
 
