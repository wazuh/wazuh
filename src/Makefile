# TODO: mysql and postgresql?

uname_S := $(shell sh -c 'uname -s 2>/dev/null || echo not')

EXTERNAL_JSON=external/cJSON/
EXTERNAL_LUA=external/lua-5.2.3/
EXTERNAL_ZLIB=external/zlib/
EXTERNAL_SQLITE=external/sqlite/
EXTERNAL_OPENSSL=external/openssl/
LUA_PLAT=posix
MAXAGENTS?=8000
REUSE_ID?=no
# XXX Becareful NO EXTRA Spaces here
PREFIX?=/var/ossec
PG_CONFIG?=pg_config
MY_CONFIG?=mysql_config
PRELUDE_CONFIG?=libprelude-config
OSSEC_GROUP?=ossec
OSSEC_USER?=ossec
OSSEC_USER_MAIL?=ossecm
OSSEC_USER_REM?=ossecr

USE_PRELUDE?=no
USE_ZEROMQ?=no
USE_GEOIP?=no
USE_INOTIFY=no
USE_BIG_ENDIAN=no

ONEWAY?=no
CLEANFULL?=no

DEFINES=-DMAX_AGENTS=${MAXAGENTS} -DOSSECHIDS
DEFINES+=-DDEFAULTDIR=\"${PREFIX}\"
DEFINES+=-DUSER=\"${OSSEC_USER}\"
DEFINES+=-DREMUSER=\"${OSSEC_USER_REM}\"
DEFINES+=-DGROUPGLOBAL=\"${OSSEC_GROUP}\"
DEFINES+=-DMAILUSER=\"${OSSEC_USER_MAIL}\"
DEFINES+=-D${uname_S}

ifneq (,$(filter ${REUSE_ID},yes y Y 1))
	DEFINES+=-DREUSE_ID
endif

OSSEC_LDFLAGS=${LDFLAGS} -L${EXTERNAL_OPENSSL} -lm -lssl -lcrypto

ifneq (${TARGET},winagent)
ifeq (${uname_S},Linux)
		DEFINES+=-DINOTIFY_ENABLED -D_XOPEN_SOURCE=600 -D_GNU_SOURCE
#		DEFINES+=-DUSE_MAGIC
		OSSEC_LDFLAGS+=-pthread -lrt -ldl
#		OSSEC_LDFLAGS+=-lmagic
else
ifeq (${uname_S},AIX)
		DEFINES+=-DAIX
		DEFINES+=-DHIGHFIRST
		PATH:=${PATH}:/usr/vac/bin
		OSSEC_LDFLAGS+=-pthread
		CC=gcc
else
ifeq (${uname_S},SunOS)
		DEFINES+=-DSOLARIS
		DEFINES+=-DHIGHFIRST
		DEFINES+=-std=gnu99
		OSSEC_LDFLAGS+=-z relax=secadj
		OSSEC_LDFLAGS+=-lsocket -lnsl -lresolv
		LUA_PLAT=solaris
		PATH:=${PATH}:/usr/ccs/bin:/usr/xpg4/bin:/opt/csw/gcc3/bin:/opt/csw/bin:/usr/sfw/bin
		CC=gcc
		OSSEC_LDFLAGS+=-pthread -lrt
else
ifeq (${uname_S},Darwin)
		DEFINES+=-DDarwin
		DEFINES+=-DHIGHFIRST
		LUA_PLAT=macosx

else
ifeq (${uname_S},FreeBSD)
		DEFINES+=-DFreeBSD
		OSSEC_LDFLAGS+=-pthread
		LUA_PLAT=freebsd
		CFLAGS+=-I/usr/local/include
		OSSEC_LDFLAGS+=-L/usr/local/lib
else
ifeq (${uname_S},NetBSD)
		DEFINES+=-DNetBSD
		OSSEC_LDFLAGS+=-pthread
		LUA_PLAT=posix
else
ifeq (${uname_S},OpenBSD)
#		DEFINES+=-DOpenBSD
		DEFINES+=-pthread
		LUA_PLAT=posix
		CFLAGS+=-I/usr/local/include
		OSSEC_LDFLAGS+=-L/usr/local/lib
else
ifeq (${uname_S},HP-UX)
		DEFINES+=-DHPUX
		DEFINES+=-D_XOPEN_SOURCE_EXTENDED
		DEFINES+=-DHIGHFIRST
		DEFINES+=-D_REENTRANT
		DEFINES+=-DOS_BIG_ENDIAN
		LUA_PLAT=posix
		OSSEC_LDFLAGS+=-pthread -lrt
		PATH:=${PATH}:/usr/local/bin
		CC=gcc
		INSTALL=/usr/local/coreutils/bin/install
		USE_LEGACY_SSL=yes
else
	    # Unknow platform
endif # HPUX
endif # OpenBSD
endif # NetBSD
endif # FreeBSD
endif # Darwin
endif # SunOS
endif # AIX
endif # Linux
endif # winagent

ifdef DEBUGAD
	DEFINES+=-DDEBUGAD
endif

OSSEC_CFLAGS=${CFLAGS}

ifdef DEBUG
	OSSEC_CFLAGS+=-g
else
	OFLAGS+=-O2
endif #DEBUG

OSSEC_CFLAGS+=${OFLAGS}

ifneq (,$(filter ${CLEANFULL},yes y Y 1))
	DEFINES+=-DCLEANFULL
endif

ifneq (,$(filter ${ONEWAY},yes y Y 1))
	DEFINES+=-DONEWAY_ENABLED
endif

OSSEC_CFLAGS+=${DEFINES}
OSSEC_CFLAGS+=-pipe -Wall -Wextra
OSSEC_CFLAGS+=-I./ -I./headers/ -I${EXTERNAL_OPENSSL}include


CCCOLOR="\033[34m"
LINKCOLOR="\033[34;1m"
SRCCOLOR="\033[33m"
BINCOLOR="\033[37;1m"
MAKECOLOR="\033[32;1m"
ENDCOLOR="\033[0m"

ifndef V
	QUIET_CC      = @printf '    %b %b\n' ${CCCOLOR}CC${ENDCOLOR} ${SRCCOLOR}$@${ENDCOLOR} 1>&2;
	QUIET_LINK    = @printf '    %b %b\n' ${LINKCOLOR}LINK${ENDCOLOR} ${BINCOLOR}$@${ENDCOLOR} 1>&2;
	QUIET_CCBIN   = @printf '    %b %b\n' ${LINKCOLOR}CC${ENDCOLOR} ${BINCOLOR}$@${ENDCOLOR} 1>&2;
	QUIET_INSTALL = @printf '    %b %b\n' ${LINKCOLOR}INSTALL${ENDCOLOR} ${BINCOLOR}$@${ENDCOLOR} 1>&2;
	QUIET_RANLIB  = @printf '    %b %b\n' ${LINKCOLOR}RANLIB${ENDCOLOR} ${BINCOLOR}$@${ENDCOLOR} 1>&2;
	QUIET_NOTICE  = @printf '%b' ${MAKECOLOR} 1>&2;
	QUIET_ENDCOLOR= @printf '%b' ${ENDCOLOR} 1>&2;
endif

MING_BASE:=
ifeq (${TARGET}, winagent)
# Avoid passing environment variables such CFLAGS to external Makefiles
MAKEOVERRIDES=

CC=gcc
ifneq (,$(shell which amd64-mingw32msvc-gcc))
	MING_BASE:=amd64-mingw32msvc-
else
ifneq (,$(shell which i686-pc-mingw32-gcc))
	MING_BASE:=i686-pc-mingw32-
else
ifneq (,$(shell which i686-w64-mingw32-gcc))
	MING_BASE:=i686-w64-mingw32-
else
$(error No windows cross-compiler found!) #MING_BASE:=unknown-
endif
endif
endif

ifneq (,$(wildcard /usr/i686-w64-mingw32/lib/libwinpthread-1.dll))
	WIN_PTHREAD_LIB:=/usr/i686-w64-mingw32/lib/libwinpthread-1.dll
else
ifneq (,$(wildcard /usr/i686-w64-mingw32/sys-root/mingw/bin/libwinpthread-1.dll))
	WIN_PTHREAD_LIB:=/usr/i686-w64-mingw32/sys-root/mingw/bin/libwinpthread-1.dll
endif
endif

endif #winagent


OSSEC_CC      =${QUIET_CC}${MING_BASE}${CC}
OSSEC_CCBIN   =${QUIET_CCBIN}${MING_BASE}${CC}
OSSEC_LINK    =${QUIET_LINK}${MING_BASE}ar -crus
OSSEC_RANLIB  =${QUIET_RANLIB}${MING_BASE}ranlib
OSSEC_WINDRES =${QUIET_CCBIN}${MING_BASE}windres


ifneq (,$(filter ${USE_INOTIFY},auto yes y Y 1))
	DEFINES+=-DINOTIFY_ENABLED
	ifeq (${uname_S},FreeBSD)
		OSSEC_LDFLAGS+=-linotify -L/usr/local/lib -I/usr/local/include
		OSSEC_CFLAGS+=-I/usr/local/include
	endif
endif

ifneq (,$(filter ${USE_BIG_ENDIAN},yes y Y 1))
	DEFINES+=-DOS_BIG_ENDIAN
endif

ifneq (,$(filter ${USE_PRELUDE},auto yes y Y 1))
	DEFINES+=-DPRELUDE_OUTPUT_ENABLED
	OSSEC_LDFLAGS+=-lprelude
	OSSEC_LDFLAGS+=$(shell sh -c '${PRELUDE_CONFIG} --pthread-cflags')
	OSSEC_LDFLAGS+=$(shell sh -c '${PRELUDE_CONFIG} --libs')
endif # USE_PRELUDE

ifneq (,$(filter ${USE_ZEROMQ},auto yes y Y 1))
	DEFINES+=-DZEROMQ_OUTPUT_ENABLED
	#LDFLAGS+=-L/usr/local/lib -I/usr/local/include -lzmq -lczmq
	OSSEC_LDFLAGS+=-lzmq -lczmq -lm
endif # USE_ZEROMQ

ifneq (,$(filter ${USE_GEOIP},auto yes y Y 1))
	DEFINES+=-DLIBGEOIP_ENABLED
	OSSEC_LDFLAGS+=-lGeoIP
endif # USE_GEOIP


MI :=
PI :=
ifdef DATABASE

	ifeq (${DATABASE},mysql)
		DEFINES+=-DMYSQL_DATABASE_ENABLED

		ifdef MYSQL_CFLAGS
			MI = ${MYSQL_CFLAGS}
		else
			MI := $(shell sh -c '${MY_CONFIG} --include 2>/dev/null || echo ')

			ifeq (${MI},) # BEGIN MI manual detection
				ifneq (,$(wildcard /usr/include/mysql/mysql.h))
					MI="-I/usr/include/mysql/"
				else
					ifneq (,$(wildcard /usr/local/include/mysql/mysql.h))
						MI="-I/usr/local/include/mysql/"
					endif  #
				endif  #MI

			endif
		endif # MYSQL_CFLAGS

		ifdef MYSQL_LIBS
			ML = ${MYSQL_LIBS}
		else
			ML := $(shell sh -c '${MY_CONFIG} --libs 2>/dev/null || echo ')

			ifeq (${ML},)
				ifneq (,$(wildcard /usr/lib/mysql/*))
					ML="-L/usr/lib/mysql -lmysqlclient"
				else
					ifneq (,$(wildcard /usr/lib64/mysql/*))
						ML="-L/usr/lib64/mysql -lmysqlclient"
					else
						ifneq (,$(wildcard /usr/local/lib/mysql/*))
							ML="-L/usr/local/lib/mysql -lmysqlclient"
						else
							ifneq (,$(wildcard /usr/local/lib64/mysql/*))
								ML="-L/usr/local/lib64/mysql -lmysqlclient"
							endif # local/lib64
						endif # local/lib
					endif # lib54
				endif # lib
			endif
		endif # MYSQL_LIBS

		OSSEC_LDFLAGS+=${ML}

	else # DATABASE

		ifeq (${DATABASE}, pgsql)
			DEFINES+=-DPGSQL_DATABASE_ENABLED

			ifneq (${PGSQL_LIBS},)
				PL:=${PGSQL_LIBS}
			else
				PL:=$(shell sh -c '(${PG_CONFIG} --libdir --pkglibdir 2>/dev/null | sed "s/^/-L/g" | xargs ) || echo ')
			endif

			ifneq (${PGSQL_CFLAGS},)
				PI:=${PGSQL_CFLAGS}
			else
				PI:=$(shell sh -c '(${PG_CONFIG} --includedir --pkgincludedir 2>/dev/null | sed "s/^/-I/g" | xargs ) || echo ')
			endif

			# XXX need some basic autodetech stuff here.

			OSSEC_LDFLAGS+=${PL}
			OSSEC_LDFLAGS+=-lpq

		endif # pgsql
	endif # mysql
endif # DATABASE

####################
#### Target ########
####################

ifndef TARGET
	TARGET=failtarget
endif # TARGET

ifeq (${TARGET},agent)
	DEFINES+=-DCLIENT
endif

ifeq (${TARGET},local)
	DEFINES+=-DLOCAL
endif


.PHONY: build
build: ${TARGET}
ifneq (${TARGET},failtarget)
	${MAKE} settings
	@echo
	${QUIET_NOTICE}
	@echo "Done building ${TARGET}"
	${QUIET_ENDCOLOR}
endif
	@echo


.PHONY: failtarget
failtarget:
	@echo "TARGET is required: "
	@echo "   make TARGET=server   to build the server"
	@echo "   make TARGET=local      - local version of server"
	@echo "   make TARGET=hybrid     - hybrid version of server"
	@echo "   make TARGET=agent    to build the unix agent"
	@echo "   make TARGET=winagent to build the windows agent"

.PHONY: help
help: failtarget
	@echo
	@echo "General options: "
	@echo "   make V=1              Display full compiler messages"
	@echo "   make DEBUG=1          Build with symbols and without optimization"
	@echo "   make PREFIX=/path     Install OSSEC to '/path'. Defaults to /var/ossec"
	@echo "   make MAXAGENTS=NUMBER Set the number of maximum agents to NUMBER. Defaults to 2048"
	@echo "   make REUSE_ID=yes     Enables agent ID re-use"
	@echo "   make OFLAGS=-Ox       Overrides optimization level"
	@echo
	@echo "Database options: "
	@echo "   make DATABASE=mysql  Build with MYSQL Support"
	@echo "                        Use MYSQL_CFLAGS adn MYSQL_LIBS to override defaults"
	@echo "   make DATABASE=pgsql  Build with PostgreSQL Support "
	@echo "                        Use PGSQL_CFLAGS adn PGSQL_LIBS to override defaults"
	@echo
	@echo "Geoip support: "
	@echo "   make USE_GEOIP=1     Build with GeoIP support"
	@echo
	@echo
	@echo "Examples: Client with debugging enabled"
	@echo "   make TARGET=agent DEBUG=1"

.PHONY: settings
settings:
	@echo
	@echo "General settings:"
	@echo "    TARGET:           ${TARGET}"
	@echo "    V:                ${V}"
	@echo "    DEBUG:            ${DEBUG}"
	@echo "    DEBUGAD           ${DEBUGAD}"
	@echo "    PREFIX:           ${PREFIX}"
	@echo "    MAXAGENTS:        ${MAXAGENTS}"
	@echo "    REUSE_ID:         ${REUSE_ID}"
	@echo "    DATABASE:         ${DATABASE}"
	@echo "    ONEWAY:           ${ONEWAY}"
	@echo "    CLEANFULL:        ${CLEANFULL}"
	@echo "User settings:"
	@echo "    OSSEC_GROUP:      ${OSSEC_GROUP}"
	@echo "    OSSEC_USER:       ${OSSEC_USER}"
	@echo "    OSSEC_USER_MAIL:  ${OSSEC_USER_MAIL}"
	@echo "    OSSEC_USER_REM:   ${OSSEC_USER_REM}"
	@echo "Lua settings:"
	@echo "    LUA_PLAT:         ${LUA_PLAT}"
	@echo "USE settings:"
	@echo "    USE_ZEROMQ:       ${USE_ZEROMQ}"
	@echo "    USE_GEOIP:        ${USE_GEOIP}"
	@echo "    USE_PRELUDE:      ${USE_PRELUDE}"
	@echo "    USE_INOTIFY:      ${USE_INOTIFY}"
	@echo "    USE_BIG_ENDIAN:   ${USE_BIG_ENDIAN}"
	@echo "Mysql settings:"
	@echo "    includes:         ${MI}"
	@echo "    libs:             ${ML}"
	@echo "Pgsql settings:"
	@echo "    includes:         ${PI}"
	@echo "    libs:             ${PL}"
	@echo "Defines:"
	@echo "    ${DEFINES}"
	@echo "Compiler:"
	@echo "    CFLAGS          ${OSSEC_CFLAGS}"
	@echo "    LDFLAGS         ${OSSEC_LDFLAGS}"
	@echo "    CC              ${CC}"
	@echo "    MAKE            ${MAKE}"


BUILD_SERVER+=ossec-maild
BUILD_SERVER+=ossec-csyslogd
BUILD_SERVER+=ossec-agentlessd
BUILD_SERVER+=ossec-execd
BUILD_SERVER+=ossec-logcollector
BUILD_SERVER+=ossec-remoted
BUILD_SERVER+=ossec-agentd
BUILD_SERVER+=manage_agents
BUILD_SERVER+=utils
BUILD_SERVER+=ossec-syscheckd
BUILD_SERVER+=ossec-monitord
BUILD_SERVER+=ossec-reportd
BUILD_SERVER+=ossec-authd
BUILD_SERVER+=ossec-analysisd
BUILD_SERVER+=ossec-logtest
BUILD_SERVER+=ossec-makelists
BUILD_SERVER+=ossec-dbd
BUILD_SERVER+=ossec-integratord
BUILD_SERVER+=wazuh-modulesd
BUILD_SERVER+=wazuh-framework

BUILD_AGENT+=ossec-agentd
BUILD_AGENT+=agent-auth
BUILD_AGENT+=ossec-logcollector
BUILD_AGENT+=ossec-syscheckd
BUILD_AGENT+=ossec-execd
BUILD_AGENT+=manage_agents
BUILD_AGENT+=wazuh-modulesd

.PHONY: server local hybrid agent
ifeq (${MAKECMDGOALS},server)
$(error Do not use 'server' directly, use 'TARGET=server')
endif
server: | external ${BUILD_SERVER}

ifeq (${MAKECMDGOALS},local)
$(error Do not use 'local' directly, use 'TARGET=local')
endif
local: | external ${BUILD_SERVER}

ifeq (${MAKECMDGOALS},hybrid)
$(error Do not use 'hybrid' directly, use 'TARGET=hybrid')
endif
hybrid: | external ${BUILD_SERVER}

ifeq (${MAKECMDGOALS},agent)
$(error Do not use 'agent' directly, use 'TARGET=agent')
endif
agent: | external ${BUILD_AGENT}


WINDOWS_BINS:=win32/ossec-agent.exe win32/ossec-agent-eventchannel.exe win32/ossec-rootcheck.exe win32/manage_agents.exe win32/setup-windows.exe win32/setup-syscheck.exe win32/setup-iis.exe win32/add-localfile.exe win32/os_win32ui.exe win32/agent-auth.exe

ifeq (${MAKECMDGOALS},winagent)
$(error Do not use 'winagent' directly, use 'TARGET=winagent')
endif
.PHONY: winagent
winagent: ${EXTERNAL_OPENSSL}libssl.a ${EXTERNAL_ZLIB}libz.a win32/libwinpthread-1.dll
	${MAKE} ${WINDOWS_BINS} CFLAGS="-DCLIENT -D_POSIX_C_SOURCE -DWIN32 -I./${EXTERNAL_ZLIB} -pthread" LDFLAGS="-lwsock32 -lwevtapi -lshlwapi -lcomctl32 -pthread -ladvapi32 -lgdi32"
	cd ${EXTERNAL_LUA}src/ && ${MAKE} CC=${MING_BASE}${CC} -f Makefile.mingw mingw
	cp ${EXTERNAL_LUA}src/ossec-lua.exe win32/
	cp ${EXTERNAL_LUA}src/ossec-luac.exe win32/
	cd win32/ && ./unix2dos.pl ossec.conf > default-ossec.conf
	cd win32/ && ./unix2dos.pl help.txt > help_win.txt
	cd win32/ && ./unix2dos.pl ../../etc/internal_options.conf > internal_options.conf
	cd win32/ && ./unix2dos.pl ../../etc/local_internal_options-win.conf > default-local_internal_options.conf
	cd win32/ && ./unix2dos.pl ../../LICENSE > LICENSE.txt
	cd win32/ && ./unix2dos.pl ../../active-response/win/route-null.cmd > route-null.cmd
	cd win32/ && ./unix2dos.pl ../../active-response/win/restart-ossec.cmd > restart-ossec.cmd
	cd win32/ && makensis ossec-installer.nsi

win32/libwinpthread-1.dll: ${WIN_PTHREAD_LIB}
	cp $< $@

####################
#### External ######
####################

.PHONY: external lua
external: libcJSON.a ${EXTERNAL_ZLIB}libz.a lua ${EXTERNAL_OPENSSL}libssl.a ${EXTERNAL_OPENSSL}libcrypto.a

lua:
	cd ${EXTERNAL_LUA} && ${MAKE} ${LUA_PLAT}

#### OpenSSL ##########

OPENSSL_LIB=${EXTERNAL_OPENSSL}libssl.a
CRYPTO_LIB=${EXTERNAL_OPENSSL}libcrypto.a

${CRYPTO_LIB}: ${OPENSSL_LIB}
ifeq (${TARGET},winagent)
	${OSSEC_RANLIB} ${CRYPTO_LIB}
endif

${OPENSSL_LIB}:
ifeq (${TARGET},winagent)
	cd ${EXTERNAL_OPENSSL} && CC=${MING_BASE}${CC} ./Configure mingw && ${MAKE} build_libs
	${OSSEC_RANLIB} ${OPENSSL_LIB}
else
ifeq (${uname_S},Darwin)
	cd ${EXTERNAL_OPENSSL} && ./Configure darwin64-x86_64-cc && ${MAKE} build_libs
else
ifeq (${uname_S},HP-UX)
	cd ${EXTERNAL_OPENSSL} && MAKE=gmake ./Configure hpux-ia64-gcc && ${MAKE} build_libs
else
	cd ${EXTERNAL_OPENSSL} && ./config && ${MAKE} build_libs
endif
endif
endif

#### zlib ##########

${EXTERNAL_ZLIB}libz.a:
ifeq (${TARGET},winagent)
	cd ${EXTERNAL_ZLIB} && cp zconf.h.in zconf.h && ${MAKE} -f win32/Makefile.gcc PREFIX=${MING_BASE} libz.a
else
	cd ${EXTERNAL_ZLIB} && ./configure && ${MAKE} libz.a
endif

ZLIB_LIB=os_zlib.a ${EXTERNAL_ZLIB}libz.a
ZLIB_INCLUDE=-I./${EXTERNAL_ZLIB}

os_zlib_c := os_zlib/os_zlib.c
os_zlib_o := $(os_zlib_c:.c=.o)

os_zlib/%.o: os_zlib/%.c ${EXTERNAL_ZLIB}libz.a
	${OSSEC_CC} ${OSSEC_CFLAGS} -c $< -o $@

os_zlib.a: ${os_zlib_o}
	${OSSEC_LINK} $@ $^
	${OSSEC_RANLIB} $@



#### cJSON #########

JSON_LIB=libcJSON.a
JSON_INCLUDE=-I./${EXTERNAL_JSON}

cjson_c := ${EXTERNAL_JSON}cJSON.c
cjson_o := $(cjson_c:.c=.o)

${EXTERNAL_JSON}%.o: ${EXTERNAL_JSON}%.c
	${OSSEC_CC} ${OSSEC_CFLAGS} -c $^ -o $@

libcJSON.a: ${cjson_o}
	${OSSEC_LINK} $@ $^
	${OSSEC_RANLIB} $@

####################
#### OSSEC Libs ####
####################

ossec_libs = config.a wmodules.a os_crypto.a shared.a os_net.a os_regex.a os_xml.a ${OPENSSL_LIB} ${CRYPTO_LIB}

#### os_xml ########

os_xml_c := $(wildcard os_xml/*.c)
os_xml_o := $(os_xml_c:.c=.o)

os_xml/%.o: os_xml/%.c
	${OSSEC_CC} ${OSSEC_CFLAGS} -c $^ -o $@

os_xml.a: ${os_xml_o}
	${OSSEC_LINK} $@ $^
	${OSSEC_RANLIB} $@


#### os_regex ######

os_regex_c := $(wildcard os_regex/*.c)
os_regex_o := $(os_regex_c:.c=.o)

os_regex/%.o: os_regex/%.c
	${OSSEC_CC} ${OSSEC_CFLAGS} -c $^ -o $@

os_regex.a: ${os_regex_o}
	${OSSEC_LINK} $@ $^
	${OSSEC_RANLIB} $@

#### os_net ##########

os_net_c := $(wildcard os_net/*.c)
os_net_o := $(os_net_c:.c=.o)

os_net/%.o: os_net/%.c
	${OSSEC_CC} ${OSSEC_CFLAGS} -c $^ -o $@

os_net.a: ${os_net_o}
	${OSSEC_LINK} $@ $^
	${OSSEC_RANLIB} $@

#### Shared ##########

shared_c := $(wildcard shared/*.c)
shared_o := $(shared_c:.c=.o)

shared/%.o: shared/%.c
	${OSSEC_CC} ${OSSEC_CFLAGS} -DARGV0=\"ossec-remoted\" -pthread -c $^ -o $@

shared.a: ${shared_o}
	${OSSEC_LINK} $@ $^
	${OSSEC_RANLIB} $@

#### Wazuh modules ##

wmodules_c := $(wildcard wazuh_modules/wm*.c)
wmodules_o := $(wmodules_c:.c=.o)

wazuh_modules/%.o: wazuh_modules/%.c
	${OSSEC_CC} ${OSSEC_CFLAGS} -pthread -c $^ -o $@

wmodules.a: ${wmodules_o}
	${OSSEC_LINK} $@ $^
	${OSSEC_RANLIB} $@

#### SQLite ####

sqlite_c := $(wildcard wazuh_db/*.c) ${EXTERNAL_SQLITE}sqlite3.c
sqlite_sql := $(wildcard wazuh_db/*.sql)
sqlite_o := $(sqlite_c:.c=.o) $(sqlite_sql:.sql=.o)

wazuh_db/schema_%.o: wazuh_db/schema_%.sql
	${QUIET_CC}echo 'const char *'$(word 2, $(subst /, ,$(subst .,_,$<))) '= "'"`cat $< | tr -d \"\n\"`"'";' | ${MING_BASE}${CC} ${OSSEC_CFLAGS} -xc -c -o $@ -

wazuh_db/%.o: wazuh_db/%.c
	${OSSEC_CC} ${OSSEC_CFLAGS} -DARGV0=\"ossec-analysisd\" -c $^ -o $@

${EXTERNAL_SQLITE}sqlite3.o: ${EXTERNAL_SQLITE}sqlite3.c
<<<<<<< HEAD
	${OSSEC_CC} ${OSSEC_CFLAGS} -c $^ -o $@ -fPIC
=======
	${OSSEC_CC} ${OSSEC_CFLAGS} -w -c $^ -o $@
>>>>>>> 72aaeafe

#### Config ##########

config_c := $(wildcard config/*.c)
config_o := $(config_c:.c=.o)

config/%.o: config/%.c
	${OSSEC_CC} ${OSSEC_CFLAGS} -c $^ -o $@

config.a: ${config_o}
	${OSSEC_LINK} $@ $^
	${OSSEC_RANLIB} $@

#### crypto ##########

crypto_blowfish_c := os_crypto/blowfish/bf_op.c
crypto_blowfish_o := $(crypto_blowfish_c:.c=.o)

os_crypto/blowfish/%.o: os_crypto/blowfish/%.c
	${OSSEC_CC} ${OSSEC_CFLAGS} -c $^ -o $@

crypto_md5_c := os_crypto/md5/md5_op.c
crypto_md5_o := $(crypto_md5_c:.c=.o)

os_crypto/md5/%.o: os_crypto/md5/%.c
	${OSSEC_CC} ${OSSEC_CFLAGS} -c $^ -o $@

crypto_sha1_c := os_crypto/sha1/sha1_op.c
crypto_sha1_o := $(crypto_sha1_c:.c=.o)

os_crypto/sha1/%.o: os_crypto/sha1/%.c
	${OSSEC_CC} ${OSSEC_CFLAGS} -c $^ -o $@

crypto_md5_sha1_c := os_crypto/md5_sha1/md5_sha1_op.c
crypto_md5_sha1_o := $(crypto_md5_sha1_c:.c=.o)

os_crypto/md5_sha1/%.o: os_crypto/md5_sha1/%.c
	${OSSEC_CC} ${OSSEC_CFLAGS} -c $^ -o $@

crypto_hmac_c := os_crypto/hmac/hmac.c
crypto_hmac_o := $(crypto_hmac_c:.c=.o)

os_crypto/hmac/%.o: os_crypto/hmac/%.c
	${OSSEC_CC} ${OSSEC_CFLAGS} -c $^ -o $@

crypto_shared_c := $(wildcard os_crypto/shared/*.c)
crypto_shared_o := $(crypto_shared_c:.c=.o)

os_crypto/shared/%.o: os_crypto/shared/%.c ${ZLIB_LIB}
	${OSSEC_CC} ${OSSEC_CFLAGS} -c $< -o $@

crypto_signature_c := $(wildcard os_crypto/signature/*.c)
crypto_signature_o := $(crypto_signature_c:.c=.o)

os_crypto/signature/%.o: os_crypto/signature/%.c ${ZLIB_LIB}
	${OSSEC_CC} ${OSSEC_CFLAGS} -c $< -o $@


crypto_o := ${crypto_blowfish_o} \
					 ${crypto_md5_o} \
					 ${crypto_sha1_o} \
					 ${crypto_shared_o} \
					 ${crypto_md5_sha1_o}\
					 ${crypto_hmac_o} \
					 ${crypto_signature_o}

os_crypto.a: ${crypto_o}
	${OSSEC_LINK} $@ $^
	${OSSEC_RANLIB} $@


#### os_mail #########

os_maild_c := $(wildcard os_maild/*.c)
os_maild_o := $(os_maild_c:.c=.o)

os_maild/%.o: os_maild/%.c
	${OSSEC_CC} ${OSSEC_CFLAGS} -DARGV0=\"ossec-maild\" -c $^ -o $@

ossec-maild: ${os_maild_o} ${ossec_libs} ${JSON_LIB}
	${OSSEC_CCBIN} ${OSSEC_CFLAGS} $^ ${OSSEC_LDFLAGS} -o $@

#### os_dbd ##########

os_dbd_c := $(wildcard os_dbd/*.c)
os_dbd_o := $(os_dbd_c:.c=.o)

os_dbd/%.o: os_dbd/%.c
	${OSSEC_CC} ${OSSEC_CFLAGS} ${MI} ${PI} -DARGV0=\"ossec-dbd\" -c $^ -o $@

ossec-dbd: ${os_dbd_o} ${ossec_libs} ${JSON_LIB}
	${OSSEC_CCBIN} ${OSSEC_CFLAGS} ${MI} ${PI} ${JSON_INCLUDE} $^ -lm ${OSSEC_LDFLAGS} -o $@


#### os_csyslogd #####

os_csyslogd_c := $(wildcard os_csyslogd/*.c)
os_csyslogd_o := $(os_csyslogd_c:.c=.o)

os_csyslogd/%.o: os_csyslogd/%.c
	${OSSEC_CC} ${OSSEC_CFLAGS} ${JSON_INCLUDE} -DARGV0=\"ossec-csyslogd\" -c $^ -o $@

ossec-csyslogd: ${os_csyslogd_o} ${ossec_libs} ${JSON_LIB}
	${OSSEC_CCBIN} ${OSSEC_CFLAGS} ${JSON_INCLUDE} $^ -lm ${OSSEC_LDFLAGS} -o $@


#### agentlessd ####

os_agentlessd_c := $(wildcard agentlessd/*.c)
os_agentlessd_o := $(os_agentlessd_c:.c=.o)

agentlessd/%.o: agentlessd/%.c
	${OSSEC_CC} ${OSSEC_CFLAGS} -DARGV0=\"ossec-agentlessd\" -c $^ -o $@

ossec-agentlessd: ${os_agentlessd_o} ${ossec_libs} ${JSON_LIB}
	${OSSEC_CCBIN} ${OSSEC_CFLAGS} $^ ${OSSEC_LDFLAGS} -o $@

#### os_execd #####

os_execd_c := $(wildcard os_execd/*.c)
os_execd_o := $(os_execd_c:.c=.o)

os_execd/%.o: os_execd/%.c
	${OSSEC_CC} ${OSSEC_CFLAGS} -DARGV0=\"ossec-execd\" -c $^ -o $@

ossec-execd: ${os_execd_o} ${ossec_libs} ${JSON_LIB} ${ZLIB_LIB}
	${OSSEC_CCBIN} ${OSSEC_CFLAGS} ${JSON_INCLUDE} $^ -lm ${OSSEC_LDFLAGS} -o $@


#### logcollectord ####

os_logcollector_c := $(wildcard logcollector/*.c)
os_logcollector_o := $(os_logcollector_c:.c=.o)
os_logcollector_eventchannel_o := $(os_logcollector_c:.c=-event.o)

logcollector/%.o: logcollector/%.c
	${OSSEC_CC} ${OSSEC_CFLAGS} -DARGV0=\"ossec-logcollector\" -c $^ -o $@

logcollector/%-event.o: logcollector/%.c
	${OSSEC_CC} ${OSSEC_CFLAGS} -DEVENTCHANNEL_SUPPORT -DARGV0=\"ossec-logcollector\" -c $^ -o $@

ossec-logcollector: ${os_logcollector_o} ${ossec_libs} ${JSON_LIB}
	${OSSEC_CCBIN} ${OSSEC_CFLAGS} $^ ${OSSEC_LDFLAGS} -o $@

#### remoted #########

remoted_c := $(wildcard remoted/*.c)
remoted_o := $(remoted_c:.c=.o)

remoted/%.o: remoted/%.c
	${OSSEC_CC} ${OSSEC_CFLAGS} -I./remoted ${ZLIB_INCLUDE} -DARGV0=\"ossec-remoted\" -c $^ -o $@

ossec-remoted: ${remoted_o} ${ossec_libs} ${ZLIB_LIB} ${JSON_LIB}
	${OSSEC_CCBIN} ${OSSEC_CFLAGS} ${ZLIB_INCLUDE} $^ ${OSSEC_LDFLAGS} -o $@

#### ossec-agentd ####

client_agent_c := $(wildcard client-agent/*.c)
client_agent_o := $(client_agent_c:.c=.o)

client-agent/%.o: client-agent/%.c
	${OSSEC_CC} ${OSSEC_CFLAGS} -I./client-agent ${ZLIB_INCLUDE} -DARGV0=\"ossec-agentd\" -c $^ -o $@

ossec-agentd: ${client_agent_o} ${ossec_libs} monitord/rotate_log.o monitord/compress_log.o ${ZLIB_LIB} ${JSON_LIB}
	${OSSEC_CCBIN} ${OSSEC_CFLAGS} ${ZLIB_INCLUDE} $^ ${OSSEC_LDFLAGS} -o $@

#### addagent ######

addagent_c := $(wildcard addagent/*.c)
addagent_o := $(addagent_c:.c=.o)

addagent/%.o: addagent/%.c
	${OSSEC_CC} ${OSSEC_CFLAGS} -I./addagent ${ZLIB_INCLUDE} -DARGV0=\"manage_agents\" -c $^ -o $@


manage_agents: ${addagent_o} ${ossec_libs} ${ZLIB_LIB} ${JSON_LIB}
	${OSSEC_CCBIN} ${OSSEC_CFLAGS} ${ZLIB_INCLUDE} ${JSON_INCLUDE} $^ ${OSSEC_LDFLAGS} -o $@

#### Util ##########

util_programs = syscheck_update clear_stats list_agents agent_control syscheck_control rootcheck_control verify-agent-conf ossec-regex

.PHONY: utils
utils: ${util_programs}

util_c := $(wildcard util/*.c)
util_o := $(util_c:.c=.o)

util/%.o: util/%.c
	${OSSEC_CC} ${OSSEC_CFLAGS} -I./util ${ZLIB_INCLUDE} -DARGV0=\"utils\" -c $^ -o $@

syscheck_update: util/syscheck_update.o addagent/validate.o ${sqlite_o} ${ossec_libs} ${ZLIB_LIB} ${JSON_LIB}
	${OSSEC_CCBIN} ${OSSEC_CFLAGS} ${ZLIB_INCLUDE} ${JSON_INCLUDE} $^ ${OSSEC_LDFLAGS} -o $@

clear_stats: util/clear_stats.o ${ossec_libs} ${ZLIB_LIB} ${JSON_LIB}
	${OSSEC_CCBIN} ${OSSEC_CFLAGS} ${ZLIB_INCLUDE} $^ ${OSSEC_LDFLAGS} -o $@

list_agents: util/list_agents.o ${ossec_libs} ${ZLIB_LIB} ${JSON_LIB}
	${OSSEC_CCBIN} ${OSSEC_CFLAGS} ${ZLIB_INCLUDE} $^ ${OSSEC_LDFLAGS} -o $@

verify-agent-conf: util/verify-agent-conf.o ${ossec_libs} ${ZLIB_LIB} ${JSON_LIB}
	${OSSEC_CCBIN} ${OSSEC_CFLAGS} ${ZLIB_INCLUDE} $^ ${OSSEC_LDFLAGS} -o $@

agent_control: util/agent_control.o addagent/validate.o ${ossec_libs} ${ZLIB_LIB} ${JSON_LIB}
	${OSSEC_CCBIN} ${OSSEC_CFLAGS} ${ZLIB_INCLUDE} ${JSON_INCLUDE} $^ -lm ${OSSEC_LDFLAGS} -o $@

syscheck_control: util/syscheck_control.o addagent/validate.o ${sqlite_o} ${ossec_libs} ${ZLIB_LIB} ${JSON_LIB}
	${OSSEC_CCBIN} ${OSSEC_CFLAGS} ${ZLIB_INCLUDE} ${JSON_INCLUDE} $^ ${OSSEC_LDFLAGS} -o $@

rootcheck_control: util/rootcheck_control.o addagent/validate.o ${sqlite_o} ${ossec_libs} ${ZLIB_LIB} ${JSON_LIB}
	${OSSEC_CCBIN} ${OSSEC_CFLAGS} ${ZLIB_INCLUDE} ${JSON_INCLUDE} $^ ${OSSEC_LDFLAGS} -o $@

ossec-regex: util/ossec-regex.o ${ossec_libs} ${ZLIB_LIB} ${JSON_LIB}
	${OSSEC_CCBIN} ${OSSEC_CFLAGS} ${ZLIB_INCLUDE} $^ ${OSSEC_LDFLAGS} -o $@

#### rootcheck #####

rootcheck_c := $(wildcard rootcheck/*.c)
rootcheck_o := $(rootcheck_c:.c=.o)
rootcheck_rk_o := $(rootcheck_c:.c=_rk.o)
rootcheck_o_lib := $(filter-out rootcheck/rootcheck-config.o, ${rootcheck_o})
rootcheck_o_cmd := $(filter-out rootcheck/config.o, ${rootcheck_o})


rootcheck/%.o: rootcheck/%.c
	${OSSEC_CC} ${OSSEC_CFLAGS} -DARGV0=\"rootcheck\" -c $^ -o $@

rootcheck/%_rk.o: rootcheck/%.c
	${OSSEC_CC} ${OSSEC_CFLAGS} -DARGV0=\"rootcheck\" -UOSSECHIDS -c $^ -o $@


rootcheck.a: ${rootcheck_o_lib}
	${OSSEC_LINK} $@ $^
	${OSSEC_RANLIB} $@

#ossec-rootcheck: rootcheck/rootcheck-config.o rootcheck.a ${ossec_libs}
#	@echo ${rootcheck_o_cmd}
#	@echo ${rootcheck_o_lib}
#	@echo ${rootcheck_o}
#	${OSSEC_CC} ${OSSEC_CFLAGS} ${ZLIB_INCLUDE} rootcheck/rootcheck-config.o rootcheck.a rootcheck/rootcheck.c ${ZLIB_LIB} ${ossec_libs}  -o $@

#### syscheck ######


syscheck_c := $(wildcard syscheckd/*.c)
syscheck_o := $(syscheck_c:.c=.o)

syscheckd/%.o: syscheckd/%.c
	${OSSEC_CC} ${OSSEC_CFLAGS} -DARGV0=\"ossec-syscheckd\" -c $^ -o $@

ossec-syscheckd: ${syscheck_o} rootcheck.a ${ossec_libs} ${ZLIB_LIB} ${JSON_LIB}
	${OSSEC_CCBIN} ${OSSEC_CFLAGS} ${ZLIB_INCLUDE} $^ ${OSSEC_LDFLAGS} -o $@

#### Monitor #######

monitor_c := $(wildcard monitord/*.c)
monitor_o := $(monitor_c:.c=.o)

monitord/%.o: monitord/%.c ${ZLIB_LIB}
	${OSSEC_CC} ${OSSEC_CFLAGS} -DARGV0=\"ossec-monitord\" -c $< -o $@

ossec-monitord: ${monitor_o} ${ossec_libs} os_maild/sendcustomemail.o ${ZLIB_LIB} ${JSON_LIB}
	${OSSEC_CCBIN} ${OSSEC_CFLAGS} ${ZLIB_INCLUDE} $^ ${OSSEC_LDFLAGS} -o $@


#### reportd #######

report_c := reportd/report.c
report_o := $(report_c:.c=.o)

reportd/%.o: reportd/%.c
	${OSSEC_CC} ${OSSEC_CFLAGS} -DARGV0=\"ossec-reportd\" -c $^ -o $@

ossec-reportd: ${report_o} ${ossec_libs} ${JSON_LIB}
	${OSSEC_CCBIN} ${OSSEC_CFLAGS} $^ ${OSSEC_LDFLAGS} -o $@


#### os_auth #######

os_auth_c := ${wildcard os_auth/*.c}
os_auth_o := $(os_auth_c:.c=.o)

os_auth/%.o: os_auth/%.c
	${OSSEC_CC} ${OSSEC_CFLAGS} -pthread -I./os_auth -DARGV0=\"ossec-authd\" -c $^ -o $@

agent-auth: addagent/validate.o os_auth/main-client.o os_auth/ssl.o os_auth/check_cert.o ${ossec_libs} ${ZLIB_LIB} ${JSON_LIB}
	${OSSEC_CCBIN} ${OSSEC_CFLAGS} ${JSON_INCLUDE} -I./os_auth $^ ${OSSEC_LDFLAGS} -o $@

ossec-authd: addagent/validate.o os_auth/main-server.o os_auth/local-server.o os_auth/ssl.o os_auth/check_cert.o os_auth/config.o ${ossec_libs} ${ZLIB_LIB} ${JSON_LIB}
	${OSSEC_CCBIN} ${OSSEC_CFLAGS} ${JSON_INCLUDE} -I./os_auth $^ ${OSSEC_LDFLAGS} -o $@

#### integratord #####

integrator_c := ${wildcard os_integrator/*.c}
integrator_o := $(integrator_c:.c=.o)

os_integrator/%.o: os_integrator/%.c
	${OSSEC_CC} ${OSSEC_CFLAGS}  -I./os_integrator -DARGV0=\"ossec-integratord\" -c $^ -o $@

ossec-integratord: ${integrator_o} ${ossec_libs} ${JSON_LIB}
	${OSSEC_CCBIN} ${OSSEC_CFLAGS} -I./os_integrator $^ ${OSSEC_LDFLAGS} -o $@

#### analysisd #####

cdb_c := ${wildcard analysisd/cdb/*.c}
cdb_o := $(cdb_c:.c=.o)
all_analysisd_o += ${cdb_o}
all_analysisd_libs += cdb.a

analysisd/cdb/%.o: analysisd/cdb/%.c
	${OSSEC_CC} ${OSSEC_CFLAGS} -DARGV0=\"ossec-analysisd\" -I./analysisd -I./analysisd/cdb -c $^ -o $@

cdb.a: ${cdb_o}
	${OSSEC_LINK} $@ $^
	${OSSEC_RANLIB} $@


alerts_c := ${wildcard analysisd/alerts/*.c}
alerts_o := $(alerts_c:.c=.o)
all_analysisd_o += ${alerts_o}
all_analysisd_libs += alerts.a

analysisd/alerts/%.o: analysisd/alerts/%.c
	${OSSEC_CC} ${OSSEC_CFLAGS} -DARGV0=\"ossec-analysisd\" -I./analysisd -I./analysisd/alerts -c $^ -o $@

alerts.a: ${alerts_o}
	${OSSEC_LINK} $@ $^

decoders_c := ${wildcard analysisd/decoders/*.c} ${wildcard analysisd/decoders/plugins/*.c} ${wildcard analysisd/compiled_rules/*.c}
decoders_o := $(decoders_c:.c=.o)
## XXX Nasty hack
decoders_test_o := $(decoders_c:.c=-test.o)
decoders_live_o := $(decoders_c:.c=-live.o)

all_analysisd_o += ${decoders_o} ${decoders_test_o} ${decoders_live_o}
all_analysisd_libs += decoders.a decoders-test.a decoders-live.a


analysisd/decoders/%-test.o: analysisd/decoders/%.c
	${OSSEC_CC} ${OSSEC_CFLAGS} -DTESTRULE -DARGV0=\"ossec-analysisd\" -I./analysisd -I./analysisd/decoders -c $^ -o $@


analysisd/decoders/%-live.o: analysisd/decoders/%.c
	${OSSEC_CC} ${OSSEC_CFLAGS} -DARGV0=\"ossec-analysisd\" -I./analysisd -I./analysisd/decoders -c $^ -o $@

analysisd/decoders/plugins/%-test.o: analysisd/decoders/plugins/%.c
	${OSSEC_CC} ${OSSEC_CFLAGS} -DTESTRULE -DARGV0=\"ossec-analysisd\" -I./analysisd -I./analysisd/decoders -c $^ -o $@


analysisd/decoders/plugins/%-live.o: analysisd/decoders/plugins/%.c
	${OSSEC_CC} ${OSSEC_CFLAGS} -DARGV0=\"ossec-analysisd\" -I./analysisd -I./analysisd/decoders -c $^ -o $@

analysisd/compiled_rules/compiled_rules.h: analysisd/compiled_rules/.function_list analysisd/compiled_rules/register_rule.sh
	./analysisd/compiled_rules/register_rule.sh build

analysisd/compiled_rules/%-test.o: analysisd/compiled_rules/%.c
	${OSSEC_CC} ${OSSEC_CFLAGS} -DTESTRULE -DARGV0=\"ossec-analysisd\" -I./analysisd -I./analysisd/decoders -c $^ -o $@

analysisd/compiled_rules/%-live.o: analysisd/compiled_rules/%.c
	${OSSEC_CC} ${OSSEC_CFLAGS} -DARGV0=\"ossec-analysisd\" -I./analysisd -I./analysisd/decoders -c $^ -o $@

decoders-live.a: ${decoders_live_o}
	${OSSEC_LINK} $@ $^

decoders-test.a: ${decoders_test_o}
	${OSSEC_LINK} $@ $^

format_c := ${wildcard analysisd/format/*.c}
format_o := ${format_c:.c=.o}
all_analysisd_o += ${format_o}

analysisd/format/%.o: analysisd/format/%.c
	${OSSEC_CC} ${OSSEC_CFLAGS} ${JSON_INCLUDE} -DARGV0=\"ossec-analysisd\" -I./analysisd -I./analysisd/decoders -c $^ -o $@

output_c := ${wildcard analysisd/output/*c}
output_o := ${output_c:.c=.o}
all_analysisd_o += ${output_o}

analysisd/output/%.o: analysisd/output/%.c
	${OSSEC_CC} ${OSSEC_CFLAGS} -DARGV0=\"ossec-analysisd\" -I./analysisd -I./analysisd/decoders -c $^ -o $@



analysisd_c := ${filter-out analysisd/analysisd.c, ${filter-out analysisd/testrule.c, ${filter-out analysisd/makelists.c, ${wildcard analysisd/*.c}}}}
analysisd_o := ${analysisd_c:.c=.o}
all_analysisd_o += ${analysisd_o}

analysisd_test_o := $(analysisd_o:.o=-test.o)
analysisd_live_o := $(analysisd_o:.o=-live.o)
all_analysisd_o += ${analysisd_test_o} ${analysisd_live_o} analysisd/testrule-test.o analysisd/analysisd-live.o analysisd/analysisd-test.o analysisd/makelists-live.o

analysisd/%-live.o: analysisd/%.c analysisd/compiled_rules/compiled_rules.h
	${OSSEC_CC} ${OSSEC_CFLAGS} -DARGV0=\"ossec-analysisd\" -I./analysisd -c $< -o $@

analysisd/%-test.o: analysisd/%.c analysisd/compiled_rules/compiled_rules.h
	${OSSEC_CC} ${OSSEC_CFLAGS} -DTESTRULE -DARGV0=\"ossec-analysisd\" -I./analysisd -c $< -o $@


ossec-logtest: ${analysisd_test_o} ${output_o} ${format_o} analysisd/testrule-test.o analysisd/analysisd-test.o alerts.a cdb.a decoders-test.a ${ossec_libs} ${ZLIB_LIB} ${JSON_LIB}
	${OSSEC_CCBIN} ${OSSEC_CFLAGS} -DTESTRULE $^ ${OSSEC_LDFLAGS} -o $@

ossec-analysisd: ${analysisd_live_o} analysisd/analysisd-live.o ${output_o} ${format_o} alerts.a cdb.a decoders-live.a ${ossec_libs} ${ZLIB_LIB} ${JSON_LIB}
	${OSSEC_CCBIN} ${OSSEC_CFLAGS} $^ ${OSSEC_LDFLAGS} -o $@

ossec-makelists: analysisd/makelists-live.o ${analysisd_live_o} ${format_o} alerts.a cdb.a decoders-live.a ${ossec_libs} ${ZLIB_LIB} ${JSON_LIB}
	${OSSEC_CCBIN} ${OSSEC_CFLAGS} $^ ${OSSEC_LDFLAGS} -o $@

### wazuh-modulesd ##

wmodulesd_c := wazuh_modules/main.c
wmodulesd_o := $(wmodulesd_c:.c=.o)

wazuh-modulesd: ${wmodulesd_o} ${sqlite_o} ${ossec_libs} ${ZLIB_LIB} ${JSON_LIB}
	${OSSEC_CCBIN} ${OSSEC_CFLAGS} $^ ${OSSEC_LDFLAGS} -o $@

### wazuh-framework ##

wazuh-framework:
	${MAKE} -C ../framework build PREFIX=${PREFIX}


####################
#### test ##########
####################

CFLAGS_TEST = -g -O0 --coverage

LDFLAGS_TEST = -lcheck -lm -pthread -lrt -lsubunit

ifdef TEST
	OSSEC_CFLAGS+=${CFLAGS_TEST}
	OSSEC_LDFLAGS+=${LDFLAGS_TEST}
endif #TEST

test_programs = test_os_zlib test_os_xml test_os_regex test_os_crypto test_os_net test_shared

.PHONY: test run_tests build_tests test_valgrind test_coverage

test: build_tests
	${MAKE} run_tests

run_tests:
	@$(foreach bin,${test_programs},valgrind --leak-check=full --track-origins=yes --trace-children=yes --vgdb=no --error-exitcode=1 --gen-suppressions=all --suppressions=tests/valgrind.supp ./${bin} || exit 1;)

build_tests: external
	${MAKE} DEBUG=1 TEST=1 ${test_programs}

test_c := $(wildcard tests/*.c)
test_o := $(test_c:.c=.o)

tests/%.o: tests/%.c
	${OSSEC_CC} ${OSSEC_CFLAGS} -c $^ -o $@

test_os_zlib: tests/test_os_zlib.o ${ZLIB_LIB}
	${OSSEC_CCBIN} ${OSSEC_CFLAGS} $^ ${OSSEC_LDFLAGS} -o $@

test_os_xml: tests/test_os_xml.o ${os_xml_o}
	${OSSEC_CCBIN} ${OSSEC_CFLAGS} $^ ${OSSEC_LDFLAGS} -o $@

test_os_regex: tests/test_os_regex.c ${os_regex_o}
	${OSSEC_CCBIN} ${OSSEC_CFLAGS} $^ ${OSSEC_LDFLAGS} -o $@

test_os_crypto: tests/test_os_crypto.c ${crypto_o} ${shared_o} ${os_xml_o} ${os_net_o} ${os_regex_o} ${ZLIB_LIB} ${JSON_LIB}
	${OSSEC_CCBIN} ${OSSEC_CFLAGS} $^ ${OSSEC_LDFLAGS} -o $@

test_os_net: tests/test_os_net.c ${os_net_o} ${shared_o} ${os_regex_o} ${os_xml_o} ${JSON_LIB}
	${OSSEC_CCBIN} ${OSSEC_CFLAGS} $^ ${OSSEC_LDFLAGS} -o $@

test_shared: tests/test_shared.c ${shared_o} ${os_xml_o} ${os_net_o} ${os_regex_o} ${JSON_LIB}
	${OSSEC_CCBIN} ${OSSEC_CFLAGS} $^ ${OSSEC_LDFLAGS} -o $@

test_valgrind: build_tests
	${MAKE} run_tests


test_coverage: build_tests
	lcov --base-directory . --directory . --zerocounters --rc lcov_branch_coverage=1 --quiet
	@echo "Running tests\n"

	${MAKE} run_tests

	@echo "\nTests finished."

	lcov --base-directory . --directory . --capture --quiet --rc lcov_branch_coverage=1 --output-file ossec.test

	rm -rf coverage-report/
	genhtml --branch-coverage --output-directory coverage-report/ --title "ossec test coverage" --show-details --legend --num-spaces 4 --quiet ossec.test

####################
#### RUule Tests ###
####################

test-rules:
	( cd ../contrib/ossec-testing && sudo python runtests.py)


####################
#### windows #######
####################

win32/icon.o: win32/icofile.rc
	${OSSEC_WINDRES} -i $< -o $@

win32_c := $(wildcard win32/*.c)
win32_o := $(win32_c:.c=.o)

win32/%.o: win32/%.c
	${OSSEC_CC} ${OSSEC_CFLAGS} -DARGV0=\"ossec-agent\" -c $^ -o $@

win32/%_rk.o: win32/%.c
	${OSSEC_CC} ${OSSEC_CFLAGS} -UOSSECHIDS -DARGV0=\"ossec-agent\" -c $^ -o $@

win32_ui_c := $(wildcard win32/ui/*.c)
win32_ui_o := $(win32_ui_c:.c=.o)

win32/ui/%.o: win32/ui/%.c
	${OSSEC_CC} ${OSSEC_CFLAGS} -UOSSECHIDS -DARGV0=\"ossec-win32ui\" -c $^ -o $@

win32/ossec-agent.exe: win32/icon.o win32/win_agent.o win32/win_service.o ${syscheck_o} ${rootcheck_o} $(filter-out client-agent/main.o, $(filter-out client-agent/agentd.o, $(filter-out client-agent/event-forward.o, ${client_agent_o}))) $(filter-out logcollector/main.o, ${os_logcollector_o}) ${os_execd_o} ${ossec_libs} monitord/rotate_log.o monitord/compress_log.o ${ZLIB_LIB} ${JSON_LIB}
	${OSSEC_CCBIN} -DARGV0=\"ossec-agent\" -DOSSECHIDS ${OSSEC_CFLAGS} $^ ${OSSEC_LDFLAGS} -o $@

win32/ossec-agent-eventchannel.exe: win32/icon.o win32/win_agent.o win32/win_service.o ${syscheck_o} ${rootcheck_o} $(filter-out client-agent/main.o, $(filter-out client-agent/agentd.o, $(filter-out client-agent/event-forward.o, ${client_agent_o}))) $(filter-out logcollector/main-event.o, ${os_logcollector_eventchannel_o}) ${os_execd_o} ${ossec_libs} monitord/rotate_log.o monitord/compress_log.o ${ZLIB_LIB} ${JSON_LIB}
	${OSSEC_CCBIN} -DARGV0=\"ossec-agent\" -DOSSECHIDS -DEVENTCHANNEL_SUPPORT ${OSSEC_CFLAGS} $^ ${OSSEC_LDFLAGS} -o $@

win32/ossec-rootcheck.exe: win32/icon.o win32/win_service_rk.o ${rootcheck_rk_o} ${ossec_libs} ${JSON_LIB}
	${OSSEC_CCBIN} -DARGV0=\"ossec-rootcheck\" ${OSSEC_CFLAGS} $^ ${OSSEC_LDFLAGS} -o $@

win32/manage_agents.exe: win32/win_service_rk.o ${addagent_o} ${ossec_libs} ${ZLIB_LIB} ${JSON_LIB}
	${OSSEC_CCBIN} -DARGV0=\"manage-agents\" -DMA ${OSSEC_CFLAGS} $^ ${OSSEC_LDFLAGS} -o $@

win32/setup-windows.exe: win32/win_service_rk.o win32/setup-win.o win32/setup-shared.o ${ossec_libs} ${JSON_LIB}
	${OSSEC_CCBIN} -DARGV0=\"setup-windows\" ${OSSEC_CFLAGS} $^ ${OSSEC_LDFLAGS} -o $@

win32/setup-syscheck.exe: win32/setup-syscheck.o win32/setup-shared.o ${ossec_libs}
	${OSSEC_CCBIN} -DARGV0=\"setup-syscheck\" ${OSSEC_CFLAGS} $^ ${OSSEC_LDFLAGS} -o $@

win32/setup-iis.exe: win32/setup-iis.o ${ossec_libs}
	${OSSEC_CCBIN} -DARGV0=\"setup-iis\" ${OSSEC_CFLAGS} $^ ${OSSEC_LDFLAGS} -o $@

win32/add-localfile.exe: win32/add-localfile.o ${ossec_libs}
	${OSSEC_CCBIN} -DARGV0=\"add-localfile\" ${OSSEC_CFLAGS} $^ ${OSSEC_LDFLAGS} -o $@

win32/resource.o: win32/ui/win32ui.rc
	${OSSEC_WINDRES} -i $< -o $@

win32/os_win32ui.exe: win32/resource.o win32/win_service_rk.o ${win32_ui_o} addagent/b64.o ${ossec_libs} ${JSON_LIB}
	${OSSEC_CCBIN} -DARGV0=\"ossec-win32ui\" ${OSSEC_CFLAGS} $^ ${OSSEC_LDFLAGS} -mwindows -o $@

win32/agent-auth.exe: win32/win_service_rk.o win32/agent_auth.c addagent/validate.c ${ossec_libs} ${ZLIB_LIB} ${JSON_LIB}
	${OSSEC_CCBIN} -DARGV0=\"agent-auth\" -DOSSECHIDS ${OSSEC_CFLAGS} $^ ${OSSEC_LDFLAGS} -lshlwapi -lwsock32 -lsecur32 -flto -o $@

####################
#### Clean #########
####################

<<<<<<< HEAD
clean: clean-test clean-internals clean-external clean-windows clean-framework
=======
clean: clean-test clean-internals clean-external clean-windows clean-config
>>>>>>> 72aaeafe

clean-test:
	rm -f ${test_o} ${test_programs} ossec.test
	rm -Rf coverage-report/
	find . -name "*.gcno" -exec rm {} \;
	find . -name "*.gcda" -exec rm {} \;

clean-external:
	rm -f ${cjson_o} libcJSON.a
	cd ${EXTERNAL_ZLIB} && ${MAKE} -f Makefile.in distclean
	rm -f ${EXTERNAL_ZLIB}/Makefile ${EXTERNAL_ZLIB}/zconf.h
	cd ${EXTERNAL_LUA} && ${MAKE} clean
	-cd ${EXTERNAL_OPENSSL} && ${MAKE} distclean
	rm -f ${OPENSSL_LIB}
	rm -f ${CRYPTO_LIB}

clean-internals:
	rm -f ${os_zlib_o} os_zlib.a
	rm -f ${os_xml_o} os_xml.a
	rm -f ${os_regex_o} os_regex.a
	rm -f ${os_net_o} os_net.a
	rm -f ${shared_o} shared.a
	rm -f ${config_o} config.a
	rm -f ${os_maild_o} ossec-maild
	rm -f ${crypto_o} os_crypto.a
	rm -f ${os_csyslogd_o} ossec-csyslogd
	rm -f ${os_dbd_o} ossec-dbd
	rm -f ${os_agentlessd_o} ossec-agentlessd
	rm -f ${os_execd_o} ossec-execd
	rm -f ${os_logcollector_o} ${os_logcollector_eventchannel_o} ossec-logcollector
	rm -f ${remoted_o} ossec-remoted
	rm -f ${report_o} ossec-reportd
	rm -f ${client_agent_o} ossec-agentd
	rm -f ${addagent_o} manage_agents
	rm -f ${util_o} ${util_programs}
	rm -f ${rootcheck_o} ${rootcheck_rk_o} rootcheck.a
	rm -f ${syscheck_o} ossec-syscheckd
	rm -f ${monitor_o} ossec-monitord
	rm -f ${os_auth_o} ossec-authd agent-auth
	rm -f ${all_analysisd_o} ${all_analysisd_libs} analysisd/compiled_rules/compiled_rules.h
	rm -f ossec-logtest ossec-analysisd ossec-makelists
	rm -f ${integrator_o} ossec-integratord
	rm -f ${wmodulesd_o} ${wmodules_o} wazuh-modulesd wmodules.a
	rm -f ${sqlite_o} sqlite.a

clean-framework:
	${MAKE} -C ../framework clean

clean-windows:
	rm -f win32/LICENSE.txt
	rm -f win32/help_win.txt
	rm -f win32/internal_options.conf
	rm -f win32/default-local_internal_options.conf
	rm -f win32/default-ossec.conf
	rm -f win32/restart-ossec.cmd
	rm -f win32/route-null.cmd
	rm -f ${win32_o} ${win32_ui_o} win32/win_service_rk.o
	rm -f win32/icon.o win32/resource.o
	rm -f ${WINDOWS_BINS}
	rm -f ${EXTERNAL_LUA}src/lua52.dll
	rm -f ${EXTERNAL_LUA}src/ossec-lua.exe
	rm -f ${EXTERNAL_LUA}src/ossec-luac.exe
	rm -f win32/ossec-lua.exe
	rm -f win32/ossec-luac.exe
	rm -f win32/wazuh-agent-*.exe
	rm -f win32/libwinpthread-1.dll

clean-config:
	rm -f ../etc/ossec.mc
	rm -f Config.OS<|MERGE_RESOLUTION|>--- conflicted
+++ resolved
@@ -639,11 +639,7 @@
 	${OSSEC_CC} ${OSSEC_CFLAGS} -DARGV0=\"ossec-analysisd\" -c $^ -o $@
 
 ${EXTERNAL_SQLITE}sqlite3.o: ${EXTERNAL_SQLITE}sqlite3.c
-<<<<<<< HEAD
-	${OSSEC_CC} ${OSSEC_CFLAGS} -c $^ -o $@ -fPIC
-=======
-	${OSSEC_CC} ${OSSEC_CFLAGS} -w -c $^ -o $@
->>>>>>> 72aaeafe
+	${OSSEC_CC} ${OSSEC_CFLAGS} -w -c $^ -o $@ -fPIC
 
 #### Config ##########
 
@@ -1199,11 +1195,7 @@
 #### Clean #########
 ####################
 
-<<<<<<< HEAD
-clean: clean-test clean-internals clean-external clean-windows clean-framework
-=======
-clean: clean-test clean-internals clean-external clean-windows clean-config
->>>>>>> 72aaeafe
+clean: clean-test clean-internals clean-external clean-windows clean-framework clean-config
 
 clean-test:
 	rm -f ${test_o} ${test_programs} ossec.test
