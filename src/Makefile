--- conflicted
+++ resolved
@@ -290,10 +290,10 @@
 RSYNC_LIB+=-lrsync
 
 ifeq (${TARGET}, winagent)
-	OSSEC_LDFLAGS+=-L${DBSYNC}build/bin 
+	OSSEC_LDFLAGS+=-L${DBSYNC}build/bin
 	OSSEC_LDFLAGS+=-L${RSYNC}build/bin
 else
-	OSSEC_LDFLAGS+=-L${DBSYNC}build/lib 
+	OSSEC_LDFLAGS+=-L${DBSYNC}build/lib
 	OSSEC_LDFLAGS+=-L${RSYNC}build/lib
 endif
 
@@ -437,7 +437,7 @@
 	OSSEC_LDFLAGS+=-L${SYSINFO}build/bin
 else
 	OSSEC_LDFLAGS+=-L${SYSCOLLECTOR}build/lib
-	OSSEC_LDFLAGS+=-L${SYSINFO}build/lib 
+	OSSEC_LDFLAGS+=-L${SYSINFO}build/lib
 endif
 
 ifeq (,$(filter ${DISABLE_SYSC}, YES yes y Y 1))
@@ -1041,11 +1041,7 @@
 endif
 
 
-<<<<<<< HEAD
-EXTERNAL_RES := cJSON $(CPYTHON) curl libdb libffi libyaml openssl procps sqlite zlib audit-userspace msgpack bzip2 libpcre2 libplist
-=======
 EXTERNAL_RES := cJSON $(CPYTHON) curl libdb libffi libyaml openssl procps sqlite zlib audit-userspace msgpack bzip2 nlohmann googletest libpcre2 libplist
->>>>>>> a5cf4615
 EXTERNAL_DIR := $(EXTERNAL_RES:%=external/%)
 EXTERNAL_TAR := $(EXTERNAL_RES:%=external/%.tar.gz)
 
@@ -1823,20 +1819,11 @@
 wazuh-modulesd: ${wmodulesd_o}
 	${OSSEC_CCBIN} ${OSSEC_LDFLAGS} $^ ${OSSEC_LIBS} -o $@
 
-<<<<<<< HEAD
-=======
-### wazuh-framework ##
-ifneq (,$(filter ${USE_FRAMEWORK_LIB},YES yes y Y 1))
-wazuh-framework: ${shared_o} ${wdblib_o}
-	${MAKE} -C ../framework build PREFIX=${PREFIX} USE_FRAMEWORK_LIB=${USE_FRAMEWORK_LIB}
-endif
-
 ### wazuh-gtest-gmock ###
 
 build_gtest:
 	cd $(EXTERNAL_GOOGLE_TEST) && mkdir -p build && cd build && cmake .. ${WIN_CMAKE_OPTS} ${GTEST_RELEASE_TYPE}  -DBUILD_GMOCK=ON -DBUILD_SHARED_LIBS=0 && ${MAKE} && cp -r lib ..
 
->>>>>>> a5cf4615
 ### wazuh-python ###
 
 WPYTHON_DIR := ${INSTALLDIR}/framework/python
