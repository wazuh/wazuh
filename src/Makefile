# TODO: mysql and postgresql?

uname_S := $(shell sh -c 'uname -s 2>/dev/null || echo not')

EXTERNAL_JSON=external/cJSON/
EXTERNAL_LUA=external/lua-5.2.3/
EXTERNAL_ZLIB=external/zlib-1.2.8/
LUA_PLAT=posix
MAXAGENTS?=8000
REUSE_ID?=no
# XXX Becareful NO EXTRA Spaces here
PREFIX?=/var/ossec
PG_CONFIG?=pg_config
MY_CONFIG?=mysql_config
PRELUDE_CONFIG?=libprelude-config
OSSEC_GROUP?=ossec
OSSEC_USER?=ossec
OSSEC_USER_MAIL?=ossecm
OSSEC_USER_REM?=ossecr

USE_PRELUDE?=no
USE_ZEROMQ?=no
USE_GEOIP?=no
USE_INOTIFY=no

ifneq (${TARGET},winagent)
	USE_PICVIZ?=yes
	USE_OPENSSL?=auto
else
	USE_PICVIZ?=no
	USE_OPENSSL?=no
endif

ONEWAY?=no
CLEANFULL?=no

DEFINES=-DMAX_AGENTS=${MAXAGENTS} -DOSSECHIDS
DEFINES+=-DDEFAULTDIR=\"${PREFIX}\"
DEFINES+=-DUSER=\"${OSSEC_USER}\"
DEFINES+=-DREMUSER=\"${OSSEC_USER_REM}\"
DEFINES+=-DGROUPGLOBAL=\"${OSSEC_GROUP}\"
DEFINES+=-DMAILUSER=\"${OSSEC_USER_MAIL}\"
DEFINES+=-D${uname_S}

ifneq (,$(filter ${REUSE_ID},yes y Y 1))
	DEFINES+=-DREUSE_ID
endif

OSSEC_LDFLAGS=${LDFLAGS} -lm
INSTALL=install

ifneq (${TARGET},winagent)
ifeq (${uname_S},Linux)
		DEFINES+=-DINOTIFY_ENABLED
#		DEFINES+=-DUSE_MAGIC
		OSSEC_LDFLAGS+=-pthread -lrt -ldl
#		OSSEC_LDFLAGS+=-lmagic
else
ifeq (${uname_S},AIX)
		DEFINES+=-DAIX
		DEFINES+=-DHIGHFIRST
		PATH:=${PATH}:/usr/vac/bin
else
ifeq (${uname_S},SunOS)
		DEFINES+=-DSOLARIS
		DEFINES+=-DHIGHFIRST
		DEFINES+=-std=gnu99
		OSSEC_LDFLAGS+=-z relax=secadj
		OSSEC_LDFLAGS+=-lsocket -lnsl -lresolv
		LUA_PLAT=solaris
		PATH:=${PATH}:/usr/ccs/bin:/usr/xpg4/bin:/opt/csw/gcc3/bin:/opt/csw/bin:/usr/sfw/bin
		CC=gcc
		OSSEC_LDFLAGS+=-pthread -lrt
		INSTALL=ginstall
else
ifeq (${uname_S},Darwin)
		DEFINES+=-DDarwin
		DEFINES+=-DHIGHFIRST
		LUA_PLAT=macosx

else
ifeq (${uname_S},FreeBSD)
		DEFINES+=-DFreeBSD
		OSSEC_LDFLAGS+=-pthread
		LUA_PLAT=freebsd
		CFLAGS+=-I/usr/local/include
		OSSEC_LDFLAGS+=-L/usr/local/lib
else
ifeq (${uname_S},NetBSD)
		DEFINES+=-DNetBSD
		OSSEC_LDFLAGS+=-pthread
		LUA_PLAT=posix
else
ifeq (${uname_S},OpenBSD)
#		DEFINES+=-DOpenBSD
		DEFINES+=-pthread
		LUA_PLAT=posix
		CFLAGS+=-I/usr/local/include
		OSSEC_LDFLAGS+=-L/usr/local/lib
else
ifeq (${uname_S},HP-UX)
		DEFINES+=-DHPUX
		DEFINES+=-D_XOPEN_SOURCE_EXTENDED
		DEFINES+=-DHIGHFIRST
		DEFINES+=-D_REENTRANT
else
	    # Unknow platform
endif # HPUX
endif # OpenBSD
endif # NetBSD
endif # FreeBSD
endif # Darwin
endif # SunOS
endif # AIX
endif # Linux
endif # winagent

ifdef DEBUGAD
	DEFINES+=-DDEBUGAD
endif

OSSEC_CFLAGS=${CFLAGS}

ifdef DEBUG
	OSSEC_CFLAGS+=-g
else
	OFLAGS+=-O2
endif #DEBUG

OSSEC_CFLAGS+=${OFLAGS}

ifneq (,$(filter ${CLEANFULL},yes y Y 1))
	DEFINES+=-DCLEANFULL
endif

ifneq (,$(filter ${ONEWAY},yes y Y 1))
	DEFINES+=-DONEWAY_ENABLED
endif

OSSEC_CFLAGS+=${DEFINES}
OSSEC_CFLAGS+=-pipe -Wall -Wextra
OSSEC_CFLAGS+=-I./ -I./headers/


CCCOLOR="\033[34m"
LINKCOLOR="\033[34;1m"
SRCCOLOR="\033[33m"
BINCOLOR="\033[37;1m"
MAKECOLOR="\033[32;1m"
ENDCOLOR="\033[0m"

ifndef V
	QUIET_CC      = @printf '    %b %b\n' ${CCCOLOR}CC${ENDCOLOR} ${SRCCOLOR}$@${ENDCOLOR} 1>&2;
	QUIET_LINK    = @printf '    %b %b\n' ${LINKCOLOR}LINK${ENDCOLOR} ${BINCOLOR}$@${ENDCOLOR} 1>&2;
	QUIET_CCBIN   = @printf '    %b %b\n' ${LINKCOLOR}CC${ENDCOLOR} ${BINCOLOR}$@${ENDCOLOR} 1>&2;
	QUIET_INSTALL = @printf '    %b %b\n' ${LINKCOLOR}INSTALL${ENDCOLOR} ${BINCOLOR}$@${ENDCOLOR} 1>&2;
	QUIET_RANLIB  = @printf '    %b %b\n' ${LINKCOLOR}RANLIB${ENDCOLOR} ${BINCOLOR}$@${ENDCOLOR} 1>&2;
	QUIET_NOTICE  = @printf '%b' ${MAKECOLOR} 1>&2;
	QUIET_ENDCOLOR= @printf '%b' ${ENDCOLOR} 1>&2;
endif

MING_BASE:=
ifeq (${TARGET}, winagent)
CC=gcc
ifneq (,$(shell which amd64-mingw32msvc-gcc))
	MING_BASE:=amd64-mingw32msvc-
else
ifneq (,$(shell which i686-pc-mingw32-gcc))
	MING_BASE:=i686-pc-mingw32-
else
ifneq (,$(shell which i686-w64-mingw32-gcc))
	MING_BASE:=i686-w64-mingw32-
else
$(error No windows cross-compiler found!) #MING_BASE:=unknown-
endif
endif
endif
endif #winagent


OSSEC_CC      =${QUIET_CC}${MING_BASE}${CC}
OSSEC_CCBIN   =${QUIET_CCBIN}${MING_BASE}${CC}
OSSEC_LINK    =${QUIET_LINK}${MING_BASE}ar -crus
OSSEC_RANLIB  =${QUIET_RANLIB}${MING_BASE}ranlib
OSSEC_WINDRES =${QUIET_CCBIN}${MING_BASE}windres


ifneq (,$(filter ${USE_INOTIFY},auto yes y Y 1))
	DEFINES+=-DINOTIFY_ENABLED
	ifeq (${uname_S},FreeBSD)
		OSSEC_LDFLAGS+=-linotify -L/usr/local/lib -I/usr/local/include
		OSSEC_CFLAGS+=-I/usr/local/include
	endif
endif

ifneq (,$(filter ${USE_PRELUDE},auto yes y Y 1))
	DEFINES+=-DPRELUDE_OUTPUT_ENABLED
	OSSEC_LDFLAGS+=-lprelude
	OSSEC_LDFLAGS+=$(shell sh -c '${PRELUDE_CONFIG} --pthread-cflags')
	OSSEC_LDFLAGS+=$(shell sh -c '${PRELUDE_CONFIG} --libs')
endif # USE_PRELUDE

ifneq (,$(filter ${USE_ZEROMQ},auto yes y Y 1))
	DEFINES+=-DZEROMQ_OUTPUT_ENABLED
	#LDFLAGS+=-L/usr/local/lib -I/usr/local/include -lzmq -lczmq
	OSSEC_LDFLAGS+=-lzmq -lczmq -lm
endif # USE_ZEROMQ

ifneq (,$(filter ${USE_PICVIZ},auto yes y Y 1))
	DEFINES+=-DPICVIZ_OUTPUT_ENABLED
endif # USE_PICVIZ

ifneq (,$(filter ${USE_GEOIP},auto yes y Y 1))
	DEFINES+=-DLIBGEOIP_ENABLED
	OSSEC_LDFLAGS+=-lGeoIP
endif # USE_GEOIP


MI :=
PI :=
ifdef DATABASE

	ifeq (${DATABASE},mysql)
		DEFINES+=-DMYSQL_DATABASE_ENABLED

		ifdef MYSQL_CFLAGS
			MI = ${MYSQL_CFLAGS}
		else
			MI := $(shell sh -c '${MY_CONFIG} --include 2>/dev/null || echo ')

			ifeq (${MI},) # BEGIN MI manula detection
				ifneq (,$(wildcard /usr/include/mysql/mysql.h))
					MI="-I/usr/include/mysql/"
				else
					ifneq (,$(wildcard /usr/local/include/mysql/mysql.h))
						MI="-I/usr/local/include/mysql/"
					endif  #
				endif  #MI

			endif
		endif # MYSQL_CFLAGS

		ifdef MYSQL_LIBS
			ML = ${MYSQL_LIBS}
		else
			ML := $(shell sh -c '${MY_CONFIG} --libs 2>/dev/null || echo ')

			ifeq (${ML},)
				ifneq (,$(wildcard /usr/lib/mysql/*))
					ML="-L/usr/lib/mysql -lmysqlclient"
				else
					ifneq (,$(wildcard /usr/lib64/mysql/*))
						ML="-L/usr/lib64/mysql -lmysqlclient"
					else
						ifneq (,$(wildcard /usr/local/lib/mysql/*))
							ML="-L/usr/local/lib/mysql -lmysqlclient"
						else
							ifneq (,$(wildcard /usr/local/lib64/mysql/*))
								ML="-L/usr/local/lib64/mysql -lmysqlclient"
							endif # local/lib64
						endif # local/lib
					endif # lib54
				endif # lib
			endif
		endif # MYSQL_LIBS

		OSSEC_LDFLAGS+=${ML}

	else # DATABASE

		ifeq (${DATABASE}, pgsql)
			DEFINES+=-DPGSQL_DATABASE_ENABLED

			ifneq (${PGSQL_LIBS},)
				PL:=${PGSQL_LIBS}
			else
				PL:=$(shell sh -c '(${PG_CONFIG} --libdir --pkglibdir 2>/dev/null | sed "s/^/-L/g" | xargs ) || echo ')
			endif

			ifneq (${PGSQL_CFLAGS},)
				PI:=${PGSQL_CFLAGS}
			else
				PI:=$(shell sh -c '(${PG_CONFIG} --includedir --pkgincludedir 2>/dev/null | sed "s/^/-I/g" | xargs ) || echo ')
			endif

			# XXX need some basic autodetech stuff here.

			OSSEC_LDFLAGS+=${PL}
			OSSEC_LDFLAGS+=-lpq

		endif # pgsql
	endif # mysql
endif # DATABASE


# openssl ###########
ifeq (${USE_OPENSSL},auto)
	ifneq (,$(wildcard /usr/include/openssl/ssl.h))
		DEFINES+=-DLIBOPENSSL_ENABLED
		OSSEC_LDFLAGS+=-lssl -lcrypto
	else
		ifneq (,$(wildcard /usr/local/include/openssl/ssl.h))
			DEFINES+=-DLIBOPENSSL_ENABLED
			OSSEC_LDFLAGS+=-lssl -lcrypto
		endif
	endif
endif # USE_OPENSSL

ifneq (,$(filter ${USE_OPENSSL},yes y Y 1))
	DEFINES+=-DLIBOPENSSL_ENABLED
	ifeq (${OPENSSL_LIBS},)
		OSSEC_LDFLAGS+=-lssl -lcrypto
	else
		OSSEC_LDFLAGS+=${OPENSSL_LIBS}
	endif

	ifneq (${OPENSSL_CFLAGS},)
		OSSEC_CFLAGS+=${OPENSSL_CFLAGS}
	endif
endif

ifneq (,$(filter ${USE_LEGACY_SSL},yes y Y 1))
	DEFINES+=-DLEGACY_SSL
endif

####################
#### Target ########
####################

OSSEC_CONTROL_SRC=./init/ossec-server.sh
OSSEC_CONF_SRC=../etc/ossec-server.conf

ifndef TARGET
	TARGET=failtarget
endif # TARGET

ifeq (${TARGET},agent)
	DEFINES+=-DCLIENT
	OSSEC_CONTROL_SRC=./init/ossec-client.sh
	OSSEC_CONF_SRC=../etc/ossec-agent.conf
endif

ifeq (${TARGET},local)
	DEFINES+=-DLOCAL
	OSSEC_CONTROL_SRC=./init/ossec-local.sh
	OSSEC_CONF_SRC=../etc/ossec-local.conf
endif


.PHONY: build
build: ${TARGET}
ifneq (${TARGET},failtarget)
	${MAKE} settings
	@echo
	${QUIET_NOTICE}
	@echo "Done building ${TARGET}"
	${QUIET_ENDCOLOR}
endif
	@echo


.PHONY: install install-agent install-server install-local install-hybrid
install: install-${TARGET}

install-agent: install-common
	${INSTALL} -m 0750 -o root -g 0 ossec-agentd ${PREFIX}/bin
	${INSTALL} -m 0750 -o root -g 0 agent-auth ${PREFIX}/bin

	${INSTALL} -d -m 0750 -o ${OSSEC_USER} -g ${OSSEC_GROUP} ${PREFIX}/queue/rids

install-local: install-server-generic

install-hybrid: install-server-generic

install-server: install-server-generic

install-common: build
	./init/adduser.sh ${OSSEC_USER} ${OSSEC_USER_MAIL} ${OSSEC_USER_REM} ${OSSEC_GROUP} ${PREFIX}
<<<<<<< HEAD
	install -d -m 0750 -o root -g ${OSSEC_GROUP} ${PREFIX}/
	install -d -m 0750 -o ${OSSEC_USER} -g ${OSSEC_GROUP} ${PREFIX}/logs
	install -m 0660 -o ${OSSEC_USER} -g ${OSSEC_GROUP} /dev/null ${PREFIX}/logs/ossec.log
	install -m 0660 -o ${OSSEC_USER} -g ${OSSEC_GROUP} /dev/null ${PREFIX}/logs/active-responses.log

	install -d -m 0750 -o root -g 0 ${PREFIX}/bin
	install -d -m 0750 -o root -g 0 ${PREFIX}/lua
	install -d -m 0750 -o root -g 0 ${PREFIX}/lua/native
	install -d -m 0750 -o root -g 0 ${PREFIX}/lua/compiled
	install -m 0750 -o root -g 0 ossec-logcollector ${PREFIX}/bin
	install -m 0750 -o root -g 0 ossec-syscheckd ${PREFIX}/bin
	install -m 0750 -o root -g 0 ossec-execd ${PREFIX}/bin
	install -m 0750 -o root -g 0 manage_agents ${PREFIX}/bin
	install -m 0750 -o root -g 0 ${EXTERNAL_LUA}src/ossec-lua ${PREFIX}/bin/
	install -m 0750 -o root -g 0 ${EXTERNAL_LUA}src/ossec-luac ${PREFIX}/bin/
	install -m 0750 -o root -g 0 ../contrib/util.sh ${PREFIX}/bin/
	install -m 0750 -o root -g 0 ${OSSEC_CONTROL_SRC} ${PREFIX}/bin/ossec-control
	install -m 0750 -o root -g 0 wazuh-modulesd ${PREFIX}/bin/

	install -d -m 0750 -o root -g ${OSSEC_GROUP} ${PREFIX}/queue
	install -d -m 0770 -o ${OSSEC_USER} -g ${OSSEC_GROUP} ${PREFIX}/queue/alerts
	install -d -m 0750 -o ${OSSEC_USER} -g ${OSSEC_GROUP} ${PREFIX}/queue/ossec
	install -d -m 0750 -o ${OSSEC_USER} -g ${OSSEC_GROUP} ${PREFIX}/queue/syscheck
	install -d -m 0750 -o ${OSSEC_USER} -g ${OSSEC_GROUP} ${PREFIX}/queue/diff
	install -d -m 0750 -o ${OSSEC_USER} -g ${OSSEC_GROUP} ${PREFIX}/queue/agents

	install -d -m 0750 -o root -g ${OSSEC_GROUP} ${PREFIX}/wodles
	install -d -m 0770 -o root -g ${OSSEC_GROUP} ${PREFIX}/var/wodles
	install -d -m 0750 -o root -g ${OSSEC_GROUP} ${PREFIX}/wodles/oscap
	install -d -m 0750 -o root -g ${OSSEC_GROUP} ${PREFIX}/wodles/oscap/content

	install -m 0750 -o root -g ${OSSEC_GROUP} ../wodles/oscap/oscap.py ${PREFIX}/wodles/oscap
	install -m 0750 -o root -g ${OSSEC_GROUP} ../wodles/oscap/template_*.xsl ${PREFIX}/wodles/oscap
	install -m 0640 -o root -g ${OSSEC_GROUP} ../wodles/oscap/content/* ${PREFIX}/wodles/oscap/content

	install -d -m 0770 -o ${OSSEC_USER} -g ${OSSEC_GROUP} ${PREFIX}/etc
	install -m 0640 -o root -g ${OSSEC_GROUP} /etc/localtime ${PREFIX}/etc

	install -d -m 1750 -o root -g ${OSSEC_GROUP} ${PREFIX}/tmp
=======
	${INSTALL} -d -m 0750 -o root -g ${OSSEC_GROUP} ${PREFIX}/
	${INSTALL} -d -m 0750 -o ${OSSEC_USER} -g ${OSSEC_GROUP} ${PREFIX}/logs
	${INSTALL} -m 0660 -o ${OSSEC_USER} -g ${OSSEC_GROUP} /dev/null ${PREFIX}/logs/ossec.log
	${INSTALL} -m 0660 -o ${OSSEC_USER} -g ${OSSEC_GROUP} /dev/null ${PREFIX}/logs/active-responses.log

	${INSTALL} -d -m 0750 -o root -g 0 ${PREFIX}/bin
	${INSTALL} -d -m 0750 -o root -g 0 ${PREFIX}/lua
	${INSTALL} -d -m 0750 -o root -g 0 ${PREFIX}/lua/native
	${INSTALL} -d -m 0750 -o root -g 0 ${PREFIX}/lua/compiled
	${INSTALL} -m 0750 -o root -g 0 ossec-logcollector ${PREFIX}/bin
	${INSTALL} -m 0750 -o root -g 0 ossec-syscheckd ${PREFIX}/bin
	${INSTALL} -m 0750 -o root -g 0 ossec-execd ${PREFIX}/bin
	${INSTALL} -m 0750 -o root -g 0 manage_agents ${PREFIX}/bin
	${INSTALL} -m 0750 -o root -g 0 ${EXTERNAL_LUA}src/ossec-lua ${PREFIX}/bin/
	${INSTALL} -m 0750 -o root -g 0 ${EXTERNAL_LUA}src/ossec-luac ${PREFIX}/bin/
	${INSTALL} -m 0750 -o root -g 0 ../contrib/util.sh ${PREFIX}/bin/
	${INSTALL} -m 0750 -o root -g 0 ${OSSEC_CONTROL_SRC} ${PREFIX}/bin/ossec-control
	${INSTALL} -m 0750 -o root -g 0 wazuh-modulesd ${PREFIX}/bin/

	${INSTALL} -d -m 0750 -o root -g ${OSSEC_GROUP} ${PREFIX}/queue
	${INSTALL} -d -m 0770 -o ${OSSEC_USER} -g ${OSSEC_GROUP} ${PREFIX}/queue/alerts
	${INSTALL} -d -m 0750 -o ${OSSEC_USER} -g ${OSSEC_GROUP} ${PREFIX}/queue/ossec
	${INSTALL} -d -m 0750 -o ${OSSEC_USER} -g ${OSSEC_GROUP} ${PREFIX}/queue/syscheck
	${INSTALL} -d -m 0750 -o ${OSSEC_USER} -g ${OSSEC_GROUP} ${PREFIX}/queue/diff

	${INSTALL} -d -m 0750 -o root -g ${OSSEC_GROUP} ${PREFIX}/wodles
	${INSTALL} -d -m 0770 -o root -g ${OSSEC_GROUP} ${PREFIX}/var/wodles
	${INSTALL} -d -m 0750 -o root -g ${OSSEC_GROUP} ${PREFIX}/wodles/oscap
	${INSTALL} -d -m 0750 -o root -g ${OSSEC_GROUP} ${PREFIX}/wodles/oscap/content

	${INSTALL} -m 0750 -o root -g ${OSSEC_GROUP} ../wodles/oscap/oscap.py ${PREFIX}/wodles/oscap
	${INSTALL} -m 0750 -o root -g ${OSSEC_GROUP} ../wodles/oscap/template_*.xsl ${PREFIX}/wodles/oscap
	${INSTALL} -m 0640 -o root -g ${OSSEC_GROUP} ../wodles/oscap/content/* ${PREFIX}/wodles/oscap/content

	${INSTALL} -d -m 0770 -o ${OSSEC_USER} -g ${OSSEC_GROUP} ${PREFIX}/etc
	${INSTALL} -m 0640 -o root -g ${OSSEC_GROUP} /etc/localtime ${PREFIX}/etc

	${INSTALL} -d -m 1750 -o root -g ${OSSEC_GROUP} ${PREFIX}/tmp
>>>>>>> a69bc14f

ifneq (,$(wildcard /etc/TIMEZONE))
	${INSTALL} -m 0640 -o root -g ${OSSEC_GROUP} /etc/TIMEZONE ${PREFIX}/etc/
endif
# Solaris Needs some extra files 
ifeq (${uname_S},SunOS)
	${INSTALL} -d -m 0750 -o root -g ${OSSEC_GROUP} ${PREFIX}/usr/share/lib/zoneinfo/
	#${INSTALL} -m 0640 -o root -g ${OSSEC_GROUP} /usr/share/lib/zoneinfo/* ${PREFIX}/usr/share/lib/zoneinfo/
	cp -rf /usr/share/lib/zoneinfo/* ${PREFIX}/usr/share/lib/zoneinfo/
	chown root:${OSSEC_GROUP} ${PREFIX}/usr/share/lib/zoneinfo/*
	find ${PREFIX}/usr/share/lib/zoneinfo/ -type d -exec chmod 0750 {} +
	find ${PREFIX}/usr/share/lib/zoneinfo/ -type f -exec chmod 0640 {} +	
endif
	${INSTALL} -m 0640 -o root -g ${OSSEC_GROUP} -b ../etc/internal_options.conf ${PREFIX}/etc/
ifeq (,$(wildcard ${PREFIX}/etc/local_internal_options.conf))
	${INSTALL} -m 0640 -o root -g ${OSSEC_GROUP} ../etc/local_internal_options.conf ${PREFIX}/etc/local_internal_options.conf
endif
ifeq (,$(wildcard ${PREFIX}/etc/client.keys))
	${INSTALL} -m 0640 -o root -g ${OSSEC_GROUP} /dev/null ${PREFIX}/etc/client.keys
endif
ifeq (,$(wildcard ${PREFIX}/etc/ossec.conf))
ifneq (,$(wildcard ../etc/ossec.mc))
	${INSTALL} -m 0640 -o root -g ${OSSEC_GROUP} ../etc/ossec.mc ${PREFIX}/etc/ossec.conf
else
	${INSTALL} -m 0640 -o root -g ${OSSEC_GROUP} ${OSSEC_CONF_SRC} ${PREFIX}/etc/ossec.conf
endif
endif

	${INSTALL} -d -m 0770 -o root -g ${OSSEC_GROUP} ${PREFIX}/etc/shared
	${INSTALL} -m 0660 -o root -g ${OSSEC_GROUP} rootcheck/db/*.txt ${PREFIX}/etc/shared/
	${INSTALL} -d -m 0750 -o root -g ${OSSEC_GROUP} ${PREFIX}/active-response
	${INSTALL} -d -m 0750 -o root -g ${OSSEC_GROUP} ${PREFIX}/active-response/bin
	${INSTALL} -d -m 0750 -o root -g ${OSSEC_GROUP} ${PREFIX}/agentless
	${INSTALL} -m 0750 -o root -g ${OSSEC_GROUP} agentlessd/scripts/* ${PREFIX}/agentless/

	${INSTALL} -d -m 0700 -o root -g ${OSSEC_GROUP} ${PREFIX}/.ssh

	${INSTALL} -m 0750 -o root -g ${OSSEC_GROUP} ../active-response/*.sh ${PREFIX}/active-response/bin/
	${INSTALL} -m 0750 -o root -g ${OSSEC_GROUP} ../active-response/firewalls/*.sh ${PREFIX}/active-response/bin/

	${INSTALL} -d -m 0750 -o root -g ${OSSEC_GROUP} ${PREFIX}/var
	${INSTALL} -d -m 0770 -o root -g ${OSSEC_GROUP} ${PREFIX}/var/run

	./init/fw-check.sh execute



install-server-generic: install-common
	${INSTALL} -d -m 0750 -o root -g ${OSSEC_GROUP} ${PREFIX}/etc/decoders
	${INSTALL} -d -m 0750 -o root -g ${OSSEC_GROUP} ${PREFIX}/etc/rules
	${INSTALL} -d -m 770 -o root -g ${OSSEC_GROUP} ${PREFIX}/var/db
	${INSTALL} -d -m 770 -o root -g ${OSSEC_GROUP} ${PREFIX}/var/db/agents
	${INSTALL} -d -m 0750 -o ${OSSEC_USER} -g ${OSSEC_GROUP} ${PREFIX}/logs/archives
	${INSTALL} -d -m 0750 -o ${OSSEC_USER} -g ${OSSEC_GROUP} ${PREFIX}/logs/alerts
	${INSTALL} -d -m 0750 -o ${OSSEC_USER} -g ${OSSEC_GROUP} ${PREFIX}/logs/firewall

	${INSTALL} -m 0750 -o root -g 0 ossec-agentlessd ${PREFIX}/bin
	${INSTALL} -m 0750 -o root -g 0 ossec-analysisd ${PREFIX}/bin
	${INSTALL} -m 0750 -o root -g 0 ossec-monitord ${PREFIX}/bin
	${INSTALL} -m 0750 -o root -g 0 ossec-reportd ${PREFIX}/bin
	${INSTALL} -m 0750 -o root -g 0 ossec-maild ${PREFIX}/bin
	${INSTALL} -m 0750 -o root -g 0 ossec-remoted ${PREFIX}/bin
	${INSTALL} -m 0750 -o root -g 0 ossec-logtest ${PREFIX}/bin
	${INSTALL} -m 0750 -o root -g 0 ossec-csyslogd ${PREFIX}/bin
	${INSTALL} -m 0750 -o root -g 0 ossec-authd ${PREFIX}/bin
	${INSTALL} -m 0750 -o root -g 0 ossec-dbd ${PREFIX}/bin
	${INSTALL} -m 0750 -o root -g 0 ossec-makelists ${PREFIX}/bin
	${INSTALL} -m 0750 -o root -g 0 verify-agent-conf ${PREFIX}/bin/
	${INSTALL} -m 0750 -o root -g 0 clear_stats ${PREFIX}/bin/
	${INSTALL} -m 0750 -o root -g 0 list_agents ${PREFIX}/bin/
	${INSTALL} -m 0750 -o root -g 0 ossec-regex ${PREFIX}/bin/
	${INSTALL} -m 0750 -o root -g 0 syscheck_update ${PREFIX}/bin/
	${INSTALL} -m 0750 -o root -g 0 agent_control ${PREFIX}/bin/
	${INSTALL} -m 0750 -o root -g 0 syscheck_control ${PREFIX}/bin/
	${INSTALL} -m 0750 -o root -g 0 rootcheck_control ${PREFIX}/bin/
	${INSTALL} -m 0750 -o root -g 0 ossec-integratord ${PREFIX}/bin/
	${INSTALL} -m 0750 -o root -g 0 -b update/ruleset/update_ruleset.py ${PREFIX}/bin/update_ruleset.py

	${INSTALL} -d -m 0750 -o ${OSSEC_USER} -g ${OSSEC_GROUP} ${PREFIX}/stats
	${INSTALL} -d -m 0750 -o root -g ${OSSEC_GROUP} ${PREFIX}/ruleset
	${INSTALL} -d -m 0750 -o root -g ${OSSEC_GROUP} ${PREFIX}/ruleset/decoders
	${INSTALL} -d -m 0750 -o root -g ${OSSEC_GROUP} ${PREFIX}/ruleset/rules

	${INSTALL} -m 0640 -o root -g ${OSSEC_GROUP} -b update/ruleset/RULESET_VERSION ${PREFIX}/ruleset/VERSION
	${INSTALL} -m 0640 -o root -g ${OSSEC_GROUP} -b ../etc/rules/*.xml ${PREFIX}/ruleset/rules
	${INSTALL} -m 0640 -o root -g ${OSSEC_GROUP} -b ../etc/decoders/*.xml ${PREFIX}/ruleset/decoders

ifeq (,$(wildcard ${PREFIX}/etc/decoders/local_decoder.xml))
	${INSTALL} -m 0640 -o root -g ${OSSEC_GROUP} -b ../etc/local_decoder.xml ${PREFIX}/etc/decoders/local_decoder.xml
endif
ifeq (,$(wildcard ${PREFIX}/etc/rules/local_rules.xml))
	${INSTALL} -m 0640 -o root -g ${OSSEC_GROUP} -b ../etc/local_rules.xml ${PREFIX}/etc/rules/local_rules.xml
endif

ifeq (,$(wildcard ${PREFIX}/etc/lists))
	${INSTALL} -d -m 0750 -o root -g ${OSSEC_GROUP} ${PREFIX}/etc/lists
endif

ifeq (,$(wildcard ${PREFIX}/etc/lists/audit-keys))
	${INSTALL} -m 0640 -o root -g ${OSSEC_GROUP} -b ../etc/lists/audit-keys ${PREFIX}/etc/lists/audit-keys
	${INSTALL} -m 0640 -o root -g ${OSSEC_GROUP} -b ../etc/lists/audit-keys.cdb ${PREFIX}/etc/lists/audit-keys.cdb
endif

	${INSTALL} -d -m 0750 -o ${OSSEC_USER} -g ${OSSEC_GROUP} ${PREFIX}/queue/fts

	${INSTALL} -d -m 0750 -o ${OSSEC_USER} -g ${OSSEC_GROUP} ${PREFIX}/queue/rootcheck

	${INSTALL} -d -m 0770 -o ${OSSEC_USER_REM} -g ${OSSEC_GROUP} ${PREFIX}/queue/agent-info
	${INSTALL} -d -m 0750 -o ${OSSEC_USER} -g ${OSSEC_GROUP} ${PREFIX}/queue/agentless

	${INSTALL} -d -m 0770 -o ${OSSEC_USER_REM} -g ${OSSEC_GROUP} ${PREFIX}/queue/rids
	${INSTALL} -d -m 0750 -o root -g ${OSSEC_GROUP} ${PREFIX}/backup
	${INSTALL} -d -m 0750 -o ${OSSEC_USER} -g ${OSSEC_GROUP} ${PREFIX}/backup/agents
	${INSTALL} -d -m 0750 -o root -g ${OSSEC_GROUP} ${PREFIX}/integrations
	${INSTALL} -m 750 -o root -g ${OSSEC_GROUP} ../integrations/* ${PREFIX}/integrations
	touch ${PREFIX}/logs/integrations.log
	chmod 640 ${PREFIX}/logs/integrations.log
	chown ${OSSEC_USER_MAIL}:${OSSEC_GROUP} ${PREFIX}/logs/integrations.log

	rm -f ${PREFIX}/etc/shared/merged.mg


.PHONY: failtarget
failtarget:
	@echo "TARGET is required: "
	@echo "   make TARGET=server   to build the server"
	@echo "   make TARGET=local      - local version of server"
	@echo "   make TARGET=hybrid     - hybrid version of server"
	@echo "   make TARGET=agent    to build the unix agent"
	@echo "   make TARGET=winagent to build the windows agent"

.PHONY: help
help: failtarget
	@echo
	@echo "General options: "
	@echo "   make V=1              Display full compiler messages"
	@echo "   make DEBUG=1          Build with symbols and without optimization"
	@echo "   make PREFIX=/path     Install OSSEC to '/path'. Defaults to /var/ossec"
	@echo "   make MAXAGENTS=NUMBER Set the number of maximum agents to NUMBER. Defaults to 2048"
	@echo "   make REUSE_ID=yes     Enables agent ID re-use"
	@echo "   make OFLAGS=-Ox       Overrides optimization level"
	@echo
	@echo "Database options: "
	@echo "   make DATABASE=mysql  Build with MYSQL Support"
	@echo "                        Use MYSQL_CFLAGS adn MYSQL_LIBS to override defaults"
	@echo "   make DATABASE=pgsql  Build with PostgreSQL Support "
	@echo "                        Use PGSQL_CFLAGS adn PGSQL_LIBS to override defaults"
	@echo
	@echo "Geoip support: "
	@echo "   make USE_GEOIP=1     Build with GeoIP support"
	@echo
	@echo
	@echo "Examples: Client with debugging enabled"
	@echo "   make TARGET=agent DEBUG=1"

.PHONY: settings
settings:
	@echo
	@echo "General settings:"
	@echo "    TARGET:           ${TARGET}"
	@echo "    V:                ${V}"
	@echo "    DEBUG:            ${DEBUG}"
	@echo "    DEBUGAD           ${DEBUGAD}"
	@echo "    PREFIX:           ${PREFIX}"
	@echo "    MAXAGENTS:        ${MAXAGENTS}"
	@echo "    REUSE_ID:         ${REUSE_ID}"
	@echo "    DATABASE:         ${DATABASE}"
	@echo "    ONEWAY:           ${ONEWAY}"
	@echo "    CLEANFULL:        ${CLEANFULL}"
	@echo "User settings:"
	@echo "    OSSEC_GROUP:      ${OSSEC_GROUP}"
	@echo "    OSSEC_USER:       ${OSSEC_USER}"
	@echo "    OSSEC_USER_MAIL:  ${OSSEC_USER_MAIL}"
	@echo "    OSSEC_USER_REM:   ${OSSEC_USER_REM}"
	@echo "Lua settings:"
	@echo "    LUA_PLAT:         ${LUA_PLAT}"
	@echo "USE settings:"
	@echo "    USE_ZEROMQ:       ${USE_ZEROMQ}"
	@echo "    USE_GEOIP:        ${USE_GEOIP}"
	@echo "    USE_PRELUDE:      ${USE_PRELUDE}"
	@echo "    USE_OPENSSL:      ${USE_OPENSSL}"
	@echo "    USE_LEGACY_SSL:   ${USE_LEGACY_SSL}"
	@echo "    USE_PICVIZ:       ${USE_PICVIZ}"
	@echo "    USE_INOTIFY:      ${USE_INOTIFY}"
	@echo "Mysql settings:"
	@echo "    includes:         ${MI}"
	@echo "    libs:             ${ML}"
	@echo "Pgsql settings:"
	@echo "    includes:         ${PI}"
	@echo "    libs:             ${PL}"
	@echo "Defines:"
	@echo "    ${DEFINES}"
	@echo "Compiler:"
	@echo "    CFLAGS          ${OSSEC_CFLAGS}"
	@echo "    LDFLAGS         ${OSSEC_LDFLAGS}"
	@echo "    CC              ${CC}"
	@echo "    MAKE            ${MAKE}"


BUILD_SERVER+=external
BUILD_SERVER+=ossec-maild
BUILD_SERVER+=ossec-csyslogd
BUILD_SERVER+=ossec-agentlessd
BUILD_SERVER+=ossec-execd
BUILD_SERVER+=ossec-logcollector
BUILD_SERVER+=ossec-remoted
BUILD_SERVER+=ossec-agentd
BUILD_SERVER+=manage_agents
BUILD_SERVER+=utils
BUILD_SERVER+=ossec-syscheckd
BUILD_SERVER+=ossec-monitord
BUILD_SERVER+=ossec-reportd
ifneq (,$(filter ${USE_OPENSSL},auto yes))
BUILD_SERVER+=ossec-authd
endif
BUILD_SERVER+=ossec-analysisd
BUILD_SERVER+=ossec-logtest
BUILD_SERVER+=ossec-makelists
BUILD_SERVER+=ossec-dbd
BUILD_SERVER+=ossec-integratord
BUILD_SERVER+=wazuh-modulesd

BUILD_AGENT+=external
BUILD_AGENT+=ossec-agentd
ifneq (,$(filter ${USE_OPENSSL},auto yes))
BUILD_AGENT+=agent-auth
endif
BUILD_AGENT+=ossec-logcollector
BUILD_AGENT+=ossec-syscheckd
BUILD_AGENT+=ossec-execd
BUILD_AGENT+=manage_agents
BUILD_AGENT+=wazuh-modulesd

.PHONY: server local hybrid agent
ifeq (${MAKECMDGOALS},server)
$(error Do not use 'server' directly, use 'TARGET=server')
endif
server: ${BUILD_SERVER}

ifeq (${MAKECMDGOALS},local)
$(error Do not use 'local' directly, use 'TARGET=local')
endif
local: ${BUILD_SERVER}

ifeq (${MAKECMDGOALS},hybrid)
$(error Do not use 'hybrid' directly, use 'TARGET=hybrid')
endif
hybrid: ${BUILD_SERVER}

ifeq (${MAKECMDGOALS},agent)
$(error Do not use 'agent' directly, use 'TARGET=agent')
endif
agent: ${BUILD_AGENT}


WINDOWS_BINS:=win32/ossec-agent.exe win32/ossec-agent-eventchannel.exe win32/ossec-rootcheck.exe win32/manage_agents.exe win32/setup-windows.exe win32/setup-syscheck.exe win32/setup-iis.exe win32/add-localfile.exe win32/os_win32ui.exe win32/agent-auth.exe

ifeq (${MAKECMDGOALS},winagent)
$(error Do not use 'winagent' directly, use 'TARGET=winagent')
endif
.PHONY: winagent
winagent:
	${MAKE} ${WINDOWS_BINS} CFLAGS="-DCLIENT -DWIN32 -I./${EXTERNAL_ZLIB} -pthread" LDFLAGS="-lwsock32 -lwevtapi -lshlwapi -lcomctl32 -pthread -ladvapi32"
	cd ${EXTERNAL_LUA}src/ && ${MAKE} CC=${MING_BASE}${CC} -f Makefile.mingw mingw
	cp ${EXTERNAL_LUA}src/ossec-lua.exe win32/
	cp ${EXTERNAL_LUA}src/ossec-luac.exe win32/
	cd win32/ && ./unix2dos.pl ossec.conf > default-ossec.conf
	cd win32/ && ./unix2dos.pl help.txt > help_win.txt
	cd win32/ && ./unix2dos.pl ../../etc/internal_options.conf > internal_options.conf
	cd win32/ && ./unix2dos.pl ../../etc/local_internal_options-win.conf > default-local_internal_options.conf
	cd win32/ && ./unix2dos.pl ../../LICENSE > LICENSE.txt
	cd win32/ && ./unix2dos.pl ../../active-response/win/route-null.cmd > route-null.cmd
	cd win32/ && ./unix2dos.pl ../../active-response/win/restart-ossec.cmd > restart-ossec.cmd
	cd win32/ && makensis ossec-installer.nsi


####################
#### External ######
####################

.PHONY: external lua
external: libcJSON.a ${EXTERNAL_ZLIB}libz.a lua

lua:
	cd ${EXTERNAL_LUA} && ${MAKE} ${LUA_PLAT}

${EXTERNAL_ZLIB}libz.a:
ifeq (${TARGET},winagent)
	cd ${EXTERNAL_ZLIB} && cp zconf.h.in zconf.h && ${MAKE} -f win32/Makefile.gcc PREFIX=${MING_BASE} libz.a
else
	cd ${EXTERNAL_ZLIB} && ./configure && ${MAKE} libz.a
endif

#### zlib ##########

ZLIB_LIB=os_zlib.a ${EXTERNAL_ZLIB}libz.a
ZLIB_INCLUDE=-I./${EXTERNAL_ZLIB}

os_zlib_c := os_zlib/os_zlib.c
os_zlib_o := $(os_zlib_c:.c=.o)

os_zlib/%.o: os_zlib/%.c ${EXTERNAL_ZLIB}libz.a
	${OSSEC_CC} ${OSSEC_CFLAGS} -c $< -o $@

os_zlib.a: ${os_zlib_o}
	${OSSEC_LINK} $@ $^
	${OSSEC_RANLIB} $@



#### cJSON #########

JSON_LIB=libcJSON.a
JSON_INCLUDE=-I./${EXTERNAL_JSON}

cjson_c := ${EXTERNAL_JSON}cJSON.c
cjson_o := $(cjson_c:.c=.o)

${EXTERNAL_JSON}%.o: ${EXTERNAL_JSON}%.c
	${OSSEC_CC} ${OSSEC_CFLAGS} -c $^ -o $@

libcJSON.a: ${cjson_o}
	${OSSEC_LINK} $@ $^
	${OSSEC_RANLIB} $@

####################
#### OSSEC Libs ####
####################

ossec_libs = config.a wmodules.a os_crypto.a shared.a os_net.a os_regex.a os_xml.a

#### os_xml ########

os_xml_c := $(wildcard os_xml/*.c)
os_xml_o := $(os_xml_c:.c=.o)

os_xml/%.o: os_xml/%.c
	${OSSEC_CC} ${OSSEC_CFLAGS} -c $^ -o $@

os_xml.a: ${os_xml_o}
	${OSSEC_LINK} $@ $^
	${OSSEC_RANLIB} $@


#### os_regex ######

os_regex_c := $(wildcard os_regex/*.c)
os_regex_o := $(os_regex_c:.c=.o)

os_regex/%.o: os_regex/%.c
	${OSSEC_CC} ${OSSEC_CFLAGS} -c $^ -o $@

os_regex.a: ${os_regex_o}
	${OSSEC_LINK} $@ $^
	${OSSEC_RANLIB} $@

#### os_net ##########

os_net_c := $(wildcard os_net/*.c)
os_net_o := $(os_net_c:.c=.o)

os_net/%.o: os_net/%.c
	${OSSEC_CC} ${OSSEC_CFLAGS} -c $^ -o $@

os_net.a: ${os_net_o}
	${OSSEC_LINK} $@ $^
	${OSSEC_RANLIB} $@

#### Shared ##########

shared_c := $(wildcard shared/*.c)
shared_o := $(shared_c:.c=.o)

shared/%.o: shared/%.c
	${OSSEC_CC} ${OSSEC_CFLAGS} -DARGV0=\"ossec-remoted\" -pthread -c $^ -o $@

shared.a: ${shared_o}
	${OSSEC_LINK} $@ $^
	${OSSEC_RANLIB} $@

#### Wazuh modules ##

wmodules_c := $(wildcard wazuh_modules/wm*.c)
wmodules_o := $(wmodules_c:.c=.o)

wazuh_modules/%.o: wazuh_modules/%.c
	${OSSEC_CC} ${OSSEC_CFLAGS} -pthread -c $^ -o $@

wmodules.a: ${wmodules_o}
	${OSSEC_LINK} $@ $^
	${OSSEC_RANLIB} $@

#### SQLite ####

sqlite_c := $(wildcard wazuh_db/*.c)
sqlite_sql := $(wildcard wazuh_db/*.sql)
sqlite_o := $(sqlite_c:.c=.o) $(sqlite_sql:.sql=.o)

wazuh_db/schema_%.o: wazuh_db/schema_%.sql
	${QUIET_CC}echo 'const char *'$(word 2, $(subst /, ,$(subst .,_,$<))) '= "'"`cat $< | tr -d \"\n\"`"'";' | ${MING_BASE}${CC} ${OSSEC_CFLAGS} -xc -c -o $@ -

wazuh_db/%.o: wazuh_db/%.c
	${OSSEC_CC} ${OSSEC_CFLAGS} -DARGV0=\"ossec-analysisd\" -c $^ -o $@

#### Config ##########

config_c := $(wildcard config/*.c)
config_o := $(config_c:.c=.o)

config/%.o: config/%.c
	${OSSEC_CC} ${OSSEC_CFLAGS} -c $^ -o $@

config.a: ${config_o}
	${OSSEC_LINK} $@ $^
	${OSSEC_RANLIB} $@

#### crypto ##########

crypto_blowfish_c := os_crypto/blowfish/bf_op.c \
										os_crypto/blowfish/bf_skey.c \
										os_crypto/blowfish/bf_enc.c
crypto_blowfish_o := $(crypto_blowfish_c:.c=.o)

os_crypto/blowfish/%.o: os_crypto/blowfish/%.c
	${OSSEC_CC} ${OSSEC_CFLAGS} -c $^ -o $@

crypto_md5_c := os_crypto/md5/md5.c \
							 os_crypto/md5/md5_op.c
crypto_md5_o := $(crypto_md5_c:.c=.o)

os_crypto/md5/%.o: os_crypto/md5/%.c
	${OSSEC_CC} ${OSSEC_CFLAGS} -c $^ -o $@

crypto_sha1_c := os_crypto/sha1/sha1_op.c
crypto_sha1_o := $(crypto_sha1_c:.c=.o)

os_crypto/sha1/%.o: os_crypto/sha1/%.c
	${OSSEC_CC} ${OSSEC_CFLAGS} -c $^ -o $@

crypto_md5_sha1_c := os_crypto/md5_sha1/md5_sha1_op.c
crypto_md5_sha1_o := $(crypto_md5_sha1_c:.c=.o)

os_crypto/md5_sha1/%.o: os_crypto/md5_sha1/%.c
	${OSSEC_CC} ${OSSEC_CFLAGS} -c $^ -o $@

crypto_shared_c := $(wildcard os_crypto/shared/*.c)
crypto_shared_o := $(crypto_shared_c:.c=.o)

os_crypto/shared/%.o: os_crypto/shared/%.c ${ZLIB_LIB}
	${OSSEC_CC} ${OSSEC_CFLAGS} -c $< -o $@


crypto_o := ${crypto_blowfish_o} \
					 ${crypto_md5_o} \
					 ${crypto_sha1_o} \
					 ${crypto_shared_o} \
					 ${crypto_md5_sha1_o}

os_crypto.a: ${crypto_o}
	${OSSEC_LINK} $@ $^
	${OSSEC_RANLIB} $@


#### os_mail #########

os_maild_c := $(wildcard os_maild/*.c)
os_maild_o := $(os_maild_c:.c=.o)

os_maild/%.o: os_maild/%.c
	${OSSEC_CC} ${OSSEC_CFLAGS} -DARGV0=\"ossec-maild\" -c $^ -o $@

ossec-maild: ${os_maild_o} ${ossec_libs}
	${OSSEC_CCBIN} ${OSSEC_CFLAGS} $^ ${OSSEC_LDFLAGS} -o $@

#### os_dbd ##########

os_dbd_c := $(wildcard os_dbd/*.c)
os_dbd_o := $(os_dbd_c:.c=.o)

os_dbd/%.o: os_dbd/%.c
	${OSSEC_CC} ${OSSEC_CFLAGS} ${MI} ${PI} -DARGV0=\"ossec-dbd\" -c $^ -o $@

ossec-dbd: ${os_dbd_o} ${ossec_libs}
	${OSSEC_CCBIN} ${OSSEC_CFLAGS} ${MI} ${PI} ${JSON_INCLUDE} $^ -lm ${OSSEC_LDFLAGS} -o $@


#### os_csyslogd #####

os_csyslogd_c := $(wildcard os_csyslogd/*.c)
os_csyslogd_o := $(os_csyslogd_c:.c=.o)

os_csyslogd/%.o: os_csyslogd/%.c
	${OSSEC_CC} ${OSSEC_CFLAGS} ${JSON_INCLUDE} -DARGV0=\"ossec-csyslogd\" -c $^ -o $@

ossec-csyslogd: ${os_csyslogd_o} ${ossec_libs} ${JSON_LIB}
	${OSSEC_CCBIN} ${OSSEC_CFLAGS} ${JSON_INCLUDE} $^ -lm ${OSSEC_LDFLAGS} -o $@


#### agentlessd ####

os_agentlessd_c := $(wildcard agentlessd/*.c)
os_agentlessd_o := $(os_agentlessd_c:.c=.o)

agentlessd/%.o: agentlessd/%.c
	${OSSEC_CC} ${OSSEC_CFLAGS} -DARGV0=\"ossec-agentlessd\" -c $^ -o $@

ossec-agentlessd: ${os_agentlessd_o} ${ossec_libs}
	${OSSEC_CCBIN} ${OSSEC_CFLAGS} $^ ${OSSEC_LDFLAGS} -o $@

#### os_execd #####

os_execd_c := $(wildcard os_execd/*.c)
os_execd_o := $(os_execd_c:.c=.o)

os_execd/%.o: os_execd/%.c
	${OSSEC_CC} ${OSSEC_CFLAGS} -DARGV0=\"ossec-execd\" -c $^ -o $@

ossec-execd: ${os_execd_o} ${ossec_libs} ${JSON_LIB}
	${OSSEC_CCBIN} ${OSSEC_CFLAGS} ${JSON_INCLUDE} $^ -lm ${OSSEC_LDFLAGS} -o $@


#### logcollectord ####

os_logcollector_c := $(wildcard logcollector/*.c)
os_logcollector_o := $(os_logcollector_c:.c=.o)
os_logcollector_eventchannel_o := $(os_logcollector_c:.c=-event.o)

logcollector/%.o: logcollector/%.c
	${OSSEC_CC} ${OSSEC_CFLAGS} -DARGV0=\"ossec-logcollector\" -c $^ -o $@

logcollector/%-event.o: logcollector/%.c
	${OSSEC_CC} ${OSSEC_CFLAGS} -DEVENTCHANNEL_SUPPORT -DARGV0=\"ossec-logcollector\" -c $^ -o $@

ossec-logcollector: ${os_logcollector_o} ${ossec_libs}
	${OSSEC_CCBIN} ${OSSEC_CFLAGS} $^ ${OSSEC_LDFLAGS} -o $@

#### remoted #########

remoted_c := $(wildcard remoted/*.c)
remoted_o := $(remoted_c:.c=.o)

remoted/%.o: remoted/%.c
	${OSSEC_CC} ${OSSEC_CFLAGS} -I./remoted ${ZLIB_INCLUDE} -DARGV0=\"ossec-remoted\" -c $^ -o $@

ossec-remoted: ${remoted_o} ${ossec_libs} ${ZLIB_LIB}
	${OSSEC_CCBIN} ${OSSEC_CFLAGS} ${ZLIB_INCLUDE} $^ ${OSSEC_LDFLAGS} -o $@

#### ossec-agentd ####

client_agent_c := $(wildcard client-agent/*.c)
client_agent_o := $(client_agent_c:.c=.o)

client-agent/%.o: client-agent/%.c
	${OSSEC_CC} ${OSSEC_CFLAGS} -I./client-agent ${ZLIB_INCLUDE} -DARGV0=\"ossec-agentd\" -c $^ -o $@

ossec-agentd: ${client_agent_o} ${ossec_libs} ${ZLIB_LIB}
	${OSSEC_CCBIN} ${OSSEC_CFLAGS} ${ZLIB_INCLUDE} $^ ${OSSEC_LDFLAGS} -o $@

#### addagent ######

addagent_c := $(wildcard addagent/*.c)
addagent_o := $(addagent_c:.c=.o)

addagent/%.o: addagent/%.c
	${OSSEC_CC} ${OSSEC_CFLAGS} -I./addagent ${ZLIB_INCLUDE} -DARGV0=\"manage_agents\" -c $^ -o $@


manage_agents: ${addagent_o} ${ossec_libs} ${ZLIB_LIB} ${JSON_LIB}
	${OSSEC_CCBIN} ${OSSEC_CFLAGS} ${ZLIB_INCLUDE} ${JSON_INCLUDE} $^ ${OSSEC_LDFLAGS} -o $@

#### Util ##########

util_programs = syscheck_update clear_stats list_agents agent_control syscheck_control rootcheck_control verify-agent-conf ossec-regex

.PHONY: utils
utils: ${util_programs}

util_c := $(wildcard util/*.c)
util_o := $(util_c:.c=.o)

util/%.o: util/%.c
	${OSSEC_CC} ${OSSEC_CFLAGS} -I./util ${ZLIB_INCLUDE} -DARGV0=\"utils\" -c $^ -o $@

syscheck_update: util/syscheck_update.o addagent/validate.o ${sqlite_o} ${ossec_libs} ${ZLIB_LIB} ${JSON_LIB}
	${OSSEC_CCBIN} ${OSSEC_CFLAGS} ${ZLIB_INCLUDE} ${JSON_INCLUDE} $^ ${OSSEC_LDFLAGS} -o $@

clear_stats: util/clear_stats.o ${ossec_libs} ${ZLIB_LIB}
	${OSSEC_CCBIN} ${OSSEC_CFLAGS} ${ZLIB_INCLUDE} $^ ${OSSEC_LDFLAGS} -o $@

list_agents: util/list_agents.o ${ossec_libs} ${ZLIB_LIB} ${JSON_LIB}
	${OSSEC_CCBIN} ${OSSEC_CFLAGS} ${ZLIB_INCLUDE} $^ ${OSSEC_LDFLAGS} -o $@

verify-agent-conf: util/verify-agent-conf.o ${ossec_libs} ${ZLIB_LIB}
	${OSSEC_CCBIN} ${OSSEC_CFLAGS} ${ZLIB_INCLUDE} $^ ${OSSEC_LDFLAGS} -o $@

agent_control: util/agent_control.o addagent/validate.o ${ossec_libs} ${ZLIB_LIB} ${JSON_LIB}
	${OSSEC_CCBIN} ${OSSEC_CFLAGS} ${ZLIB_INCLUDE} ${JSON_INCLUDE} $^ -lm ${OSSEC_LDFLAGS} -o $@

syscheck_control: util/syscheck_control.o addagent/validate.o ${sqlite_o} ${ossec_libs} ${ZLIB_LIB} ${JSON_LIB}
	${OSSEC_CCBIN} ${OSSEC_CFLAGS} ${ZLIB_INCLUDE} ${JSON_INCLUDE} $^ ${OSSEC_LDFLAGS} -o $@

rootcheck_control: util/rootcheck_control.o addagent/validate.o ${sqlite_o} ${ossec_libs} ${ZLIB_LIB} ${JSON_LIB}
	${OSSEC_CCBIN} ${OSSEC_CFLAGS} ${ZLIB_INCLUDE} ${JSON_INCLUDE} $^ ${OSSEC_LDFLAGS} -o $@

ossec-regex: util/ossec-regex.o ${ossec_libs} ${ZLIB_LIB}
	${OSSEC_CCBIN} ${OSSEC_CFLAGS} ${ZLIB_INCLUDE} $^ ${OSSEC_LDFLAGS} -o $@

#### rootcheck #####

rootcheck_c := $(wildcard rootcheck/*.c)
rootcheck_o := $(rootcheck_c:.c=.o)
rootcheck_rk_o := $(rootcheck_c:.c=_rk.o)
rootcheck_o_lib := $(filter-out rootcheck/rootcheck-config.o, ${rootcheck_o})
rootcheck_o_cmd := $(filter-out rootcheck/config.o, ${rootcheck_o})


rootcheck/%.o: rootcheck/%.c
	${OSSEC_CC} ${OSSEC_CFLAGS} -DARGV0=\"rootcheck\" -c $^ -o $@

rootcheck/%_rk.o: rootcheck/%.c
	${OSSEC_CC} ${OSSEC_CFLAGS} -DARGV0=\"rootcheck\" -UOSSECHIDS -c $^ -o $@


rootcheck.a: ${rootcheck_o_lib}
	${OSSEC_LINK} $@ $^
	${OSSEC_RANLIB} $@

#ossec-rootcheck: rootcheck/rootcheck-config.o rootcheck.a ${ossec_libs}
#	@echo ${rootcheck_o_cmd}
#	@echo ${rootcheck_o_lib}
#	@echo ${rootcheck_o}
#	${OSSEC_CC} ${OSSEC_CFLAGS} ${ZLIB_INCLUDE} rootcheck/rootcheck-config.o rootcheck.a rootcheck/rootcheck.c ${ZLIB_LIB} ${ossec_libs}  -o $@

#### syscheck ######


syscheck_c := $(wildcard syscheckd/*.c)
syscheck_o := $(syscheck_c:.c=.o)

syscheckd/%.o: syscheckd/%.c
	${OSSEC_CC} ${OSSEC_CFLAGS} -DARGV0=\"ossec-syscheckd\" -c $^ -o $@

ossec-syscheckd: ${syscheck_o} rootcheck.a ${ossec_libs} ${ZLIB_LIB}
	${OSSEC_CCBIN} ${OSSEC_CFLAGS} ${ZLIB_INCLUDE} $^ ${OSSEC_LDFLAGS} -o $@

#### Monitor #######

monitor_c := $(wildcard monitord/*.c)
monitor_o := $(monitor_c:.c=.o)

monitord/%.o: monitord/%.c ${ZLIB_LIB}
	${OSSEC_CC} ${OSSEC_CFLAGS} -DARGV0=\"ossec-monitord\" -c $< -o $@

ossec-monitord: ${monitor_o} ${ossec_libs} os_maild/sendcustomemail.o ${ZLIB_LIB} ${JSON_LIB}
	${OSSEC_CCBIN} ${OSSEC_CFLAGS} ${ZLIB_INCLUDE} $^ ${OSSEC_LDFLAGS} -o $@


#### reportd #######

report_c := reportd/report.c
report_o := $(report_c:.c=.o)

reportd/%.o: reportd/%.c
	${OSSEC_CC} ${OSSEC_CFLAGS} -DARGV0=\"ossec-reportd\" -c $^ -o $@

ossec-reportd: ${report_o} ${ossec_libs}
	${OSSEC_CCBIN} ${OSSEC_CFLAGS} $^ ${OSSEC_LDFLAGS} -o $@


#### os_auth #######

os_auth_c := ${wildcard os_auth/*.c}
os_auth_o := $(os_auth_c:.c=.o)

os_auth/%.o: os_auth/%.c
	${OSSEC_CC} ${OSSEC_CFLAGS} -pthread -I./os_auth -DARGV0=\"ossec-authd\" -c $^ -o $@

agent-auth: addagent/validate.o os_auth/main-client.o os_auth/ssl.o os_auth/check_cert.o ${ossec_libs} ${ZLIB_LIB} ${JSON_LIB}
	${OSSEC_CCBIN} ${OSSEC_CFLAGS} ${JSON_INCLUDE} -I./os_auth $^ ${OSSEC_LDFLAGS} -o $@

ossec-authd: addagent/validate.o os_auth/main-server.o os_auth/local-server.o os_auth/ssl.o os_auth/check_cert.o os_auth/config.o ${ossec_libs} ${ZLIB_LIB} ${JSON_LIB}
	${OSSEC_CCBIN} ${OSSEC_CFLAGS} ${JSON_INCLUDE} -I./os_auth $^ ${OSSEC_LDFLAGS} -o $@

#### integratord #####

integrator_c := ${wildcard os_integrator/*.c}
integrator_o := $(integrator_c:.c=.o)

os_integrator/%.o: os_integrator/%.c
	${OSSEC_CC} ${OSSEC_CFLAGS}  -I./os_integrator -DARGV0=\"ossec-integratord\" -c $^ -o $@

ossec-integratord: ${integrator_o} ${ossec_libs}
	${OSSEC_CCBIN} ${OSSEC_CFLAGS} -I./os_integrator $^ ${OSSEC_LDFLAGS} -o $@

#### analysisd #####

cdb_c := ${wildcard analysisd/cdb/*.c}
cdb_o := $(cdb_c:.c=.o)
all_analysisd_o += ${cdb_o}
all_analysisd_libs += cdb.a

analysisd/cdb/%.o: analysisd/cdb/%.c
	${OSSEC_CC} ${OSSEC_CFLAGS} -DARGV0=\"ossec-analysisd\" -I./analysisd -I./analysisd/cdb -c $^ -o $@

cdb.a: ${cdb_o}
	${OSSEC_LINK} $@ $^
	${OSSEC_RANLIB} $@


alerts_c := ${wildcard analysisd/alerts/*.c}
alerts_o := $(alerts_c:.c=.o)
all_analysisd_o += ${alerts_o}
all_analysisd_libs += alerts.a

analysisd/alerts/%.o: analysisd/alerts/%.c
	${OSSEC_CC} ${OSSEC_CFLAGS} -DARGV0=\"ossec-analysisd\" -I./analysisd -I./analysisd/alerts -c $^ -o $@

alerts.a: ${alerts_o}
	${OSSEC_LINK} $@ $^

decoders_c := ${wildcard analysisd/decoders/*.c} ${wildcard analysisd/decoders/plugins/*.c} ${wildcard analysisd/compiled_rules/*.c}
decoders_o := $(decoders_c:.c=.o)
## XXX Nasty hack
decoders_test_o := $(decoders_c:.c=-test.o)
decoders_live_o := $(decoders_c:.c=-live.o)

all_analysisd_o += ${decoders_o} ${decoders_test_o} ${decoders_live_o}
all_analysisd_libs += decoders.a decoders-test.a decoders-live.a


analysisd/decoders/%-test.o: analysisd/decoders/%.c
	${OSSEC_CC} ${OSSEC_CFLAGS} -DTESTRULE -DARGV0=\"ossec-analysisd\" -I./analysisd -I./analysisd/decoders -c $^ -o $@


analysisd/decoders/%-live.o: analysisd/decoders/%.c
	${OSSEC_CC} ${OSSEC_CFLAGS} -DARGV0=\"ossec-analysisd\" -I./analysisd -I./analysisd/decoders -c $^ -o $@

analysisd/decoders/plugins/%-test.o: analysisd/decoders/plugins/%.c
	${OSSEC_CC} ${OSSEC_CFLAGS} -DTESTRULE -DARGV0=\"ossec-analysisd\" -I./analysisd -I./analysisd/decoders -c $^ -o $@


analysisd/decoders/plugins/%-live.o: analysisd/decoders/plugins/%.c
	${OSSEC_CC} ${OSSEC_CFLAGS} -DARGV0=\"ossec-analysisd\" -I./analysisd -I./analysisd/decoders -c $^ -o $@

analysisd/compiled_rules/compiled_rules.h: analysisd/compiled_rules/.function_list analysisd/compiled_rules/register_rule.sh
	./analysisd/compiled_rules/register_rule.sh build

analysisd/compiled_rules/%-test.o: analysisd/compiled_rules/%.c
	${OSSEC_CC} ${OSSEC_CFLAGS} -DTESTRULE -DARGV0=\"ossec-analysisd\" -I./analysisd -I./analysisd/decoders -c $^ -o $@

analysisd/compiled_rules/%-live.o: analysisd/compiled_rules/%.c
	${OSSEC_CC} ${OSSEC_CFLAGS} -DARGV0=\"ossec-analysisd\" -I./analysisd -I./analysisd/decoders -c $^ -o $@

decoders-live.a: ${decoders_live_o}
	${OSSEC_LINK} $@ $^

decoders-test.a: ${decoders_test_o}
	${OSSEC_LINK} $@ $^

format_c := ${wildcard analysisd/format/*.c}
format_o := ${format_c:.c=.o}
all_analysisd_o += ${format_o}

analysisd/format/%.o: analysisd/format/%.c
	${OSSEC_CC} ${OSSEC_CFLAGS} ${JSON_INCLUDE} -DARGV0=\"ossec-analysisd\" -I./analysisd -I./analysisd/decoders -c $^ -o $@

output_c := ${wildcard analysisd/output/*c}
output_o := ${output_c:.c=.o}
all_analysisd_o += ${output_o}

analysisd/output/%.o: analysisd/output/%.c
	${OSSEC_CC} ${OSSEC_CFLAGS} -DARGV0=\"ossec-analysisd\" -I./analysisd -I./analysisd/decoders -c $^ -o $@



analysisd_c := ${filter-out analysisd/analysisd.c, ${filter-out analysisd/testrule.c, ${filter-out analysisd/makelists.c, ${wildcard analysisd/*.c}}}}
analysisd_o := ${analysisd_c:.c=.o}
all_analysisd_o += ${analysisd_o}

analysisd_test_o := $(analysisd_o:.o=-test.o)
analysisd_live_o := $(analysisd_o:.o=-live.o)
all_analysisd_o += ${analysisd_test_o} ${analysisd_live_o} analysisd/testrule-test.o analysisd/analysisd-live.o analysisd/analysisd-test.o analysisd/makelists-live.o

analysisd/%-live.o: analysisd/%.c analysisd/compiled_rules/compiled_rules.h
	${OSSEC_CC} ${OSSEC_CFLAGS} -DARGV0=\"ossec-analysisd\" -I./analysisd -c $< -o $@

analysisd/%-test.o: analysisd/%.c analysisd/compiled_rules/compiled_rules.h
	${OSSEC_CC} ${OSSEC_CFLAGS} -DTESTRULE -DARGV0=\"ossec-analysisd\" -I./analysisd -c $< -o $@


ossec-logtest: ${analysisd_test_o} ${output_o} ${format_o} analysisd/testrule-test.o analysisd/analysisd-test.o alerts.a cdb.a decoders-test.a ${ossec_libs} ${ZLIB_LIB} ${JSON_LIB}
	${OSSEC_CCBIN} ${OSSEC_CFLAGS} -DTESTRULE $^ ${OSSEC_LDFLAGS} -o $@

ossec-analysisd: ${analysisd_live_o} analysisd/analysisd-live.o ${output_o} ${format_o} alerts.a cdb.a decoders-live.a ${ossec_libs} ${ZLIB_LIB} ${JSON_LIB}
	${OSSEC_CCBIN} ${OSSEC_CFLAGS} $^ ${OSSEC_LDFLAGS} -o $@

ossec-makelists: analysisd/makelists-live.o ${analysisd_live_o} ${format_o} alerts.a cdb.a decoders-live.a ${ossec_libs} ${ZLIB_LIB} ${JSON_LIB}
	${OSSEC_CCBIN} ${OSSEC_CFLAGS} $^ ${OSSEC_LDFLAGS} -o $@

### wazuh-modulesd ##

wmodulesd_c := wazuh_modules/main.c
wmodulesd_o := $(wmodulesd_c:.c=.o)

wazuh-modulesd: ${wmodulesd_o} ${sqlite_o} ${ossec_libs} ${ZLIB_LIB}
	${OSSEC_CCBIN} ${OSSEC_CFLAGS} $^ ${OSSEC_LDFLAGS} -o $@

####################
#### test ##########
####################

CFLAGS_TEST = -g -O0 --coverage

LDFLAGS_TEST = -lcheck -lm -pthread -lrt -lsubunit

ifdef TEST
	OSSEC_CFLAGS+=${CFLAGS_TEST}
	OSSEC_LDFLAGS+=${LDFLAGS_TEST}
endif #TEST

test_programs = test_os_zlib test_os_xml test_os_regex test_os_crypto test_os_net test_shared

.PHONY: test run_tests build_tests test_valgrind test_coverage

test: build_tests
	${MAKE} run_tests

run_tests:
	@$(foreach bin,${test_programs},valgrind --leak-check=full --track-origins=yes --trace-children=yes --vgdb=no --error-exitcode=1 --gen-suppressions=all --suppressions=tests/valgrind.supp ./${bin} || exit 1;)

build_tests: external
	${MAKE} DEBUG=1 TEST=1 ${test_programs}

test_c := $(wildcard tests/*.c)
test_o := $(test_c:.c=.o)

tests/%.o: tests/%.c
	${OSSEC_CC} ${OSSEC_CFLAGS} -c $^ -o $@

test_os_zlib: tests/test_os_zlib.o ${ZLIB_LIB}
	${OSSEC_CCBIN} ${OSSEC_CFLAGS} $^ ${OSSEC_LDFLAGS} -o $@

test_os_xml: tests/test_os_xml.o ${os_xml_o}
	${OSSEC_CCBIN} ${OSSEC_CFLAGS} $^ ${OSSEC_LDFLAGS} -o $@

test_os_regex: tests/test_os_regex.c ${os_regex_o}
	${OSSEC_CCBIN} ${OSSEC_CFLAGS} $^ ${OSSEC_LDFLAGS} -o $@

test_os_crypto: tests/test_os_crypto.c ${crypto_o} ${shared_o} ${os_xml_o} ${os_net_o} ${os_regex_o} ${ZLIB_LIB} ${JSON_LIB}
	${OSSEC_CCBIN} ${OSSEC_CFLAGS} $^ ${OSSEC_LDFLAGS} -o $@

test_os_net: tests/test_os_net.c ${os_net_o} ${shared_o} ${os_regex_o} ${os_xml_o} ${JSON_LIB}
	${OSSEC_CCBIN} ${OSSEC_CFLAGS} $^ ${OSSEC_LDFLAGS} -o $@

test_shared: tests/test_shared.c ${shared_o} ${os_xml_o} ${os_net_o} ${os_regex_o} ${JSON_LIB}
	${OSSEC_CCBIN} ${OSSEC_CFLAGS} $^ ${OSSEC_LDFLAGS} -o $@

test_valgrind: build_tests
	${MAKE} run_tests


test_coverage: build_tests
	lcov --base-directory . --directory . --zerocounters --rc lcov_branch_coverage=1 --quiet
	@echo "Running tests\n"

	${MAKE} run_tests

	@echo "\nTests finished."

	lcov --base-directory . --directory . --capture --quiet --rc lcov_branch_coverage=1 --output-file ossec.test

	rm -rf coverage-report/
	genhtml --branch-coverage --output-directory coverage-report/ --title "ossec test coverage" --show-details --legend --num-spaces 4 --quiet ossec.test

####################
#### RUule Tests ###
####################

test-rules:
	( cd ../contrib/ossec-testing && sudo python runtests.py)


####################
#### windows #######
####################

win32/icon.o: win32/icofile.rc
	${OSSEC_WINDRES} -i $< -o $@

win32_c := $(wildcard win32/*.c)
win32_o := $(win32_c:.c=.o)

win32/%.o: win32/%.c
	${OSSEC_CC} ${OSSEC_CFLAGS} -DARGV0=\"ossec-agent\" -c $^ -o $@

win32/%_rk.o: win32/%.c
	${OSSEC_CC} ${OSSEC_CFLAGS} -UOSSECHIDS -DARGV0=\"ossec-agent\" -c $^ -o $@

win32_ui_c := $(wildcard win32/ui/*.c)
win32_ui_o := $(win32_ui_c:.c=.o)

win32/ui/%.o: win32/ui/%.c
	${OSSEC_CC} ${OSSEC_CFLAGS} -UOSSECHIDS -DARGV0=\"ossec-win32ui\" -c $^ -o $@

win32/ossec-agent.exe: win32/icon.o win32/win_agent.o win32/win_service.o ${syscheck_o} ${rootcheck_o} $(filter-out client-agent/main.o, $(filter-out client-agent/agentd.o, $(filter-out client-agent/event-forward.o, ${client_agent_o}))) $(filter-out logcollector/main.o, ${os_logcollector_o}) ${os_execd_o} ${ossec_libs} ${ZLIB_LIB}
	${OSSEC_CCBIN} -DARGV0=\"ossec-agent\" -DOSSECHIDS ${OSSEC_CFLAGS} $^ ${OSSEC_LDFLAGS} -o $@

win32/ossec-agent-eventchannel.exe: win32/icon.o win32/win_agent.o win32/win_service.o ${syscheck_o} ${rootcheck_o} $(filter-out client-agent/main.o, $(filter-out client-agent/agentd.o, $(filter-out client-agent/event-forward.o, ${client_agent_o}))) $(filter-out logcollector/main-event.o, ${os_logcollector_eventchannel_o}) ${os_execd_o} ${ossec_libs} ${ZLIB_LIB}
	${OSSEC_CCBIN} -DARGV0=\"ossec-agent\" -DOSSECHIDS -DEVENTCHANNEL_SUPPORT ${OSSEC_CFLAGS} $^ ${OSSEC_LDFLAGS} -o $@

win32/ossec-rootcheck.exe: win32/icon.o win32/win_service_rk.o ${rootcheck_rk_o} ${ossec_libs}
	${OSSEC_CCBIN} -DARGV0=\"ossec-rootcheck\" ${OSSEC_CFLAGS} $^ ${OSSEC_LDFLAGS} -o $@

win32/manage_agents.exe: win32/win_service_rk.o ${addagent_o} ${ossec_libs} ${ZLIB_LIB} ${JSON_LIB}
	${OSSEC_CCBIN} -DARGV0=\"manage-agents\" -DMA ${OSSEC_CFLAGS} $^ ${OSSEC_LDFLAGS} -o $@

win32/setup-windows.exe: win32/win_service_rk.o win32/setup-win.o win32/setup-shared.o ${ossec_libs}
	${OSSEC_CCBIN} -DARGV0=\"setup-windows\" ${OSSEC_CFLAGS} $^ ${OSSEC_LDFLAGS} -o $@

win32/setup-syscheck.exe: win32/setup-syscheck.o win32/setup-shared.o ${ossec_libs}
	${OSSEC_CCBIN} -DARGV0=\"setup-syscheck\" ${OSSEC_CFLAGS} $^ ${OSSEC_LDFLAGS} -o $@

win32/setup-iis.exe: win32/setup-iis.o ${ossec_libs}
	${OSSEC_CCBIN} -DARGV0=\"setup-iis\" ${OSSEC_CFLAGS} $^ ${OSSEC_LDFLAGS} -o $@

win32/add-localfile.exe: win32/add-localfile.o ${ossec_libs}
	${OSSEC_CCBIN} -DARGV0=\"add-localfile\" ${OSSEC_CFLAGS} $^ ${OSSEC_LDFLAGS} -o $@

win32/resource.o: win32/ui/win32ui.rc
	${OSSEC_WINDRES} -i $< -o $@

win32/os_win32ui.exe: win32/resource.o win32/win_service_rk.o ${win32_ui_o} addagent/b64.o ${ossec_libs}
	${OSSEC_CCBIN} -DARGV0=\"ossec-win32ui\" ${OSSEC_CFLAGS} $^ ${OSSEC_LDFLAGS} -mwindows -o $@

win32/agent-auth.exe: win32/win_service_rk.o addagent/validate.c ${ossec_libs} ${ZLIB_LIB} ${JSON_LIB} win32/agent_auth.c os_regex/*.c os_net/*.c os_xml/*.c
	${OSSEC_CCBIN} -DARGV0=\"agent-auth\" -DOSSECHIDS ${OSSEC_CFLAGS} $^ ${OSSEC_LDFLAGS} -lshlwapi -lwsock32 -lsecur32 -flto -o $@

####################
#### Clean #########
####################

clean: clean-test clean-internals clean-external clean-windows

clean-test:
	rm -f ${test_o} ${test_programs} ossec.test
	rm -Rf coverage-report/
	find . -name "*.gcno" -exec rm {} \;
	find . -name "*.gcda" -exec rm {} \;

clean-external:
	rm -f ${cjson_o} libcJSON.a
	cd ${EXTERNAL_ZLIB} && ${MAKE} -f Makefile.in distclean
	cd ${EXTERNAL_LUA} && ${MAKE} clean


clean-internals:
	rm -f ${os_zlib_o} os_zlib.a
	rm -f ${os_xml_o} os_xml.a
	rm -f ${os_regex_o} os_regex.a
	rm -f ${os_net_o} os_net.a
	rm -f ${shared_o} shared.a
	rm -f ${config_o} config.a
	rm -f ${os_maild_o} ossec-maild
	rm -f ${crypto_o} os_crypto.a
	rm -f ${os_csyslogd_o} ossec-csyslogd
	rm -f ${os_dbd_o} ossec-dbd
	rm -f ${os_agentlessd_o} ossec-agentlessd
	rm -f ${os_execd_o} ossec-execd
	rm -f ${os_logcollector_o} ${os_logcollector_eventchannel_o} ossec-logcollector
	rm -f ${remoted_o} ossec-remoted
	rm -f ${report_o} ossec-reportd
	rm -f ${client_agent_o} ossec-agentd
	rm -f ${addagent_o} manage_agents
	rm -f ${util_o} ${util_programs}
	rm -f ${rootcheck_o} ${rootcheck_rk_o} rootcheck.a
	rm -f ${syscheck_o} ossec-syscheckd
	rm -f ${monitor_o} ossec-monitord
	rm -f ${os_auth_o} ossec-authd agent-auth
	rm -f ${all_analysisd_o} ${all_analysisd_libs} analysisd/compiled_rules/compiled_rules.h
	rm -f ossec-logtest ossec-analysisd ossec-makelists
	rm -f ${integrator_o} ossec-integratord
	rm -f ${wmodulesd_o} ${wmodules_o} wazuh-modulesd wmodules.a
	rm -f ${sqlite_o} sqlite.a

clean-windows:
	rm -f win32/LICENSE.txt
	rm -f win32/help_win.txt
	rm -f win32/internal_options.conf
	rm -f win32/default-local_internal_options.conf
	rm -f win32/default-ossec.conf
	rm -f win32/restart-ossec.cmd
	rm -f win32/route-null.cmd
	rm -f ${win32_o} ${win32_ui_o} win32/win_service_rk.o
	rm -f win32/icon.o win32/resource.o
	rm -f ${WINDOWS_BINS}
	rm -f ${EXTERNAL_LUA}src/lua52.dll
	rm -f ${EXTERNAL_LUA}src/ossec-lua.exe
	rm -f ${EXTERNAL_LUA}src/ossec-luac.exe
	rm -f win32/ossec-lua.exe
	rm -f win32/ossec-luac.exe
	rm -f win32/wazuh-agent-*.exe<|MERGE_RESOLUTION|>--- conflicted
+++ resolved
@@ -376,47 +376,7 @@
 
 install-common: build
 	./init/adduser.sh ${OSSEC_USER} ${OSSEC_USER_MAIL} ${OSSEC_USER_REM} ${OSSEC_GROUP} ${PREFIX}
-<<<<<<< HEAD
-	install -d -m 0750 -o root -g ${OSSEC_GROUP} ${PREFIX}/
-	install -d -m 0750 -o ${OSSEC_USER} -g ${OSSEC_GROUP} ${PREFIX}/logs
-	install -m 0660 -o ${OSSEC_USER} -g ${OSSEC_GROUP} /dev/null ${PREFIX}/logs/ossec.log
-	install -m 0660 -o ${OSSEC_USER} -g ${OSSEC_GROUP} /dev/null ${PREFIX}/logs/active-responses.log
-
-	install -d -m 0750 -o root -g 0 ${PREFIX}/bin
-	install -d -m 0750 -o root -g 0 ${PREFIX}/lua
-	install -d -m 0750 -o root -g 0 ${PREFIX}/lua/native
-	install -d -m 0750 -o root -g 0 ${PREFIX}/lua/compiled
-	install -m 0750 -o root -g 0 ossec-logcollector ${PREFIX}/bin
-	install -m 0750 -o root -g 0 ossec-syscheckd ${PREFIX}/bin
-	install -m 0750 -o root -g 0 ossec-execd ${PREFIX}/bin
-	install -m 0750 -o root -g 0 manage_agents ${PREFIX}/bin
-	install -m 0750 -o root -g 0 ${EXTERNAL_LUA}src/ossec-lua ${PREFIX}/bin/
-	install -m 0750 -o root -g 0 ${EXTERNAL_LUA}src/ossec-luac ${PREFIX}/bin/
-	install -m 0750 -o root -g 0 ../contrib/util.sh ${PREFIX}/bin/
-	install -m 0750 -o root -g 0 ${OSSEC_CONTROL_SRC} ${PREFIX}/bin/ossec-control
-	install -m 0750 -o root -g 0 wazuh-modulesd ${PREFIX}/bin/
-
-	install -d -m 0750 -o root -g ${OSSEC_GROUP} ${PREFIX}/queue
-	install -d -m 0770 -o ${OSSEC_USER} -g ${OSSEC_GROUP} ${PREFIX}/queue/alerts
-	install -d -m 0750 -o ${OSSEC_USER} -g ${OSSEC_GROUP} ${PREFIX}/queue/ossec
-	install -d -m 0750 -o ${OSSEC_USER} -g ${OSSEC_GROUP} ${PREFIX}/queue/syscheck
-	install -d -m 0750 -o ${OSSEC_USER} -g ${OSSEC_GROUP} ${PREFIX}/queue/diff
-	install -d -m 0750 -o ${OSSEC_USER} -g ${OSSEC_GROUP} ${PREFIX}/queue/agents
-
-	install -d -m 0750 -o root -g ${OSSEC_GROUP} ${PREFIX}/wodles
-	install -d -m 0770 -o root -g ${OSSEC_GROUP} ${PREFIX}/var/wodles
-	install -d -m 0750 -o root -g ${OSSEC_GROUP} ${PREFIX}/wodles/oscap
-	install -d -m 0750 -o root -g ${OSSEC_GROUP} ${PREFIX}/wodles/oscap/content
-
-	install -m 0750 -o root -g ${OSSEC_GROUP} ../wodles/oscap/oscap.py ${PREFIX}/wodles/oscap
-	install -m 0750 -o root -g ${OSSEC_GROUP} ../wodles/oscap/template_*.xsl ${PREFIX}/wodles/oscap
-	install -m 0640 -o root -g ${OSSEC_GROUP} ../wodles/oscap/content/* ${PREFIX}/wodles/oscap/content
-
-	install -d -m 0770 -o ${OSSEC_USER} -g ${OSSEC_GROUP} ${PREFIX}/etc
-	install -m 0640 -o root -g ${OSSEC_GROUP} /etc/localtime ${PREFIX}/etc
-
-	install -d -m 1750 -o root -g ${OSSEC_GROUP} ${PREFIX}/tmp
-=======
+
 	${INSTALL} -d -m 0750 -o root -g ${OSSEC_GROUP} ${PREFIX}/
 	${INSTALL} -d -m 0750 -o ${OSSEC_USER} -g ${OSSEC_GROUP} ${PREFIX}/logs
 	${INSTALL} -m 0660 -o ${OSSEC_USER} -g ${OSSEC_GROUP} /dev/null ${PREFIX}/logs/ossec.log
@@ -441,6 +401,7 @@
 	${INSTALL} -d -m 0750 -o ${OSSEC_USER} -g ${OSSEC_GROUP} ${PREFIX}/queue/ossec
 	${INSTALL} -d -m 0750 -o ${OSSEC_USER} -g ${OSSEC_GROUP} ${PREFIX}/queue/syscheck
 	${INSTALL} -d -m 0750 -o ${OSSEC_USER} -g ${OSSEC_GROUP} ${PREFIX}/queue/diff
+	${INSTALL} -d -m 0750 -o ${OSSEC_USER} -g ${OSSEC_GROUP} ${PREFIX}/queue/agents
 
 	${INSTALL} -d -m 0750 -o root -g ${OSSEC_GROUP} ${PREFIX}/wodles
 	${INSTALL} -d -m 0770 -o root -g ${OSSEC_GROUP} ${PREFIX}/var/wodles
@@ -455,19 +416,18 @@
 	${INSTALL} -m 0640 -o root -g ${OSSEC_GROUP} /etc/localtime ${PREFIX}/etc
 
 	${INSTALL} -d -m 1750 -o root -g ${OSSEC_GROUP} ${PREFIX}/tmp
->>>>>>> a69bc14f
 
 ifneq (,$(wildcard /etc/TIMEZONE))
 	${INSTALL} -m 0640 -o root -g ${OSSEC_GROUP} /etc/TIMEZONE ${PREFIX}/etc/
 endif
-# Solaris Needs some extra files 
+# Solaris Needs some extra files
 ifeq (${uname_S},SunOS)
 	${INSTALL} -d -m 0750 -o root -g ${OSSEC_GROUP} ${PREFIX}/usr/share/lib/zoneinfo/
 	#${INSTALL} -m 0640 -o root -g ${OSSEC_GROUP} /usr/share/lib/zoneinfo/* ${PREFIX}/usr/share/lib/zoneinfo/
 	cp -rf /usr/share/lib/zoneinfo/* ${PREFIX}/usr/share/lib/zoneinfo/
 	chown root:${OSSEC_GROUP} ${PREFIX}/usr/share/lib/zoneinfo/*
 	find ${PREFIX}/usr/share/lib/zoneinfo/ -type d -exec chmod 0750 {} +
-	find ${PREFIX}/usr/share/lib/zoneinfo/ -type f -exec chmod 0640 {} +	
+	find ${PREFIX}/usr/share/lib/zoneinfo/ -type f -exec chmod 0640 {} +
 endif
 	${INSTALL} -m 0640 -o root -g ${OSSEC_GROUP} -b ../etc/internal_options.conf ${PREFIX}/etc/
 ifeq (,$(wildcard ${PREFIX}/etc/local_internal_options.conf))
