# TODO: mysql and postgresql?

uname_S := $(shell sh -c 'uname -s 2>/dev/null || echo not')
uname_P := $(shell sh -c 'uname -p 2>/dev/null || echo not')
HAS_CHECKMODULE = $(shell which checkmodule > /dev/null && echo YES)
HAS_SEMODULE_PACKAGE = $(shell which semodule_package > /dev/null && echo YES)

ROUTE_PATH := $(shell pwd)
EXTERNAL_JSON=external/cJSON/
EXTERNAL_ZLIB=external/zlib/
EXTERNAL_SQLITE=external/sqlite/
EXTERNAL_OPENSSL=external/openssl/
EXTERNAL_LIBYAML=external/libyaml/
EXTERNAL_CURL=external/curl/
EXTERNAL_AUDIT=external/audit-userspace/
ifneq (${TARGET},winagent)
EXTERNAL_PROCPS=external/procps/
EXTERNAL_LIBDB=external/libdb/build_unix/
endif
MAXAGENTS?=14000
REUSE_ID?=no
# XXX Becareful NO EXTRA Spaces here
PREFIX?=/var/ossec
PG_CONFIG?=pg_config
MY_CONFIG?=mysql_config
PRELUDE_CONFIG?=libprelude-config
OSSEC_GROUP?=ossec
OSSEC_USER?=ossec
OSSEC_USER_MAIL?=ossecm
OSSEC_USER_REM?=ossecr
SHARED=so
SELINUX_MODULE=selinux/wazuh.mod
SELINUX_ENFORCEMENT=selinux/wazuh.te
SELINUX_POLICY=selinux/wazuh.pp

USE_PRELUDE?=no
USE_ZEROMQ?=no
USE_GEOIP?=no
USE_INOTIFY=no
USE_BIG_ENDIAN=no
USE_AUDIT=no

ifneq ($(HAS_CHECKMODULE),)
ifneq ($(HAS_SEMODULE_PACKAGE),)
USE_SELINUX=yes
else
USE_SELINUX=no
endif
else
USE_SELINUX=no
endif

ONEWAY?=no
CLEANFULL?=no

DEFINES=-DMAX_AGENTS=${MAXAGENTS} -DOSSECHIDS
DEFINES+=-DDEFAULTDIR=\"${PREFIX}\"
DEFINES+=-DUSER=\"${OSSEC_USER}\"
DEFINES+=-DREMUSER=\"${OSSEC_USER_REM}\"
DEFINES+=-DGROUPGLOBAL=\"${OSSEC_GROUP}\"
DEFINES+=-DMAILUSER=\"${OSSEC_USER_MAIL}\"
DEFINES+=-D${uname_S}

ifneq (,$(filter ${REUSE_ID},yes y Y 1))
	DEFINES+=-DREUSE_ID
endif

OSSEC_CFLAGS = -pthread ${CFLAGS}
OSSEC_LDFLAGS = -pthread ${LDFLAGS}
OSSEC_LIBS = $(LIBS)

ifneq (${TARGET},winagent)
ifeq (${uname_S},Linux)
		DEFINES+=-DINOTIFY_ENABLED -D_XOPEN_SOURCE=600 -D_GNU_SOURCE
#		DEFINES+=-DUSE_MAGIC
		OSSEC_CFLAGS+=-I${EXTERNAL_LIBDB}
		OSSEC_LDFLAGS+='-Wl,-rpath,$$ORIGIN/../lib'
		OSSEC_LIBS+=-lrt -ldl
#		OSSEC_LDFLAGS+=-lmagic
		OSSEC_LDFLAGS+=-pthread -lrt -ldl
#		OSSEC_LDFLAGS+=-lmagic
		CFLAGS+=-Wl,--start-group
		USE_AUDIT=yes
ifneq (,$(filter ${USE_AUDIT},yes y Y 1))
		CFLAGS+=-I$(EXTERNAL_AUDIT)lib
endif
else
ifeq (${uname_S},AIX)
		DEFINES+=-DAIX
		DEFINES+=-DHIGHFIRST
		PATH:=${PATH}:/usr/vac/bin
		CC=gcc
else
ifeq (${uname_S},SunOS)
		DEFINES+=-DSOLARIS
		DEFINES+=-DHIGHFIRST
		DEFINES+=-std=gnu99
ifneq (${uname_P},sparc)
		OSSEC_LDFLAGS+=-z relax=secadj
endif
		OSSEC_LDFLAGS+='-Wl,-rpath,$$ORIGIN/../lib'
		OSSEC_LIBS+=-lsocket -lnsl -lresolv -lrt
		PATH:=${PATH}:/usr/ccs/bin:/usr/xpg4/bin:/opt/csw/gcc3/bin:/opt/csw/bin:/usr/sfw/bin
		CC=gcc
#		This is necessary in order to compile libcurl
		NM=gnm
		uname_M := $(shell sh -c 'uname -m 2>/dev/null || echo not')
else
ifeq (${uname_S},Darwin)
		DEFINES+=-DDarwin
		DEFINES+=-DHIGHFIRST
		OSSEC_LDFLAGS+=-Xlinker -rpath -Xlinker "@executable_path/../lib"
		SHARED=dylib
		OSSEC_LIBS+=-framework Security
else
ifeq (${uname_S},FreeBSD)
		DEFINES+=-DFreeBSD
		OSSEC_CFLAGS+=-I/usr/local/include
		OSSEC_LDFLAGS+=-L/usr/local/lib
		OSSEC_LDFLAGS+='-Wl,-rpath,$$ORIGIN/../lib'
else
ifeq (${uname_S},NetBSD)
		DEFINES+=-DNetBSD
		OSSEC_LDFLAGS+='-Wl,-rpath,$$ORIGIN/../lib'
else
ifeq (${uname_S},OpenBSD)
#		DEFINES+=-DOpenBSD
		DEFINES+=-pthread
		OSSEC_LDFLAGS+=-L/usr/local/lib
		OSSEC_LDFLAGS+='-Wl,-rpath,$$ORIGIN/../lib'
else
ifeq (${uname_S},HP-UX)
		DEFINES+=-DHPUX
		DEFINES+=-D_XOPEN_SOURCE_EXTENDED
		DEFINES+=-DHIGHFIRST
		DEFINES+=-D_REENTRANT
		DEFINES+=-DOS_BIG_ENDIAN
		OSSEC_LDFLAGS+=-lrt
		OSSEC_LDFLAGS+='-Wl,-rpath,$$ORIGIN/../lib'
		PATH:=${PATH}:/usr/local/bin
		CC=gcc
		INSTALL=/usr/local/coreutils/bin/install
else
	    # Unknow platform
endif # HPUX
endif # OpenBSD
endif # NetBSD
endif # FreeBSD
endif # Darwin
endif # SunOS
endif # AIX
endif # Linux
else
		SHARED=dll
		DEFINES_EVENTCHANNEL=-D_WIN32_WINNT=0x600
endif # winagent

ifndef DISABLE_SYSC
	DEFINES+=-DENABLE_SYSC
endif

ifndef DISABLE_CISCAT
	DEFINES+=-DENABLE_CISCAT
endif

ifndef DISABLE_SHARED
	DEFINES+=-DENABLE_SHARED
endif

ifdef DEBUGAD
	DEFINES+=-DDEBUGAD
endif

ifdef DEBUG
	OSSEC_CFLAGS+=-g
else
	OFLAGS+=-O2
endif #DEBUG

OSSEC_CFLAGS+=${OFLAGS}
OSSEC_LDFLAGS+=${OFLAGS}

ifneq (,$(filter ${CLEANFULL},yes y Y 1))
	DEFINES+=-DCLEANFULL
endif

ifneq (,$(filter ${ONEWAY},yes y Y 1))
	DEFINES+=-DONEWAY_ENABLED
endif

ifneq (,$(filter ${USE_AUDIT},yes y Y 1))
        DEFINES+=-DENABLE_AUDIT
endif

OSSEC_CFLAGS+=${DEFINES}
OSSEC_CFLAGS+=-pipe -Wall -Wextra
OSSEC_CFLAGS+=-I./ -I./headers/ -I${EXTERNAL_OPENSSL}include -I$(EXTERNAL_JSON) -I${EXTERNAL_LIBYAML}include -I${EXTERNAL_CURL}include



CCCOLOR="\033[34m"
LINKCOLOR="\033[34;1m"
SRCCOLOR="\033[33m"
BINCOLOR="\033[37;1m"
MAKECOLOR="\033[32;1m"
ENDCOLOR="\033[0m"

ifndef V
	QUIET_CC      = @printf '    %b %b\n' ${CCCOLOR}CC${ENDCOLOR} ${SRCCOLOR}$@${ENDCOLOR} 1>&2;
	QUIET_LINK    = @printf '    %b %b\n' ${LINKCOLOR}LINK${ENDCOLOR} ${BINCOLOR}$@${ENDCOLOR} 1>&2;
	QUIET_CCBIN   = @printf '    %b %b\n' ${LINKCOLOR}CC${ENDCOLOR} ${BINCOLOR}$@${ENDCOLOR} 1>&2;
	QUIET_INSTALL = @printf '    %b %b\n' ${LINKCOLOR}INSTALL${ENDCOLOR} ${BINCOLOR}$@${ENDCOLOR} 1>&2;
	QUIET_RANLIB  = @printf '    %b %b\n' ${LINKCOLOR}RANLIB${ENDCOLOR} ${BINCOLOR}$@${ENDCOLOR} 1>&2;
	QUIET_NOTICE  = @printf '%b' ${MAKECOLOR} 1>&2;
	QUIET_ENDCOLOR= @printf '%b' ${ENDCOLOR} 1>&2;
endif

MING_BASE:=
ifeq (${TARGET}, winagent)
# Avoid passing environment variables such CFLAGS to external Makefiles
MAKEOVERRIDES=

CC=gcc
ifneq (,$(shell which amd64-mingw32msvc-gcc))
	MING_BASE:=amd64-mingw32msvc-
else
ifneq (,$(shell which i686-pc-mingw32-gcc))
	MING_BASE:=i686-pc-mingw32-
else
ifneq (,$(shell which i686-w64-mingw32-gcc))
	MING_BASE:=i686-w64-mingw32-
else
$(error No windows cross-compiler found!) #MING_BASE:=unknown-
endif
endif
endif

ifneq (,$(wildcard /usr/i686-w64-mingw32/lib/libwinpthread-1.dll))
	WIN_PTHREAD_LIB:=/usr/i686-w64-mingw32/lib/libwinpthread-1.dll
else
ifneq (,$(wildcard /usr/i686-w64-mingw32/sys-root/mingw/bin/libwinpthread-1.dll))
	WIN_PTHREAD_LIB:=/usr/i686-w64-mingw32/sys-root/mingw/bin/libwinpthread-1.dll
endif
endif

endif #winagent


OSSEC_CC      =${QUIET_CC}${MING_BASE}${CC}
OSSEC_CCBIN   =${QUIET_CCBIN}${MING_BASE}${CC}
OSSEC_SHARED  =${QUIET_CCBIN}${MING_BASE}${CC} -shared
OSSEC_LINK    =${QUIET_LINK}${MING_BASE}ar -crus
OSSEC_RANLIB  =${QUIET_RANLIB}${MING_BASE}ranlib
OSSEC_WINDRES =${QUIET_CCBIN}${MING_BASE}windres


ifneq (,$(filter ${USE_INOTIFY},auto yes y Y 1))
	DEFINES+=-DINOTIFY_ENABLED
	ifeq (${uname_S},FreeBSD)
		OSSEC_LDFLAGS+=-L/usr/local/lib -I/usr/local/include
		OSSEC_LIBS+=-linotify
		OSSEC_CFLAGS+=-I/usr/local/include
	endif
endif

ifneq (,$(filter ${USE_BIG_ENDIAN},yes y Y 1))
	DEFINES+=-DOS_BIG_ENDIAN
endif

ifneq (,$(filter ${USE_PRELUDE},auto yes y Y 1))
	DEFINES+=-DPRELUDE_OUTPUT_ENABLED
	OSSEC_LIBS+=-lprelude
	OSSEC_LDFLAGS+=$(shell sh -c '${PRELUDE_CONFIG} --pthread-cflags')
	OSSEC_LIBS+=$(shell sh -c '${PRELUDE_CONFIG} --libs')
endif # USE_PRELUDE

ifneq (,$(filter ${USE_ZEROMQ},auto yes y Y 1))
	DEFINES+=-DZEROMQ_OUTPUT_ENABLED
	#LDFLAGS+=-L/usr/local/lib -I/usr/local/include -lzmq -lczmq
	OSSEC_LIBS+=-lzmq -lczmq
endif # USE_ZEROMQ

ifneq (,$(filter ${USE_GEOIP},auto yes y Y 1))
	DEFINES+=-DLIBGEOIP_ENABLED
	OSSEC_LIBS+=-lGeoIP
endif # USE_GEOIP


MI :=
PI :=
ifdef DATABASE

	ifeq (${DATABASE},mysql)
		DEFINES+=-DMYSQL_DATABASE_ENABLED

		ifdef MYSQL_CFLAGS
			MI = ${MYSQL_CFLAGS}
		else
			MI := $(shell sh -c '${MY_CONFIG} --include 2>/dev/null || echo ')

			ifeq (${MI},) # BEGIN MI manual detection
				ifneq (,$(wildcard /usr/include/mysql/mysql.h))
					MI="-I/usr/include/mysql/"
				else
					ifneq (,$(wildcard /usr/local/include/mysql/mysql.h))
						MI="-I/usr/local/include/mysql/"
					endif  #
				endif  #MI

			endif
		endif # MYSQL_CFLAGS

		ifdef MYSQL_LIBS
			ML = ${MYSQL_LIBS}
		else
			ML := $(shell sh -c '${MY_CONFIG} --libs 2>/dev/null || echo ')

			ifeq (${ML},)
				ifneq (,$(wildcard /usr/lib/mysql/*))
					ML="-L/usr/lib/mysql"
				else
					ifneq (,$(wildcard /usr/lib64/mysql/*))
						ML="-L/usr/lib64/mysql"
					else
						ifneq (,$(wildcard /usr/local/lib/mysql/*))
							ML="-L/usr/local/lib/mysql"
						else
							ifneq (,$(wildcard /usr/local/lib64/mysql/*))
								ML="-L/usr/local/lib64/mysql"
							endif # local/lib64
						endif # local/lib
					endif # lib54
				endif # lib
			endif
		endif # MYSQL_LIBS

		OSSEC_LDFLAGS+=${ML}
		OSSEC_LIBS+=-lmysqlclient

	else # DATABASE

		ifeq (${DATABASE}, pgsql)
			DEFINES+=-DPGSQL_DATABASE_ENABLED

			ifneq (${PGSQL_LIBS},)
				PL:=${PGSQL_LIBS}
			else
				PL:=$(shell sh -c '(${PG_CONFIG} --libdir --pkglibdir 2>/dev/null | sed "s/^/-L/g" | xargs ) || echo ')
			endif

			ifneq (${PGSQL_CFLAGS},)
				PI:=${PGSQL_CFLAGS}
			else
				PI:=$(shell sh -c '(${PG_CONFIG} --includedir --pkgincludedir 2>/dev/null | sed "s/^/-I/g" | xargs ) || echo ')
			endif

			# XXX need some basic autodetech stuff here.

			OSSEC_LDFLAGS+=${PL}
			OSSEC_LIBS+=-lpq

		endif # pgsql
	endif # mysql
endif # DATABASE

####################
#### Target ########
####################

ifndef TARGET
	TARGET=failtarget
endif # TARGET

ifeq (${TARGET},agent)
	DEFINES+=-DCLIENT
endif

ifeq (${TARGET},local)
	DEFINES+=-DLOCAL
endif


.PHONY: build
build: ${TARGET}
ifneq (${TARGET},failtarget)
	${MAKE} settings
	@echo
	${QUIET_NOTICE}
	@echo "Done building ${TARGET}"
	${QUIET_ENDCOLOR}
endif
	@echo


.PHONY: failtarget
failtarget:
	@echo "TARGET is required: "
	@echo "   make TARGET=server   to build the server"
	@echo "   make TARGET=local      - local version of server"
	@echo "   make TARGET=hybrid     - hybrid version of server"
	@echo "   make TARGET=agent    to build the unix agent"
	@echo "   make TARGET=winagent to build the windows agent"
	@echo "   make TARGET=logcollector to build only logcollector Binary"

.PHONY: help
help: failtarget
	@echo
	@echo "General options: "
	@echo "   make V=1              Display full compiler messages"
	@echo "   make DEBUG=1          Build with symbols and without optimization"
	@echo "   make PREFIX=/path     Install OSSEC to '/path'. Defaults to /var/ossec"
	@echo "   make MAXAGENTS=NUMBER Set the number of maximum agents to NUMBER. Defaults to 2048"
	@echo "   make REUSE_ID=yes     Enables agent ID re-use"
	@echo "   make OFLAGS=-Ox       Overrides optimization level"
	@echo
	@echo "Database options: "
	@echo "   make DATABASE=mysql  Build with MYSQL Support"
	@echo "                        Use MYSQL_CFLAGS adn MYSQL_LIBS to override defaults"
	@echo "   make DATABASE=pgsql  Build with PostgreSQL Support "
	@echo "                        Use PGSQL_CFLAGS adn PGSQL_LIBS to override defaults"
	@echo
	@echo "Geoip support: "
	@echo "   make USE_GEOIP=1     Build with GeoIP support"
	@echo
	@echo
	@echo "Examples: Client with debugging enabled"
	@echo "   make TARGET=agent DEBUG=1"

.PHONY: settings
settings:
	@echo
	@echo "General settings:"
	@echo "    TARGET:           ${TARGET}"
	@echo "    V:                ${V}"
	@echo "    DEBUG:            ${DEBUG}"
	@echo "    DEBUGAD           ${DEBUGAD}"
	@echo "    PREFIX:           ${PREFIX}"
	@echo "    MAXAGENTS:        ${MAXAGENTS}"
	@echo "    REUSE_ID:         ${REUSE_ID}"
	@echo "    DATABASE:         ${DATABASE}"
	@echo "    ONEWAY:           ${ONEWAY}"
	@echo "    CLEANFULL:        ${CLEANFULL}"
	@echo "    RESOURCES_URL:    ${RESOURCES_URL}"
	@echo "User settings:"
	@echo "    OSSEC_GROUP:      ${OSSEC_GROUP}"
	@echo "    OSSEC_USER:       ${OSSEC_USER}"
	@echo "    OSSEC_USER_MAIL:  ${OSSEC_USER_MAIL}"
	@echo "    OSSEC_USER_REM:   ${OSSEC_USER_REM}"
	@echo "USE settings:"
	@echo "    USE_ZEROMQ:       ${USE_ZEROMQ}"
	@echo "    USE_GEOIP:        ${USE_GEOIP}"
	@echo "    USE_PRELUDE:      ${USE_PRELUDE}"
	@echo "    USE_INOTIFY:      ${USE_INOTIFY}"
	@echo "    USE_BIG_ENDIAN:   ${USE_BIG_ENDIAN}"
	@echo "    USE_SELINUX:      ${USE_SELINUX}"
	@echo "    USE_AUDIT:        ${USE_AUDIT}"
	@echo "Mysql settings:"
	@echo "    includes:         ${MI}"
	@echo "    libs:             ${ML}"
	@echo "Pgsql settings:"
	@echo "    includes:         ${PI}"
	@echo "    libs:             ${PL}"
	@echo "Defines:"
	@echo "    ${DEFINES}"
	@echo "Compiler:"
	@echo "    CFLAGS          ${OSSEC_CFLAGS}"
	@echo "    LDFLAGS         ${OSSEC_LDFLAGS}"
	@echo "    CC              ${CC}"
	@echo "    MAKE            ${MAKE}"

BUILD_SERVER+=ossec-maild -
BUILD_SERVER+=ossec-csyslogd -
BUILD_SERVER+=ossec-agentlessd -
BUILD_SERVER+=ossec-execd -
BUILD_SERVER+=ossec-logcollector -
BUILD_SERVER+=ossec-remoted
BUILD_SERVER+=ossec-agentd
BUILD_SERVER+=manage_agents
BUILD_SERVER+=utils
BUILD_SERVER+=ossec-syscheckd
BUILD_SERVER+=ossec-monitord
BUILD_SERVER+=ossec-reportd
BUILD_SERVER+=ossec-authd
BUILD_SERVER+=ossec-analysisd
BUILD_SERVER+=ossec-logtest
BUILD_SERVER+=ossec-makelists
BUILD_SERVER+=ossec-dbd -
BUILD_SERVER+=ossec-integratord
BUILD_SERVER+=wazuh-modulesd
BUILD_SERVER+=wazuh-db

BUILD_AGENT+=ossec-agentd
BUILD_AGENT+=agent-auth
BUILD_AGENT+=ossec-logcollector
BUILD_AGENT+=ossec-syscheckd
BUILD_AGENT+=ossec-execd
BUILD_AGENT+=manage_agents
BUILD_AGENT+=wazuh-modulesd

<<<<<<< HEAD
BUILD_LOGCOLLECTOR+=ossec-logcollector

.PHONY: server local hybrid agent
=======
.PHONY: server local hybrid agent selinux

>>>>>>> 7c04a4dd
ifeq (${MAKECMDGOALS},server)
$(error Do not use 'server' directly, use 'TARGET=server')
endif
server: external
	${MAKE} ${BUILD_SERVER}

ifeq (${MAKECMDGOALS},local)
$(error Do not use 'local' directly, use 'TARGET=local')
endif
local: external
	${MAKE} ${BUILD_SERVER}

ifeq (${MAKECMDGOALS},hybrid)
$(error Do not use 'hybrid' directly, use 'TARGET=hybrid')
endif
hybrid: external
	${MAKE} ${BUILD_SERVER}

ifeq (${MAKECMDGOALS},agent)
$(error Do not use 'agent' directly, use 'TARGET=agent')
endif
agent: external
	${MAKE} ${BUILD_AGENT}

<<<<<<< HEAD
ifeq (${MAKECMDGOALS},logcollector)
$(error Do not use 'logcollector' directly, use 'TARGET=logcollector')
endif
logcollector: external
	${MAKE} ${BUILD_LOGCOLLECTOR}
=======
ifneq (,$(filter ${USE_SELINUX},yes y Y 1))
server local hybrid agent: selinux
endif

selinux: $(SELINUX_POLICY)

$(SELINUX_POLICY): $(SELINUX_MODULE)
	semodule_package -o $@ -m $?

$(SELINUX_MODULE): $(SELINUX_ENFORCEMENT)
	checkmodule -M -m -o $@ $?
>>>>>>> 7c04a4dd


WINDOWS_BINS:=win32/ossec-agent.exe win32/ossec-agent-eventchannel.exe win32/ossec-rootcheck.exe win32/manage_agents.exe win32/setup-windows.exe win32/setup-syscheck.exe win32/setup-iis.exe win32/add-localfile.exe win32/os_win32ui.exe win32/agent-auth.exe

ifeq (${MAKECMDGOALS},winagent)
$(error Do not use 'winagent' directly, use 'TARGET=winagent')
endif
.PHONY: winagent
winagent: external win32/libwinpthread-1.dll wazuh_modules/syscollector/syscollector_win_ext.dll
	${MAKE} ${WINDOWS_BINS} CFLAGS="-DCLIENT -D_POSIX_C_SOURCE -DWIN32" LIBS="-lwsock32 -lwevtapi -lshlwapi -lcomctl32 -ladvapi32 -lgdi32 -liphlpapi -lws2_32 -lcrypt32"
	cd win32/ && ./unix2dos.pl ossec.conf > default-ossec.conf
	cd win32/ && ./unix2dos.pl help.txt > help_win.txt
	cd win32/ && ./unix2dos.pl ../../etc/internal_options.conf > internal_options.conf
	cd win32/ && ./unix2dos.pl ../../etc/local_internal_options-win.conf > default-local_internal_options.conf
	cd win32/ && ./unix2dos.pl ../../LICENSE > LICENSE.txt
	cd win32/ && ./unix2dos.pl ../../active-response/win/route-null.cmd > route-null.cmd
	cd win32/ && ./unix2dos.pl ../../active-response/win/restart-ossec.cmd > restart-ossec.cmd
	cd win32/ && ./unix2dos.pl ../VERSION > VERSION
	cd win32/ && ./unix2dos.pl ../REVISION > REVISION
	cd win32/ && makensis ossec-installer.nsi

win32/libwinpthread-1.dll: ${WIN_PTHREAD_LIB}
	cp $< $@

####################
#### External ######
####################

ZLIB_LIB    = $(EXTERNAL_ZLIB)/libz.a
OPENSSL_LIB = $(EXTERNAL_OPENSSL)libssl.a
CRYPTO_LIB = $(EXTERNAL_OPENSSL)libcrypto.a

SQLITE_LIB  = $(EXTERNAL_SQLITE)libsqlite3.a
JSON_LIB    = $(EXTERNAL_JSON)libcjson.a
PROCPS_LIB  = $(EXTERNAL_PROCPS)/libproc.a
DB_LIB      = $(EXTERNAL_LIBDB).libs/libdb-6.2.a
LIBYAML_LIB = $(EXTERNAL_LIBYAML)src/.libs/libyaml.a
LIBCURL_LIB = $(EXTERNAL_CURL)lib/.libs/libcurl.a
AUDIT_LIB = $(EXTERNAL_AUDIT)lib/.libs/libaudit.a

EXTERNAL_LIBS := $(JSON_LIB) $(ZLIB_LIB) $(OPENSSL_LIB) $(CRYPTO_LIB)

ifneq (${TARGET},winagent)
ifneq (${TARGET},agent)
EXTERNAL_LIBS += $(SQLITE_LIB) $(LIBYAML_LIB) $(LIBCURL_LIB)
endif
ifeq (${uname_S},Linux)
ifneq (,$(filter ${USE_AUDIT},yes y Y 1))
EXTERNAL_LIBS += ${AUDIT_LIB}
endif

EXTERNAL_LIBS += $(PROCPS_LIB) $(DB_LIB)
endif
endif

.PHONY: external test_external
external: test_external $(EXTERNAL_LIBS)

test_external:
ifeq ($(wildcard external/*/*),)
	$(error No external directory found. Run "make deps" before compiling external libraries)
endif

#### OpenSSL ##########

OPENSSL_FLAGS = enable-weak-ssl-ciphers no-shared

${CRYPTO_LIB}: ${OPENSSL_LIB}

${OPENSSL_LIB}:
ifeq (${TARGET},winagent)
	cd ${EXTERNAL_OPENSSL} && CC=${MING_BASE}${CC} RC=${MING_BASE}windres ./Configure $(OPENSSL_FLAGS) mingw && ${MAKE} build_libs
else
ifeq (${uname_S},Darwin)
	cd ${EXTERNAL_OPENSSL} && ./Configure $(OPENSSL_FLAGS) darwin64-x86_64-cc && ${MAKE} build_libs
else
ifeq (${uname_S},HP-UX)
	cd ${EXTERNAL_OPENSSL} && MAKE=gmake ./Configure $(OPENSSL_FLAGS) hpux-ia64-gcc && ${MAKE} build_libs
else
ifeq (${uname_S},SunOS)
ifeq ($(uname_M),i86pc)
	cd ${EXTERNAL_OPENSSL} && ./Configure $(OPENSSL_FLAGS) solaris-x86-gcc && ${MAKE} build_libs
else
	cd ${EXTERNAL_OPENSSL} && ./Configure $(OPENSSL_FLAGS) solaris-sparcv9-gcc && ${MAKE} build_libs
endif
else
	cd ${EXTERNAL_OPENSSL} && ./config $(OPENSSL_FLAGS) && ${MAKE} build_libs
endif
endif
endif
endif

#### zlib ##########

$(ZLIB_LIB):
ifeq (${TARGET},winagent)
	cd ${EXTERNAL_ZLIB} && cp zconf.h.in zconf.h && ${MAKE} -f win32/Makefile.gcc PREFIX=${MING_BASE} libz.a
else
	cd ${EXTERNAL_ZLIB} && CFLAGS=-fPIC ./configure && ${MAKE} libz.a
endif

ZLIB_INCLUDE=-I./${EXTERNAL_ZLIB}

os_zlib_c := os_zlib/os_zlib.c
os_zlib_o := $(os_zlib_c:.c=.o)

os_zlib/%.o: os_zlib/%.c
	${OSSEC_CC} ${OSSEC_CFLAGS} -c $< -o $@

#### SQLite #########

sqlite_c = ${EXTERNAL_SQLITE}sqlite3.c
sqlite_o = ${EXTERNAL_SQLITE}sqlite3.o

$(SQLITE_LIB): $(sqlite_o)
	${OSSEC_LINK} $@ $^
	${OSSEC_RANLIB} $@

$(sqlite_o): $(sqlite_c)
	${OSSEC_CC} ${OSSEC_CFLAGS} -w -fPIC -c $^ -o $@ -fPIC

#### cJSON #########

ifeq (${uname_S},Darwin)
JSON_SHFLAGS=-install_name @rpath/libcjson.$(SHARED)
endif

cjson_c := ${EXTERNAL_JSON}cJSON.c
cjson_o := $(cjson_c:.c=.o)

$(JSON_LIB): ${cjson_o}
	${OSSEC_LINK} $@ $^
	${OSSEC_RANLIB} $@

${EXTERNAL_JSON}%.o: ${EXTERNAL_JSON}%.c
	${OSSEC_CC} ${OSSEC_CFLAGS} -fPIC -c $^ -o $@

#### libyaml ##########

${LIBYAML_LIB}: $(EXTERNAL_LIBYAML)Makefile
	$(MAKE) -C $(EXTERNAL_LIBYAML)

$(EXTERNAL_LIBYAML)Makefile:
	cd $(EXTERNAL_LIBYAML) && CFLAGS=-fPIC ./configure --enable-static=yes

#### curl ##########

${LIBCURL_LIB}: $(EXTERNAL_CURL)Makefile
	${MAKE} -C $(EXTERNAL_CURL)lib

ifeq (${uname_S},Darwin)
$(EXTERNAL_CURL)Makefile:
	cd $(EXTERNAL_CURL) && ./configure --with-darwinssl --disable-ldap --without-libidn2
else
$(EXTERNAL_CURL)Makefile: $(OPENSSL_LIB)
	cd $(EXTERNAL_CURL) && CPPFLAGS="-fPIC -I${ROUTE_PATH}/${EXTERNAL_OPENSSL}include" LDFLAGS="-L${ROUTE_PATH}/${EXTERNAL_OPENSSL}" LIBS="-ldl -lpthread" ./configure --disable-ldap
endif


#### procps #########

PROCPS_INCLUDE=-I./${EXTERNAL_PROCPS}

procps_c := $(wildcard ${EXTERNAL_PROCPS}*.c)
procps_o := $(procps_c:.c=.o)

${EXTERNAL_PROCPS}%.o: ${EXTERNAL_PROCPS}%.c
	${OSSEC_CC} ${OSSEC_CFLAGS} -fPIC -c $^ -o $@

$(PROCPS_LIB): ${procps_o}
	${OSSEC_LINK} $@ $^
	${OSSEC_RANLIB} $@

#### Berkeley DB ######

ifeq (${uname_S},Linux)
${DB_LIB}: $(EXTERNAL_LIBDB)Makefile
	 ${MAKE} -C $(EXTERNAL_LIBDB) libdb.a

$(EXTERNAL_LIBDB)Makefile:
	cd ${EXTERNAL_LIBDB} && CPPFLAGS=-fPIC ../dist/configure --with-cryptography=no --disable-queue --disable-heap --disable-partition --disable-mutexsupport --disable-replication --disable-verify --disable-statistics
endif

#### Audit lib ####

${AUDIT_LIB}: $(EXTERNAL_AUDIT)Makefile
	make -C $(EXTERNAL_AUDIT)lib CC=$(CC)

$(EXTERNAL_AUDIT)Makefile:

	cd $(EXTERNAL_AUDIT) && ./autogen.sh && ./configure CFLAGS=-fPIC --with-libcap-ng=no

################################
#### External dependencies  ####
################################

TAR := tar -xf
GUNZIP := gunzip
CURL := curl -so
space =
space +=
VERSION = $(subst $(space),.,$(wordlist 1,2,$(subst ., ,$(patsubst v%,%,$(shell cat VERSION)))))
RESOURCES_URL := https://packages.wazuh.com/deps/$(VERSION)

EXTERNAL_RES := cJSON curl libdb libyaml openssl procps sqlite zlib audit-userspace
EXTERNAL_DIR :=  $(EXTERNAL_RES:%=external/%)
EXTERNAL_TAR := $(EXTERNAL_RES:%=external/%.tar.gz)

.PHONY: deps
deps: $(EXTERNAL_TAR)

external/%.tar.gz:
	$(CURL) $@ $(RESOURCES_URL)/$(patsubst external/%,%,$@)
	cd external && $(GUNZIP) $(patsubst external/%,%,$@)
	cd external && $(TAR) $(patsubst external/%.gz,%,$@)
	rm $(patsubst %.gz,%,$@)


####################
#### OSSEC Libs ####
####################

ifdef DISABLE_SHARED
BUILD_LIBS = libwazuh.a $(EXTERNAL_LIBS)
endif
ifndef DISABLE_SHARED
WAZUHEXT_LIB = libwazuhext.$(SHARED)
BUILD_LIBS = libwazuh.a $(WAZUHEXT_LIB)
endif

$(BUILD_SERVER) $(BUILD_AGENT) $(WINDOWS_BINS): $(BUILD_LIBS)

#### os_xml ########

os_xml_c := $(wildcard os_xml/*.c)
os_xml_o := $(os_xml_c:.c=.o)

os_xml/%.o: os_xml/%.c
	${OSSEC_CC} ${OSSEC_CFLAGS} -c $^ -o $@

#### os_regex ######

os_regex_c := $(wildcard os_regex/*.c)
os_regex_o := $(os_regex_c:.c=.o)

os_regex/%.o: os_regex/%.c
	${OSSEC_CC} ${OSSEC_CFLAGS} -c $^ -o $@

#### os_net ##########

os_net_c := $(wildcard os_net/*.c)
os_net_o := $(os_net_c:.c=.o)

os_net/%.o: os_net/%.c
	${OSSEC_CC} ${OSSEC_CFLAGS} -c $^ -o $@

#### Shared ##########

shared_c := $(wildcard shared/*.c)
shared_o := $(shared_c:.c=.o)

shared/%.o: shared/%.c
	${OSSEC_CC} ${OSSEC_CFLAGS} -DARGV0=\"ossec-remoted\" -c $^ -o $@

#### Wazuh DB ####

wdb_sql := $(wildcard wazuh_db/*.sql)
wdblib_c := $(wildcard wazuh_db/wdb*.c)
wdblib_o := $(wdblib_c:.c=.o) $(wdb_sql:.sql=.o)
wdb_o := wazuh_db/main.o $(wdblib_o:.c=.o) $(wdb_c:.c=.o) $(wdb_sql:.sql=.o)

wazuh_db/schema_%.o: wazuh_db/schema_%.sql
	${QUIET_CC}echo 'const char *'$(word 2, $(subst /, ,$(subst .,_,$<))) '= "'"`cat $< | tr -d \"\n\"`"'";' | ${MING_BASE}${CC} ${OSSEC_CFLAGS} -xc -c -o $@ -

wazuh_db/%.o: wazuh_db/%.c
	${OSSEC_CC} ${OSSEC_CFLAGS} -DARGV0=\"wazuh-db\" -c $^ -o $@

wazuh-db: ${wdb_o}
	${OSSEC_CCBIN} ${OSSEC_LDFLAGS} $^ ${OSSEC_LIBS} -o $@

#### Config ##########

config_c := $(wildcard config/*.c)
config_o := $(config_c:.c=.o)

config/%.o: config/%.c
	${OSSEC_CC} ${OSSEC_CFLAGS} -c $^ -o $@

#### Wazuh modules ##

wmodules_c := $(wildcard wazuh_modules/wm*.c)

ifeq (${TARGET},agent)
	wmodules_c := $(filter-out wazuh_modules/wm_vuln_detector.c,$(wmodules_c))
endif

ifndef DISABLE_SYSC
	wmodules_c := ${wmodules_c} $(wildcard wazuh_modules/syscollector/*.c)
endif

wmodules_o := $(wmodules_c:.c=.o)

wazuh_modules/%.o: wazuh_modules/%.c
	${OSSEC_CC} ${OSSEC_CFLAGS} -c $^ -o $@

ifeq (${TARGET},winagent)
wazuh_modules/syscollector/syscollector_win_ext.dll: wazuh_modules/syscollector/syscollector_win_ext.o
	${OSSEC_SHARED} ${OSSEC_LDFLAGS} $^ -o $@ $(OSSEC_LIBS) $(JSON_LIB) -liphlpapi -lws2_32
endif # DLL for Windows

ifndef DISABLE_SYSC
wazuh_modules/syscollector/%.o: wazuh_modules/syscollector/%.c
	${OSSEC_CC} ${OSSEC_CFLAGS} -c $^ -o $@
endif

wmodules_dep := ${wmodules_o} ${wdblib_o}

ifeq (${uname_S},HP-UX)
	wmodules_dep := ${wmodules_dep} ${config_o}
endif

#### crypto ##########

crypto_blowfish_c := os_crypto/blowfish/bf_op.c
crypto_blowfish_o := $(crypto_blowfish_c:.c=.o)

os_crypto/blowfish/%.o: os_crypto/blowfish/%.c
	${OSSEC_CC} ${OSSEC_CFLAGS} -c $^ -o $@

crypto_md5_c := os_crypto/md5/md5_op.c
crypto_md5_o := $(crypto_md5_c:.c=.o)

os_crypto/md5/%.o: os_crypto/md5/%.c
	${OSSEC_CC} ${OSSEC_CFLAGS} -c $^ -o $@

crypto_sha1_c := os_crypto/sha1/sha1_op.c
crypto_sha1_o := $(crypto_sha1_c:.c=.o)

os_crypto/sha1/%.o: os_crypto/sha1/%.c
	${OSSEC_CC} ${OSSEC_CFLAGS} -c $^ -o $@

crypto_sha256_c := os_crypto/sha256/sha256_op.c
crypto_sha256_o := $(crypto_sha256_c:.c=.o)

os_crypto/sha256/%.o: os_crypto/sha256/%.c
	${OSSEC_CC} ${OSSEC_CFLAGS} -c $^ -o $@

crypto_aes_c := os_crypto/aes/aes_op.c
crypto_aes_o := $(crypto_aes_c:.c=.o)

os_crypto/aes/%.o: os_crypto/aes/%.c
	${OSSEC_CC} ${OSSEC_CFLAGS} -c $^ -o $@

crypto_md5_sha1_c := os_crypto/md5_sha1/md5_sha1_op.c
crypto_md5_sha1_o := $(crypto_md5_sha1_c:.c=.o)

os_crypto/md5_sha1/%.o: os_crypto/md5_sha1/%.c
	${OSSEC_CC} ${OSSEC_CFLAGS} -c $^ -o $@

crypto_md5_sha1_sha256_c := os_crypto/md5_sha1_sha256/md5_sha1_sha256_op.c
crypto_md5_sha1_sha256_o := $(crypto_md5_sha1_sha256_c:.c=.o)

os_crypto/md5_sha1_sha256/%.o: os_crypto/md5_sha1_sha256/%.c
	${OSSEC_CC} ${OSSEC_CFLAGS} -c $^ -o $@

crypto_hmac_c := os_crypto/hmac/hmac.c
crypto_hmac_o := $(crypto_hmac_c:.c=.o)

os_crypto/hmac/%.o: os_crypto/hmac/%.c
	${OSSEC_CC} ${OSSEC_CFLAGS} -c $^ -o $@

crypto_shared_c := $(wildcard os_crypto/shared/*.c)
crypto_shared_o := $(crypto_shared_c:.c=.o)

os_crypto/shared/%.o: os_crypto/shared/%.c
	${OSSEC_CC} ${OSSEC_CFLAGS} -c $< -o $@

crypto_signature_c := $(wildcard os_crypto/signature/*.c)
crypto_signature_o := $(crypto_signature_c:.c=.o)

os_crypto/signature/%.o: os_crypto/signature/%.c
	${OSSEC_CC} ${OSSEC_CFLAGS} -c $< -o $@


crypto_o := ${crypto_blowfish_o} \
					 ${crypto_md5_o} \
					 ${crypto_sha1_o} \
					 ${crypto_shared_o} \
					 ${crypto_md5_sha1_o} \
					 ${crypto_md5_sha1_sha256_o} \
					 ${crypto_sha256_o} \
					 ${crypto_aes_o} \
					 ${crypto_hmac_o} \
					 ${crypto_signature_o}

#### libwazuh #########

libwazuh.a: ${config_o} ${wmodules_dep} ${crypto_o} ${shared_o} ${os_net_o} ${os_regex_o} ${os_xml_o} ${os_zlib_o}
	${OSSEC_LINK} $@ $^
	${OSSEC_RANLIB} $@

### libwazuhext #########

ifndef DISABLE_SHARED
ifeq (${uname_S},Darwin)
WAZUH_SHFLAGS=-install_name @rpath/libwazuhext.$(SHARED)

$(WAZUHEXT_LIB): $(EXTERNAL_LIBS)
	$(OSSEC_SHARED) $(OSSEC_CFLAGS) $(WAZUH_SHFLAGS) -o $@ -Wl,-all_load $^ -Wl,-noall_load $(OSSEC_LIBS)
else
ifeq (${TARGET}, winagent)
$(WAZUHEXT_LIB): $(EXTERNAL_LIBS)
	$(OSSEC_SHARED) $(OSSEC_CFLAGS) -o $@ -static-libgcc -Wl,--export-all-symbols -Wl,--whole-archive $^ -Wl,--no-whole-archive ${OSSEC_LIBS}
else
ifeq (${uname_P},sparc)
$(WAZUHEXT_LIB): $(EXTERNAL_LIBS)
	$(OSSEC_SHARED) $(OSSEC_CFLAGS) -mimpure-text -o $@ -Wl,--whole-archive $^ -Wl,--no-whole-archive ${OSSEC_LIBS}
else
$(WAZUHEXT_LIB): $(EXTERNAL_LIBS)
	$(OSSEC_SHARED) $(OSSEC_CFLAGS) -o $@ -Wl,--whole-archive $^ -Wl,--no-whole-archive ${OSSEC_LIBS}
endif
endif
endif
endif

#### os_mail #########

os_maild_c := $(wildcard os_maild/*.c)
os_maild_o := $(os_maild_c:.c=.o)

os_maild/%.o: os_maild/%.c
	${OSSEC_CC} ${OSSEC_CFLAGS} -DARGV0=\"ossec-maild\" -c $^ -o $@

ossec-maild: ${os_maild_o}
	${OSSEC_CCBIN} ${OSSEC_LDFLAGS} $^ ${OSSEC_LIBS} -o $@

#### os_dbd ##########

os_dbd_c := $(wildcard os_dbd/*.c)
os_dbd_o := $(os_dbd_c:.c=.o)

os_dbd/%.o: os_dbd/%.c
	${OSSEC_CC} ${OSSEC_CFLAGS} ${MI} ${PI} -DARGV0=\"ossec-dbd\" -c $^ -o $@

ossec-dbd: ${os_dbd_o}
	${OSSEC_CCBIN} ${OSSEC_LDFLAGS} ${MI} ${PI} $^  ${OSSEC_LIBS} -o $@


#### os_csyslogd #####

os_csyslogd_c := $(wildcard os_csyslogd/*.c)
os_csyslogd_o := $(os_csyslogd_c:.c=.o)

os_csyslogd/%.o: os_csyslogd/%.c
	${OSSEC_CC} ${OSSEC_CFLAGS} -DARGV0=\"ossec-csyslogd\" -c $^ -o $@

ossec-csyslogd: ${os_csyslogd_o}
	${OSSEC_CCBIN} ${OSSEC_LDFLAGS} $^ ${OSSEC_LIBS} -o $@


#### agentlessd ####

os_agentlessd_c := $(wildcard agentlessd/*.c)
os_agentlessd_o := $(os_agentlessd_c:.c=.o)

agentlessd/%.o: agentlessd/%.c
	${OSSEC_CC} ${OSSEC_CFLAGS} -DARGV0=\"ossec-agentlessd\" -c $^ -o $@

ossec-agentlessd: ${os_agentlessd_o}
	${OSSEC_CCBIN} ${OSSEC_LDFLAGS} $^ ${OSSEC_LIBS} -o $@

#### os_execd #####

os_execd_c := $(wildcard os_execd/*.c)
os_execd_o := $(os_execd_c:.c=.o)

os_execd/%.o: os_execd/%.c
	${OSSEC_CC} ${OSSEC_CFLAGS} -DARGV0=\"ossec-execd\" -c $^ -o $@

ossec-execd: ${os_execd_o}
	${OSSEC_CCBIN} ${OSSEC_LDFLAGS} $^ ${OSSEC_LIBS} -o $@


#### logcollectord ####

os_logcollector_c := $(wildcard logcollector/*.c)
os_logcollector_o := $(os_logcollector_c:.c=.o)
os_logcollector_eventchannel_o := $(os_logcollector_c:.c=-event.o)

logcollector/%.o: logcollector/%.c
	${OSSEC_CC} ${OSSEC_CFLAGS} -DARGV0=\"ossec-logcollector\" -c $^ -o $@

logcollector/%-event.o: logcollector/%.c
	${OSSEC_CC} ${OSSEC_CFLAGS} -DEVENTCHANNEL_SUPPORT -DARGV0=\"ossec-logcollector\" -c $^ -o $@

ossec-logcollector: ${os_logcollector_o}
	${OSSEC_CCBIN} ${OSSEC_LDFLAGS} $^ ${OSSEC_LIBS} -o $@

#### remoted #########

remoted_c := $(wildcard remoted/*.c)
remoted_o := $(remoted_c:.c=.o)

remoted/%.o: remoted/%.c
	${OSSEC_CC} ${OSSEC_CFLAGS} -I./remoted -DARGV0=\"ossec-remoted\" -c $^ -o $@

ossec-remoted: ${remoted_o}
	${OSSEC_CCBIN} ${OSSEC_LDFLAGS} $^ ${OSSEC_LIBS} -o $@

#### ossec-agentd ####

client_agent_c := $(wildcard client-agent/*.c)
client_agent_o := $(client_agent_c:.c=.o)

client-agent/%.o: client-agent/%.c
	${OSSEC_CC} ${OSSEC_CFLAGS} -I./client-agent -DARGV0=\"ossec-agentd\" -c $^ -o $@

ossec-agentd: ${client_agent_o} monitord/rotate_log.o monitord/compress_log.o
	${OSSEC_CCBIN} ${OSSEC_LDFLAGS} $^ ${OSSEC_LIBS} -o $@

#### addagent ######

addagent_c := $(wildcard addagent/*.c)
addagent_o := $(addagent_c:.c=.o)

addagent/%.o: addagent/%.c
	${OSSEC_CC} ${OSSEC_CFLAGS} -I./addagent -DARGV0=\"manage_agents\" -c $^ -o $@


manage_agents: ${addagent_o}
	${OSSEC_CCBIN} ${OSSEC_LDFLAGS} $^ ${OSSEC_LIBS} -o $@

#### Util ##########

util_programs = syscheck_update clear_stats agent_control syscheck_control rootcheck_control verify-agent-conf ossec-regex

$(util_programs): $(BUILD_LIBS)

.PHONY: utils
utils: ${util_programs}

util_c := $(wildcard util/*.c)
util_o := $(util_c:.c=.o)

util/%.o: util/%.c
	${OSSEC_CC} ${OSSEC_CFLAGS} -I./util -DARGV0=\"utils\" -c $^ -o $@

syscheck_update: util/syscheck_update.o addagent/validate.o
	${OSSEC_CCBIN} ${OSSEC_LDFLAGS} $^ ${OSSEC_LIBS} -o $@

clear_stats: util/clear_stats.o
	${OSSEC_CCBIN} ${OSSEC_LDFLAGS} $^ ${OSSEC_LIBS} -o $@

verify-agent-conf: util/verify-agent-conf.o
	${OSSEC_CCBIN} ${OSSEC_LDFLAGS} $^ ${OSSEC_LIBS} -o $@

agent_control: util/agent_control.o addagent/validate.o
	${OSSEC_CCBIN} ${OSSEC_LDFLAGS} $^ ${OSSEC_LIBS} -o $@

syscheck_control: util/syscheck_control.o addagent/validate.o
	${OSSEC_CCBIN} ${OSSEC_LDFLAGS} $^ ${OSSEC_LIBS} -o $@

rootcheck_control: util/rootcheck_control.o addagent/validate.o
	${OSSEC_CCBIN} ${OSSEC_LDFLAGS} $^ ${OSSEC_LIBS} -o $@

ossec-regex: util/ossec-regex.o
	${OSSEC_CCBIN} ${OSSEC_LDFLAGS} $^ ${OSSEC_LIBS} -o $@

#### rootcheck #####

rootcheck_c := $(wildcard rootcheck/*.c)
rootcheck_o := $(rootcheck_c:.c=.o)
rootcheck_rk_o := $(rootcheck_c:.c=_rk.o)
rootcheck_o_lib := $(filter-out rootcheck/rootcheck-config.o, ${rootcheck_o})
rootcheck_o_cmd := $(filter-out rootcheck/config.o, ${rootcheck_o})


rootcheck/%.o: rootcheck/%.c
	${OSSEC_CC} ${OSSEC_CFLAGS} -DARGV0=\"rootcheck\" -c $^ -o $@

rootcheck/%_rk.o: rootcheck/%.c
	${OSSEC_CC} ${OSSEC_CFLAGS} -DARGV0=\"rootcheck\" -UOSSECHIDS -c $^ -o $@


rootcheck.a: ${rootcheck_o_lib}
	${OSSEC_LINK} $@ $^
	${OSSEC_RANLIB} $@

#ossec-rootcheck: rootcheck/rootcheck-config.o rootcheck.a
#	@echo ${rootcheck_o_cmd}
#	@echo ${rootcheck_o_lib}
#	@echo ${rootcheck_o}
#	${OSSEC_CC} ${OSSEC_CFLAGS} rootcheck/rootcheck-config.o rootcheck.a rootcheck/rootcheck.c  -o $@

#### syscheck ######


syscheck_c := $(wildcard syscheckd/*.c)
syscheck_o := $(syscheck_c:.c=.o)
syscheck_eventchannel_o := $(syscheck_c:.c=-event.o)

syscheckd/%.o: syscheckd/%.c
	${OSSEC_CC} ${OSSEC_CFLAGS} -DARGV0=\"ossec-syscheckd\" -c $^ -o $@

syscheckd/%-event.o: syscheckd/%.c
	${OSSEC_CC} ${OSSEC_CFLAGS} ${DEFINES_EVENTCHANNEL} -DEVENTCHANNEL_SUPPORT -DARGV0=\"ossec-syscheckd\" -c $^ -o $@

ossec-syscheckd: ${syscheck_o} rootcheck.a
	${OSSEC_CCBIN} ${OSSEC_LDFLAGS} $^ ${OSSEC_LIBS} -o $@

#### Monitor #######

monitor_c := $(wildcard monitord/*.c)
monitor_o := $(monitor_c:.c=.o)

monitord/%.o: monitord/%.c
	${OSSEC_CC} ${OSSEC_CFLAGS} -DARGV0=\"ossec-monitord\" -c $< -o $@

ossec-monitord: ${monitor_o} os_maild/sendcustomemail.o
	${OSSEC_CCBIN} ${OSSEC_LDFLAGS} $^ ${OSSEC_LIBS} -o $@


#### reportd #######

report_c := reportd/report.c
report_o := $(report_c:.c=.o)

reportd/%.o: reportd/%.c
	${OSSEC_CC} ${OSSEC_CFLAGS} -DARGV0=\"ossec-reportd\" -c $^ -o $@

ossec-reportd: ${report_o}
	${OSSEC_CCBIN} ${OSSEC_LDFLAGS} $^ ${OSSEC_LIBS} -o $@


#### os_auth #######

os_auth_c := ${wildcard os_auth/*.c}
os_auth_o := $(os_auth_c:.c=.o)

os_auth/%.o: os_auth/%.c
	${OSSEC_CC} ${OSSEC_CFLAGS} -I./os_auth -DARGV0=\"ossec-authd\" -c $^ -o $@

agent-auth: addagent/validate.o os_auth/main-client.o os_auth/ssl.o os_auth/check_cert.o
	${OSSEC_CCBIN} ${OSSEC_LDFLAGS} $^ ${OSSEC_LIBS} -o $@

ossec-authd: addagent/validate.o os_auth/main-server.o os_auth/local-server.o os_auth/ssl.o os_auth/check_cert.o os_auth/config.o
	${OSSEC_CCBIN} ${OSSEC_LDFLAGS} $^ ${OSSEC_LIBS} -o $@

#### integratord #####

integrator_c := ${wildcard os_integrator/*.c}
integrator_o := $(integrator_c:.c=.o)

os_integrator/%.o: os_integrator/%.c
	${OSSEC_CC} ${OSSEC_CFLAGS}  -I./os_integrator -DARGV0=\"ossec-integratord\" -c $^ -o $@

ossec-integratord: ${integrator_o}
	${OSSEC_CCBIN} ${OSSEC_LDFLAGS} $^ ${OSSEC_LIBS} -o $@

#### analysisd #####

cdb_c := ${wildcard analysisd/cdb/*.c}
cdb_o := $(cdb_c:.c=.o)
all_analysisd_o += ${cdb_o}
all_analysisd_libs += cdb.a

analysisd/cdb/%.o: analysisd/cdb/%.c
	${OSSEC_CC} ${OSSEC_CFLAGS} -DARGV0=\"ossec-analysisd\" -I./analysisd -I./analysisd/cdb -c $^ -o $@

cdb.a: ${cdb_o}
	${OSSEC_LINK} $@ $^
	${OSSEC_RANLIB} $@


alerts_c := ${wildcard analysisd/alerts/*.c}
alerts_o := $(alerts_c:.c=.o)
all_analysisd_o += ${alerts_o}
all_analysisd_libs += alerts.a

analysisd/alerts/%.o: analysisd/alerts/%.c
	${OSSEC_CC} ${OSSEC_CFLAGS} -DARGV0=\"ossec-analysisd\" -I./analysisd -I./analysisd/alerts -c $^ -o $@

alerts.a: ${alerts_o}
	${OSSEC_LINK} $@ $^

decoders_c := ${wildcard analysisd/decoders/*.c} ${wildcard analysisd/decoders/plugins/*.c} ${wildcard analysisd/compiled_rules/*.c}
decoders_o := $(decoders_c:.c=.o)
## XXX Nasty hack
decoders_test_o := $(decoders_c:.c=-test.o)
decoders_live_o := $(decoders_c:.c=-live.o)

all_analysisd_o += ${decoders_o} ${decoders_test_o} ${decoders_live_o}
all_analysisd_libs += decoders.a decoders-test.a decoders-live.a


analysisd/decoders/%-test.o: analysisd/decoders/%.c
	${OSSEC_CC} ${OSSEC_CFLAGS} -DTESTRULE -DARGV0=\"ossec-analysisd\" -I./analysisd -I./analysisd/decoders -c $^ -o $@


analysisd/decoders/%-live.o: analysisd/decoders/%.c
	${OSSEC_CC} ${OSSEC_CFLAGS} -DARGV0=\"ossec-analysisd\" -I./analysisd -I./analysisd/decoders -c $^ -o $@

analysisd/decoders/plugins/%-test.o: analysisd/decoders/plugins/%.c
	${OSSEC_CC} ${OSSEC_CFLAGS} -DTESTRULE -DARGV0=\"ossec-analysisd\" -I./analysisd -I./analysisd/decoders -c $^ -o $@


analysisd/decoders/plugins/%-live.o: analysisd/decoders/plugins/%.c
	${OSSEC_CC} ${OSSEC_CFLAGS} -DARGV0=\"ossec-analysisd\" -I./analysisd -I./analysisd/decoders -c $^ -o $@

analysisd/compiled_rules/compiled_rules.h: analysisd/compiled_rules/.function_list analysisd/compiled_rules/register_rule.sh
	./analysisd/compiled_rules/register_rule.sh build

analysisd/compiled_rules/%-test.o: analysisd/compiled_rules/%.c
	${OSSEC_CC} ${OSSEC_CFLAGS} -DTESTRULE -DARGV0=\"ossec-analysisd\" -I./analysisd -I./analysisd/decoders -c $^ -o $@

analysisd/compiled_rules/%-live.o: analysisd/compiled_rules/%.c
	${OSSEC_CC} ${OSSEC_CFLAGS} -DARGV0=\"ossec-analysisd\" -I./analysisd -I./analysisd/decoders -c $^ -o $@

decoders-live.a: ${decoders_live_o}
	${OSSEC_LINK} $@ $^

decoders-test.a: ${decoders_test_o}
	${OSSEC_LINK} $@ $^

format_c := ${wildcard analysisd/format/*.c}
format_o := ${format_c:.c=.o}
all_analysisd_o += ${format_o}

analysisd/format/%.o: analysisd/format/%.c
	${OSSEC_CC} ${OSSEC_CFLAGS} -DARGV0=\"ossec-analysisd\" -I./analysisd -I./analysisd/decoders -c $^ -o $@

output_c := ${wildcard analysisd/output/*c}
output_o := ${output_c:.c=.o}
all_analysisd_o += ${output_o}

analysisd/output/%.o: analysisd/output/%.c
	${OSSEC_CC} ${OSSEC_CFLAGS} -DARGV0=\"ossec-analysisd\" -I./analysisd -I./analysisd/decoders -c $^ -o $@



analysisd_c := ${filter-out analysisd/analysisd.c, ${filter-out analysisd/testrule.c, ${filter-out analysisd/makelists.c, ${wildcard analysisd/*.c}}}}
analysisd_o := ${analysisd_c:.c=.o}
all_analysisd_o += ${analysisd_o}

analysisd_test_o := $(analysisd_o:.o=-test.o)
analysisd_live_o := $(analysisd_o:.o=-live.o)
all_analysisd_o += ${analysisd_test_o} ${analysisd_live_o} analysisd/testrule-test.o analysisd/analysisd-live.o analysisd/analysisd-test.o analysisd/makelists-live.o

analysisd/%-live.o: analysisd/%.c analysisd/compiled_rules/compiled_rules.h
	${OSSEC_CC} ${OSSEC_CFLAGS} -DARGV0=\"ossec-analysisd\" -I./analysisd -c $< -o $@

analysisd/%-test.o: analysisd/%.c analysisd/compiled_rules/compiled_rules.h
	${OSSEC_CC} ${OSSEC_CFLAGS} -DTESTRULE -DARGV0=\"ossec-analysisd\" -I./analysisd -c $< -o $@


ossec-logtest: ${analysisd_test_o} ${output_o} ${format_o} analysisd/testrule-test.o analysisd/analysisd-test.o alerts.a cdb.a decoders-test.a
	${OSSEC_CCBIN} ${OSSEC_LDFLAGS} $^ ${OSSEC_LIBS} -o $@

ossec-analysisd: ${analysisd_live_o} analysisd/analysisd-live.o ${output_o} ${format_o} alerts.a cdb.a decoders-live.a
	${OSSEC_CCBIN} ${OSSEC_LDFLAGS} $^ ${OSSEC_LIBS} -o $@

ossec-makelists: analysisd/makelists-live.o ${analysisd_live_o} ${format_o} alerts.a cdb.a decoders-live.a
	${OSSEC_CCBIN} ${OSSEC_LDFLAGS} $^ ${OSSEC_LIBS} -o $@

### wazuh-modulesd ##

wmodulesd_c := wazuh_modules/main.c
wmodulesd_o := $(wmodulesd_c:.c=.o)

wazuh-modulesd: ${wmodulesd_o}
	${OSSEC_CCBIN} ${OSSEC_LDFLAGS} $^ ${OSSEC_LIBS} -o $@


####################
#### test ##########
####################

CFLAGS_TEST = -g -O0 --coverage

LDFLAGS_TEST = -lcheck -lm -pthread -lrt -lsubunit

ifdef TEST
	OSSEC_CFLAGS+=${CFLAGS_TEST}
	OSSEC_LDFLAGS+=${LDFLAGS_TEST}
endif #TEST

test_programs = test_os_zlib test_os_xml test_os_regex test_os_crypto test_os_net test_shared

.PHONY: test run_tests build_tests test_valgrind test_coverage

test: build_tests
	${MAKE} run_tests

run_tests:
	@$(foreach bin,${test_programs},valgrind --leak-check=full --track-origins=yes --trace-children=yes --vgdb=no --error-exitcode=1 --gen-suppressions=all --suppressions=tests/valgrind.supp ./${bin} || exit 1;)

build_tests: external
	${MAKE} DEBUG=1 TEST=1 ${test_programs}

test_c := $(wildcard tests/*.c)
test_o := $(test_c:.c=.o)

tests/%.o: tests/%.c
	${OSSEC_CC} ${OSSEC_CFLAGS} -c $^ -o $@

test_os_zlib: tests/test_os_zlib.o
	${OSSEC_CCBIN} ${OSSEC_LDFLAGS} $^ ${OSSEC_LIBS} -o $@

test_os_xml: tests/test_os_xml.o ${os_xml_o}
	${OSSEC_CCBIN} ${OSSEC_LDFLAGS} $^ ${OSSEC_LIBS} -o $@

test_os_regex: tests/test_os_regex.c ${os_regex_o}
	${OSSEC_CCBIN} ${OSSEC_LDFLAGS} $^ ${OSSEC_LIBS} -o $@

test_os_crypto: tests/test_os_crypto.c ${crypto_o} ${shared_o} ${os_xml_o} ${os_net_o} ${os_regex_o}
	${OSSEC_CCBIN} ${OSSEC_LDFLAGS} $^ ${OSSEC_LIBS} -o $@

test_os_net: tests/test_os_net.c ${os_net_o} ${shared_o} ${os_regex_o} ${os_xml_o}
	${OSSEC_CCBIN} ${OSSEC_LDFLAGS} $^ ${OSSEC_LIBS} -o $@

test_shared: tests/test_shared.c ${shared_o} ${os_xml_o} ${os_net_o} ${os_regex_o}
	${OSSEC_CCBIN} ${OSSEC_LDFLAGS} $^ ${OSSEC_LIBS} -o $@

test_valgrind: build_tests
	${MAKE} run_tests


test_coverage: build_tests
	lcov --base-directory . --directory . --zerocounters --rc lcov_branch_coverage=1 --quiet
	@echo "Running tests\n"

	${MAKE} run_tests

	@echo "\nTests finished."

	lcov --base-directory . --directory . --capture --quiet --rc lcov_branch_coverage=1 --output-file ossec.test

	rm -rf coverage-report/
	genhtml --branch-coverage --output-directory coverage-report/ --title "ossec test coverage" --show-details --legend --num-spaces 4 --quiet ossec.test

###################
#### Rule Tests ###
###################

test-rules:
	( cd ../contrib/ossec-testing && sudo python runtests.py)


####################
#### windows #######
####################

win32/icon.o: win32/icofile.rc
	${OSSEC_WINDRES} -i $< -o $@

win32_c := $(wildcard win32/*.c)
win32_o := $(win32_c:.c=.o)

win32/%.o: win32/%.c
	${OSSEC_CC} ${OSSEC_CFLAGS} -DARGV0=\"ossec-agent\" -c $^ -o $@

win32/%_rk.o: win32/%.c
	${OSSEC_CC} ${OSSEC_CFLAGS} -UOSSECHIDS -DARGV0=\"ossec-agent\" -c $^ -o $@

win32_ui_c := $(wildcard win32/ui/*.c)
win32_ui_o := $(win32_ui_c:.c=.o)

win32/ui/%.o: win32/ui/%.c
	${OSSEC_CC} ${OSSEC_CFLAGS} -UOSSECHIDS -DARGV0=\"ossec-win32ui\" -c $^ -o $@

win32/ossec-agent.exe: win32/icon.o win32/win_agent.o win32/win_service.o ${syscheck_o} ${rootcheck_o} $(filter-out wazuh_modules/main.o, ${wmodulesd_o}) $(filter-out client-agent/main.o, $(filter-out client-agent/agentd.o, $(filter-out client-agent/event-forward.o, ${client_agent_o}))) $(filter-out logcollector/main.o, ${os_logcollector_o}) ${os_execd_o} monitord/rotate_log.o monitord/compress_log.o wazuh_modules/syscollector/syscollector_win_ext.dll
	${OSSEC_CCBIN} -DARGV0=\"ossec-agent\" -DOSSECHIDS ${OSSEC_LDFLAGS} $^ ${OSSEC_LIBS} -o $@

win32/ossec-agent-eventchannel.exe: win32/icon.o win32/win_agent.o win32/win_service.o $(filter-out syscheckd/main-event.o, ${syscheck_eventchannel_o}) ${rootcheck_o} $(filter-out wazuh_modules/main.o, ${wmodulesd_o}) $(filter-out client-agent/main.o, $(filter-out client-agent/agentd.o, $(filter-out client-agent/event-forward.o, ${client_agent_o}))) $(filter-out logcollector/main-event.o, ${os_logcollector_eventchannel_o}) ${os_execd_o} monitord/rotate_log.o monitord/compress_log.o wazuh_modules/syscollector/syscollector_win_ext.dll
	${OSSEC_CCBIN} -DARGV0=\"ossec-agent\" -DOSSECHIDS -DEVENTCHANNEL_SUPPORT ${OSSEC_LDFLAGS} $^ ${OSSEC_LIBS} -o $@

win32/ossec-rootcheck.exe: win32/icon.o win32/win_service_rk.o ${rootcheck_rk_o}
	${OSSEC_CCBIN} -DARGV0=\"ossec-rootcheck\" ${OSSEC_LDFLAGS} $^ ${OSSEC_LIBS} -o $@

win32/manage_agents.exe: win32/win_service_rk.o ${addagent_o}
	${OSSEC_CCBIN} -DARGV0=\"manage-agents\" -DMA ${OSSEC_LDFLAGS} $^ ${OSSEC_LIBS} -o $@

win32/setup-windows.exe: win32/win_service_rk.o win32/setup-win.o win32/setup-shared.o
	${OSSEC_CCBIN} -DARGV0=\"setup-windows\" ${OSSEC_LDFLAGS} $^ ${OSSEC_LIBS} -o $@

win32/setup-syscheck.exe: win32/setup-syscheck.o win32/setup-shared.o
	${OSSEC_CCBIN} -DARGV0=\"setup-syscheck\" ${OSSEC_LDFLAGS} $^ ${OSSEC_LIBS} -o $@

win32/setup-iis.exe: win32/setup-iis.o
	${OSSEC_CCBIN} -DARGV0=\"setup-iis\" ${OSSEC_LDFLAGS} $^ ${OSSEC_LIBS} -o $@

win32/add-localfile.exe: win32/add-localfile.o
	${OSSEC_CCBIN} -DARGV0=\"add-localfile\" ${OSSEC_LDFLAGS} $^ ${OSSEC_LIBS} -o $@

win32/resource.o: win32/ui/win32ui.rc
	${OSSEC_WINDRES} -i $< -o $@

win32/os_win32ui.exe: win32/resource.o win32/win_service_rk.o ${win32_ui_o} addagent/b64.o
	${OSSEC_CCBIN} -DARGV0=\"ossec-win32ui\" ${OSSEC_LDFLAGS} $^ ${OSSEC_LIBS} -mwindows -o $@

win32/agent-auth.exe: win32/win_service_rk.o win32/agent_auth.o addagent/validate.o
	${OSSEC_CCBIN} -DARGV0=\"agent-auth\" -DOSSECHIDS ${OSSEC_LDFLAGS} $^ ${OSSEC_LIBS} -lshlwapi -lwsock32 -lsecur32 -flto -o $@

####################
#### Clean #########
####################

clean: clean-test clean-internals clean-external clean-windows clean-config

clean-test:
	rm -f ${test_o} ${test_programs} ossec.test
	rm -Rf coverage-report/
	find . -name "*.gcno" -exec rm {} \;
	find . -name "*.gcda" -exec rm {} \;

clean-external:
ifneq ($(wildcard external/*/*),)
	rm -f ${cjson_o} $(EXTERNAL_JSON)libcjson.*
	-cd ${EXTERNAL_ZLIB} && ${MAKE} -f Makefile.in distclean
	-cd ${EXTERNAL_ZLIB} && ${MAKE} -f win32/Makefile.gcc clean
	rm -f ${EXTERNAL_ZLIB}/Makefile ${EXTERNAL_ZLIB}/zconf.h
	-cd ${EXTERNAL_OPENSSL} && ${MAKE} distclean
	-cd ${EXTERNAL_LIBYAML} && ${MAKE} clean
	-cd ${EXTERNAL_CURL} && ${MAKE} distclean
	rm -f ${procps_o} $(PROCPS_LIB)
	rm -f $(sqlite_o) $(EXTERNAL_SQLITE)/libsqlite3.*
	-cd ${EXTERNAL_AUDIT} && make distclean

ifneq ($(wildcard external/libdb/build_unix/*),)
	cd ${EXTERNAL_LIBDB} && make realclean
endif
endif

clean-deps:
	rm -rf $(EXTERNAL_DIR)

clean-internals:
	rm -f $(BUILD_SERVER)
	rm -f $(BUILD_AGENT)
	rm -f $(BUILD_LIBS)
	rm -f ${os_zlib_o}
	rm -f ${os_xml_o}
	rm -f ${os_regex_o}
	rm -f ${os_net_o}
	rm -f ${shared_o}
	rm -f ${config_o}
	rm -f ${os_maild_o}
	rm -f ${crypto_o}
	rm -f ${os_csyslogd_o}
	rm -f ${os_dbd_o}
	rm -f ${os_agentlessd_o}
	rm -f ${os_execd_o}
	rm -f ${os_logcollector_o} ${os_logcollector_eventchannel_o}
	rm -f ${remoted_o}
	rm -f ${report_o}
	rm -f ${client_agent_o}
	rm -f ${addagent_o}
	rm -f ${util_o} ${util_programs}
	rm -f ${rootcheck_o} ${rootcheck_rk_o} rootcheck.a
	rm -f ${syscheck_o} ${syscheck_eventchannel_o}
	rm -f ${monitor_o}
	rm -f ${os_auth_o}
	rm -f ${all_analysisd_o} ${all_analysisd_libs} analysisd/compiled_rules/compiled_rules.h
	rm -f ${integrator_o}
	rm -f ${wmodulesd_o} ${wmodules_o}
	rm -f ${wdb_o}
	rm -f ${SELINUX_MODULE}
	rm -f ${SELINUX_POLICY}

clean-windows:
	rm -f wazuh_modules/syscollector/syscollector_win_ext.dll
	rm -f win32/LICENSE.txt
	rm -f win32/help_win.txt
	rm -f win32/internal_options.conf
	rm -f win32/default-local_internal_options.conf
	rm -f win32/default-ossec.conf
	rm -f win32/restart-ossec.cmd
	rm -f win32/route-null.cmd
	rm -f ${win32_o} ${win32_ui_o} win32/win_service_rk.o
	rm -f win32/icon.o win32/resource.o
	rm -f ${WINDOWS_BINS}
	rm -f win32/wazuh-agent-*.exe
	rm -f win32/libwinpthread-1.dll
	rm -f win32/VERSION
	rm -f win32/REVISION

clean-config:
	rm -f ../etc/ossec.mc
	rm -f Config.OS<|MERGE_RESOLUTION|>--- conflicted
+++ resolved
@@ -400,7 +400,6 @@
 	@echo "   make TARGET=hybrid     - hybrid version of server"
 	@echo "   make TARGET=agent    to build the unix agent"
 	@echo "   make TARGET=winagent to build the windows agent"
-	@echo "   make TARGET=logcollector to build only logcollector Binary"
 
 .PHONY: help
 help: failtarget
@@ -497,14 +496,8 @@
 BUILD_AGENT+=manage_agents
 BUILD_AGENT+=wazuh-modulesd
 
-<<<<<<< HEAD
-BUILD_LOGCOLLECTOR+=ossec-logcollector
-
-.PHONY: server local hybrid agent
-=======
 .PHONY: server local hybrid agent selinux
 
->>>>>>> 7c04a4dd
 ifeq (${MAKECMDGOALS},server)
 $(error Do not use 'server' directly, use 'TARGET=server')
 endif
@@ -529,13 +522,6 @@
 agent: external
 	${MAKE} ${BUILD_AGENT}
 
-<<<<<<< HEAD
-ifeq (${MAKECMDGOALS},logcollector)
-$(error Do not use 'logcollector' directly, use 'TARGET=logcollector')
-endif
-logcollector: external
-	${MAKE} ${BUILD_LOGCOLLECTOR}
-=======
 ifneq (,$(filter ${USE_SELINUX},yes y Y 1))
 server local hybrid agent: selinux
 endif
@@ -547,7 +533,6 @@
 
 $(SELINUX_MODULE): $(SELINUX_ENFORCEMENT)
 	checkmodule -M -m -o $@ $?
->>>>>>> 7c04a4dd
 
 
 WINDOWS_BINS:=win32/ossec-agent.exe win32/ossec-agent-eventchannel.exe win32/ossec-rootcheck.exe win32/manage_agents.exe win32/setup-windows.exe win32/setup-syscheck.exe win32/setup-iis.exe win32/add-localfile.exe win32/os_win32ui.exe win32/agent-auth.exe
