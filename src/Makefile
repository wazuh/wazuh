--- conflicted
+++ resolved
@@ -879,11 +879,7 @@
 
 # Adding libraries only for server
 ifeq (${TARGET},server)
-<<<<<<< HEAD
 	EXTERNAL_LIBS_NO_WHOLE += $(ROCKSDB_LIB) $(SIMDJSON_LIB)
-=======
-	EXTERNAL_LIBS_NO_WHOLE += $(ROCKSDB_LIB) $(FLATBUFFERS_LIB) $(SIMDJSON_LIB)
->>>>>>> fb237838
 	EXTERNAL_LIBS += $(LZMA_LIB) $(MINIZIP_LIB)
 endif
 
@@ -926,11 +922,7 @@
 endif
 
 ifeq (${TARGET},server)
-<<<<<<< HEAD
-external: $(ROCKSDB_LIB) $(SPDLOG_LIB) $(YAMLCPP_LIB) $(PUGIXML_LIB) $(MAXMINDDB_LIB) $(DATE_LIB) $(FMT_LIB) $(FAST_FLOAT_LIB) $(PROTOBUF_LIB) $(ABSEILCPP_LIB) $(RE2_LIB) $(SIMDJSON_LIB)
-=======
 external: $(ROCKSDB_LIB) $(SIMDJSON_LIB) $(SPDLOG_LIB) $(YAMLCPP_LIB) $(PUGIXML_LIB) $(MAXMINDDB_LIB) $(DATE_LIB) $(FMT_LIB) $(FAST_FLOAT_LIB) $(PROTOBUF_LIB) $(ABSEILCPP_LIB) $(RE2_LIB)
->>>>>>> fb237838
 endif
 
 ifeq (${uname_S},Linux)
@@ -1458,11 +1450,7 @@
 ifneq (${TARGET},agent)
 ifneq (${TARGET},winagent)
 	# Manager extra dependency
-<<<<<<< HEAD
-	EXTERNAL_RES += $(CPYTHON) jemalloc flatbuffers spdlog yaml-cpp pugixml libmaxminddb date fmt abseil-cpp re2 protobuf rapidjson taskflow RxCpp concurrentqueue fast_float simdjson
-=======
 	EXTERNAL_RES += $(CPYTHON) jemalloc flatbuffers simdjson spdlog yaml-cpp pugixml libmaxminddb date fmt abseil-cpp re2 protobuf rapidjson taskflow RxCpp concurrentqueue fast_float
->>>>>>> fb237838
 endif
 endif
 
