--- conflicted
+++ resolved
@@ -676,11 +676,7 @@
     int timeout = 2000;
     char command_in[PATH_MAX] = {0};
     char *output_msg = NULL;
-<<<<<<< HEAD
-    char *daemons[] = { "bin/wazuh-authd", "bin/wazuh-remoted", "bin/wazuh-execd", "bin/wazuh-analysisd", "bin/wazuh-logcollector", "bin/wazuh-integratord",  "bin/wazuh-maild", "bin/wazuh-modulesd", "bin/wazuh-clusterd", "bin/wazuh-agentlessd", "bin/wazuh-integratord", "bin/wazuh-dbd", "bin/wazuh-csyslogd", NULL };
-=======
-    char *daemons[] = { "bin/wazuh-authd", "bin/wazuh-remoted", "bin/wazuh-execd", "bin/wazuh-analysisd", "bin/wazuh-integratord",  "bin/wazuh-syscheckd", "bin/wazuh-maild", "bin/wazuh-modulesd", "bin/wazuh-clusterd", "bin/wazuh-agentlessd", "bin/wazuh-integratord", "bin/wazuh-dbd", "bin/wazuh-csyslogd", NULL };
->>>>>>> 2cc5ab1b
+    char *daemons[] = { "bin/wazuh-authd", "bin/wazuh-remoted", "bin/wazuh-execd", "bin/wazuh-analysisd", "bin/wazuh-integratord", "bin/wazuh-maild", "bin/wazuh-modulesd", "bin/wazuh-clusterd", "bin/wazuh-agentlessd", "bin/wazuh-integratord", "bin/wazuh-dbd", "bin/wazuh-csyslogd", NULL };
     int i;
     ret_val = 0;
 
