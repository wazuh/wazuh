/*
 * Wazuh Module for Microsoft Graph integration
 * Copyright (C) 2023, InfoDefense Inc.
 * March, 2023.
 *
 * This program is free software; you can redistribute it
 * and/or modify it under the terms of the GNU General Public
 * License (version 2) as published by the FSF - Free Software
 * Foundation.
 */

#if defined(WIN32) || defined(__linux__) || defined(__MACH__)

#include "wmodules.h"
#include "wm_ms_graph.h"

#ifdef WIN32
#ifdef WAZUH_UNIT_TESTING
#define gmtime_r(x, y)
#else
#define gmtime_r(x, y) gmtime_s(y, x)
#endif
#endif

static void* wm_ms_graph_main(wm_ms_graph* ms_graph);
static bool wm_ms_graph_setup(wm_ms_graph* ms_graph);
static bool wm_ms_graph_check();
static void wm_ms_graph_get_access_token(wm_ms_graph_auth* auth_config, const ssize_t curl_max_size);
static void wm_ms_graph_scan_relationships(wm_ms_graph* ms_graph, const bool initial_scan);
static void wm_ms_graph_destroy(wm_ms_graph* ms_graph);
static void wm_ms_graph_cleanup();
cJSON* wm_ms_graph_dump(const wm_ms_graph* ms_graph);

static int queue_fd; // Socket ID

const wm_context WM_MS_GRAPH_CONTEXT = {
    .name = MS_GRAPH_WM_NAME,
    .start = (wm_routine)wm_ms_graph_main,
    .destroy = (void (*)(void*))wm_ms_graph_destroy,
    .dump = (cJSON* (*)(const void*))wm_ms_graph_dump,
    .sync = NULL,
    .stop = NULL,
    .query = NULL,
};


void* wm_ms_graph_main(wm_ms_graph* ms_graph) {
    char* timestamp = NULL;

    if (!wm_ms_graph_setup(ms_graph)) {
        return NULL;
    } else {
        mtinfo(WM_MS_GRAPH_LOGTAG, "Started module.");

        bool initial = true;

        while (FOREVER()) {
            const time_t time_sleep = sched_scan_get_time_until_next_scan(&ms_graph->scan_config, WM_MS_GRAPH_LOGTAG, ms_graph->run_on_start);

            if (ms_graph->state.next_time == 0) {
                ms_graph->state.next_time = ms_graph->scan_config.time_start + time_sleep;
            }

            if (time_sleep) {
                const time_t next_scan_time = sched_get_next_scan_time(ms_graph->scan_config);
                timestamp = w_get_timestamp(next_scan_time);
                mtdebug1(WM_MS_GRAPH_LOGTAG, "Waiting until: %s", timestamp);
                os_free(timestamp);
                w_sleep_until(next_scan_time);
            }

            if (!ms_graph->auth_config.access_token || time(NULL) >= ms_graph->auth_config.token_expiration_time) {
                mtinfo(WM_MS_GRAPH_LOGTAG, "Obtaining access token.");
                wm_ms_graph_get_access_token(&ms_graph->auth_config, ms_graph->curl_max_size);
            }

            if (ms_graph->auth_config.access_token && time(NULL) < ms_graph->auth_config.token_expiration_time) {
                mtinfo(WM_MS_GRAPH_LOGTAG, "Scanning tenant '%s'", ms_graph->auth_config.tenant_id);
                wm_ms_graph_scan_relationships(ms_graph, initial);
                initial = false;
            }

        }
    }
    return NULL;
}

bool wm_ms_graph_setup(wm_ms_graph* ms_graph) {

    if (!wm_ms_graph_check(ms_graph)) {
        return false;
    }

    if (wm_state_io(WM_MS_GRAPH_CONTEXT.name, WM_IO_READ, &ms_graph->state, sizeof(ms_graph->state)) < 0) {
        memset(&ms_graph->state, 0, sizeof(ms_graph->state));
    }

    queue_fd = StartMQ(DEFAULTQUEUE, WRITE, INFINITE_OPENQ_ATTEMPTS);

    if (queue_fd < 0) {
        mterror(WM_MS_GRAPH_LOGTAG, "Unable to connect to Message Queue. Exiting...");
        #ifdef WAZUH_UNIT_TESTING
        return false;
        #else
        pthread_exit(NULL);
        #endif
    }

    atexit(wm_ms_graph_cleanup);
    return true;

}

bool wm_ms_graph_check(wm_ms_graph* ms_graph) {

<<<<<<< HEAD
    if (!ms_graph->enabled) {
        mtinfo(WM_MS_GRAPH_LOGTAG, "Module disabled. Exiting...");
=======
    if (!ms_graph || !ms_graph->resources || ms_graph->num_resources == 0){
        mterror(WM_MS_GRAPH_LOGTAG, "Invalid module configuration (Missing API info, resources, relationships). Exiting...");
>>>>>>> 49d73121
        #ifdef WAZUH_UNIT_TESTING
        return false;
        #else
        pthread_exit(NULL);
        #endif
<<<<<<< HEAD

    } else if (!ms_graph || !ms_graph->resources || ms_graph->num_resources == 0) {
        mterror(WM_MS_GRAPH_LOGTAG, "Invalid module configuration (Missing API info, resources, relationships). Exiting...");
=======
    }
    else if(!ms_graph->enabled){
        mtinfo(WM_MS_GRAPH_LOGTAG, "Module disabled. Exiting...");
>>>>>>> 49d73121
        #ifdef WAZUH_UNIT_TESTING
        return false;
        #else
        pthread_exit(NULL);
        #endif
    } else {
        for (unsigned int resource = 0; resource < ms_graph->num_resources; resource++) {
            if (ms_graph->resources[resource].num_relationships == 0) {
                mterror(WM_MS_GRAPH_LOGTAG, "Invalid module configuration (Missing API info, resources, relationships). Exiting...");
                #ifdef WAZUH_UNIT_TESTING
                return false;
                #else
                pthread_exit(NULL);
                #endif
            }
        }
    }
    return true;
}

void wm_ms_graph_get_access_token(wm_ms_graph_auth* auth_config, const ssize_t curl_max_size) {
    char url[OS_SIZE_8192] = { '\0' };
    char payload[OS_SIZE_8192] = { '\0' };
    char* headers[] = { "Content-Type: application/x-www-form-urlencoded", NULL };
    curl_response* response;

    snprintf(url, OS_SIZE_8192 - 1, WM_MS_GRAPH_ACCESS_TOKEN_URL, auth_config->login_fqdn, auth_config->tenant_id);
    mtdebug1(WM_MS_GRAPH_LOGTAG, "Microsoft Graph API Access Token URL: '%s'", url);
    snprintf(payload, OS_SIZE_8192 - 1, WM_MS_GRAPH_ACCESS_TOKEN_PAYLOAD, auth_config->query_fqdn, auth_config->client_id, auth_config->secret_value);

    response = wurl_http_request(WURL_POST_METHOD, headers, url, payload, curl_max_size, WM_MS_GRAPH_DEFAULT_TIMEOUT);
    if (response) {
        if (response->status_code != 200) {
            char status_code[4];
            snprintf(status_code, 4, "%ld", response->status_code);
            mtwarn(WM_MS_GRAPH_LOGTAG, "Received unsuccessful status code when attempting to obtain access token: Status code was '%s' & response was '%s'", status_code, response->body);
        } else if (response->max_size_reached) {
            mtwarn(WM_MS_GRAPH_LOGTAG, "Reached maximum CURL size when attempting to obtain access token. Consider increasing the value of 'curl_max_size'.");
        } else {
            cJSON* response_body = NULL;
            if (response_body = cJSON_Parse(response->body), response_body) {
                cJSON* access_token_value = cJSON_GetObjectItem(response_body, "access_token");
                cJSON* access_token_expiration = cJSON_GetObjectItem(response_body, "expires_in");
                if (cJSON_IsString(access_token_value) && cJSON_IsNumber(access_token_expiration)) {
                    os_strdup(access_token_value->valuestring, auth_config->access_token);
                    auth_config->token_expiration_time = time(NULL) + access_token_expiration->valueint;
                } else {
                    mtwarn(WM_MS_GRAPH_LOGTAG, "Incomplete access token response, value or expiration time not present.");
                }
                cJSON_Delete(response_body);
            } else {
                mtwarn(WM_MS_GRAPH_LOGTAG, "Failed to parse access token JSON body.");
            }
        }
        wurl_free_response(response);
    }
    else{
        mtwarn(WM_MS_GRAPH_LOGTAG, "No response received when attempting to obtain access token.");
    }
<<<<<<< HEAD

    os_free(url);
    os_free(payload);
    os_free(headers[0]);
    os_free(headers);
=======
>>>>>>> 49d73121
}

void wm_ms_graph_scan_relationships(wm_ms_graph* ms_graph, const bool initial_scan) {
    char url[OS_SIZE_8192] = { '\0' };
    char auth_header[OS_SIZE_2048] = { '\0' };
    char* headers[] = { NULL, NULL };
    curl_response* response;
    char relationship_state_name[OS_SIZE_1024] = { '\0' };
    char start_time_str[WM_MS_GRAPH_TIMESTAMP_SIZE_80] = { '\0' };
    struct tm tm_aux = { .tm_sec = 0 };
    wm_ms_graph_state_t relationship_state_struc;
    time_t now;
    bool fail;

    for (unsigned int resource_num = 0; resource_num < ms_graph->num_resources; resource_num++) {

        for (unsigned int relationship_num = 0; relationship_num < ms_graph->resources[resource_num].num_relationships; relationship_num++) {

            snprintf(relationship_state_name, OS_SIZE_1024 -1, "%s-%s-%s-%s", WM_MS_GRAPH_CONTEXT.name,
                ms_graph->auth_config.tenant_id, ms_graph->resources[resource_num].name, ms_graph->resources[resource_num].relationships[relationship_num]);

            memset(&relationship_state_struc, 0, sizeof(relationship_state_struc));

            // Load state for tenant-resource-relationship
            if (wm_state_io(relationship_state_name, WM_IO_READ, &relationship_state_struc, sizeof(relationship_state_struc)) < 0) {
                memset(&relationship_state_struc, 0, sizeof(relationship_state_struc));
            }

            now = time(0);

            if ((initial_scan && (!relationship_state_struc.next_time || ms_graph->only_future_events)) ||
                (!initial_scan && !relationship_state_struc.next_time)) {
                relationship_state_struc.next_time = now;
                if (wm_state_io(relationship_state_name, WM_IO_WRITE, &relationship_state_struc, sizeof(relationship_state_struc)) < 0) {
                    mterror(WM_MS_GRAPH_LOGTAG, "Couldn't save running state.");
                } else if (isDebug()) {
                    gmtime_r(&now, &tm_aux);
                    strftime(start_time_str, sizeof(start_time_str), "%Y-%m-%dT%H:%M:%SZ", &tm_aux);
                    mtdebug1(WM_MS_GRAPH_LOGTAG, "Bookmark updated to '%s' for tenant '%s' resource '%s' and relationship '%s', waiting '%d' seconds to run first scan.",
                        start_time_str, ms_graph->auth_config.tenant_id, ms_graph->resources[resource_num].name, ms_graph->resources[resource_num].relationships[relationship_num], ms_graph->scan_config.interval);
                }
                continue;
            }

            gmtime_r(&relationship_state_struc.next_time, &tm_aux);
            strftime(start_time_str, sizeof(start_time_str), "%Y-%m-%dT%H:%M:%SZ", &tm_aux);

            snprintf(auth_header, OS_SIZE_2048 - 1, "Authorization: Bearer %s", ms_graph->auth_config.access_token);
            os_strdup(auth_header, headers[0]);

            snprintf(url, OS_SIZE_8192 - 1, WM_MS_GRAPH_API_URL,
            ms_graph->auth_config.query_fqdn,
            ms_graph->version,
            ms_graph->resources[resource_num].name,
            ms_graph->resources[resource_num].relationships[relationship_num],
            start_time_str);

            mtdebug1(WM_MS_GRAPH_LOGTAG, "Microsoft Graph API Log URL: '%s'", url);

            fail = true;

            response = wurl_http_request(WURL_GET_METHOD, headers, url, "", ms_graph->curl_max_size, WM_MS_GRAPH_DEFAULT_TIMEOUT);
            // It takes the time right after the response to be saved for the next scan.
            now = time(0);
            if (response) {
                if (response->status_code != 200) {
                    char status_code[4];
                    snprintf(status_code, 4, "%ld", response->status_code);
                    mtwarn(WM_MS_GRAPH_LOGTAG, "Received unsuccessful status code when attempting to get relationship '%s' logs: Status code was '%s' & response was '%s'",
                    ms_graph->resources[resource_num].relationships[relationship_num],
                    status_code,
                    response->body);
                } else if (response->max_size_reached) {
                    mtwarn(WM_MS_GRAPH_LOGTAG, "Reached maximum CURL size when attempting to get relationship '%s' logs. Consider increasing the value of 'curl_max_size'.",
                    ms_graph->resources[resource_num].relationships[relationship_num]);
                } else {
                    cJSON* body_parse = NULL;
                    if (body_parse = cJSON_Parse(response->body), body_parse) {
                        cJSON* logs = cJSON_GetObjectItem(body_parse, "value");
                        int num_logs = cJSON_GetArraySize(logs);
                        if (num_logs > 0) {
                            for (int log_index = 0; log_index < num_logs; log_index++) {
                                cJSON* log = NULL;
                                if (log = cJSON_GetArrayItem(logs, log_index), log) {
                                    cJSON* full_log = cJSON_CreateObject();
                                    char* payload;

                                    cJSON_AddStringToObject(log, "resource", ms_graph->resources[resource_num].name);
                                    cJSON_AddStringToObject(log, "relationship", ms_graph->resources[resource_num].relationships[relationship_num]);
                                    cJSON_AddStringToObject(full_log, "integration", WM_MS_GRAPH_CONTEXT.name);
                                    cJSON_AddItemToObject(full_log, WM_MS_GRAPH_CONTEXT.name, cJSON_Duplicate(log, true));

                                    payload = cJSON_PrintUnformatted(full_log);
                                    mtdebug2(WM_MS_GRAPH_LOGTAG, "Sending log: '%s'", payload);
                                    if (wm_sendmsg(1000000 / wm_max_eps, queue_fd, payload, WM_MS_GRAPH_CONTEXT.name, LOCALFILE_MQ) < 0) {
                                        mterror(WM_MS_GRAPH_LOGTAG, QUEUE_ERROR, DEFAULTQUEUE, strerror(errno));
                                    }

                                    os_free(payload);
                                    cJSON_Delete(full_log);
                                } else {
                                    mtwarn(WM_MS_GRAPH_LOGTAG, "Failed to parse log array into singular log.");
                                }
                            }
                            fail = false;
                        } else {
                            mtdebug2(WM_MS_GRAPH_LOGTAG, "No new logs received.");
                            fail = false;
                        }
                        cJSON_Delete(body_parse);
                    } else {
                        mtwarn(WM_MS_GRAPH_LOGTAG, "Failed to parse relationship '%s' JSON body.", ms_graph->resources[resource_num].relationships[relationship_num]);
                    }
                }
                wurl_free_response(response);
            } else {
                mtwarn(WM_MS_GRAPH_LOGTAG, "No response received when attempting to get relationship '%s' from resource '%s' on API version '%s'.",
                ms_graph->resources[resource_num].relationships[relationship_num],
                ms_graph->resources[resource_num].name,
                ms_graph->version);
            }

            if (!fail) {
                relationship_state_struc.next_time = now;
                gmtime_r(&relationship_state_struc.next_time, &tm_aux);
                strftime(start_time_str, sizeof(start_time_str), "%Y-%m-%dT%H:%M:%SZ", &tm_aux);
                if (wm_state_io(relationship_state_name, WM_IO_WRITE, &relationship_state_struc, sizeof(relationship_state_struc)) < 0) {
                    mterror(WM_MS_GRAPH_LOGTAG, "Couldn't save running state.");
                } else {
                    mtdebug1(WM_MS_GRAPH_LOGTAG, "Bookmark updated to '%s' for tenant '%s' resource '%s' and relationship '%s', waiting '%d' seconds to run next scan.",
                        start_time_str, ms_graph->auth_config.tenant_id, ms_graph->resources[resource_num].name, ms_graph->resources[resource_num].relationships[relationship_num], ms_graph->scan_config.interval);
                }
            }

            os_free(headers[0]);
        }
    }
}

void wm_ms_graph_destroy(wm_ms_graph* ms_graph) {

    for (unsigned int resource = 0; resource < ms_graph->num_resources; resource++) {
        for (unsigned int relationship = 0; relationship < ms_graph->resources[resource].num_relationships; relationship++) {
            os_free(ms_graph->resources[resource].relationships[relationship]);
        }
        os_free(ms_graph->resources[resource].name);
        os_free(ms_graph->resources[resource].relationships);
    }
    os_free(ms_graph->resources);

    os_free(ms_graph->auth_config.tenant_id);
    os_free(ms_graph->auth_config.client_id);
    os_free(ms_graph->auth_config.secret_value);
    os_free(ms_graph->auth_config.login_fqdn);
    os_free(ms_graph->auth_config.query_fqdn);
    os_free(ms_graph->auth_config.access_token);

    os_free(ms_graph->version);

    os_free(ms_graph);
}

void wm_ms_graph_cleanup() {
    close(queue_fd);
    mtinfo(WM_MS_GRAPH_LOGTAG, "Module shutdown.");
}

cJSON* wm_ms_graph_dump(const wm_ms_graph* ms_graph) {
    cJSON* root = cJSON_CreateObject();
    cJSON* ms_graph_info = cJSON_CreateObject();
    cJSON* ms_graph_auth = cJSON_CreateObject();

    if (ms_graph->enabled) {
        cJSON_AddStringToObject(ms_graph_info, "enabled", "yes");
    } else {
        cJSON_AddStringToObject(ms_graph_info, "enabled", "no");
    }
    if (ms_graph->only_future_events) {
        cJSON_AddStringToObject(ms_graph_info, "only_future_events", "yes");
    } else {
        cJSON_AddStringToObject(ms_graph_info, "only_future_events", "no");
    }
    if (ms_graph->curl_max_size) {
        cJSON_AddNumberToObject(ms_graph_info, "curl_max_size", ms_graph->curl_max_size);
    }
    if (ms_graph->run_on_start) {
        cJSON_AddStringToObject(ms_graph_info, "run_on_start", "yes");
    } else {
        cJSON_AddStringToObject(ms_graph_info, "run_on_start", "no");
    }
    if (ms_graph->version) {
        cJSON_AddStringToObject(ms_graph_info, "version", ms_graph->version);
    }
    sched_scan_dump(&ms_graph->scan_config, ms_graph_info);

    if (ms_graph->auth_config.client_id) {
        cJSON_AddStringToObject(ms_graph_auth, "client_id", ms_graph->auth_config.client_id);
    }
    if (ms_graph->auth_config.tenant_id) {
        cJSON_AddStringToObject(ms_graph_auth, "tenant_id", ms_graph->auth_config.tenant_id);
    }
    if (ms_graph->auth_config.secret_value) {
        cJSON_AddStringToObject(ms_graph_auth, "secret_value", ms_graph->auth_config.secret_value);
    }
    // The FQDN used for querying the API is unique across types, so we can ignore the login FQDN
    if (!strcmp(ms_graph->auth_config.query_fqdn, WM_MS_GRAPH_GLOBAL_API_QUERY_FQDN)) {
        cJSON_AddStringToObject(ms_graph_auth, "api_type", "global");
    } else if (!strcmp(ms_graph->auth_config.query_fqdn, WM_MS_GRAPH_GCC_HIGH_API_QUERY_FQDN)) {
        cJSON_AddStringToObject(ms_graph_auth, "api_type", "gcc-high");
    } else if (!strcmp(ms_graph->auth_config.query_fqdn, WM_MS_GRAPH_DOD_API_QUERY_FQDN)) {
        cJSON_AddStringToObject(ms_graph_auth, "api_type", "dod");
    }
    cJSON_AddItemToObject(ms_graph_info, "api_auth", ms_graph_auth);

    if (ms_graph->resources) {
        cJSON* resource_array = cJSON_CreateArray();
        for (unsigned int resource_num = 0; resource_num < ms_graph->num_resources; resource_num++) {
            cJSON* resource = cJSON_CreateObject();
            if (ms_graph->resources[resource_num].name) {
                cJSON_AddStringToObject(ms_graph_auth, "name", ms_graph->resources[resource_num].name);
            } else {
                cJSON_free(resource);
                continue;
            }
            if (ms_graph->resources[resource_num].relationships) {
                for (unsigned int relationship_num = 0; relationship_num < ms_graph->resources[resource_num].num_relationships; relationship_num++) {
                    if (ms_graph->resources[resource_num].relationships[relationship_num]) {
                        cJSON_AddStringToObject(resource, "relationship", ms_graph->resources[resource_num].relationships[relationship_num]);
                    }
                }
            }
            cJSON_AddItemToArray(resource_array, resource);
        }
        if (cJSON_GetArraySize(resource_array) > 0) {
            cJSON_AddItemToObject(ms_graph_info, "resources", resource_array);
        } else {
            cJSON_free(resource_array);
        }
    }
    cJSON_AddItemToObject(root, "ms_graph", ms_graph_info);

    return root;
}

#endif // WIN32 || defined __linux__ || defined __MACH__<|MERGE_RESOLUTION|>--- conflicted
+++ resolved
@@ -113,27 +113,15 @@
 
 bool wm_ms_graph_check(wm_ms_graph* ms_graph) {
 
-<<<<<<< HEAD
-    if (!ms_graph->enabled) {
+    if (!ms_graph || !ms_graph->enabled) {
         mtinfo(WM_MS_GRAPH_LOGTAG, "Module disabled. Exiting...");
-=======
-    if (!ms_graph || !ms_graph->resources || ms_graph->num_resources == 0){
-        mterror(WM_MS_GRAPH_LOGTAG, "Invalid module configuration (Missing API info, resources, relationships). Exiting...");
->>>>>>> 49d73121
         #ifdef WAZUH_UNIT_TESTING
         return false;
         #else
         pthread_exit(NULL);
         #endif
-<<<<<<< HEAD
-
-    } else if (!ms_graph || !ms_graph->resources || ms_graph->num_resources == 0) {
+    } else if (!ms_graph->resources || ms_graph->num_resources == 0) {
         mterror(WM_MS_GRAPH_LOGTAG, "Invalid module configuration (Missing API info, resources, relationships). Exiting...");
-=======
-    }
-    else if(!ms_graph->enabled){
-        mtinfo(WM_MS_GRAPH_LOGTAG, "Module disabled. Exiting...");
->>>>>>> 49d73121
         #ifdef WAZUH_UNIT_TESTING
         return false;
         #else
@@ -189,18 +177,9 @@
             }
         }
         wurl_free_response(response);
-    }
-    else{
+    } else {
         mtwarn(WM_MS_GRAPH_LOGTAG, "No response received when attempting to obtain access token.");
     }
-<<<<<<< HEAD
-
-    os_free(url);
-    os_free(payload);
-    os_free(headers[0]);
-    os_free(headers);
-=======
->>>>>>> 49d73121
 }
 
 void wm_ms_graph_scan_relationships(wm_ms_graph* ms_graph, const bool initial_scan) {
