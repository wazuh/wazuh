/*
 * Wazuh Module for Security Configuration Assessment
 * Copyright (C) 2015-2019, Wazuh Inc.
 * January 25, 2019.
 *
 * This program is a free software; you can redistribute it
 * and/or modify it under the terms of the GNU General Public
 * License (version 2) as published by the FSF - Free Software
 * Foundation.
 */

#include "wmodules.h"
#include <os_net/os_net.h>
#include <sys/stat.h>
#include "os_crypto/sha256/sha256_op.h"
#include "shared.h"


#undef minfo
#undef mwarn
#undef merror
#undef mdebug1
#undef mdebug2

#define minfo(msg, ...) _mtinfo(WM_SCA_LOGTAG, __FILE__, __LINE__, __func__, msg, ##__VA_ARGS__)
#define mwarn(msg, ...) _mtwarn(WM_SCA_LOGTAG, __FILE__, __LINE__, __func__, msg, ##__VA_ARGS__)
#define merror(msg, ...) _mterror(WM_SCA_LOGTAG, __FILE__, __LINE__, __func__, msg, ##__VA_ARGS__)
#define mdebug1(msg, ...) _mtdebug1(WM_SCA_LOGTAG, __FILE__, __LINE__, __func__, msg, ##__VA_ARGS__)
#define mdebug2(msg, ...) _mtdebug2(WM_SCA_LOGTAG, __FILE__, __LINE__, __func__, msg, ##__VA_ARGS__)

typedef struct cis_db_info_t {
    char *result;
    cJSON *event;
} cis_db_info_t;

typedef struct cis_db_hash_info_t {
    cis_db_info_t **elem;
} cis_db_hash_info_t;

typedef struct request_dump_t {
    int policy_index;
    int first_scan;
} request_dump_t;

static void * wm_sca_main(wm_sca_t * data);   // Module main function. It won't return
static void wm_sca_destroy(wm_sca_t * data);  // Destroy data
static int wm_sca_start(wm_sca_t * data);  // Start
static cJSON *wm_sca_build_event(cJSON *profile,cJSON *policy,char **p_alert_msg,int id,char *result,char *reason);
static int wm_sca_send_event_check(wm_sca_t * data,cJSON *event);  // Send check event
static void wm_sca_read_files(wm_sca_t * data);  // Read policy monitoring files
static int wm_sca_do_scan(OSList *plist,cJSON *profile_check,OSStore *vars,wm_sca_t * data,int id,cJSON *policy,int requirements_scan,int cis_db_index,unsigned int remote_policy,int first_scan, int *checks_number);  // Do scan
static int wm_sca_send_summary(wm_sca_t * data, int scan_id,unsigned int passed, unsigned int failed,unsigned int invalid,cJSON *policy,int start_time,int end_time, char * integrity_hash, char * integrity_hash_file, int first_scan, int id, int checks_number);  // Send summary
static int wm_sca_check_policy(cJSON *policy, cJSON *profiles);
static int wm_sca_check_requirements(cJSON *requirements);
static void wm_sca_summary_increment_passed();
static void wm_sca_summary_increment_failed();
static void wm_sca_summary_increment_invalid();
static void wm_sca_reset_summary();
static int wm_sca_send_alert(wm_sca_t * data,cJSON *json_alert); // Send alert
static int wm_sca_check_hash(OSHash *cis_db_hash,char *result,cJSON *profile,cJSON *event,int check_index,int policy_index);
static char *wm_sca_hash_integrity(int policy_index);
static char *wm_sca_hash_integrity_file(const char *file);
static void wm_sca_free_hash_data(cis_db_info_t *event);
static void * wm_sca_dump_db_thread(wm_sca_t * data);
static void wm_sca_send_policies_scanned(wm_sca_t * data);
static int wm_sca_send_dump_end(wm_sca_t * data, unsigned int elements_sent,char * policy_id,int scan_id);  // Send dump end event
static int append_msg_to_vm_scat (wm_sca_t * const data, const char * const msg);

#ifndef WIN32
static void * wm_sca_request_thread(wm_sca_t * data);
#endif

/* Extra functions */
static int wm_sca_get_vars(cJSON *variables,OSStore *vars);
static void wm_sca_set_condition(char *c_cond, int *condition); // Set condition
static char * wm_sca_get_value(char *buf, int *type); // Get value
static char * wm_sca_get_pattern(char *value); // Get pattern
static int wm_sca_check_file(char *file, char *pattern, char **reason); // Check file
static int wm_sca_read_command(char *command, char *pattern, wm_sca_t * data, char **reason); // Read command output
static int wm_sca_pt_check_negate(const char *pattern); // Check pattern negate
static int wm_sca_pt_matches(const char *str, char *pattern); // Check pattern match
static int wm_sca_check_dir(const char *dir, const char *file, char *pattern, char **reason); // Check dir
static int wm_sca_is_process(char *value, OSList *p_list); // Check is a process

#ifdef WIN32
static int wm_check_registry_entry(char * const value, char **reason);
static int wm_sca_is_registry(char *entry_name, char *reg_option, char *reg_value, char **reason);
static char *wm_sca_os_winreg_getkey(char *reg_entry);
static int wm_sca_test_key(char *subkey, char *full_key_name, unsigned long arch,char *reg_option, char *reg_value, int * test_result, char **reason);
static int wm_sca_winreg_querykey(HKEY hKey,__attribute__((unused))char *p_key,__attribute__((unused)) char *full_key_name,char *reg_option, char *reg_value);
static char *wm_sca_getrootdir(char *root_dir, int dir_size);
#endif

cJSON *wm_sca_dump(const wm_sca_t * data);     // Read config

const wm_context WM_SCA_CONTEXT = {
    SCA_WM_NAME,
    (wm_routine)wm_sca_main,
    (wm_routine)(void *)wm_sca_destroy,
    (cJSON * (*)(const void *))wm_sca_dump
};

static unsigned int summary_passed = 0;
static unsigned int summary_failed = 0;
static unsigned int summary_invalid = 0;

OSHash **cis_db;
char **last_sha256;
cis_db_hash_info_t *cis_db_for_hash;

static w_queue_t * request_queue;
static wm_sca_t * data_win;

cJSON **last_summary_json = NULL;

/* Multiple readers / one write mutex */
static pthread_rwlock_t dump_rwlock;

// Module main function. It won't return
void * wm_sca_main(wm_sca_t * data) {
    // If module is disabled, exit
    if (data->enabled) {
        minfo("Module started.");
    } else {
        minfo("Module disabled. Exiting.");
        pthread_exit(NULL);
    }

    if (!data->profile || data->profile[0] == NULL) {
        minfo("No policies defined. Exiting.");
        pthread_exit(NULL);
    }

    data->msg_delay = 1000000 / wm_max_eps;
    data->summary_delay = 3; /* Seconds to wait for summary sending */
    data_win = data;

    /* Reading the internal options */

    // Default values
    data->request_db_interval = 300;
    data->remote_commands = 0;
    data->commands_timeout = 30;

    data->request_db_interval = getDefine_Int("sca","request_db_interval", 0, 60) * 60;
    data->commands_timeout = getDefine_Int("sca", "commands_timeout", 1, 300);
#ifdef CLIENT
    data->remote_commands = getDefine_Int("sca", "remote_commands", 0, 1);
#else
    data->remote_commands = 1;  // Only for agents
#endif

    /* Maximum request interval is the scan interval */
    if(data->request_db_interval > data->interval) {
       data->request_db_interval = data->interval;
       minfo("The request_db_interval option cannot be higher than the scan interval. It will be redefined to that value.");
    }

    /* Create Hash for each policy file */
    int i;
    if(data->profile){
        for(i = 0; data->profile[i]; i++) {
            os_realloc(cis_db, (i + 2) * sizeof(OSHash *), cis_db);
            cis_db[i] = OSHash_Create();
            if (!cis_db[i]) {
                merror(LIST_ERROR);
                return (0);
            }
            OSHash_SetFreeDataPointer(cis_db[i], (void (*)(void *))wm_sca_free_hash_data);

            /* DB for calculating hash only */
            os_realloc(cis_db_for_hash, (i + 2) * sizeof(cis_db_hash_info_t), cis_db_for_hash);

            /* Last summary for each policy */
            os_realloc(last_summary_json, (i + 2) * sizeof(cJSON *), last_summary_json);
            last_summary_json[i] = NULL;

            /* Prepare first ID for each policy file */
            os_calloc(1,sizeof(cis_db_info_t *),cis_db_for_hash[i].elem);
            cis_db_for_hash[i].elem[0] = NULL;
        }
    }

    /* Create summary hash for each policy file */
    if(data->profile){
        for(i = 0; data->profile[i]; i++) {
            os_realloc(last_sha256, (i + 2) * sizeof(char *), last_sha256);
            os_calloc(1,sizeof(os_sha256),last_sha256[i]);
        }
    }

#ifndef WIN32

    for (i = 0; (data->queue = StartMQ(DEFAULTQPATH, WRITE)) < 0 && i < WM_MAX_ATTEMPTS; i++)
        wm_delay(1000 * WM_MAX_WAIT);

    if (i == WM_MAX_ATTEMPTS) {
        merror("Can't connect to queue.");
    }

#endif

    request_queue = queue_init(1024);

    w_rwlock_init(&dump_rwlock, NULL);

#ifndef WIN32
    w_create_thread(wm_sca_request_thread, data);
    w_create_thread(wm_sca_dump_db_thread, data);
#else
    if (CreateThread(NULL,
                    0,
                    (LPTHREAD_START_ROUTINE)wm_sca_dump_db_thread,
                    data,
                    0,
                    NULL) == NULL) {
                    merror(THREAD_ERROR);
    }
#endif

    wm_sca_start(data);

    return NULL;
}

static int wm_sca_send_alert(wm_sca_t * data,cJSON *json_alert)
{

#ifdef WIN32
    int queue_fd = 0;
#else
    int queue_fd = data->queue;
#endif

    char *msg = cJSON_PrintUnformatted(json_alert);
    mdebug2("Sending event: %s",msg);

    if (wm_sendmsg(data->msg_delay, queue_fd, msg,WM_SCA_STAMP, SCA_MQ) < 0) {
        merror(QUEUE_ERROR, DEFAULTQUEUE, strerror(errno));

        if(data->queue >= 0){
            close(data->queue);
        }

        if ((data->queue = StartMQ(DEFAULTQPATH, WRITE)) < 0) {
            mwarn("Can't connect to queue.");
        } else {
            if(wm_sendmsg(data->msg_delay, data->queue, msg,WM_SCA_STAMP, SCA_MQ) < 0) {
                merror(QUEUE_ERROR, DEFAULTQUEUE, strerror(errno));
                close(data->queue);
            }
        }
    }

    os_free(msg);

    return (0);
}

static void wm_sca_send_policies_scanned(wm_sca_t * data) {
    cJSON *policies_obj = cJSON_CreateObject();
    cJSON *policies = cJSON_CreateArray();

    int i;
    if(data->profile) {
        for(i = 0; data->profile[i]; i++) {
            if(data->profile[i]->enabled) {
                cJSON_AddStringToObject(policies,"policy",data->profile[i]->policy_id);
            }
        }
    }

    cJSON_AddStringToObject(policies_obj, "type", "policies");
    cJSON_AddItemToObject(policies_obj,"policies",policies);

    mdebug2("Sending scanned policies.");
    wm_sca_send_alert(data,policies_obj);
    cJSON_Delete(policies_obj);
}

static int wm_sca_start(wm_sca_t * data) {

    int status = 0;
    time_t time_start = 0;
    time_t time_sleep = 0;

    if (!data->scan_on_start) {
        time_start = time(NULL);

        if (data->scan_day) {
            do {
                status = check_day_to_scan(data->scan_day, data->scan_time);
                if (status == 0) {
                    time_sleep = get_time_to_hour(data->scan_time);
                } else {
                    wm_delay(1000); // Sleep one second to avoid an infinite loop
                    time_sleep = get_time_to_hour("00:00");
                }

                mdebug2("Sleeping for %d seconds", (int)time_sleep);
                wm_delay(1000 * time_sleep);

            } while (status < 0);

        } else if (data->scan_wday >= 0) {

            time_sleep = get_time_to_day(data->scan_wday, data->scan_time);
            minfo("Waiting for turn to evaluate.");
            mdebug2("Sleeping for %d seconds", (int)time_sleep);
            wm_delay(1000 * time_sleep);

        } else if (data->scan_time) {

            time_sleep = get_time_to_hour(data->scan_time);
            minfo("Waiting for turn to evaluate.");
            mdebug2("Sleeping for %d seconds", (int)time_sleep);
            wm_delay(1000 * time_sleep);

        } else if (data->next_time == 0 || data->next_time > time_start) {

            // On first run, take into account the interval of time specified
            time_sleep = data->next_time == 0 ?
                         (time_t)data->interval :
                         data->next_time - time_start;

            minfo("Waiting for turn to evaluate.");
            mdebug2("Sleeping for %ld seconds", (long)time_sleep);
            wm_delay(1000 * time_sleep);

        }
    }

    while(1) {
        // Get time and execute
        time_start = time(NULL);

        minfo("Starting Security Configuration Assessment scan.");

        /* Do scan for every policy file */
        wm_sca_read_files(data);

        /* Send policies scanned for database purge on manager side */
        wm_sca_send_policies_scanned(data);

        wm_delay(1000); // Avoid infinite loop when execution fails
        time_sleep = time(NULL) - time_start;

        minfo("Security Configuration Assessment scan finished. Duration: %d seconds.", (int)time_sleep);

        if (data->scan_day) {
            int interval = 0, i = 0;
            interval = data->interval / 60;   // interval in num of months

            do {
                status = check_day_to_scan(data->scan_day, data->scan_time);
                if (status == 0) {
                    time_sleep = get_time_to_hour(data->scan_time);
                    i++;
                } else {
                    wm_delay(1000);
                    time_sleep = get_time_to_hour("00:00");     // Sleep until the start of the next day
                }

                mdebug2("Sleeping for %d seconds", (int)time_sleep);
                wm_delay(1000 * time_sleep);

            } while ((status < 0) && (i < interval));

        } else {

            if (data->scan_wday >= 0) {
                time_sleep = get_time_to_day(data->scan_wday, data->scan_time);
                time_sleep += WEEK_SEC * ((data->interval / WEEK_SEC) - 1);
                data->next_time = (time_t)time_sleep + time_start;
            } else if (data->scan_time) {
                time_sleep = get_time_to_hour(data->scan_time);
                time_sleep += DAY_SEC * ((data->interval / DAY_SEC) - 1);
                data->next_time = (time_t)time_sleep + time_start;
            } else if ((time_t)data->interval >= time_sleep) {
                time_sleep = data->interval - time_sleep;
                data->next_time = data->interval + time_start;
            } else {
                merror("Interval overtaken.");
                time_sleep = data->next_time = 0;
            }

            mdebug2("Sleeping for %d seconds", (int)time_sleep);
            wm_delay(1000 * time_sleep);
        }
    }

    return 0;
}

static void wm_sca_read_files(wm_sca_t * data) {
    FILE *fp;
    int i = 0;
    int checks_number = 0;
    static int first_scan = 1;

    /* Read every policy monitoring file */
    if(data->profile){
        for(i = 0; data->profile[i]; i++) {
            if(!data->profile[i]->enabled){
                continue;
            }

            char path[PATH_MAX] = {0};
            OSStore *vars = NULL;
            cJSON * object = NULL;
            OSList *plist = NULL;
            cJSON *requirements_array = NULL;
            int cis_db_index = i;

#ifdef WIN32
            if (data->profile[i]->profile[1] && data->profile[i]->profile[2]) {
                if ((data->profile[i]->profile[1] == ':') || (data->profile[i]->profile[0] == '\\' && data->profile[i]->profile[1] == '\\')) {
                    sprintf(path,"%s", data->profile[i]->profile);
                } else{
                    sprintf(path,"%s\\%s",SECURITY_CONFIGURATION_ASSESSMENT_DIR_WIN, data->profile[i]->profile);
                }
            }
#else
            if(data->profile[i]->profile[0] == '/') {
                sprintf(path,"%s", data->profile[i]->profile);
            } else {
                sprintf(path,"%s/%s",DEFAULTDIR SECURITY_CONFIGURATION_ASSESSMENT_DIR, data->profile[i]->profile);
            }
#endif

            fp = fopen(path,"r");

            if(!fp) {
                mwarn("Policy file not found: '%s'. Skipping it.",path);
                goto next;
            }

            /* Yaml parsing */
            yaml_document_t document;

            if (yaml_parse_file(path, &document)) {
                mwarn("Policy file could not be parsed: '%s'. Skipping it.",path);
                goto next;
            }

            if (object = yaml2json(&document,1), !object) {
                mwarn("Transforming yaml to json: '%s'. Skipping it.",path);
                goto next;
            }

            yaml_document_delete(&document);

            plist = w_os_get_process_list();
            cJSON *policy = cJSON_GetObjectItem(object, "policy");
            cJSON *variables = cJSON_GetObjectItem(object, "variables");
            cJSON *profiles = cJSON_GetObjectItem(object, "checks");
            requirements_array = cJSON_CreateArray();
            cJSON *requirements = cJSON_GetObjectItem(object, "requirements");
            cJSON_AddItemReferenceToArray(requirements_array, requirements);

            if(wm_sca_check_policy(policy, profiles)) {
                mwarn("Validating policy file: '%s'. Skipping it.", path);
                goto next;
            }

            if(requirements && wm_sca_check_requirements(requirements)) {
                mwarn("Reading 'requirements' section of file: '%s'. Skipping it.", path);
                goto next;
            }

            if(!data->profile[i]->policy_id) {
                cJSON *id = cJSON_GetObjectItem(policy, "id");
                os_strdup(id->valuestring,data->profile[i]->policy_id);
            }

            if(!profiles){
                mwarn("Reading 'checks' section of file: '%s'. Skipping it.", path);
                goto next;
            }

            vars = OSStore_Create();

            if( wm_sca_get_vars(variables,vars) != 0 ){
                mwarn("Reading 'variables' section of file: '%s'. Skipping it.", path);
                goto next;
            }

            // Set unique ID for each scan
#ifndef WIN32
                int id = os_random();
                if (id < 0)
                    id = -id;
#else
                unsigned int id1 = os_random();
                unsigned int id2 = os_random();

                char random_id[OS_MAXSTR];
                snprintf(random_id, OS_MAXSTR - 1, "%u%u", id1, id2);

                int id = atoi(random_id);
                if (id < 0)
                    id = -id;
#endif
            int requirements_satisfied = 0;

            if(!requirements) {
                requirements_satisfied = 1;
            }

            if(requirements) {
                if(wm_sca_do_scan(plist,requirements_array,vars,data,id,policy,1,cis_db_index,data->profile[i]->remote,first_scan,&checks_number) == 0){
                    requirements_satisfied = 1;
                }
            }

            if(!requirements_satisfied) {
                cJSON *title = cJSON_GetObjectItem(requirements,"title");
                minfo("Skipping policy '%s': '%s'.",data->profile[i]->profile,title->valuestring);
            }

            if(requirements_satisfied) {
                w_rwlock_rdlock(&dump_rwlock);

                time_t time_start = 0;
                time_t time_end = 0;
                time_start = time(NULL);

                minfo("Starting evaluation of policy: '%s'", data->profile[i]->profile);

                if (wm_sca_do_scan(plist,profiles,vars,data,id,policy,0,cis_db_index,data->profile[i]->remote,first_scan,&checks_number) != 0) {
                    merror("Evaluating the policy file: '%s. Set debug mode for more detailed information.", data->profile[i]->profile);
                }
                mdebug1("Calculating hash for scanned results.");
                char * integrity_hash = wm_sca_hash_integrity(cis_db_index);
                mdebug1("Calculating hash for policy file '%s'", data->profile[i]->profile);
                char * integrity_hash_file = wm_sca_hash_integrity_file(path);

                time_end = time(NULL);

                /* Send summary */
                if(integrity_hash && integrity_hash_file) {
                    wm_delay(1000 * data->summary_delay);
                    wm_sca_send_summary(data,id,summary_passed,summary_failed,summary_invalid,policy,time_start,time_end,integrity_hash,integrity_hash_file,first_scan,cis_db_index,checks_number);
                    snprintf(last_sha256[cis_db_index] ,sizeof(os_sha256),"%s",integrity_hash);
                }

                os_free(integrity_hash);
                os_free(integrity_hash_file);

                minfo("Evaluation finished for policy '%s'.",data->profile[i]->profile);
                wm_sca_reset_summary();
                
                w_rwlock_unlock(&dump_rwlock);
            }

            w_del_plist(plist);
            plist = NULL;

    next:
            if(fp){
                fclose(fp);
            }

            if(object) {
                cJSON_Delete(object);
            }

            if(requirements_array){
                cJSON_Delete(requirements_array);
            }

            if(vars) {
                OSStore_Free(vars);
            }

            if(plist) {
                w_del_plist(plist);
            }
        }
        first_scan = 0;
    }
}

static int wm_sca_check_policy(cJSON *policy, cJSON *profiles) {
    int retval, i;
    cJSON *id;
    cJSON *name;
    cJSON *file;
    cJSON *description;
    cJSON *check;
    cJSON *check_id;
    cJSON *rule;
    cJSON *rules_id;
    int * read_id;

    retval = 1;

    if(!policy) {
        return retval;
    }

    id = cJSON_GetObjectItem(policy, "id");
    if(!id) {
        mwarn("Field 'id' not found in policy header.");
        return retval;
    }

    if(!id->valuestring){
        mwarn("Invalid format for field 'id'.");
        return retval;
    }

    name = cJSON_GetObjectItem(policy, "name");
    if(!name) {
        mwarn("Field 'name' not found in policy header.");
        return retval;
    }

    if(!name->valuestring){
        mwarn("Invalid format for field 'name'.");
        return retval;
    }

    file = cJSON_GetObjectItem(policy, "file");
    if(!file) {
        mwarn("Field 'file' not found in policy header.");
        return retval;
    }

    if(!file->valuestring){
        mwarn("Invalid format for field 'file'.");
        return retval;
    }

    description = cJSON_GetObjectItem(policy, "description");
    if(!description) {
        mwarn("Field 'description' not found in policy header.");
        return retval;
    }

    if(!description->valuestring) {
        mwarn("Invalid format for field 'description'.");
        return retval;
    }

    // Check for policy rules with duplicated IDs */
    if (!profiles) {
        mwarn("Section 'checks' not found.");
        return retval;
    } else {
        os_calloc(1, sizeof(int), read_id);
        read_id[0] = 0;
        int rules_n = 0;

        cJSON_ArrayForEach(check, profiles){

            check_id = cJSON_GetObjectItem(check, "id");

            if (check_id == NULL) {
                mwarn("Check ID not found.");
                free(read_id);
                return retval;
            } else if (check_id->valueint <= 0) {
                // Invalid ID
                mwarn("Invalid check ID: %d", check_id->valueint);
                free(read_id);
                return retval;
            }

            for (i = 0; read_id[i] != 0; i++) {
                if (check_id->valueint == read_id[i]) {
                    // Duplicated ID
                    mwarn("Duplicated check ID: %d", check_id->valueint);
                    free(read_id);
                    return retval;
                }
            }
            os_realloc(read_id, sizeof(int) * (i + 2), read_id);
            read_id[i] = check_id->valueint;
            read_id[i + 1] = 0;

            rules_id = cJSON_GetObjectItem(check, "rules");

            if (rules_id == NULL) {
                mwarn("Invalid check %d: no rules found.", check_id->valueint);
                free(read_id);
                return retval;
            }

            cJSON_ArrayForEach(rule, rules_id){

                if (!rule->valuestring) {
                    mwarn("Invalid check %d: Empty rule.", check_id->valueint);
                    free(read_id);
                    return retval;
                } else {
                    switch (rule->valuestring[0]) {
                        case 'f':
                            break;
                        case 'd':
                            break;
                        case 'p':
                            break;
                        case 'r':
                            break;
                        case 'c':
                            break;
                        case '\0':
                            mwarn("Invalid check %d: Empty rule.", check_id->valueint);
                            free(read_id);
                            return retval;
                        default:
                            mwarn("Invalid check %d: Invalid rule format.", check_id->valueint);
                            free(read_id);
                            return retval;
                    }
                }

                rules_n++;

                if (rules_n > 255) {
                    free(read_id);
                    mwarn("Invalid check %d: Maximum number of rules is 255.", check_id->valueint);
                    return retval;
                }
            }

            if (rules_n == 0) {
                mwarn("Invalid check %d: no rules found.", check_id->valueint);
                free(read_id);
                return retval;
            }

            rules_n = 0;
        }
        free(read_id);
    }

    retval = 0;
    return retval;
}

static int wm_sca_check_requirements(cJSON *requirements) {
    int retval;
    cJSON *title;
    cJSON *description;
    cJSON *condition;

    retval = 1;

    if(!requirements) {
        return retval;
    }

    title = cJSON_GetObjectItem(requirements, "title");
    if(!title) {
        merror("Field 'title' not found on requirements.");
        return retval;
    }

    if(!title->valuestring){
        merror("Field 'title' must be a string.");
        return retval;
    }

    description = cJSON_GetObjectItem(requirements, "description");
    if(!description) {
        merror("Field 'description' not found on policy.");
        return retval;
    }

    if(!description->valuestring){
        merror("Field 'description' must be a string.");
        return retval;
    }

    condition = cJSON_GetObjectItem(requirements, "condition");
    if(!condition) {
        merror("Field 'condition' not found on policy.");
        return retval;
    }

    if(!condition->valuestring){
        merror("Field 'condition' must be a string.");
        return retval;
    }

    retval = 0;
    return retval;
}

static int wm_sca_do_scan(OSList *p_list,cJSON *profile_check,OSStore *vars,wm_sca_t * data,int id,cJSON *policy,int requirements_scan,int cis_db_index,unsigned int remote_policy,int first_scan,int *checks_number) {

    int type = 0, condition = 0;
    char *nbuf = NULL;
    char buf[OS_SIZE_1024 + 2];
    char root_dir[OS_SIZE_1024 + 2];
    char final_file[2048 + 1];
    char *name = NULL;
    int n_reason = 0;
    char *reason = NULL;

    int ret_val = 0;
    int id_check_p = 0;
    cJSON *c_title = NULL;
    cJSON *c_condition = NULL;

    /* Initialize variables */
    memset(buf, '\0', sizeof(buf));
    memset(root_dir, '\0', sizeof(root_dir));
    memset(final_file, '\0', sizeof(final_file));

#ifdef WIN32
    /* Get Windows rootdir */
    wm_sca_getrootdir(root_dir, sizeof(root_dir) - 1);
    if (root_dir[0] == '\0') {
        merror(INVALID_ROOTDIR);
    }
#endif
    cJSON *profile = NULL;
    int check_count = 0;

    cJSON_ArrayForEach(profile,profile_check){

        if(!cis_db_for_hash[cis_db_index].elem[check_count]) {
            os_realloc(cis_db_for_hash[cis_db_index].elem, sizeof(cis_db_info_t *) * (check_count + 2), cis_db_for_hash[cis_db_index].elem);
            cis_db_for_hash[cis_db_index].elem[check_count] = NULL;
            cis_db_for_hash[cis_db_index].elem[check_count + 1] = NULL;
        }

        check_count++;

        c_title = cJSON_GetObjectItem(profile, "title");
        c_condition = cJSON_GetObjectItem(profile, "condition");
        cJSON *p_checks = cJSON_GetObjectItem(profile, "rules");

        /* Get first name */
        if(c_title) {
            if(!c_title->valuestring) {
                mdebug1("Field 'title' must be a string.");
                ret_val = 1;
                goto clean_return;
            }
            name = strdup(c_title->valuestring);
        } else {
            os_free(name);
        }

        /* Get condition */
        if(c_condition) {
            if(!c_condition->valuestring) {
                mdebug1("Field 'condition' must be a string.");
                ret_val = 1;
                goto clean_return;
            }
            wm_sca_set_condition(c_condition->valuestring,&condition);
        } else {
            wm_sca_set_condition("invalid",&condition);
        }

        if (name == NULL || condition == WM_SCA_COND_INV) {
            merror(WM_SCA_INVALID_RKCL_NAME, name ? name : "NULL!");
            ret_val = 1;
            goto clean_return;
        }

        if(p_checks){
            cJSON *p_check;

            int g_found = 0;
            int not_found = 0;
            char *rule_cp = NULL;
            cJSON_ArrayForEach(p_check,p_checks)
            {
                /* this free is responsible of freeing the copy of the previous rule if
                the loop 'continues', i.e, does not reach the end of its block. */
                os_free(rule_cp);
                mdebug2("Checking entry: '%s'.", name);

                int negate = 0;
                int found = 0;

                if(!p_check->valuestring) {
                    mdebug1("Field 'rule' must be a string.");
                    ret_val = 1;
                    goto clean_return;
                }
                nbuf = p_check->valuestring;
                mdebug2("Rule is: %s",nbuf);

                /* Make a copy of the rule */
                os_strdup(nbuf, rule_cp);

                /* Get value to look for. char *value is a reference
                to rule_cp memory. Do not release value!  */
                char *value = wm_sca_get_value(rule_cp, &type);
                if (value == NULL) {
                    merror(WM_SCA_INVALID_RKCL_VALUE, nbuf);
                    os_free(rule_cp);
                    goto clean_return;
                }

                /* Get negate value */
                if (*value == '!') {
                    negate = 1;
                    value++;
                }

                /* Check for a file */
                if (type == WM_SCA_TYPE_FILE) {
                    char *pattern = NULL;
                    char *f_value = NULL;

                    pattern = wm_sca_get_pattern(value);
                    f_value = value;

                    /* Get any variable */
                    if (value[0] == '$') {
                        f_value = (char *) OSStore_Get(vars, value);
                        if (!f_value) {
                            merror(WM_SCA_INVALID_RKCL_VAR, value);
                            continue;
                        }
                    }

    #ifdef WIN32
                    else if (value[0] == '\\') {
                        final_file[0] = '\0';
                        final_file[sizeof(final_file) - 1] = '\0';

                        snprintf(final_file, sizeof(final_file) - 2, "%s%s",
                                root_dir, value);
                        f_value = final_file;
                    } else {
                        final_file[0] = '\0';
                        final_file[sizeof(final_file) - 1] = '\0';

                        ExpandEnvironmentStrings(value, final_file,
                                                sizeof(final_file) - 2);
                        f_value = final_file;
                    }
    #endif

                    mdebug2("Checking file: '%s'.", f_value);
                    int val = wm_sca_check_file(f_value, pattern, &reason);
                    if (val == 1) {
                        mdebug2("Found file.");
                        found = val;
                    } else if (val == 2) {
                        found = val;
                    }
                    char _b_msg[OS_SIZE_1024 + 1];
                    _b_msg[OS_SIZE_1024] = '\0';
                    snprintf(_b_msg, OS_SIZE_1024, " File: %s", f_value);
                    append_msg_to_vm_scat(data, _b_msg);
                }
                /* Check for a command */
                else if (type == WM_SCA_TYPE_COMMAND) {

                    if (!data->remote_commands && remote_policy) {
                        mwarn("Ignoring check for policy '%s'. The internal option 'sca.remote_commands' is disabled.", cJSON_GetObjectItem(policy, "name")->valuestring);
                        os_malloc(OS_MAXSTR, reason);
                        sprintf(reason,"Ignoring check for running command '%s'. The internal option 'sca.remote_commands' is disabled", value);
                        found = 2;
                    }

                    if (found != 2) {
                        char *pattern = NULL;
                        char *f_value = NULL;

                        pattern = wm_sca_get_pattern(value);
                        f_value = value;

                        /* Get any variable */
                        if (value[0] == '$') {
                            f_value = (char *) OSStore_Get(vars, value);
                            if (!f_value) {
                                merror(WM_SCA_INVALID_RKCL_VAR, value);
                                continue;
                            }
                        }

                        mdebug2("Running command: '%s'.", f_value);
                        int val = wm_sca_read_command(f_value, pattern, data, &reason);
                        if (val == 1) {
                            mdebug2("Command returned found.");
                            found = 1;
                        } else if (val == 2){
                            mdebug2("Command returned not found.");
                            found = 2;
                        }
                        char _b_msg[OS_SIZE_1024 + 1];
                        _b_msg[OS_SIZE_1024] = '\0';
                        snprintf(_b_msg, OS_SIZE_1024, " Command: %s", f_value);
                        append_msg_to_vm_scat(data, _b_msg);
                        n_reason++;
                    }
                }

    #ifdef WIN32
                /* Check for a registry entry */
                else if (type == WM_SCA_TYPE_REGISTRY) {
                    found = wm_check_registry_entry(value, &reason);

                    char _b_msg[OS_SIZE_1024 + 1];
                    _b_msg[OS_SIZE_1024] = '\0';
                    snprintf(_b_msg, OS_SIZE_1024, " Registry: %s", value);
                    append_msg_to_vm_scat(data, _b_msg);
                }
    #endif
                /* Check for a directory */
                else if (type == WM_SCA_TYPE_DIR) {
                    char *file = NULL;
                    char *pattern = NULL;
                    char *f_value = NULL;
                    char *dir = NULL;

                    file = wm_sca_get_pattern(value);
                    if (!file) {
                        merror(WM_SCA_INVALID_RKCL_VAR, value);
                        continue;
                    }

                    pattern = wm_sca_get_pattern(file);

                    /* Get any variable */
                    if (value[0] == '$') {
                        f_value = (char *) OSStore_Get(vars, value);
                        if (!f_value) {
                            merror(WM_SCA_INVALID_RKCL_VAR, value);
                            continue;
                        }
                    } else {
                        f_value = value;
                    }

                    /* Check for multiple comma separated directories */
                    dir = f_value;
                    f_value = strchr(dir, ',');
                    if (f_value) {
                        *f_value = '\0';
                    }

                    while (dir) {
                        mdebug2("Checking dir: %s", dir);

                        short is_nfs = IsNFS(dir);
                        if( is_nfs == 1 && data->skip_nfs ) {
                            mdebug2("Directory '%s' flagged as NFS when skip_nfs is enabled.", dir);
                            os_malloc(OS_MAXSTR, reason);
                            sprintf(reason,"Directory '%s' flagged as NFS when skip_nfs is enabled", dir);
                            found = 2;
                        } else {
                            mdebug2("%s => is_nfs=%d, skip_nfs=%d", dir, is_nfs, data->skip_nfs);
                            int val = wm_sca_check_dir(dir, file, pattern, &reason);
                            if (val == 1) {
                                mdebug2("Found dir.");
                                found = 1;
                            } else if (val == 2) {
                                found = 2;
                                break;
                            }
                        }

                        char _b_msg[OS_SIZE_1024 + 1];
                        _b_msg[OS_SIZE_1024] = '\0';
                        snprintf(_b_msg, OS_SIZE_1024, " Directory: %s", dir);
                        append_msg_to_vm_scat(data, _b_msg);
                        if (f_value) {
                            *f_value = ',';
                            f_value++;

                            dir = f_value;

                            f_value = strchr(dir, ',');
                            if (f_value) {
                                *f_value = '\0';
                            }
                        } else {
                            dir = NULL;
                        }
                    }
                }

                /* Check for a process */
                else if (type == WM_SCA_TYPE_PROCESS) {
                    mdebug2("Checking process: '%s'", value);
                    if (wm_sca_is_process(value, p_list)) {
                        mdebug2("Process found.");
                        found = 1;
                    } else {
                        mdebug2("Process not found.");
                    }
                    char _b_msg[OS_SIZE_1024 + 1];
                    _b_msg[OS_SIZE_1024] = '\0';
                    snprintf(_b_msg, OS_SIZE_1024, " Process: %s", value);
                    append_msg_to_vm_scat(data, _b_msg);
                }

                /* Switch the values if ! is present */
                if (negate) {
                    if (found == 1) {
                        found = 0;
                    } else if (found == 0){
                        found = 1;
                    }
                }

                /* If not applicable, return g_found = 2 */
                if (found == 2) {
                    g_found = 2;
                }
                /* Check the conditions */
                else if (condition & WM_SCA_COND_ANY) {
                    mdebug2("Condition ANY.");
                    if (found) {
                        g_found = 1;
                    }
                } else if (condition & WM_SCA_COND_NON) {
                    mdebug2("Condition NON.");
                    if (!found && (not_found != -1)) {
                        mdebug2("Condition NON setze not_found=1.");
                        not_found = 1;
                    } else {
                        not_found = -1;
                    }
                } else {
                    /* Condition for ALL */
                    mdebug2("Condition ALL.");
                    if (found && (g_found != -1)) {
                        g_found = 1;
                    } else {
                        g_found = -1;
                    }
                }
            }

            /* if the loop breaks, rule_cp shall be released.
               Also frees the the memory for the last iteration */
            os_free(rule_cp);

            if (condition & WM_SCA_COND_NON) {
                if (not_found == -1){ g_found = 0;} else {g_found = 1;}
            }

            /* Alert if necessary */
            int i = 0;
            if (g_found == 1) {
                char **p_alert_msg = data->alert_msg;
                if (!requirements_scan) {
                    wm_sca_summary_increment_failed();
                    cJSON *event = NULL;
                        event = wm_sca_build_event(profile,policy,p_alert_msg,id,"failed",reason);

                    if(event){
                        if(wm_sca_check_hash(cis_db[cis_db_index],"failed",profile,event,id_check_p,cis_db_index) && !requirements_scan && !first_scan) {
                            wm_sca_send_event_check(data,event);
                        }
                        cJSON_Delete(event);
                    } else {
                        merror("Building event for check: %s. Set debug mode for more information.", name);
                        ret_val = 1;
                    }
                }

                for (i=0; data->alert_msg[i]; i++){
                    free(data->alert_msg[i]);
                    data->alert_msg[i] = NULL;
                }

                if (requirements_scan == 1){
                    wm_sca_reset_summary();
                    goto clean_return;
                }
            } else if (g_found == -1 || g_found == 0) {
                char **p_alert_msg = data->alert_msg;
                if (!requirements_scan) {
                    wm_sca_summary_increment_passed();
                    cJSON *event = NULL;
                    event = wm_sca_build_event(profile,policy,p_alert_msg,id,"passed",reason);

                    if(event){
                        if(wm_sca_check_hash(cis_db[cis_db_index],"passed",profile,event,id_check_p,cis_db_index) && !requirements_scan && !first_scan) {
                            wm_sca_send_event_check(data,event);
                        }
                        cJSON_Delete(event);
                    } else {
                        merror("Building event for check: %s. Set debug mode for more information.", name);
                        ret_val = 1;
                    }
                }

                for (i=0; data->alert_msg[i]; i++){
                    free(data->alert_msg[i]);
                    data->alert_msg[i] = NULL;
                }

                if (condition & WM_SCA_COND_REQ) {
                    if (requirements_scan == 1){
                        ret_val = 1;
                    }
                    goto clean_return;
                }

                if (requirements_scan == 1){
                    wm_sca_reset_summary();
                    goto clean_return;
                }

            } else {
                char **p_alert_msg = data->alert_msg;
                if (!requirements_scan) {
                    wm_sca_summary_increment_invalid();
                    cJSON *event = NULL;

                    event = wm_sca_build_event(profile,policy,p_alert_msg,id,"",reason);

                    if(event){
                        if(wm_sca_check_hash(cis_db[cis_db_index],"",profile,event,id_check_p,cis_db_index) && !requirements_scan && !first_scan) {
                            wm_sca_send_event_check(data,event);
                        }
                        cJSON_Delete(event);
                    } else {
                        merror("Building event for check: %s. Set debug mode for more information.", name);
                        ret_val = 1;
                    }
                }

                for (i=0; data->alert_msg[i]; i++){
                    free(data->alert_msg[i]);
                    data->alert_msg[i] = NULL;
                }

                if (requirements_scan == 1){
                    wm_sca_reset_summary();
                    goto clean_return;
                }
            }
            os_free(reason);

            /* End if we don't have anything else */
            if (!nbuf) {
                goto clean_return;
            }
        }
        /* Clean up name */
        os_free(name);

        id_check_p++;
    }

    *checks_number = check_count;

/* Clean up memory */
clean_return:
    os_free(name);

    return ret_val;

}

static void wm_sca_set_condition(char *c_cond, int *condition) {
    /* Get condition */
    if (strcmp(c_cond, "all") == 0) {
        *condition |= WM_SCA_COND_ALL;
    } else if (strcmp(c_cond, "any") == 0) {
        *condition |= WM_SCA_COND_ANY;
    } else if (strcmp(c_cond, "none") == 0) {
        *condition |= WM_SCA_COND_NON;
    } else if (strcmp(c_cond, "any required") == 0) {
        *condition |= WM_SCA_COND_ANY;
        *condition |= WM_SCA_COND_REQ;
    } else if (strcmp(c_cond, "all required") == 0) {
        *condition |= WM_SCA_COND_ALL;
        *condition |= WM_SCA_COND_REQ;
    } else {
        *condition = WM_SCA_COND_INV;
    }
}

static int wm_sca_get_vars(cJSON *variables,OSStore *vars) {

    cJSON *variable;
    cJSON_ArrayForEach(variable,variables){

        /* If not a variable, return 0 */
        if (*variable->string != '$') {
            merror(WM_SCA_INVALID_RKCL_VAR, variable->string);
            return (0);
        }

        /* Remove semicolon from the end */
        char *tmp = strchr(variable->valuestring, ';');
        if (tmp) {
            *tmp = '\0';
        } else {
            return (-1);
        }

        char * var_value;
        os_strdup(variable->valuestring,var_value);
        OSStore_Put(vars, variable->string, var_value);
    }

    return 0;
}

static char *wm_sca_get_value(char *buf, int *type)
{
    char *tmp_str;
    char *value;

    /* Zero type before using it to make sure return is valid
     * in case of error.
     */
    *type = 0;

    value = strchr(buf, ':');
    if (value == NULL) {
        return (NULL);
    }

    *value = '\0';
    value++;

    tmp_str = strchr(value, ';');
    if (tmp_str == NULL) {
        return (NULL);
    }
    *tmp_str = '\0';

    /* Get types - removing negate flag (using later) */
    if (*buf == '!') {
        buf++;
    }

    if (strcmp(buf, "f") == 0) {
        *type = WM_SCA_TYPE_FILE;
    } else if (strcmp(buf, "r") == 0) {
        *type = WM_SCA_TYPE_REGISTRY;
    } else if (strcmp(buf, "p") == 0) {
        *type = WM_SCA_TYPE_PROCESS;
    } else if (strcmp(buf, "d") == 0) {
        *type = WM_SCA_TYPE_DIR;
    } else if (strcmp(buf, "c") == 0) {
        *type = WM_SCA_TYPE_COMMAND;
    } else {
        return (NULL);
    }

    return (value);
}

static char *wm_sca_get_pattern(char *value)
{
    while (*value != '\0') {
        if ((*value == ' ') && (value[1] == '-') &&
                (value[2] == '>') && (value[3] == ' ')) {
            *value = '\0';
            value += 4;

            return (value);
        }
        value++;
    }

    return (NULL);
}

static int wm_sca_check_file(char *file, char *pattern, char **reason)
{
    char *split_file;
    int full_negate = 0;
    int pt_result = 0;
    FILE *fp;
    char buf[OS_SIZE_2048 + 1];
    int ret_val = 0;

    if (file == NULL) {
        goto cleanup;
    }

    /* Check if the file is divided */
    split_file = strchr(file, ',');
    if (split_file) {
        *split_file = '\0';
        split_file++;
    }

    /* Get each file */
    do {
        /* If we don't have a pattern, just check if the file/dir is there */
        if (pattern == NULL) {
            if (w_is_file(file)) {
                ret_val = 1;

                goto cleanup;
            } else {
                if (*reason == NULL){
                    os_malloc(OS_MAXSTR, *reason);
                    sprintf(*reason, "File %s not found", file);
                }

                ret_val = 2;
                goto cleanup;
            }

        } else {
            full_negate = wm_sca_pt_check_negate(pattern);

            if (!w_is_file(file)) {
                if (*reason == NULL){
                    os_malloc(OS_MAXSTR, *reason);
                    sprintf(*reason, "File %s not found", file);
                }

                ret_val = 2;
                goto cleanup;
            }
            /* Check for content in the file */
            fp = fopen(file, "r");
            if (fp) {

                buf[OS_SIZE_2048] = '\0';
                while (fgets(buf, OS_SIZE_2048, fp) != NULL) {
                    char *nbuf;

                    /* Remove end of line */
                    nbuf = strchr(buf, '\n');
                    if (nbuf) {
                        *nbuf = '\0';
                    }
#ifdef WIN32
                    /* Remove end of line */
                    nbuf = strchr(buf, '\r');
                    if (nbuf) {
                        *nbuf = '\0';
                    }
#endif
                    /* Matched */
                    pt_result = wm_sca_pt_matches(buf, pattern);
                    if ((pt_result == 1 && full_negate == 0) ) {
                        mdebug2("Alerting file %s on line %s", file, buf);
                        fclose(fp);
                        ret_val = 1;
                        goto cleanup;
                    } else if ((pt_result == 0 && full_negate == 1) ) {
                        /* Found a full+negate match so no longer need to search
                         * break out of loop and make sure the full negate does
                         * not alert.
                         */
                        mdebug2("Found a complete match for full_negate");
                        full_negate = 0;
                        break;
                    }
                }

                fclose(fp);

                if (full_negate == 1) {
                    mdebug2("Full_negate alerting - file %s", file);
                    ret_val = 1;
                    goto cleanup;
                }
            }
        }

        if (split_file) {
            file = split_file;
            split_file = strchr(split_file, ',');
            if (split_file) {
                split_file++;
            }
        }

    } while (split_file);

    ret_val = 0;

cleanup:
    return ret_val;
}

static int wm_sca_read_command(char *command, char *pattern,wm_sca_t * data, char **reason)
{
    int full_negate = 0;
    int pt_result = 0;

    if (command == NULL) {
        return (0);
    }

    /* If we don't have a pattern, return 1 */
    if (pattern == NULL) {
        return (1);
    } else {
        full_negate = wm_sca_pt_check_negate(pattern);
        /* Check for content in the file */
        char *cmd_output = NULL;
        int result_code;

        if( wm_exec(command,&cmd_output,&result_code,data->commands_timeout,NULL) < 0 )  {
            os_malloc(OS_MAXSTR, *reason);
            if (result_code == EXECVE_ERROR) {
                mdebug1("Invalid path or permissions running command '%s'",command);
                sprintf(*reason, "Invalid path or permissions running command '%s'",command);
            } else if (result_code == 1) {
                mdebug1("Timeout overtaken running command '%s'", command);
                sprintf(*reason, "Timeout overtaken running command '%s'", command);
            } else {
                mdebug1("Internal error running command '%s'", command);
                sprintf(*reason, "Internal error running command '%s'", command);
            }
            return 2;
        } else if (result_code != 0) {
            mdebug1("Command (%s) returned code %d.", command, result_code);
        }

        if(!cmd_output) {
            return 0;
        }

        char **output_line;
        output_line = OS_StrBreak('\n', cmd_output, 256);

        if(!output_line) {
            mdebug1("Command output '%s' has not ending line  '\n' character",cmd_output);
            os_free(cmd_output);
            return 0;
        }

        os_free(cmd_output);

        int i;
        for (i=0; output_line[i] != NULL; i++) {
            char *buf = output_line[i];
            mdebug2("Checking output '%s' for pattern match",buf);

#ifdef WIN32
            char *nbuf;
            /* Remove end of line */
            nbuf = strchr(buf, '\r');
            if (nbuf) {
                *nbuf = '\0';
            }
#endif
            /* Matched */
            pt_result = wm_sca_pt_matches(buf, pattern);
            if ((pt_result == 1 && full_negate == 0) ) {
                free_strarray(output_line);
                return (1);
            } else if ((pt_result == 0 && full_negate == 1) ) {
                /* Found a full+negate match so no longer need to search
                    * break out of loop and make sure the full negate does
                    * not alert.
                    */
                mdebug2("Found a complete match for full_negate");
                full_negate = 0;
                break;
            }

        }

        if (full_negate == 1) {
            free_strarray(output_line);
            return (1);
        }

        free_strarray(output_line);
    }

    return (0);
}

/* Check if the pattern is all negate values */
static int wm_sca_pt_check_negate(const char *pattern)
{
    char *mypattern = NULL;
    os_strdup(pattern, mypattern);
    char *tmp_pt = mypattern;
    char *tmp_pattern = mypattern;

    while (tmp_pt != NULL) {
        /* First look for " && " */
        tmp_pt = strchr(tmp_pattern, ' ');
        if (tmp_pt && tmp_pt[1] == '&' && tmp_pt[2] == '&' && tmp_pt[3] == ' ') {
            *tmp_pt = '\0';
            tmp_pt += 4;
        } else {
            tmp_pt = NULL;
        }

        if (*tmp_pattern != '!') {
            free(mypattern);
            return 0;
        }

        tmp_pattern = tmp_pt;
    }

    mdebug2("Pattern: %s is fill_negate", pattern);
    free(mypattern);
    return (1);
}

static int wm_sca_pt_matches(const char *str, char *pattern)
{
    int neg = 0;
    int ret_code = 0;
    char *tmp_pt = pattern;
    char *tmp_ret = NULL;

    if (str == NULL) {
        return (0);
    }

    while (tmp_pt != NULL) {
        /* First look for " && " */
        tmp_pt = strchr(pattern, ' ');
        if (tmp_pt && tmp_pt[1] == '&' && tmp_pt[2] == '&' && tmp_pt[3] == ' ') {
            /* Mark pointer to clean it up */
            tmp_ret = tmp_pt;

            *tmp_pt = '\0';
            tmp_pt += 4;
        } else {
            tmp_pt = NULL;
        }

        /* Check for negate values */
        neg = 0;
        ret_code = 0;
        if (*pattern == '!') {
            pattern++;
            neg = 1;
        }

        /* Do the actual comparison */
        if (strncasecmp(pattern, "=:", 2) == 0) {
            pattern += 2;
            if (strcasecmp(pattern, str) == 0) {
                ret_code = 1;
            }
        } else if (strncasecmp(pattern, "r:", 2) == 0) {
            pattern += 2;
            if (OS_Regex(pattern, str)) {
                ret_code = 1;
            }
        } else if (strncasecmp(pattern, "<:", 2) == 0) {
            pattern += 2;
            if (strcmp(pattern, str) < 0) {
                ret_code = 1;
            }
        } else if (strncasecmp(pattern, ">:", 2) == 0) {
            pattern += 2;
            if (strcmp(pattern, str) > 0) {
                ret_code = 1;
            }
        } else {
#ifdef WIN32
            char final_file[2048 + 1];

            /* Try to get Windows variable */
            if (*pattern == '%') {
                final_file[0] = '\0';
                final_file[2048] = '\0';

                ExpandEnvironmentStrings(pattern, final_file, 2047);
            } else {
                strncpy(final_file, pattern, 2047);
            }

            /* Compare against the expanded variable */
            if (strcasecmp(final_file, str) == 0) {
                ret_code = 1;
            }
#else
            if (strcasecmp(pattern, str) == 0) {
                ret_code = 1;
            }
#endif
        }
        /* Fix tmp_ret entry */
        if (tmp_ret != NULL) {
            *tmp_ret = ' ';
            tmp_ret = NULL;
        }

        /* If we have "!", return true if we don't match */
        if (neg == 1) {
            if (ret_code) {
                ret_code = 0;
                break;
            }
        } else {
            if (!ret_code) {
                ret_code = 0;
                break;
            }
        }

        ret_code = 1;
        pattern = tmp_pt;
    }

    return (ret_code);
}

static int wm_sca_check_dir(const char *dir, const char *file, char *pattern, char **reason)
{
    int ret_code = 0;
    int result_dir;
    int result_file;
    char f_name[PATH_MAX + 2];
    struct dirent *entry;
    struct stat statbuf_local;
    DIR *dp = NULL;

    f_name[PATH_MAX + 1] = '\0';

    dp = opendir(dir);

    if (!dp && file != NULL){
        if (*reason == NULL){
            os_malloc(OS_MAXSTR, *reason);
            sprintf(*reason, "Directory %s not found", dir);
        }
        return (2);
    }
    if (!dp) {
        return (0);
    }

    while ((entry = readdir(dp)) != NULL) {
        /* Ignore . and ..  */
        if ((strcmp(entry->d_name, ".") == 0) ||
                (strcmp(entry->d_name, "..") == 0)) {
            continue;
        }

        /* Create new file + path string */
        snprintf(f_name, PATH_MAX + 1, "%s/%s", dir, entry->d_name);

        /* Check if the read entry matches the provided file name */
        if (strncasecmp(file, "r:", 2) == 0) {
            if (OS_Regex(file + 2, entry->d_name)) {
                result_file = wm_sca_check_file(f_name, pattern, reason);
                if (result_file == 1) {
                    ret_code = 1;
                } else if (result_file == 2) {
                    ret_code = 2;
                }
            }
        } else {
            /* ... otherwise try without regex */
            if (OS_Match2(file, entry->d_name)) {
                result_file = wm_sca_check_file(f_name, pattern, reason);
                if (result_file == 1) {
                    ret_code = 1;
                } else if (result_file == 2) {
                    ret_code = 2;
                }
            }
        }

        /* Check if file is a directory */
        if (lstat(f_name, &statbuf_local) == 0) {
            if (S_ISDIR(statbuf_local.st_mode)) {
                result_dir = wm_sca_check_dir(f_name, file, pattern, reason);
                if (result_dir == 1) {
                    ret_code = 1;
                } else if (result_dir == 2) {
                    ret_code = 2;
                }
            }
        }
    }

    closedir(dp);
    return (ret_code);

}

/* Check if a process is running */
static int wm_sca_is_process(char *value, OSList *p_list)
{
    OSListNode *l_node;
    if (p_list == NULL) {
        return (0);
    }
    if (!value) {
        return (0);
    }

    l_node = OSList_GetFirstNode(p_list);
    while (l_node) {
        W_Proc_Info *pinfo;

        pinfo = (W_Proc_Info *)l_node->data;

        /* Check if value matches */
        if (wm_sca_pt_matches(pinfo->p_path, value)) {
            return (1);
        }

        l_node = OSList_GetNextNode(p_list);
    }

    return (0);
}

// Destroy data
void wm_sca_destroy(wm_sca_t * data) {
    os_free(data);
}

#ifdef WIN32

static int wm_check_registry_entry(char * const value, char **reason)
{
    /* Look for additional entries in the registry and a pattern to match. */
    char *entry = wm_sca_get_pattern(value);
    char *pattern = entry ? wm_sca_get_pattern(entry) : NULL;

    mdebug1("Checking registry: '%s\\%s'...", value, entry);

    const int ret = wm_sca_is_registry(value, entry, pattern, reason);
    if (ret == 1) {
        mdebug2("registry found.");
        return 1;
    } else if (ret == -1) {
        mdebug2("registry not found.");
    } else if (ret == 2) {
        return 2;
    }

    return 0;
}

static int wm_sca_is_registry(char *entry_name, char *reg_option, char *reg_value, char **reason) {
    char *rk;
    rk = wm_sca_os_winreg_getkey(entry_name);
    if (wm_sca_sub_tree == NULL || rk == NULL) {
        merror(SK_INV_REG, entry_name);
        return (0);
    }

    int test_results_32 = 0;
    int test_results_64 = 0;
    int returned_value_32 = 0;
    int returned_value_64 = 0;

    returned_value_32 = wm_sca_test_key(rk, entry_name, KEY_WOW64_64KEY, reg_option, reg_value, &test_results_64, reason);
    returned_value_64 = wm_sca_test_key(rk, entry_name, KEY_WOW64_32KEY, reg_option, reg_value, &test_results_32, reason);

    if (returned_value_32 == 2 || returned_value_64 == 2 || test_results_32 == 2 || test_results_64 == 2) {
        return 2;
    }

    // most likely to find it in the 64bit registry nowadays. Comes first to leverage short-circuit evaluation.
<<<<<<< HEAD
    const int found = returned_value_32 || returned_value_64;
    
=======

    const int found = wm_sca_test_key(rk, entry_name, KEY_WOW64_64KEY, reg_option, reg_value, &test_results_64)
                   || wm_sca_test_key(rk, entry_name, KEY_WOW64_32KEY, reg_option, reg_value, &test_results_32);
>>>>>>> eb4d413b
    const int test_results = test_results_32 || test_results_64;
    mdebug2("Reading registry 32/64b key %s\\%s -> %s) -> found?: %d, test results: %d", entry_name, reg_option, reg_value, found, test_results);

    // unable to open the entry (not found) -> ret -1
    return found ? test_results : -1;
}

static char *wm_sca_os_winreg_getkey(char *reg_entry)
{
    char *ret = NULL;
    char *tmp_str;

    /* Get only the sub tree first */
    tmp_str = strchr(reg_entry, '\\');
    if (tmp_str) {
        *tmp_str = '\0';
        ret = tmp_str + 1;
    }

    /* Set sub tree */
    if ((strcmp(reg_entry, "HKEY_LOCAL_MACHINE") == 0) ||
            (strcmp(reg_entry, "HKLM") == 0)) {
        wm_sca_sub_tree = HKEY_LOCAL_MACHINE;
    } else if (strcmp(reg_entry, "HKEY_CLASSES_ROOT") == 0) {
        wm_sca_sub_tree = HKEY_CLASSES_ROOT;
    } else if (strcmp(reg_entry, "HKEY_CURRENT_CONFIG") == 0) {
        wm_sca_sub_tree = HKEY_CURRENT_CONFIG;
    } else if (strcmp(reg_entry, "HKEY_USERS") == 0) {
        wm_sca_sub_tree = HKEY_USERS;
    } else if ((strcmp(reg_entry, "HKCU") == 0) ||
               (strcmp(reg_entry, "HKEY_CURRENT_USER") == 0)) {
        wm_sca_sub_tree = HKEY_CURRENT_USER;
    } else {
        /* Set sub tree to null */
        wm_sca_sub_tree = NULL;

        /* Return tmp_str to the previous value */
        if (tmp_str && (*tmp_str == '\0')) {
            *tmp_str = '\\';
        }
        return (NULL);
    }

    /* Check if ret has nothing else */
    if (ret && (*ret == '\0')) {
        ret = NULL;
    }

    /* Fixing tmp_str and the real name of the registry */
    if (tmp_str && (*tmp_str == '\0')) {
        *tmp_str = '\\';
    }

    return (ret);
}

static int wm_sca_test_key(char *subkey, char *full_key_name, unsigned long arch,
                         char *reg_option, char *reg_value, int * test_result, char **reason)
{
    HKEY oshkey;
    LSTATUS err = RegOpenKeyEx(wm_sca_sub_tree, subkey, 0, KEY_READ | arch, &oshkey);
    if (err == ERROR_ACCESS_DENIED) {
        merror("Access denied for registry '%s'", full_key_name);
        os_malloc(OS_MAXSTR, *reason);
        sprintf(*reason, "Access denied for registry '%s'", full_key_name);
        return 2;
    } else if (err != ERROR_SUCCESS) {
        char error_msg[OS_SIZE_1024 + 1];
        error_msg[OS_SIZE_1024] = '\0';
        FormatMessage(FORMAT_MESSAGE_FROM_SYSTEM | FORMAT_MESSAGE_IGNORE_INSERTS
                    | FORMAT_MESSAGE_MAX_WIDTH_MASK,
                    NULL, err, MAKELANGID(LANG_NEUTRAL, SUBLANG_DEFAULT),
                    (LPTSTR) &error_msg, OS_SIZE_1024, NULL);

        mdebug2("Unable to read registry '%s': %s", full_key_name, error_msg);
        /* If the key does not exists, testings should also fail */
        *test_result = 2;
        os_malloc(OS_MAXSTR, *reason);
        sprintf(*reason, "Unable to read registry '%s' (%s)", full_key_name, error_msg);
        return 2;
    }

    /* If the key does exists, a test for existance succeeds  */
    *test_result = 1;

    /* If option is set, set test_result as the value of query key */
    if (reg_option) {
        *test_result = wm_sca_winreg_querykey(oshkey, subkey, full_key_name, reg_option, reg_value);
    }

    RegCloseKey(oshkey);
    return 1;
}

static int wm_sca_winreg_querykey(HKEY hKey,
        __attribute__((unused))char *p_key,
        __attribute__((unused)) char *full_key_name,
                         char *reg_option, char *reg_value)
{
    int rc;
    DWORD i, j;

    /* QueryInfo and EnumKey variables */
    TCHAR class_name_b[MAX_PATH + 1];
    DWORD class_name_s = MAX_PATH;

    /* Number of sub keys */
    DWORD subkey_count = 0;

    /* Number of values */
    DWORD value_count;

    /* Variables for RegEnumValue */
    TCHAR value_buffer[MAX_VALUE_NAME + 1];
    TCHAR data_buffer[MAX_VALUE_NAME + 1];
    DWORD value_size;
    DWORD data_size;

    /* Data type for RegEnumValue */
    DWORD data_type = 0;

    /* Storage var */
    char var_storage[MAX_VALUE_NAME + 1];

    /* Initialize the memory for some variables */
    class_name_b[0] = '\0';
    class_name_b[MAX_PATH] = '\0';

    /* We use the class_name, subkey_count and the value count */
    rc = RegQueryInfoKey(hKey, class_name_b, &class_name_s, NULL,
                         &subkey_count, NULL, NULL, &value_count,
                         NULL, NULL, NULL, NULL);
    if (rc != ERROR_SUCCESS) {
        return (0);
    }

    /* Get values (if available) */
    if (value_count) {
        char *mt_data;

        /* Clear the values for value_size and data_size */
        value_buffer[MAX_VALUE_NAME] = '\0';
        data_buffer[MAX_VALUE_NAME] = '\0';
        var_storage[MAX_VALUE_NAME] = '\0';

        /* Get each value */
        for (i = 0; i < value_count; i++) {
            value_size = MAX_VALUE_NAME;
            data_size = MAX_VALUE_NAME;

            value_buffer[0] = '\0';
            data_buffer[0] = '\0';
            var_storage[0] = '\0';

            rc = RegEnumValue(hKey, i, value_buffer, &value_size,
                              NULL, &data_type, (LPBYTE)data_buffer, &data_size);

            /* No more values available */
            if (rc != ERROR_SUCCESS) {
                break;
            }

            /* Check if no value name is specified */
            if (value_buffer[0] == '\0') {
                value_buffer[0] = '@';
                value_buffer[1] = '\0';
            }

            /* Check if the entry name matches the reg_option */
            if (strcasecmp(value_buffer, reg_option) != 0) {
                continue;
            }

            /* If a value is not present and the option matches,
             * we can return ok
             */
            if (!reg_value) {
                return (1);
            }

            /* Write value into a string */
            switch (data_type) {
                    int size_available;

                case REG_SZ:
                case REG_EXPAND_SZ:
                    snprintf(var_storage, MAX_VALUE_NAME, "%s", data_buffer);
                    break;
                case REG_MULTI_SZ:
                    /* Printing multiple strings */
                    size_available = MAX_VALUE_NAME - 3;
                    mt_data = data_buffer;

                    while (*mt_data) {
                        if (size_available > 2) {
                            strncat(var_storage, mt_data, size_available);
                            strncat(var_storage, " ", 2);
                            size_available = MAX_VALUE_NAME -
                                             (strlen(var_storage) + 2);
                        }
                        mt_data += strlen(mt_data) + 1;
                    }

                    break;
                case REG_DWORD:
                    snprintf(var_storage, MAX_VALUE_NAME,
                             "%x", (unsigned int)*data_buffer);
                    break;
                default:
                    size_available = MAX_VALUE_NAME - 2;
                    for (j = 0; j < data_size; j++) {
                        char tmp_c[12];

                        snprintf(tmp_c, 12, "%02x",
                                 (unsigned int)data_buffer[j]);

                        if (size_available > 2) {
                            strncat(var_storage, tmp_c, size_available);
                            size_available = MAX_VALUE_NAME -
                                             (strlen(var_storage) + 2);
                        }
                    }
                    break;
            }

            /* Check if value matches */
            if (wm_sca_pt_matches(var_storage, reg_value)) {
                return (1);
            }

            return (0);
        }
    }

    return (0);
}

static char *wm_sca_getrootdir(char *root_dir, int dir_size)
{
    char final_file[2048 + 1];
    char *tmp;

    final_file[0] = '\0';
    final_file[2048] = '\0';

    ExpandEnvironmentStrings("%WINDIR%", final_file, 2047);

    tmp = strchr(final_file, '\\');
    if (tmp) {
        *tmp = '\0';
        strncpy(root_dir, final_file, dir_size);
        return (root_dir);
    }

    return (NULL);
}
#endif

static int wm_sca_send_summary(wm_sca_t * data, int scan_id,unsigned int passed, unsigned int failed,unsigned int invalid,cJSON *policy,int start_time,int end_time,char * integrity_hash,char *integrity_hash_file, int first_scan,int id,int checks_number) {

    cJSON *json_summary = cJSON_CreateObject();

    cJSON_AddStringToObject(json_summary, "type", "summary");
    cJSON_AddNumberToObject(json_summary, "scan_id", scan_id);

    /* Policy fields */
    cJSON *name = cJSON_GetObjectItem(policy,"name");
    cJSON *description = cJSON_GetObjectItem(policy,"description");
    cJSON *references = cJSON_GetObjectItem(policy,"references");
    cJSON *policy_id = cJSON_GetObjectItem(policy,"id");
    cJSON *file= cJSON_GetObjectItem(policy,"file");

    cJSON_AddStringToObject(json_summary, "name", name->valuestring);
    cJSON_AddStringToObject(json_summary, "policy_id", policy_id->valuestring);
    cJSON_AddStringToObject(json_summary, "file", file->valuestring);

    if(description) {
        cJSON_AddStringToObject(json_summary, "description", description->valuestring);
    }

    if(references) {
        cJSON *reference;
        char *ref = NULL;

        cJSON_ArrayForEach(reference,references)
        {
            if(reference->valuestring){
               wm_strcat(&ref,reference->valuestring,',');
            }
        }
        cJSON_AddStringToObject(json_summary, "references", ref ? ref : NULL );
        os_free(ref);
    }

    cJSON_AddNumberToObject(json_summary, "passed", passed);
    cJSON_AddNumberToObject(json_summary, "failed", failed);
    cJSON_AddNumberToObject(json_summary, "invalid", invalid);

    float passedf = passed;
    float failedf = failed;
    float score = ((passedf/(failedf+passedf))) * 100;

    cJSON_AddNumberToObject(json_summary, "total_checks", checks_number);
    cJSON_AddNumberToObject(json_summary, "score", score);

    cJSON_AddNumberToObject(json_summary, "start_time", start_time);
    cJSON_AddNumberToObject(json_summary, "end_time", end_time);

    cJSON_AddStringToObject(json_summary, "hash", integrity_hash);
    cJSON_AddStringToObject(json_summary, "hash_file", integrity_hash_file);

    if (first_scan) {
        cJSON_AddNumberToObject(json_summary, "first_scan", first_scan);
    }

    mdebug1("Sending summary event for file: '%s", file->valuestring);

    if (last_summary_json[id]) {
        cJSON_Delete(last_summary_json[id]);
    }

    last_summary_json[id] = cJSON_Duplicate(json_summary,1);
    wm_sca_send_alert(data,json_summary);
    cJSON_Delete(json_summary);

    return 0;
}

static int wm_sca_send_event_check(wm_sca_t * data,cJSON *event) {

    wm_sca_send_alert(data,event);

    return 0;
}

static cJSON *wm_sca_build_event(cJSON *profile,cJSON *policy,char **p_alert_msg,int id,char *result,char *reason) {
    cJSON *json_alert = cJSON_CreateObject();
    cJSON_AddStringToObject(json_alert, "type", "check");
    cJSON_AddNumberToObject(json_alert, "id", id);

    cJSON *name = cJSON_GetObjectItem(policy,"name");
    cJSON *policy_id = cJSON_GetObjectItem(policy,"id");
    cJSON_AddStringToObject(json_alert, "policy", name->valuestring);

    cJSON *check = cJSON_CreateObject();
    cJSON *pm_id = cJSON_GetObjectItem(profile, "id");
    cJSON *title = cJSON_GetObjectItem(profile, "title");
    cJSON *description = cJSON_GetObjectItem(profile, "description");
    cJSON *rationale = cJSON_GetObjectItem(profile, "rationale");
    cJSON *remediation = cJSON_GetObjectItem(profile, "remediation");
    cJSON *rules = cJSON_GetObjectItem(profile, "rules");

    if(!pm_id) {
        mdebug1("No 'id' field found on check.");
        goto error;
    }

    if(!pm_id->valueint) {
        mdebug1("Field 'id' must be a number.");
        goto error;
    }

    cJSON_AddNumberToObject(check, "id", pm_id->valueint);

    if(title){
        if(!title->valuestring) {
            mdebug1("Field 'title' must be a string.");
            goto error;
        }
        cJSON_AddStringToObject(check, "title", title->valuestring);
    } else {
        mdebug1("No 'title' field found on check '%d'.",pm_id->valueint);
        goto error;
    }

    if(!policy_id){
        mdebug1("No 'id' field found on policy.");
        goto error;
    }

    if(description){
        if(!description->valuestring) {
            mdebug1("Field 'description' must be a string.");
            goto error;
        }
        cJSON_AddStringToObject(check, "description", description->valuestring);
    }

    if(rationale){
        if(!rationale->valuestring) {
            mdebug1("Field 'rationale' must be a string.");
            goto error;
        }
        cJSON_AddStringToObject(check, "rationale", rationale->valuestring);
    }

    if(remediation){
        if(!remediation->valuestring) {
            mdebug1("Field 'remediation' must be a string.");
            goto error;
        }
        cJSON_AddStringToObject(check, "remediation", remediation->valuestring);
    }

    cJSON *compliances = cJSON_GetObjectItem(profile, "compliance");

    if(compliances) {
        cJSON *add_compliances = cJSON_CreateObject();
        cJSON *compliance;

        cJSON_ArrayForEach(compliance,compliances)
        {
            if(compliance->child->valuestring){
                cJSON_AddStringToObject(add_compliances,compliance->child->string,compliance->child->valuestring);
            } else if(compliance->child->valuedouble) {
                char double_value[128] = {0};
                snprintf(double_value,128,"%g",compliance->child->valuedouble);

                cJSON_AddStringToObject(add_compliances,compliance->child->string,double_value);
            } else if(compliance->child->valueint) {
                cJSON_AddNumberToObject(add_compliances,compliance->child->string,compliance->child->valueint);
            }
        }

        cJSON_AddItemToObject(check,"compliance",add_compliances);
    }

    cJSON_AddItemToObject(check,"rules", cJSON_Duplicate(rules,1));

    cJSON *references = cJSON_GetObjectItem(profile, "references");

    if(references) {
        cJSON *reference;
        char *ref = NULL;

        cJSON_ArrayForEach(reference,references)
        {
            if(reference->valuestring){
               wm_strcat(&ref,reference->valuestring,',');
            }
        }
        cJSON_AddStringToObject(check, "references", ref ? ref : NULL );
        os_free(ref);
    }

    // Get File or Process from alert
    int i = 0;
    char * final_str_file = NULL;
    char * final_str_directory = NULL;
    char * final_str_process = NULL;
    char * final_str_registry = NULL;
    char * final_str_command = NULL;
    while(i < 255) {

        if(p_alert_msg[i]) {
            char *alert_file = strstr(p_alert_msg[i],"File:");
            char *alert_directory = strstr(p_alert_msg[i],"Directory:");

            if(alert_file){
                alert_file+= 5;
                *alert_file = '\0';
                alert_file++;
                wm_strcat(&final_str_file,alert_file,',');
            } else if (alert_directory){
                alert_directory+= 10;
                *alert_directory = '\0';
                alert_directory++;
                wm_strcat(&final_str_directory,alert_directory,',');
            } else {
                char *alert_process = strstr(p_alert_msg[i],"Process:");
                if(alert_process){
                    alert_process+= 8;
                    *alert_process = '\0';
                    alert_process++;
                    wm_strcat(&final_str_process,alert_process,',');
                } else {
                    char *alert_registry = strstr(p_alert_msg[i],"Registry:");
                    if(alert_registry){
                        alert_registry+= 9;
                        *alert_registry = '\0';
                        alert_registry++;
                        wm_strcat(&final_str_registry,alert_registry,',');
                    } else {
                        char *alert_command = strstr(p_alert_msg[i],"Command:");
                        if(alert_command) {
                            alert_command+= 8;
                            *alert_command = '\0';
                            alert_command++;
                            wm_strcat(&final_str_command,alert_command,',');
                        }
                    }
                }
            }
        } else {
            break;
        }
        i++;
    }

    if(final_str_file) {
        cJSON_AddStringToObject(check, "file", final_str_file);
        os_free(final_str_file);
    }

    if(final_str_directory) {
        cJSON_AddStringToObject(check, "directory", final_str_directory);
        os_free(final_str_directory);
    }

    if(final_str_process) {
       cJSON_AddStringToObject(check, "process", final_str_process);
       os_free(final_str_process);
    }

    if(final_str_registry) {
       cJSON_AddStringToObject(check, "registry", final_str_registry);
       os_free(final_str_registry);
    }

    if(final_str_command) {
       cJSON_AddStringToObject(check, "command", final_str_command);
       os_free(final_str_command);
    }

    if (!strcmp(result, "")) {
        cJSON_AddStringToObject(check, "status", "Not applicable");
        if (reason) {
            cJSON_AddStringToObject(check, "reason", reason);
        }
    } else {
        cJSON_AddStringToObject(check, "result", result);
    }

    if(!policy_id->valuestring) {
        mdebug1("Field 'id' must be a string");
        goto error;
    }

    cJSON_AddStringToObject(json_alert, "policy_id", policy_id->valuestring);
    cJSON_AddItemToObject(json_alert,"check",check);

    return json_alert;

error:

    if(json_alert){
        cJSON_Delete(json_alert);
    }

    return NULL;
}

static int wm_sca_check_hash(OSHash *cis_db_hash,char *result,cJSON *profile,cJSON *event, int check_index,int policy_index) {
    cis_db_info_t *hashed_result = NULL;
    char id_hashed[OS_SIZE_128];
    int ret_add = 0;
    cJSON *pm_id = cJSON_GetObjectItem(profile, "id");
    int alert = 1;

    if(!pm_id) {
        return 0;
    }

    if(!pm_id->valueint) {
        return 0;
    }

    sprintf(id_hashed, "%d", pm_id->valueint);

    hashed_result = OSHash_Get(cis_db_hash, id_hashed);

    cis_db_info_t *elem;

    os_calloc(1, sizeof(cis_db_info_t), elem);
    if (!result) {
	    elem->result = "";
	} else {
	    os_strdup(result,elem->result);
	}

    cJSON *obj = cJSON_Duplicate(event,1);
    elem->event = NULL;

    if(obj) {
        elem->event = obj;

        if (!hashed_result) {
            if (ret_add = OSHash_Add(cis_db_hash,id_hashed,elem), ret_add != 2) {
                merror("Unable to update hash table for check: %d", pm_id->valueint);
                os_free(elem->result);
                cJSON_Delete(elem->event);
                os_free(elem);
                return 0;
            }
        } else {
            if(strcmp(result,hashed_result->result) == 0) {
                alert = 0;
            }

            if (ret_add = OSHash_Update(cis_db_hash,id_hashed,elem), ret_add != 1) {
                merror("Unable to update hash table for check: %d", pm_id->valueint);
                os_free(elem->result);
                cJSON_Delete(elem->event);
                os_free(elem);
                return 0;
            }
        }

        cis_db_for_hash[policy_index].elem[check_index] = elem;
        return alert;

    }

    os_free(elem->result);
    os_free(elem);
    return 0;

}

static void wm_sca_free_hash_data(cis_db_info_t *event) {

    if(event) {
        if(event->result){
            os_free(event->result);
        }

        if(event->event) {
            cJSON_Delete(event->event);
        }
        os_free(event);
    }
}

static char *wm_sca_hash_integrity(int policy_index) {
    char *str = NULL;

    int i;
    for(i = 0; cis_db_for_hash[policy_index].elem[i]; i++) {
        cis_db_info_t *event;
        event = cis_db_for_hash[policy_index].elem[i];

        if(event->result){
            wm_strcat(&str,event->result,':');
        }
    }

    if(str) {
        os_sha256 hash;
        OS_SHA256_String(str, hash);
        os_free(str);
        return strdup(hash);
    }

    return NULL;
}

static char *wm_sca_hash_integrity_file(const char *file) {

    char *hash_file = NULL;
    os_malloc(65*sizeof(char), hash_file);

    if(OS_SHA256_File(file, hash_file, OS_TEXT) != 0){
        merror("Unable to calculate SHA256 for file '%s'", file);
        os_free(hash_file);
        return NULL;
    }

    return hash_file;
}

static void *wm_sca_dump_db_thread(wm_sca_t * data) {
    int i;

    while(1) {
        request_dump_t *request;

        if (request = queue_pop_ex(request_queue), request) {

#ifndef WIN32
            int random = os_random();
            if (random < 0)
                random = -random;
#else
            unsigned int random1 = os_random();
            unsigned int random2 = os_random();

            char random_id[OS_MAXSTR];
            snprintf(random_id, OS_MAXSTR - 1, "%u%u", random1, random2);

            int random = atoi(random_id);
            if (random < 0)
                random = -random;
#endif
            random = random % data->request_db_interval;

            if(random == 0) {
                random += 5;
            }

            unsigned int time = random;

            if (request->first_scan) {
                wm_delay(2000);
                mdebug1("Sending first scan results for policy '%s'.", data->profile[request->policy_index]->profile);
            } else {
                minfo("Integration checksum failed for policy '%s'. Resending scan results in %d seconds.", data->profile[request->policy_index]->profile,random);
                wm_delay(1000 * time);
                mdebug1("Dumping results to SCA DB for policy index '%u'",request->policy_index);
            }

            int scan_id = -1;
            w_rwlock_wrlock(&dump_rwlock);

            for(i = 0; cis_db_for_hash[request->policy_index].elem[i]; i++) {
                cis_db_info_t *event;
                event = cis_db_for_hash[request->policy_index].elem[i];

                if (event) {
                    if(event->event){
                        cJSON *db_obj;
                        db_obj = event->event;

                        if(scan_id == -1) {
                            cJSON * scan_id_obj = cJSON_GetObjectItem(db_obj, "id");

                            if(scan_id_obj) {
                                scan_id =  scan_id_obj->valueint;
                            }
                        }
                        wm_sca_send_event_check(data,db_obj);
                    }
                }
            }

            wm_delay(5000);

            int elements_sent = i - 1;
            mdebug1("Sending end of dump control event");

            wm_sca_send_dump_end(data,elements_sent,data->profile[request->policy_index]->policy_id,scan_id);

            wm_delay(2000);

            /* Send summary only for first scan */
            if (request->first_scan) {
                /* Send summary */
                cJSON_DeleteItemFromObject(last_summary_json[request->policy_index],"first_scan");
                /* Force alert */
                cJSON_AddStringToObject(last_summary_json[request->policy_index], "force_alert", "1");

                wm_sca_send_alert(data,last_summary_json[request->policy_index]);
            }

            mdebug1("Finished dumping scan results to SCA DB for policy index '%u'",request->policy_index);

            w_rwlock_unlock(&dump_rwlock);
            os_free(request);
        }
    }

    return NULL;
}


static int wm_sca_send_dump_end(wm_sca_t * data, unsigned int elements_sent,char * policy_id, int scan_id) {
    cJSON *dump_event = cJSON_CreateObject();

    cJSON_AddStringToObject(dump_event, "type", "dump_end");
    cJSON_AddStringToObject(dump_event, "policy_id", policy_id);
    cJSON_AddNumberToObject(dump_event, "elements_sent", elements_sent);
    cJSON_AddNumberToObject(dump_event, "scan_id", scan_id);

    wm_sca_send_alert(data,dump_event);

    cJSON_Delete(dump_event);

    return 0;
}

#ifdef WIN32
void wm_sca_push_request_win(char * msg){
    char *db = strchr(msg,':');

    if(!strncmp(msg,WM_CONFIGURATION_ASSESSMENT_DB_DUMP,strlen(WM_CONFIGURATION_ASSESSMENT_DB_DUMP)) && db) {

        *db++ = '\0';

        /* Check for first scan */
        char *first_scan = strchr(db,':');

        if (!first_scan) {
            mdebug1("First scan flag missing");
            return;
        }

        *first_scan++ = '\0';

        /* Search DB */
        int i;

        if(data_win) {
            for(i = 0; data_win->profile[i]; i++) {
                if(!data_win->profile[i]->enabled){
                    continue;
                }

                if(data_win->profile[i]->policy_id) {
                    char *endl;

                    endl = strchr(db,'\n');

                    if(endl){
                        *endl = '\0';
                    }

                    if(strcmp(data_win->profile[i]->policy_id,db) == 0){
                        request_dump_t *request;
                        os_calloc(1, sizeof(request_dump_t),request);

                        request->policy_index = i;
                        request->first_scan = atoi(first_scan);

                        if(queue_push_ex(request_queue,request) < 0) {
                            os_free(request);
                            mdebug1("Could not push policy index to queue");
                        }
                        break;
                    }
                }
            }
        }
    }
}

#endif

#ifndef WIN32
static void * wm_sca_request_thread(wm_sca_t * data) {

    /* Create request socket */
    int cfga_queue;
    if ((cfga_queue = StartMQ(CFGASSESSMENTQUEUEPATH, READ)) < 0) {
        merror_exit(QUEUE_ERROR, CFGASSESSMENTQUEUEPATH, strerror(errno));
    }

    int recv = 0;
    char *buffer = NULL;
    os_calloc(OS_MAXSTR + 1,sizeof(char),buffer);

    while (1) {
        if (recv = OS_RecvUnix(cfga_queue, OS_MAXSTR, buffer),recv) {
            buffer[recv] = '\0';

            char *db = strchr(buffer,':');

            if(!strncmp(buffer,WM_CONFIGURATION_ASSESSMENT_DB_DUMP,strlen(WM_CONFIGURATION_ASSESSMENT_DB_DUMP)) && db) {

                *db++ = '\0';

                /* Check for first scan */
                char *first_scan = strchr(db,':');

                if (!first_scan) {
                    mdebug1("First scan flag missing");
                    continue;
                }

                *first_scan++ = '\0';

                /* Search DB */
                int i;
                for(i = 0; data->profile[i]; i++) {
                    if(!data->profile[i]->enabled){
                        continue;
                    }

                    if(data->profile[i]->policy_id) {
                        char *endl;

                        endl = strchr(db,'\n');

                        if(endl){
                            *endl = '\0';
                        }

                        if(strcmp(data->profile[i]->policy_id,db) == 0){
                            request_dump_t *request;
                            os_calloc(1, sizeof(request_dump_t),request);

                            request->policy_index = i;
                            request->first_scan = atoi(first_scan);

                            if(queue_push_ex(request_queue,request) < 0) {
                                os_free(request);
                                mdebug1("Could not push policy index to queue");
                            }
                            break;
                        }
                    }
                }
            }
        }
    }

    return NULL;
}
#endif
static void wm_sca_summary_increment_passed() {
    summary_passed++;
}

static void wm_sca_summary_increment_failed() {
    summary_failed++;
}

static void wm_sca_summary_increment_invalid() {
    summary_invalid++;
}

static void wm_sca_reset_summary() {
    summary_failed = 0;
    summary_passed = 0;
    summary_invalid = 0;
}

cJSON *wm_sca_dump(const wm_sca_t *data) {
    cJSON *root = cJSON_CreateObject();
    cJSON *wm_wd = cJSON_CreateObject();

    cJSON_AddStringToObject(wm_wd, "enabled", data->enabled ? "yes" : "no");
    cJSON_AddStringToObject(wm_wd, "scan_on_start", data->scan_on_start ? "yes" : "no");
    cJSON_AddStringToObject(wm_wd, "skip_nfs", data->skip_nfs ? "yes" : "no");
    if (data->interval) cJSON_AddNumberToObject(wm_wd, "interval", data->interval);
    if (data->scan_day) cJSON_AddNumberToObject(wm_wd, "day", data->scan_day);

    switch (data->scan_wday) {
        case 0:
            cJSON_AddStringToObject(wm_wd, "wday", "sunday");
            break;
        case 1:
            cJSON_AddStringToObject(wm_wd, "wday", "monday");
            break;
        case 2:
            cJSON_AddStringToObject(wm_wd, "wday", "tuesday");
            break;
        case 3:
            cJSON_AddStringToObject(wm_wd, "wday", "wednesday");
            break;
        case 4:
            cJSON_AddStringToObject(wm_wd, "wday", "thursday");
            break;
        case 5:
            cJSON_AddStringToObject(wm_wd, "wday", "friday");
            break;
        case 6:
            cJSON_AddStringToObject(wm_wd, "wday", "saturday");
            break;
        default:
            break;
    }
    if (data->scan_time) cJSON_AddStringToObject(wm_wd, "time", data->scan_time);

    if (data->profile && *data->profile) {
        cJSON *profiles = cJSON_CreateArray();
        int i;
        for (i=0;data->profile[i];i++) {
            if(data->profile[i]->enabled == 1){
                cJSON_AddStringToObject(profiles,"policy",data->profile[i]->profile);
            }
        }
        cJSON_AddItemToObject(wm_wd,"policies",profiles);
    }

    cJSON_AddItemToObject(root,"sca",wm_wd);


    return root;
}

static int append_msg_to_vm_scat (wm_sca_t * const data, const char * const msg)
{
    /* Already present */
    if (w_is_str_in_array(data->alert_msg, msg)) {
        return 1;
    }

    int i = 0;
    while (data->alert_msg[i] && (i < 255)) {
        i++;
    }

    if (!data->alert_msg[i]) {
        os_strdup(msg, data->alert_msg[i]);
    }
    return 0;
}<|MERGE_RESOLUTION|>--- conflicted
+++ resolved
@@ -1858,14 +1858,8 @@
     }
 
     // most likely to find it in the 64bit registry nowadays. Comes first to leverage short-circuit evaluation.
-<<<<<<< HEAD
     const int found = returned_value_32 || returned_value_64;
     
-=======
-
-    const int found = wm_sca_test_key(rk, entry_name, KEY_WOW64_64KEY, reg_option, reg_value, &test_results_64)
-                   || wm_sca_test_key(rk, entry_name, KEY_WOW64_32KEY, reg_option, reg_value, &test_results_32);
->>>>>>> eb4d413b
     const int test_results = test_results_32 || test_results_64;
     mdebug2("Reading registry 32/64b key %s\\%s -> %s) -> found?: %d, test results: %d", entry_name, reg_option, reg_value, found, test_results);
 
