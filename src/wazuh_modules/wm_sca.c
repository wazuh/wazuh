/*
 * Wazuh Module for Security Configuration Assessment
 * Copyright (C) 2015-2019, Wazuh Inc.
 * January 25, 2019.
 *
 * This program is a free software; you can redistribute it
 * and/or modify it under the terms of the GNU General Public
 * License (version 2) as published by the FSF - Free Software
 * Foundation.
 */

#include "wmodules.h"
#include <os_net/os_net.h>
#include "os_crypto/sha256/sha256_op.h"
#include "shared.h"


#undef minfo
#undef mwarn
#undef merror
#undef mdebug1
#undef mdebug2

#define minfo(msg, ...) _mtinfo(WM_SCA_LOGTAG, __FILE__, __LINE__, __func__, msg, ##__VA_ARGS__)
#define mwarn(msg, ...) _mtwarn(WM_SCA_LOGTAG, __FILE__, __LINE__, __func__, msg, ##__VA_ARGS__)
#define merror(msg, ...) _mterror(WM_SCA_LOGTAG, __FILE__, __LINE__, __func__, msg, ##__VA_ARGS__)
#define mdebug1(msg, ...) _mtdebug1(WM_SCA_LOGTAG, __FILE__, __LINE__, __func__, msg, ##__VA_ARGS__)
#define mdebug2(msg, ...) _mtdebug2(WM_SCA_LOGTAG, __FILE__, __LINE__, __func__, msg, ##__VA_ARGS__)

typedef struct cis_db_info_t {
    char *result;
    cJSON *event;
} cis_db_info_t;

typedef struct cis_db_hash_info_t {
    cis_db_info_t **elem;
} cis_db_hash_info_t;

typedef struct request_dump_t {
    int policy_index;
    int first_scan;
} request_dump_t;

static void * wm_sca_main(wm_sca_t * data);   // Module main function. It won't return
static void wm_sca_destroy(wm_sca_t * data);  // Destroy data
static int wm_sca_start(wm_sca_t * data);  // Start
static cJSON *wm_sca_build_event(cJSON *profile,cJSON *policy,char **p_alert_msg,int id,char *result);
static int wm_sca_send_event_check(wm_sca_t * data,cJSON *event);  // Send check event
static void wm_sca_read_files(wm_sca_t * data);  // Read policy monitoring files
static int wm_sca_do_scan(OSList *plist,cJSON *profile_check,OSStore *vars,wm_sca_t * data,int id,cJSON *policy,int requirements_scan,int cis_db_index,unsigned int remote_policy,int first_scan);  // Do scan
static int wm_sca_send_summary(wm_sca_t * data, int scan_id,unsigned int passed, unsigned int failed,cJSON *policy,int start_time,int end_time, char * integrity_hash, int first_scan,int id);  // Send summary
static int wm_sca_check_policy(cJSON *policy, cJSON *profiles);
static int wm_sca_check_requirements(cJSON *requirements);
static void wm_sca_summary_increment_passed();
static void wm_sca_summary_increment_failed();
static void wm_sca_reset_summary();
static int wm_sca_send_alert(wm_sca_t * data,cJSON *json_alert); // Send alert
static int wm_sca_check_hash(OSHash *cis_db_hash,char *result,cJSON *profile,cJSON *event,int check_index,int policy_index);
static char *wm_sca_hash_integrity(int policy_index);
static void wm_sca_free_hash_data(cis_db_info_t *event);
static void * wm_sca_dump_db_thread(wm_sca_t * data);
static void wm_sca_send_policies_scanned(wm_sca_t * data);
static int wm_sca_send_dump_end(wm_sca_t * data, unsigned int elements_sent,char * policy_id,int scan_id);  // Send dump end event

#ifndef WIN32
static void * wm_sca_request_thread(wm_sca_t * data);
#endif

/* Extra functions */
static int wm_sca_get_vars(cJSON *variables,OSStore *vars);
static void wm_sca_set_condition(char *c_cond, int *condition); // Set condition
static char * wm_sca_get_value(char *buf, int *type); // Get value
static char * wm_sca_get_pattern(char *value); // Get pattern
static int wm_sca_check_file(char *file, char *pattern); // Check file
static int wm_sca_read_command(char *command, char *pattern,wm_sca_t * data); // Read command output
static int wm_sca_pt_check_negate(const char *pattern); // Check pattern negate
static int wm_sca_pt_matches(const char *str, char *pattern); // Check pattern match
static int wm_sca_check_dir(const char *dir, const char *file, char *pattern); // Check dir
static int wm_sca_is_process(char *value, OSList *p_list); // Check is a process

#ifdef WIN32
static int wm_sca_is_registry(char *entry_name, char *reg_option, char *reg_value);
static char *wm_sca_os_winreg_getkey(char *reg_entry);
static int wm_sca_open_key(char *subkey, char *full_key_name, unsigned long arch,char *reg_option, char *reg_value);
static int wm_sca_winreg_querykey(HKEY hKey,__attribute__((unused))char *p_key,__attribute__((unused)) char *full_key_name,char *reg_option, char *reg_value);
static char *wm_sca_getrootdir(char *root_dir, int dir_size);
#endif

cJSON *wm_sca_dump(const wm_sca_t * data);     // Read config
static int append_msg_to_vm_scat (wm_sca_t * const data, const char * const msg);

const wm_context WM_SCA_CONTEXT = {
    SCA_WM_NAME,
    (wm_routine)wm_sca_main,
    (wm_routine)wm_sca_destroy,
    (cJSON * (*)(const void *))wm_sca_dump
};

static unsigned int summary_passed = 0;
static unsigned int summary_failed = 0;

OSHash **cis_db;
char **last_sha256;
cis_db_hash_info_t *cis_db_for_hash;

static w_queue_t * request_queue;
static wm_sca_t * data_win;

cJSON **last_summary_json = NULL;

// Module main function. It won't return
void * wm_sca_main(wm_sca_t * data) {
    // If module is disabled, exit
    if (data->enabled) {
        minfo("Module started.");
    } else {
        minfo("Module disabled. Exiting.");
        pthread_exit(NULL);
    }

    if (!data->profile || data->profile[0] == NULL) {
        minfo("No policies defined. Exiting.");
        pthread_exit(NULL);
    }     

    data->msg_delay = 1000000 / wm_max_eps;
    data->summary_delay = 3; /* Seconds to wait for summary sending */
    data_win = data;

    /* Reading the internal options */

    // Default values
    data->request_db_interval = 300;
    data->remote_commands = 0;
    data->commands_timeout = 30;

    data->request_db_interval = getDefine_Int("sca","request_db_interval", 0, 60) * 60;
    data->commands_timeout = getDefine_Int("sca", "commands_timeout", 1, 300);
#ifdef CLIENT
    data->remote_commands = getDefine_Int("sca", "remote_commands", 0, 1);
#else
    data->remote_commands = 1;  // Only for agents
#endif

    /* Maximum request interval is the scan interval */
    if(data->request_db_interval > data->interval) {
       data->request_db_interval = data->interval;
       minfo("The request_db_interval option cannot be higher than the scan interval. It will be redefined to that value.");
    }

    /* Create Hash for each policy file */
    int i;
    if(data->profile){
        for(i = 0; data->profile[i]; i++) {
            os_realloc(cis_db, (i + 2) * sizeof(OSHash *), cis_db);
            cis_db[i] = OSHash_Create();
            if (!cis_db[i]) {
                merror(LIST_ERROR);
                return (0);
            }
            OSHash_SetFreeDataPointer(cis_db[i], (void (*)(void *))wm_sca_free_hash_data);

            /* DB for calculating hash only */
            os_realloc(cis_db_for_hash, (i + 2) * sizeof(cis_db_hash_info_t), cis_db_for_hash);

            /* Last summary for each policy */
            os_realloc(last_summary_json, (i + 2) * sizeof(cJSON *), last_summary_json);
            last_summary_json[i] = NULL;

            /* Prepare first ID for each policy file */
            os_calloc(1,sizeof(cis_db_info_t *),cis_db_for_hash[i].elem);
            cis_db_for_hash[i].elem[0] = NULL;
        }
    }

    /* Create summary hash for each policy file */
    if(data->profile){
        for(i = 0; data->profile[i]; i++) {
            os_realloc(last_sha256, (i + 2) * sizeof(char *), last_sha256);
            os_calloc(1,sizeof(os_sha256),last_sha256[i]);
        }
    }

#ifndef WIN32

    for (i = 0; (data->queue = StartMQ(DEFAULTQPATH, WRITE)) < 0 && i < WM_MAX_ATTEMPTS; i++)
        wm_delay(1000 * WM_MAX_WAIT);

    if (i == WM_MAX_ATTEMPTS) {
        merror("Can't connect to queue.");
    }

#endif

    request_queue = queue_init(1024);

#ifndef WIN32
    w_create_thread(wm_sca_request_thread, data);
    w_create_thread(wm_sca_dump_db_thread, data);
#else
    if (CreateThread(NULL,
                    0,
                    (LPTHREAD_START_ROUTINE)wm_sca_dump_db_thread,
                    data,
                    0,
                    NULL) == NULL) {
                    merror(THREAD_ERROR);
    }
#endif

    wm_sca_start(data);

    return NULL;
}

static int wm_sca_send_alert(wm_sca_t * data,cJSON *json_alert)
{

#ifdef WIN32
    int queue_fd = 0;
#else
    int queue_fd = data->queue;
#endif

    char *msg = cJSON_PrintUnformatted(json_alert);
    mdebug2("Sending event: %s",msg);

    if (wm_sendmsg(data->msg_delay, queue_fd, msg,WM_SCA_STAMP, SCA_MQ) < 0) {
        merror(QUEUE_ERROR, DEFAULTQUEUE, strerror(errno));

        if(data->queue >= 0){
            close(data->queue);
        }

        if ((data->queue = StartMQ(DEFAULTQPATH, WRITE)) < 0) {
            mwarn("Can't connect to queue.");
        } else {
            if(wm_sendmsg(data->msg_delay, data->queue, msg,WM_SCA_STAMP, SCA_MQ) < 0) {
                merror(QUEUE_ERROR, DEFAULTQUEUE, strerror(errno));
                close(data->queue);
            }
        }
    }

    os_free(msg);

    return (0);
}

static void wm_sca_send_policies_scanned(wm_sca_t * data) {
    cJSON *policies_obj = cJSON_CreateObject();
    cJSON *policies = cJSON_CreateArray();

    int i;
    if(data->profile) {
        for(i = 0; data->profile[i]; i++) {
            if(data->profile[i]->enabled) {
                cJSON_AddStringToObject(policies,"policy",data->profile[i]->policy_id);
            }
        }
    }

    cJSON_AddStringToObject(policies_obj, "type", "policies");
    cJSON_AddItemToObject(policies_obj,"policies",policies);

    mdebug2("Sending scanned policies.");
    wm_sca_send_alert(data,policies_obj);
    cJSON_Delete(policies_obj);
}

static int wm_sca_start(wm_sca_t * data) {

    int status = 0;
    time_t time_start = 0;
    time_t time_sleep = 0;

    if (!data->scan_on_start) {
        time_start = time(NULL);

        if (data->scan_day) {
            do {
                status = check_day_to_scan(data->scan_day, data->scan_time);
                if (status == 0) {
                    time_sleep = get_time_to_hour(data->scan_time);
                } else {
                    wm_delay(1000); // Sleep one second to avoid an infinite loop
                    time_sleep = get_time_to_hour("00:00");
                }

                mdebug2("Sleeping for %d seconds", (int)time_sleep);
                wm_delay(1000 * time_sleep);

            } while (status < 0);

        } else if (data->scan_wday >= 0) {

            time_sleep = get_time_to_day(data->scan_wday, data->scan_time);
            minfo("Waiting for turn to evaluate.");
            mdebug2("Sleeping for %d seconds", (int)time_sleep);
            wm_delay(1000 * time_sleep);

        } else if (data->scan_time) {

            time_sleep = get_time_to_hour(data->scan_time);
            minfo("Waiting for turn to evaluate.");
            mdebug2("Sleeping for %d seconds", (int)time_sleep);
            wm_delay(1000 * time_sleep);

        } else if (data->next_time == 0 || data->next_time > time_start) {

            // On first run, take into account the interval of time specified
            time_sleep = data->next_time == 0 ?
                         (time_t)data->interval :
                         data->next_time - time_start;

            minfo("Waiting for turn to evaluate.");
            mdebug2("Sleeping for %ld seconds", (long)time_sleep);
            wm_delay(1000 * time_sleep);

        }
    }

    while(1) {
        // Get time and execute
        time_start = time(NULL);

        minfo("Starting Security Configuration Assessment scan.");

        /* Do scan for every policy file */
        wm_sca_read_files(data);

        /* Send policies scanned for database purge on manager side */
        wm_sca_send_policies_scanned(data);

        wm_delay(1000); // Avoid infinite loop when execution fails
        time_sleep = time(NULL) - time_start;

        minfo("Security Configuration Assessment scan finished. Duration: %d seconds.", (int)time_sleep);

        if (data->scan_day) {
            int interval = 0, i = 0;
            status = 0;
            interval = data->interval / 60;   // interval in num of months

            do {
                status = check_day_to_scan(data->scan_day, data->scan_time);
                if (status == 0) {
                    time_sleep = get_time_to_hour(data->scan_time);
                    i++;
                } else {
                    wm_delay(1000);
                    time_sleep = get_time_to_hour("00:00");     // Sleep until the start of the next day
                }

                mdebug2("Sleeping for %d seconds", (int)time_sleep);
                wm_delay(1000 * time_sleep);

            } while ((status < 0) && (i < interval));

        } else {

            if (data->scan_wday >= 0) {
                time_sleep = get_time_to_day(data->scan_wday, data->scan_time);
                time_sleep += WEEK_SEC * ((data->interval / WEEK_SEC) - 1);
                data->next_time = (time_t)time_sleep + time_start;
            } else if (data->scan_time) {
                time_sleep = get_time_to_hour(data->scan_time);
                time_sleep += DAY_SEC * ((data->interval / DAY_SEC) - 1);
                data->next_time = (time_t)time_sleep + time_start;
            } else if ((time_t)data->interval >= time_sleep) {
                time_sleep = data->interval - time_sleep;
                data->next_time = data->interval + time_start;
            } else {
                merror("Interval overtaken.");
                time_sleep = data->next_time = 0;
            }

            mdebug2("Sleeping for %d seconds", (int)time_sleep);
            wm_delay(1000 * time_sleep);
        }
    }

    return 0;
}

static void wm_sca_read_files(wm_sca_t * data) {
    FILE *fp;
    int i = 0;
    static int first_scan = 1;

    /* Read every policy monitoring file */
    if(data->profile){
        for(i = 0; data->profile[i]; i++) {
            if(!data->profile[i]->enabled){
                continue;
            }

            char path[PATH_MAX] = {0};
            OSStore *vars = NULL;
            cJSON * object = NULL;
            OSList *plist = NULL;
            cJSON *requirements_array = NULL;
            int cis_db_index = i;

#ifdef WIN32
            if (data->profile[i]->profile[1] && data->profile[i]->profile[2]) {
                if ((data->profile[i]->profile[1] == ':') || (data->profile[i]->profile[0] == '\\' && data->profile[i]->profile[1] == '\\')) {
                    sprintf(path,"%s", data->profile[i]->profile);
                } else{
                    sprintf(path,"%s\\%s",SECURITY_CONFIGURATION_ASSESSMENT_DIR_WIN, data->profile[i]->profile);
                }
            }
#else
            if(data->profile[i]->profile[0] == '/') {
                sprintf(path,"%s", data->profile[i]->profile);
            } else {
                sprintf(path,"%s/%s",DEFAULTDIR SECURITY_CONFIGURATION_ASSESSMENT_DIR, data->profile[i]->profile);
            }
#endif

            fp = fopen(path,"r");

            if(!fp) {
                mwarn("Policy file not found: '%s'. Skipping it.",path);
                goto next;
            }

            /* Yaml parsing */
            yaml_document_t document;

            if (yaml_parse_file(path, &document)) {
                mwarn("Policy file could not be parsed: '%s'. Skipping it.",path);
                goto next;
            }

            if (object = yaml2json(&document,1), !object) {
                mwarn("Transforming yaml to json: '%s'. Skipping it.",path);
                goto next;
            }

            yaml_document_delete(&document);

            plist = w_os_get_process_list();
            cJSON *policy = cJSON_GetObjectItem(object, "policy");
            cJSON *variables = cJSON_GetObjectItem(object, "variables");
            cJSON *profiles = cJSON_GetObjectItem(object, "checks");
            requirements_array = cJSON_CreateArray();
            cJSON *requirements = cJSON_GetObjectItem(object, "requirements");
            cJSON_AddItemReferenceToArray(requirements_array, requirements);

            if(wm_sca_check_policy(policy, profiles)) {
                mwarn("Validating policy file: '%s'. Skipping it.", path);
                goto next;
            }

            if(requirements && wm_sca_check_requirements(requirements)) {
                mwarn("Reading 'requirements' section of file: '%s'. Skipping it.", path);
                goto next;
            }

            if(!data->profile[i]->policy_id) {
                cJSON *id = cJSON_GetObjectItem(policy, "id");
                os_strdup(id->valuestring,data->profile[i]->policy_id);
            }

            if(!profiles){
                mwarn("Reading 'checks' section of file: '%s'. Skipping it.", path);
                goto next;
            }

            vars = OSStore_Create();

            if( wm_sca_get_vars(variables,vars) != 0 ){
                mwarn("Reading 'variables' section of file: '%s'. Skipping it.", path);
                goto next;
            }

            // Set unique ID for each scan
#ifndef WIN32
                int id = os_random();
                if (id < 0)
                    id = -id;
#else
                unsigned int id1 = os_random();
                unsigned int id2 = os_random();

                char random_id[OS_MAXSTR];
                snprintf(random_id, OS_MAXSTR - 1, "%u%u", id1, id2);

                int id = atoi(random_id);
                if (id < 0)
                    id = -id;
#endif
            int requirements_satisfied = 0;

            if(!requirements) {
                requirements_satisfied = 1;
            }

            if(requirements) {
                if(wm_sca_do_scan(plist,requirements_array,vars,data,id,policy,1,cis_db_index,data->profile[i]->remote,first_scan) == 0){
                    requirements_satisfied = 1;
                }
            }

            if(!requirements_satisfied) {
                cJSON *title = cJSON_GetObjectItem(requirements,"title");
                minfo("Skipping policy '%s': '%s'.",data->profile[i]->profile,title->valuestring);
            }

            if(requirements_satisfied) {
                time_t time_start = 0;
                time_t time_end = 0;
                time_start = time(NULL);

                minfo("Starting evaluation of policy: '%s", data->profile[i]->profile);

                if (wm_sca_do_scan(plist,profiles,vars,data,id,policy,0,cis_db_index,data->profile[i]->remote,first_scan) != 0) {
                    merror("Evaluating the policy file: '%s. Set debug mode for more detailed information.", data->profile[i]->profile);
                }
                mdebug1("Calculating hash for scanned results.");
                char * integrity_hash = wm_sca_hash_integrity(cis_db_index);
                time_end = time(NULL);

                /* Send summary */
                if(integrity_hash) {
                    wm_delay(1000 * data->summary_delay);
                    wm_sca_send_summary(data,id,summary_passed,summary_failed,policy,time_start,time_end,integrity_hash,first_scan,cis_db_index);
                    snprintf(last_sha256[cis_db_index] ,sizeof(os_sha256),"%s",integrity_hash);
                    os_free(integrity_hash);
                }

                minfo("Evaluation finished for policy '%s'.",data->profile[i]->profile);
                wm_sca_reset_summary();
            }

            w_del_plist(plist);
            plist = NULL;

    next:
            if(fp){
                fclose(fp);
            }

            if(object) {
                cJSON_Delete(object);
            }

            if(requirements_array){
                cJSON_Delete(requirements_array);
            }

            if(vars) {
                OSStore_Free(vars);
            }

            if(plist) {
                w_del_plist(plist);
            }
        }
        first_scan = 0;
    }
}

static int wm_sca_check_policy(cJSON *policy, cJSON *profiles) {
    int retval, i;
    cJSON *id;
    cJSON *name;
    cJSON *file;
    cJSON *description;
    cJSON *check;
    cJSON *check_id;
    cJSON *rule;
    cJSON *rules_id;
    int * read_id;

    retval = 1;

    if(!policy) {
        return retval;
    }

    id = cJSON_GetObjectItem(policy, "id");
    if(!id) {
        mwarn("Field 'id' not found in policy header.");
        return retval;
    }

    if(!id->valuestring){
        mwarn("Invalid format for field 'id'.");
        return retval;
    }

    name = cJSON_GetObjectItem(policy, "name");
    if(!name) {
        mwarn("Field 'name' not found in policy header.");
        return retval;
    }

    if(!name->valuestring){
        mwarn("Invalid format for field 'name'.");
        return retval;
    }

    file = cJSON_GetObjectItem(policy, "file");
    if(!file) {
        mwarn("Field 'file' not found in policy header.");
        return retval;
    }

    if(!file->valuestring){
        mwarn("Invalid format for field 'file'.");
        return retval;
    }

    description = cJSON_GetObjectItem(policy, "description");
    if(!description) {
        mwarn("Field 'description' not found in policy header.");
        return retval;
    }

    if(!description->valuestring) {
        mwarn("Invalid format for field 'description'.");
        return retval;
    }

    // Check for policy rules with duplicated IDs */
    if (!profiles) {
        mwarn("Section 'checks' not found.");
        return retval;
    } else {
        os_calloc(1, sizeof(int), read_id);
        read_id[0] = 0;
        int rules_n = 0;

        cJSON_ArrayForEach(check, profiles){

            check_id = cJSON_GetObjectItem(check, "id");

            if (check_id == NULL) {
                mwarn("Check ID not found.");
                free(read_id);
                return retval;
            } else if (check_id->valueint <= 0) {
                // Invalid ID
                mwarn("Invalid check ID: %d", check_id->valueint);
                free(read_id);
                return retval;
            }

            for (i = 0; read_id[i] != 0; i++) {
                if (check_id->valueint == read_id[i]) {
                    // Duplicated ID
                    mwarn("Duplicated check ID: %d", check_id->valueint);
                    free(read_id);
                    return retval;
                }
            }
            os_realloc(read_id, sizeof(int) * (i + 2), read_id);
            read_id[i] = check_id->valueint;
            read_id[i + 1] = 0;

            rules_id = cJSON_GetObjectItem(check, "rules");

            if (rules_id == NULL) {
                mwarn("Invalid check %d: no rules found.", check_id->valueint);
                free(read_id);
                return retval;
            }

            cJSON_ArrayForEach(rule, rules_id){

                if (!rule->valuestring) {
                    mwarn("Invalid check %d: Empty rule.", check_id->valueint);
                    free(read_id);
                    return retval;
                } else {
                    switch (rule->valuestring[0]) {
                        case 'f':
                            break;
                        case 'd':
                            break;
                        case 'p':
                            break;
                        case 'r':
                            break;
                        case 'c':
                            break;
                        case '\0':
                            mwarn("Invalid check %d: Empty rule.", check_id->valueint);
                            free(read_id);
                            return retval;
                        default:
                            mwarn("Invalid check %d: Invalid rule format.", check_id->valueint);
                            free(read_id);
                            return retval;
                    }
                }

                rules_n++;

                if (rules_n > 255) {
                    free(read_id);
                    mwarn("Invalid check %d: Maximum number of rules is 255.", check_id->valueint);
                    return retval;
                }
            }

            if (rules_n == 0) {
                mwarn("Invalid check %d: no rules found.", check_id->valueint);
                free(read_id);
                return retval;
            }

            rules_n = 0;
        }
        free(read_id);
    }

    retval = 0;
    return retval;
}

static int wm_sca_check_requirements(cJSON *requirements) {
    int retval;
    cJSON *title;
    cJSON *description;
    cJSON *condition;

    retval = 1;

    if(!requirements) {
        return retval;
    }

    title = cJSON_GetObjectItem(requirements, "title");
    if(!title) {
        merror("Field 'title' not found on requirements.");
        return retval;
    }

    if(!title->valuestring){
        merror("Field 'title' must be a string.");
        return retval;
    }

    description = cJSON_GetObjectItem(requirements, "description");
    if(!description) {
        merror("Field 'description' not found on policy.");
        return retval;
    }

    if(!description->valuestring){
        merror("Field 'description' must be a string.");
        return retval;
    }

    condition = cJSON_GetObjectItem(requirements, "condition");
    if(!condition) {
        merror("Field 'condition' not found on policy.");
        return retval;
    }

    if(!condition->valuestring){
        merror("Field 'condition' must be a string.");
        return retval;
    }

    retval = 0;
    return retval;
}

static int wm_sca_do_scan(OSList *p_list,cJSON *profile_check,OSStore *vars,wm_sca_t * data,int id,cJSON *policy,int requirements_scan,int cis_db_index,unsigned int remote_policy,int first_scan) {

    int type = 0, condition = 0, invalid = 0;
    char *nbuf = NULL;
    char buf[OS_SIZE_1024 + 2];
    char root_dir[OS_SIZE_1024 + 2];
    char final_file[2048 + 1];
    char *value;
    char *name = NULL;
    int ret_val = 0;
    int id_check_p = 0;
    cJSON *c_title = NULL;
    cJSON *c_condition = NULL;

    /* Initialize variables */
    memset(buf, '\0', sizeof(buf));
    memset(root_dir, '\0', sizeof(root_dir));
    memset(final_file, '\0', sizeof(final_file));

#ifdef WIN32
    /* Get Windows rootdir */
    wm_sca_getrootdir(root_dir, sizeof(root_dir) - 1);
    if (root_dir[0] == '\0') {
        merror(INVALID_ROOTDIR);
    }
#endif
    cJSON *profile = NULL;
    int check_count = 0;

    cJSON_ArrayForEach(profile,profile_check){

        if(!cis_db_for_hash[cis_db_index].elem[check_count]) {
            os_realloc(cis_db_for_hash[cis_db_index].elem, sizeof(cis_db_info_t *) * (check_count + 2), cis_db_for_hash[cis_db_index].elem);
            cis_db_for_hash[cis_db_index].elem[check_count] = NULL;
            cis_db_for_hash[cis_db_index].elem[check_count + 1] = NULL;
        }

        check_count++;
        invalid = 0;

        c_title = cJSON_GetObjectItem(profile, "title");
        c_condition = cJSON_GetObjectItem(profile, "condition");
        cJSON *p_checks = cJSON_GetObjectItem(profile, "rules");

        /* Get first name */
        if(c_title) {
            if(!c_title->valuestring) {
                mdebug1("Field 'title' must be a string.");
                ret_val = 1;
                goto clean_return;
            }
            name = strdup(c_title->valuestring);
        } else {
            os_free(name);
        }

        /* Get condition */
        if(c_condition) {
            if(!c_condition->valuestring) {
                mdebug1("Field 'condition' must be a string.");
                ret_val = 1;
                goto clean_return;
            }
            wm_sca_set_condition(c_condition->valuestring,&condition);
        } else {
            wm_sca_set_condition("invalid",&condition);
        }

        if (name == NULL || condition == WM_SCA_COND_INV) {
            merror(WM_SCA_INVALID_RKCL_NAME, name);
            ret_val = 1;
            goto clean_return;
        }

        if(p_checks){
            cJSON *p_check;

            int g_found = 0;
            int not_found = 0;

            cJSON_ArrayForEach(p_check,p_checks)
            {
                mdebug2("Checking entry: '%s'.", name);

                int negate = 0;
                int found = 0;
                value = NULL;

                if(!p_check->valuestring) {
                    mdebug1("Field 'rule' must be a string.");
                    ret_val = 1;
                    goto clean_return;
                }
                nbuf = p_check->valuestring;
                mdebug2("Rule is: %s",nbuf);

                /* Make a copy of the rule */
                char *rule_cp;
                os_strdup(nbuf, rule_cp);

                /* Get value to look for */
                value = wm_sca_get_value(rule_cp, &type);

                if (value == NULL) {
                    mdebug1(WM_SCA_INVALID_RKCL_VALUE, nbuf);
                    goto clean_return;
                }

                /* Get negate value */
                if (*value == '!') {
                    negate = 1;
                    value++;
                }

                /* Check for a file */
                if (type == WM_SCA_TYPE_FILE) {
                    char *pattern = NULL;
                    char *f_value = NULL;

                    pattern = wm_sca_get_pattern(value);
                    f_value = value;

                    /* Get any variable */
                    if (value[0] == '$') {
                        f_value = (char *) OSStore_Get(vars, value);
                        if (!f_value) {
                            merror(WM_SCA_INVALID_RKCL_VAR, value);
                            continue;
                        }
                    }

    #ifdef WIN32
                    else if (value[0] == '\\') {
                        final_file[0] = '\0';
                        final_file[sizeof(final_file) - 1] = '\0';

                        snprintf(final_file, sizeof(final_file) - 2, "%s%s",
                                root_dir, value);
                        f_value = final_file;
                    } else {
                        final_file[0] = '\0';
                        final_file[sizeof(final_file) - 1] = '\0';

                        ExpandEnvironmentStrings(value, final_file,
                                                sizeof(final_file) - 2);
                        f_value = final_file;
                    }
    #endif

                    mdebug2("Checking file: '%s'.", f_value);
                    if (wm_sca_check_file(f_value, pattern)) {
                        mdebug2("Found file.");
                        found = 1;
                    }
                    char _b_msg[OS_SIZE_1024 + 1];
                    _b_msg[OS_SIZE_1024] = '\0';
                    snprintf(_b_msg, OS_SIZE_1024, " File: %s", f_value);
                    append_msg_to_vm_scat(data, _b_msg);
                }
                /* Check for a command */
                else if (type == WM_SCA_TYPE_COMMAND) {

                    if (!data->remote_commands && remote_policy) {
                        mwarn("Ignoring check for policy '%s'. The internal option 'sca.remote_commands' is disabled.", cJSON_GetObjectItem(policy, "name")->valuestring);
                        invalid = 1;
                        break;
                    }

                    char *pattern = NULL;
                    char *f_value = NULL;

                    pattern = wm_sca_get_pattern(value);
                    f_value = value;

                    /* Get any variable */
                    if (value[0] == '$') {
                        f_value = (char *) OSStore_Get(vars, value);
                        if (!f_value) {
                            merror(WM_SCA_INVALID_RKCL_VAR, value);
                            continue;
                        }
                    }

                    mdebug2("Running command: '%s'.", f_value);
                    if (wm_sca_read_command(f_value, pattern,data)) {
                        mdebug2("Command returned found.");
                        found = 1;
                    } else {
                        mdebug2("Command returned not found.");
                    }
                    char _b_msg[OS_SIZE_1024 + 1];
                    _b_msg[OS_SIZE_1024] = '\0';
                    snprintf(_b_msg, OS_SIZE_1024, " Command: %s", f_value);
                    append_msg_to_vm_scat(data, _b_msg);
                }

    #ifdef WIN32
                /* Check for a registry entry */
                else if (type == WM_SCA_TYPE_REGISTRY) {
                    char *entry = NULL;
                    char *pattern = NULL;

                    /* Look for additional entries in the registry
                    * and a pattern to match.
                    */
                    entry = wm_sca_get_pattern(value);
                    if (entry) {
                        pattern = wm_sca_get_pattern(entry);
                    }

                    mdebug2("Checking registry: '%s'.", value);
                    if (wm_sca_is_registry(value, entry, pattern)) {
                        mdebug2("Found registry.");
                        found = 1;
                    }
                    char _b_msg[OS_SIZE_1024 + 1];
                    _b_msg[OS_SIZE_1024] = '\0';
                    snprintf(_b_msg, OS_SIZE_1024, " Registry: %s", value);
                    append_msg_to_vm_scat(data, _b_msg);
                }
    #endif
                /* Check for a directory */
                else if (type == WM_SCA_TYPE_DIR) {
                    char *file = NULL;
                    char *pattern = NULL;
                    char *f_value = NULL;
                    char *dir = NULL;

                    file = wm_sca_get_pattern(value);
                    if (!file) {
                        merror(WM_SCA_INVALID_RKCL_VAR, value);
                        continue;
                    }

                    pattern = wm_sca_get_pattern(file);

                    /* Get any variable */
                    if (value[0] == '$') {
                        f_value = (char *) OSStore_Get(vars, value);
                        if (!f_value) {
                            merror(WM_SCA_INVALID_RKCL_VAR, value);
                            continue;
                        }
                    } else {
                        f_value = value;
                    }

                    /* Check for multiple comma separated directories */
                    dir = f_value;
                    f_value = strchr(dir, ',');
                    if (f_value) {
                        *f_value = '\0';
                    }

                    while (dir) {
                        mdebug2("Checking dir: %s", dir);

                        short is_nfs = IsNFS(dir);
                        if( is_nfs == 1 && data->skip_nfs ) {
                            mdebug2("skip_nfs enabled and %s is flagged as NFS.", dir);
                        } else {
                            mdebug2("%s => is_nfs=%d, skip_nfs=%d", dir, is_nfs, data->skip_nfs);
                            if (wm_sca_check_dir(dir, file, pattern)) {
                                mdebug2("Found dir.");
                                found = 1;
                            }
                        }

                        char _b_msg[OS_SIZE_1024 + 1];
                        _b_msg[OS_SIZE_1024] = '\0';
                        snprintf(_b_msg, OS_SIZE_1024, " Directory: %s", dir);
                        append_msg_to_vm_scat(data, _b_msg);
                        if (f_value) {
                            *f_value = ',';
                            f_value++;

                            dir = f_value;

                            f_value = strchr(dir, ',');
                            if (f_value) {
                                *f_value = '\0';
                            }
                        } else {
                            dir = NULL;
                        }
                    }
                }

                /* Check for a process */
                else if (type == WM_SCA_TYPE_PROCESS) {
                    mdebug2("Checking process: '%s'", value);
                    if (wm_sca_is_process(value, p_list)) {
                        mdebug2("Process found.");
                        found = 1;
                    } else {
                        mdebug2("Process not found.");
                    }
                    char _b_msg[OS_SIZE_1024 + 1];
                    _b_msg[OS_SIZE_1024] = '\0';
                    snprintf(_b_msg, OS_SIZE_1024, " Process: %s", value);
                    append_msg_to_vm_scat(data, _b_msg);
                }

                /* Switch the values if ! is present */
                if (negate) {
                    if (found) {
                        found = 0;
                    } else {
                        found = 1;
                    }
                }

                /* Check the conditions */
                if (condition & WM_SCA_COND_ANY) {
                    mdebug2("Condition ANY.");
                    if (found) {
                        g_found = 1;
                    }
                } else if (condition & WM_SCA_COND_NON) {
                    mdebug2("Condition NON.");
                    if (!found && (not_found != -1)) {
                        mdebug2("Condition NON setze not_found=1.");
                        not_found = 1;
                    } else {
                        not_found = -1;
                    }
                } else {
                    /* Condition for ALL */
                    mdebug2("Condition ALL.");
                    if (found && (g_found != -1)) {
                        g_found = 1;
                    } else {
                        g_found = -1;
                    }
                }

                os_free(rule_cp);
            }

            if (condition & WM_SCA_COND_NON) {
                if (not_found == -1){ g_found = 0;} else {g_found = 1;}
            }

            /* Alert if necessary */
            int i = 0;
            if (g_found == 1) {
                char **p_alert_msg = data->alert_msg;
                if (!requirements_scan) {
                    wm_sca_summary_increment_failed();
                    cJSON *event = wm_sca_build_event(profile,policy,p_alert_msg,id,"failed");

                    if(event){
<<<<<<< HEAD
                        if(wm_sca_check_hash(cis_db[cis_db_index],"failed",profile,event,id_check_p,cis_db_index) && !requirements_scan) {
=======
                        if(wm_sca_check_hash(cis_db[cis_db_index],"failed",profile,event,id_check_p,cis_db_index) && !requirements_scan && !first_scan) {
>>>>>>> cb6cba48
                            wm_sca_send_event_check(data,event);
                        }
                        cJSON_Delete(event);
                    } else {
                        merror("Building event for check: %s. Set debug mode for more information.", name);
                        ret_val = 1;
                    }
                }

<<<<<<< HEAD
                for (int i=0; data->alert_msg[i]; i++){
                    free(data->alert_msg[i]);
                    data->alert_msg[i] = NULL;
                }

=======
                for (i=0; data->alert_msg[i]; i++){
                    free(data->alert_msg[i]);
                    data->alert_msg[i] = NULL;
                }
                
>>>>>>> cb6cba48
                if (requirements_scan == 1){
                    wm_sca_reset_summary();
                    goto clean_return;
                }
            } else {
                char **p_alert_msg = data->alert_msg;
                if (!requirements_scan) {
                    wm_sca_summary_increment_passed();
                    cJSON *event = wm_sca_build_event(profile,policy,p_alert_msg,id,"passed");

                    if(event){
<<<<<<< HEAD
                        if(wm_sca_check_hash(cis_db[cis_db_index],"passed",profile,event,id_check_p,cis_db_index) && !requirements_scan) {
=======
                        if(wm_sca_check_hash(cis_db[cis_db_index],"passed",profile,event,id_check_p,cis_db_index) && !requirements_scan && !first_scan) {
>>>>>>> cb6cba48
                            wm_sca_send_event_check(data,event);
                        }
                        cJSON_Delete(event);
                    } else {
                        merror("Building event for check: %s. Set debug mode for more information.", name);
                        ret_val = 1;
                    }
                }

<<<<<<< HEAD
                for (int i=0; data->alert_msg[i]; i++){
=======
                for (i=0; data->alert_msg[i]; i++){
>>>>>>> cb6cba48
                    free(data->alert_msg[i]);
                    data->alert_msg[i] = NULL;
                }

                /* Check if this entry is required for the rest of the file */
                if (condition & WM_SCA_COND_REQ) {
                    if (requirements_scan == 1){
                        ret_val = 1;
                    }
                    goto clean_return;
                }
                if (requirements_scan == 1){
                    wm_sca_reset_summary();
                    goto clean_return;
                }
            }

            if (invalid) {  // Ignore this check
                check_count--;
                // Free resources
                int j = 0;
                while (data->alert_msg[j]) {
                    free(data->alert_msg[j]);
                    data->alert_msg[j] = NULL;
                    j++;
                }
                if (!nbuf) {
                    goto clean_return;
                }
                os_free(name);
                continue;
            }

            /* End if we don't have anything else */
            if (!nbuf) {
                goto clean_return;
            }
        }
        /* Clean up name */
        os_free(name);

        id_check_p++;
    }

/* Clean up memory */
clean_return:
    os_free(name);

    return ret_val;

}

static void wm_sca_set_condition(char *c_cond, int *condition) {
    /* Get condition */
    if (strcmp(c_cond, "all") == 0) {
        *condition |= WM_SCA_COND_ALL;
    } else if (strcmp(c_cond, "any") == 0) {
        *condition |= WM_SCA_COND_ANY;
    } else if (strcmp(c_cond, "none") == 0) {
        *condition |= WM_SCA_COND_NON;
    } else if (strcmp(c_cond, "any required") == 0) {
        *condition |= WM_SCA_COND_ANY;
        *condition |= WM_SCA_COND_REQ;
    } else if (strcmp(c_cond, "all required") == 0) {
        *condition |= WM_SCA_COND_ALL;
        *condition |= WM_SCA_COND_REQ;
    } else {
        *condition = WM_SCA_COND_INV;
    }
}

static int wm_sca_get_vars(cJSON *variables,OSStore *vars) {

    cJSON *variable;
    cJSON_ArrayForEach(variable,variables){

        /* If not a variable, return 0 */
        if (*variable->string != '$') {
            merror(WM_SCA_INVALID_RKCL_VAR, variable->string);
            return (0);
        }

        /* Remove semicolon from the end */
        char *tmp = strchr(variable->valuestring, ';');
        if (tmp) {
            *tmp = '\0';
        } else {
            return (-1);
        }

        char * var_value;
        os_strdup(variable->valuestring,var_value);
        OSStore_Put(vars, variable->string, var_value);
    }

    return 0;
}

static char *wm_sca_get_value(char *buf, int *type)
{
    char *tmp_str;
    char *value;

    /* Zero type before using it to make sure return is valid
     * in case of error.
     */
    *type = 0;

    value = strchr(buf, ':');
    if (value == NULL) {
        return (NULL);
    }

    *value = '\0';
    value++;

    tmp_str = strchr(value, ';');
    if (tmp_str == NULL) {
        return (NULL);
    }
    *tmp_str = '\0';

    /* Get types - removing negate flag (using later) */
    if (*buf == '!') {
        buf++;
    }

    if (strcmp(buf, "f") == 0) {
        *type = WM_SCA_TYPE_FILE;
    } else if (strcmp(buf, "r") == 0) {
        *type = WM_SCA_TYPE_REGISTRY;
    } else if (strcmp(buf, "p") == 0) {
        *type = WM_SCA_TYPE_PROCESS;
    } else if (strcmp(buf, "d") == 0) {
        *type = WM_SCA_TYPE_DIR;
    } else if (strcmp(buf, "c") == 0) {
        *type = WM_SCA_TYPE_COMMAND;
    } else {
        return (NULL);
    }

    return (value);
}

static char *wm_sca_get_pattern(char *value)
{
    while (*value != '\0') {
        if ((*value == ' ') && (value[1] == '-') &&
                (value[2] == '>') && (value[3] == ' ')) {
            *value = '\0';
            value += 4;

            return (value);
        }
        value++;
    }

    return (NULL);
}

static int wm_sca_check_file(char *file, char *pattern)
{
    char *split_file;
    int full_negate = 0;
    int pt_result = 0;
    FILE *fp;
    char buf[OS_SIZE_2048 + 1];

    if (file == NULL) {
        return (0);
    }

    /* Check if the file is divided */
    split_file = strchr(file, ',');
    if (split_file) {
        *split_file = '\0';
        split_file++;
    }

    /* Get each file */
    do {
        /* If we don't have a pattern, just check if the file/dir is there */
        if (pattern == NULL) {
            if (w_is_file(file)) {
                return (1);
            }
        } else {
            full_negate = wm_sca_pt_check_negate(pattern);
            /* Check for content in the file */
            fp = fopen(file, "r");
            if (fp) {

                buf[OS_SIZE_2048] = '\0';
                while (fgets(buf, OS_SIZE_2048, fp) != NULL) {
                    char *nbuf;

                    /* Remove end of line */
                    nbuf = strchr(buf, '\n');
                    if (nbuf) {
                        *nbuf = '\0';
                    }
#ifdef WIN32
                    /* Remove end of line */
                    nbuf = strchr(buf, '\r');
                    if (nbuf) {
                        *nbuf = '\0';
                    }
#endif
                    /* Matched */
                    pt_result = wm_sca_pt_matches(buf, pattern);
                    if ((pt_result == 1 && full_negate == 0) ) {
                        mdebug2("Alerting file %s on line %s", file, buf);
                        fclose(fp);
                        return (1);
                    } else if ((pt_result == 0 && full_negate == 1) ) {
                        /* Found a full+negate match so no longer need to search
                         * break out of loop and make sure the full negate does
                         * not alert.
                         */
                        mdebug2("Found a complete match for full_negate");
                        full_negate = 0;
                        break;
                    }
                }

                fclose(fp);

                if (full_negate == 1) {
                    mdebug2("Full_negate alerting - file %s", file);
                    return (1);
                }
            }
        }

        if (split_file) {
            file = split_file;
            split_file = strchr(split_file, ',');
            if (split_file) {
                split_file++;
            }
        }


    } while (split_file);

    return (0);
}

static int wm_sca_read_command(char *command, char *pattern,wm_sca_t * data)
{
    int full_negate = 0;
    int pt_result = 0;

    if (command == NULL) {
        return (0);
    }

    /* If we don't have a pattern, just check if the file/dir is there */
    if (pattern == NULL) {
        return (1);
    } else {
        full_negate = wm_sca_pt_check_negate(pattern);
        /* Check for content in the file */
        char *cmd_output = NULL;
        int result_code;

        if( wm_exec(command,&cmd_output,&result_code,data->commands_timeout,NULL) < 0 )  {
            if (result_code == EXECVE_ERROR) {
                mdebug1("Can't run command(%s): path is invalid or file has insufficient permissions.",command);
            } else {
                mdebug1("Error executing [%s]", command);
            }
            return 0;
        } else if (result_code != 0) {
            mdebug1("Command (%s) returned code %d.", command, result_code);
        }

        if(!cmd_output) {
            return 0;
        }

        char **output_line;
        output_line = OS_StrBreak('\n', cmd_output, 256);
        os_free(cmd_output);

        if(!output_line) {
            mdebug1("Command output '%s' has not ending line  '\n' character",cmd_output);
            return 0;
        }

        int i;
        for (i=0; output_line[i] != NULL; i++) {
            char *buf = output_line[i];
            mdebug2("Checking output '%s' for pattern match",buf);

#ifdef WIN32
            char *nbuf;
            /* Remove end of line */
            nbuf = strchr(buf, '\r');
            if (nbuf) {
                *nbuf = '\0';
            }
#endif
            /* Matched */
            pt_result = wm_sca_pt_matches(buf, pattern);
            if ((pt_result == 1 && full_negate == 0) ) {
                free_strarray(output_line);
                return (1);
            } else if ((pt_result == 0 && full_negate == 1) ) {
                /* Found a full+negate match so no longer need to search
                    * break out of loop and make sure the full negate does
                    * not alert.
                    */
                mdebug2("Found a complete match for full_negate");
                full_negate = 0;
                break;
            }
         
        }

        if (full_negate == 1) {
            free_strarray(output_line);
            return (1);
        }

        free_strarray(output_line);
    }

    return (0);
}

/* Check if the pattern is all negate values */
static int wm_sca_pt_check_negate(const char *pattern)
{
    char *mypattern = NULL;
    os_strdup(pattern, mypattern);
    char *tmp_pt = mypattern;
    char *tmp_pattern = mypattern;

    while (tmp_pt != NULL) {
        /* First look for " && " */
        tmp_pt = strchr(tmp_pattern, ' ');
        if (tmp_pt && tmp_pt[1] == '&' && tmp_pt[2] == '&' && tmp_pt[3] == ' ') {
            *tmp_pt = '\0';
            tmp_pt += 4;
        } else {
            tmp_pt = NULL;
        }

        if (*tmp_pattern != '!') {
            free(mypattern);
            return 0;
        }

        tmp_pattern = tmp_pt;
    }

    mdebug2("Pattern: %s is fill_negate", pattern);
    free(mypattern);
    return (1);
}

static int wm_sca_pt_matches(const char *str, char *pattern)
{
    int neg = 0;
    int ret_code = 0;
    char *tmp_pt = pattern;
    char *tmp_ret = NULL;

    if (str == NULL) {
        return (0);
    }

    while (tmp_pt != NULL) {
        /* First look for " && " */
        tmp_pt = strchr(pattern, ' ');
        if (tmp_pt && tmp_pt[1] == '&' && tmp_pt[2] == '&' && tmp_pt[3] == ' ') {
            /* Mark pointer to clean it up */
            tmp_ret = tmp_pt;

            *tmp_pt = '\0';
            tmp_pt += 4;
        } else {
            tmp_pt = NULL;
        }

        /* Check for negate values */
        neg = 0;
        ret_code = 0;
        if (*pattern == '!') {
            pattern++;
            neg = 1;
        }

        /* Do the actual comparison */
        if (strncasecmp(pattern, "=:", 2) == 0) {
            pattern += 2;
            if (strcasecmp(pattern, str) == 0) {
                ret_code = 1;
            }
        } else if (strncasecmp(pattern, "r:", 2) == 0) {
            pattern += 2;
            if (OS_Regex(pattern, str)) {
                ret_code = 1;
            }
        } else if (strncasecmp(pattern, "<:", 2) == 0) {
            pattern += 2;
            if (strcmp(pattern, str) < 0) {
                ret_code = 1;
            }
        } else if (strncasecmp(pattern, ">:", 2) == 0) {
            pattern += 2;
            if (strcmp(pattern, str) > 0) {
                ret_code = 1;
            }
        } else {
#ifdef WIN32
            char final_file[2048 + 1];

            /* Try to get Windows variable */
            if (*pattern == '%') {
                final_file[0] = '\0';
                final_file[2048] = '\0';

                ExpandEnvironmentStrings(pattern, final_file, 2047);
            } else {
                strncpy(final_file, pattern, 2047);
            }

            /* Compare against the expanded variable */
            if (strcasecmp(final_file, str) == 0) {
                ret_code = 1;
            }
#else
            if (strcasecmp(pattern, str) == 0) {
                ret_code = 1;
            }
#endif
        }
        /* Fix tmp_ret entry */
        if (tmp_ret != NULL) {
            *tmp_ret = ' ';
            tmp_ret = NULL;
        }

        /* If we have "!", return true if we don't match */
        if (neg == 1) {
            if (ret_code) {
                ret_code = 0;
                break;
            }
        } else {
            if (!ret_code) {
                ret_code = 0;
                break;
            }
        }

        ret_code = 1;
        pattern = tmp_pt;
    }

    return (ret_code);
}

static int wm_sca_check_dir(const char *dir, const char *file, char *pattern)
{
    int ret_code = 0;
    char f_name[PATH_MAX + 2];
    struct dirent *entry;
    struct stat statbuf_local;
    DIR *dp = NULL;

    f_name[PATH_MAX + 1] = '\0';

    dp = opendir(dir);
    if (!dp) {
        return (0);
    }

    while ((entry = readdir(dp)) != NULL) {
        /* Ignore . and ..  */
        if ((strcmp(entry->d_name, ".") == 0) ||
                (strcmp(entry->d_name, "..") == 0)) {
            continue;
        }

        /* Create new file + path string */
        snprintf(f_name, PATH_MAX + 1, "%s/%s", dir, entry->d_name);

        /* Check if the read entry matches the provided file name */
        if (strncasecmp(file, "r:", 2) == 0) {
            if (OS_Regex(file + 2, entry->d_name)) {
                if (wm_sca_check_file(f_name, pattern)) {
                    ret_code = 1;
                }
            }
        } else {
            /* ... otherwise try without regex */
            if (OS_Match2(file, entry->d_name)) {
                if (wm_sca_check_file(f_name, pattern)) {
                    ret_code = 1;
                }
            }
        }

        /* Check if file is a directory */
        if (lstat(f_name, &statbuf_local) == 0) {
            if (S_ISDIR(statbuf_local.st_mode)) {
                if (wm_sca_check_dir(f_name, file, pattern)) {
                    ret_code = 1;
                }
            }
        }
    }

    closedir(dp);
    return (ret_code);

}

/* Check if a process is running */
static int wm_sca_is_process(char *value, OSList *p_list)
{
    OSListNode *l_node;
    if (p_list == NULL) {
        return (0);
    }
    if (!value) {
        return (0);
    }

    l_node = OSList_GetFirstNode(p_list);
    while (l_node) {
        W_Proc_Info *pinfo;

        pinfo = (W_Proc_Info *)l_node->data;

        /* Check if value matches */
        if (wm_sca_pt_matches(pinfo->p_path, value)) {
            return (1);
        }

        l_node = OSList_GetNextNode(p_list);
    }

    return (0);
}

// Destroy data
void wm_sca_destroy(wm_sca_t * data) {
    os_free(data);
}

#ifdef WIN32
static int wm_sca_is_registry(char *entry_name, char *reg_option, char *reg_value) {
    char *rk;

    rk = wm_sca_os_winreg_getkey(entry_name);
    if (wm_sca_sub_tree == NULL || rk == NULL) {
        merror(SK_INV_REG, entry_name);
        return (0);
    }

    return wm_sca_open_key(rk, entry_name, KEY_WOW64_32KEY, reg_option, reg_value) || wm_sca_open_key(rk, entry_name, KEY_WOW64_64KEY, reg_option, reg_value);
}
static char *wm_sca_os_winreg_getkey(char *reg_entry)
{
    char *ret = NULL;
    char *tmp_str;

    /* Get only the sub tree first */
    tmp_str = strchr(reg_entry, '\\');
    if (tmp_str) {
        *tmp_str = '\0';
        ret = tmp_str + 1;
    }

    /* Set sub tree */
    if ((strcmp(reg_entry, "HKEY_LOCAL_MACHINE") == 0) ||
            (strcmp(reg_entry, "HKLM") == 0)) {
        wm_sca_sub_tree = HKEY_LOCAL_MACHINE;
    } else if (strcmp(reg_entry, "HKEY_CLASSES_ROOT") == 0) {
        wm_sca_sub_tree = HKEY_CLASSES_ROOT;
    } else if (strcmp(reg_entry, "HKEY_CURRENT_CONFIG") == 0) {
        wm_sca_sub_tree = HKEY_CURRENT_CONFIG;
    } else if (strcmp(reg_entry, "HKEY_USERS") == 0) {
        wm_sca_sub_tree = HKEY_USERS;
    } else if ((strcmp(reg_entry, "HKCU") == 0) ||
               (strcmp(reg_entry, "HKEY_CURRENT_USER") == 0)) {
        wm_sca_sub_tree = HKEY_CURRENT_USER;
    } else {
        /* Set sub tree to null */
        wm_sca_sub_tree = NULL;

        /* Return tmp_str to the previous value */
        if (tmp_str && (*tmp_str == '\0')) {
            *tmp_str = '\\';
        }
        return (NULL);
    }

    /* Check if ret has nothing else */
    if (ret && (*ret == '\0')) {
        ret = NULL;
    }

    /* Fixing tmp_str and the real name of the registry */
    if (tmp_str && (*tmp_str == '\0')) {
        *tmp_str = '\\';
    }

    return (ret);
}

static int wm_sca_open_key(char *subkey, char *full_key_name, unsigned long arch,
                         char *reg_option, char *reg_value)
{
    int ret = 1;
    HKEY oshkey;

    if (RegOpenKeyEx(wm_sca_sub_tree, subkey, 0, KEY_READ | arch, &oshkey) != ERROR_SUCCESS) {
        return (0);
    }

    /* If option is set, return the value of query key */
    if (reg_option) {
        ret = wm_sca_winreg_querykey(oshkey, subkey, full_key_name,
                                   reg_option, reg_value);
    }

    RegCloseKey(oshkey);
    return (ret);
}

static int wm_sca_winreg_querykey(HKEY hKey,
        __attribute__((unused))char *p_key,
        __attribute__((unused)) char *full_key_name,
                         char *reg_option, char *reg_value)
{
    int rc;
    DWORD i, j;

    /* QueryInfo and EnumKey variables */
    TCHAR class_name_b[MAX_PATH + 1];
    DWORD class_name_s = MAX_PATH;

    /* Number of sub keys */
    DWORD subkey_count = 0;

    /* Number of values */
    DWORD value_count;

    /* Variables for RegEnumValue */
    TCHAR value_buffer[MAX_VALUE_NAME + 1];
    TCHAR data_buffer[MAX_VALUE_NAME + 1];
    DWORD value_size;
    DWORD data_size;

    /* Data type for RegEnumValue */
    DWORD data_type = 0;

    /* Storage var */
    char var_storage[MAX_VALUE_NAME + 1];

    /* Initialize the memory for some variables */
    class_name_b[0] = '\0';
    class_name_b[MAX_PATH] = '\0';

    /* We use the class_name, subkey_count and the value count */
    rc = RegQueryInfoKey(hKey, class_name_b, &class_name_s, NULL,
                         &subkey_count, NULL, NULL, &value_count,
                         NULL, NULL, NULL, NULL);
    if (rc != ERROR_SUCCESS) {
        return (0);
    }

    /* Get values (if available) */
    if (value_count) {
        char *mt_data;

        /* Clear the values for value_size and data_size */
        value_buffer[MAX_VALUE_NAME] = '\0';
        data_buffer[MAX_VALUE_NAME] = '\0';
        var_storage[MAX_VALUE_NAME] = '\0';

        /* Get each value */
        for (i = 0; i < value_count; i++) {
            value_size = MAX_VALUE_NAME;
            data_size = MAX_VALUE_NAME;

            value_buffer[0] = '\0';
            data_buffer[0] = '\0';
            var_storage[0] = '\0';

            rc = RegEnumValue(hKey, i, value_buffer, &value_size,
                              NULL, &data_type, (LPBYTE)data_buffer, &data_size);

            /* No more values available */
            if (rc != ERROR_SUCCESS) {
                break;
            }

            /* Check if no value name is specified */
            if (value_buffer[0] == '\0') {
                value_buffer[0] = '@';
                value_buffer[1] = '\0';
            }

            /* Check if the entry name matches the reg_option */
            if (strcasecmp(value_buffer, reg_option) != 0) {
                continue;
            }

            /* If a value is not present and the option matches,
             * we can return ok
             */
            if (!reg_value) {
                return (1);
            }

            /* Write value into a string */
            switch (data_type) {
                    int size_available;

                case REG_SZ:
                case REG_EXPAND_SZ:
                    snprintf(var_storage, MAX_VALUE_NAME, "%s", data_buffer);
                    break;
                case REG_MULTI_SZ:
                    /* Printing multiple strings */
                    size_available = MAX_VALUE_NAME - 3;
                    mt_data = data_buffer;

                    while (*mt_data) {
                        if (size_available > 2) {
                            strncat(var_storage, mt_data, size_available);
                            strncat(var_storage, " ", 2);
                            size_available = MAX_VALUE_NAME -
                                             (strlen(var_storage) + 2);
                        }
                        mt_data += strlen(mt_data) + 1;
                    }

                    break;
                case REG_DWORD:
                    snprintf(var_storage, MAX_VALUE_NAME,
                             "%x", (unsigned int)*data_buffer);
                    break;
                default:
                    size_available = MAX_VALUE_NAME - 2;
                    for (j = 0; j < data_size; j++) {
                        char tmp_c[12];

                        snprintf(tmp_c, 12, "%02x",
                                 (unsigned int)data_buffer[j]);

                        if (size_available > 2) {
                            strncat(var_storage, tmp_c, size_available);
                            size_available = MAX_VALUE_NAME -
                                             (strlen(var_storage) + 2);
                        }
                    }
                    break;
            }

            /* Check if value matches */
            if (wm_sca_pt_matches(var_storage, reg_value)) {
                return (1);
            }

            return (0);
        }
    }

    return (0);
}

static char *wm_sca_getrootdir(char *root_dir, int dir_size)
{
    char final_file[2048 + 1];
    char *tmp;

    final_file[0] = '\0';
    final_file[2048] = '\0';

    ExpandEnvironmentStrings("%WINDIR%", final_file, 2047);

    tmp = strchr(final_file, '\\');
    if (tmp) {
        *tmp = '\0';
        strncpy(root_dir, final_file, dir_size);
        return (root_dir);
    }

    return (NULL);
}
#endif

static int wm_sca_send_summary(wm_sca_t * data, int scan_id,unsigned int passed, unsigned int failed,cJSON *policy,int start_time,int end_time,char * integrity_hash, int first_scan,int id) {
    cJSON *json_summary = cJSON_CreateObject();

    cJSON_AddStringToObject(json_summary, "type", "summary");
    cJSON_AddNumberToObject(json_summary, "scan_id", scan_id);

    /* Policy fields */
    cJSON *name = cJSON_GetObjectItem(policy,"name");
    cJSON *description = cJSON_GetObjectItem(policy,"description");
    cJSON *references = cJSON_GetObjectItem(policy,"references");
    cJSON *policy_id = cJSON_GetObjectItem(policy,"id");
    cJSON *file= cJSON_GetObjectItem(policy,"file");

    cJSON_AddStringToObject(json_summary, "name", name->valuestring);
    cJSON_AddStringToObject(json_summary, "policy_id", policy_id->valuestring);
    cJSON_AddStringToObject(json_summary, "file", file->valuestring);

    if(description) {
        cJSON_AddStringToObject(json_summary, "description", description->valuestring);
    }

    if(references) {
        cJSON *reference;
        char *ref = NULL;

        cJSON_ArrayForEach(reference,references)
        {
            if(reference->valuestring){
               wm_strcat(&ref,reference->valuestring,',');
            }
        }
        cJSON_AddStringToObject(json_summary, "references", ref ? ref : NULL );
        os_free(ref);
    }

    cJSON_AddNumberToObject(json_summary, "passed", passed);
    cJSON_AddNumberToObject(json_summary, "failed", failed);

    float passedf = passed;
    float failedf = failed;
    float score = ((passedf/(failedf+passedf)))* 100;

    cJSON_AddNumberToObject(json_summary, "score", score);

    cJSON_AddNumberToObject(json_summary, "start_time", start_time);
    cJSON_AddNumberToObject(json_summary, "end_time", end_time);

    if(integrity_hash) {
        cJSON_AddStringToObject(json_summary, "hash", integrity_hash);
    } else {
        cJSON_AddStringToObject(json_summary, "hash", "error_calculating_hash");
    }

    if (first_scan) {
        cJSON_AddNumberToObject(json_summary, "first_scan", first_scan);
    }

    mdebug1("Sending summary event for file: '%s", file->valuestring);

    if (last_summary_json[id]) {
        os_free(last_summary_json[id]);
    }

    last_summary_json[id] = cJSON_Duplicate(json_summary,1);
    wm_sca_send_alert(data,json_summary);
    cJSON_Delete(json_summary);

    return 0;
}

static int wm_sca_send_event_check(wm_sca_t * data,cJSON *event) {

    wm_sca_send_alert(data,event);

    return 0;
}

static cJSON *wm_sca_build_event(cJSON *profile,cJSON *policy,char **p_alert_msg,int id,char *result) {
    cJSON *json_alert = cJSON_CreateObject();
    cJSON_AddStringToObject(json_alert, "type", "check");
    cJSON_AddNumberToObject(json_alert, "id", id);

    cJSON *name = cJSON_GetObjectItem(policy,"name");
    cJSON *policy_id = cJSON_GetObjectItem(policy,"id");
    cJSON_AddStringToObject(json_alert, "policy", name->valuestring);

    cJSON *check = cJSON_CreateObject();
    cJSON *pm_id = cJSON_GetObjectItem(profile, "id");
    cJSON *title = cJSON_GetObjectItem(profile, "title");
    cJSON *description = cJSON_GetObjectItem(profile, "description");
    cJSON *rationale = cJSON_GetObjectItem(profile, "rationale");
    cJSON *remediation = cJSON_GetObjectItem(profile, "remediation");
    cJSON *rules = cJSON_GetObjectItem(profile, "rules");

    if(!pm_id) {
        mdebug1("No 'id' field found on check.");
        goto error;
    }

    if(!pm_id->valueint) {
        mdebug1("Field 'id' must be a number.");
        goto error;
    }

    cJSON_AddNumberToObject(check, "id", pm_id->valueint);

    if(title){
        if(!title->valuestring) {
            mdebug1("Field 'title' must be a string.");
            goto error;
        }
        cJSON_AddStringToObject(check, "title", title->valuestring);
    } else {
        mdebug1("No 'title' field found on check '%d'.",pm_id->valueint);
        goto error;
    }

    if(!policy_id){
        mdebug1("No 'id' field found on policy.");
        goto error;
    }

    if(description){
        if(!description->valuestring) {
            mdebug1("Field 'description' must be a string.");
            goto error;
        }
        cJSON_AddStringToObject(check, "description", description->valuestring);
    }

    if(rationale){
        if(!rationale->valuestring) {
            mdebug1("Field 'rationale' must be a string.");
            goto error;
        }
        cJSON_AddStringToObject(check, "rationale", rationale->valuestring);
    }

    if(remediation){
        if(!remediation->valuestring) {
            mdebug1("Field 'remediation' must be a string.");
            goto error;
        }
        cJSON_AddStringToObject(check, "remediation", remediation->valuestring);
    }

    cJSON *compliances = cJSON_GetObjectItem(profile, "compliance");

    if(compliances) {
        cJSON *add_compliances = cJSON_CreateObject();
        cJSON *compliance;

        cJSON_ArrayForEach(compliance,compliances)
        {
            if(compliance->child->valuestring){
                cJSON_AddStringToObject(add_compliances,compliance->child->string,compliance->child->valuestring);
            } else if(compliance->child->valuedouble) {
                char double_value[128] = {0};
                snprintf(double_value,128,"%g",compliance->child->valuedouble);

                cJSON_AddStringToObject(add_compliances,compliance->child->string,double_value);
            } else if(compliance->child->valueint) {
                cJSON_AddNumberToObject(add_compliances,compliance->child->string,compliance->child->valueint);
            }
        }

        cJSON_AddItemToObject(check,"compliance",add_compliances);
    }

    cJSON_AddItemToObject(check,"rules", cJSON_Duplicate(rules,1));

    cJSON *references = cJSON_GetObjectItem(profile, "references");

    if(references) {
        cJSON *reference;
        char *ref = NULL;

        cJSON_ArrayForEach(reference,references)
        {
            if(reference->valuestring){
               wm_strcat(&ref,reference->valuestring,',');
            }
        }
        cJSON_AddStringToObject(check, "references", ref ? ref : NULL );
        os_free(ref);
    }

    // Get File or Process from alert
    int i = 0;
    char * final_str_file = NULL;
    char * final_str_directory = NULL;
    char * final_str_process = NULL;
    char * final_str_registry = NULL;
    char * final_str_command = NULL;
    while(i < 255) {

        if(p_alert_msg[i]) {
            char *alert_file = strstr(p_alert_msg[i],"File:");
            char *alert_directory = strstr(p_alert_msg[i],"Directory:");

            if(alert_file){
                alert_file+= 5;
                *alert_file = '\0';
                alert_file++;
                wm_strcat(&final_str_file,alert_file,',');
            } else if (alert_directory){
                alert_directory+= 10;
                *alert_directory = '\0';
                alert_directory++;
                wm_strcat(&final_str_directory,alert_directory,',');
            } else {
                char *alert_process = strstr(p_alert_msg[i],"Process:");
                if(alert_process){
                    alert_process+= 8;
                    *alert_process = '\0';
                    alert_process++;
                    wm_strcat(&final_str_process,alert_process,',');
                } else {
                    char *alert_registry = strstr(p_alert_msg[i],"Registry:");
                    if(alert_registry){
                        alert_registry+= 9;
                        *alert_registry = '\0';
                        alert_registry++;
                        wm_strcat(&final_str_registry,alert_registry,',');
                    } else {
                        char *alert_command = strstr(p_alert_msg[i],"Command:");
                        if(alert_command) {
                            alert_command+= 8;
                            *alert_command = '\0';
                            alert_command++;
                            wm_strcat(&final_str_command,alert_command,',');
                        }
                    }
                }
            }
        } else {
            break;
        }
        i++;
    }

    if(final_str_file) {
        cJSON_AddStringToObject(check, "file", final_str_file);
        os_free(final_str_file);
    }

    if(final_str_directory) {
        cJSON_AddStringToObject(check, "directory", final_str_directory);
        os_free(final_str_directory);
    }

    if(final_str_process) {
       cJSON_AddStringToObject(check, "process", final_str_process);
       os_free(final_str_process);
    }

    if(final_str_registry) {
       cJSON_AddStringToObject(check, "registry", final_str_registry);
       os_free(final_str_registry);
    }

    if(final_str_command) {
       cJSON_AddStringToObject(check, "command", final_str_command);
       os_free(final_str_command);
    }

    cJSON_AddStringToObject(check, "result", result);

    if(!policy_id->valuestring) {
        mdebug1("Field 'id' must be a string");
        goto error;
    }

    cJSON_AddStringToObject(json_alert, "policy_id", policy_id->valuestring);
    cJSON_AddItemToObject(json_alert,"check",check);

    return json_alert;

error:

    if(json_alert){
        cJSON_Delete(json_alert);
    }

    return NULL;
}

static int wm_sca_check_hash(OSHash *cis_db_hash,char *result,cJSON *profile,cJSON *event, int check_index,int policy_index) {
    cis_db_info_t *hashed_result = NULL;
    char id_hashed[OS_SIZE_128];
    int ret_add = 0;
    cJSON *pm_id = cJSON_GetObjectItem(profile, "id");

    if(!pm_id) {
        return 0;
    }

    if(!pm_id->valueint) {
        return 0;
    }

    sprintf(id_hashed, "%d", pm_id->valueint);

    hashed_result = OSHash_Get(cis_db_hash,id_hashed);

    if(hashed_result){
        if(strcmp(result,hashed_result->result) == 0) {
            return 0;
        } else {
            cis_db_info_t *elem;

            os_calloc(1,sizeof(cis_db_info_t),elem);
            os_strdup(result,elem->result);

            cJSON *obj = cJSON_Duplicate(event,1);
            elem->event = NULL;

            if(obj) {
                elem->event = obj;
                if (ret_add = OSHash_Update(cis_db_hash,id_hashed,elem), ret_add != 1) {
                    merror("Unable to update hash table for check: %d", pm_id->valueint);
                    os_free(elem->result);
                    cJSON_Delete(elem->event);
                    os_free(elem);
                    return 0;
                }

                cis_db_for_hash[policy_index].elem[check_index] = elem;
                return 1;
            }

            os_free(elem->result);
            os_free(elem);
            return 0;
        }
    } else {
        cis_db_info_t *elem;

        os_calloc(1,sizeof(cis_db_info_t),elem);
        os_strdup(result,elem->result);

        cJSON *obj = cJSON_Duplicate(event,1);
        elem->event = NULL;

        if(obj) {
            elem->event = obj;
            if (ret_add = OSHash_Add(cis_db_hash,id_hashed,elem), ret_add != 2) {
                merror("Unable to update hash table for check: %d", pm_id->valueint);
                os_free(elem->result);
                cJSON_Delete(elem->event);
                os_free(elem);
                return 0;
            }
            cis_db_for_hash[policy_index].elem[check_index] = elem;
            return 1;
        }
        os_free(elem->result);
        os_free(elem);
        return 0;
    }
}

static void wm_sca_free_hash_data(cis_db_info_t *event) {

    if(event) {
        if(event->result){
            os_free(event->result);
        }

        if(event->event) {
            cJSON_Delete(event->event);
        }
        os_free(event);
    }
}

static char *wm_sca_hash_integrity(int policy_index) {
    char *str = NULL;

    int i;
    for(i = 0; cis_db_for_hash[policy_index].elem[i]; i++) {
        cis_db_info_t *event;
        event = cis_db_for_hash[policy_index].elem[i];

        if(event->result){
            wm_strcat(&str,event->result,':');
        }
    }

    if(str) {
        os_sha256 hash;
        OS_SHA256_String(str, hash);
        os_free(str);
        return strdup(hash);
    }

    return NULL;
}

static void *wm_sca_dump_db_thread(wm_sca_t * data) {
    int i;

    while(1) {
        request_dump_t *request;

        if (request = queue_pop_ex(request_queue), request) {

#ifndef WIN32
            int random = os_random();
            if (random < 0)
                random = -random;
#else
            unsigned int random1 = os_random();
            unsigned int random2 = os_random();

            char random_id[OS_MAXSTR];
            snprintf(random_id, OS_MAXSTR - 1, "%u%u", random1, random2);

            int random = atoi(random_id);
            if (random < 0)
                random = -random;
#endif
            random = random % data->request_db_interval;

            if(random == 0) {
                random += 5;
            }

            unsigned int time = random;

            if (request->first_scan) {
                wm_delay(2000);
                mdebug1("Sending first scan results for policy '%s'.", data->profile[request->policy_index]->profile);
            } else {
                minfo("Integration checksum failed for policy '%s'. Resending scan results in %d seconds.", data->profile[request->policy_index]->profile,random);
                wm_delay(1000 * time);
                mdebug1("Dumping results to SCA DB for policy index '%u'",request->policy_index);
            }
          
            int scan_id = -1;

            for(i = 0; cis_db_for_hash[request->policy_index].elem[i]; i++) {
                cis_db_info_t *event;
                event = cis_db_for_hash[request->policy_index].elem[i];

                if (event) {
                    if(event->event){
                        cJSON *db_obj;
                        db_obj = event->event;

                        if(scan_id == -1) {
                            cJSON * scan_id_obj = cJSON_GetObjectItem(db_obj, "id");

                            if(scan_id_obj) {
                                scan_id =  scan_id_obj->valueint;
                            }
                        }
                        wm_sca_send_event_check(data,db_obj);
                    }
                }
            }

            sleep(5);
           
            int elements_sent = i - 1;
            mdebug1("Sending end of dump control event");

            wm_sca_send_dump_end(data,elements_sent,data->profile[request->policy_index]->policy_id,scan_id);

            wm_delay(2000);

            /* Send summary only for first scan */
            if (request->first_scan) {
                /* Send summary */
                cJSON_DeleteItemFromObject(last_summary_json[request->policy_index],"first_scan");
                /* Force alert */
                cJSON_AddStringToObject(last_summary_json[request->policy_index], "force_alert", "1");

                wm_sca_send_alert(data,last_summary_json[request->policy_index]);
            }

            mdebug1("Finished dumping scan results to SCA DB for policy index '%u'",request->policy_index);
            os_free(request);
        }
    }

    return NULL;
}


static int wm_sca_send_dump_end(wm_sca_t * data, unsigned int elements_sent,char * policy_id, int scan_id) {
    cJSON *dump_event = cJSON_CreateObject();

    cJSON_AddStringToObject(dump_event, "type", "dump_end");
    cJSON_AddStringToObject(dump_event, "policy_id", policy_id);
    cJSON_AddNumberToObject(dump_event, "elements_sent", elements_sent);
    cJSON_AddNumberToObject(dump_event, "scan_id", scan_id);

    wm_sca_send_alert(data,dump_event);

    cJSON_Delete(dump_event);

    return 0;
}

#ifdef WIN32
void wm_sca_push_request_win(char * msg){
    char *db = strchr(msg,':');

    if(!strncmp(msg,WM_CONFIGURATION_ASSESSMENT_DB_DUMP,strlen(WM_CONFIGURATION_ASSESSMENT_DB_DUMP)) && db) {

        *db++ = '\0';

        /* Check for first scan */
        char *first_scan = strchr(db,':');

        if (!first_scan) {
            mdebug1("First scan flag missing");
            return;
        }

        *first_scan++ = '\0';

        /* Search DB */
        int i;

        if(data_win) {
            for(i = 0; data_win->profile[i]; i++) {
                if(!data_win->profile[i]->enabled){
                    continue;
                }

                if(data_win->profile[i]->policy_id) {
                    char *endl;

                    endl = strchr(db,'\n');

                    if(endl){
                        *endl = '\0';
                    }

                    if(strcmp(data_win->profile[i]->policy_id,db) == 0){
                        request_dump_t *request;
                        os_calloc(1, sizeof(request_dump_t),request);
                         
                        request->policy_index = i;
                        request->first_scan = atoi(first_scan);

                        if(queue_push_ex(request_queue,request) < 0) {
                            os_free(request);
                            mdebug1("Could not push policy index to queue");
                        }
                        break;
                    }
                }
            }
        }
    }
}

#endif

#ifndef WIN32
static void * wm_sca_request_thread(wm_sca_t * data) {

    /* Create request socket */
    int cfga_queue;
    if ((cfga_queue = StartMQ(CFGASSESSMENTQUEUEPATH, READ)) < 0) {
        merror_exit(QUEUE_ERROR, CFGASSESSMENTQUEUEPATH, strerror(errno));
    }

    int recv = 0;
    char *buffer = NULL;
    os_calloc(OS_MAXSTR + 1,sizeof(char),buffer);

    while (1) {
        if (recv = OS_RecvUnix(cfga_queue, OS_MAXSTR, buffer),recv) {
            buffer[recv] = '\0';

            char *db = strchr(buffer,':');

            if(!strncmp(buffer,WM_CONFIGURATION_ASSESSMENT_DB_DUMP,strlen(WM_CONFIGURATION_ASSESSMENT_DB_DUMP)) && db) {

                *db++ = '\0';

                /* Check for first scan */
                char *first_scan = strchr(db,':');

                if (!first_scan) {
                    mdebug1("First scan flag missing");
                    continue;
                }

                *first_scan++ = '\0';

                /* Search DB */
                int i;
                for(i = 0; data->profile[i]; i++) {
                    if(!data->profile[i]->enabled){
                        continue;
                    }

                    if(data->profile[i]->policy_id) {
                        char *endl;

                        endl = strchr(db,'\n');

                        if(endl){
                            *endl = '\0';
                        }

                        if(strcmp(data->profile[i]->policy_id,db) == 0){
                            request_dump_t *request;
                            os_calloc(1, sizeof(request_dump_t),request);
                         
                            request->policy_index = i;
                            request->first_scan = atoi(first_scan);

                            if(queue_push_ex(request_queue,request) < 0) {
                                os_free(request);
                                mdebug1("Could not push policy index to queue");
                            }
                            break;
                        }
                    }
                }
            }
        }
    }

    return NULL;
}
#endif
static void wm_sca_summary_increment_passed() {
    summary_passed++;
}

static void wm_sca_summary_increment_failed() {
    summary_failed++;
}

static void wm_sca_reset_summary() {
    summary_failed = 0;
    summary_passed = 0;
}

cJSON *wm_sca_dump(const wm_sca_t *data) {
    cJSON *root = cJSON_CreateObject();
    cJSON *wm_wd = cJSON_CreateObject();

    cJSON_AddStringToObject(wm_wd, "enabled", data->enabled ? "yes" : "no");
    cJSON_AddStringToObject(wm_wd, "scan_on_start", data->scan_on_start ? "yes" : "no");
    cJSON_AddStringToObject(wm_wd, "skip_nfs", data->skip_nfs ? "yes" : "no");
    if (data->interval) cJSON_AddNumberToObject(wm_wd, "interval", data->interval);
    if (data->scan_day) cJSON_AddNumberToObject(wm_wd, "day", data->scan_day);

    switch (data->scan_wday) {
        case 0:
            cJSON_AddStringToObject(wm_wd, "wday", "sunday");
            break;
        case 1:
            cJSON_AddStringToObject(wm_wd, "wday", "monday");
            break;
        case 2:
            cJSON_AddStringToObject(wm_wd, "wday", "tuesday");
            break;
        case 3:
            cJSON_AddStringToObject(wm_wd, "wday", "wednesday");
            break;
        case 4:
            cJSON_AddStringToObject(wm_wd, "wday", "thursday");
            break;
        case 5:
            cJSON_AddStringToObject(wm_wd, "wday", "friday");
            break;
        case 6:
            cJSON_AddStringToObject(wm_wd, "wday", "saturday");
            break;
        default:
            break;
    }
    if (data->scan_time) cJSON_AddStringToObject(wm_wd, "time", data->scan_time);

    if (data->profile && *data->profile) {
        cJSON *profiles = cJSON_CreateArray();
        int i;
        for (i=0;data->profile[i];i++) {
            if(data->profile[i]->enabled == 1){
                cJSON_AddStringToObject(profiles,"policy",data->profile[i]->profile);
            }
        }
        cJSON_AddItemToObject(wm_wd,"policies",profiles);
    }

    cJSON_AddItemToObject(root,"sca",wm_wd);


    return root;
}

static int append_msg_to_vm_scat (wm_sca_t * const data, const char * const msg)
{
    /* Already present */
    if (w_is_str_in_array(data->alert_msg, msg)) {
        return 1;
    }

    int i = 0;
    while (data->alert_msg[i] && (i < 255)) {
        i++;
    }

    if (!data->alert_msg[i]) {
        os_strdup(msg, data->alert_msg[i]);
    }
    return 0;
}<|MERGE_RESOLUTION|>--- conflicted
+++ resolved
@@ -1122,11 +1122,7 @@
                     cJSON *event = wm_sca_build_event(profile,policy,p_alert_msg,id,"failed");
 
                     if(event){
-<<<<<<< HEAD
-                        if(wm_sca_check_hash(cis_db[cis_db_index],"failed",profile,event,id_check_p,cis_db_index) && !requirements_scan) {
-=======
                         if(wm_sca_check_hash(cis_db[cis_db_index],"failed",profile,event,id_check_p,cis_db_index) && !requirements_scan && !first_scan) {
->>>>>>> cb6cba48
                             wm_sca_send_event_check(data,event);
                         }
                         cJSON_Delete(event);
@@ -1136,19 +1132,11 @@
                     }
                 }
 
-<<<<<<< HEAD
-                for (int i=0; data->alert_msg[i]; i++){
-                    free(data->alert_msg[i]);
-                    data->alert_msg[i] = NULL;
-                }
-
-=======
                 for (i=0; data->alert_msg[i]; i++){
                     free(data->alert_msg[i]);
                     data->alert_msg[i] = NULL;
                 }
-                
->>>>>>> cb6cba48
+
                 if (requirements_scan == 1){
                     wm_sca_reset_summary();
                     goto clean_return;
@@ -1160,11 +1148,7 @@
                     cJSON *event = wm_sca_build_event(profile,policy,p_alert_msg,id,"passed");
 
                     if(event){
-<<<<<<< HEAD
-                        if(wm_sca_check_hash(cis_db[cis_db_index],"passed",profile,event,id_check_p,cis_db_index) && !requirements_scan) {
-=======
                         if(wm_sca_check_hash(cis_db[cis_db_index],"passed",profile,event,id_check_p,cis_db_index) && !requirements_scan && !first_scan) {
->>>>>>> cb6cba48
                             wm_sca_send_event_check(data,event);
                         }
                         cJSON_Delete(event);
@@ -1174,11 +1158,7 @@
                     }
                 }
 
-<<<<<<< HEAD
-                for (int i=0; data->alert_msg[i]; i++){
-=======
                 for (i=0; data->alert_msg[i]; i++){
->>>>>>> cb6cba48
                     free(data->alert_msg[i]);
                     data->alert_msg[i] = NULL;
                 }
