/*
 * Wazuh Module for Security Configuration Assessment
 * Copyright (C) 2015-2019, Wazuh Inc.
 * January 25, 2019.
 *
 * This program is a free software; you can redistribute it
 * and/or modify it under the terms of the GNU General Public
 * License (version 2) as published by the FSF - Free Software
 * Foundation.
 */

#include "wmodules.h"
#include <os_net/os_net.h>
#include <sys/stat.h>
#include "os_crypto/sha256/sha256_op.h"
#include "shared.h"


#undef minfo
#undef mwarn
#undef merror
#undef mdebug1
#undef mdebug2

#define minfo(msg, ...) _mtinfo(WM_SCA_LOGTAG, __FILE__, __LINE__, __func__, msg, ##__VA_ARGS__)
#define mwarn(msg, ...) _mtwarn(WM_SCA_LOGTAG, __FILE__, __LINE__, __func__, msg, ##__VA_ARGS__)
#define merror(msg, ...) _mterror(WM_SCA_LOGTAG, __FILE__, __LINE__, __func__, msg, ##__VA_ARGS__)
#define mdebug1(msg, ...) _mtdebug1(WM_SCA_LOGTAG, __FILE__, __LINE__, __func__, msg, ##__VA_ARGS__)
#define mdebug2(msg, ...) _mtdebug2(WM_SCA_LOGTAG, __FILE__, __LINE__, __func__, msg, ##__VA_ARGS__)

typedef struct cis_db_info_t {
    char *result;
    cJSON *event;
} cis_db_info_t;

typedef struct cis_db_hash_info_t {
    cis_db_info_t **elem;
} cis_db_hash_info_t;

typedef struct request_dump_t {
    int policy_index;
    int first_scan;
} request_dump_t;

static void * wm_sca_main(wm_sca_t * data);   // Module main function. It won't return
static void wm_sca_destroy(wm_sca_t * data);  // Destroy data
static int wm_sca_start(wm_sca_t * data);  // Start
static cJSON *wm_sca_build_event(cJSON *profile,cJSON *policy,char **p_alert_msg,int id,char *result,char *reason);
static int wm_sca_send_event_check(wm_sca_t * data,cJSON *event);  // Send check event
static void wm_sca_read_files(wm_sca_t * data);  // Read policy monitoring files
static int wm_sca_do_scan(cJSON *profile_check,OSStore *vars,wm_sca_t * data,int id,cJSON *policy,int requirements_scan,int cis_db_index,unsigned int remote_policy,int first_scan, int *checks_number);  // Do scan
static int wm_sca_send_summary(wm_sca_t * data, int scan_id,unsigned int passed, unsigned int failed,unsigned int invalid,cJSON *policy,int start_time,int end_time, char * integrity_hash, char * integrity_hash_file, int first_scan, int id, int checks_number);  // Send summary
static int wm_sca_check_policy(cJSON *policy, cJSON *profiles);
static int wm_sca_check_requirements(cJSON *requirements);
static void wm_sca_summary_increment_passed();
static void wm_sca_summary_increment_failed();
static void wm_sca_summary_increment_invalid();
static void wm_sca_reset_summary();
static int wm_sca_send_alert(wm_sca_t * data,cJSON *json_alert); // Send alert
static int wm_sca_check_hash(OSHash *cis_db_hash,char *result,cJSON *profile,cJSON *event,int check_index,int policy_index);
static char *wm_sca_hash_integrity(int policy_index);
static char *wm_sca_hash_integrity_file(const char *file);
static void wm_sca_free_hash_data(cis_db_info_t *event);
static void * wm_sca_dump_db_thread(wm_sca_t * data);
static void wm_sca_send_policies_scanned(wm_sca_t * data);
static int wm_sca_send_dump_end(wm_sca_t * data, unsigned int elements_sent,char * policy_id,int scan_id);  // Send dump end event
static int append_msg_to_vm_scat (wm_sca_t * const data, const char * const msg);

#ifndef WIN32
static void * wm_sca_request_thread(wm_sca_t * data);
#endif

/* Extra functions */
static int wm_sca_get_vars(cJSON *variables,OSStore *vars);
static void wm_sca_set_condition(char *c_cond, int *condition); // Set condition
static char * wm_sca_get_value(char *buf, int *type); // Get value
static char * wm_sca_get_pattern(char *value); // Get pattern
static int wm_sca_check_file(char * const file, char * const pattern, char **reason); // Check file
static int wm_sca_read_command(char *command, char *pattern, wm_sca_t * data, char **reason); // Read command output
static int wm_sca_pt_matches(const char * const str, const char * const pattern); // Check pattern match
static int wm_sca_check_dir(const char *dir, const char *file, char *pattern, char **reason); // Check dir
static int wm_sca_is_process(char *value, OSList *p_list); // Check process

#ifdef WIN32
static int wm_check_registry_entry(char * const value, char **reason);
static int wm_sca_is_registry(char *entry_name, char *reg_option, char *reg_value, char **reason);
static char *wm_sca_os_winreg_getkey(char *reg_entry);
static int wm_sca_test_key(char *subkey, char *full_key_name, unsigned long arch,char *reg_option, char *reg_value, int * test_result, char **reason);
static int wm_sca_winreg_querykey(HKEY hKey,__attribute__((unused))char *p_key,__attribute__((unused)) char *full_key_name,char *reg_option, char *reg_value);
static char *wm_sca_getrootdir(char *root_dir, int dir_size);
#endif

cJSON *wm_sca_dump(const wm_sca_t * data);     // Read config

const wm_context WM_SCA_CONTEXT = {
    SCA_WM_NAME,
    (wm_routine)wm_sca_main,
    (wm_routine)(void *)wm_sca_destroy,
    (cJSON * (*)(const void *))wm_sca_dump
};

static unsigned int summary_passed = 0;
static unsigned int summary_failed = 0;
static unsigned int summary_invalid = 0;

OSHash **cis_db;
char **last_sha256;
cis_db_hash_info_t *cis_db_for_hash;

static w_queue_t * request_queue;
static wm_sca_t * data_win;

cJSON **last_summary_json = NULL;

/* Multiple readers / one write mutex */
static pthread_rwlock_t dump_rwlock;

// Module main function. It won't return
void * wm_sca_main(wm_sca_t * data) {
    // If module is disabled, exit
    if (data->enabled) {
        minfo("Module started.");
    } else {
        minfo("Module disabled. Exiting.");
        pthread_exit(NULL);
    }

    if (!data->profile || data->profile[0] == NULL) {
        minfo("No policies defined. Exiting.");
        pthread_exit(NULL);
    }

    data->msg_delay = 1000000 / wm_max_eps;
    data->summary_delay = 3; /* Seconds to wait for summary sending */
    data_win = data;

    /* Reading the internal options */

    // Default values
    data->request_db_interval = 300;
    data->remote_commands = 0;
    data->commands_timeout = 30;

    data->request_db_interval = getDefine_Int("sca","request_db_interval", 0, 60) * 60;
    data->commands_timeout = getDefine_Int("sca", "commands_timeout", 1, 300);
#ifdef CLIENT
    data->remote_commands = getDefine_Int("sca", "remote_commands", 0, 1);
#else
    data->remote_commands = 1;  // Only for agents
#endif

    /* Maximum request interval is the scan interval */
    if(data->request_db_interval > data->interval) {
       data->request_db_interval = data->interval;
       minfo("The request_db_interval option cannot be higher than the scan interval. It will be redefined to that value.");
    }

    /* Create Hash for each policy file */
    int i;
    if(data->profile){
        for(i = 0; data->profile[i]; i++) {
            os_realloc(cis_db, (i + 2) * sizeof(OSHash *), cis_db);
            cis_db[i] = OSHash_Create();
            if (!cis_db[i]) {
                merror(LIST_ERROR);
                return (0);
            }
            OSHash_SetFreeDataPointer(cis_db[i], (void (*)(void *))wm_sca_free_hash_data);

            /* DB for calculating hash only */
            os_realloc(cis_db_for_hash, (i + 2) * sizeof(cis_db_hash_info_t), cis_db_for_hash);

            /* Last summary for each policy */
            os_realloc(last_summary_json, (i + 2) * sizeof(cJSON *), last_summary_json);
            last_summary_json[i] = NULL;

            /* Prepare first ID for each policy file */
            os_calloc(1,sizeof(cis_db_info_t *),cis_db_for_hash[i].elem);
            cis_db_for_hash[i].elem[0] = NULL;
        }
    }

    /* Create summary hash for each policy file */
    if(data->profile){
        for(i = 0; data->profile[i]; i++) {
            os_realloc(last_sha256, (i + 2) * sizeof(char *), last_sha256);
            os_calloc(1,sizeof(os_sha256),last_sha256[i]);
        }
    }

#ifndef WIN32

    for (i = 0; (data->queue = StartMQ(DEFAULTQPATH, WRITE)) < 0 && i < WM_MAX_ATTEMPTS; i++)
        wm_delay(1000 * WM_MAX_WAIT);

    if (i == WM_MAX_ATTEMPTS) {
        merror("Can't connect to queue.");
    }

#endif

    request_queue = queue_init(1024);

    w_rwlock_init(&dump_rwlock, NULL);

#ifndef WIN32
    w_create_thread(wm_sca_request_thread, data);
    w_create_thread(wm_sca_dump_db_thread, data);
#else
    if (CreateThread(NULL,
                    0,
                    (LPTHREAD_START_ROUTINE)wm_sca_dump_db_thread,
                    data,
                    0,
                    NULL) == NULL) {
                    merror(THREAD_ERROR);
    }
#endif

    wm_sca_start(data);

    return NULL;
}

static int wm_sca_send_alert(wm_sca_t * data,cJSON *json_alert)
{

#ifdef WIN32
    int queue_fd = 0;
#else
    int queue_fd = data->queue;
#endif

    char *msg = cJSON_PrintUnformatted(json_alert);
    mdebug2("Sending event: %s",msg);

    if (wm_sendmsg(data->msg_delay, queue_fd, msg,WM_SCA_STAMP, SCA_MQ) < 0) {
        merror(QUEUE_ERROR, DEFAULTQUEUE, strerror(errno));

        if(data->queue >= 0){
            close(data->queue);
        }

        if ((data->queue = StartMQ(DEFAULTQPATH, WRITE)) < 0) {
            mwarn("Can't connect to queue.");
        } else {
            if(wm_sendmsg(data->msg_delay, data->queue, msg,WM_SCA_STAMP, SCA_MQ) < 0) {
                merror(QUEUE_ERROR, DEFAULTQUEUE, strerror(errno));
                close(data->queue);
            }
        }
    }

    os_free(msg);

    return (0);
}

static void wm_sca_send_policies_scanned(wm_sca_t * data) {
    cJSON *policies_obj = cJSON_CreateObject();
    cJSON *policies = cJSON_CreateArray();

    int i;
    if(data->profile) {
        for(i = 0; data->profile[i]; i++) {
            if(data->profile[i]->enabled) {
                cJSON_AddStringToObject(policies,"policy",data->profile[i]->policy_id);
            }
        }
    }

    cJSON_AddStringToObject(policies_obj, "type", "policies");
    cJSON_AddItemToObject(policies_obj,"policies",policies);

    mdebug2("Sending scanned policies.");
    wm_sca_send_alert(data,policies_obj);
    cJSON_Delete(policies_obj);
}

static int wm_sca_start(wm_sca_t * data) {

    int status = 0;
    time_t time_start = 0;
    time_t time_sleep = 0;

    if (!data->scan_on_start) {
        time_start = time(NULL);

        if (data->scan_day) {
            do {
                status = check_day_to_scan(data->scan_day, data->scan_time);
                if (status == 0) {
                    time_sleep = get_time_to_hour(data->scan_time);
                } else {
                    wm_delay(1000); // Sleep one second to avoid an infinite loop
                    time_sleep = get_time_to_hour("00:00");
                }

                mdebug2("Sleeping for %d seconds", (int)time_sleep);
                wm_delay(1000 * time_sleep);

            } while (status < 0);

        } else if (data->scan_wday >= 0) {

            time_sleep = get_time_to_day(data->scan_wday, data->scan_time);
            minfo("Waiting for turn to evaluate.");
            mdebug2("Sleeping for %d seconds", (int)time_sleep);
            wm_delay(1000 * time_sleep);

        } else if (data->scan_time) {

            time_sleep = get_time_to_hour(data->scan_time);
            minfo("Waiting for turn to evaluate.");
            mdebug2("Sleeping for %d seconds", (int)time_sleep);
            wm_delay(1000 * time_sleep);

        } else if (data->next_time == 0 || data->next_time > time_start) {

            // On first run, take into account the interval of time specified
            time_sleep = data->next_time == 0 ?
                         (time_t)data->interval :
                         data->next_time - time_start;

            minfo("Waiting for turn to evaluate.");
            mdebug2("Sleeping for %ld seconds", (long)time_sleep);
            wm_delay(1000 * time_sleep);

        }
    }

    while(1) {
        // Get time and execute
        time_start = time(NULL);

        minfo("Starting Security Configuration Assessment scan.");

        /* Do scan for every policy file */
        wm_sca_read_files(data);

        /* Send policies scanned for database purge on manager side */
        wm_sca_send_policies_scanned(data);

        wm_delay(1000); // Avoid infinite loop when execution fails
        time_sleep = time(NULL) - time_start;

        minfo("Security Configuration Assessment scan finished. Duration: %d seconds.", (int)time_sleep);

        if (data->scan_day) {
            int interval = 0, i = 0;
            interval = data->interval / 60;   // interval in num of months

            do {
                status = check_day_to_scan(data->scan_day, data->scan_time);
                if (status == 0) {
                    time_sleep = get_time_to_hour(data->scan_time);
                    i++;
                } else {
                    wm_delay(1000);
                    time_sleep = get_time_to_hour("00:00");     // Sleep until the start of the next day
                }

                mdebug2("Sleeping for %d seconds", (int)time_sleep);
                wm_delay(1000 * time_sleep);

            } while ((status < 0) && (i < interval));

        } else {

            if (data->scan_wday >= 0) {
                time_sleep = get_time_to_day(data->scan_wday, data->scan_time);
                time_sleep += WEEK_SEC * ((data->interval / WEEK_SEC) - 1);
                data->next_time = (time_t)time_sleep + time_start;
            } else if (data->scan_time) {
                time_sleep = get_time_to_hour(data->scan_time);
                time_sleep += DAY_SEC * ((data->interval / DAY_SEC) - 1);
                data->next_time = (time_t)time_sleep + time_start;
            } else if ((time_t)data->interval >= time_sleep) {
                time_sleep = data->interval - time_sleep;
                data->next_time = data->interval + time_start;
            } else {
                merror("Interval overtaken.");
                time_sleep = data->next_time = 0;
            }

            mdebug2("Sleeping for %d seconds", (int)time_sleep);
            wm_delay(1000 * time_sleep);
        }
    }

    return 0;
}

static void wm_sca_read_files(wm_sca_t * data) {
    FILE *fp;
    int i = 0;
    int checks_number = 0;
    static int first_scan = 1;

    /* Read every policy monitoring file */
    if(data->profile){
        for(i = 0; data->profile[i]; i++) {
            if(!data->profile[i]->enabled){
                continue;
            }

            char path[PATH_MAX] = {0};
            OSStore *vars = NULL;
            cJSON * object = NULL;
            cJSON *requirements_array = NULL;
            int cis_db_index = i;

#ifdef WIN32
            if (data->profile[i]->profile[1] && data->profile[i]->profile[2]) {
                if ((data->profile[i]->profile[1] == ':') || (data->profile[i]->profile[0] == '\\' && data->profile[i]->profile[1] == '\\')) {
                    sprintf(path,"%s", data->profile[i]->profile);
                } else{
                    sprintf(path,"%s\\%s",SECURITY_CONFIGURATION_ASSESSMENT_DIR_WIN, data->profile[i]->profile);
                }
            }
#else
            if(data->profile[i]->profile[0] == '/') {
                sprintf(path,"%s", data->profile[i]->profile);
            } else {
                sprintf(path,"%s/%s",DEFAULTDIR SECURITY_CONFIGURATION_ASSESSMENT_DIR, data->profile[i]->profile);
            }
#endif

            fp = fopen(path,"r");

            if(!fp) {
                mwarn("Policy file not found: '%s'. Skipping it.",path);
                goto next;
            }

            /* Yaml parsing */
            yaml_document_t document;

            if (yaml_parse_file(path, &document)) {
                mwarn("Policy file could not be parsed: '%s'. Skipping it.",path);
                goto next;
            }

            if (object = yaml2json(&document,1), !object) {
                mwarn("Transforming yaml to json: '%s'. Skipping it.",path);
                goto next;
            }

            yaml_document_delete(&document);

            cJSON *policy = cJSON_GetObjectItem(object, "policy");
            cJSON *variables = cJSON_GetObjectItem(object, "variables");
            cJSON *profiles = cJSON_GetObjectItem(object, "checks");
            requirements_array = cJSON_CreateArray();
            cJSON *requirements = cJSON_GetObjectItem(object, "requirements");
            cJSON_AddItemReferenceToArray(requirements_array, requirements);

            if(wm_sca_check_policy(policy, profiles)) {
                mwarn("Validating policy file: '%s'. Skipping it.", path);
                goto next;
            }

            if(requirements && wm_sca_check_requirements(requirements)) {
                mwarn("Reading 'requirements' section of file: '%s'. Skipping it.", path);
                goto next;
            }

            if(!data->profile[i]->policy_id) {
                cJSON *id = cJSON_GetObjectItem(policy, "id");
                os_strdup(id->valuestring,data->profile[i]->policy_id);
            }

            if(!profiles){
                mwarn("Reading 'checks' section of file: '%s'. Skipping it.", path);
                goto next;
            }

            vars = OSStore_Create();

            if( wm_sca_get_vars(variables,vars) != 0 ){
                mwarn("Reading 'variables' section of file: '%s'. Skipping it.", path);
                goto next;
            }

            // Set unique ID for each scan
#ifndef WIN32
                int id = os_random();
                if (id < 0)
                    id = -id;
#else
                unsigned int id1 = os_random();
                unsigned int id2 = os_random();

                char random_id[OS_MAXSTR];
                snprintf(random_id, OS_MAXSTR - 1, "%u%u", id1, id2);

                int id = atoi(random_id);
                if (id < 0)
                    id = -id;
#endif
            int requirements_satisfied = 0;

            if(!requirements) {
                requirements_satisfied = 1;
            }

            if(requirements) {
                if(wm_sca_do_scan(requirements_array,vars,data,id,policy,1,cis_db_index,data->profile[i]->remote,first_scan,&checks_number) == 0){
                    requirements_satisfied = 1;
                }
            }

            if(!requirements_satisfied) {
                cJSON *title = cJSON_GetObjectItem(requirements,"title");
                minfo("Skipping policy '%s': '%s'.",data->profile[i]->profile,title->valuestring);
            }

            if(requirements_satisfied) {
                w_rwlock_rdlock(&dump_rwlock);

                time_t time_start = 0;
                time_t time_end = 0;
                time_start = time(NULL);

                minfo("Starting evaluation of policy: '%s'", data->profile[i]->profile);

                if (wm_sca_do_scan(profiles,vars,data,id,policy,0,cis_db_index,data->profile[i]->remote,first_scan,&checks_number) != 0) {
                    merror("Evaluating the policy file: '%s. Set debug mode for more detailed information.", data->profile[i]->profile);
                }
                mdebug1("Calculating hash for scanned results.");
                char * integrity_hash = wm_sca_hash_integrity(cis_db_index);
                mdebug1("Calculating hash for policy file '%s'", data->profile[i]->profile);
                char * integrity_hash_file = wm_sca_hash_integrity_file(path);

                time_end = time(NULL);

                /* Send summary */
                if(integrity_hash && integrity_hash_file) {
                    wm_delay(1000 * data->summary_delay);
                    wm_sca_send_summary(data,id,summary_passed,summary_failed,summary_invalid,policy,time_start,time_end,integrity_hash,integrity_hash_file,first_scan,cis_db_index,checks_number);
                    snprintf(last_sha256[cis_db_index] ,sizeof(os_sha256),"%s",integrity_hash);
                }

                os_free(integrity_hash);
                os_free(integrity_hash_file);

                minfo("Evaluation finished for policy '%s'.",data->profile[i]->profile);
                wm_sca_reset_summary();
                
                w_rwlock_unlock(&dump_rwlock);
            }

    next:
            if(fp){
                fclose(fp);
            }

            if(object) {
                cJSON_Delete(object);
            }

            if(requirements_array){
                cJSON_Delete(requirements_array);
            }

            if(vars) {
                OSStore_Free(vars);
            }
        }
        first_scan = 0;
    }
}

static int wm_sca_check_policy(cJSON *policy, cJSON *profiles) {
    int retval, i;
    cJSON *id;
    cJSON *name;
    cJSON *file;
    cJSON *description;
    cJSON *check;
    cJSON *check_id;
    cJSON *rule;
    cJSON *rules_id;
    int * read_id;

    retval = 1;

    if(!policy) {
        return retval;
    }

    id = cJSON_GetObjectItem(policy, "id");
    if(!id) {
        mwarn("Field 'id' not found in policy header.");
        return retval;
    }

    if(!id->valuestring){
        mwarn("Invalid format for field 'id'.");
        return retval;
    }

    name = cJSON_GetObjectItem(policy, "name");
    if(!name) {
        mwarn("Field 'name' not found in policy header.");
        return retval;
    }

    if(!name->valuestring){
        mwarn("Invalid format for field 'name'.");
        return retval;
    }

    file = cJSON_GetObjectItem(policy, "file");
    if(!file) {
        mwarn("Field 'file' not found in policy header.");
        return retval;
    }

    if(!file->valuestring){
        mwarn("Invalid format for field 'file'.");
        return retval;
    }

    description = cJSON_GetObjectItem(policy, "description");
    if(!description) {
        mwarn("Field 'description' not found in policy header.");
        return retval;
    }

    if(!description->valuestring) {
        mwarn("Invalid format for field 'description'.");
        return retval;
    }

    // Check for policy rules with duplicated IDs */
    if (!profiles) {
        mwarn("Section 'checks' not found.");
        return retval;
    } else {
        os_calloc(1, sizeof(int), read_id);
        read_id[0] = 0;
        int rules_n = 0;

        cJSON_ArrayForEach(check, profiles){

            check_id = cJSON_GetObjectItem(check, "id");

            if (check_id == NULL) {
                mwarn("Check ID not found.");
                free(read_id);
                return retval;
            } else if (check_id->valueint <= 0) {
                // Invalid ID
                mwarn("Invalid check ID: %d", check_id->valueint);
                free(read_id);
                return retval;
            }

            for (i = 0; read_id[i] != 0; i++) {
                if (check_id->valueint == read_id[i]) {
                    // Duplicated ID
                    mwarn("Duplicated check ID: %d", check_id->valueint);
                    free(read_id);
                    return retval;
                }
            }
            os_realloc(read_id, sizeof(int) * (i + 2), read_id);
            read_id[i] = check_id->valueint;
            read_id[i + 1] = 0;

            rules_id = cJSON_GetObjectItem(check, "rules");

            if (rules_id == NULL) {
                mwarn("Invalid check %d: no rules found.", check_id->valueint);
                free(read_id);
                return retval;
            }

            cJSON_ArrayForEach(rule, rules_id){

                if (!rule->valuestring) {
                    mwarn("Invalid check %d: Empty rule.", check_id->valueint);
                    free(read_id);
                    return retval;
                } else {
                    switch (rule->valuestring[0]) {
                        case 'f':
                            break;
                        case 'd':
                            break;
                        case 'p':
                            break;
                        case 'r':
                            break;
                        case 'c':
                            break;
                        case '\0':
                            mwarn("Invalid check %d: Empty rule.", check_id->valueint);
                            free(read_id);
                            return retval;
                        default:
                            mwarn("Invalid check %d: Invalid rule format.", check_id->valueint);
                            free(read_id);
                            return retval;
                    }
                }

                rules_n++;

                if (rules_n > 255) {
                    free(read_id);
                    mwarn("Invalid check %d: Maximum number of rules is 255.", check_id->valueint);
                    return retval;
                }
            }

            if (rules_n == 0) {
                mwarn("Invalid check %d: no rules found.", check_id->valueint);
                free(read_id);
                return retval;
            }

            rules_n = 0;
        }
        free(read_id);
    }

    retval = 0;
    return retval;
}

static int wm_sca_check_requirements(cJSON *requirements) {
    int retval;
    cJSON *title;
    cJSON *description;
    cJSON *condition;

    retval = 1;

    if(!requirements) {
        return retval;
    }

    title = cJSON_GetObjectItem(requirements, "title");
    if(!title) {
        merror("Field 'title' not found on requirements.");
        return retval;
    }

    if(!title->valuestring){
        merror("Field 'title' must be a string.");
        return retval;
    }

    description = cJSON_GetObjectItem(requirements, "description");
    if(!description) {
        merror("Field 'description' not found on policy.");
        return retval;
    }

    if(!description->valuestring){
        merror("Field 'description' must be a string.");
        return retval;
    }

    condition = cJSON_GetObjectItem(requirements, "condition");
    if(!condition) {
        merror("Field 'condition' not found on policy.");
        return retval;
    }

    if(!condition->valuestring){
        merror("Field 'condition' must be a string.");
        return retval;
    }

    retval = 0;
    return retval;
}

static int wm_sca_do_scan(cJSON *profile_check,OSStore *vars,wm_sca_t * data,int id,cJSON *policy,int requirements_scan,int cis_db_index,unsigned int remote_policy,int first_scan,int *checks_number) {

    int type = 0, condition = 0;
    char *nbuf = NULL;
    char buf[OS_SIZE_1024 + 2];
    char root_dir[OS_SIZE_1024 + 2];
    char final_file[2048 + 1];
    char *name = NULL;
    char *reason = NULL;

    int ret_val = 0;
    int id_check_p = 0;
    cJSON *c_title = NULL;
    cJSON *c_condition = NULL;
    OSList *p_list = NULL;

    /* Initialize variables */
    memset(buf, '\0', sizeof(buf));
    memset(root_dir, '\0', sizeof(root_dir));
    memset(final_file, '\0', sizeof(final_file));

#ifdef WIN32
    /* Get Windows rootdir */
    wm_sca_getrootdir(root_dir, sizeof(root_dir) - 1);
    if (root_dir[0] == '\0') {
        merror(INVALID_ROOTDIR);
    }
#endif
    cJSON *profile = NULL;
    int check_count = 0;

    cJSON_ArrayForEach(profile,profile_check){

        if(!cis_db_for_hash[cis_db_index].elem[check_count]) {
            os_realloc(cis_db_for_hash[cis_db_index].elem, sizeof(cis_db_info_t *) * (check_count + 2), cis_db_for_hash[cis_db_index].elem);
            cis_db_for_hash[cis_db_index].elem[check_count] = NULL;
            cis_db_for_hash[cis_db_index].elem[check_count + 1] = NULL;
        }

        check_count++;

        c_title = cJSON_GetObjectItem(profile, "title");
        c_condition = cJSON_GetObjectItem(profile, "condition");
        cJSON *p_checks = cJSON_GetObjectItem(profile, "rules");

        /* Get first name */
        if(c_title) {
            if(!c_title->valuestring) {
                mdebug1("Field 'title' must be a string.");
                ret_val = 1;
                goto clean_return;
            }
            name = strdup(c_title->valuestring);
        } else {
            os_free(name);
        }

        /* Get condition */
        if(c_condition) {
            if(!c_condition->valuestring) {
                mdebug1("Field 'condition' must be a string.");
                ret_val = 1;
                goto clean_return;
            }
            wm_sca_set_condition(c_condition->valuestring,&condition);
        } else {
            wm_sca_set_condition("invalid",&condition);
        }

        if (name == NULL || condition == WM_SCA_COND_INV) {
            merror(WM_SCA_INVALID_RKCL_NAME, name ? name : "NULL!");
            ret_val = 1;
            goto clean_return;
        }

        if(p_checks){
            cJSON *p_check;

            int g_found = 0;
            int not_found = 0;
            char *rule_cp = NULL;
            cJSON_ArrayForEach(p_check,p_checks)
            {
                /* this free is responsible of freeing the copy of the previous rule if
                the loop 'continues', i.e, does not reach the end of its block. */
                os_free(rule_cp);
                mdebug2("Checking entry: '%s'.", name);

                int negate = 0;
                int found = 0;

                if(!p_check->valuestring) {
                    mdebug1("Field 'rule' must be a string.");
                    ret_val = 1;
                    goto clean_return;
                }
                nbuf = p_check->valuestring;
                mdebug2("Rule is: %s",nbuf);

                /* Make a copy of the rule */
                os_strdup(nbuf, rule_cp);

                /* Get value to look for. char *value is a reference
                to rule_cp memory. Do not release value!  */
                char *value = wm_sca_get_value(rule_cp, &type);
                if (value == NULL) {
                    merror(WM_SCA_INVALID_RKCL_VALUE, nbuf);
                    os_free(rule_cp);
                    goto clean_return;
                }

                /* Get negate value */
                if (*value == '!') {
                    negate = 1;
                    value++;
                }

                /* Check for a file */
                if (type == WM_SCA_TYPE_FILE) {
                    char *pattern = NULL;
                    char *f_value = NULL;

                    pattern = wm_sca_get_pattern(value);
                    f_value = value;

                    /* Get any variable */
                    if (value[0] == '$') {
                        f_value = (char *) OSStore_Get(vars, value);
                        if (!f_value) {
                            merror(WM_SCA_INVALID_RKCL_VAR, value);
                            continue;
                        }
                    }

    #ifdef WIN32
                    else if (value[0] == '\\') {
                        final_file[0] = '\0';
                        final_file[sizeof(final_file) - 1] = '\0';

                        snprintf(final_file, sizeof(final_file) - 2, "%s%s",
                                root_dir, value);
                        f_value = final_file;
                    } else {
                        final_file[0] = '\0';
                        final_file[sizeof(final_file) - 1] = '\0';

                        ExpandEnvironmentStrings(value, final_file,
                                                sizeof(final_file) - 2);
                        f_value = final_file;
                    }
    #endif

                    mdebug2("Checking file: '%s'.", f_value);
                    int val = wm_sca_check_file(f_value, pattern, &reason);
                    if (val == 1) {
                        mdebug2("Found file.");
                        found = val;
                    } else if (val == 2) {
                        found = val;
                    }
                    char _b_msg[OS_SIZE_1024 + 1];
                    _b_msg[OS_SIZE_1024] = '\0';
                    snprintf(_b_msg, OS_SIZE_1024, " File: %s", f_value);
                    append_msg_to_vm_scat(data, _b_msg);
                }
                /* Check for a command */
                else if (type == WM_SCA_TYPE_COMMAND) {

                    char *pattern = NULL;
                    char *f_value = NULL;

                    pattern = wm_sca_get_pattern(value);
                    f_value = value;

                    if (!data->remote_commands && remote_policy) {
                        mwarn("Ignoring check for policy '%s'. The internal option 'sca.remote_commands' is disabled.", cJSON_GetObjectItem(policy, "name")->valuestring);
                        if (reason == NULL) {
                            os_malloc(OS_MAXSTR, reason);
                            sprintf(reason,"Ignoring check for running command '%s'. The internal option 'sca.remote_commands' is disabled", f_value);
                            found = 2;
                        }
                    }

                    if (found != 2) {
                        /* Get any variable */
                        if (value[0] == '$') {
                            f_value = (char *) OSStore_Get(vars, value);
                            if (!f_value) {
                                merror(WM_SCA_INVALID_RKCL_VAR, value);
                                continue;
                            }
                        }

                        mdebug2("Running command: '%s'.", f_value);
                        int val = wm_sca_read_command(f_value, pattern, data, &reason);
                        if (val == 1) {
                            mdebug2("Command returned found.");
                            found = 1;
                        } else if (val == 2){
                            mdebug2("Command returned not found.");
                            found = 2;
                        }
                        char _b_msg[OS_SIZE_1024 + 1];
                        _b_msg[OS_SIZE_1024] = '\0';
                        snprintf(_b_msg, OS_SIZE_1024, " Command: %s", f_value);
                        append_msg_to_vm_scat(data, _b_msg);
                    }
                }

    #ifdef WIN32
                /* Check for a registry entry */
                else if (type == WM_SCA_TYPE_REGISTRY) {
                    found = wm_check_registry_entry(value, &reason);

                    char _b_msg[OS_SIZE_1024 + 1];
                    _b_msg[OS_SIZE_1024] = '\0';
                    snprintf(_b_msg, OS_SIZE_1024, " Registry: %s", value);
                    append_msg_to_vm_scat(data, _b_msg);
                }
    #endif
                /* Check for a directory */
                else if (type == WM_SCA_TYPE_DIR) {
                    char *file = NULL;
                    char *pattern = NULL;
                    char *f_value = NULL;
                    char *dir = NULL;

                    file = wm_sca_get_pattern(value);
                    if (!file) {
                        merror(WM_SCA_INVALID_RKCL_VAR, value);
                        continue;
                    }

                    pattern = wm_sca_get_pattern(file);

                    /* Get any variable */
                    if (value[0] == '$') {
                        f_value = (char *) OSStore_Get(vars, value);
                        if (!f_value) {
                            merror(WM_SCA_INVALID_RKCL_VAR, value);
                            continue;
                        }
                    } else {
                        f_value = value;
                    }

                    /* Check for multiple comma separated directories */
                    dir = f_value;
                    f_value = strchr(dir, ',');
                    if (f_value) {
                        *f_value = '\0';
                    }

                    while (dir) {
                        mdebug2("Checking dir: %s", dir);

                        short is_nfs = IsNFS(dir);
                        if( is_nfs == 1 && data->skip_nfs ) {
                            mdebug2("Directory '%s' flagged as NFS when skip_nfs is enabled.", dir);
                            if (reason == NULL) {
                                os_malloc(OS_MAXSTR, reason);
                                sprintf(reason,"Directory '%s' flagged as NFS when skip_nfs is enabled", dir);
                            }
                            found = 2;
                        } else {
                            mdebug2("%s => is_nfs=%d, skip_nfs=%d", dir, is_nfs, data->skip_nfs);
                            int val = wm_sca_check_dir(dir, file, pattern, &reason);
                            if (val == 1) {
                                mdebug2("Found dir.");
                                found = 1;
                            } else if (val == 2) {
                                found = 2;
                                break;
                            }
                        }

                        char _b_msg[OS_SIZE_1024 + 1];
                        _b_msg[OS_SIZE_1024] = '\0';
                        snprintf(_b_msg, OS_SIZE_1024, " Directory: %s", dir);
                        append_msg_to_vm_scat(data, _b_msg);
                        if (f_value) {
                            *f_value = ',';
                            f_value++;

                            dir = f_value;

                            f_value = strchr(dir, ',');
                            if (f_value) {
                                *f_value = '\0';
                            }
                        } else {
                            dir = NULL;
                        }
                    }
                }

                /* Check for a process */
                else if (type == WM_SCA_TYPE_PROCESS) {
                    if (!p_list) {
                        p_list = w_os_get_process_list();
                    }
                    mdebug2("Checking process: '%s'", value);
                    if (wm_sca_is_process(value, p_list)) {
                        mdebug2("Process found.");
                        found = 1;
                    } else {
                        mdebug2("Process not found.");
                    }
                    char _b_msg[OS_SIZE_1024 + 1];
                    _b_msg[OS_SIZE_1024] = '\0';
                    snprintf(_b_msg, OS_SIZE_1024, " Process: %s", value);
                    append_msg_to_vm_scat(data, _b_msg);
                }

                /* Switch the values if ! is present */
                if (negate) {
                    if (found == 1) {
                        found = 0;
                    } else if (found == 0){
                        found = 1;
                    }
                }

                /* If not applicable, return g_found = 2 */
                if (found == 2) {
                    g_found = 2;
                    break;
                }
                /* Check the conditions */
                else if (condition & WM_SCA_COND_ANY) {
                    mdebug2("Condition ANY.");
                    if (found) {
                        g_found = 1;
                    }
                } else if (condition & WM_SCA_COND_NON) {
                    mdebug2("Condition NON.");
                    if (!found && (not_found != -1)) {
                        mdebug2("Condition NON setze not_found=1.");
                        not_found = 1;
                    } else {
                        not_found = -1;
                    }
                } else {
                    /* Condition for ALL */
                    mdebug2("Condition ALL.");
                    if (found && (g_found != -1)) {
                        g_found = 1;
                    } else {
                        g_found = -1;
                    }
                }

                os_free(reason);
            }

            /* if the loop breaks, rule_cp shall be released.
               Also frees the the memory for the last iteration */
            os_free(rule_cp);

            if (condition & WM_SCA_COND_NON) {
                if (not_found == -1){ g_found = 0;} else {g_found = 1;}
            }

            /* Determine if requirements are satisfied */
            int i = 0;
            if (requirements_scan) {
                if (g_found == 1) {
                    wm_sca_reset_summary();
                } else if (g_found == -1 || g_found == 0) {
                    if (condition & WM_SCA_COND_REQ) {
                        ret_val = 1;
                    }
                    wm_sca_reset_summary();
                } else if (g_found == 2) {
                    merror("Checking requirements (%s)", reason);
                    ret_val = 1;
                    wm_sca_reset_summary();
                }

                for (i=0; data->alert_msg[i]; i++){
                    free(data->alert_msg[i]);
                    data->alert_msg[i] = NULL;
                }
                goto clean_return;
            }

            /* Alert if necessary */
            if (g_found == 1) {
                char **p_alert_msg = data->alert_msg;
                wm_sca_summary_increment_failed();
                cJSON *event = NULL;
                event = wm_sca_build_event(profile,policy,p_alert_msg,id,"failed",reason);

                if(event){
                    if(wm_sca_check_hash(cis_db[cis_db_index],"failed",profile,event,id_check_p,cis_db_index) && !first_scan) {
                        wm_sca_send_event_check(data,event);
                    }
                    cJSON_Delete(event);
                } else {
                    merror("Building event for check: %s. Set debug mode for more information.", name);
                    ret_val = 1;
                }

                for (i=0; data->alert_msg[i]; i++){
                    free(data->alert_msg[i]);
                    data->alert_msg[i] = NULL;
                }

            } else if (g_found == -1 || g_found == 0) {
                char **p_alert_msg = data->alert_msg;
                wm_sca_summary_increment_passed();
                cJSON *event = NULL;
                event = wm_sca_build_event(profile,policy,p_alert_msg,id,"passed",reason);

                if(event){
                    if(wm_sca_check_hash(cis_db[cis_db_index],"passed",profile,event,id_check_p,cis_db_index) && !first_scan) {
                        wm_sca_send_event_check(data,event);
                    }
                    cJSON_Delete(event);
                } else {
                    merror("Building event for check: %s. Set debug mode for more information.", name);
                    ret_val = 1;
                }

                for (i=0; data->alert_msg[i]; i++){
                    free(data->alert_msg[i]);
                    data->alert_msg[i] = NULL;
                }

                if (condition & WM_SCA_COND_REQ) {
                    goto clean_return;
                }

            } else {    // g_found = 2 -> error executing a check
                char **p_alert_msg = data->alert_msg;
                wm_sca_summary_increment_invalid();
                cJSON *event = NULL;

                event = wm_sca_build_event(profile,policy,p_alert_msg,id,"",reason);

                if(event){
                    if(wm_sca_check_hash(cis_db[cis_db_index],"",profile,event,id_check_p,cis_db_index) && !first_scan) {
                        wm_sca_send_event_check(data,event);
                    }
                    cJSON_Delete(event);
                } else {
                    merror("Building event for check: %s. Set debug mode for more information.", name);
                    ret_val = 1;
                }

                for (i=0; data->alert_msg[i]; i++){
                    free(data->alert_msg[i]);
                    data->alert_msg[i] = NULL;
                }
                os_free(reason);
            }

            /* End if we don't have anything else */
            if (!nbuf) {
                goto clean_return;
            }
        }
        /* Clean up name */
        os_free(name);

        id_check_p++;
    }

    *checks_number = check_count;

/* Clean up memory */
clean_return:
    os_free(reason);
    w_del_plist(p_list);
    os_free(name);

    return ret_val;
}

static void wm_sca_set_condition(char *c_cond, int *condition) {
    /* Get condition */
    if (strcmp(c_cond, "all") == 0) {
        *condition |= WM_SCA_COND_ALL;
    } else if (strcmp(c_cond, "any") == 0) {
        *condition |= WM_SCA_COND_ANY;
    } else if (strcmp(c_cond, "none") == 0) {
        *condition |= WM_SCA_COND_NON;
    } else if (strcmp(c_cond, "any required") == 0) {
        *condition |= WM_SCA_COND_ANY;
        *condition |= WM_SCA_COND_REQ;
    } else if (strcmp(c_cond, "all required") == 0) {
        *condition |= WM_SCA_COND_ALL;
        *condition |= WM_SCA_COND_REQ;
    } else {
        *condition = WM_SCA_COND_INV;
    }
}

static int wm_sca_get_vars(cJSON *variables,OSStore *vars) {

    cJSON *variable;
    cJSON_ArrayForEach(variable,variables){

        /* If not a variable, return 0 */
        if (*variable->string != '$') {
            merror(WM_SCA_INVALID_RKCL_VAR, variable->string);
            return (0);
        }

        /* Remove semicolon from the end */
        char *tmp = strchr(variable->valuestring, ';');
        if (tmp) {
            *tmp = '\0';
        } else {
            return (-1);
        }

        char * var_value;
        os_strdup(variable->valuestring,var_value);
        OSStore_Put(vars, variable->string, var_value);
    }

    return 0;
}

static char *wm_sca_get_value(char *buf, int *type)
{
    char *tmp_str;
    char *value;

    /* Zero type before using it to make sure return is valid
     * in case of error.
     */
    *type = 0;

    value = strchr(buf, ':');
    if (value == NULL) {
        return (NULL);
    }

    *value = '\0';
    value++;

    tmp_str = strchr(value, ';');
    if (tmp_str == NULL) {
        return (NULL);
    }
    *tmp_str = '\0';

    /* Get types - removing negate flag (using later) */
    if (*buf == '!') {
        buf++;
    }

    if (strcmp(buf, "f") == 0) {
        *type = WM_SCA_TYPE_FILE;
    } else if (strcmp(buf, "r") == 0) {
        *type = WM_SCA_TYPE_REGISTRY;
    } else if (strcmp(buf, "p") == 0) {
        *type = WM_SCA_TYPE_PROCESS;
    } else if (strcmp(buf, "d") == 0) {
        *type = WM_SCA_TYPE_DIR;
    } else if (strcmp(buf, "c") == 0) {
        *type = WM_SCA_TYPE_COMMAND;
    } else {
        return (NULL);
    }

    return (value);
}

static char *wm_sca_get_pattern(char *value)
{
    while (*value != '\0') {
        if ((*value == ' ') && (value[1] == '-') &&
                (value[2] == '>') && (value[3] == ' ')) {
            *value = '\0';
            value += 4;

            return (value);
        }
        value++;
    }

    return (NULL);
}

static int wm_sca_check_file(char * const file, char * const pattern, char **reason)
{

    if (!file) {
        return 0;
    }

    if (pattern && !w_is_file(file)) {
        if (*reason == NULL){
            os_malloc(OS_MAXSTR, *reason);
            sprintf(*reason, "File %s not found", file);
        }
        return 2;
    }
    
    char *pattern_ref = pattern;

    /* by default, assume a negative rule, i.e, an NIN rule */
<<<<<<< HEAD
    int nin_operation = 1;
    if (pattern_ref) {
        if (strncmp(pattern_ref, "IN ", 3) == 0) {
            nin_operation = 0;
            pattern_ref += 3;
        } else if (strncmp(pattern_ref, "NIN ", 4) == 0) {
            nin_operation = 1;
=======
    int in_operation = 1;
    if (pattern_ref) {
        if (strncmp(pattern_ref, "IN ", 3) == 0) {
            in_operation = 1;
            pattern_ref += 3;
        } else if (strncmp(pattern_ref, "NIN ", 4) == 0) {
            in_operation = 0;
>>>>>>> 562230d9
            pattern_ref += 4;
        } else if (!strstr(pattern_ref, " && ")) {
            mdebug2("Rule without IN/NIN: %s", pattern_ref);
            /*a single negated minterm is a NIN rule*/
            if (*pattern_ref == '!') {
<<<<<<< HEAD
                nin_operation = 1;
                pattern_ref++;
                mdebug2("Negation found, is a IN rule");
            } else {
                mdebug2("Negation not found, is an NIN rule");
                nin_operation = 0;
=======
                in_operation = 0;
                pattern_ref++;
                mdebug2("Negation found, is a NIN rule");
            } else {
                mdebug2("Negation not found, is an IN rule");
                in_operation = 1;
>>>>>>> 562230d9
            }
        } else {
            merror("Complex rule without IN/NIN: %s. Invalid.", pattern_ref);
            return 0;
        }   
    }

<<<<<<< HEAD
    int result_accumulator = 0;
=======
    int result_accumulator = pattern_ref ? 0 : 1;
>>>>>>> 562230d9
    char *file_list = NULL;
    os_strdup(file, file_list);
    char *file_list_ref = file_list;
    char *file_element = NULL;
    while ((file_element = strtok_r(file_list_ref, ",", &file_list_ref))) {
        if (pattern_ref) {
            FILE *fp = fopen(file_element, "r");
            if (!fp) {
                continue;
            }

            char buf[OS_SIZE_2048 + 1];

            while (fgets(buf, OS_SIZE_2048, fp) != NULL) {
                os_trimcrlf(buf);
                int result = wm_sca_pt_matches(buf, pattern_ref);
                mdebug2("%s(%s) -> %d", pattern, buf, result);
                if (result) {
                    mdebug2("Match found. Skipping the rest.");
                    mdebug2("Result for %s(%s) -> 1", pattern, file);
                    os_free(file_list);
                    fclose(fp);
<<<<<<< HEAD
                    mdebug2("%s %d", nin_operation ? "NIN":"IN", result);
                    return nin_operation ? !result : result;
=======
                    mdebug2("%s %d", in_operation ? "IN":"NIN", result);
                    return in_operation ? result : !result;
>>>>>>> 562230d9
                }
            }

            fclose(fp);
<<<<<<< HEAD
        } else if (w_is_file(file)) {
            /* If we don't have a pattern, just check if the file/dir is there */
            result_accumulator = 1;
=======
        } else {
            /* If we don't have a pattern, just check if the file/dir is there */
            result_accumulator *= w_is_file(file);
>>>>>>> 562230d9
        }
    }

    mdebug2("Result for %s(%s) -> %d", pattern, file, result_accumulator);
<<<<<<< HEAD
    mdebug2("%s %d", nin_operation ? "NIN":"IN", result_accumulator);
    os_free(file_list);
    return nin_operation ? !result_accumulator : result_accumulator;
=======
    mdebug2("%s %d", in_operation ? "IN":"NIN", result_accumulator);
    os_free(file_list);
    return in_operation ? result_accumulator : !result_accumulator;
>>>>>>> 562230d9
}

static int wm_sca_read_command(char *command, char *pattern,wm_sca_t * data, char **reason)
{
    if (command == NULL) {
        return 0;
    }

    if (pattern == NULL) {
        return 1;
    }

    char *cmd_output = NULL;
    int result_code;

    if( wm_exec(command,&cmd_output,&result_code,data->commands_timeout,NULL) < 0 )  {
        if (*reason == NULL){
            os_malloc(OS_MAXSTR, *reason);
            if (result_code == EXECVE_ERROR) {
                mdebug1("Invalid path or permissions running command '%s'",command);
                sprintf(*reason, "Invalid path or permissions running command '%s'",command);
            } else if (result_code == 1) {
                mdebug1("Timeout overtaken running command '%s'", command);
                sprintf(*reason, "Timeout overtaken running command '%s'", command);
            } else {
                mdebug1("Internal error running command '%s'", command);
                sprintf(*reason, "Internal error running command '%s'", command);
            }
        }
        os_free(cmd_output);
        return 2;
    } else if (result_code != 0) {
        mdebug1("Command (%s) returned code %d.", command, result_code);
    }

    if(!cmd_output) {
        return 0;
    }

    char **output_line;
    output_line = OS_StrBreak('\n', cmd_output, 256);

    if(!output_line) {
        mdebug1("Command output '%s' has not ending line  '\n' character",cmd_output);
        os_free(cmd_output);
        return 0;
    }

    os_free(cmd_output);

    int in_operation = 1;
    char *pattern_ref = pattern;
    if (strncmp(pattern_ref, "IN ", 3) == 0) {
        in_operation = 1;
        pattern_ref += 3;
    } else if (strncmp(pattern_ref, "NIN ", 4) == 0) {
        in_operation = 0;
        pattern_ref += 4;
    } else if (!strstr(pattern_ref, " && ")) {
        mdebug2("Rule without IN/NIN: %s", pattern_ref);
        /*a single negated minterm is a NIN rule*/
        if (strchr(pattern_ref, '!')) {
           in_operation = 0;
           mdebug2("Negation found, is a NIN rule");
        } else {
<<<<<<< HEAD
            mdebug2("Negation found, is an IN rule");
=======
            mdebug2("Negation not found, is an IN rule");
>>>>>>> 562230d9
        }
    } else {
        merror("Complex rule without IN/NIN: %s. Invalid.", pattern_ref);
        free_strarray(output_line);
        return 0;
    }

    int i;
    for (i=0; output_line[i] != NULL; i++) {
        char *buf = output_line[i];
        os_trimcrlf(buf);
        int result = wm_sca_pt_matches(buf, pattern_ref);
        if (result){
            free_strarray(output_line);
            mdebug2("Result for %s(%s) -> 1", pattern, command);
            return in_operation ? result : !result;
        }
    }

    free_strarray(output_line);
    mdebug2("Result for %s(%s) -> 0", pattern, command);
    return in_operation ? 0 : 1;
}

int wm_sca_test_positive_minterm(char * const minterm, const char * const str)
{
    char *pattern_ref = minterm;
    if (strncasecmp(pattern_ref, "=:", 2) == 0) {
        pattern_ref += 2;
        if (strcasecmp(pattern_ref, str) == 0) {
            return 1;
        }
    } else if (strncasecmp(pattern_ref, "r:", 2) == 0) {
        pattern_ref += 2;
        if (OS_Regex(pattern_ref, str)) {
            return 1;
        }
    } else if (strncasecmp(pattern_ref, "<:", 2) == 0) {
        pattern_ref += 2;
        if (strcmp(pattern_ref, str) < 0) {
            return 1;
        }
    } else if (strncasecmp(pattern_ref, ">:", 2) == 0) {
        pattern_ref += 2;
        if (strcmp(pattern_ref, str) > 0) {
            return 1;
        }
    } else {
#ifdef WIN32
        char final_file[2048 + 1];

        /* Try to get Windows variable */
        if (*pattern_ref == '%') {
            final_file[0] = '\0';
            final_file[2048] = '\0';

            ExpandEnvironmentStrings(pattern_ref, final_file, 2047);
        } else {
            strncpy(final_file, pattern_ref, 2047);
        }

        /* Compare against the expanded variable */
        if (strcasecmp(final_file, str) == 0) {
            return 1;
        }
#else
        if (strcasecmp(pattern_ref, str) == 0) {
            return 1;
        }
#endif
    }
    return 0;
}

int wm_sca_pt_matches(const char * const str, const char * const pattern)
{
    if (str == NULL) {
        return 0;
    }
    //mdebug2("Testing rule %s\n", pattern);
    char *pattern_copy = NULL;
    os_strdup(pattern, pattern_copy);
    char *pattern_copy_ref = pattern_copy;
    char *minterm = NULL;
    int test_result = 1;
    while ((minterm = strtok_r(pattern_copy_ref, " && ", &pattern_copy_ref))) {
        int negated = 0;
        if ((*minterm) == '!'){
            minterm++;
            negated = 1;
        }
        const int minterm_result = negated ^ wm_sca_test_positive_minterm (minterm, str);
        test_result *= minterm_result;
        mdebug2("Testing buf \"%s\" with minterm %s%s -> %d", str, negated ? "!" : "", minterm, minterm_result);
    }
    mdebug2("Rule test result: %d", test_result);
    os_free(pattern_copy);
    return test_result;
}

static int wm_sca_check_dir(const char *dir, const char *file, char *pattern, char **reason)
{
    int ret_code = 0;
    int result_dir;
    int result_file;
    char f_name[PATH_MAX + 2];
    struct dirent *entry;
    struct stat statbuf_local;
    DIR *dp = NULL;

    f_name[PATH_MAX + 1] = '\0';

    dp = opendir(dir);

    if (!dp && file != NULL){
        if (*reason == NULL){
            os_malloc(OS_MAXSTR, *reason);
            sprintf(*reason, "Directory %s not found", dir);
        }
        return (2);
    }
    if (!dp) {
        return (0);
    }

    while ((entry = readdir(dp)) != NULL) {
        /* Ignore . and ..  */
        if ((strcmp(entry->d_name, ".") == 0) ||
                (strcmp(entry->d_name, "..") == 0)) {
            continue;
        }

        /* Create new file + path string */
        snprintf(f_name, PATH_MAX + 1, "%s/%s", dir, entry->d_name);

        /* Check if the read entry matches the provided file name */
        if (strncasecmp(file, "r:", 2) == 0) {
            if (OS_Regex(file + 2, entry->d_name)) {
                result_file = wm_sca_check_file(f_name, pattern, reason);
                if (result_file == 1) {
                    ret_code = 1;
                } else if (result_file == 2) {
                    ret_code = 2;
                }
            }
        } else {
            /* ... otherwise try without regex */
            if (OS_Match2(file, entry->d_name)) {
                result_file = wm_sca_check_file(f_name, pattern, reason);
                if (result_file == 1) {
                    ret_code = 1;
                } else if (result_file == 2) {
                    ret_code = 2;
                }
            }
        }

        /* Check if file is a directory */
        if (lstat(f_name, &statbuf_local) == 0) {
            if (S_ISDIR(statbuf_local.st_mode)) {
                result_dir = wm_sca_check_dir(f_name, file, pattern, reason);
                if (result_dir == 1) {
                    ret_code = 1;
                } else if (result_dir == 2) {
                    ret_code = 2;
                }
            }
        }
    }

    closedir(dp);
    return (ret_code);

}

/* Check if a process is running */
static int wm_sca_is_process(char *value, OSList *p_list)
{
    OSListNode *l_node;
    if (p_list == NULL) {
        return (0);
    }
    if (!value) {
        return (0);
    }

    l_node = OSList_GetFirstNode(p_list);
    while (l_node) {
        W_Proc_Info *pinfo;

        pinfo = (W_Proc_Info *)l_node->data;

        /* Check if value matches */
        if (wm_sca_pt_matches(pinfo->p_path, value)) {
            return (1);
        }

        l_node = OSList_GetNextNode(p_list);
    }

    return (0);
}

// Destroy data
void wm_sca_destroy(wm_sca_t * data) {
    os_free(data);
}

#ifdef WIN32

static int wm_check_registry_entry(char * const value, char **reason)
{
    /* Look for additional entries in the registry and a pattern to match. */
    char *entry = wm_sca_get_pattern(value);
    char *pattern = entry ? wm_sca_get_pattern(entry) : NULL;

    mdebug1("Checking registry: '%s\\%s'...", value, entry);

    const int ret = wm_sca_is_registry(value, entry, pattern, reason);
    if (ret == 1) {
        mdebug2("registry found.");
        return 1;
    } else if (ret == -1) {
        mdebug2("registry not found.");
    } else if (ret == 2) {
        return 2;
    }

    return 0;
}

static int wm_sca_is_registry(char *entry_name, char *reg_option, char *reg_value, char **reason) {
    char *rk;
    rk = wm_sca_os_winreg_getkey(entry_name);
    if (wm_sca_sub_tree == NULL || rk == NULL) {
        merror(SK_INV_REG, entry_name);
        return (0);
    }

    int test_results_32 = 0;
    int test_results_64 = 0;
    int returned_value_32 = 0;
    int returned_value_64 = 0;

    returned_value_32 = wm_sca_test_key(rk, entry_name, KEY_WOW64_64KEY, reg_option, reg_value, &test_results_64, reason);
    returned_value_64 = wm_sca_test_key(rk, entry_name, KEY_WOW64_32KEY, reg_option, reg_value, &test_results_32, reason);

    if (returned_value_32 == 2 || returned_value_64 == 2 || test_results_32 == 2 || test_results_64 == 2) {
        return 2;
    }

    // most likely to find it in the 64bit registry nowadays. Comes first to leverage short-circuit evaluation.
    const int found = returned_value_32 || returned_value_64;
    
    const int test_results = test_results_32 || test_results_64;
    mdebug2("Reading registry 32/64b key %s\\%s -> %s) -> found?: %d, test results: %d", entry_name, reg_option, reg_value, found, test_results);

    // unable to open the entry (not found) -> ret -1
    return found ? test_results : -1;
}

static char *wm_sca_os_winreg_getkey(char *reg_entry)
{
    char *ret = NULL;
    char *tmp_str;

    /* Get only the sub tree first */
    tmp_str = strchr(reg_entry, '\\');
    if (tmp_str) {
        *tmp_str = '\0';
        ret = tmp_str + 1;
    }

    /* Set sub tree */
    if ((strcmp(reg_entry, "HKEY_LOCAL_MACHINE") == 0) ||
            (strcmp(reg_entry, "HKLM") == 0)) {
        wm_sca_sub_tree = HKEY_LOCAL_MACHINE;
    } else if (strcmp(reg_entry, "HKEY_CLASSES_ROOT") == 0) {
        wm_sca_sub_tree = HKEY_CLASSES_ROOT;
    } else if (strcmp(reg_entry, "HKEY_CURRENT_CONFIG") == 0) {
        wm_sca_sub_tree = HKEY_CURRENT_CONFIG;
    } else if (strcmp(reg_entry, "HKEY_USERS") == 0) {
        wm_sca_sub_tree = HKEY_USERS;
    } else if ((strcmp(reg_entry, "HKCU") == 0) ||
               (strcmp(reg_entry, "HKEY_CURRENT_USER") == 0)) {
        wm_sca_sub_tree = HKEY_CURRENT_USER;
    } else {
        /* Set sub tree to null */
        wm_sca_sub_tree = NULL;

        /* Return tmp_str to the previous value */
        if (tmp_str && (*tmp_str == '\0')) {
            *tmp_str = '\\';
        }
        return (NULL);
    }

    /* Check if ret has nothing else */
    if (ret && (*ret == '\0')) {
        ret = NULL;
    }

    /* Fixing tmp_str and the real name of the registry */
    if (tmp_str && (*tmp_str == '\0')) {
        *tmp_str = '\\';
    }

    return (ret);
}

static int wm_sca_test_key(char *subkey, char *full_key_name, unsigned long arch,
                         char *reg_option, char *reg_value, int * test_result, char **reason)
{
    HKEY oshkey;
    LSTATUS err = RegOpenKeyEx(wm_sca_sub_tree, subkey, 0, KEY_READ | arch, &oshkey);
    if (err == ERROR_ACCESS_DENIED) {
        if (*reason == NULL){
            os_malloc(OS_MAXSTR, *reason);
            sprintf(*reason, "Access denied for registry '%s'", full_key_name);
        }
        merror("Access denied for registry '%s'", full_key_name);
        return 2;
    } else if (err != ERROR_SUCCESS) {
        char error_msg[OS_SIZE_1024 + 1];
        error_msg[OS_SIZE_1024] = '\0';
        FormatMessage(FORMAT_MESSAGE_FROM_SYSTEM | FORMAT_MESSAGE_IGNORE_INSERTS
                    | FORMAT_MESSAGE_MAX_WIDTH_MASK,
                    NULL, err, MAKELANGID(LANG_NEUTRAL, SUBLANG_DEFAULT),
                    (LPTSTR) &error_msg, OS_SIZE_1024, NULL);

        mdebug2("Unable to read registry '%s': %s", full_key_name, error_msg);
        /* If the key does not exists, testings should also fail */
        *test_result = 2;
        if (*reason == NULL){
            os_malloc(OS_MAXSTR, *reason);
            sprintf(*reason, "Unable to read registry '%s' (%s)", full_key_name, error_msg);
        }
        return 2;
    }

    /* If the key does exists, a test for existance succeeds  */
    *test_result = 1;

    /* If option is set, set test_result as the value of query key */
    if (reg_option) {
        *test_result = wm_sca_winreg_querykey(oshkey, subkey, full_key_name, reg_option, reg_value);
    }

    RegCloseKey(oshkey);
    return 1;
}

static int wm_sca_winreg_querykey(HKEY hKey,
        __attribute__((unused))char *p_key,
        __attribute__((unused)) char *full_key_name,
                         char *reg_option, char *reg_value)
{
    int rc;
    DWORD i, j;

    /* QueryInfo and EnumKey variables */
    TCHAR class_name_b[MAX_PATH + 1];
    DWORD class_name_s = MAX_PATH;

    /* Number of sub keys */
    DWORD subkey_count = 0;

    /* Number of values */
    DWORD value_count;

    /* Variables for RegEnumValue */
    TCHAR value_buffer[MAX_VALUE_NAME + 1];
    TCHAR data_buffer[MAX_VALUE_NAME + 1];
    DWORD value_size;
    DWORD data_size;

    /* Data type for RegEnumValue */
    DWORD data_type = 0;

    /* Storage var */
    char var_storage[MAX_VALUE_NAME + 1];

    /* Initialize the memory for some variables */
    class_name_b[0] = '\0';
    class_name_b[MAX_PATH] = '\0';

    /* We use the class_name, subkey_count and the value count */
    rc = RegQueryInfoKey(hKey, class_name_b, &class_name_s, NULL,
                         &subkey_count, NULL, NULL, &value_count,
                         NULL, NULL, NULL, NULL);
    if (rc != ERROR_SUCCESS) {
        return (0);
    }

    /* Get values (if available) */
    if (value_count) {
        char *mt_data;

        /* Clear the values for value_size and data_size */
        value_buffer[MAX_VALUE_NAME] = '\0';
        data_buffer[MAX_VALUE_NAME] = '\0';
        var_storage[MAX_VALUE_NAME] = '\0';

        /* Get each value */
        for (i = 0; i < value_count; i++) {
            value_size = MAX_VALUE_NAME;
            data_size = MAX_VALUE_NAME;

            value_buffer[0] = '\0';
            data_buffer[0] = '\0';
            var_storage[0] = '\0';

            rc = RegEnumValue(hKey, i, value_buffer, &value_size,
                              NULL, &data_type, (LPBYTE)data_buffer, &data_size);

            /* No more values available */
            if (rc != ERROR_SUCCESS) {
                break;
            }

            /* Check if no value name is specified */
            if (value_buffer[0] == '\0') {
                value_buffer[0] = '@';
                value_buffer[1] = '\0';
            }

            /* Check if the entry name matches the reg_option */
            if (strcasecmp(value_buffer, reg_option) != 0) {
                continue;
            }

            /* If a value is not present and the option matches,
             * we can return ok
             */
            if (!reg_value) {
                return (1);
            }

            /* Write value into a string */
            switch (data_type) {
                    int size_available;

                case REG_SZ:
                case REG_EXPAND_SZ:
                    snprintf(var_storage, MAX_VALUE_NAME, "%s", data_buffer);
                    break;
                case REG_MULTI_SZ:
                    /* Printing multiple strings */
                    size_available = MAX_VALUE_NAME - 3;
                    mt_data = data_buffer;

                    while (*mt_data) {
                        if (size_available > 2) {
                            strncat(var_storage, mt_data, size_available);
                            strncat(var_storage, " ", 2);
                            size_available = MAX_VALUE_NAME -
                                             (strlen(var_storage) + 2);
                        }
                        mt_data += strlen(mt_data) + 1;
                    }

                    break;
                case REG_DWORD:
                    snprintf(var_storage, MAX_VALUE_NAME,
                             "%x", (unsigned int)*data_buffer);
                    break;
                default:
                    size_available = MAX_VALUE_NAME - 2;
                    for (j = 0; j < data_size; j++) {
                        char tmp_c[12];

                        snprintf(tmp_c, 12, "%02x",
                                 (unsigned int)data_buffer[j]);

                        if (size_available > 2) {
                            strncat(var_storage, tmp_c, size_available);
                            size_available = MAX_VALUE_NAME -
                                             (strlen(var_storage) + 2);
                        }
                    }
                    break;
            }

            /* Check if value matches */
<<<<<<< HEAD
            /* by default, assume a negative rule, i.e, an NIN rule */
            int nin_operation = 1;
            char *pattern_ref = reg_value;
            if (pattern_ref) {
                if (strncmp(pattern_ref, "IN ", 3) == 0) {
                    nin_operation = 0;
                    pattern_ref += 3;
                } else if (strncmp(pattern_ref, "NIN ", 4) == 0) {
                    nin_operation = 1;
=======
            /* by default, assume a positive rule, i.e, an IN rule */
            int in_operation = 1;
            char *pattern_ref = reg_value;
            if (pattern_ref) {
                if (strncmp(pattern_ref, "IN ", 3) == 0) {
                    in_operation = 1;
                    pattern_ref += 3;
                } else if (strncmp(pattern_ref, "NIN ", 4) == 0) {
                    in_operation = 0;
>>>>>>> 562230d9
                    pattern_ref += 4;
                } else if (!strstr(pattern_ref, " && ")) {
                    mdebug2("Rule without IN/NIN: %s", pattern_ref);
                    /*a single negated minterm is a NIN rule*/
                    if (*pattern_ref == '!') {
<<<<<<< HEAD
                        nin_operation = 1;
=======
                        in_operation = 0;
>>>>>>> 562230d9
                        pattern_ref++;
                        mdebug2("Negation found, is a NIN rule");
                    } else {
                        mdebug2("Negation not found, is an IN rule");
<<<<<<< HEAD
                        nin_operation = 0;
=======
                        in_operation = 1;
>>>>>>> 562230d9
                    }
                } else {
                    merror("Complex rule without IN/NIN: %s. Invalid.", pattern_ref);
                    return 0;
                }   
            }
            
            int result = wm_sca_pt_matches(var_storage, pattern_ref);
            if (result){
                mdebug2("Result for %s(%s) -> 1", reg_value, var_storage);
<<<<<<< HEAD
                return nin_operation ? result : !result;
            }
            return nin_operation ? 0 : 1;
=======
                return in_operation ? result : !result;
            }
            return in_operation ? 0 : 1;
>>>>>>> 562230d9
        }
    }

    return (0);
}

static char *wm_sca_getrootdir(char *root_dir, int dir_size)
{
    char final_file[2048 + 1];
    char *tmp;

    final_file[0] = '\0';
    final_file[2048] = '\0';

    ExpandEnvironmentStrings("%WINDIR%", final_file, 2047);

    tmp = strchr(final_file, '\\');
    if (tmp) {
        *tmp = '\0';
        strncpy(root_dir, final_file, dir_size);
        return (root_dir);
    }

    return (NULL);
}
#endif

static int wm_sca_send_summary(wm_sca_t * data, int scan_id,unsigned int passed, unsigned int failed,unsigned int invalid,cJSON *policy,int start_time,int end_time,char * integrity_hash,char *integrity_hash_file, int first_scan,int id,int checks_number) {

    cJSON *json_summary = cJSON_CreateObject();

    cJSON_AddStringToObject(json_summary, "type", "summary");
    cJSON_AddNumberToObject(json_summary, "scan_id", scan_id);

    /* Policy fields */
    cJSON *name = cJSON_GetObjectItem(policy,"name");
    cJSON *description = cJSON_GetObjectItem(policy,"description");
    cJSON *references = cJSON_GetObjectItem(policy,"references");
    cJSON *policy_id = cJSON_GetObjectItem(policy,"id");
    cJSON *file= cJSON_GetObjectItem(policy,"file");

    cJSON_AddStringToObject(json_summary, "name", name->valuestring);
    cJSON_AddStringToObject(json_summary, "policy_id", policy_id->valuestring);
    cJSON_AddStringToObject(json_summary, "file", file->valuestring);

    if(description) {
        cJSON_AddStringToObject(json_summary, "description", description->valuestring);
    }

    if(references) {
        cJSON *reference;
        char *ref = NULL;

        cJSON_ArrayForEach(reference,references)
        {
            if(reference->valuestring){
               wm_strcat(&ref,reference->valuestring,',');
            }
        }
        cJSON_AddStringToObject(json_summary, "references", ref ? ref : NULL );
        os_free(ref);
    }

    cJSON_AddNumberToObject(json_summary, "passed", passed);
    cJSON_AddNumberToObject(json_summary, "failed", failed);
    cJSON_AddNumberToObject(json_summary, "invalid", invalid);

    float passedf = passed;
    float failedf = failed;
    float score = ((passedf/(failedf+passedf))) * 100;

    cJSON_AddNumberToObject(json_summary, "total_checks", checks_number);
    cJSON_AddNumberToObject(json_summary, "score", score);

    cJSON_AddNumberToObject(json_summary, "start_time", start_time);
    cJSON_AddNumberToObject(json_summary, "end_time", end_time);

    cJSON_AddStringToObject(json_summary, "hash", integrity_hash);
    cJSON_AddStringToObject(json_summary, "hash_file", integrity_hash_file);

    if (first_scan) {
        cJSON_AddNumberToObject(json_summary, "first_scan", first_scan);
    }

    mdebug1("Sending summary event for file: '%s", file->valuestring);

    if (last_summary_json[id]) {
        cJSON_Delete(last_summary_json[id]);
    }

    last_summary_json[id] = cJSON_Duplicate(json_summary,1);
    wm_sca_send_alert(data,json_summary);
    cJSON_Delete(json_summary);

    return 0;
}

static int wm_sca_send_event_check(wm_sca_t * data,cJSON *event) {

    wm_sca_send_alert(data,event);

    return 0;
}

static cJSON *wm_sca_build_event(cJSON *profile,cJSON *policy,char **p_alert_msg,int id,char *result,char *reason) {
    cJSON *json_alert = cJSON_CreateObject();
    cJSON_AddStringToObject(json_alert, "type", "check");
    cJSON_AddNumberToObject(json_alert, "id", id);

    cJSON *name = cJSON_GetObjectItem(policy,"name");
    cJSON *policy_id = cJSON_GetObjectItem(policy,"id");
    cJSON_AddStringToObject(json_alert, "policy", name->valuestring);

    cJSON *check = cJSON_CreateObject();
    cJSON *pm_id = cJSON_GetObjectItem(profile, "id");
    cJSON *title = cJSON_GetObjectItem(profile, "title");
    cJSON *description = cJSON_GetObjectItem(profile, "description");
    cJSON *rationale = cJSON_GetObjectItem(profile, "rationale");
    cJSON *remediation = cJSON_GetObjectItem(profile, "remediation");
    cJSON *rules = cJSON_GetObjectItem(profile, "rules");

    if(!pm_id) {
        mdebug1("No 'id' field found on check.");
        goto error;
    }

    if(!pm_id->valueint) {
        mdebug1("Field 'id' must be a number.");
        goto error;
    }

    cJSON_AddNumberToObject(check, "id", pm_id->valueint);

    if(title){
        if(!title->valuestring) {
            mdebug1("Field 'title' must be a string.");
            goto error;
        }
        cJSON_AddStringToObject(check, "title", title->valuestring);
    } else {
        mdebug1("No 'title' field found on check '%d'.",pm_id->valueint);
        goto error;
    }

    if(!policy_id){
        mdebug1("No 'id' field found on policy.");
        goto error;
    }

    if(description){
        if(!description->valuestring) {
            mdebug1("Field 'description' must be a string.");
            goto error;
        }
        cJSON_AddStringToObject(check, "description", description->valuestring);
    }

    if(rationale){
        if(!rationale->valuestring) {
            mdebug1("Field 'rationale' must be a string.");
            goto error;
        }
        cJSON_AddStringToObject(check, "rationale", rationale->valuestring);
    }

    if(remediation){
        if(!remediation->valuestring) {
            mdebug1("Field 'remediation' must be a string.");
            goto error;
        }
        cJSON_AddStringToObject(check, "remediation", remediation->valuestring);
    }

    cJSON *compliances = cJSON_GetObjectItem(profile, "compliance");

    if(compliances) {
        cJSON *add_compliances = cJSON_CreateObject();
        cJSON *compliance;

        cJSON_ArrayForEach(compliance,compliances)
        {
            if(compliance->child->valuestring){
                cJSON_AddStringToObject(add_compliances,compliance->child->string,compliance->child->valuestring);
            } else if(compliance->child->valuedouble) {
                char double_value[128] = {0};
                snprintf(double_value,128,"%g",compliance->child->valuedouble);

                cJSON_AddStringToObject(add_compliances,compliance->child->string,double_value);
            } else if(compliance->child->valueint) {
                cJSON_AddNumberToObject(add_compliances,compliance->child->string,compliance->child->valueint);
            }
        }

        cJSON_AddItemToObject(check,"compliance",add_compliances);
    }

    cJSON_AddItemToObject(check,"rules", cJSON_Duplicate(rules,1));

    cJSON *references = cJSON_GetObjectItem(profile, "references");

    if(references) {
        cJSON *reference;
        char *ref = NULL;

        cJSON_ArrayForEach(reference,references)
        {
            if(reference->valuestring){
               wm_strcat(&ref,reference->valuestring,',');
            }
        }
        cJSON_AddStringToObject(check, "references", ref ? ref : NULL );
        os_free(ref);
    }

    // Get File or Process from alert
    int i = 0;
    char * final_str_file = NULL;
    char * final_str_directory = NULL;
    char * final_str_process = NULL;
    char * final_str_registry = NULL;
    char * final_str_command = NULL;
    while(i < 255) {

        if(p_alert_msg[i]) {
            char *alert_file = strstr(p_alert_msg[i],"File:");
            char *alert_directory = strstr(p_alert_msg[i],"Directory:");

            if(alert_file){
                alert_file+= 5;
                *alert_file = '\0';
                alert_file++;
                wm_strcat(&final_str_file,alert_file,',');
            } else if (alert_directory){
                alert_directory+= 10;
                *alert_directory = '\0';
                alert_directory++;
                wm_strcat(&final_str_directory,alert_directory,',');
            } else {
                char *alert_process = strstr(p_alert_msg[i],"Process:");
                if(alert_process){
                    alert_process+= 8;
                    *alert_process = '\0';
                    alert_process++;
                    wm_strcat(&final_str_process,alert_process,',');
                } else {
                    char *alert_registry = strstr(p_alert_msg[i],"Registry:");
                    if(alert_registry){
                        alert_registry+= 9;
                        *alert_registry = '\0';
                        alert_registry++;
                        wm_strcat(&final_str_registry,alert_registry,',');
                    } else {
                        char *alert_command = strstr(p_alert_msg[i],"Command:");
                        if(alert_command) {
                            alert_command+= 8;
                            *alert_command = '\0';
                            alert_command++;
                            wm_strcat(&final_str_command,alert_command,',');
                        }
                    }
                }
            }
        } else {
            break;
        }
        i++;
    }

    if(final_str_file) {
        cJSON_AddStringToObject(check, "file", final_str_file);
        os_free(final_str_file);
    }

    if(final_str_directory) {
        cJSON_AddStringToObject(check, "directory", final_str_directory);
        os_free(final_str_directory);
    }

    if(final_str_process) {
       cJSON_AddStringToObject(check, "process", final_str_process);
       os_free(final_str_process);
    }

    if(final_str_registry) {
       cJSON_AddStringToObject(check, "registry", final_str_registry);
       os_free(final_str_registry);
    }

    if(final_str_command) {
       cJSON_AddStringToObject(check, "command", final_str_command);
       os_free(final_str_command);
    }

    if (!strcmp(result, "")) {
        cJSON_AddStringToObject(check, "status", "Not applicable");
        if (reason) {
            cJSON_AddStringToObject(check, "reason", reason);
        }
    } else {
        cJSON_AddStringToObject(check, "result", result);
    }

    if(!policy_id->valuestring) {
        mdebug1("Field 'id' must be a string");
        goto error;
    }

    cJSON_AddStringToObject(json_alert, "policy_id", policy_id->valuestring);
    cJSON_AddItemToObject(json_alert,"check",check);

    return json_alert;

error:

    if(json_alert){
        cJSON_Delete(json_alert);
    }

    return NULL;
}

static int wm_sca_check_hash(OSHash *cis_db_hash,char *result,cJSON *profile,cJSON *event, int check_index,int policy_index) {
    cis_db_info_t *hashed_result = NULL;
    char id_hashed[OS_SIZE_128];
    int ret_add = 0;
    cJSON *pm_id = cJSON_GetObjectItem(profile, "id");
    int alert = 1;

    if(!pm_id) {
        return 0;
    }

    if(!pm_id->valueint) {
        return 0;
    }

    sprintf(id_hashed, "%d", pm_id->valueint);

    hashed_result = OSHash_Get(cis_db_hash, id_hashed);

    cis_db_info_t *elem;

    os_calloc(1, sizeof(cis_db_info_t), elem);
    if (!result) {
	    os_strdup("",elem->result);
	} else {
	    os_strdup(result,elem->result);
	}

    cJSON *obj = cJSON_Duplicate(event,1);
    elem->event = NULL;

    if(obj) {
        elem->event = obj;

        if (!hashed_result) {
            if (ret_add = OSHash_Add(cis_db_hash,id_hashed,elem), ret_add != 2) {
                merror("Unable to update hash table for check: %d", pm_id->valueint);
                os_free(elem->result);
                cJSON_Delete(elem->event);
                os_free(elem);
                return 0;
            }
        } else {
            if(strcmp(elem->result,hashed_result->result) == 0) {
                alert = 0;
            }

            if (ret_add = OSHash_Update(cis_db_hash,id_hashed,elem), ret_add != 1) {
                merror("Unable to update hash table for check: %d", pm_id->valueint);
                os_free(elem->result);
                cJSON_Delete(elem->event);
                os_free(elem);
                return 0;
            }
        }

        cis_db_for_hash[policy_index].elem[check_index] = elem;
        return alert;

    }

    os_free(elem->result);
    os_free(elem);
    return 0;

}

static void wm_sca_free_hash_data(cis_db_info_t *event) {

    if(event) {
        if(event->result){
            os_free(event->result);
        }

        if(event->event) {
            cJSON_Delete(event->event);
        }
        os_free(event);
    }
}

static char *wm_sca_hash_integrity(int policy_index) {
    char *str = NULL;

    int i;
    for(i = 0; cis_db_for_hash[policy_index].elem[i]; i++) {
        cis_db_info_t *event;
        event = cis_db_for_hash[policy_index].elem[i];

        if(event->result){
            wm_strcat(&str,event->result,':');
        }
    }

    if(str) {
        os_sha256 hash;
        OS_SHA256_String(str, hash);
        os_free(str);
        return strdup(hash);
    }

    return NULL;
}

static char *wm_sca_hash_integrity_file(const char *file) {

    char *hash_file = NULL;
    os_malloc(65*sizeof(char), hash_file);

    if(OS_SHA256_File(file, hash_file, OS_TEXT) != 0){
        merror("Unable to calculate SHA256 for file '%s'", file);
        os_free(hash_file);
        return NULL;
    }

    return hash_file;
}

static void *wm_sca_dump_db_thread(wm_sca_t * data) {
    int i;

    while(1) {
        request_dump_t *request;

        if (request = queue_pop_ex(request_queue), request) {

#ifndef WIN32
            int random = os_random();
            if (random < 0)
                random = -random;
#else
            unsigned int random1 = os_random();
            unsigned int random2 = os_random();

            char random_id[OS_MAXSTR];
            snprintf(random_id, OS_MAXSTR - 1, "%u%u", random1, random2);

            int random = atoi(random_id);
            if (random < 0)
                random = -random;
#endif
            random = random % data->request_db_interval;

            if(random == 0) {
                random += 5;
            }

            unsigned int time = random;

            if (request->first_scan) {
                wm_delay(2000);
                mdebug1("Sending first scan results for policy '%s'.", data->profile[request->policy_index]->profile);
            } else {
                minfo("Integration checksum failed for policy '%s'. Resending scan results in %d seconds.", data->profile[request->policy_index]->profile,random);
                wm_delay(1000 * time);
                mdebug1("Dumping results to SCA DB for policy index '%u'",request->policy_index);
            }

            int scan_id = -1;
            w_rwlock_wrlock(&dump_rwlock);

            for(i = 0; cis_db_for_hash[request->policy_index].elem[i]; i++) {
                cis_db_info_t *event;
                event = cis_db_for_hash[request->policy_index].elem[i];

                if (event) {
                    if(event->event){
                        cJSON *db_obj;
                        db_obj = event->event;

                        if(scan_id == -1) {
                            cJSON * scan_id_obj = cJSON_GetObjectItem(db_obj, "id");

                            if(scan_id_obj) {
                                scan_id =  scan_id_obj->valueint;
                            }
                        }
                        wm_sca_send_event_check(data,db_obj);
                    }
                }
            }

            wm_delay(5000);

            int elements_sent = i - 1;
            mdebug1("Sending end of dump control event");

            wm_sca_send_dump_end(data,elements_sent,data->profile[request->policy_index]->policy_id,scan_id);

            wm_delay(2000);

            /* Send summary only for first scan */
            if (request->first_scan) {
                /* Send summary */
                cJSON_DeleteItemFromObject(last_summary_json[request->policy_index],"first_scan");
                /* Force alert */
                cJSON_AddStringToObject(last_summary_json[request->policy_index], "force_alert", "1");

                wm_sca_send_alert(data,last_summary_json[request->policy_index]);
            }

            mdebug1("Finished dumping scan results to SCA DB for policy index '%u'",request->policy_index);

            w_rwlock_unlock(&dump_rwlock);
            os_free(request);
        }
    }

    return NULL;
}


static int wm_sca_send_dump_end(wm_sca_t * data, unsigned int elements_sent,char * policy_id, int scan_id) {
    cJSON *dump_event = cJSON_CreateObject();

    cJSON_AddStringToObject(dump_event, "type", "dump_end");
    cJSON_AddStringToObject(dump_event, "policy_id", policy_id);
    cJSON_AddNumberToObject(dump_event, "elements_sent", elements_sent);
    cJSON_AddNumberToObject(dump_event, "scan_id", scan_id);

    wm_sca_send_alert(data,dump_event);

    cJSON_Delete(dump_event);

    return 0;
}

#ifdef WIN32
void wm_sca_push_request_win(char * msg){
    char *db = strchr(msg,':');

    if(!strncmp(msg,WM_CONFIGURATION_ASSESSMENT_DB_DUMP,strlen(WM_CONFIGURATION_ASSESSMENT_DB_DUMP)) && db) {

        *db++ = '\0';

        /* Check for first scan */
        char *first_scan = strchr(db,':');

        if (!first_scan) {
            mdebug1("First scan flag missing");
            return;
        }

        *first_scan++ = '\0';

        /* Search DB */
        int i;

        if(data_win) {
            for(i = 0; data_win->profile[i]; i++) {
                if(!data_win->profile[i]->enabled){
                    continue;
                }

                if(data_win->profile[i]->policy_id) {
                    char *endl;

                    endl = strchr(db,'\n');

                    if(endl){
                        *endl = '\0';
                    }

                    if(strcmp(data_win->profile[i]->policy_id,db) == 0){
                        request_dump_t *request;
                        os_calloc(1, sizeof(request_dump_t),request);

                        request->policy_index = i;
                        request->first_scan = atoi(first_scan);

                        if(queue_push_ex(request_queue,request) < 0) {
                            os_free(request);
                            mdebug1("Could not push policy index to queue");
                        }
                        break;
                    }
                }
            }
        }
    }
}

#endif

#ifndef WIN32
static void * wm_sca_request_thread(wm_sca_t * data) {

    /* Create request socket */
    int cfga_queue;
    if ((cfga_queue = StartMQ(CFGASSESSMENTQUEUEPATH, READ)) < 0) {
        merror_exit(QUEUE_ERROR, CFGASSESSMENTQUEUEPATH, strerror(errno));
    }

    int recv = 0;
    char *buffer = NULL;
    os_calloc(OS_MAXSTR + 1,sizeof(char),buffer);

    while (1) {
        if (recv = OS_RecvUnix(cfga_queue, OS_MAXSTR, buffer),recv) {
            buffer[recv] = '\0';

            char *db = strchr(buffer,':');

            if(!strncmp(buffer,WM_CONFIGURATION_ASSESSMENT_DB_DUMP,strlen(WM_CONFIGURATION_ASSESSMENT_DB_DUMP)) && db) {

                *db++ = '\0';

                /* Check for first scan */
                char *first_scan = strchr(db,':');

                if (!first_scan) {
                    mdebug1("First scan flag missing");
                    continue;
                }

                *first_scan++ = '\0';

                /* Search DB */
                int i;
                for(i = 0; data->profile[i]; i++) {
                    if(!data->profile[i]->enabled){
                        continue;
                    }

                    if(data->profile[i]->policy_id) {
                        char *endl;

                        endl = strchr(db,'\n');

                        if(endl){
                            *endl = '\0';
                        }

                        if(strcmp(data->profile[i]->policy_id,db) == 0){
                            request_dump_t *request;
                            os_calloc(1, sizeof(request_dump_t),request);

                            request->policy_index = i;
                            request->first_scan = atoi(first_scan);

                            if(queue_push_ex(request_queue,request) < 0) {
                                os_free(request);
                                mdebug1("Could not push policy index to queue");
                            }
                            break;
                        }
                    }
                }
            }
        }
    }

    return NULL;
}
#endif
static void wm_sca_summary_increment_passed() {
    summary_passed++;
}

static void wm_sca_summary_increment_failed() {
    summary_failed++;
}

static void wm_sca_summary_increment_invalid() {
    summary_invalid++;
}

static void wm_sca_reset_summary() {
    summary_failed = 0;
    summary_passed = 0;
    summary_invalid = 0;
}

cJSON *wm_sca_dump(const wm_sca_t *data) {
    cJSON *root = cJSON_CreateObject();
    cJSON *wm_wd = cJSON_CreateObject();

    cJSON_AddStringToObject(wm_wd, "enabled", data->enabled ? "yes" : "no");
    cJSON_AddStringToObject(wm_wd, "scan_on_start", data->scan_on_start ? "yes" : "no");
    cJSON_AddStringToObject(wm_wd, "skip_nfs", data->skip_nfs ? "yes" : "no");
    if (data->interval) cJSON_AddNumberToObject(wm_wd, "interval", data->interval);
    if (data->scan_day) cJSON_AddNumberToObject(wm_wd, "day", data->scan_day);

    switch (data->scan_wday) {
        case 0:
            cJSON_AddStringToObject(wm_wd, "wday", "sunday");
            break;
        case 1:
            cJSON_AddStringToObject(wm_wd, "wday", "monday");
            break;
        case 2:
            cJSON_AddStringToObject(wm_wd, "wday", "tuesday");
            break;
        case 3:
            cJSON_AddStringToObject(wm_wd, "wday", "wednesday");
            break;
        case 4:
            cJSON_AddStringToObject(wm_wd, "wday", "thursday");
            break;
        case 5:
            cJSON_AddStringToObject(wm_wd, "wday", "friday");
            break;
        case 6:
            cJSON_AddStringToObject(wm_wd, "wday", "saturday");
            break;
        default:
            break;
    }
    if (data->scan_time) cJSON_AddStringToObject(wm_wd, "time", data->scan_time);

    if (data->profile && *data->profile) {
        cJSON *profiles = cJSON_CreateArray();
        int i;
        for (i=0;data->profile[i];i++) {
            if(data->profile[i]->enabled == 1){
                cJSON_AddStringToObject(profiles,"policy",data->profile[i]->profile);
            }
        }
        cJSON_AddItemToObject(wm_wd,"policies",profiles);
    }

    cJSON_AddItemToObject(root,"sca",wm_wd);


    return root;
}

static int append_msg_to_vm_scat (wm_sca_t * const data, const char * const msg)
{
    /* Already present */
    if (w_is_str_in_array(data->alert_msg, msg)) {
        return 1;
    }

    int i = 0;
    while (data->alert_msg[i] && (i < 255)) {
        i++;
    }

    if (!data->alert_msg[i]) {
        os_strdup(msg, data->alert_msg[i]);
    }
    return 0;
}<|MERGE_RESOLUTION|>--- conflicted
+++ resolved
@@ -1384,15 +1384,6 @@
     char *pattern_ref = pattern;
 
     /* by default, assume a negative rule, i.e, an NIN rule */
-<<<<<<< HEAD
-    int nin_operation = 1;
-    if (pattern_ref) {
-        if (strncmp(pattern_ref, "IN ", 3) == 0) {
-            nin_operation = 0;
-            pattern_ref += 3;
-        } else if (strncmp(pattern_ref, "NIN ", 4) == 0) {
-            nin_operation = 1;
-=======
     int in_operation = 1;
     if (pattern_ref) {
         if (strncmp(pattern_ref, "IN ", 3) == 0) {
@@ -1400,27 +1391,17 @@
             pattern_ref += 3;
         } else if (strncmp(pattern_ref, "NIN ", 4) == 0) {
             in_operation = 0;
->>>>>>> 562230d9
             pattern_ref += 4;
         } else if (!strstr(pattern_ref, " && ")) {
             mdebug2("Rule without IN/NIN: %s", pattern_ref);
             /*a single negated minterm is a NIN rule*/
             if (*pattern_ref == '!') {
-<<<<<<< HEAD
-                nin_operation = 1;
-                pattern_ref++;
-                mdebug2("Negation found, is a IN rule");
-            } else {
-                mdebug2("Negation not found, is an NIN rule");
-                nin_operation = 0;
-=======
                 in_operation = 0;
                 pattern_ref++;
                 mdebug2("Negation found, is a NIN rule");
             } else {
                 mdebug2("Negation not found, is an IN rule");
                 in_operation = 1;
->>>>>>> 562230d9
             }
         } else {
             merror("Complex rule without IN/NIN: %s. Invalid.", pattern_ref);
@@ -1428,11 +1409,7 @@
         }   
     }
 
-<<<<<<< HEAD
-    int result_accumulator = 0;
-=======
     int result_accumulator = pattern_ref ? 0 : 1;
->>>>>>> 562230d9
     char *file_list = NULL;
     os_strdup(file, file_list);
     char *file_list_ref = file_list;
@@ -1455,39 +1432,22 @@
                     mdebug2("Result for %s(%s) -> 1", pattern, file);
                     os_free(file_list);
                     fclose(fp);
-<<<<<<< HEAD
-                    mdebug2("%s %d", nin_operation ? "NIN":"IN", result);
-                    return nin_operation ? !result : result;
-=======
                     mdebug2("%s %d", in_operation ? "IN":"NIN", result);
                     return in_operation ? result : !result;
->>>>>>> 562230d9
                 }
             }
 
             fclose(fp);
-<<<<<<< HEAD
-        } else if (w_is_file(file)) {
-            /* If we don't have a pattern, just check if the file/dir is there */
-            result_accumulator = 1;
-=======
         } else {
             /* If we don't have a pattern, just check if the file/dir is there */
             result_accumulator *= w_is_file(file);
->>>>>>> 562230d9
         }
     }
 
     mdebug2("Result for %s(%s) -> %d", pattern, file, result_accumulator);
-<<<<<<< HEAD
-    mdebug2("%s %d", nin_operation ? "NIN":"IN", result_accumulator);
-    os_free(file_list);
-    return nin_operation ? !result_accumulator : result_accumulator;
-=======
     mdebug2("%s %d", in_operation ? "IN":"NIN", result_accumulator);
     os_free(file_list);
     return in_operation ? result_accumulator : !result_accumulator;
->>>>>>> 562230d9
 }
 
 static int wm_sca_read_command(char *command, char *pattern,wm_sca_t * data, char **reason)
@@ -1553,11 +1513,7 @@
            in_operation = 0;
            mdebug2("Negation found, is a NIN rule");
         } else {
-<<<<<<< HEAD
-            mdebug2("Negation found, is an IN rule");
-=======
             mdebug2("Negation not found, is an IN rule");
->>>>>>> 562230d9
         }
     } else {
         merror("Complex rule without IN/NIN: %s. Invalid.", pattern_ref);
@@ -2042,17 +1998,6 @@
             }
 
             /* Check if value matches */
-<<<<<<< HEAD
-            /* by default, assume a negative rule, i.e, an NIN rule */
-            int nin_operation = 1;
-            char *pattern_ref = reg_value;
-            if (pattern_ref) {
-                if (strncmp(pattern_ref, "IN ", 3) == 0) {
-                    nin_operation = 0;
-                    pattern_ref += 3;
-                } else if (strncmp(pattern_ref, "NIN ", 4) == 0) {
-                    nin_operation = 1;
-=======
             /* by default, assume a positive rule, i.e, an IN rule */
             int in_operation = 1;
             char *pattern_ref = reg_value;
@@ -2062,26 +2007,17 @@
                     pattern_ref += 3;
                 } else if (strncmp(pattern_ref, "NIN ", 4) == 0) {
                     in_operation = 0;
->>>>>>> 562230d9
                     pattern_ref += 4;
                 } else if (!strstr(pattern_ref, " && ")) {
                     mdebug2("Rule without IN/NIN: %s", pattern_ref);
                     /*a single negated minterm is a NIN rule*/
                     if (*pattern_ref == '!') {
-<<<<<<< HEAD
-                        nin_operation = 1;
-=======
                         in_operation = 0;
->>>>>>> 562230d9
                         pattern_ref++;
                         mdebug2("Negation found, is a NIN rule");
                     } else {
                         mdebug2("Negation not found, is an IN rule");
-<<<<<<< HEAD
-                        nin_operation = 0;
-=======
                         in_operation = 1;
->>>>>>> 562230d9
                     }
                 } else {
                     merror("Complex rule without IN/NIN: %s. Invalid.", pattern_ref);
@@ -2092,15 +2028,9 @@
             int result = wm_sca_pt_matches(var_storage, pattern_ref);
             if (result){
                 mdebug2("Result for %s(%s) -> 1", reg_value, var_storage);
-<<<<<<< HEAD
-                return nin_operation ? result : !result;
-            }
-            return nin_operation ? 0 : 1;
-=======
                 return in_operation ? result : !result;
             }
             return in_operation ? 0 : 1;
->>>>>>> 562230d9
         }
     }
 
