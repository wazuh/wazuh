--- conflicted
+++ resolved
@@ -46,23 +46,16 @@
 long syscollector_sync_max_eps = 10;    // Database syncrhonization number of events per seconds (default value)
 int queue_fd = 0;                       // Output queue file descriptor
 
-<<<<<<< HEAD
+static bool is_shutdown_process_started() {
+    bool ret_val = shutdown_process_started;
+    return ret_val;
+}
+
 static void wm_sys_send_diff_message(const void* data) {
     if(!os_iswait()) {
         const int eps = 1000000/syscollector_sync_max_eps;
         wm_sendmsg(eps, queue_fd, data, WM_SYS_LOCATION, SYSCOLLECTOR_MQ);
     }
-=======
-static bool is_shutdown_process_started() {
-    bool ret_val = shutdown_process_started;
-    return ret_val;
-}
-
-static void wm_sys_send_diff_message(/*const void* data*/) {
-    // const int eps = 1000000/syscollector_sync_max_eps;
-    // Sending deltas is disabled due to issue: 7322 - https://github.com/wazuh/wazuh/issues/7322
-    // wm_sendmsg(eps, queue_fd, data, WM_SYS_LOCATION, SYSCOLLECTOR_MQ);
->>>>>>> dcb82531
  }
 
 static void wm_sys_send_dbsync_message(const void* data) {
