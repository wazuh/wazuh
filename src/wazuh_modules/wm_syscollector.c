/*
 * Wazuh SYSCOLLECTOR
 * Copyright (C) 2015, Wazuh Inc.
 * November 11, 2021.
 *
 * This program is free software; you can redistribute it
 * and/or modify it under the terms of the GNU General Public
 * License (version 2) as published by the FSF - Free Software
 * Foundation.
 */
#include <stdlib.h>
#include "../../wmodules_def.h"
#include "wmodules.h"
#include "module_query_errors.h"
#include "wm_syscollector.h"
#include "syscollector.h"
#include "sym_load.h"
#include "defs.h"
#include "mq_op.h"
#include "headers/logging_helper.h"
#include "commonDefs.h"

#define SYS_SYNC_PROTOCOL_DB_PATH "queue/syscollector/db/syscollector_sync.db"
#define SYS_SYNC_RETRIES 3

// Global flag to stop sync module
static volatile int sync_module_running = 0;

#ifdef WIN32
static DWORD WINAPI wm_sys_main(void *arg);         // Module main function. It won't return
static DWORD WINAPI wm_sync_module(__attribute__((unused)) void * args);
#else
static void* wm_sys_main(wm_sys_t *sys);        // Module main function. It won't return
static void * wm_sync_module(__attribute__((unused)) void * args);
#endif
static void wm_sys_destroy(wm_sys_t *data);      // Destroy data
static void wm_sys_stop(wm_sys_t *sys);         // Module stopper
const char *WM_SYS_LOCATION = "syscollector";   // Location field for event sending
cJSON *wm_sys_dump(const wm_sys_t *sys);
int wm_sync_message(const char *command, size_t command_len);
pthread_cond_t sys_stop_condition = PTHREAD_COND_INITIALIZER;
pthread_mutex_t sys_stop_mutex = PTHREAD_MUTEX_INITIALIZER;
bool need_shutdown_wait = false;
pthread_mutex_t sys_reconnect_mutex = PTHREAD_MUTEX_INITIALIZER;
bool shutdown_process_started = false;

static size_t wm_sys_query_handler(void *data, char *query, char **output); // Query handler

const wm_context WM_SYS_CONTEXT = {
    .name = SYSCOLLECTOR_WM_NAME,
    .start = (wm_routine)wm_sys_main,
    .destroy = (void(*)(void *))wm_sys_destroy,
    .dump = (cJSON * (*)(const void *))wm_sys_dump,
    .sync = (int(*)(const char*, size_t))wm_sync_message,
    .stop = (void(*)(void *))wm_sys_stop,
    .query = wm_sys_query_handler,
};

void *syscollector_module = NULL;

syscollector_init_func syscollector_init_ptr = NULL;
syscollector_start_func syscollector_start_ptr = NULL;
syscollector_stop_func syscollector_stop_ptr = NULL;

// Sync protocol function pointers
syscollector_init_sync_func syscollector_init_sync_ptr = NULL;
syscollector_sync_module_func syscollector_sync_module_ptr = NULL;
syscollector_persist_diff_func syscollector_persist_diff_ptr = NULL;
syscollector_parse_response_func syscollector_parse_response_ptr = NULL;
syscollector_notify_data_clean_func syscollector_notify_data_clean_ptr = NULL;
syscollector_delete_database_func syscollector_delete_database_ptr = NULL;

// Query function pointer
typedef size_t (*syscollector_query_func)(const char* query, char** output);
syscollector_query_func syscollector_query_ptr = NULL;

unsigned int enable_synchronization = 1;     // Database synchronization enabled (default value)
uint32_t sync_interval = 300;                // Database synchronization interval (default value)
uint32_t sync_response_timeout = 30;         // Database synchronization response timeout (default value)
long sync_max_eps = 10;                      // Database synchronization number of events per second (default value)

long syscollector_max_eps = 50;          // Number of events per second (default value)
int queue_fd = 0;                        // Output queue file descriptor

static bool is_shutdown_process_started() {
    bool ret_val = shutdown_process_started;
    return ret_val;
}

static void wm_sys_send_message(const void* data, const char queue_id) {
    if (!is_shutdown_process_started()) {
        const int eps = 1000000/syscollector_max_eps;
        if (wm_sendmsg_ex(eps, queue_fd, data, WM_SYS_LOCATION, queue_id, &is_shutdown_process_started) < 0) {
<<<<<<< HEAD
            mterror(WM_SYS_LOGTAG, "Unable to send message to '%s'", DEFAULTQUEUE);

=======
    #ifdef CLIENT
            mtdebug1(WM_SYS_LOGTAG, "Unable to send message to '%s' (wazuh-agentd might be down). Attempting to reconnect.", DEFAULTQUEUE);
    #else
            mtdebug1(WM_SYS_LOGTAG, "Unable to send message to '%s' (wazuh-analysisd might be down). Attempting to reconnect.", DEFAULTQUEUE);
    #endif
>>>>>>> d77f67c8
            // Since this method is beign called by multiple threads it's necessary this particular portion of code
            // to be mutually exclusive. When one thread is successfully reconnected, the other ones will make use of it.
            w_mutex_lock(&sys_reconnect_mutex);
            if (!is_shutdown_process_started() && wm_sendmsg_ex(eps, queue_fd, data, WM_SYS_LOCATION, queue_id, &is_shutdown_process_started) < 0) {
                if (queue_fd = MQReconnectPredicated(DEFAULTQUEUE, &is_shutdown_process_started), 0 <= queue_fd) {
                    mtinfo(WM_SYS_LOGTAG, "Successfully reconnected to '%s'", DEFAULTQUEUE);
                    if (wm_sendmsg_ex(eps, queue_fd, data, WM_SYS_LOCATION, queue_id, &is_shutdown_process_started) < 0) {
                        mterror(WM_SYS_LOGTAG, "Unable to send message to '%s' after a successfull reconnection...", DEFAULTQUEUE);
                    }
                }
            }
            w_mutex_unlock(&sys_reconnect_mutex);
        }
    }
}

static void wm_sys_send_diff_message(const void* data) {
    wm_sys_send_message(data, SYSCOLLECTOR_MQ);
}

static void wm_sys_persist_diff_message(const char *id, Operation_t operation, const char *index, const void* data, uint64_t version) {
    if (enable_synchronization && syscollector_persist_diff_ptr) {
        const char* msg = (const char*)data;
        mtdebug2(WM_SYS_LOGTAG, "Persisting Inventory event: %s", msg);
        syscollector_persist_diff_ptr(id, operation, index, msg, version);
    } else {
        mtdebug2(WM_SYS_LOGTAG, "Inventory synchronization is disabled or function not available");
    }
}

static void wm_sys_log_config(wm_sys_t *sys)
{
    cJSON * config_json = wm_sys_dump(sys);
    if (config_json) {
        char * config_str = cJSON_PrintUnformatted(config_json);
        if (config_str) {
            mtdebug1(WM_SYS_LOGTAG, "%s", config_str);
            cJSON_free(config_str);
        }
        cJSON_Delete(config_json);
    }
}

static int wm_sys_startmq(const char* key, short type, short attempts) {
    return StartMQ(key, type, attempts);
}

static int wm_sys_send_binary_msg(int queue, const void* message, size_t message_len, const char* locmsg, char loc) {
    return SendBinaryMSG(queue, message, message_len, locmsg, loc);
}

static void wm_handle_sys_disabled_and_notify_data_clean(wm_sys_t *sys) {

    if (w_is_file(SYSCOLLECTOR_DB_DISK_PATH)) {
        mtinfo(WM_SYS_LOGTAG, "Syscollector is disabled, Syscollector database file exists. Proceeding with data clean notification.");
    } else {
        mtinfo(WM_SYS_LOGTAG, "Syscollector is disabled, Syscollector database file does not exist. Skipping data clean notification.");
        return;
    }

    if (syscollector_module = so_get_module_handle("syscollector"), syscollector_module) {

        syscollector_init_ptr = so_get_function_sym(syscollector_module, "syscollector_init");

        // Get sync protocol function pointers
        syscollector_init_sync_ptr = so_get_function_sym(syscollector_module, "syscollector_init_sync");
        syscollector_parse_response_ptr = so_get_function_sym(syscollector_module, "syscollector_parse_response");
        syscollector_notify_data_clean_ptr = so_get_function_sym(syscollector_module, "syscollector_notify_data_clean");
        syscollector_delete_database_ptr = so_get_function_sym(syscollector_module, "syscollector_delete_database");

        MQ_Functions mq_funcs = {
                .start = wm_sys_startmq,
                .send_binary = wm_sys_send_binary_msg
            };
        syscollector_init_sync_ptr(WM_SYS_LOCATION, SYS_SYNC_PROTOCOL_DB_PATH, &mq_funcs);

        syscollector_init_ptr(sys->interval,
                               wm_sys_send_diff_message,
                               wm_sys_persist_diff_message,
                               taggedLogFunction,
                               SYSCOLLECTOR_DB_DISK_PATH,
                               SYSCOLLECTOR_NORM_CONFIG_DISK_PATH,
                               SYSCOLLECTOR_NORM_TYPE,
                               sys->flags.scan_on_start,
                               sys->flags.hwinfo,
                               sys->flags.osinfo,
                               sys->flags.netinfo,
                               sys->flags.programinfo,
                               sys->flags.portsinfo,
                               sys->flags.allports,
                               sys->flags.procinfo,
                               sys->flags.hotfixinfo,
                               sys->flags.groups,
                               sys->flags.users,
                               sys->flags.services,
                               sys->flags.browser_extensions,
                               sys->flags.notify_first_scan);

        if (syscollector_notify_data_clean_ptr && syscollector_delete_database_ptr)
        {
            const char* indices[] = {
                SYSCOLLECTOR_SYNC_INDEX_SYSTEM,
                SYSCOLLECTOR_SYNC_INDEX_HARDWARE,
                SYSCOLLECTOR_SYNC_INDEX_HOTFIXES,
                SYSCOLLECTOR_SYNC_INDEX_PACKAGES,
                SYSCOLLECTOR_SYNC_INDEX_PROCESSES,
                SYSCOLLECTOR_SYNC_INDEX_PORTS,
                SYSCOLLECTOR_SYNC_INDEX_INTERFACES,
                SYSCOLLECTOR_SYNC_INDEX_PROTOCOLS,
                SYSCOLLECTOR_SYNC_INDEX_NETWORKS,
                SYSCOLLECTOR_SYNC_INDEX_USERS,
                SYSCOLLECTOR_SYNC_INDEX_GROUPS,
                SYSCOLLECTOR_SYNC_INDEX_SERVICES,
                SYSCOLLECTOR_SYNC_INDEX_BROWSER_EXTENSIONS
            };
            size_t indices_count = sizeof(indices) / sizeof(indices[0]);
            bool ret = false;
            while (!ret && !is_shutdown_process_started())
            {
                ret = syscollector_notify_data_clean_ptr(indices, indices_count, sync_response_timeout, SYS_SYNC_RETRIES, sync_max_eps);
                if (!ret) {
                    for (uint32_t i = 0; i < sync_interval && !is_shutdown_process_started(); i++) {
                        sleep(1);
                    }
                }
                else
                {
                    mtdebug1(WM_SYS_LOGTAG, "Syscollector data clean notification sent successfully.");
                    syscollector_delete_database_ptr();
                }
            }
        } else {
            mtwarn(WM_SYS_LOGTAG, "Syscollector notify data clean functions not available.");
        }

    }
    else
    {
        mtwarn(WM_SYS_LOGTAG, "Failed to load Syscollector module for data clean notification.");
        return;
    }
}

#ifdef WIN32
DWORD WINAPI wm_sys_main(void *arg) {
    wm_sys_t *sys = (wm_sys_t *)arg;
#else
void* wm_sys_main(wm_sys_t *sys) {
#endif

    if (sys->flags.running) {
        // Already running
        return 0;
    }

    sys->flags.running = true;

    w_cond_init(&sys_stop_condition, NULL);
    w_mutex_init(&sys_stop_mutex, NULL);
    w_mutex_init(&sys_reconnect_mutex, NULL);

    if (!sys->flags.enabled) {
        wm_handle_sys_disabled_and_notify_data_clean(sys);
        mtinfo(WM_SYS_LOGTAG, "Module disabled. Exiting...");
        pthread_exit(NULL);
    }

#ifndef WIN32
    // Connect to socket
    queue_fd = StartMQ(DEFAULTQUEUE, WRITE, INFINITE_OPENQ_ATTEMPTS);

    if (queue_fd < 0) {
        mterror(WM_SYS_LOGTAG, "Can't connect to queue.");
        pthread_exit(NULL);
    }
#endif

    if (syscollector_module = so_get_module_handle("syscollector"), syscollector_module)
    {
        syscollector_init_ptr = so_get_function_sym(syscollector_module, "syscollector_init");
        syscollector_start_ptr = so_get_function_sym(syscollector_module, "syscollector_start");
        syscollector_stop_ptr = so_get_function_sym(syscollector_module, "syscollector_stop");

        // Get sync protocol function pointers
        syscollector_init_sync_ptr = so_get_function_sym(syscollector_module, "syscollector_init_sync");
        syscollector_sync_module_ptr = so_get_function_sym(syscollector_module, "syscollector_sync_module");
        syscollector_persist_diff_ptr = so_get_function_sym(syscollector_module, "syscollector_persist_diff");
        syscollector_parse_response_ptr = so_get_function_sym(syscollector_module, "syscollector_parse_response");

        // Get query function pointer
        syscollector_query_ptr = so_get_function_sym(syscollector_module, "syscollector_query");
    } else {
        mterror(WM_SYS_LOGTAG, "Can't load syscollector.");
        pthread_exit(NULL);
    }

    if (syscollector_init_ptr && syscollector_start_ptr) {
        mtdebug1(WM_SYS_LOGTAG, "Starting Syscollector.");
        w_mutex_lock(&sys_stop_mutex);
        need_shutdown_wait = true;
        w_mutex_unlock(&sys_stop_mutex);

        enable_synchronization = sys->sync.enable_synchronization;
        if (enable_synchronization) {
            sync_interval = sys->sync.sync_interval;
            sync_response_timeout = sys->sync.sync_response_timeout;
            sync_max_eps = sys->sync.sync_max_eps;
        }

        if (sys->max_eps) {
            syscollector_max_eps = sys->max_eps;
        }

        wm_sys_log_config(sys);

        // Initialize syscollector FIRST to set up the logger callback
        syscollector_init_ptr(sys->interval,
                               wm_sys_send_diff_message,
                               wm_sys_persist_diff_message,
                               taggedLogFunction,
                               SYSCOLLECTOR_DB_DISK_PATH,
                               SYSCOLLECTOR_NORM_CONFIG_DISK_PATH,
                               SYSCOLLECTOR_NORM_TYPE,
                               sys->flags.scan_on_start,
                               sys->flags.hwinfo,
                               sys->flags.osinfo,
                               sys->flags.netinfo,
                               sys->flags.programinfo,
                               sys->flags.portsinfo,
                               sys->flags.allports,
                               sys->flags.procinfo,
                               sys->flags.hotfixinfo,
                               sys->flags.groups,
                               sys->flags.users,
                               sys->flags.services,
                               sys->flags.browser_extensions,
                               sys->flags.notify_first_scan);

        // Initialize sync protocol AFTER init (so logger is available)
        if (enable_synchronization && syscollector_init_sync_ptr && syscollector_sync_module_ptr) {
            MQ_Functions mq_funcs = {
                .start = wm_sys_startmq,
                .send_binary = wm_sys_send_binary_msg
            };
            syscollector_init_sync_ptr(WM_SYS_LOCATION, SYS_SYNC_PROTOCOL_DB_PATH, &mq_funcs);
#ifndef WIN32
            // Launch inventory synchronization thread
            sync_module_running = 1;
            w_create_thread(wm_sync_module, NULL);
#else
            sync_module_running = 1;
            if (CreateThread(NULL, 0, wm_sync_module, NULL, 0, NULL) == NULL) {
                mterror(WM_SYS_LOGTAG, THREAD_ERROR);
            }
#endif
        } else {
            mtdebug1(WM_SYS_LOGTAG, "Inventory synchronization is disabled or function not available");
        }

        syscollector_start_ptr();
    } else {
        mterror(WM_SYS_LOGTAG, "Can't get syscollector_start_ptr.");
        pthread_exit(NULL);
    }
    syscollector_init_ptr = NULL;
    syscollector_start_ptr = NULL;
    syscollector_stop_ptr = NULL;

    if (queue_fd) {
        close(queue_fd);
        queue_fd = 0;
    }

    mtinfo(WM_SYS_LOGTAG, "Module finished.");
    w_mutex_lock(&sys_stop_mutex);
    w_cond_signal(&sys_stop_condition);
    w_mutex_unlock(&sys_stop_mutex);
    return 0;
}

void wm_sys_destroy(wm_sys_t *data) {
    w_cond_destroy(&sys_stop_condition);
    w_mutex_destroy(&sys_stop_mutex);
    w_mutex_destroy(&sys_reconnect_mutex);

    free(data);
}

void wm_sys_stop(__attribute__((unused))wm_sys_t *data) {
    if (!data->flags.running) {
        // Already stopped
        return;
    }

    data->flags.running = false;

    // Stop sync module
    sync_module_running = 0;

    mtinfo(WM_SYS_LOGTAG, "Stop received for Syscollector.");
    if (syscollector_stop_ptr){
        shutdown_process_started = true;
        syscollector_stop_ptr();
    }
}

cJSON *wm_sys_dump(const wm_sys_t *sys) {
    cJSON *root = cJSON_CreateObject();
    cJSON *wm_sys = cJSON_CreateObject();

    // System provider values
    if (sys->flags.enabled) cJSON_AddStringToObject(wm_sys,"disabled","no"); else cJSON_AddStringToObject(wm_sys,"disabled","yes");
    if (sys->flags.scan_on_start) cJSON_AddStringToObject(wm_sys,"scan-on-start","yes"); else cJSON_AddStringToObject(wm_sys,"scan-on-start","no");
    cJSON_AddNumberToObject(wm_sys,"interval",sys->interval);
    cJSON_AddNumberToObject(wm_sys, "max_eps", sys->max_eps);
    if (sys->flags.notify_first_scan) cJSON_AddStringToObject(wm_sys,"notify_first_scan","yes"); else cJSON_AddStringToObject(wm_sys,"notify_first_scan","no");
    if (sys->flags.netinfo) cJSON_AddStringToObject(wm_sys,"network","yes"); else cJSON_AddStringToObject(wm_sys,"network","no");
    if (sys->flags.osinfo) cJSON_AddStringToObject(wm_sys,"os","yes"); else cJSON_AddStringToObject(wm_sys,"os","no");
    if (sys->flags.hwinfo) cJSON_AddStringToObject(wm_sys,"hardware","yes"); else cJSON_AddStringToObject(wm_sys,"hardware","no");
    if (sys->flags.programinfo) cJSON_AddStringToObject(wm_sys,"packages","yes"); else cJSON_AddStringToObject(wm_sys,"packages","no");
    if (sys->flags.portsinfo) cJSON_AddStringToObject(wm_sys,"ports","yes"); else cJSON_AddStringToObject(wm_sys,"ports","no");
    if (sys->flags.allports) cJSON_AddStringToObject(wm_sys,"ports_all","yes"); else cJSON_AddStringToObject(wm_sys,"ports_all","no");
    if (sys->flags.procinfo) cJSON_AddStringToObject(wm_sys,"processes","yes"); else cJSON_AddStringToObject(wm_sys,"processes","no");
    if (sys->flags.groups) cJSON_AddStringToObject(wm_sys,"groups","yes"); else cJSON_AddStringToObject(wm_sys,"groups","no");
    if (sys->flags.users) cJSON_AddStringToObject(wm_sys,"users","yes"); else cJSON_AddStringToObject(wm_sys,"users","no");
    if (sys->flags.services) cJSON_AddStringToObject(wm_sys,"services","yes"); else cJSON_AddStringToObject(wm_sys,"services","no");
    if (sys->flags.browser_extensions) cJSON_AddStringToObject(wm_sys,"browser_extensions","yes"); else cJSON_AddStringToObject(wm_sys,"browser_extensions","no");
#ifdef WIN32
    if (sys->flags.hotfixinfo) cJSON_AddStringToObject(wm_sys,"hotfixes","yes"); else cJSON_AddStringToObject(wm_sys,"hotfixes","no");
#endif

    // Database synchronization values
    cJSON * synchronization = cJSON_CreateObject();
    cJSON_AddStringToObject(synchronization, "enabled", sys->sync.enable_synchronization ? "yes" : "no");
    cJSON_AddNumberToObject(synchronization, "interval", sys->sync.sync_interval);
    cJSON_AddNumberToObject(synchronization, "max_eps", sys->sync.sync_max_eps);
    cJSON_AddNumberToObject(synchronization, "response_timeout", sys->sync.sync_response_timeout);

    cJSON_AddItemToObject(wm_sys, "synchronization", synchronization);

    cJSON_AddItemToObject(root,"syscollector",wm_sys);

    return root;
}

int wm_sync_message(const char *command, size_t command_len) {
    if (enable_synchronization && syscollector_parse_response_ptr) {
        size_t header_len = strlen(SYSCOLECTOR_SYNC_HEADER);
        const uint8_t *data = (const uint8_t *)(command + header_len);
        size_t data_len = command_len - header_len;

        bool ret = false;
        ret = syscollector_parse_response_ptr(data, data_len);

        if (!ret) {
            mtdebug1(WM_SYS_LOGTAG, "Error syncing module");
            return -1;
        }

        return 0;
    } else {
        mtdebug1(WM_SYS_LOGTAG, "Inventory synchronization is disabled or function not available");
        return -1;
    }
}

#ifdef WIN32
DWORD WINAPI wm_sync_module(__attribute__((unused)) void * args) {
#else
void * wm_sync_module(__attribute__((unused)) void * args) {
#endif
    // Initial wait until syscollector is started
    for (uint32_t i = 0; i < sync_interval && sync_module_running; i++) {
        sleep(1);
    }

    while (sync_module_running) {
        mtinfo(WM_SYS_LOGTAG, "Running inventory synchronization.");

        if (syscollector_sync_module_ptr) {
            syscollector_sync_module_ptr(MODE_DELTA, sync_response_timeout, SYS_SYNC_RETRIES, sync_max_eps);
        } else {
            mtdebug1(WM_SYS_LOGTAG, "Sync function not available");
        }

        mtinfo(WM_SYS_LOGTAG, "Inventory synchronization finished, waiting for %d seconds before next run.", sync_interval);

        // Sleep in small intervals to allow responsive stopping
        for (uint32_t i = 0; i < sync_interval && sync_module_running; i++) {
            sleep(1);
        }
    }

#ifdef WIN32
    return 0;
#else
    return NULL;
#endif
}

static size_t wm_sys_query_handler(void *data, char *query, char **output) {
    (void)data;  // Unused parameter

    if (!query || !output) {
        return 0;
    }

    // Call the C++ query function if available
    if (syscollector_query_ptr) {
        return syscollector_query_ptr(query, output);
    } else {
        char error_msg[256];
        snprintf(error_msg, sizeof(error_msg), "{\"error\":%d,\"message\":\"%s\"}",
                 MQ_ERR_MODULE_NOT_RUNNING, MQ_MSG_MODULE_NOT_RUNNING);
        os_strdup(error_msg, *output);
        return strlen(*output);
    }
}<|MERGE_RESOLUTION|>--- conflicted
+++ resolved
@@ -91,16 +91,8 @@
     if (!is_shutdown_process_started()) {
         const int eps = 1000000/syscollector_max_eps;
         if (wm_sendmsg_ex(eps, queue_fd, data, WM_SYS_LOCATION, queue_id, &is_shutdown_process_started) < 0) {
-<<<<<<< HEAD
-            mterror(WM_SYS_LOGTAG, "Unable to send message to '%s'", DEFAULTQUEUE);
-
-=======
-    #ifdef CLIENT
-            mtdebug1(WM_SYS_LOGTAG, "Unable to send message to '%s' (wazuh-agentd might be down). Attempting to reconnect.", DEFAULTQUEUE);
-    #else
-            mtdebug1(WM_SYS_LOGTAG, "Unable to send message to '%s' (wazuh-analysisd might be down). Attempting to reconnect.", DEFAULTQUEUE);
-    #endif
->>>>>>> d77f67c8
+            mtdebug1(WM_SYS_LOGTAG, "Unable to send message to '%s'", DEFAULTQUEUE);
+
             // Since this method is beign called by multiple threads it's necessary this particular portion of code
             // to be mutually exclusive. When one thread is successfully reconnected, the other ones will make use of it.
             w_mutex_lock(&sys_reconnect_mutex);
