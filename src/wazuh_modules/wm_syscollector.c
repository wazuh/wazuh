/*
 * Wazuh SYSCOLLECTOR
 * Copyright (C) 2015, Wazuh Inc.
 * November 11, 2021.
 *
 * This program is free software; you can redistribute it
 * and/or modify it under the terms of the GNU General Public
 * License (version 2) as published by the FSF - Free Software
 * Foundation.
 */
#include <stdlib.h>
#include "../../wmodules_def.h"
#include "wmodules.h"
#include "wm_syscollector.h"
#include "syscollector.h"
#include "sym_load.h"
#include "defs.h"
#include "mq_op.h"
#include "headers/logging_helper.h"
#include "commonDefs.h"

#define SYS_SYNC_PROTOCOL_DB_PATH "queue/syscollector/db/syscollector_sync.db"
#define SYS_SYNC_RETRIES 3

// Global flag to stop sync module
static volatile int sync_module_running = 0;

#ifdef WIN32
static DWORD WINAPI wm_sys_main(void *arg);         // Module main function. It won't return
static DWORD WINAPI wm_sync_module(__attribute__((unused)) void * args);
#else
static void* wm_sys_main(wm_sys_t *sys);        // Module main function. It won't return
static void * wm_sync_module(__attribute__((unused)) void * args);
#endif
static void wm_sys_destroy(wm_sys_t *data);      // Destroy data
static void wm_sys_stop(wm_sys_t *sys);         // Module stopper
const char *WM_SYS_LOCATION = "syscollector";   // Location field for event sending
cJSON *wm_sys_dump(const wm_sys_t *sys);
int wm_sync_message(const char *command, size_t command_len);
pthread_cond_t sys_stop_condition = PTHREAD_COND_INITIALIZER;
pthread_mutex_t sys_stop_mutex = PTHREAD_MUTEX_INITIALIZER;
bool need_shutdown_wait = false;
pthread_mutex_t sys_reconnect_mutex = PTHREAD_MUTEX_INITIALIZER;
bool shutdown_process_started = false;

const wm_context WM_SYS_CONTEXT = {
    .name = "syscollector",
    .start = (wm_routine)wm_sys_main,
    .destroy = (void(*)(void *))wm_sys_destroy,
    .dump = (cJSON * (*)(const void *))wm_sys_dump,
    .sync = (int(*)(const char*, size_t))wm_sync_message,
    .stop = (void(*)(void *))wm_sys_stop,
    .query = NULL,
};

void *syscollector_module = NULL;
syscollector_start_func syscollector_start_ptr = NULL;
syscollector_stop_func syscollector_stop_ptr = NULL;

// Sync protocol function pointers
syscollector_init_sync_func syscollector_init_sync_ptr = NULL;
syscollector_sync_module_func syscollector_sync_module_ptr = NULL;
syscollector_persist_diff_func syscollector_persist_diff_ptr = NULL;
syscollector_parse_response_func syscollector_parse_response_ptr = NULL;

unsigned int enable_synchronization = 1;     // Database synchronization enabled (default value)
uint32_t sync_interval = 300;                // Database synchronization interval (default value)
uint32_t sync_response_timeout = 30;         // Database synchronization response timeout (default value)
long sync_max_eps = 10;                      // Database synchronization number of events per second (default value)

long syscollector_max_eps = 50;          // Number of events per second (default value)
int queue_fd = 0;                        // Output queue file descriptor

static bool is_shutdown_process_started() {
    bool ret_val = shutdown_process_started;
    return ret_val;
}

static void wm_sys_send_message(const void* data, const char queue_id) {
    if (!is_shutdown_process_started()) {
        const int eps = 1000000/syscollector_max_eps;
        if (wm_sendmsg_ex(eps, queue_fd, data, WM_SYS_LOCATION, queue_id, &is_shutdown_process_started) < 0) {
            mterror(WM_SYS_LOGTAG, "Unable to send message to '%s'", DEFAULTQUEUE);

            // Since this method is beign called by multiple threads it's necessary this particular portion of code
            // to be mutually exclusive. When one thread is successfully reconnected, the other ones will make use of it.
            w_mutex_lock(&sys_reconnect_mutex);
            if (!is_shutdown_process_started() && wm_sendmsg_ex(eps, queue_fd, data, WM_SYS_LOCATION, queue_id, &is_shutdown_process_started) < 0) {
                if (queue_fd = MQReconnectPredicated(DEFAULTQUEUE, &is_shutdown_process_started), 0 <= queue_fd) {
                    mtinfo(WM_SYS_LOGTAG, "Successfully reconnected to '%s'", DEFAULTQUEUE);
                    if (wm_sendmsg_ex(eps, queue_fd, data, WM_SYS_LOCATION, queue_id, &is_shutdown_process_started) < 0) {
                        mterror(WM_SYS_LOGTAG, "Unable to send message to '%s' after a successfull reconnection...", DEFAULTQUEUE);
                    }
                }
            }
            w_mutex_unlock(&sys_reconnect_mutex);
        }
    }
}

static void wm_sys_send_diff_message(const void* data) {
    wm_sys_send_message(data, SYSCOLLECTOR_MQ);
}

static void wm_sys_persist_diff_message(const char *id, Operation_t operation, const char *index, const void* data) {
    if (enable_synchronization && syscollector_persist_diff_ptr) {
        const char* msg = (const char*)data;
        mtdebug2(WM_SYS_LOGTAG, "Persisting Inventory event: %s", msg);
        syscollector_persist_diff_ptr(id, operation, index, msg);
    } else {
        mtdebug2(WM_SYS_LOGTAG, "Inventory synchronization is disabled or function not available");
    }
}

static void wm_sys_log_config(wm_sys_t *sys)
{
    cJSON * config_json = wm_sys_dump(sys);
    if (config_json) {
        char * config_str = cJSON_PrintUnformatted(config_json);
        if (config_str) {
            mtdebug1(WM_SYS_LOGTAG, "%s", config_str);
            cJSON_free(config_str);
        }
        cJSON_Delete(config_json);
    }
}

static int wm_sys_startmq(const char* key, short type, short attempts) {
    return StartMQ(key, type, attempts);
}

static int wm_sys_send_binary_msg(int queue, const void* message, size_t message_len, const char* locmsg, char loc) {
    return SendBinaryMSG(queue, message, message_len, locmsg, loc);
}

#ifdef WIN32
DWORD WINAPI wm_sys_main(void *arg) {
    wm_sys_t *sys = (wm_sys_t *)arg;
#else
void* wm_sys_main(wm_sys_t *sys) {
#endif

    if (sys->flags.running) {
        // Already running
        return 0;
    }

    sys->flags.running = true;

    w_cond_init(&sys_stop_condition, NULL);
    w_mutex_init(&sys_stop_mutex, NULL);
    w_mutex_init(&sys_reconnect_mutex, NULL);

    if (!sys->flags.enabled) {
        mtinfo(WM_SYS_LOGTAG, "Module disabled. Exiting...");
        pthread_exit(NULL);
    }

#ifndef WIN32
    // Connect to socket
    queue_fd = StartMQ(DEFAULTQUEUE, WRITE, INFINITE_OPENQ_ATTEMPTS);

    if (queue_fd < 0) {
        mterror(WM_SYS_LOGTAG, "Can't connect to queue.");
        pthread_exit(NULL);
    }
#endif

    if (syscollector_module = so_get_module_handle("syscollector"), syscollector_module)
    {
        syscollector_start_ptr = so_get_function_sym(syscollector_module, "syscollector_start");
        syscollector_stop_ptr = so_get_function_sym(syscollector_module, "syscollector_stop");

        // Get sync protocol function pointers
        syscollector_init_sync_ptr = so_get_function_sym(syscollector_module, "syscollector_init_sync");
        syscollector_sync_module_ptr = so_get_function_sym(syscollector_module, "syscollector_sync_module");
        syscollector_persist_diff_ptr = so_get_function_sym(syscollector_module, "syscollector_persist_diff");
        syscollector_parse_response_ptr = so_get_function_sym(syscollector_module, "syscollector_parse_response");
    } else {
#ifdef __hpux
        mtinfo(WM_SYS_LOGTAG, "Not supported in HP-UX.");
#else
        mterror(WM_SYS_LOGTAG, "Can't load syscollector.");
#endif
        pthread_exit(NULL);
    }

    if (syscollector_start_ptr) {
        mtdebug1(WM_SYS_LOGTAG, "Starting Syscollector.");
        w_mutex_lock(&sys_stop_mutex);
        need_shutdown_wait = true;
        w_mutex_unlock(&sys_stop_mutex);

        enable_synchronization = sys->sync.enable_synchronization;
        if (enable_synchronization) {
            sync_interval = sys->sync.sync_interval;
            sync_response_timeout = sys->sync.sync_response_timeout;
            sync_max_eps = sys->sync.sync_max_eps;
        }

        if (sys->max_eps) {
            syscollector_max_eps = sys->max_eps;
        }

        wm_sys_log_config(sys);

        // Initialize sync protocol if enabled
        if (enable_synchronization && syscollector_init_sync_ptr && syscollector_sync_module_ptr) {
            MQ_Functions mq_funcs = {
                .start = wm_sys_startmq,
                .send_binary = wm_sys_send_binary_msg
            };
            syscollector_init_sync_ptr(WM_SYS_LOCATION, SYS_SYNC_PROTOCOL_DB_PATH, &mq_funcs);
#ifndef WIN32
            // Launch inventory synchronization thread
            sync_module_running = 1;
            w_create_thread(wm_sync_module, NULL);
#else
            sync_module_running = 1;
            if (CreateThread(NULL, 0, wm_sync_module, NULL, 0, NULL) == NULL) {
                mterror(WM_SYS_LOGTAG, THREAD_ERROR);
            }
#endif
        } else {
            mtdebug1(WM_SYS_LOGTAG, "Inventory synchronization is disabled or function not available");
        }

        syscollector_start_ptr(sys->interval,
                               wm_sys_send_diff_message,
                               wm_sys_persist_diff_message,
                               taggedLogFunction,
                               SYSCOLLECTOR_DB_DISK_PATH,
                               SYSCOLLECTOR_NORM_CONFIG_DISK_PATH,
                               SYSCOLLECTOR_NORM_TYPE,
                               sys->flags.scan_on_start,
                               sys->flags.hwinfo,
                               sys->flags.osinfo,
                               sys->flags.netinfo,
                               sys->flags.programinfo,
                               sys->flags.portsinfo,
                               sys->flags.allports,
                               sys->flags.procinfo,
                               sys->flags.hotfixinfo,
                               sys->flags.groups,
                               sys->flags.users,
<<<<<<< HEAD
                               sys->flags.notify_first_scan);
=======
                               sys->flags.services,
                               sys->flags.browser_extensions);
>>>>>>> f4eca95d
    } else {
        mterror(WM_SYS_LOGTAG, "Can't get syscollector_start_ptr.");
        pthread_exit(NULL);
    }
    syscollector_start_ptr = NULL;
    syscollector_stop_ptr = NULL;

    if (queue_fd) {
        close(queue_fd);
        queue_fd = 0;
    }

    mtinfo(WM_SYS_LOGTAG, "Module finished.");
    w_mutex_lock(&sys_stop_mutex);
    w_cond_signal(&sys_stop_condition);
    w_mutex_unlock(&sys_stop_mutex);
    return 0;
}

void wm_sys_destroy(wm_sys_t *data) {
    w_cond_destroy(&sys_stop_condition);
    w_mutex_destroy(&sys_stop_mutex);
    w_mutex_destroy(&sys_reconnect_mutex);

    free(data);
}

void wm_sys_stop(__attribute__((unused))wm_sys_t *data) {
    if (!data->flags.running) {
        // Already stopped
        return;
    }

    data->flags.running = false;

    // Stop sync module
    sync_module_running = 0;

    mtinfo(WM_SYS_LOGTAG, "Stop received for Syscollector.");
    if (syscollector_stop_ptr){
        shutdown_process_started = true;
        syscollector_stop_ptr();
    }
    w_mutex_lock(&sys_stop_mutex);
    if (need_shutdown_wait) {
        w_cond_wait(&sys_stop_condition, &sys_stop_mutex);
    }
    w_mutex_unlock(&sys_stop_mutex);
}

cJSON *wm_sys_dump(const wm_sys_t *sys) {
    cJSON *root = cJSON_CreateObject();
    cJSON *wm_sys = cJSON_CreateObject();

    // System provider values
    if (sys->flags.enabled) cJSON_AddStringToObject(wm_sys,"disabled","no"); else cJSON_AddStringToObject(wm_sys,"disabled","yes");
    if (sys->flags.scan_on_start) cJSON_AddStringToObject(wm_sys,"scan-on-start","yes"); else cJSON_AddStringToObject(wm_sys,"scan-on-start","no");
    cJSON_AddNumberToObject(wm_sys,"interval",sys->interval);
    cJSON_AddNumberToObject(wm_sys, "max_eps", sys->max_eps);
    if (sys->flags.notify_first_scan) cJSON_AddStringToObject(wm_sys,"notify_first_scan","yes"); else cJSON_AddStringToObject(wm_sys,"notify_first_scan","no");
    if (sys->flags.netinfo) cJSON_AddStringToObject(wm_sys,"network","yes"); else cJSON_AddStringToObject(wm_sys,"network","no");
    if (sys->flags.osinfo) cJSON_AddStringToObject(wm_sys,"os","yes"); else cJSON_AddStringToObject(wm_sys,"os","no");
    if (sys->flags.hwinfo) cJSON_AddStringToObject(wm_sys,"hardware","yes"); else cJSON_AddStringToObject(wm_sys,"hardware","no");
    if (sys->flags.programinfo) cJSON_AddStringToObject(wm_sys,"packages","yes"); else cJSON_AddStringToObject(wm_sys,"packages","no");
    if (sys->flags.portsinfo) cJSON_AddStringToObject(wm_sys,"ports","yes"); else cJSON_AddStringToObject(wm_sys,"ports","no");
    if (sys->flags.allports) cJSON_AddStringToObject(wm_sys,"ports_all","yes"); else cJSON_AddStringToObject(wm_sys,"ports_all","no");
    if (sys->flags.procinfo) cJSON_AddStringToObject(wm_sys,"processes","yes"); else cJSON_AddStringToObject(wm_sys,"processes","no");
    if (sys->flags.groups) cJSON_AddStringToObject(wm_sys,"groups","yes"); else cJSON_AddStringToObject(wm_sys,"groups","no");
    if (sys->flags.users) cJSON_AddStringToObject(wm_sys,"users","yes"); else cJSON_AddStringToObject(wm_sys,"users","no");
    if (sys->flags.services) cJSON_AddStringToObject(wm_sys,"services","yes"); else cJSON_AddStringToObject(wm_sys,"services","no");
    if (sys->flags.browser_extensions) cJSON_AddStringToObject(wm_sys,"browser_extensions","yes"); else cJSON_AddStringToObject(wm_sys,"browser_extensions","no");
#ifdef WIN32
    if (sys->flags.hotfixinfo) cJSON_AddStringToObject(wm_sys,"hotfixes","yes"); else cJSON_AddStringToObject(wm_sys,"hotfixes","no");
#endif

    // Database synchronization values
    cJSON * synchronization = cJSON_CreateObject();
    cJSON_AddStringToObject(synchronization, "enabled", sys->sync.enable_synchronization ? "yes" : "no");
    cJSON_AddNumberToObject(synchronization, "interval", sys->sync.sync_interval);
    cJSON_AddNumberToObject(synchronization, "max_eps", sys->sync.sync_max_eps);
    cJSON_AddNumberToObject(synchronization, "response_timeout", sys->sync.sync_response_timeout);

    cJSON_AddItemToObject(wm_sys, "synchronization", synchronization);

    cJSON_AddItemToObject(root,"syscollector",wm_sys);

    return root;
}

int wm_sync_message(const char *command, size_t command_len) {
    if (enable_synchronization && syscollector_parse_response_ptr) {
        size_t header_len = strlen(SYSCOLECTOR_SYNC_HEADER);
        const uint8_t *data = (const uint8_t *)(command + header_len);
        size_t data_len = command_len - header_len;

        bool ret = false;
        ret = syscollector_parse_response_ptr(data, data_len);

        if (!ret) {
            mtdebug1(WM_SYS_LOGTAG, "Error syncing module");
            return -1;
        }

        return 0;
    } else {
        mtdebug1(WM_SYS_LOGTAG, "Inventory synchronization is disabled or function not available");
        return -1;
    }
}

#ifdef WIN32
DWORD WINAPI wm_sync_module(__attribute__((unused)) void * args) {
#else
void * wm_sync_module(__attribute__((unused)) void * args) {
#endif
    // Initial wait until syscollector is started
    for (int i = 0; i < sync_interval && sync_module_running; i++) {
        sleep(1);
    }

    while (sync_module_running) {
        mtdebug1(WM_SYS_LOGTAG, "Running inventory synchronization.");

        if (syscollector_sync_module_ptr) {
            syscollector_sync_module_ptr(MODE_DELTA, sync_response_timeout, SYS_SYNC_RETRIES, sync_max_eps);
        } else {
            mtdebug1(WM_SYS_LOGTAG, "Sync function not available");
        }

        mtdebug1(WM_SYS_LOGTAG, "Inventory synchronization finished, waiting for %d seconds before next run.", sync_interval);

        // Sleep in small intervals to allow responsive stopping
        for (int i = 0; i < sync_interval && sync_module_running; i++) {
            sleep(1);
        }
    }

#ifdef WIN32
    return 0;
#else
    return NULL;
#endif
}<|MERGE_RESOLUTION|>--- conflicted
+++ resolved
@@ -243,12 +243,9 @@
                                sys->flags.hotfixinfo,
                                sys->flags.groups,
                                sys->flags.users,
-<<<<<<< HEAD
+                               sys->flags.services,
+                               sys->flags.browser_extensions,
                                sys->flags.notify_first_scan);
-=======
-                               sys->flags.services,
-                               sys->flags.browser_extensions);
->>>>>>> f4eca95d
     } else {
         mterror(WM_SYS_LOGTAG, "Can't get syscollector_start_ptr.");
         pthread_exit(NULL);
