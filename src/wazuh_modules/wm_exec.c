--- conflicted
+++ resolved
@@ -147,12 +147,7 @@
 
     if (!wCreateProcessW(NULL, wcommand, NULL, NULL, TRUE, dwCreationFlags, NULL, NULL, &sinfo, &pinfo)) {
         winerror = GetLastError();
-<<<<<<< HEAD
-        merror(
-            "at wm_exec(): CreateProcess(%d) failed for command '%s': %s", winerror, command, win_strerror(winerror));
-=======
         mwarn("Cannot run '%s': %s (%d)", command, win_strerror(winerror), winerror);
->>>>>>> 4c62fdc3
         os_free(wcommand);
         if (output) {
             CloseHandle(tinfo.pipe);
