--- conflicted
+++ resolved
@@ -452,7 +452,6 @@
                 requirements_satisfied = 1;
             }
 
-<<<<<<< HEAD
             if(requirements) {
                 if(wm_configuration_assessment_do_scan(plist,requirements_array,vars,data,id,policy,1,cis_db_index) == 0){
                     requirements_satisfied = 1;
@@ -461,13 +460,6 @@
 
             if(!requirements_satisfied) {
                 mwarn("Requirements not satisfied for policy '%s'.",data->profile[i]->profile);
-=======
-            if(requirements && wm_configuration_assessment_do_scan(plist,requirements_array,vars,data,id,policy,1,cis_db_index) == 0){
-                requirements_satisfied = 1;
-            } else {
-                requirements_satisfied = 0;
-                mwarn("Requirements not satisfied for policy '%s'. Skipping it.", data->profile[i]->profile);
->>>>>>> 72b0809f
             }
 
             if(requirements_satisfied) {
