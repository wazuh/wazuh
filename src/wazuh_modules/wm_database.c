--- conflicted
+++ resolved
@@ -248,7 +248,6 @@
         if ((ptr = strstr(os_uname, " - ")))
             *ptr = '\0';
 
-<<<<<<< HEAD
         if (os_name = strstr(os_uname, " ["), os_name){
             *os_name = '\0';
             os_name += 2;
@@ -280,7 +279,7 @@
 
             } else
                 *(os_name + strlen(os_name) - 1) = '\0';
-                
+
             // os_name|os_platform
             if (os_platform = strstr(os_name, "|"), os_platform){
                 *os_platform = '\0';
@@ -288,14 +287,10 @@
             }
         }
 
-        wdb_update_agent_version(0, os_name, os_version, os_major, os_minor, os_codename, os_platform, os_build, os_uname, __ossec_name " " __version, NULL);
+        wdb_update_agent_version(0, os_name, os_version, os_major, os_minor, os_codename, os_platform, os_build, os_uname, __ossec_name " " __ossec_version, NULL);
 
         free(os_major);
         free(os_minor);
-=======
-        wdb_update_agent_version(0, uname, __ossec_name " " __ossec_version, NULL);
-        free(uname);
->>>>>>> e5c8a44e
     }
 
     // Set starting offset if full_sync disabled
