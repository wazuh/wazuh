/*
 * Wazuh Module for System inventory for Linux
 * Copyright (C) 2015-2019, Wazuh Inc.
 * Sep, 2017.
 *
 * This program is free software; you can redistribute it
 * and/or modify it under the terms of the GNU General Public
 * License (version 2) as published by the FSF - Free Software
 * Foundation.
*/

#include "syscollector.h"

#if defined(__MACH__) || defined(__FreeBSD__) || defined(__OpenBSD__)

#include <sys/types.h>
#include <sys/sysctl.h>
#include <sys/vmmeter.h>
#include <sys/sysctl.h>
#include <sys/socket.h>
#include <net/if.h>
#include <net/if_dl.h>
#include <netinet/in.h>
#include <arpa/inet.h>
#include <net/if_types.h>
#include <ifaddrs.h>
#include <string.h>
#include <net/route.h>

#ifdef __MACH__
#if !HAVE_SOCKADDR_SA_LEN
#define SA_LEN(sa)      af_to_len(sa->sa_family)
#if HAVE_SIOCGLIFNUM
#define SS_LEN(sa)      af_to_len(sa->ss_family)
#else
#define SS_LEN(sa)      SA_LEN(sa)
#endif
#else
#define SA_LEN(sa)      sa->sa_len
#endif /* !HAVE_SOCKADDR_SA_LEN */
#endif /* MACH */

hw_info *get_system_bsd();    // Get system information

#ifdef __MACH__
    OSHash *gateways;
#endif

#if defined(__MACH__)

char* sys_parse_pkg(const char * app_folder, const char * timestamp, int random_id);

// Get installed programs inventory

void sys_packages_bsd(int queue_fd, const char* LOCATION){

    int random_id = os_random();
    char *timestamp;
    time_t now;
    struct tm localtm;
    struct dirent *de;
    DIR *dr;
    char path[PATH_LENGTH];

    // Define time to sleep between messages sent
    int usec = 1000000 / wm_max_eps;

    // Set timestamp

    now = time(NULL);
    localtime_r(&now, &localtm);

    os_calloc(TIME_LENGTH, sizeof(char), timestamp);

    snprintf(timestamp,TIME_LENGTH-1,"%d/%02d/%02d %02d:%02d:%02d",
            localtm.tm_year + 1900, localtm.tm_mon + 1,
            localtm.tm_mday, localtm.tm_hour, localtm.tm_min, localtm.tm_sec);

    mtdebug1(WM_SYS_LOGTAG, "Starting installed packages inventory.");

    /* Set positive random ID for each event */

    if (random_id < 0)
        random_id = -random_id;

    dr = opendir(MAC_APPS);

    if (dr == NULL) {
        mterror("Unable to open '%s' directory.", MAC_APPS);
    } else {

        while ((de = readdir(dr)) != NULL) {

            // Skip not intereset files
            if (!strncmp(de->d_name, ".", 1)) {
                continue;
            } else if (strstr(de->d_name, ".app")) {
                snprintf(path, PATH_LENGTH - 1, "%s/%s", MAC_APPS, de->d_name);
                char * string = NULL;
                if (string = sys_parse_pkg(path, timestamp, random_id), string) {

                    mtdebug2(WM_SYS_LOGTAG, "Sending '%s'", string);
                    wm_sendmsg(usec, queue_fd, string, LOCATION, SYSCOLLECTOR_MQ);
                    free(string);

                } else
                    mterror(WM_SYS_LOGTAG, "Unable to get package information for '%s'", de->d_name);
            }
        }
        closedir(dr);
    }

    dr = opendir(UTILITIES);

    if (dr == NULL) {
        mterror("Unable to open '%s' directory.", UTILITIES);
    } else {

        while ((de = readdir(dr)) != NULL) {

            // Skip not intereset files
            if (!strncmp(de->d_name, ".", 1)) {
                continue;
            } else if (strstr(de->d_name, ".app")) {
                snprintf(path, PATH_LENGTH - 1, "%s/%s", UTILITIES, de->d_name);
                char * string = NULL;
                if (string = sys_parse_pkg(path, timestamp, random_id), string) {

                    mtdebug2(WM_SYS_LOGTAG, "sys_packages_bsd() sending '%s'", string);
                    wm_sendmsg(usec, queue_fd, string, LOCATION, SYSCOLLECTOR_MQ);
                    free(string);

                } else
                    mterror(WM_SYS_LOGTAG, "Unable to get package information for '%s'", de->d_name);
            }
        }
        closedir(dr);
    }

    /* Get Homebrew applications */

    dr = opendir(HOMEBREW_APPS);

    if (dr == NULL) {
        mtdebug1("No homebrew applications found in '%s'", HOMEBREW_APPS);
    } else {

        DIR *dir;
        struct dirent *version;

        while ((de = readdir(dr)) != NULL) {

            if (!strncmp(de->d_name, ".", 1))
                continue;

            cJSON *object = cJSON_CreateObject();
            cJSON *package = cJSON_CreateObject();
            cJSON_AddStringToObject(object, "type", "program");
            cJSON_AddNumberToObject(object, "ID", random_id);
            cJSON_AddStringToObject(object, "timestamp", timestamp);
            cJSON_AddItemToObject(object, "program", package);
            cJSON_AddStringToObject(package, "format", "pkg");
            cJSON_AddStringToObject(package, "name", de->d_name);

            snprintf(path, PATH_LENGTH - 1, "%s/%s", HOMEBREW_APPS, de->d_name);
            cJSON_AddStringToObject(package, "location", path);
            cJSON_AddStringToObject(package, "source", "homebrew");

            dir = opendir(path);
            if (dir != NULL) {
                while ((version = readdir(dir)) != NULL) {
                    if (!strncmp(version->d_name, ".", 1))
                        continue;

                    cJSON_AddStringToObject(package, "version", version->d_name);
                    snprintf(path, PATH_LENGTH - 1, "%s/%s/%s/.brew/%s.rb", HOMEBREW_APPS, de->d_name, version->d_name, de->d_name);

                    char read_buff[OS_MAXSTR];
                    FILE *fp;

                    if ((fp = fopen(path, "r"))) {
                        int found = 0;
                        while(fgets(read_buff, OS_MAXSTR - 1, fp) != NULL && !found){
                            if (strstr(read_buff, "desc \"") != NULL) {
                                found = 1;
                                char ** parts = OS_StrBreak('"', read_buff, 3);
                                cJSON_AddStringToObject(package, "description", parts[1]);
                            }
                        }
                        fclose(fp);
                    }
                }
                closedir(dir);
            }

            /* Send package information */
            char *string;
            string = cJSON_PrintUnformatted(object);
            mtdebug2(WM_SYS_LOGTAG, "sys_packages_bsd() sending '%s'", string);
            wm_sendmsg(usec, queue_fd, string, LOCATION, SYSCOLLECTOR_MQ);
            cJSON_Delete(object);
            free(string);
        }
        closedir(dr);
    }

    cJSON *object = cJSON_CreateObject();
    cJSON_AddStringToObject(object, "type", "program_end");
    cJSON_AddNumberToObject(object, "ID", random_id);
    cJSON_AddStringToObject(object, "timestamp", timestamp);

    char *string;
    string = cJSON_PrintUnformatted(object);
    mtdebug2(WM_SYS_LOGTAG, "sys_packages_bsd() sending '%s'", string);
    wm_sendmsg(usec, queue_fd, string, LOCATION, SYSCOLLECTOR_MQ);
    cJSON_Delete(object);
    free(string);
    free(timestamp);
}

char* sys_parse_pkg(const char * app_folder, const char * timestamp, int random_id) {

    char read_buff[OS_MAXSTR];
    char filepath[PATH_LENGTH];
    FILE *fp;
    int i = 0;
    int invalid = 0;

    snprintf(filepath, PATH_LENGTH - 1, "%s/%s", app_folder, INFO_FILE);
    memset(read_buff, 0, OS_MAXSTR);

    if ((fp = fopen(filepath, "r"))) {

        cJSON *object = cJSON_CreateObject();
        cJSON *package = cJSON_CreateObject();
        cJSON_AddStringToObject(object, "type", "program");
        cJSON_AddNumberToObject(object, "ID", random_id);
        cJSON_AddStringToObject(object, "timestamp", timestamp);
        cJSON_AddItemToObject(object, "program", package);
        cJSON_AddStringToObject(package, "format", "pkg");

        // Check if valid Info.plist file (not an Apple binary property list)
        if (fgets(read_buff, OS_MAXSTR - 1, fp) != NULL) {
            if (strncmp(read_buff, "<?xml", 5)) {   // Invalid file
                mtdebug1(WM_SYS_LOGTAG, "Unable to read package information from '%s' (invalid format)", filepath);
                invalid = 1;
            } else {
                // Valid Info.plist file
                while(fgets(read_buff, OS_MAXSTR - 1, fp) != NULL) {

                    if (strstr(read_buff, "CFBundleName")) {

                        if (strstr(read_buff, "<string>")){
                            char ** parts = OS_StrBreak('>', read_buff, 4);
                            char ** _parts = OS_StrBreak('<', parts[3], 2);

                            cJSON_AddStringToObject(package, "name", _parts[0]);

                            for (i = 0; _parts[i]; i++) {
                                free(_parts[i]);
                                free(parts[i]);
                            }
                            free(parts);
                            free(_parts);
                        }
                        else if((fgets(read_buff, OS_MAXSTR - 1, fp) != NULL) && strstr(read_buff, "<string>")){
                          char ** parts = OS_StrBreak('>', read_buff, 2);
                          char ** _parts = OS_StrBreak('<', parts[1], 2);

                          cJSON_AddStringToObject(package, "name", _parts[0]);

                          for (i = 0; _parts[i]; i++) {
                              free(_parts[i]);
                              free(parts[i]);
                          }
                          free(parts);
                          free(_parts);
                        }

                    } else if (strstr(read_buff, "CFBundleShortVersionString")){
                        if (strstr(read_buff, "<string>")){
                            char ** parts = OS_StrBreak('>', read_buff, 4);
                            char ** _parts = OS_StrBreak('<', parts[3], 2);

                            cJSON_AddStringToObject(package, "version", _parts[0]);

                            for (i = 0; _parts[i]; i++) {
                                free(_parts[i]);
                                free(parts[i]);
                            }
                            free(parts);
                            free(_parts);
                        }
                        else if ((fgets(read_buff, OS_MAXSTR - 1, fp) != NULL) && strstr(read_buff, "<string>")){
                            char ** parts = OS_StrBreak('>', read_buff, 2);
                            char ** _parts = OS_StrBreak('<', parts[1], 2);

                            cJSON_AddStringToObject(package, "version", _parts[0]);

                            for (i = 0; _parts[i]; i++) {
                                free(_parts[i]);
                                free(parts[i]);
                            }
                            free(parts);
                            free(_parts);
                        }
                    } else if (strstr(read_buff, "LSApplicationCategoryType")){
                        if (strstr(read_buff, "<string>")){
                            char ** parts = OS_StrBreak('>', read_buff, 4);
                            char ** _parts = OS_StrBreak('<', parts[3], 2);

                            cJSON_AddStringToObject(package, "group", _parts[0]);

                            for (i = 0; _parts[i]; i++) {
                                free(_parts[i]);
                                free(parts[i]);
                            }
                            free(parts);
                            free(_parts);
                        }
                        else if((fgets(read_buff, OS_MAXSTR - 1, fp) != NULL) && strstr(read_buff, "<string>")){
                          char ** parts = OS_StrBreak('>', read_buff, 2);
                          char ** _parts = OS_StrBreak('<', parts[1], 2);

                          cJSON_AddStringToObject(package, "group", _parts[0]);

                          for (i = 0; _parts[i]; i++) {
                              free(_parts[i]);
                              free(parts[i]);
                          }
                          free(parts);
                          free(_parts);
                        }
                    } else if (strstr(read_buff, "CFBundleIdentifier")){
                        if (strstr(read_buff, "<string>")){
                            char ** parts = OS_StrBreak('>', read_buff, 4);
                            char ** _parts = OS_StrBreak('<', parts[3], 2);

                            cJSON_AddStringToObject(package, "description", _parts[0]);

                            for (i = 0; _parts[i]; i++) {
                                free(_parts[i]);
                                free(parts[i]);
                            }
                            free(parts);
                            free(_parts);
                        }
                        else if((fgets(read_buff, OS_MAXSTR - 1, fp) != NULL) && strstr(read_buff, "<string>")){
                          char ** parts = OS_StrBreak('>', read_buff, 2);
                          char ** _parts = OS_StrBreak('<', parts[1], 2);

                          cJSON_AddStringToObject(package, "description", _parts[0]);

                          for (i = 0; _parts[i]; i++) {
                              free(_parts[i]);
                              free(parts[i]);
                          }
                          free(parts);
                          free(_parts);
                        }
                    }
                }
            }
        } else {
            mtwarn(WM_SYS_LOGTAG, "Unable to read file '%s'", filepath);
        }

        if (strstr(app_folder, "/Utilities") != NULL) {
            cJSON_AddStringToObject(package, "source", "utilities");
        } else {
            cJSON_AddStringToObject(package, "source", "applications");
        }
        cJSON_AddStringToObject(package, "location", app_folder);

        if (invalid) {
            char * program_name;
            char * end;

            // Extract program name from the path
            program_name = strrchr(app_folder, '/');
            program_name++;
            end = strchr(program_name, '.');
            *end = '\0';

            cJSON_AddStringToObject(package, "name", program_name);
        }

        char *string;
        string = cJSON_PrintUnformatted(object);
        fclose(fp);

        return string;

    }

    return NULL;
}

#elif defined(__FreeBSD__)

// Get installed programs inventory

void sys_packages_bsd(int queue_fd, const char* LOCATION){

    char read_buff[OS_MAXSTR];
    char *command;
    FILE *output;
    int i;
    int random_id = os_random();
    char *timestamp;
    time_t now;
    struct tm localtm;
    int status;

    // Define time to sleep between messages sent
    int usec = 1000000 / wm_max_eps;

    now = time(NULL);
    localtime_r(&now, &localtm);

    os_calloc(TIME_LENGTH, sizeof(char), timestamp);

    snprintf(timestamp,TIME_LENGTH-1,"%d/%02d/%02d %02d:%02d:%02d",
            localtm.tm_year + 1900, localtm.tm_mon + 1,
            localtm.tm_mday, localtm.tm_hour, localtm.tm_min, localtm.tm_sec);

    mtdebug1(WM_SYS_LOGTAG, "Starting installed packages inventory.");

    /* Set positive random ID for each event */

    if (random_id < 0)
        random_id = -random_id;

    os_calloc(COMMAND_LENGTH, sizeof(char), command);
    snprintf(command, COMMAND_LENGTH - 1, "%s", "pkg query -a '\%n|%m|%v|%q|\%c'");

    memset(read_buff, 0, OS_MAXSTR);

    if ((output = popen(command, "r"))){

        while(fgets(read_buff, OS_MAXSTR, output)){

            cJSON *object = cJSON_CreateObject();
            cJSON *package = cJSON_CreateObject();
            cJSON_AddStringToObject(object, "type", "program");
            cJSON_AddNumberToObject(object, "ID", random_id);
            cJSON_AddStringToObject(object, "timestamp", timestamp);
            cJSON_AddItemToObject(object, "program", package);
            cJSON_AddStringToObject(package, "format", "pkg");

            char *string;
            char ** parts = NULL;

            parts = OS_StrBreak('|', read_buff, 5);
            cJSON_AddStringToObject(package, "name", parts[0]);
            cJSON_AddStringToObject(package, "vendor", parts[1]);
            cJSON_AddStringToObject(package, "version", parts[2]);
            cJSON_AddStringToObject(package, "architecture", parts[3]);

            char ** description = NULL;
            description = OS_StrBreak('\n', parts[4], 2);
            cJSON_AddStringToObject(package, "description", description[0]);
            for (i=0; description[i]; i++){
                free(description[i]);
            }
            for (i=0; parts[i]; i++){
                free(parts[i]);
            }
            free(description);
            free(parts);

            string = cJSON_PrintUnformatted(object);

            mtdebug2(WM_SYS_LOGTAG, "sys_packages_bsd() sending '%s'", string);
            wm_sendmsg(usec, queue_fd, string, LOCATION, SYSCOLLECTOR_MQ);
            cJSON_Delete(object);

            free(string);
        }

        if (status = pclose(output), status) {
            mtwarn(WM_SYS_LOGTAG, "Command 'pkg' returned %d getting software inventory.", status);
        }
    }else{
        mtwarn(WM_SYS_LOGTAG, "Unable to execute command '%s' to get software inventory.", command);
    }
    free(command);

    cJSON *object = cJSON_CreateObject();
    cJSON_AddStringToObject(object, "type", "program_end");
    cJSON_AddNumberToObject(object, "ID", random_id);
    cJSON_AddStringToObject(object, "timestamp", timestamp);

    char *string;
    string = cJSON_PrintUnformatted(object);
    mtdebug2(WM_SYS_LOGTAG, "sys_packages_bsd() sending '%s'", string);
    wm_sendmsg(usec, queue_fd, string, LOCATION, SYSCOLLECTOR_MQ);
    cJSON_Delete(object);
    free(string);
    free(timestamp);
}

#endif

// Get hardware inventory

void sys_hw_bsd(int queue_fd, const char* LOCATION){

    char *string;
    int random_id = os_random();
    char *timestamp;
    time_t now;
    struct tm localtm;

    now = time(NULL);
    localtime_r(&now, &localtm);

    os_calloc(TIME_LENGTH, sizeof(char), timestamp);

    snprintf(timestamp,TIME_LENGTH-1,"%d/%02d/%02d %02d:%02d:%02d",
            localtm.tm_year + 1900, localtm.tm_mon + 1,
            localtm.tm_mday, localtm.tm_hour, localtm.tm_min, localtm.tm_sec);

    if (random_id < 0)
        random_id = -random_id;

    mtdebug1(WM_SYS_LOGTAG, "Starting Hardware inventory.");

    cJSON *object = cJSON_CreateObject();
    cJSON *hw_inventory = cJSON_CreateObject();
    cJSON_AddStringToObject(object, "type", "hardware");
    cJSON_AddNumberToObject(object, "ID", random_id);
    cJSON_AddStringToObject(object, "timestamp", timestamp);
    cJSON_AddItemToObject(object, "inventory", hw_inventory);

    /* Motherboard serial-number */
#if defined(__OpenBSD__)

    char serial[SERIAL_LENGTH];
    int mib[2];
    size_t len;
    mib[0] = CTL_HW;
    mib[1] = HW_SERIALNO;
    len = sizeof(serial);
    if (!sysctl(mib, 2, &serial, &len, NULL, 0)){
        cJSON_AddStringToObject(hw_inventory, "board_serial", serial);
    }else{
        mtdebug1(WM_SYS_LOGTAG, "Fail getting serial number due to (%s)", strerror(errno));
    }

#elif defined(__MACH__)

    char *serial_str = NULL;
    char *serial = NULL;
    char *command;
    FILE *output;
    char read_buff[SERIAL_LENGTH];
    int i;
    int status;

    memset(read_buff, 0, SERIAL_LENGTH);
    command = "system_profiler SPHardwareDataType | grep Serial";
    if (output = popen(command, "r"), output) {
        if(!fgets(read_buff, SERIAL_LENGTH, output)){
            mtwarn(WM_SYS_LOGTAG, "Unable to execute command '%s'", command);
            serial = strdup("unknown");
        }else{
            char ** parts = NULL;
            parts = OS_StrBreak('\n', read_buff, 2);
            if (parts[0]){
                serial_str = strdup(parts[0]);
                parts = OS_StrBreak(':', serial_str, 2);
                if (parts[1]){
                    serial = strdup(parts[1]);
                }else{
                    serial = strdup("unknown");
                }
            }else{
                serial = strdup("unknown");
            }
            for (i=0; parts[i]; i++){
                free(parts[i]);
            }
            free(parts);
        }
        cJSON_AddStringToObject(hw_inventory, "board_serial", serial);

        if (status = pclose(output), status) {
            mtinfo(WM_SYS_LOGTAG, "Command 'system_profiler' returned %d getting board serial.", status);
        }
    } else {
        mtwarn(WM_SYS_LOGTAG, "Couldn't get board serial for hardware inventory.");
    }

#else
    cJSON_AddStringToObject(hw_inventory, "board_serial", "unknown");
#endif

    /* Get CPU and memory information */
    hw_info *sys_info;
    if (sys_info = get_system_bsd(), sys_info){
        cJSON_AddStringToObject(hw_inventory, "cpu_name", w_strtrim(sys_info->cpu_name));
        cJSON_AddNumberToObject(hw_inventory, "cpu_cores", sys_info->cpu_cores);
        cJSON_AddNumberToObject(hw_inventory, "cpu_MHz", sys_info->cpu_MHz);
        cJSON_AddNumberToObject(hw_inventory, "ram_total", sys_info->ram_total);
        cJSON_AddNumberToObject(hw_inventory, "ram_free", sys_info->ram_free);
        cJSON_AddNumberToObject(hw_inventory, "ram_usage", sys_info->ram_usage);

        free(sys_info->cpu_name);
        free(sys_info);
    }

    /* Send interface data in JSON format */
    string = cJSON_PrintUnformatted(object);
    mtdebug2(WM_SYS_LOGTAG, "Sending '%s'", string);
    SendMSG(queue_fd, string, LOCATION, SYSCOLLECTOR_MQ);
    cJSON_Delete(object);

    free(string);
    free(timestamp);
}

hw_info *get_system_bsd(){

    hw_info *info;
    os_calloc(1, sizeof(hw_info), info);

    int mib[2];
    size_t len;

    /* CPU Name */
    char cpu_name[1024];
    mib[0] = CTL_HW;
    mib[1] = HW_MODEL;
    len = sizeof(cpu_name);
    if (!sysctl(mib, 2, &cpu_name, &len, NULL, 0)){
        info->cpu_name = strdup(cpu_name);
    }else{
        info->cpu_name = strdup("unknown");
        mtdebug1(WM_SYS_LOGTAG, "Fail getting CPU name due to (%s)", strerror(errno));
    }

    /* Number of cores */
    info->cpu_cores = get_nproc();

    /* CPU clockrate (MHz) */
#if defined(__OpenBSD__)

    unsigned long cpu_MHz;
    mib[0] = CTL_HW;
    mib[1] = HW_CPUSPEED;
    len = sizeof(cpu_MHz);
    if (!sysctl(mib, 2, &cpu_MHz, &len, NULL, 0)){
        info->cpu_MHz = (double)cpu_MHz/1000000.0;
    }else{
        mtdebug1(WM_SYS_LOGTAG, "Failed getting CPU clockrate due to (%s)", strerror(errno));
    }

#elif defined(__FreeBSD__) || defined(__MACH__)

    char *clockrate;
    clockrate = calloc(CLOCK_LENGTH, sizeof(char));

#if defined(__FreeBSD__)
    snprintf(clockrate, CLOCK_LENGTH-1, "%s", "hw.clockrate");
#elif defined(__MACH__)
    snprintf(clockrate, CLOCK_LENGTH-1, "%s", "hw.cpufrequency");
#endif

    unsigned long cpu_MHz;
    len = sizeof(cpu_MHz);
    if (!sysctlbyname(clockrate, &cpu_MHz, &len, NULL, 0)){
        info->cpu_MHz = (double)cpu_MHz/1000000.0;
    }else{
        mtdebug1(WM_SYS_LOGTAG, "Fail getting CPU clockrate due to (%s)", strerror(errno));
    }

    free(clockrate);

#endif

    /* Total memory RAM */
    uint64_t cpu_ram;
    mib[0] = CTL_HW;

#if defined(__MACH__)
    mib[1] = HW_MEMSIZE;
#else
    mib[1] = HW_PHYSMEM;
#endif

    len = sizeof(cpu_ram);
    if (!sysctl(mib, 2, &cpu_ram, &len, NULL, 0)){
        uint64_t cpu_ram_kb = cpu_ram / 1024;
        info->ram_total = cpu_ram_kb;
    }else{
        mtdebug1(WM_SYS_LOGTAG, "Fail getting total RAM due to (%s)", strerror(errno));
    }

    /* Free memory RAM and usage */
#if defined(__FreeBSD__)

    u_int page_size;
    struct vmtotal vmt;

    len = sizeof(vmt);

    if (!sysctlbyname("vm.vmtotal", &vmt, &len, NULL, 0)) {

        len = sizeof(page_size);
        if (!sysctlbyname("vm.stats.vm.v_page_size", &page_size, &len, NULL, 0)){
            uint64_t cpu_free_kb = (vmt.t_free * (uint64_t)page_size) / 1024;
            info->ram_free = cpu_free_kb;

            if (info->ram_total > 0) {
                info->ram_usage = 100 - (info->ram_free * 100 / info->ram_total);
            }
        } else {
            mtdebug1(WM_SYS_LOGTAG, "Fail getting pages size due to (%s)", strerror(errno));
        }

    } else {
        mtdebug1(WM_SYS_LOGTAG, "Fail getting RAM free due to (%s)", strerror(errno));
    }

#elif defined(__MACH__)

    u_int page_size = 0;
    uint64_t free_pages = 0;

    len = sizeof(page_size);

    if (!sysctlbyname("vm.pagesize", &page_size, &len, NULL, 0)) {

        len = sizeof(free_pages);
        if (!sysctlbyname("vm.page_free_count", &free_pages, &len, NULL, 0)) {

            uint64_t cpu_free_kb = (free_pages * (uint64_t)page_size) / 1024;
            info->ram_free = cpu_free_kb;

            if (info->ram_free > info->ram_total) {
                mwarn("Failed reading free memory RAM.");
                info->ram_free = info->ram_total;
            }

            if (info->ram_total > 0) {
                info->ram_usage = 100 - (info->ram_free * 100 / info->ram_total);
            }

        } else {
            mtdebug1(WM_SYS_LOGTAG, "Fail getting free pages due to (%s)", strerror(errno));
        }
    } else {
        mtdebug1(WM_SYS_LOGTAG, "Fail getting pages size due to (%s)", strerror(errno));
    }

#endif

    return info;

}

// Get network inventory

void sys_network_bsd(int queue_fd, const char* LOCATION){

    char ** ifaces_list;
    int i = 0, size_ifaces = 0;
    struct ifaddrs *ifaddrs_ptr = NULL, *ifa;
    int random_id = os_random();
    char *timestamp;
    time_t now;
    struct tm localtm;

    // Define time to sleep between messages sent
    int usec = 1000000 / wm_max_eps;

    now = time(NULL);
    localtime_r(&now, &localtm);

    os_calloc(TIME_LENGTH, sizeof(char), timestamp);

    snprintf(timestamp,TIME_LENGTH,"%d/%02d/%02d %02d:%02d:%02d",
            localtm.tm_year + 1900, localtm.tm_mon + 1,
            localtm.tm_mday, localtm.tm_hour, localtm.tm_min, localtm.tm_sec);

    if (random_id < 0)
        random_id = -random_id;

    mtdebug1(WM_SYS_LOGTAG, "Starting network inventory.");

    if (getifaddrs(&ifaddrs_ptr) == -1){
<<<<<<< HEAD
        mterror(WM_SYS_LOGTAG, "Extracting the interfaces of the system.");
        free(timestamp);
=======
        if (ifaddrs_ptr) {
            freeifaddrs(ifaddrs_ptr);
        }
        mterror(WM_SYS_LOGTAG, "getifaddrs() failed.");
>>>>>>> 0f7bce6e
        return;
    }

    for (ifa = ifaddrs_ptr; ifa; ifa = ifa->ifa_next){
        i++;
    }

    if (i == 0) {
        mterror(WM_SYS_LOGTAG, "No interface found. Network inventory suspended.");
        free(timestamp);
        return;
    }

    os_calloc(i, sizeof(char *), ifaces_list);

    /* Create interfaces list */
    size_ifaces = getIfaceslist(ifaces_list, ifaddrs_ptr);

    if(!ifaces_list[size_ifaces-1]){
        mtinfo(WM_SYS_LOGTAG, "Not found any interface. Network inventory suspended.");
        free(timestamp);
        return;
    }

#if defined(__MACH__)
    gateways = OSHash_Create();
    if (getGatewayList(gateways) < 0){
        mtwarn(WM_SYS_LOGTAG, "Unable to obtain the Default Gateway list.");
    }
#endif

    for (i=0; i < size_ifaces; i++){

        char *string;

        cJSON *object = cJSON_CreateObject();
        cJSON_AddStringToObject(object, "type", "network");
        cJSON_AddNumberToObject(object, "ID", random_id);
        cJSON_AddStringToObject(object, "timestamp", timestamp);

        gateway *gate = NULL;
        #if defined(__MACH__)
        gate = (gateway *)OSHash_Get(gateways, ifaces_list[i]);
        #endif

        getNetworkIface_bsd(object, ifaces_list[i], ifaddrs_ptr, gate);

        /* Send interface data in JSON format */
        string = cJSON_PrintUnformatted(object);
        mtdebug2(WM_SYS_LOGTAG, "sys_network_bsd() sending '%s'", string);
        wm_sendmsg(usec, queue_fd, string, LOCATION, SYSCOLLECTOR_MQ);
        cJSON_Delete(object);
        free(string);
    }

#if defined(__MACH__)
    OSHash_Free(gateways);
#endif
    freeifaddrs(ifaddrs_ptr);
    for (i=0; ifaces_list[i]; i++){
        free(ifaces_list[i]);
    }
    free(ifaces_list);

    cJSON *object = cJSON_CreateObject();
    cJSON_AddStringToObject(object, "type", "network_end");
    cJSON_AddNumberToObject(object, "ID", random_id);
    cJSON_AddStringToObject(object, "timestamp", timestamp);

    char *string;
    string = cJSON_PrintUnformatted(object);
    mtdebug2(WM_SYS_LOGTAG, "sys_network_bsd() sending '%s'", string);
    wm_sendmsg(usec, queue_fd, string, LOCATION, SYSCOLLECTOR_MQ);
    cJSON_Delete(object);
    free(string);
    free(timestamp);

}

void getNetworkIface_bsd(cJSON *object, char *iface_name, struct ifaddrs *ifaddrs_ptr, __attribute__((unused)) gateway* gate){

    struct ifaddrs *ifa;
    int family = 0;

    cJSON *interface = cJSON_CreateObject();
    cJSON_AddItemToObject(object, "iface", interface);
    cJSON_AddStringToObject(interface, "name", iface_name);

    cJSON *ipv4 = cJSON_CreateObject();
    cJSON *ipv4_addr = cJSON_CreateArray();
    cJSON *ipv4_netmask = cJSON_CreateArray();
    cJSON *ipv4_broadcast = cJSON_CreateArray();

    cJSON *ipv6 = cJSON_CreateObject();
    cJSON *ipv6_addr = cJSON_CreateArray();
    cJSON *ipv6_netmask = cJSON_CreateArray();
    cJSON *ipv6_broadcast = cJSON_CreateArray();

    for (ifa = ifaddrs_ptr; ifa; ifa = ifa->ifa_next){

        if (strcmp(iface_name, ifa->ifa_name)){
            continue;
        }
        if (ifa->ifa_flags & IFF_LOOPBACK) {
            continue;
        }

        family = ifa->ifa_addr->sa_family;

        if (family == AF_INET){

            if (ifa->ifa_addr){

                void * addr_ptr;
                /* IPv4 Address */

                addr_ptr = &((struct sockaddr_in *) ifa->ifa_addr)->sin_addr;

                char host[NI_MAXHOST];
                inet_ntop(ifa->ifa_addr->sa_family,
                        addr_ptr,
                        host,
                        sizeof (host));

                cJSON_AddItemToArray(ipv4_addr, cJSON_CreateString(host));

                /* Netmask Address */
                addr_ptr = &((struct sockaddr_in *) ifa->ifa_netmask)->sin_addr;

                char netmask[NI_MAXHOST];
                inet_ntop(ifa->ifa_netmask->sa_family,
                        addr_ptr,
                        netmask,
                        sizeof (netmask));

                cJSON_AddItemToArray(ipv4_netmask, cJSON_CreateString(netmask));

                /* Broadcast Address */
                addr_ptr = &((struct sockaddr_in *) ifa->ifa_dstaddr)->sin_addr;

                char broadaddr[NI_MAXHOST];
                inet_ntop(ifa->ifa_dstaddr->sa_family,
                        addr_ptr,
                        broadaddr,
                        sizeof (broadaddr));

                cJSON_AddItemToArray(ipv4_broadcast, cJSON_CreateString(broadaddr));
            }

        } else if (family == AF_INET6){

            if (ifa->ifa_addr){

                void * addr_ptr;

                /* IPv6 Address */
                addr_ptr = &((struct sockaddr_in6 *) ifa->ifa_addr)->sin6_addr;

                char host[NI_MAXHOST];
                inet_ntop(ifa->ifa_addr->sa_family,
                        addr_ptr,
                        host,
                        sizeof (host));

                cJSON_AddItemToArray(ipv6_addr, cJSON_CreateString(host));

                /* Netmask address */
                if (ifa->ifa_netmask){
                    addr_ptr = &((struct sockaddr_in6 *) ifa->ifa_netmask)->sin6_addr;

                    char netmask6[NI_MAXHOST];
                    inet_ntop(ifa->ifa_netmask->sa_family,
                            addr_ptr,
                            netmask6,
                            sizeof (netmask6));

                    cJSON_AddItemToArray(ipv6_netmask, cJSON_CreateString(netmask6));
                }

                /* Broadcast address */
                if (ifa->ifa_dstaddr){
                    addr_ptr = &((struct sockaddr_in6 *) ifa->ifa_dstaddr)->sin6_addr;

                    char broadaddr6[NI_MAXHOST];
                    inet_ntop(ifa->ifa_dstaddr->sa_family,
                            addr_ptr,
                            broadaddr6,
                            sizeof (broadaddr6));

                    cJSON_AddItemToArray(ipv6_broadcast, cJSON_CreateString(broadaddr6));
                }
            }

        } else if (family == AF_LINK && ifa->ifa_data != NULL){

            char * type;
            char * state;

            struct sockaddr_dl * sdl;
            sdl = (struct sockaddr_dl *) ifa->ifa_addr;

            os_calloc(TYPE_LENGTH + 1, sizeof(char), type);
            snprintf(type, TYPE_LENGTH, "%s", "unknown");

            /* IF Type */
            if (sdl->sdl_type == IFT_ETHER){
                snprintf(type, TYPE_LENGTH, "%s", "ethernet");
            }else if (sdl->sdl_type == IFT_ISO88023){
                snprintf(type, TYPE_LENGTH, "%s", "CSMA/CD");
            }else if (sdl->sdl_type == IFT_ISO88024 || sdl->sdl_type == IFT_ISO88025){
                snprintf(type, TYPE_LENGTH, "%s", "token ring");
            }else if (sdl->sdl_type == IFT_FDDI){
                snprintf(type, TYPE_LENGTH, "%s", "FDDI");
            }else if (sdl->sdl_type == IFT_PPP){
                snprintf(type, TYPE_LENGTH, "%s", "point-to-point");
            }else if (sdl->sdl_type == IFT_ATM){
                snprintf(type, TYPE_LENGTH, "%s", "ATM");
            }else{
                snprintf(type, TYPE_LENGTH, "%s", "unknown");
            }

            cJSON_AddStringToObject(interface, "type", type);
            free(type);

            os_calloc(STATE_LENGTH + 1, sizeof(char), state);

            /* Oper status based on flags */
            if (ifa->ifa_flags & IFF_UP){
                snprintf(state, STATE_LENGTH, "%s", "up");
            }else{
                snprintf(state, STATE_LENGTH, "%s", "down");
            }
            cJSON_AddStringToObject(interface, "state", state);
            free(state);

            /* MAC address */
            char MAC[MAC_LENGTH] = "";
            char *mac_addr = &MAC[0];
            int mac_offset;

            for (mac_offset = 0; mac_offset < 6; mac_offset++){
                unsigned char byte;
                byte = (unsigned char)(LLADDR(sdl)[mac_offset]);
                mac_addr += sprintf(mac_addr, "%.2X", byte);
                if (mac_offset != 5){
                    mac_addr += sprintf(mac_addr, "%c", ':');
                }
            }
            cJSON_AddStringToObject(interface, "MAC", MAC);

            /* Stats and other information */
            struct if_data *stats = ifa->ifa_data;
            cJSON_AddNumberToObject(interface, "tx_packets", stats->ifi_opackets);
            cJSON_AddNumberToObject(interface, "rx_packets", stats->ifi_ipackets);
            cJSON_AddNumberToObject(interface, "tx_bytes", stats->ifi_obytes);
            cJSON_AddNumberToObject(interface, "rx_bytes", stats->ifi_ibytes);
            cJSON_AddNumberToObject(interface, "tx_errors", stats->ifi_oerrors);
            cJSON_AddNumberToObject(interface, "tx_errors", stats->ifi_ierrors);
            cJSON_AddNumberToObject(interface, "rx_dropped", stats->ifi_iqdrops);

            cJSON_AddNumberToObject(interface, "MTU", stats->ifi_mtu);

        }
    }

    /* Add address information to the structure */

    if (cJSON_GetArraySize(ipv4_addr) > 0) {
        cJSON_AddItemToObject(ipv4, "address", ipv4_addr);
        if (cJSON_GetArraySize(ipv4_netmask) > 0) {
            cJSON_AddItemToObject(ipv4, "netmask", ipv4_netmask);
        } else {
            cJSON_Delete(ipv4_netmask);
        }
        if (cJSON_GetArraySize(ipv4_broadcast) > 0) {
            cJSON_AddItemToObject(ipv4, "broadcast", ipv4_broadcast);
        } else {
            cJSON_Delete(ipv4_broadcast);
        }

        #if defined(__MACH__)
        if(gate){
            cJSON_AddStringToObject(ipv4, "gateway", gate->addr);
            free(gate);
        }
        #endif

        cJSON_AddStringToObject(ipv4, "DHCP", "unknown");
        cJSON_AddItemToObject(interface, "IPv4", ipv4);
    } else {
        cJSON_Delete(ipv4_addr);
        cJSON_Delete(ipv4_netmask);
        cJSON_Delete(ipv4_broadcast);
        cJSON_Delete(ipv4);
    }

    if (cJSON_GetArraySize(ipv6_addr) > 0) {
        cJSON_AddItemToObject(ipv6, "address", ipv6_addr);
        if (cJSON_GetArraySize(ipv6_netmask) > 0) {
            cJSON_AddItemToObject(ipv6, "netmask", ipv6_netmask);
        } else {
            cJSON_Delete(ipv6_netmask);
        }
        if (cJSON_GetArraySize(ipv6_broadcast) > 0) {
            cJSON_AddItemToObject(ipv6, "broadcast", ipv6_broadcast);
        } else {
            cJSON_Delete(ipv6_broadcast);
        }
        cJSON_AddStringToObject(ipv6, "DHCP", "unknown");
        cJSON_AddItemToObject(interface, "IPv6", ipv6);
    } else {
        cJSON_Delete(ipv6_addr);
        cJSON_Delete(ipv6_netmask);
        cJSON_Delete(ipv6_broadcast);
        cJSON_Delete(ipv6);
    }

}

#if defined(__MACH__)

static int af_to_len(int af){
    switch (af) {
        case AF_INET: return sizeof (struct sockaddr_in);
        #if defined(AF_INET6) && HAVE_SOCKADDR_IN6
        case AF_INET6: return sizeof (struct sockaddr_in6);
        #endif
        #if defined(AF_LINK) && HAVE_SOCKADDR_DL
        case AF_LINK: return sizeof (struct sockaddr_dl);
        #endif
    }
    return sizeof (struct sockaddr);
}

static int string_from_sockaddr (struct sockaddr *addr, char *buffer, size_t buflen) {
    struct sockaddr* bigaddr = 0;
    int failure;
    struct sockaddr* gniaddr;
    socklen_t gnilen;

    if (!addr || addr->sa_family == AF_UNSPEC)
        return -1;

    if (SA_LEN(addr) < af_to_len(addr->sa_family)) {
        gnilen = af_to_len(addr->sa_family);
        bigaddr = calloc(1, gnilen);
        if (!bigaddr)
        return -1;
        memcpy(bigaddr, addr, SA_LEN(addr));
    #if HAVE_SOCKADDR_SA_LEN
        bigaddr->sa_len = gnilen;
    #endif
        gniaddr = bigaddr;
    } else {
        gnilen = SA_LEN(addr);
        gniaddr = addr;
    }

    failure = getnameinfo (gniaddr, gnilen,
                            buffer, buflen,
                            NULL, 0,
                            NI_NUMERICHOST);

    if (bigaddr) {
        free(bigaddr);
        bigaddr = 0;
    }

    if (failure) {
        size_t n, len;
        char *ptr;
        const char *data;

        len = SA_LEN(addr);

    #if HAVE_AF_LINK
        if (addr->sa_family == AF_LINK) {
        struct sockaddr_dl *dladdr = (struct sockaddr_dl *)addr;
        len = dladdr->sdl_alen;
        data = LLADDR(dladdr);
        } else {
    #endif
            /* Unknown sockaddr */
            len -= (sizeof (struct sockaddr) - sizeof (addr->sa_data));
            data = addr->sa_data;
    #if HAVE_AF_LINK
        }
    #endif

        if (buflen < 3 * len)
        return -1;

        ptr = buffer;
        buffer[0] = '\0';

        for (n = 0; n < len; ++n) {
        sprintf (ptr, "%02x:", data[n] & 0xff);
        ptr += 3;
        }
        if (len)
        *--ptr = '\0';
    }

    if (!buffer[0])
        return -1;

    return 0;
}

int getGatewayList(OSHash *gateway_list){
    int mib[] = { CTL_NET, PF_ROUTE, 0, 0, NET_RT_FLAGS, RTF_UP | RTF_GATEWAY };
    size_t len;
    char *buffer = NULL, *ptr, *end;
    int ret;
    char ifnamebuf[IF_NAMESIZE];
    char *ifname;

    do {
        if (sysctl (mib, 6, 0, &len, 0, 0) < 0) {
        free (buffer);
        return -1;
        }

        ptr = realloc(buffer, len);
        if (!ptr) {
            free (buffer);
            return -1;
        }

        buffer = ptr;

        ret = sysctl (mib, 6, buffer, &len, 0, 0);
    } while (ret != 0);

    if (ret < 0) {
        free (buffer);
        return -1;
    }

    ptr = buffer;
    end = buffer + len;
    while (ptr + sizeof (struct rt_msghdr) <= end) {
        struct rt_msghdr *msg = (struct rt_msghdr *)ptr;
        char *msgend = (char *)msg + msg->rtm_msglen;
        int addrs = msg->rtm_addrs;
        int addr = RTA_DST;

        if (msgend > end)
            break;

        ifname = if_indextoname (msg->rtm_index, ifnamebuf);

        if (!ifname) {
            ptr = msgend;
            continue;
        }

        ptr = (char *)(msg + 1);
        while (ptr + sizeof (struct sockaddr) <= msgend && addrs) {
            gateway *gate;
            os_calloc(1, sizeof (struct gateway *), gate);
            struct sockaddr *sa = (struct sockaddr *)ptr;
            int len = SA_LEN(sa);

            if (!len)
                len = 4;
            else
                len = (len + 3) & ~3;

            if (ptr + len > msgend)
                break;

            while (!(addrs & addr))
                addr <<= 1;

            addrs &= ~addr;

            if (addr == RTA_DST) {
                if (sa->sa_family == AF_INET) {
                struct sockaddr_in *sin = (struct sockaddr_in *)sa;
                if (sin->sin_addr.s_addr != INADDR_ANY)
                    break;
        #ifdef AF_INET6
                } else if (sa->sa_family == AF_INET6) {
                struct sockaddr_in6 *sin6 = (struct sockaddr_in6 *)sa;
                if (memcmp (&sin6->sin6_addr, &in6addr_any, sizeof (in6addr_any)) != 0)
                    break;
        #endif
                } else {
                break;
                }
            }

            if (addr == RTA_GATEWAY) {
                char strbuf[256];

                if (string_from_sockaddr (sa, strbuf, sizeof(strbuf)) == 0) {
                os_strdup(strbuf,gate->addr);
                #ifdef RTF_IFSCOPE
                    gate->isdefault = !(msg->rtm_flags & RTF_IFSCOPE);
                #else
                    gate->isdefault = 1;
                #endif
                    OSHash_Add(gateway_list, ifname, gate);
                    mdebug2("Gateway of interface %s : %s Default: %d", ifname, gate->addr, gate->isdefault);
                }
            }

            /* These are aligned on a 4-byte boundary */
            ptr += len;
        }

        ptr = msgend;
    }

    free (buffer);

    return 0;
}


#endif

#endif /* __BSD__ */<|MERGE_RESOLUTION|>--- conflicted
+++ resolved
@@ -790,15 +790,11 @@
     mtdebug1(WM_SYS_LOGTAG, "Starting network inventory.");
 
     if (getifaddrs(&ifaddrs_ptr) == -1){
-<<<<<<< HEAD
         mterror(WM_SYS_LOGTAG, "Extracting the interfaces of the system.");
         free(timestamp);
-=======
         if (ifaddrs_ptr) {
             freeifaddrs(ifaddrs_ptr);
         }
-        mterror(WM_SYS_LOGTAG, "getifaddrs() failed.");
->>>>>>> 0f7bce6e
         return;
     }
 
