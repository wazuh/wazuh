/* Copyright (C) 2015, Wazuh Inc.
 * All rights reserved.
 *
 * This program is free software; you can redistribute it
 * and/or modify it under the terms of the GNU General Public
 * License (version 2) as published by the FSF - Free Software
 * Foundation.
 */

#pragma once

constexpr auto OS_SQL_STATEMENT
{
    R"(CREATE TABLE dbsync_osinfo (
    hostname TEXT,
    architecture TEXT,
    os_name TEXT,
    os_version TEXT,
    os_codename TEXT,
    os_major TEXT,
    os_minor TEXT,
    os_patch TEXT,
    os_build TEXT,
    os_platform TEXT,
    os_type TEXT,
    os_kernel_name TEXT,
    os_kernel_release TEXT,
    os_kernel_version TEXT,
    os_distribution_release TEXT,
    os_full TEXT,
    checksum TEXT,
    version INTEGER NOT NULL DEFAULT 1,
    PRIMARY KEY (os_name)) WITHOUT ROWID;)"
};

constexpr auto HW_SQL_STATEMENT
{
    R"(CREATE TABLE dbsync_hwinfo (
    serial_number TEXT,
    cpu_name TEXT,
    cpu_cores INTEGER,
    cpu_speed DOUBLE,
    memory_total INTEGER,
    memory_free INTEGER,
    memory_used INTEGER,
    checksum TEXT,
    version INTEGER NOT NULL DEFAULT 1,
    PRIMARY KEY (serial_number)) WITHOUT ROWID;)"
};

constexpr auto HOTFIXES_SQL_STATEMENT
{
    R"(CREATE TABLE dbsync_hotfixes(
    hotfix_name TEXT,
    checksum TEXT,
    version INTEGER NOT NULL DEFAULT 1,
    PRIMARY KEY (hotfix_name)) WITHOUT ROWID;)"
};

constexpr auto PACKAGES_SQL_STATEMENT
{
    R"(CREATE TABLE dbsync_packages(
    name TEXT,
    version_ TEXT,
    vendor TEXT,
    installed TEXT,
    path TEXT,
    architecture TEXT,
    category TEXT,
    description TEXT,
    size BIGINT,
    priority TEXT,
    multiarch TEXT,
    source TEXT,
    type TEXT,
    checksum TEXT,
    version INTEGER NOT NULL DEFAULT 1,
    PRIMARY KEY (name,version_,architecture,type,path)) WITHOUT ROWID;)"
};

constexpr auto PROCESSES_SQL_STATEMENT
{
    R"(CREATE TABLE dbsync_processes (
    pid TEXT,
    name TEXT,
    state TEXT,
    parent_pid BIGINT,
    utime BIGINT,
    stime BIGINT,
    command_line TEXT,
    args TEXT,
    args_count BIGINT,
    start BIGINT,
    checksum TEXT,
    version INTEGER NOT NULL DEFAULT 1,
    PRIMARY KEY (pid)) WITHOUT ROWID;)"
};

constexpr auto PORTS_SQL_STATEMENT
{
    R"(CREATE TABLE dbsync_ports (
       network_transport TEXT,
       source_ip TEXT,
       source_port BIGINT,
       destination_ip TEXT,
       destination_port BIGINT,
       host_network_egress_queue BIGINT,
       host_network_ingress_queue BIGINT,
       file_inode BIGINT,
       interface_state TEXT,
       process_pid BIGINT,
       process_name TEXT,
       checksum TEXT,
       version INTEGER NOT NULL DEFAULT 1,
       PRIMARY KEY (file_inode, network_transport, source_ip, source_port)) WITHOUT ROWID;)"
};

constexpr auto NETIFACE_SQL_STATEMENT
{
    R"(CREATE TABLE dbsync_network_iface (
       interface_name TEXT,
       interface_alias TEXT,
       interface_type TEXT,
       interface_state TEXT,
       interface_mtu INTEGER,
       host_mac TEXT,
       host_network_egress_packages INTEGER,
       host_network_ingress_packages INTEGER,
       host_network_egress_bytes INTEGER,
       host_network_ingress_bytes INTEGER,
       host_network_egress_errors INTEGER,
       host_network_ingress_errors INTEGER,
       host_network_egress_drops INTEGER,
       host_network_ingress_drops INTEGER,
       checksum TEXT,
       version INTEGER NOT NULL DEFAULT 1,
       PRIMARY KEY (interface_name,interface_alias,interface_type)) WITHOUT ROWID;)"
};

constexpr auto NETPROTO_SQL_STATEMENT
{
    R"(CREATE TABLE dbsync_network_protocol (
       interface_name TEXT,
       network_type TEXT,
       network_gateway TEXT,
       network_dhcp INTEGER,
       network_metric TEXT,
       checksum TEXT,
       version INTEGER NOT NULL DEFAULT 1,
       PRIMARY KEY (interface_name,network_type)) WITHOUT ROWID;)"
};

constexpr auto NETADDR_SQL_STATEMENT
{
    R"(CREATE TABLE dbsync_network_address (
       interface_name TEXT,
       network_type INTEGER,
       network_ip TEXT,
       network_netmask TEXT,
       network_broadcast TEXT,
       checksum TEXT,
       version INTEGER NOT NULL DEFAULT 1,
       PRIMARY KEY (interface_name,network_type,network_ip)) WITHOUT ROWID;)"
};

constexpr auto USERS_SQL_STATEMENT
{
    R"(CREATE TABLE dbsync_users (
        user_name TEXT,
        user_full_name TEXT,
        user_home TEXT,
        user_id BIGINT,
        user_uid_signed BIGINT,
        user_uuid TEXT,
        user_groups TEXT,
        user_group_id BIGINT,
        user_group_id_signed BIGINT,
        user_created DOUBLE,
        user_roles TEXT,
        user_shell TEXT,
        user_type TEXT,
        user_is_hidden INTEGER,
        user_is_remote INTEGER,
        user_last_login BIGINT,
        user_auth_failed_count BIGINT,
        user_auth_failed_timestamp DOUBLE,
        user_password_last_change DOUBLE,
        user_password_expiration_date INTEGER,
        user_password_hash_algorithm TEXT,
        user_password_inactive_days INTEGER,
        user_password_max_days_between_changes INTEGER,
        user_password_min_days_between_changes INTEGER,
        user_password_status TEXT,
        user_password_warning_days_before_expiration INTEGER,
        process_pid BIGINT,
        host_ip TEXT,
        login_status INTEGER,
        login_tty TEXT,
        login_type TEXT,
        checksum TEXT,
        version INTEGER NOT NULL DEFAULT 1,
        PRIMARY KEY (user_name)) WITHOUT ROWID;)"
};

constexpr auto GROUPS_SQL_STATEMENT
{
    R"(CREATE TABLE dbsync_groups (
    group_id BIGINT,
    group_name TEXT,
    group_description TEXT,
    group_id_signed BIGINT,
    group_uuid TEXT,
    group_is_hidden INTEGER,
    group_users TEXT,
    checksum TEXT,
    version INTEGER NOT NULL DEFAULT 1,
    PRIMARY KEY (group_name)) WITHOUT ROWID;)"
};

constexpr auto SERVICES_SQL_STATEMENT
{
    R"(CREATE TABLE dbsync_services (
        service_id TEXT,
        service_name TEXT,
        service_description TEXT,
        service_type TEXT,
        service_state TEXT,
        service_sub_state TEXT,
        service_enabled TEXT,
        service_start_type TEXT,
		service_restart TEXT,
		service_frequency BIGINT,
		service_starts_on_mount INTEGER,
		service_starts_on_path_modified TEXT,
		service_starts_on_not_empty_directory TEXT,
		service_inetd_compatibility INTEGER,
        process_pid BIGINT,
        process_executable TEXT,
        process_args TEXT,
		process_user_name TEXT,
		process_group_name TEXT,
		process_working_dir TEXT,
		process_root_dir TEXT,
        file_path TEXT,
        service_address TEXT,
        log_file_path TEXT,
        error_log_file_path TEXT,
        service_exit_code INTEGER,
        service_win32_exit_code INTEGER,
        service_following TEXT,
        service_object_path TEXT,
        service_target_ephemeral_id BIGINT,
        service_target_type TEXT,
        service_target_address TEXT,
        checksum TEXT,
        version INTEGER NOT NULL DEFAULT 1,
        PRIMARY KEY (service_id, file_path)) WITHOUT ROWID;)"
};

constexpr auto BROWSER_EXTENSIONS_SQL_STATEMENT
{
    R"(CREATE TABLE dbsync_browser_extensions (
        browser_name TEXT,
        user_id TEXT,
        package_name TEXT,
        package_id TEXT,
        package_version_ TEXT,
        package_description TEXT,
        package_vendor TEXT,
        package_build_version TEXT,
        package_path TEXT,
        browser_profile_name TEXT,
        browser_profile_path TEXT,
        package_reference TEXT,
        package_permissions TEXT,
        package_type TEXT,
        package_enabled INTEGER,
        package_visible INTEGER,
        package_autoupdate INTEGER,
        package_persistent INTEGER,
        package_from_webstore INTEGER,
        browser_profile_referenced INTEGER,
        package_installed TEXT,
        file_hash_sha256 TEXT,
        checksum TEXT,
<<<<<<< HEAD
        version INTEGER NOT NULL DEFAULT 1,
        PRIMARY KEY (browser_name,user_id,browser_profile_name,package_name,package_version_)) WITHOUT ROWID;)"
=======
        PRIMARY KEY (browser_name,user_id,browser_profile_path,package_name,package_version)) WITHOUT ROWID;)"
>>>>>>> 6725981d
};

constexpr auto NET_IFACE_TABLE              { "dbsync_network_iface"        };
constexpr auto NET_PROTOCOL_TABLE           { "dbsync_network_protocol"     };
constexpr auto NET_ADDRESS_TABLE            { "dbsync_network_address"      };
constexpr auto PACKAGES_TABLE               { "dbsync_packages"             };
constexpr auto HOTFIXES_TABLE               { "dbsync_hotfixes"             };
constexpr auto PORTS_TABLE                  { "dbsync_ports"                };
constexpr auto PROCESSES_TABLE              { "dbsync_processes"            };
constexpr auto OS_TABLE                     { "dbsync_osinfo"               };
constexpr auto HW_TABLE                     { "dbsync_hwinfo"               };
constexpr auto USERS_TABLE                  { "dbsync_users"                };
constexpr auto GROUPS_TABLE                 { "dbsync_groups"               };
constexpr auto SERVICES_TABLE               { "dbsync_services"             };
constexpr auto BROWSER_EXTENSIONS_TABLE     { "dbsync_browser_extensions"   };<|MERGE_RESOLUTION|>--- conflicted
+++ resolved
@@ -283,12 +283,8 @@
         package_installed TEXT,
         file_hash_sha256 TEXT,
         checksum TEXT,
-<<<<<<< HEAD
         version INTEGER NOT NULL DEFAULT 1,
-        PRIMARY KEY (browser_name,user_id,browser_profile_name,package_name,package_version_)) WITHOUT ROWID;)"
-=======
-        PRIMARY KEY (browser_name,user_id,browser_profile_path,package_name,package_version)) WITHOUT ROWID;)"
->>>>>>> 6725981d
+        PRIMARY KEY (browser_name,user_id,browser_profile_path,package_name,package_version_)) WITHOUT ROWID;)"
 };
 
 constexpr auto NET_IFACE_TABLE              { "dbsync_network_iface"        };
