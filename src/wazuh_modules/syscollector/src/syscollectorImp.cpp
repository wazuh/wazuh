--- conflicted
+++ resolved
@@ -303,11 +303,8 @@
     , m_processes { false }
     , m_hotfixes { false }
     , m_stopping { true }
-<<<<<<< HEAD
+    , m_syncLoopFinished { true }
     , m_initialized { false }
-=======
-    , m_syncLoopFinished { false }
->>>>>>> d11c49ce
     , m_notify { false }
     , m_paused { false }
     , m_scanning { false }
@@ -386,39 +383,15 @@
     auto dbSync = std::make_unique<DBSync>(HostType::AGENT, DbEngineType::SQLITE3, dbPath, getCreateStatement(), DbManagement::PERSISTENT);
     auto normalizer = std::make_unique<SysNormalizer>(normalizerConfigPath, normalizerType);
 
-<<<<<<< HEAD
-=======
     std::unique_lock<std::mutex> lock{m_mutex};
     m_stopping = false;
-    m_syncLoopFinished = false;
-
->>>>>>> d11c49ce
+
     m_spDBSync      = std::move(dbSync);
     m_spNormalizer  = std::move(normalizer);
     m_initialized   = true;
 
-<<<<<<< HEAD
     m_allCollectorsDisabled = !(m_hardware || m_os || m_network || m_packages || m_ports || m_processes || m_hotfixes || m_groups || m_users || m_services || m_browserExtensions);
     m_dataCleanRetries = 1;  // Default retries for data clean
-=======
-    registerWithRsync();
-    syncLoop(lock);
-}
-
-void Syscollector::destroy()
-{
-    std::unique_lock<std::mutex> lock{m_mutex};
-    m_stopping = true;
-    m_cv.notify_all();
-
-    // Wait for syncLoop to finish completely, including cleanup of resources
-    m_cv.wait(lock, [this]()
-    {
-        return m_syncLoopFinished;
-    });
-    lock.unlock();
-}
->>>>>>> d11c49ce
 
     // Check disabled collectors with existing data
     checkDisabledCollectorsIndicesWithData();
@@ -571,6 +544,12 @@
     std::unique_lock<std::mutex> lock{m_mutex};
     m_stopping = true;
     m_cv.notify_all();
+
+    // Wait for syncLoop to finish completely, including cleanup of resources
+    m_cv.wait(lock, [this]()
+    {
+        return m_syncLoopFinished;
+    });
     lock.unlock();
 
     // Signal sync protocols to stop any ongoing operations
@@ -1494,6 +1473,7 @@
 
 void Syscollector::syncLoop(std::unique_lock<std::mutex>& lock)
 {
+    m_syncLoopFinished = false;
     m_logFunction(LOG_INFO, "Module started.");
 
     if (m_scanOnStart)
@@ -1515,6 +1495,8 @@
         scan();
     }
     m_spDBSync.reset(nullptr);
+    m_syncLoopFinished = true;
+    m_cv.notify_all();
 }
 
 std::string Syscollector::getPrimaryKeys([[maybe_unused]] const nlohmann::json& data, const std::string& table)
@@ -2928,18 +2910,6 @@
     {
         return;
     }
-<<<<<<< HEAD
-=======
-    m_spRsync.reset(nullptr);
-    m_spDBSync.reset(nullptr);
-    m_syncLoopFinished = true;
-    m_cv.notify_all();
-}
-
-void Syscollector::push(const std::string& data)
-{
-    std::unique_lock<std::mutex> lock{m_mutex};
->>>>>>> d11c49ce
 
     for (const auto& index : indices)
     {
