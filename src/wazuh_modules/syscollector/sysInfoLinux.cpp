/*
 * Wazuh SysInfo
 * Copyright (C) 2015-2020, Wazuh Inc.
 * October 7, 2020.
 *
 * This program is free software; you can redistribute it
 * and/or modify it under the terms of the GNU General Public
 * License (version 2) as published by the FSF - Free Software
 * Foundation.
 */
#include <fstream>
#include <iostream>
#include "stringHelper.h"
#include "sysInfo.hpp"

extern "C"
{
#include "shared.h"
#include "readproc.h"
}

constexpr auto WM_SYS_HW_DIR{"/sys/class/dmi/id/board_serial"};
constexpr auto WM_SYS_CPU_DIR{"/proc/cpuinfo"};
constexpr auto WM_SYS_MEM_DIR{"/proc/meminfo"};

struct ProcTableDeleter
{
    void operator()(PROCTAB* proc)
    {
        closeproc(proc);
    }
    void operator()(proc_t* proc)
    {
        freeproc(proc);
    }
};

using SysInfoProcessesTable = std::unique_ptr<PROCTAB, ProcTableDeleter>;
using SysInfoProcess        = std::unique_ptr<proc_t, ProcTableDeleter>;

static void parseLineAndFillMap(const std::string& line, const std::string& separator, std::map<std::string, std::string>& systemInfo)
{
    const auto pos{line.find(separator)};
    if (pos != std::string::npos)
    {
        const auto key{Utils::trim(line.substr(0, pos), " \t\"")};
        const auto value{Utils::trim(line.substr(pos + 1), " \t\"")};
        systemInfo[key] = value;
    }
}

static bool getSystemInfo(const std::string& fileName, const std::string& separator, std::map<std::string, std::string>& systemInfo)
{
    std::string info;
    std::fstream file{fileName, std::ios_base::in};
    const bool ret{file.is_open()};
    if (ret)
    {
        std::string line;
        while(file.good())
        {
            std::getline(file, line);
            parseLineAndFillMap(line, separator, systemInfo);
        }
    }
    return ret;
}

<<<<<<< HEAD
static nlohmann::json getProcessInfo(const SysInfoProcess& process)
{
	nlohmann::json jsProcessInfo{};
	// Current process information
	jsProcessInfo["pid"]   		= process->tid;
	jsProcessInfo["name"]  		= process->cmd;
	jsProcessInfo["state"] 		= &process->state;
	jsProcessInfo["ppid"]  		= process->ppid;
	jsProcessInfo["utime"] 		= process->utime;
	jsProcessInfo["stime"] 		= process->stime;

	if (process->cmdline && process->cmdline[0])
	{
		nlohmann::json jsCmdlineArgs{};
		jsProcessInfo["cmd"] 	= process->cmdline[0];
		for (int idx = 1; process->cmdline[idx]; ++idx)
		{
			const auto cmdlineArgSize { sizeof(process->cmdline[idx]) };
			if(strnlen(process->cmdline[idx], cmdlineArgSize) != 0)
			{
				jsCmdlineArgs += process->cmdline[idx];
			}
		}
		if (!jsCmdlineArgs.empty())
		{
			jsProcessInfo["argvs"] 	= jsCmdlineArgs;
		}
	}

	jsProcessInfo["euser"]      = process->euser;
	jsProcessInfo["ruser"]      = process->ruser;
	jsProcessInfo["suser"]      = process->suser;
	jsProcessInfo["egroup"]     = process->egroup;
	jsProcessInfo["rgroup"]     = process->rgroup;
	jsProcessInfo["sgroup"]     = process->sgroup;
	jsProcessInfo["fgroup"]     = process->fgroup;
	jsProcessInfo["priority"]   = process->priority;
	jsProcessInfo["nice"]       = process->nice;
	jsProcessInfo["size"]       = process->size;
	jsProcessInfo["vm_size"]    = process->vm_size;
	jsProcessInfo["resident"]   = process->resident;
	jsProcessInfo["share"]      = process->share;
	jsProcessInfo["start_time"] = process->start_time;
	jsProcessInfo["pgrp"] 		= process->pgrp;
	jsProcessInfo["session"] 	= process->session;
	jsProcessInfo["tgid"] 		= process->tgid;
	jsProcessInfo["tty"] 		= process->tty;
	jsProcessInfo["processor"] 	= process->processor;
	jsProcessInfo["nlwp"] 		= process->nlwp;
	return jsProcessInfo;
}

std::string SysInfo::getSerialNumber()
=======
std::string SysInfo::getSerialNumber() const
>>>>>>> 4c93c730
{
    std::string serial;
    std::fstream file{WM_SYS_HW_DIR, std::ios_base::in};
    if (file.is_open())
    {
        file >> serial;
    }
    else
    {
        serial = "unknown";
    }
    return serial;
}

std::string SysInfo::getCpuName() const
{
    std::map<std::string, std::string> systemInfo;
    getSystemInfo(WM_SYS_CPU_DIR, ":", systemInfo);
    return systemInfo.at("model name");
}

int SysInfo::getCpuCores() const
{
    std::map<std::string, std::string> systemInfo;
    getSystemInfo(WM_SYS_CPU_DIR, ":", systemInfo);
    return (std::stoi(systemInfo.at("processor")) + 1);
}

int SysInfo::getCpuMHz() const
{
    std::map<std::string, std::string> systemInfo;
    getSystemInfo(WM_SYS_CPU_DIR, ":", systemInfo);
    return (std::stoi(systemInfo.at("cpu MHz")));
}

void SysInfo::getMemory(nlohmann::json& info) const
{
    std::map<std::string, std::string> systemInfo;
    getSystemInfo(WM_SYS_MEM_DIR, ":", systemInfo);
    const auto memTotal{std::stoi(systemInfo.at("MemTotal"))};
    const auto memFree{std::stoi(systemInfo.at("MemFree"))};
    info["ram_total"] = memTotal;
    info["ram_free"] = memFree;
    info["ram_usage"] = 100 - (100*memFree/memTotal);
}

nlohmann::json SysInfo::getProcessesInfo()
{
	nlohmann::json jsProcessesList{};

	const SysInfoProcessesTable spProcTable
	{
		openproc(PROC_FILLMEM | PROC_FILLSTAT | PROC_FILLSTATUS | PROC_FILLARG | PROC_FILLGRP | PROC_FILLUSR | PROC_FILLCOM | PROC_FILLENV) 
	};

	SysInfoProcess spProcInfo { readproc(spProcTable.get(), nullptr) };
	while (nullptr != spProcInfo)
	{
		// Append the current json process object to the list of processes
		jsProcessesList += getProcessInfo(spProcInfo);
		spProcInfo.reset(readproc(spProcTable.get(), nullptr));
	}
	return jsProcessesList;
}<|MERGE_RESOLUTION|>--- conflicted
+++ resolved
@@ -66,7 +66,6 @@
     return ret;
 }
 
-<<<<<<< HEAD
 static nlohmann::json getProcessInfo(const SysInfoProcess& process)
 {
 	nlohmann::json jsProcessInfo{};
@@ -119,10 +118,7 @@
 	return jsProcessInfo;
 }
 
-std::string SysInfo::getSerialNumber()
-=======
 std::string SysInfo::getSerialNumber() const
->>>>>>> 4c93c730
 {
     std::string serial;
     std::fstream file{WM_SYS_HW_DIR, std::ios_base::in};
@@ -169,7 +165,7 @@
     info["ram_usage"] = 100 - (100*memFree/memTotal);
 }
 
-nlohmann::json SysInfo::getProcessesInfo()
+nlohmann::json SysInfo::getProcessesInfo() const
 {
 	nlohmann::json jsProcessesList{};
 
