--- conflicted
+++ resolved
@@ -23,14 +23,6 @@
 constexpr auto DPKG_PATH {"/var/lib/dpkg/"};
 constexpr auto DPKG_STATUS_PATH {"/var/lib/dpkg/status"};
 
-<<<<<<< HEAD
-=======
-static bool existDir(const std::string& path)
-{
-    struct stat info{};
-    return !stat(path.c_str(), &info) && (info.st_mode & S_IFDIR);
-}
-
 struct ProcTableDeleter
 {
     void operator()(PROCTAB* proc)
@@ -46,7 +38,6 @@
 using SysInfoProcessesTable = std::unique_ptr<PROCTAB, ProcTableDeleter>;
 using SysInfoProcess        = std::unique_ptr<proc_t, ProcTableDeleter>;
 
->>>>>>> 270288b4
 static void parseLineAndFillMap(const std::string& line, const std::string& separator, std::map<std::string, std::string>& systemInfo)
 {
     const auto pos{line.find(separator)};
