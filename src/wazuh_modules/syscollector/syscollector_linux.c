/*
 * Wazuh Module for System inventory for Linux
 * Copyright (C) 2015-2019, Wazuh Inc.
 * Aug, 2017.
 *
 * This program is a free software; you can redistribute it
 * and/or modify it under the terms of the GNU General Public
 * License (version 2) as published by the FSF - Free Software
 * Foundation.
*/

#include "syscollector.h"

#if defined(__linux__)

#include <stdio.h>
#include <string.h>
#include <sys/ioctl.h>
#include <net/if_arp.h>
#include <net/if.h>
#include <netinet/tcp.h>
#include <ifaddrs.h>
#include <linux/if_packet.h>
#include "external/procps/readproc.h"
#include "external/libdb/build_unix/db.h"

hw_info *get_system_linux();                    // Get system information
char* get_serial_number();                      // Get Motherboard serial number
char* get_if_type(char *ifa_name);              // Get interface type
char* get_oper_state(char *ifa_name);           // Get operational state
char* get_mtu(char *ifa_name);                  // Get MTU
char* check_dhcp(char *ifa_name, int family);   // Check DHCP status for network interfaces
char* get_default_gateway(char *ifa_name);      // Get Default Gateway for network interfaces

// Get port state

char* get_port_state(int state){

    char *port_state;
    os_calloc(STATE_LENGTH, sizeof(char), port_state);

    switch(state){
        case TCP_ESTABLISHED:
            snprintf(port_state, STATE_LENGTH, "%s", "established");
            break;
        case TCP_SYN_SENT:
            snprintf(port_state, STATE_LENGTH, "%s", "syn_sent");
            break;
        case TCP_SYN_RECV:
            snprintf(port_state, STATE_LENGTH, "%s", "syn_recv");
            break;
        case TCP_FIN_WAIT1:
            snprintf(port_state, STATE_LENGTH, "%s", "fin_wait1");
            break;
        case TCP_FIN_WAIT2:
            snprintf(port_state, STATE_LENGTH, "%s", "fin_wait2");
            break;
        case TCP_TIME_WAIT:
            snprintf(port_state, STATE_LENGTH, "%s", "time_wait");
            break;
        case TCP_CLOSE:
            snprintf(port_state, STATE_LENGTH, "%s", "close");
            break;
        case TCP_CLOSE_WAIT:
            snprintf(port_state, STATE_LENGTH, "%s", "close_wait");
            break;
        case TCP_LAST_ACK:
            snprintf(port_state, STATE_LENGTH, "%s", "last_ack");
            break;
        case TCP_LISTEN:
            snprintf(port_state, STATE_LENGTH, "%s", "listening");
            break;
        case TCP_CLOSING:
            snprintf(port_state, STATE_LENGTH, "%s", "closing");
            break;
        default:
            snprintf(port_state, STATE_LENGTH, "%s", "unknown");
            break;
    }
    return port_state;
}

// Get opened ports related to IPv4 sockets

void get_ipv4_ports(int queue_fd, const char* LOCATION, const char* protocol, int random_id, const char* timestamp, int check_all){

    unsigned long rxq, txq, time_len, retr, inode;
    int local_port, rem_port, d, state, uid, timer_run, timeout;
    int local_addr, rem_addr;
    struct in_addr local, remote;
    char *laddress, *raddress;
    char read_buff[OS_MAXSTR];
    char file[OS_MAXSTR];
    FILE *fp;
    int first_line = 1;
    int listening;

    // Define time to sleep between messages sent
    int usec = 1000000 / wm_max_eps;

    snprintf(file, OS_MAXSTR, "%s%s", WM_SYS_NET_DIR, protocol);

    os_calloc(NI_MAXHOST, sizeof(char), laddress);
    os_calloc(NI_MAXHOST, sizeof(char), raddress);

    memset(read_buff, 0, OS_MAXSTR);

    if ((fp = fopen(file, "r"))){

        while(fgets(read_buff, OS_MAXSTR - 1, fp) != NULL){

            listening = 0;

            if (first_line){
                first_line = 0;
                continue;
            }

            sscanf(read_buff,
                "%d: %8X:%X %8X:%X %X %lX:%lX %X:%lX %lX %d %d %lu %*s\n",
                &d, &local_addr, &local_port, &rem_addr, &rem_port, &state, &txq, &rxq,
                &timer_run, &time_len, &retr, &uid, &timeout, &inode);

            local.s_addr = local_addr;
            remote.s_addr = rem_addr;

            snprintf(laddress, NI_MAXHOST, "%s", inet_ntoa(local));
            snprintf(raddress, NI_MAXHOST, "%s", inet_ntoa(remote));

            cJSON *object = cJSON_CreateObject();
            cJSON *port = cJSON_CreateObject();
            cJSON_AddStringToObject(object, "type", "port");
            cJSON_AddNumberToObject(object, "ID", random_id);
            cJSON_AddStringToObject(object, "timestamp", timestamp);
            cJSON_AddItemToObject(object, "port", port);
            cJSON_AddStringToObject(port, "protocol", protocol);
            cJSON_AddStringToObject(port, "local_ip", laddress);
            cJSON_AddNumberToObject(port, "local_port", local_port);
            cJSON_AddStringToObject(port, "remote_ip", raddress);
            cJSON_AddNumberToObject(port, "remote_port", rem_port);
            cJSON_AddNumberToObject(port, "tx_queue", txq);
            cJSON_AddNumberToObject(port, "rx_queue", rxq);
            cJSON_AddNumberToObject(port, "inode", inode);

            if (!strncmp(protocol, "tcp", 3)){
                char *port_state;
                port_state = get_port_state(state);
                cJSON_AddStringToObject(port, "state", port_state);
                if (!strcmp(port_state, "listening")) {
                    listening = 1;
                }
                free(port_state);
            }

            if (check_all || listening) {

                char *string;
                string = cJSON_PrintUnformatted(object);
                mtdebug2(WM_SYS_LOGTAG, "sys_ports_linux() sending '%s'", string);
                wm_sendmsg(usec, queue_fd, string, LOCATION, SYSCOLLECTOR_MQ);
                cJSON_Delete(object);
                free(string);

            } else
                cJSON_Delete(object);

        }
        fclose(fp);
    }else{
        mterror(WM_SYS_LOGTAG, "Unable to get list of %s opened ports.", protocol);
    }
    free(laddress);
    free(raddress);
}

// Get opened ports related to IPv6 sockets

void get_ipv6_ports(int queue_fd, const char* LOCATION, const char* protocol, int random_id, const char * timestamp, int check_all){

    unsigned long rxq, txq, time_len, retr, inode;
    int local_port, rem_port, d, state, uid, timer_run, timeout;
    char local_addr[ADDR6_LENGTH], rem_addr[ADDR6_LENGTH];
    char laddress[INET6_ADDRSTRLEN];
    char raddress[INET6_ADDRSTRLEN];
    struct in6_addr local;
    struct in6_addr rem;
    char read_buff[OS_MAXSTR];
    char file[PATH_LENGTH];
    FILE *fp;
    int first_line = 1;
    int listening;

    // Define time to sleep between messages sent
    int usec = 1000000 / wm_max_eps;

    snprintf(file, PATH_LENGTH - 1, "%s%s", WM_SYS_NET_DIR, protocol);
    memset(read_buff, 0, OS_MAXSTR);

    if ((fp = fopen(file, "r"))){

        while(fgets(read_buff, OS_MAXSTR - 1, fp) != NULL){

            listening = 0;

            if (first_line){
                first_line = 0;
                continue;
            }

            sscanf(read_buff,
                "%d: %64[0-9A-Fa-f]:%X %64[0-9A-Fa-f]:%X %X %lX:%lX %X:%lX %lX %d %d %lu %*s\n",
                &d, local_addr, &local_port, rem_addr, &rem_port, &state, &txq, &rxq,
                &timer_run, &time_len, &retr, &uid, &timeout, &inode);

            sscanf(local_addr, "%08X%08X%08X%08X",
                &local.s6_addr32[0], &local.s6_addr32[1],
                &local.s6_addr32[2], &local.s6_addr32[3]);
            inet_ntop(AF_INET6, &local, laddress, sizeof(laddress));

            sscanf(rem_addr, "%08X%08X%08X%08X",
                &rem.s6_addr32[0], &rem.s6_addr32[1],
                &rem.s6_addr32[2], &rem.s6_addr32[3]);
            inet_ntop(AF_INET6, &rem, raddress, sizeof(raddress));

            cJSON *object = cJSON_CreateObject();
            cJSON *port = cJSON_CreateObject();
            cJSON_AddStringToObject(object, "type", "port");
            cJSON_AddNumberToObject(object, "ID", random_id);
            cJSON_AddStringToObject(object, "timestamp", timestamp);
            cJSON_AddItemToObject(object, "port", port);
            cJSON_AddStringToObject(port, "protocol", protocol);
            cJSON_AddStringToObject(port, "local_ip", laddress);
            cJSON_AddNumberToObject(port, "local_port", local_port);
            cJSON_AddStringToObject(port, "remote_ip", raddress);
            cJSON_AddNumberToObject(port, "remote_port", rem_port);
            cJSON_AddNumberToObject(port, "tx_queue", txq);
            cJSON_AddNumberToObject(port, "rx_queue", rxq);
            cJSON_AddNumberToObject(port, "inode", inode);

            if (!strncmp(protocol, "tcp6", 4)){
                char *port_state;
                port_state = get_port_state(state);
                cJSON_AddStringToObject(port, "state", port_state);
                if (!strcmp(port_state, "listening")) {
                    listening = 1;
                }
                free(port_state);
            }

            if (check_all || listening) {

                char *string;
                string = cJSON_PrintUnformatted(object);
                mtdebug2(WM_SYS_LOGTAG, "sys_ports_linux() sending '%s'", string);
                wm_sendmsg(usec, queue_fd, string, LOCATION, SYSCOLLECTOR_MQ);
                cJSON_Delete(object);
                free(string);

            } else
                cJSON_Delete(object);

        }
        fclose(fp);
    }else{
        mterror(WM_SYS_LOGTAG, "Unable to get list of %s opened ports.", protocol);
    }
}

// Opened ports inventory

void sys_ports_linux(int queue_fd, const char* WM_SYS_LOCATION, int check_all){

    char *protocol;
    int random_id = os_random();
    char *timestamp;
    time_t now;
    struct tm localtm;

    now = time(NULL);
    localtime_r(&now, &localtm);

    os_calloc(TIME_LENGTH, sizeof(char), timestamp);

    snprintf(timestamp,TIME_LENGTH - 1,"%d/%02d/%02d %02d:%02d:%02d",
            localtm.tm_year + 1900, localtm.tm_mon + 1,
            localtm.tm_mday, localtm.tm_hour, localtm.tm_min, localtm.tm_sec);

    if (random_id < 0)
        random_id = -random_id;

    mtdebug1(WM_SYS_LOGTAG, "Starting ports inventory.");

    os_calloc(PROTO_LENGTH + 1, sizeof(char), protocol);

    /* TCP opened ports inventory */
    snprintf(protocol, PROTO_LENGTH, "%s", "tcp");
    get_ipv4_ports(queue_fd, WM_SYS_LOCATION, protocol, random_id, timestamp, check_all);

    if (check_all) {
        /* UDP opened ports inventory */
        snprintf(protocol, PROTO_LENGTH, "%s", "udp");
        get_ipv4_ports(queue_fd, WM_SYS_LOCATION, protocol, random_id, timestamp, check_all);
    }

    /* TCP6 opened ports inventory */
    snprintf(protocol, PROTO_LENGTH, "%s", "tcp6");
    get_ipv6_ports(queue_fd, WM_SYS_LOCATION, protocol, random_id, timestamp, check_all);

    if (check_all) {
        /* UDP6 opened ports inventory */
        snprintf(protocol, PROTO_LENGTH, "%s", "udp6");
        get_ipv6_ports(queue_fd, WM_SYS_LOCATION, protocol, random_id, timestamp, check_all);
    }

    free(protocol);

    cJSON *object = cJSON_CreateObject();
    cJSON_AddStringToObject(object, "type", "port_end");
    cJSON_AddNumberToObject(object, "ID", random_id);
    cJSON_AddStringToObject(object, "timestamp", timestamp);

    char *string;
    string = cJSON_PrintUnformatted(object);
    mtdebug2(WM_SYS_LOGTAG, "sys_ports_linux() sending '%s'", string);
    SendMSG(queue_fd, string, WM_SYS_LOCATION, SYSCOLLECTOR_MQ);
    cJSON_Delete(object);
    free(string);
    free(timestamp);
}

// Get installed programs inventory

void sys_packages_linux(int queue_fd, const char* LOCATION) {

    DIR *dir;
    int random_id = os_random();
    char * end_dpkg = NULL;
    char * end_rpm = NULL;

    // Define time to sleep between messages sent
    int usec = 1000000 / wm_max_eps;

    /* Set positive random ID for each event */

    if (random_id < 0)
        random_id = -random_id;

    mtdebug1(WM_SYS_LOGTAG, "Starting installed packages inventory.");

    if ((dir = opendir("/var/lib/dpkg/"))){
        closedir(dir);
        if (end_dpkg = sys_deb_packages(queue_fd, LOCATION, random_id), !end_dpkg) {
            mterror(WM_SYS_LOGTAG, "Unable to get debian packages due to: %s", strerror(errno));
        }
    }
    if ((dir = opendir("/var/lib/rpm/"))){
        closedir(dir);
        if (end_rpm = sys_rpm_packages(queue_fd, LOCATION, random_id), !end_rpm) {
            mterror(WM_SYS_LOGTAG, "Unable to get rpm packages due to: %s", strerror(errno));
        }
    }

    if (end_rpm) {
        mtdebug2(WM_SYS_LOGTAG, "sys_packages_linux() sending '%s'", end_rpm);
        wm_sendmsg(usec, queue_fd, end_rpm, LOCATION, SYSCOLLECTOR_MQ);

        free(end_rpm);
        if (end_dpkg) {
            free(end_dpkg);
        }
    } else if (end_dpkg) {
        mtdebug2(WM_SYS_LOGTAG, "sys_packages_linux() sending '%s'", end_dpkg);
        wm_sendmsg(usec, queue_fd, end_dpkg, LOCATION, SYSCOLLECTOR_MQ);
        free(end_dpkg);
    }
}

char * sys_rpm_packages(int queue_fd, const char* LOCATION, int random_id){

    char *format = "rpm";
    char *timestamp;
    time_t now;
    struct tm localtm;
    cJSON *object = NULL;
    cJSON *package = NULL;

    DBT key, data;
    DBC *cursor;
    DB *dbp;
    int ret, skip;
    int i;
    u_int8_t* bytes;
    u_int8_t* store;
    int index, offset;
    rpm_data *info;
    rpm_data *next_info;
    rpm_data *head;
    int epoch;
    char version[TYPE_LENGTH];
    char release[TYPE_LENGTH];
    char final_version[V_LENGTH];

    // Define time to sleep between messages sent
    int usec = 1000000 / wm_max_eps;

    // Set timestamp

    now = time(NULL);
    localtime_r(&now, &localtm);

    os_calloc(TIME_LENGTH, sizeof(char), timestamp);

    snprintf(timestamp,TIME_LENGTH-1,"%d/%02d/%02d %02d:%02d:%02d",
            localtm.tm_year + 1900, localtm.tm_mon + 1,
            localtm.tm_mday, localtm.tm_hour, localtm.tm_min, localtm.tm_sec);

    if ((ret = db_create(&dbp, NULL, 0)) != 0) {
        mterror(WM_SYS_LOGTAG, "sys_rpm_packages(): failed to initialize the DB handler: %s", db_strerror(ret));
        free(timestamp);
        return NULL;
    }

    // Set Little-endian order by default
    if ((ret = dbp->set_lorder(dbp, 1234)) != 0) {
        mtwarn(WM_SYS_LOGTAG, "sys_rpm_packages(): Error setting byte-order.");
    }

    if ((ret = dbp->open(dbp, NULL, RPM_DATABASE, NULL, DB_HASH, DB_RDONLY, 0)) != 0) {
        mterror(WM_SYS_LOGTAG, "sys_rpm_packages(): Failed to open database '%s': %s", RPM_DATABASE, db_strerror(ret));
        free(timestamp);
        return NULL;
    }

    if ((ret = dbp->cursor(dbp, NULL, &cursor, 0)) != 0) {
        mterror(WM_SYS_LOGTAG, "sys_rpm_packages(): Error creating cursor: %s", db_strerror(ret));
        free(timestamp);
        return NULL;
    }

    memset(&key, 0, sizeof(DBT));
    memset(&data, 0, sizeof(DBT));

    int j;

    for (j = 0; ret = cursor->c_get(cursor, &key, &data, DB_NEXT), ret == 0; j++) {

        // First header is not a package

        if (j == 0) {
            continue;
        }

        bytes = (u_int8_t*)data.data;

        // Read number of index entries (First 4 bytes)

        index = four_bytes_to_int32(bytes);

        // Set offset to first index entry

        offset = 8;
        bytes = &bytes[offset];

        os_calloc(1, sizeof(rpm_data), info);
        head = info;

        // Read all indexes

        for (i = 0; i < index; i++) {
            offset = 16;
            if ((ret = read_entry(bytes, info)) == 0) {
                os_calloc(1, sizeof(rpm_data), info->next);
                info = info->next;
            }
            bytes = &bytes[offset];
        }

        // Start reading the data

        store = bytes;
        epoch = 0;
        skip = 0;

        object = cJSON_CreateObject();
        package = cJSON_CreateObject();
        cJSON_AddStringToObject(object, "type", "program");
        cJSON_AddNumberToObject(object, "ID", random_id);
        cJSON_AddStringToObject(object, "timestamp", timestamp);
        cJSON_AddItemToObject(object, "program", package);
        cJSON_AddStringToObject(package, "format", format);

        for (info = head; info; info = next_info) {
            next_info = info->next;
            bytes = &store[info->offset];
            char * read;
            int result;

            switch(info->type) {
                case 0:
                    break;
                case 6:   // String

                    read = read_string(bytes);

                    if (!strncmp(info->tag, "name", 4) && !strncmp(read, "gpg-pubkey", 10))
                        skip = 1;

                    if (!strncmp(info->tag, "version", 7)) {
                        snprintf(version, TYPE_LENGTH - 1, "%s", read);
                    } else if (!strncmp(info->tag, "release", 7)) {
                        snprintf(release, TYPE_LENGTH - 1, "%s", read);
                    } else {
                        cJSON_AddStringToObject(package, info->tag, read);
                    }
                    free(read);
                    break;

                case 4:   // int32
                    result = four_bytes_to_int32(bytes);

                    if (!strncmp(info->tag, "size", 4)) {
                        result = result / 1024;   // Bytes to KBytes
                    }

                    if (!strncmp(info->tag, "install_time", 12)) {    // Format date
                        char installt[TIME_LENGTH];
                        struct tm itime;
                        time_t dateint = result;
                        localtime_r(&dateint, &itime);

                        snprintf(installt,TIME_LENGTH - 1,"%d/%02d/%02d %02d:%02d:%02d",
                                itime.tm_year + 1900, itime.tm_mon + 1,
                                itime.tm_mday, itime.tm_hour, itime.tm_min, itime.tm_sec);

                        cJSON_AddStringToObject(package, info->tag, installt);
                    } else if (!strncmp(info->tag, "epoch", 5)) {
                        epoch = result;
                    } else {
                        cJSON_AddNumberToObject(package, info->tag, result);
                    }

                    break;

                case 9:   // Vector of strings
                    read = read_string(bytes);
                    cJSON_AddStringToObject(package, info->tag, read);
                    free(read);
                    break;

                default:
                    mterror(WM_SYS_LOGTAG, "sys_rpm_packages(): Unknown type of data: %d", info->type);
            }
        }

        if (epoch) {
            snprintf(final_version, V_LENGTH - 1, "%d:%s-%s", epoch, version, release);
        } else {
            snprintf(final_version, V_LENGTH - 1, "%s-%s", version, release);
        }
        cJSON_AddStringToObject(package, "version", final_version);

        // Send RPM package information to the manager

        if (skip) {
            cJSON_Delete(object);
        } else {
            char *string;
            string = cJSON_PrintUnformatted(object);
            mtdebug2(WM_SYS_LOGTAG, "sys_rpm_packages() sending '%s'", string);
            wm_sendmsg(usec, queue_fd, string, LOCATION, SYSCOLLECTOR_MQ);
            cJSON_Delete(object);
            free(string);
        }

        // Free resources

        for (info = head; info; info = next_info) {
            next_info = info->next;
            free(info->tag);
            free(info);
        }
    }

    if (ret == DB_NOTFOUND && j <= 1) {
        mtwarn(WM_SYS_LOGTAG, "sys_rpm_packages(): Not found any record in database '%s'", RPM_DATABASE);
    }

    cursor->c_close(cursor);
    dbp->close(dbp, 0);

    object = cJSON_CreateObject();
    cJSON_AddStringToObject(object, "type", "program_end");
    cJSON_AddNumberToObject(object, "ID", random_id);
    cJSON_AddStringToObject(object, "timestamp", timestamp);

    char *end_msg;
    end_msg = cJSON_PrintUnformatted(object);
    cJSON_Delete(object);
    free(timestamp);

    return end_msg;

}

char * sys_deb_packages(int queue_fd, const char* LOCATION, int random_id){

    const char * format = "deb";
    char file[PATH_LENGTH] = "/var/lib/dpkg/status";
    char read_buff[OS_MAXSTR];
    FILE *fp;
    size_t length;
    int i, installed = 1;
    char *timestamp;
    time_t now;
    struct tm localtm;
    cJSON *object = NULL;
    cJSON *package = NULL;

    // Define time to sleep between messages sent
    int usec = 1000000 / wm_max_eps;

    // Set timestamp

    now = time(NULL);
    localtime_r(&now, &localtm);

    os_calloc(TIME_LENGTH, sizeof(char), timestamp);

    snprintf(timestamp,TIME_LENGTH-1,"%d/%02d/%02d %02d:%02d:%02d",
            localtm.tm_year + 1900, localtm.tm_mon + 1,
            localtm.tm_mday, localtm.tm_hour, localtm.tm_min, localtm.tm_sec);

    memset(read_buff, 0, OS_MAXSTR);

    if ((fp = fopen(file, "r"))) {

        while(fgets(read_buff, OS_MAXSTR, fp) != NULL){

            // Remove '\n' from the read line
            length = strlen(read_buff);
            read_buff[length - 1] = '\0';

            if (!strncmp(read_buff, "Package: ", 9)) {

                if(object){
                    cJSON_Delete(object);
                }

                object = cJSON_CreateObject();
                package = cJSON_CreateObject();
                cJSON_AddStringToObject(object, "type", "program");
                cJSON_AddNumberToObject(object, "ID", random_id);
                cJSON_AddStringToObject(object, "timestamp", timestamp);
                cJSON_AddItemToObject(object, "program", package);
                cJSON_AddStringToObject(package, "format", format);

                char ** parts = NULL;
                parts = OS_StrBreak(' ', read_buff, 2);
                cJSON_AddStringToObject(package, "name", parts[1]);

                for (i=0; parts[i]; i++){
                    free(parts[i]);
                }
                free(parts);

            } else if (!strncmp(read_buff, "Status: ", 8)) {

                if (strstr(read_buff, "install ok installed"))
                    installed = 1;
                else
                    installed = 0;

            } else if (!strncmp(read_buff, "Priority: ", 10)) {

                char ** parts = NULL;
                parts = OS_StrBreak(' ', read_buff, 2);
                cJSON_AddStringToObject(package, "priority", parts[1]);

                for (i=0; parts[i]; i++){
                    free(parts[i]);
                }
                free(parts);

            } else if (!strncmp(read_buff, "Section: ", 9)) {

                char ** parts = NULL;
                parts = OS_StrBreak(' ', read_buff, 2);
                cJSON_AddStringToObject(package, "group", parts[1]);

                for (i=0; parts[i]; i++){
                    free(parts[i]);
                }
                free(parts);

            } else if (!strncmp(read_buff, "Installed-Size: ", 16)) {

                char ** parts = NULL;
                parts = OS_StrBreak(' ', read_buff, 2);
                cJSON_AddNumberToObject(package, "size", atoi(parts[1]));

                for (i=0; parts[i]; i++){
                    free(parts[i]);
                }
                free(parts);

            } else if (!strncmp(read_buff, "Maintainer: ", 12)) {

                char ** parts = NULL;
                parts = OS_StrBreak(' ', read_buff, 2);
                cJSON_AddStringToObject(package, "vendor", parts[1]);

                for (i=0; parts[i]; i++){
                    free(parts[i]);
                }
                free(parts);

            } else if (!strncmp(read_buff, "Architecture: ", 14)) {

                char ** parts = NULL;
                parts = OS_StrBreak(' ', read_buff, 2);
                cJSON_AddStringToObject(package, "architecture", parts[1]);

                for (i=0; parts[i]; i++){
                    free(parts[i]);
                }
                free(parts);

            } else if (!strncmp(read_buff, "Multi-Arch: ", 12)) {

                char ** parts = NULL;
                parts = OS_StrBreak(' ', read_buff, 2);
                cJSON_AddStringToObject(package, "multi-arch", parts[1]);

                for (i=0; parts[i]; i++){
                    free(parts[i]);
                }
                free(parts);

            } else if (!strncmp(read_buff, "Source: ", 8)) {

                char ** parts = NULL;
                parts = OS_StrBreak(' ', read_buff, 2);
                cJSON_AddStringToObject(package, "source", parts[1]);

                for (i=0; parts[i]; i++){
                    free(parts[i]);
                }
                free(parts);

            } else if (!strncmp(read_buff, "Version: ", 9)) {

                char ** parts = NULL;
                parts = OS_StrBreak(' ', read_buff, 2);
                cJSON_AddStringToObject(package, "version", parts[1]);

                for (i=0; parts[i]; i++){
                    free(parts[i]);
                }
                free(parts);

            } else if (!strncmp(read_buff, "Description: ", 13)) {

                char ** parts = NULL;
                parts = OS_StrBreak(' ', read_buff, 2);
                cJSON_AddStringToObject(package, "description", parts[1]);

                for (i=0; parts[i]; i++){
                    free(parts[i]);
                }
                free(parts);

                // Send message to the queue

                if (installed) {

                    installed = 0;

                    char *string;
                    string = cJSON_PrintUnformatted(object);
                    mtdebug2(WM_SYS_LOGTAG, "sys_deb_packages() sending '%s'", string);
                    wm_sendmsg(usec, queue_fd, string, LOCATION, SYSCOLLECTOR_MQ);
                    cJSON_Delete(object);
                    object = NULL;
                    free(string);

                } else {
                    cJSON_Delete(object);
                    object = NULL;
                    continue;
                }

            }
        }

        fclose(fp);

    } else {

        mterror(WM_SYS_LOGTAG, "Unable to open the file '%s'", file);
        free(timestamp);
        return NULL;

    }

    if(object){
        cJSON_Delete(object);
    }

    object = cJSON_CreateObject();
    cJSON_AddStringToObject(object, "type", "program_end");
    cJSON_AddNumberToObject(object, "ID", random_id);
    cJSON_AddStringToObject(object, "timestamp", timestamp);

    char *end_msg;
    end_msg = cJSON_PrintUnformatted(object);
    cJSON_Delete(object);
    free(timestamp);

    return end_msg;

}

// Get Hardware inventory

void sys_hw_linux(int queue_fd, const char* LOCATION){

    char *string;
    int random_id = os_random();
    char *timestamp;
    time_t now;
    struct tm localtm;

    now = time(NULL);
    localtime_r(&now, &localtm);

    os_calloc(TIME_LENGTH, sizeof(char), timestamp);

    snprintf(timestamp,TIME_LENGTH-1,"%d/%02d/%02d %02d:%02d:%02d",
            localtm.tm_year + 1900, localtm.tm_mon + 1,
            localtm.tm_mday, localtm.tm_hour, localtm.tm_min, localtm.tm_sec);

    if (random_id < 0)
        random_id = -random_id;

    mtdebug1(WM_SYS_LOGTAG, "Starting Hardware inventory.");

    cJSON *object = cJSON_CreateObject();
    cJSON *hw_inventory = cJSON_CreateObject();
    cJSON_AddStringToObject(object, "type", "hardware");
    cJSON_AddNumberToObject(object, "ID", random_id);
    cJSON_AddStringToObject(object, "timestamp", timestamp);
    cJSON_AddItemToObject(object, "inventory", hw_inventory);

    /* Motherboard serial-number */
    char *serial;
    serial = get_serial_number();
    cJSON_AddStringToObject(hw_inventory, "board_serial", serial);
    free(serial);

    /* Get CPU and memory information */
    hw_info *sys_info;
    if (sys_info = get_system_linux(), sys_info){
        cJSON_AddStringToObject(hw_inventory, "cpu_name", w_strtrim(sys_info->cpu_name));
        cJSON_AddNumberToObject(hw_inventory, "cpu_cores", sys_info->cpu_cores);
        cJSON_AddNumberToObject(hw_inventory, "cpu_MHz", sys_info->cpu_MHz);
        cJSON_AddNumberToObject(hw_inventory, "ram_total", sys_info->ram_total);
        cJSON_AddNumberToObject(hw_inventory, "ram_free", sys_info->ram_free);
        cJSON_AddNumberToObject(hw_inventory, "ram_usage", sys_info->ram_usage);

        free(sys_info->cpu_name);
        free(sys_info);
    }

    /* Send interface data in JSON format */
    string = cJSON_PrintUnformatted(object);
    mtdebug2(WM_SYS_LOGTAG, "sys_hw_linux() sending '%s'", string);
    SendMSG(queue_fd, string, LOCATION, SYSCOLLECTOR_MQ);
    cJSON_Delete(object);

    free(string);
    free(timestamp);

}

#endif /* __linux__ */

// Get OS inventory

void sys_os_unix(int queue_fd, const char* LOCATION){

    char *string;
    int random_id = os_random();
    char *timestamp;
    time_t now;
    struct tm localtm;

    now = time(NULL);
    localtime_r(&now, &localtm);

    os_calloc(TIME_LENGTH, sizeof(char), timestamp);

    snprintf(timestamp,TIME_LENGTH-1,"%d/%02d/%02d %02d:%02d:%02d",
            localtm.tm_year + 1900, localtm.tm_mon + 1,
            localtm.tm_mday, localtm.tm_hour, localtm.tm_min, localtm.tm_sec);

    if (random_id < 0)
        random_id = -random_id;

    mtdebug1(WM_SYS_LOGTAG, "Starting Operating System inventory.");

    cJSON *object = cJSON_CreateObject();
    cJSON_AddStringToObject(object, "type", "OS");
    cJSON_AddNumberToObject(object, "ID", random_id);
    cJSON_AddStringToObject(object, "timestamp", timestamp);

    cJSON *os_inventory = getunameJSON();

    if (os_inventory != NULL)
        cJSON_AddItemToObject(object, "inventory", os_inventory);

    /* Send interface data in JSON format */
    string = cJSON_PrintUnformatted(object);
    mtdebug2(WM_SYS_LOGTAG, "sys_os_unix() sending '%s'", string);
    SendMSG(queue_fd, string, LOCATION, SYSCOLLECTOR_MQ);
    cJSON_Delete(object);
    free(timestamp);
    free(string);
}

#if defined(__linux__)

/* Get broadcast address from IPv4 address and netmask */
char* get_broadcast_addr(char* ip, char* netmask){

    struct in_addr host, mask, broadcast;
    char * broadcast_addr;

    os_calloc(NI_MAXHOST, sizeof(char), broadcast_addr);
    strncpy(broadcast_addr, "unknown", NI_MAXHOST);

    if (inet_pton(AF_INET, ip, &host) == 1 && inet_pton(AF_INET, netmask, &mask) == 1){

        broadcast.s_addr = host.s_addr | ~mask.s_addr;
        inet_ntop(AF_INET, &broadcast, broadcast_addr, NI_MAXHOST);

    }

    return broadcast_addr;
}

// Get network inventory

void sys_network_linux(int queue_fd, const char* LOCATION){

    char ** ifaces_list;
    int i = 0, j = 0;
    struct ifaddrs *ifaddr, *ifa;
    int random_id = os_random();
    char *timestamp;
    time_t now;
    struct tm localtm;

    // Define time to sleep between messages sent
    int usec = 1000000 / wm_max_eps;

    now = time(NULL);
    localtime_r(&now, &localtm);

    os_calloc(TIME_LENGTH, sizeof(char), timestamp);

    snprintf(timestamp,TIME_LENGTH-1,"%d/%02d/%02d %02d:%02d:%02d",
            localtm.tm_year + 1900, localtm.tm_mon + 1,
            localtm.tm_mday, localtm.tm_hour, localtm.tm_min, localtm.tm_sec);

    if (random_id < 0)
        random_id = -random_id;

    mtdebug1(WM_SYS_LOGTAG, "Starting network inventory.");

    if (getifaddrs(&ifaddr) == -1) {
        mterror(WM_SYS_LOGTAG, "getifaddrs() failed.");
        free(timestamp);
        return;
    }

    for (ifa = ifaddr; ifa; ifa = ifa->ifa_next){
        i++;
    }
    os_calloc(i, sizeof(char *), ifaces_list);

    /* Create interfaces list */
    j = getIfaceslist(ifaces_list, ifaddr);

    if(!ifaces_list[0]){
        mterror(WM_SYS_LOGTAG, "No interface found. Network inventory suspended.");
        free(ifaces_list);
        free(timestamp);
        return;
    }

    /* Collect all information for each interface */
    for (i=0; i<j; i++){

        char *string;
        cJSON *object = cJSON_CreateObject();
        cJSON_AddStringToObject(object, "type", "network");
        cJSON_AddNumberToObject(object, "ID", random_id);
        cJSON_AddStringToObject(object, "timestamp", timestamp);
<<<<<<< HEAD

        getNetworkIface(object, ifaces_list[i], ifaddr);
=======
        cJSON_AddItemToObject(object, "iface", interface);
        cJSON_AddStringToObject(interface, "name", ifaces_list[i]);

        /* Interface type */
        char *type;
        type = get_if_type(ifaces_list[i]);
        cJSON_AddStringToObject(interface, "type", type);
        free(type);

        /* Operational state */
        char *state;
        state = get_oper_state(ifaces_list[i]);
        cJSON_AddStringToObject(interface, "state", state);
        free(state);

        /* Get MAC address */
        char addr_path[PATH_LENGTH] = {'\0'};
        snprintf(addr_path, PATH_LENGTH, "%s%s/address", WM_SYS_IFDATA_DIR, ifaces_list[i]);

        FILE *fs_if_addr = fopen(addr_path, "r");
        if (fs_if_addr != NULL) {
            char mac[MAC_LENGTH] = {'\0'};

            if (fgets(mac, sizeof(mac), fs_if_addr)) {
                char * newline = strchr(mac, '\n');
                if (newline) {
                    *newline = '\0';
                }

                cJSON_AddStringToObject(interface, "MAC", mac);
            } else {
                mtdebug1(WM_SYS_LOGTAG, "Invalid MAC address length for interface \"%s\" at \"%s\": file is empty.", ifaces_list[i], addr_path);
            }

            fclose(fs_if_addr);
        } else {
            mtwarn(WM_SYS_LOGTAG, "Unable to read MAC address for interface \"%s\" from \"%s\": %s (%d)", ifaces_list[i], addr_path, strerror(errno), errno);
        }

        cJSON *ipv4 = cJSON_CreateObject();
        cJSON *ipv4_addr = cJSON_CreateArray();
        cJSON *ipv4_netmask = cJSON_CreateArray();
        cJSON *ipv4_broadcast = cJSON_CreateArray();

        cJSON *ipv6 = cJSON_CreateObject();
        cJSON *ipv6_addr = cJSON_CreateArray();
        cJSON *ipv6_netmask = cJSON_CreateArray();
        cJSON *ipv6_broadcast = cJSON_CreateArray();

        for (ifa = ifaddr; ifa; ifa = ifa->ifa_next) {

            if (strcmp(ifaces_list[i], ifa->ifa_name)){
                continue;
            }

            if (ifa->ifa_flags & IFF_LOOPBACK) {
                continue;
            }

            if (ifa->ifa_addr) {
                family = ifa->ifa_addr->sa_family;

                if (family == AF_INET) {

                    /* Get IPv4 address */
                    char host[NI_MAXHOST] = "";
                    int result = getnameinfo(ifa->ifa_addr,
                            sizeof(struct sockaddr_in),
                            host, NI_MAXHOST,
                            NULL, 0, NI_NUMERICHOST);
                    if (result == 0) {
                        cJSON_AddItemToArray(ipv4_addr, cJSON_CreateString(host));
                    } else {
                        mterror(WM_SYS_LOGTAG, "getnameinfo() failed: %s\n", gai_strerror(result));
                    }

                    /* Get Netmask for IPv4 address */
                    if (ifa->ifa_netmask != NULL) {
                        char netmask[NI_MAXHOST] = "";
                        result = getnameinfo(ifa->ifa_netmask,
                            sizeof(struct sockaddr_in),
                            netmask, NI_MAXHOST,
                            NULL, 0, NI_NUMERICHOST);

                        if (result == 0) {
                            cJSON_AddItemToArray(ipv4_netmask, cJSON_CreateString(netmask));
                        } else {
                            mterror(WM_SYS_LOGTAG, "getnameinfo() failed: %s\n", gai_strerror(result));
                        }

                        /* Get broadcast address (or destination address in a Point to Point connection) */
                        if (ifa->ifa_ifu.ifu_broadaddr != NULL){
                            char broadaddr[NI_MAXHOST];
                            result = getnameinfo(ifa->ifa_ifu.ifu_broadaddr,
                                sizeof(struct sockaddr_in),
                                broadaddr, NI_MAXHOST,
                                NULL, 0, NI_NUMERICHOST);

                            if (result == 0) {
                                cJSON_AddItemToArray(ipv4_broadcast, cJSON_CreateString(broadaddr));
                            } else {
                                mterror(WM_SYS_LOGTAG, "getnameinfo() failed: %s\n", gai_strerror(result));
                            }
                        } else if ((host[0] != '\0') && (netmask[0] != '\0')) {
                            char * broadaddr;
                            broadaddr = get_broadcast_addr(host, netmask);
                            if (strncmp(broadaddr, "unknown", 7)) {
                                cJSON_AddItemToArray(ipv4_broadcast, cJSON_CreateString(broadaddr));
                            } else {
                                mterror(WM_SYS_LOGTAG, "Failed getting broadcast addr for '%s'", host);
                            }
                            free(broadaddr);
                        }
                    }

                } else if (family == AF_INET6) {

                    /* Get IPv6 address */
                    char host[NI_MAXHOST];
                    int result = getnameinfo(ifa->ifa_addr,
                            sizeof(struct sockaddr_in6),
                            host, NI_MAXHOST,
                            NULL, 0, NI_NUMERICHOST);
                    if (result == 0) {
                        char ** parts = NULL;
                        char *ip_addrr;
                        parts = OS_StrBreak('%', host, 2);
                        ip_addrr = w_strtrim(parts[0]);
                        cJSON_AddItemToArray(ipv6_addr, cJSON_CreateString(ip_addrr));
                        for (k=0; parts[k]; k++){
                            free(parts[k]);
                        }
                        free(parts);
                    } else {
                        mterror(WM_SYS_LOGTAG, "getnameinfo() failed: %s\n", gai_strerror(result));
                    }

                    /* Get Netmask for IPv6 address */
                    if (ifa->ifa_netmask != NULL) {
                        char netmask6[NI_MAXHOST];
                        result = getnameinfo(ifa->ifa_netmask,
                            sizeof(struct sockaddr_in6),
                            netmask6, NI_MAXHOST,
                            NULL, 0, NI_NUMERICHOST);

                        if (result == 0) {
                            cJSON_AddItemToArray(ipv6_netmask, cJSON_CreateString(netmask6));
                        } else {
                            mterror(WM_SYS_LOGTAG, "getnameinfo() failed: %s\n", gai_strerror(result));
                        }
                    }

                    /* Get broadcast address (or destination address in a Point to Point connection) for IPv6*/
                    if (ifa->ifa_ifu.ifu_broadaddr != NULL){
                        char broadaddr6[NI_MAXHOST];
                        result = getnameinfo(ifa->ifa_ifu.ifu_broadaddr,
                            sizeof(struct sockaddr_in6),
                            broadaddr6, NI_MAXHOST,
                            NULL, 0, NI_NUMERICHOST);

                        if (result == 0) {
                            cJSON_AddItemToArray(ipv6_broadcast, cJSON_CreateString(broadaddr6));
                        } else {
                            mterror(WM_SYS_LOGTAG, "getnameinfo() failed: %s\n", gai_strerror(result));
                        }
                    }

                } else if (family == AF_PACKET && ifa->ifa_data != NULL){
                    /* Get stats */
                    struct link_stats *stats = ifa->ifa_data;
                    cJSON_AddNumberToObject(interface, "tx_packets", stats->tx_packets);
                    cJSON_AddNumberToObject(interface, "rx_packets", stats->rx_packets);
                    cJSON_AddNumberToObject(interface, "tx_bytes", stats->tx_bytes);
                    cJSON_AddNumberToObject(interface, "rx_bytes", stats->rx_bytes);
                    cJSON_AddNumberToObject(interface, "tx_errors", stats->tx_errors);
                    cJSON_AddNumberToObject(interface, "rx_errors", stats->rx_errors);
                    cJSON_AddNumberToObject(interface, "tx_dropped", stats->tx_dropped);
                    cJSON_AddNumberToObject(interface, "rx_dropped", stats->rx_dropped);

                    /* MTU */
                    char *mtu;
                    int mtu_value;
                    mtu = get_mtu(ifaces_list[i]);
                    mtu_value = atoi(mtu);
                    cJSON_AddNumberToObject(interface, "MTU", mtu_value);
                    free(mtu);
                }
            }
        }

        /* Add address information to the structure */

        if (cJSON_GetArraySize(ipv4_addr) > 0) {
            cJSON_AddItemToObject(ipv4, "address", ipv4_addr);
            if (cJSON_GetArraySize(ipv4_netmask) > 0) {
                cJSON_AddItemToObject(ipv4, "netmask", ipv4_netmask);
            } else {
                cJSON_Delete(ipv4_netmask);
            }
            if (cJSON_GetArraySize(ipv4_broadcast) > 0) {
                cJSON_AddItemToObject(ipv4, "broadcast", ipv4_broadcast);
            } else {
                cJSON_Delete(ipv4_broadcast);
            }

            /* Get Default Gateway */
            char *gateway;
            gateway = get_default_gateway(ifaces_list[i]);
            cJSON_AddStringToObject(ipv4, "gateway", gateway);
            free(gateway);

            /* Get DHCP status for IPv4 */
            char *dhcp_v4;
            dhcp_v4 = check_dhcp(ifaces_list[i], AF_INET);
            cJSON_AddStringToObject(ipv4, "DHCP", dhcp_v4);
            free(dhcp_v4);

            cJSON_AddItemToObject(interface, "IPv4", ipv4);

        } else {
            cJSON_Delete(ipv4_addr);
            cJSON_Delete(ipv4_netmask);
            cJSON_Delete(ipv4_broadcast);
            cJSON_Delete(ipv4);
        }

        if (cJSON_GetArraySize(ipv6_addr) > 0) {
            cJSON_AddItemToObject(ipv6, "address", ipv6_addr);
            if (cJSON_GetArraySize(ipv6_netmask) > 0) {
                cJSON_AddItemToObject(ipv6, "netmask", ipv6_netmask);
            } else {
                cJSON_Delete(ipv6_netmask);
            }
            if (cJSON_GetArraySize(ipv6_broadcast) > 0) {
                cJSON_AddItemToObject(ipv6, "broadcast", ipv6_broadcast);
            } else {
                cJSON_Delete(ipv6_broadcast);
            }

            /* Get DHCP status for IPv6 */
            char *dhcp_v6;
            dhcp_v6 = check_dhcp(ifaces_list[i], AF_INET6);
            cJSON_AddStringToObject(ipv6, "DHCP", dhcp_v6);
            free(dhcp_v6);

            cJSON_AddItemToObject(interface, "IPv6", ipv6);
        } else {
            cJSON_Delete(ipv6_addr);
            cJSON_Delete(ipv6_netmask);
            cJSON_Delete(ipv6_broadcast);
            cJSON_Delete(ipv6);
        }
>>>>>>> 52363bd9

        /* Send interface data in JSON format */
        string = cJSON_PrintUnformatted(object);
        mtdebug2(WM_SYS_LOGTAG, "sys_network_linux() sending '%s'", string);
        wm_sendmsg(usec, queue_fd, string, LOCATION, SYSCOLLECTOR_MQ);
        cJSON_Delete(object);

        free(string);
    }

    freeifaddrs(ifaddr);
    for (i=0; ifaces_list[i]; i++){
        free(ifaces_list[i]);
    }
    free(ifaces_list);

    cJSON *object = cJSON_CreateObject();
    cJSON_AddStringToObject(object, "type", "network_end");
    cJSON_AddNumberToObject(object, "ID", random_id);
    cJSON_AddStringToObject(object, "timestamp", timestamp);

    char *string;
    string = cJSON_PrintUnformatted(object);
    mtdebug2(WM_SYS_LOGTAG, "sys_network_linux() sending '%s'", string);
    wm_sendmsg(usec, queue_fd, string, LOCATION, SYSCOLLECTOR_MQ);
    cJSON_Delete(object);
    free(string);
    free(timestamp);
}

/* Get System information */
hw_info *get_system_linux(){

    FILE *fp;
    hw_info *info;
    char string[OS_MAXSTR];

    char *end;

    os_calloc(1, sizeof(hw_info), info);

    if (!(fp = fopen("/proc/cpuinfo", "r"))) {
        mterror(WM_SYS_LOGTAG, "Unable to read cpuinfo file.");
        info->cpu_name = strdup("unknown");
    } else {
        char *aux_string = NULL;
        while (fgets(string, OS_MAXSTR, fp) != NULL){
            if ((aux_string = strstr(string, "model name")) != NULL){

                char *cpuname;
                cpuname = strtok(string, ":");
                cpuname = strtok(NULL, "\n");
                if (cpuname[0] == '\"' && (end = strchr(++cpuname, '\"'), end)) {
                    *end = '\0';
                }

                free(info->cpu_name);
                info->cpu_name = strdup(cpuname);
            } else if ((aux_string = strstr(string, "cpu MHz")) != NULL){

                char *frec;
                frec = strtok(string, ":");
                frec = strtok(NULL, "\n");
                if (frec[0] == '\"' && (end = strchr(++frec, '\"'), end)) {
                    *end = '\0';
                }
                info->cpu_MHz = atof(frec);
            }
        }
        free(aux_string);
        fclose(fp);
    }

    info->cpu_cores = get_nproc();

    if (!(fp = fopen("/proc/meminfo", "r"))) {
        mterror(WM_SYS_LOGTAG, "Unable to read meminfo file.");
    } else {
        char *aux_string = NULL;
        while (fgets(string, OS_MAXSTR, fp) != NULL){
            if ((aux_string = strstr(string, "MemTotal")) != NULL){

                char *end_string;
                aux_string = strtok(string, ":");
                aux_string = strtok(NULL, "\n");
                if (aux_string[0] == '\"' && (end = strchr(++aux_string, '\"'), end)) {
                    *end = '\0';
                }
                info->ram_total = strtol(aux_string, &end_string, 10);

            } else if ((aux_string = strstr(string, "MemFree")) != NULL){

                char *end_string;
                aux_string = strtok(string, ":");
                aux_string = strtok(NULL, "\n");
                if (aux_string[0] == '\"' && (end = strchr(++aux_string, '\"'), end)) {
                    *end = '\0';
                }
                info->ram_free = strtol(aux_string, &end_string, 10);

            }
        }

        if (info->ram_total > 0) {
            info->ram_usage = 100 - (info->ram_free * 100 / info->ram_total);
        }
        free(aux_string);
        fclose(fp);
    }

    return info;
}

/* Get Motherboard Serial Number */
char* get_serial_number(){

    char file[PATH_LENGTH];

    FILE *fp;
    char serial_str[SERIAL_LENGTH] = "";
    char * serial;
    char ** parts;
    int i;

    os_calloc(SERIAL_LENGTH + 1, sizeof(char), serial);

    snprintf(serial, SERIAL_LENGTH, "%s", "unknown");
    snprintf(file, PATH_LENGTH - 1, "%s/%s", WM_SYS_HW_DIR, "board_serial");

    if((fp = fopen(file, "r"))){
        if (fgets(serial_str, SERIAL_LENGTH, fp) != NULL){

            parts = OS_StrBreak('\n', serial_str, 2);
            snprintf(serial, SERIAL_LENGTH, "%s", parts[0]);
            for (i = 0; parts[i]; i++){
                free(parts[i]);
            }
            free(parts);
        }
        fclose(fp);
    }
    return serial;
}

/* Get interface type */
char* get_if_type(char *ifa_name){

    char file[PATH_LENGTH];

    FILE *fp;
    char type_str[6];
    int type_int;
    char * type;
    os_calloc(TYPE_LENGTH + 1, sizeof(char), type);

    snprintf(type, TYPE_LENGTH, "%s", "unknown");
    snprintf(file, PATH_LENGTH - 1, "%s%s/%s", WM_SYS_IFDATA_DIR, ifa_name, "type");

    if((fp = fopen(file, "r"))){
        if (fgets(type_str, 6, fp) != NULL){

            type_int = atoi(type_str);

            switch (type_int){
                case ARPHRD_ETHER:
                    snprintf(type, TYPE_LENGTH, "%s", "ethernet");
                    break;
                case ARPHRD_PRONET:
                    snprintf(type, TYPE_LENGTH, "%s", "token ring");
                    break;
                case ARPHRD_PPP:
                    snprintf(type, TYPE_LENGTH, "%s", "point-to-point");
                    break;
                case ARPHRD_ATM:
                    snprintf(type, TYPE_LENGTH, "%s", "ATM");
                    break;
                case ARPHRD_IEEE1394:
                    snprintf(type, TYPE_LENGTH, "%s", "firewire");
                    break;
                default:
                    if (type_int >= 768 && type_int <= 783){
                        snprintf(type, TYPE_LENGTH, "%s", "tunnel");
                    }else if (type_int >= 784 && type_int <= 799){
                        snprintf(type, TYPE_LENGTH, "%s", "fibrechannel");
                    }else if (type_int >= 800 && type_int <=805){
                        snprintf(type, TYPE_LENGTH, "%s", "wireless");
                    }else{
                        snprintf(type, TYPE_LENGTH, "%s", "unknown");
                    }
                    break;
            }
        }
        fclose(fp);
    }
    return type;
}

/* Get operation state of a network interface */
char* get_oper_state(char *ifa_name){

    char file[PATH_LENGTH];

    FILE *fp;
    char state_str[STATE_LENGTH] = "";
    char * state;
    char ** parts;
    int i;

    os_calloc(STATE_LENGTH + 1, sizeof(char), state);

    snprintf(state, STATE_LENGTH, "%s", "unknown");
    snprintf(file, PATH_LENGTH, "%s%s/%s", WM_SYS_IFDATA_DIR, ifa_name, "operstate");

    if((fp = fopen(file, "r"))){
        if (fgets(state_str, STATE_LENGTH, fp) != NULL){

            parts = OS_StrBreak('\n', state_str, 2);
            snprintf(state, STATE_LENGTH, "%s", parts[0]);
            for (i = 0; parts[i]; i++){
                free(parts[i]);
            }
            free(parts);
        }
        fclose(fp);
    }
    return state;
}

/* Get MTU of a network interface */
char* get_mtu(char *ifa_name){

    char file[PATH_LENGTH];

    FILE *fp;
    char mtu_str[20] = "";
    char * mtu;
    char ** parts;
    int i;

    os_calloc(MTU_LENGTH + 1, sizeof(char), mtu);

    snprintf(mtu, MTU_LENGTH, "%s", "unknown");
    snprintf(file, PATH_LENGTH, "%s%s/%s", WM_SYS_IFDATA_DIR, ifa_name, "mtu");

    if((fp = fopen(file, "r"))){
        if (fgets(mtu_str, 20, fp) != NULL){

            parts = OS_StrBreak('\n', mtu_str, 2);
            snprintf(mtu, MTU_LENGTH, "%s", parts[0]);
            for (i = 0; parts[i]; i++){
                free(parts[i]);
            }
            free(parts);
        }
        fclose(fp);
    }
    return mtu;
}

/* Check DHCP status for IPv4 and IPv6 addresses in each interface */
char* check_dhcp(char *ifa_name, int family){

    char file[IFNAME_LENGTH];
    char file_location[PATH_LENGTH];
    FILE *fp;
    DIR *dir;
    char string[OS_MAXSTR];
    char * iface_string = NULL;
    char * aux_string = NULL;
    int spaces;
    char * dhcp;
    os_calloc(DHCP_LENGTH + 1, sizeof(char), dhcp);

    snprintf(dhcp, DHCP_LENGTH, "%s", "unknown");
    snprintf(file_location, PATH_LENGTH, "%s", WM_SYS_IF_FILE);

    /* Check DHCP configuration for Debian based systems */
    if ((fp = fopen(file_location, "r"))){

        while (fgets(string, OS_MAXSTR, fp) != NULL){

            if ((aux_string = strstr(string, "iface")) != NULL){

                spaces = strspn(aux_string, " \t");

                if ((iface_string = strstr(aux_string + 5 + spaces, ifa_name)) != NULL){

                    spaces = strspn(iface_string, " \t");
                    int ifa_length = strlen(ifa_name);

                    switch (family){

                        case AF_INET:
                            if ((aux_string = strstr(iface_string + ifa_length + spaces, "inet")) != NULL){

                                spaces = strspn(aux_string, " \t");
                                if (strstr(aux_string + 4 + spaces, "static") || strstr(aux_string + 4 + spaces, "manual")){
                                    snprintf(dhcp, DHCP_LENGTH, "%s", "disabled");
                                    fclose(fp);
                                    return dhcp;
                                }else if (strstr(aux_string + 4 + spaces, "dhcp")){
                                    snprintf(dhcp, DHCP_LENGTH, "%s", "enabled");
                                    fclose(fp);
                                    return dhcp;
                                }
                            }else{

                                snprintf(dhcp, DHCP_LENGTH, "%s", "enabled");
                                fclose(fp);
                                return dhcp;
                            }
                            break;

                        case AF_INET6:

                            if ((aux_string = strstr(iface_string + ifa_length + spaces, "inet6")) != NULL){

                                spaces = strspn(aux_string, " \t");
                                if (strstr(aux_string + 5 + spaces, "static") || strstr(aux_string + 5 + spaces, "manual")){
                                    snprintf(dhcp, DHCP_LENGTH, "%s", "disabled");
                                    fclose(fp);
                                    return dhcp;
                                }else if (strstr(aux_string + 5 + spaces, "dhcp")){
                                    snprintf(dhcp, DHCP_LENGTH, "%s", "enabled");
                                    fclose(fp);
                                    return dhcp;
                                }
                            }else{

                                snprintf(dhcp, DHCP_LENGTH, "%s", "enabled");
                                fclose(fp);
                                return dhcp;
                            }
                            break;

                        default:
                            mtdebug1(WM_SYS_LOGTAG, "Unknown DHCP configuration for interface '%s'", ifa_name);
                            break;
                    }
                }

            }
        }
        snprintf(dhcp, DHCP_LENGTH, "%s", "enabled");
        fclose(fp);

    }else{

        /* Check DHCP configuration for Red Hat based systems and SUSE distributions */
        snprintf(file, IFNAME_LENGTH - 1, "%s%s", "ifcfg-", ifa_name);

        if ((dir = opendir(WM_SYS_IF_DIR_RH))){
            snprintf(file_location, PATH_LENGTH, "%s%s", WM_SYS_IF_DIR_RH, file);
            snprintf(dhcp, DHCP_LENGTH, "%s", "enabled");
            closedir(dir);
        }

        /* For SUSE Linux distributions */
        if ((dir = opendir(WM_SYS_IF_DIR_SUSE))){
        snprintf(file_location, PATH_LENGTH, "%s%s", WM_SYS_IF_DIR_SUSE, file);
            snprintf(dhcp, DHCP_LENGTH, "%s", "enabled");
            closedir(dir);
        }

        if ((fp = fopen(file_location, "r"))){

            switch (family){
                case AF_INET:

                    while (fgets(string, OS_MAXSTR, fp) != NULL){

                        if (strstr(string, "BOOTPROTO") != NULL){

                            if (strstr(string, "static") || strstr(string, "none")){
                                snprintf(dhcp, DHCP_LENGTH, "%s", "disabled");
                                fclose(fp);
                                return dhcp;
                            }else if (strstr(string, "bootp")){
                                snprintf(dhcp, DHCP_LENGTH, "%s", "BOOTP");
                                fclose(fp);
                                return dhcp;
                            }else if (strstr(string, "dhcp")){
                                snprintf(dhcp, DHCP_LENGTH, "%s", "enabled");
                                fclose(fp);
                                return dhcp;
                            }else{
                                snprintf(dhcp, DHCP_LENGTH, "%s", "unknown");
                                fclose(fp);
                                return dhcp;
                            }
                        }
                    }
                    break;

                case AF_INET6:

                    while (fgets(string, OS_MAXSTR, fp) != NULL){

                        if (strstr(string, "DHCPV6C") != NULL){
                            if (strstr(string, "no")){
                                snprintf(dhcp, DHCP_LENGTH, "%s", "disabled");
                                fclose(fp);
                                return dhcp;
                            }else if (strstr(string, "yes")){
                                snprintf(dhcp, DHCP_LENGTH, "%s", "enabled");
                                fclose(fp);
                                return dhcp;
                            }else {
                                snprintf(dhcp, DHCP_LENGTH, "%s", "unknown");
                                fclose(fp);
                                return dhcp;
                            }
                        }
                    }
                    break;

                default:
                    mtdebug1(WM_SYS_LOGTAG, "Unknown DHCP configuration for interface '%s'", ifa_name);
                    break;
            }
            fclose(fp);
        }
    }

    return dhcp;
}

// Returns default gateway for an interface and its metric in the format: "192.168.1.1|1200"
char* get_default_gateway(char *ifa_name){

    FILE *fp;
    char file_location[PATH_LENGTH];
    char interface[IFNAME_LENGTH] = "";
    char if_name[IFNAME_LENGTH] = "";
    char string[OS_MAXSTR];
    struct in_addr address;
    int destination, gateway, flags, ref, use, metric;
    char * def_gateway;
    os_calloc(V_LENGTH, sizeof(char) + 1, def_gateway);

    strncpy(interface, ifa_name, sizeof(interface) - 1);
    snprintf(file_location, PATH_LENGTH, "%s%s", WM_SYS_NET_DIR, "route");
    snprintf(def_gateway, V_LENGTH, "%s", "unknown");

    if ((fp = fopen(file_location, "r"))){

        while (fgets(string, OS_MAXSTR, fp) != NULL){

            if (sscanf(string, "%s %8x %8x %d %d %d %d", if_name, &destination, &gateway, &flags, &ref, &use, &metric) == 7){
                if (destination == 00000000 && !strcmp(if_name, interface)){
                    address.s_addr = gateway;
                    snprintf(def_gateway, V_LENGTH, "%s|%d", inet_ntoa(*(struct in_addr *) &address), metric);
                    fclose(fp);
                    return def_gateway;
                }
            }

        }
        fclose(fp);
    }

    return def_gateway;

}


void sys_proc_linux(int queue_fd, const char* LOCATION) {

    char *timestamp;
    time_t now;
    struct tm localtm;
    int random_id = os_random();

    if (random_id < 0)
        random_id = -random_id;

    // Define time to sleep between messages sent
    int usec = 1000000 / wm_max_eps;

    now = time(NULL);
    localtime_r(&now, &localtm);

    os_calloc(TIME_LENGTH, sizeof(char), timestamp);

    snprintf(timestamp,TIME_LENGTH-1,"%d/%02d/%02d %02d:%02d:%02d",
            localtm.tm_year + 1900, localtm.tm_mon + 1,
            localtm.tm_mday, localtm.tm_hour, localtm.tm_min, localtm.tm_sec);

    PROCTAB* proc = openproc(PROC_FILLMEM | PROC_FILLSTAT | PROC_FILLSTATUS | PROC_FILLARG | PROC_FILLGRP | PROC_FILLUSR | PROC_FILLCOM | PROC_FILLENV);

    proc_t * proc_info;
    char *string;

    if (!proc) {
        mterror(WM_SYS_LOGTAG, "Running process inventory: could not create libproc context.");
        free(timestamp);
        return;
    }

    int i = 0;
    cJSON *item;
    cJSON *proc_array = cJSON_CreateArray();

    mtdebug1(WM_SYS_LOGTAG, "Starting running processes inventory.");

    while (proc_info = readproc(proc, NULL), proc_info != NULL) {
        cJSON *object = cJSON_CreateObject();
        cJSON *process = cJSON_CreateObject();
        cJSON_AddStringToObject(object, "type", "process");
        cJSON_AddNumberToObject(object, "ID", random_id);
        cJSON_AddStringToObject(object, "timestamp", timestamp);
        cJSON_AddItemToObject(object, "process", process);
        cJSON_AddNumberToObject(process,"pid",proc_info->tid);
        cJSON_AddStringToObject(process,"name",proc_info->cmd);
        cJSON_AddStringToObject(process,"state",&proc_info->state);
        cJSON_AddNumberToObject(process,"ppid",proc_info->ppid);
        cJSON_AddNumberToObject(process,"utime",proc_info->utime);
        cJSON_AddNumberToObject(process,"stime",proc_info->stime);
        if (proc_info->cmdline && proc_info->cmdline[0]) {
            cJSON *argvs = cJSON_CreateArray();
            cJSON_AddStringToObject(process, "cmd", proc_info->cmdline[0]);
            for (i = 1; proc_info->cmdline[i]; i++) {
                if (!strlen(proc_info->cmdline[i])==0) {
                    cJSON_AddItemToArray(argvs, cJSON_CreateString(proc_info->cmdline[i]));
                }
            }
            if (cJSON_GetArraySize(argvs) > 0) {
                cJSON_AddItemToObject(process, "argvs", argvs);
            } else {
                cJSON_Delete(argvs);
            }
        }
        cJSON_AddStringToObject(process,"euser",proc_info->euser);
        cJSON_AddStringToObject(process,"ruser",proc_info->ruser);
        cJSON_AddStringToObject(process,"suser",proc_info->suser);
        cJSON_AddStringToObject(process,"egroup",proc_info->egroup);
        cJSON_AddStringToObject(process,"rgroup",proc_info->rgroup);
        cJSON_AddStringToObject(process,"sgroup",proc_info->sgroup);
        cJSON_AddStringToObject(process,"fgroup",proc_info->fgroup);
        cJSON_AddNumberToObject(process,"priority",proc_info->priority);
        cJSON_AddNumberToObject(process,"nice",proc_info->nice);
        cJSON_AddNumberToObject(process,"size",proc_info->size);
        cJSON_AddNumberToObject(process,"vm_size",proc_info->vm_size);
        cJSON_AddNumberToObject(process,"resident",proc_info->resident);
        cJSON_AddNumberToObject(process,"share",proc_info->share);
        cJSON_AddNumberToObject(process,"start_time",proc_info->start_time);
        cJSON_AddNumberToObject(process,"pgrp",proc_info->pgrp);
        cJSON_AddNumberToObject(process,"session",proc_info->session);
        cJSON_AddNumberToObject(process,"nlwp",proc_info->nlwp);
        cJSON_AddNumberToObject(process,"tgid",proc_info->tgid);
        cJSON_AddNumberToObject(process,"tty",proc_info->tty);
        cJSON_AddNumberToObject(process,"processor",proc_info->processor);

        cJSON_AddItemToArray(proc_array, object);
        freeproc(proc_info);
    }

    cJSON_ArrayForEach(item, proc_array) {
        string = cJSON_PrintUnformatted(item);
        mtdebug2(WM_SYS_LOGTAG, "sys_proc_linux() sending '%s'", string);
        wm_sendmsg(usec, queue_fd, string, LOCATION, SYSCOLLECTOR_MQ);
        free(string);
    }

    cJSON_Delete(proc_array);
    closeproc(proc);

    cJSON *object = cJSON_CreateObject();
    cJSON_AddStringToObject(object, "type", "process_end");
    cJSON_AddNumberToObject(object, "ID", random_id);
    cJSON_AddStringToObject(object, "timestamp", timestamp);

    char *end_msg;
    end_msg = cJSON_PrintUnformatted(object);
    mtdebug2(WM_SYS_LOGTAG, "sys_proc_linux() sending '%s'", end_msg);
    wm_sendmsg(usec, queue_fd, end_msg, LOCATION, SYSCOLLECTOR_MQ);
    cJSON_Delete(object);
    free(end_msg);
    free(timestamp);

}

// Read string from a byte array until find a NULL byte
char* read_string(u_int8_t* bytes) {

    char * data;
    char hex[10];
    int i = 0;

    os_calloc(OS_MAXSTR, sizeof(char), data);

    while (bytes[i]) {
        sprintf(hex, "%c", bytes[i]);
        strcat(data, hex);
        i++;
    }

    return data;

}

// Read four bytes and retrieve its decimal value
int four_bytes_to_int32(u_int8_t* bytes){

    int result = (int)bytes[3] | (int)bytes[2] << 8 | (int)bytes[1] << 16 | (int)bytes[0] << 24;
    return result;

}

// Read index entry from a RPM header
int read_entry(u_int8_t* bytes, rpm_data *info) {

    u_int8_t* entry;
    int tag;
    char* tag_name = NULL;

    // Read 4 first bytes looking for a known tag
    tag = four_bytes_to_int32(bytes);

    switch(tag) {
        case TAG_NAME:
            tag_name = "name";
            break;
        case TAG_VERSION:
            tag_name = "version";
            break;
        case TAG_RELEASE:
            tag_name = "release";
            break;
        case TAG_EPOCH:
            tag_name = "epoch";
            break;
        case TAG_SUMMARY:
            tag_name = "description";
            break;
        case TAG_ITIME:
            tag_name = "install_time";
            break;
        case TAG_SIZE:
            tag_name = "size";
            break;
        case TAG_VENDOR:
            tag_name = "vendor";
            break;
        case TAG_GROUP:
            tag_name = "group";
            break;
        case TAG_SOURCE:
            tag_name = "source";
            break;
        case TAG_ARCH:
            tag_name = "architecture";
            break;
        default:
            return -1;
    }

    os_strdup(tag_name, info->tag);

    // Read next 4 bytes (type)

    entry = &bytes[4];
    info->type = four_bytes_to_int32(entry);

    // Read next 4 bytes (offset)

    entry = &bytes[8];
    info->offset = four_bytes_to_int32(entry);

    // Last 4 bytes (count of elements of the entry)
    entry = &bytes[12];
    info->count = four_bytes_to_int32(entry);

    return 0;

}

void getNetworkIface(cJSON *object, char *iface_name, struct ifaddrs *ifaddr){
    
    struct ifaddrs *ifa;
    int k = 0;
    int family = 0;

    cJSON *interface = cJSON_CreateObject();
    cJSON_AddItemToObject(object, "iface", interface);
    cJSON_AddStringToObject(interface, "name", iface_name);

    /* Interface type */
    char *type;
    type = get_if_type(iface_name);
    cJSON_AddStringToObject(interface, "type", type);
    free(type);

    /* Operational state */
    char *state;
    state = get_oper_state(iface_name);
    cJSON_AddStringToObject(interface, "state", state);
    free(state);

    cJSON *ipv4 = cJSON_CreateObject();
    cJSON *ipv4_addr = cJSON_CreateArray();
    cJSON *ipv4_netmask = cJSON_CreateArray();
    cJSON *ipv4_broadcast = cJSON_CreateArray();

    cJSON *ipv6 = cJSON_CreateObject();
    cJSON *ipv6_addr = cJSON_CreateArray();
    cJSON *ipv6_netmask = cJSON_CreateArray();
    cJSON *ipv6_broadcast = cJSON_CreateArray();

    for (ifa = ifaddr; ifa; ifa = ifa->ifa_next) {

        if (strcmp(iface_name, ifa->ifa_name)){
            continue;
        }
        if (ifa->ifa_flags & IFF_LOOPBACK) {
            continue;
        }

        /* Get MAC address */
        char addr_path[PATH_LENGTH] = {'\0'};
        snprintf(addr_path, PATH_LENGTH, "%s%s/address", WM_SYS_IFDATA_DIR, iface_name);
        FILE *fs_if_addr = fopen(addr_path, "r");
        if (fs_if_addr != NULL) {
            char mac[MAC_LENGTH] = {'\0'};
            if (fgets(mac, sizeof(mac), fs_if_addr)) {
                char * newline = strchr(mac, '\n');
                if (newline) {
                    *newline = '\0';
                }
                cJSON_AddStringToObject(interface, "MAC", mac);
            } else {
                mtdebug1(WM_SYS_LOGTAG, "Invalid MAC address length for interface \"%s\" at \"%s\": file is empty.", iface_name, addr_path);
            }
            fclose(fs_if_addr);
        } else {
            mtwarn(WM_SYS_LOGTAG, "Unable to read MAC address for interface \"%s\" from \"%s\": %s (%d)", iface_name, addr_path, strerror(errno), errno);
        }

        if (ifa->ifa_addr) {
            family = ifa->ifa_addr->sa_family;

            if (family == AF_INET) {

                /* Get IPv4 address */
                char host[NI_MAXHOST] = "";
                int result = getnameinfo(ifa->ifa_addr,
                        sizeof(struct sockaddr_in),
                        host, NI_MAXHOST,
                        NULL, 0, NI_NUMERICHOST);
                if (result == 0) {
                    cJSON_AddItemToArray(ipv4_addr, cJSON_CreateString(host));
                } else {
                    mterror(WM_SYS_LOGTAG, "getnameinfo() failed: %s\n", gai_strerror(result));
                }

                /* Get Netmask for IPv4 address */
                if (ifa->ifa_netmask != NULL) {
                    char netmask[NI_MAXHOST] = "";
                    result = getnameinfo(ifa->ifa_netmask,
                        sizeof(struct sockaddr_in),
                        netmask, NI_MAXHOST,
                        NULL, 0, NI_NUMERICHOST);

                    if (result == 0) {
                        cJSON_AddItemToArray(ipv4_netmask, cJSON_CreateString(netmask));
                    } else {
                        mterror(WM_SYS_LOGTAG, "getnameinfo() failed: %s\n", gai_strerror(result));
                    }

                    /* Get broadcast address (or destination address in a Point to Point connection) */
                    if (ifa->ifa_ifu.ifu_broadaddr != NULL){
                        char broadaddr[NI_MAXHOST];
                        result = getnameinfo(ifa->ifa_ifu.ifu_broadaddr,
                            sizeof(struct sockaddr_in),
                            broadaddr, NI_MAXHOST,
                            NULL, 0, NI_NUMERICHOST);

                        if (result == 0) {
                            cJSON_AddItemToArray(ipv4_broadcast, cJSON_CreateString(broadaddr));
                        } else {
                            mterror(WM_SYS_LOGTAG, "getnameinfo() failed: %s\n", gai_strerror(result));
                        }
                    } else if ((host[0] != '\0') && (netmask[0] != '\0')) {
                        char * broadaddr;
                        broadaddr = get_broadcast_addr(host, netmask);
                        if (strncmp(broadaddr, "unknown", 7)) {
                            cJSON_AddItemToArray(ipv4_broadcast, cJSON_CreateString(broadaddr));
                        } else {
                            mterror(WM_SYS_LOGTAG, "Failed getting broadcast addr for '%s'", host);
                        }
                        free(broadaddr);
                    }
                }

            } else if (family == AF_INET6) {

                /* Get IPv6 address */
                char host[NI_MAXHOST];
                int result = getnameinfo(ifa->ifa_addr,
                        sizeof(struct sockaddr_in6),
                        host, NI_MAXHOST,
                        NULL, 0, NI_NUMERICHOST);
                if (result == 0) {
                    char ** parts = NULL;
                    char *ip_addrr;
                    parts = OS_StrBreak('%', host, 2);
                    ip_addrr = w_strtrim(parts[0]);
                    cJSON_AddItemToArray(ipv6_addr, cJSON_CreateString(ip_addrr));
                    for (k=0; parts[k]; k++){
                        free(parts[k]);
                    }
                    free(parts);
                } else {
                    mterror(WM_SYS_LOGTAG, "getnameinfo() failed: %s\n", gai_strerror(result));
                }

                /* Get Netmask for IPv6 address */
                if (ifa->ifa_netmask != NULL) {
                    char netmask6[NI_MAXHOST];
                    result = getnameinfo(ifa->ifa_netmask,
                        sizeof(struct sockaddr_in6),
                        netmask6, NI_MAXHOST,
                        NULL, 0, NI_NUMERICHOST);

                    if (result == 0) {
                        cJSON_AddItemToArray(ipv6_netmask, cJSON_CreateString(netmask6));
                    } else {
                        mterror(WM_SYS_LOGTAG, "getnameinfo() failed: %s\n", gai_strerror(result));
                    }
                }

                /* Get broadcast address (or destination address in a Point to Point connection) for IPv6*/
                if (ifa->ifa_ifu.ifu_broadaddr != NULL){
                    char broadaddr6[NI_MAXHOST];
                    result = getnameinfo(ifa->ifa_ifu.ifu_broadaddr,
                        sizeof(struct sockaddr_in6),
                        broadaddr6, NI_MAXHOST,
                        NULL, 0, NI_NUMERICHOST);

                    if (result == 0) {
                        cJSON_AddItemToArray(ipv6_broadcast, cJSON_CreateString(broadaddr6));
                    } else {
                        mterror(WM_SYS_LOGTAG, "getnameinfo() failed: %s\n", gai_strerror(result));
                    }
                }

            } else if (family == AF_PACKET && ifa->ifa_data != NULL){

                /* Get stats of interface */
                struct link_stats *stats = ifa->ifa_data;
                cJSON_AddNumberToObject(interface, "tx_packets", stats->tx_packets);
                cJSON_AddNumberToObject(interface, "rx_packets", stats->rx_packets);
                cJSON_AddNumberToObject(interface, "tx_bytes", stats->tx_bytes);
                cJSON_AddNumberToObject(interface, "rx_bytes", stats->rx_bytes);
                cJSON_AddNumberToObject(interface, "tx_errors", stats->tx_errors);
                cJSON_AddNumberToObject(interface, "rx_errors", stats->rx_errors);
                cJSON_AddNumberToObject(interface, "tx_dropped", stats->tx_dropped);
                cJSON_AddNumberToObject(interface, "rx_dropped", stats->rx_dropped);

                /* MTU */
                char *mtu;
                int mtu_value;
                mtu = get_mtu(iface_name);
                mtu_value = atoi(mtu);
                cJSON_AddNumberToObject(interface, "MTU", mtu_value);
                free(mtu);
            }
        }
    }

    /* Add address information to the structure */

    if (cJSON_GetArraySize(ipv4_addr) > 0) {
        cJSON_AddItemToObject(ipv4, "address", ipv4_addr);
        if (cJSON_GetArraySize(ipv4_netmask) > 0) {
            cJSON_AddItemToObject(ipv4, "netmask", ipv4_netmask);
        } else {
            cJSON_Delete(ipv4_netmask);
        }
        if (cJSON_GetArraySize(ipv4_broadcast) > 0) {
            cJSON_AddItemToObject(ipv4, "broadcast", ipv4_broadcast);
        } else {
            cJSON_Delete(ipv4_broadcast);
        }

        /* Get Default Gateway */
        char *gateway;
        char *metric = NULL;
        char *end = NULL;

        gateway = get_default_gateway(iface_name);

        if (metric = end = strchr(gateway, '|'), metric) {
            metric++;
            cJSON_AddNumberToObject(ipv4, "metric", atoi(metric));
            *end = '\0';
        }

        cJSON_AddStringToObject(ipv4, "gateway", gateway);
        free(gateway);

        /* Get DHCP status for IPv4 */
        char *dhcp_v4;
        dhcp_v4 = check_dhcp(iface_name, AF_INET);
        cJSON_AddStringToObject(ipv4, "DHCP", dhcp_v4);
        free(dhcp_v4);

        cJSON_AddItemToObject(interface, "IPv4", ipv4);

    } else {
        cJSON_Delete(ipv4_addr);
        cJSON_Delete(ipv4_netmask);
        cJSON_Delete(ipv4_broadcast);
        cJSON_Delete(ipv4);
    }

    if (cJSON_GetArraySize(ipv6_addr) > 0) {
        cJSON_AddItemToObject(ipv6, "address", ipv6_addr);
        if (cJSON_GetArraySize(ipv6_netmask) > 0) {
            cJSON_AddItemToObject(ipv6, "netmask", ipv6_netmask);
        } else {
            cJSON_Delete(ipv6_netmask);
        }
        if (cJSON_GetArraySize(ipv6_broadcast) > 0) {
            cJSON_AddItemToObject(ipv6, "broadcast", ipv6_broadcast);
        } else {
            cJSON_Delete(ipv6_broadcast);
        }

        /* Get DHCP status for IPv6 */
        char *dhcp_v6;
        dhcp_v6 = check_dhcp(iface_name, AF_INET6);
        cJSON_AddStringToObject(ipv6, "DHCP", dhcp_v6);
        free(dhcp_v6);

        cJSON_AddItemToObject(interface, "IPv6", ipv6);
    } else {
        cJSON_Delete(ipv6_addr);
        cJSON_Delete(ipv6_netmask);
        cJSON_Delete(ipv6_broadcast);
        cJSON_Delete(ipv6);
    }

}

int getIfaceslist(char **ifaces_list, struct ifaddrs *ifaddr){

    int found;
    struct ifaddrs *ifa;
    int i = 0, size = 0;

    for (ifa = ifaddr; ifa; ifa = ifa->ifa_next){
        found = 0;
        for (i=0; i<=size; i++){
            if (!ifaces_list[i]){
                if (ifa->ifa_flags & IFF_LOOPBACK)
                    found = 1;

                break;

            }else if (!strcmp(ifaces_list[i], ifa->ifa_name)){
                    found = 1;
                    break;
            }
        }
        if (!found){
            os_calloc(IFNAME_LENGTH, sizeof(char), ifaces_list[size]);
            strncpy(ifaces_list[size], ifa->ifa_name, IFNAME_LENGTH - 1);
            ifaces_list[size][IFNAME_LENGTH - 1] = '\0';
            size++;
        }
    }

    return size;

}

#endif /* __linux__ */<|MERGE_RESOLUTION|>--- conflicted
+++ resolved
@@ -1006,263 +1006,8 @@
         cJSON_AddStringToObject(object, "type", "network");
         cJSON_AddNumberToObject(object, "ID", random_id);
         cJSON_AddStringToObject(object, "timestamp", timestamp);
-<<<<<<< HEAD
 
         getNetworkIface(object, ifaces_list[i], ifaddr);
-=======
-        cJSON_AddItemToObject(object, "iface", interface);
-        cJSON_AddStringToObject(interface, "name", ifaces_list[i]);
-
-        /* Interface type */
-        char *type;
-        type = get_if_type(ifaces_list[i]);
-        cJSON_AddStringToObject(interface, "type", type);
-        free(type);
-
-        /* Operational state */
-        char *state;
-        state = get_oper_state(ifaces_list[i]);
-        cJSON_AddStringToObject(interface, "state", state);
-        free(state);
-
-        /* Get MAC address */
-        char addr_path[PATH_LENGTH] = {'\0'};
-        snprintf(addr_path, PATH_LENGTH, "%s%s/address", WM_SYS_IFDATA_DIR, ifaces_list[i]);
-
-        FILE *fs_if_addr = fopen(addr_path, "r");
-        if (fs_if_addr != NULL) {
-            char mac[MAC_LENGTH] = {'\0'};
-
-            if (fgets(mac, sizeof(mac), fs_if_addr)) {
-                char * newline = strchr(mac, '\n');
-                if (newline) {
-                    *newline = '\0';
-                }
-
-                cJSON_AddStringToObject(interface, "MAC", mac);
-            } else {
-                mtdebug1(WM_SYS_LOGTAG, "Invalid MAC address length for interface \"%s\" at \"%s\": file is empty.", ifaces_list[i], addr_path);
-            }
-
-            fclose(fs_if_addr);
-        } else {
-            mtwarn(WM_SYS_LOGTAG, "Unable to read MAC address for interface \"%s\" from \"%s\": %s (%d)", ifaces_list[i], addr_path, strerror(errno), errno);
-        }
-
-        cJSON *ipv4 = cJSON_CreateObject();
-        cJSON *ipv4_addr = cJSON_CreateArray();
-        cJSON *ipv4_netmask = cJSON_CreateArray();
-        cJSON *ipv4_broadcast = cJSON_CreateArray();
-
-        cJSON *ipv6 = cJSON_CreateObject();
-        cJSON *ipv6_addr = cJSON_CreateArray();
-        cJSON *ipv6_netmask = cJSON_CreateArray();
-        cJSON *ipv6_broadcast = cJSON_CreateArray();
-
-        for (ifa = ifaddr; ifa; ifa = ifa->ifa_next) {
-
-            if (strcmp(ifaces_list[i], ifa->ifa_name)){
-                continue;
-            }
-
-            if (ifa->ifa_flags & IFF_LOOPBACK) {
-                continue;
-            }
-
-            if (ifa->ifa_addr) {
-                family = ifa->ifa_addr->sa_family;
-
-                if (family == AF_INET) {
-
-                    /* Get IPv4 address */
-                    char host[NI_MAXHOST] = "";
-                    int result = getnameinfo(ifa->ifa_addr,
-                            sizeof(struct sockaddr_in),
-                            host, NI_MAXHOST,
-                            NULL, 0, NI_NUMERICHOST);
-                    if (result == 0) {
-                        cJSON_AddItemToArray(ipv4_addr, cJSON_CreateString(host));
-                    } else {
-                        mterror(WM_SYS_LOGTAG, "getnameinfo() failed: %s\n", gai_strerror(result));
-                    }
-
-                    /* Get Netmask for IPv4 address */
-                    if (ifa->ifa_netmask != NULL) {
-                        char netmask[NI_MAXHOST] = "";
-                        result = getnameinfo(ifa->ifa_netmask,
-                            sizeof(struct sockaddr_in),
-                            netmask, NI_MAXHOST,
-                            NULL, 0, NI_NUMERICHOST);
-
-                        if (result == 0) {
-                            cJSON_AddItemToArray(ipv4_netmask, cJSON_CreateString(netmask));
-                        } else {
-                            mterror(WM_SYS_LOGTAG, "getnameinfo() failed: %s\n", gai_strerror(result));
-                        }
-
-                        /* Get broadcast address (or destination address in a Point to Point connection) */
-                        if (ifa->ifa_ifu.ifu_broadaddr != NULL){
-                            char broadaddr[NI_MAXHOST];
-                            result = getnameinfo(ifa->ifa_ifu.ifu_broadaddr,
-                                sizeof(struct sockaddr_in),
-                                broadaddr, NI_MAXHOST,
-                                NULL, 0, NI_NUMERICHOST);
-
-                            if (result == 0) {
-                                cJSON_AddItemToArray(ipv4_broadcast, cJSON_CreateString(broadaddr));
-                            } else {
-                                mterror(WM_SYS_LOGTAG, "getnameinfo() failed: %s\n", gai_strerror(result));
-                            }
-                        } else if ((host[0] != '\0') && (netmask[0] != '\0')) {
-                            char * broadaddr;
-                            broadaddr = get_broadcast_addr(host, netmask);
-                            if (strncmp(broadaddr, "unknown", 7)) {
-                                cJSON_AddItemToArray(ipv4_broadcast, cJSON_CreateString(broadaddr));
-                            } else {
-                                mterror(WM_SYS_LOGTAG, "Failed getting broadcast addr for '%s'", host);
-                            }
-                            free(broadaddr);
-                        }
-                    }
-
-                } else if (family == AF_INET6) {
-
-                    /* Get IPv6 address */
-                    char host[NI_MAXHOST];
-                    int result = getnameinfo(ifa->ifa_addr,
-                            sizeof(struct sockaddr_in6),
-                            host, NI_MAXHOST,
-                            NULL, 0, NI_NUMERICHOST);
-                    if (result == 0) {
-                        char ** parts = NULL;
-                        char *ip_addrr;
-                        parts = OS_StrBreak('%', host, 2);
-                        ip_addrr = w_strtrim(parts[0]);
-                        cJSON_AddItemToArray(ipv6_addr, cJSON_CreateString(ip_addrr));
-                        for (k=0; parts[k]; k++){
-                            free(parts[k]);
-                        }
-                        free(parts);
-                    } else {
-                        mterror(WM_SYS_LOGTAG, "getnameinfo() failed: %s\n", gai_strerror(result));
-                    }
-
-                    /* Get Netmask for IPv6 address */
-                    if (ifa->ifa_netmask != NULL) {
-                        char netmask6[NI_MAXHOST];
-                        result = getnameinfo(ifa->ifa_netmask,
-                            sizeof(struct sockaddr_in6),
-                            netmask6, NI_MAXHOST,
-                            NULL, 0, NI_NUMERICHOST);
-
-                        if (result == 0) {
-                            cJSON_AddItemToArray(ipv6_netmask, cJSON_CreateString(netmask6));
-                        } else {
-                            mterror(WM_SYS_LOGTAG, "getnameinfo() failed: %s\n", gai_strerror(result));
-                        }
-                    }
-
-                    /* Get broadcast address (or destination address in a Point to Point connection) for IPv6*/
-                    if (ifa->ifa_ifu.ifu_broadaddr != NULL){
-                        char broadaddr6[NI_MAXHOST];
-                        result = getnameinfo(ifa->ifa_ifu.ifu_broadaddr,
-                            sizeof(struct sockaddr_in6),
-                            broadaddr6, NI_MAXHOST,
-                            NULL, 0, NI_NUMERICHOST);
-
-                        if (result == 0) {
-                            cJSON_AddItemToArray(ipv6_broadcast, cJSON_CreateString(broadaddr6));
-                        } else {
-                            mterror(WM_SYS_LOGTAG, "getnameinfo() failed: %s\n", gai_strerror(result));
-                        }
-                    }
-
-                } else if (family == AF_PACKET && ifa->ifa_data != NULL){
-                    /* Get stats */
-                    struct link_stats *stats = ifa->ifa_data;
-                    cJSON_AddNumberToObject(interface, "tx_packets", stats->tx_packets);
-                    cJSON_AddNumberToObject(interface, "rx_packets", stats->rx_packets);
-                    cJSON_AddNumberToObject(interface, "tx_bytes", stats->tx_bytes);
-                    cJSON_AddNumberToObject(interface, "rx_bytes", stats->rx_bytes);
-                    cJSON_AddNumberToObject(interface, "tx_errors", stats->tx_errors);
-                    cJSON_AddNumberToObject(interface, "rx_errors", stats->rx_errors);
-                    cJSON_AddNumberToObject(interface, "tx_dropped", stats->tx_dropped);
-                    cJSON_AddNumberToObject(interface, "rx_dropped", stats->rx_dropped);
-
-                    /* MTU */
-                    char *mtu;
-                    int mtu_value;
-                    mtu = get_mtu(ifaces_list[i]);
-                    mtu_value = atoi(mtu);
-                    cJSON_AddNumberToObject(interface, "MTU", mtu_value);
-                    free(mtu);
-                }
-            }
-        }
-
-        /* Add address information to the structure */
-
-        if (cJSON_GetArraySize(ipv4_addr) > 0) {
-            cJSON_AddItemToObject(ipv4, "address", ipv4_addr);
-            if (cJSON_GetArraySize(ipv4_netmask) > 0) {
-                cJSON_AddItemToObject(ipv4, "netmask", ipv4_netmask);
-            } else {
-                cJSON_Delete(ipv4_netmask);
-            }
-            if (cJSON_GetArraySize(ipv4_broadcast) > 0) {
-                cJSON_AddItemToObject(ipv4, "broadcast", ipv4_broadcast);
-            } else {
-                cJSON_Delete(ipv4_broadcast);
-            }
-
-            /* Get Default Gateway */
-            char *gateway;
-            gateway = get_default_gateway(ifaces_list[i]);
-            cJSON_AddStringToObject(ipv4, "gateway", gateway);
-            free(gateway);
-
-            /* Get DHCP status for IPv4 */
-            char *dhcp_v4;
-            dhcp_v4 = check_dhcp(ifaces_list[i], AF_INET);
-            cJSON_AddStringToObject(ipv4, "DHCP", dhcp_v4);
-            free(dhcp_v4);
-
-            cJSON_AddItemToObject(interface, "IPv4", ipv4);
-
-        } else {
-            cJSON_Delete(ipv4_addr);
-            cJSON_Delete(ipv4_netmask);
-            cJSON_Delete(ipv4_broadcast);
-            cJSON_Delete(ipv4);
-        }
-
-        if (cJSON_GetArraySize(ipv6_addr) > 0) {
-            cJSON_AddItemToObject(ipv6, "address", ipv6_addr);
-            if (cJSON_GetArraySize(ipv6_netmask) > 0) {
-                cJSON_AddItemToObject(ipv6, "netmask", ipv6_netmask);
-            } else {
-                cJSON_Delete(ipv6_netmask);
-            }
-            if (cJSON_GetArraySize(ipv6_broadcast) > 0) {
-                cJSON_AddItemToObject(ipv6, "broadcast", ipv6_broadcast);
-            } else {
-                cJSON_Delete(ipv6_broadcast);
-            }
-
-            /* Get DHCP status for IPv6 */
-            char *dhcp_v6;
-            dhcp_v6 = check_dhcp(ifaces_list[i], AF_INET6);
-            cJSON_AddStringToObject(ipv6, "DHCP", dhcp_v6);
-            free(dhcp_v6);
-
-            cJSON_AddItemToObject(interface, "IPv6", ipv6);
-        } else {
-            cJSON_Delete(ipv6_addr);
-            cJSON_Delete(ipv6_netmask);
-            cJSON_Delete(ipv6_broadcast);
-            cJSON_Delete(ipv6);
-        }
->>>>>>> 52363bd9
 
         /* Send interface data in JSON format */
         string = cJSON_PrintUnformatted(object);
@@ -1961,6 +1706,26 @@
     state = get_oper_state(iface_name);
     cJSON_AddStringToObject(interface, "state", state);
     free(state);
+  
+    /* Get MAC address */
+    char addr_path[PATH_LENGTH] = {'\0'};
+    snprintf(addr_path, PATH_LENGTH, "%s%s/address", WM_SYS_IFDATA_DIR, iface_name);
+    FILE *fs_if_addr = fopen(addr_path, "r");
+    if (fs_if_addr != NULL) {
+        char mac[MAC_LENGTH] = {'\0'};
+        if (fgets(mac, sizeof(mac), fs_if_addr)) {
+            char * newline = strchr(mac, '\n');
+            if (newline) {
+                *newline = '\0';
+            }
+            cJSON_AddStringToObject(interface, "MAC", mac);
+        } else {
+            mtdebug1(WM_SYS_LOGTAG, "Invalid MAC address length for interface \"%s\" at \"%s\": file is empty.", iface_name, addr_path);
+        }
+        fclose(fs_if_addr);
+    } else {
+        mtwarn(WM_SYS_LOGTAG, "Unable to read MAC address for interface \"%s\" from \"%s\": %s (%d)", iface_name, addr_path, strerror(errno), errno);
+    }
 
     cJSON *ipv4 = cJSON_CreateObject();
     cJSON *ipv4_addr = cJSON_CreateArray();
@@ -1979,26 +1744,6 @@
         }
         if (ifa->ifa_flags & IFF_LOOPBACK) {
             continue;
-        }
-
-        /* Get MAC address */
-        char addr_path[PATH_LENGTH] = {'\0'};
-        snprintf(addr_path, PATH_LENGTH, "%s%s/address", WM_SYS_IFDATA_DIR, iface_name);
-        FILE *fs_if_addr = fopen(addr_path, "r");
-        if (fs_if_addr != NULL) {
-            char mac[MAC_LENGTH] = {'\0'};
-            if (fgets(mac, sizeof(mac), fs_if_addr)) {
-                char * newline = strchr(mac, '\n');
-                if (newline) {
-                    *newline = '\0';
-                }
-                cJSON_AddStringToObject(interface, "MAC", mac);
-            } else {
-                mtdebug1(WM_SYS_LOGTAG, "Invalid MAC address length for interface \"%s\" at \"%s\": file is empty.", iface_name, addr_path);
-            }
-            fclose(fs_if_addr);
-        } else {
-            mtwarn(WM_SYS_LOGTAG, "Unable to read MAC address for interface \"%s\" from \"%s\": %s (%d)", iface_name, addr_path, strerror(errno), errno);
         }
 
         if (ifa->ifa_addr) {
