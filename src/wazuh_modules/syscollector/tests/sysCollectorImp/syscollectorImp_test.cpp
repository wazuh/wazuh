/*
 * Wazuh SyscollectorImp
 * Copyright (C) 2015, Wazuh Inc.
 * November 9, 2020.
 *
 * This program is free software; you can redistribute it
 * and/or modify it under the terms of the GNU General Public
 * License (version 2) as published by the FSF - Free Software
 * Foundation.
 */
#include <cstdio>
#include <sqlite3.h>

#include "syscollectorImp_test.h"
#include "syscollector.hpp"
#include "../../module_query_errors.h"
#include "../../src/syscollectorTablesDef.hpp"

#include <mock_sysinfo.hpp>

constexpr auto SYSCOLLECTOR_DB_PATH {":memory:"};
constexpr auto SYSCOLLECTOR_TEST_DB_PATH {"syscollector_test.db"};

// Helper to populate test DB manually
void populateTestDb()
{
    std::string sql;
    sql += OS_SQL_STATEMENT;
    sql += HW_SQL_STATEMENT;
    sql += PACKAGES_SQL_STATEMENT;
    sql += HOTFIXES_SQL_STATEMENT;
    sql += PROCESSES_SQL_STATEMENT;
    sql += PORTS_SQL_STATEMENT;
    sql += NETIFACE_SQL_STATEMENT;
    sql += NETPROTO_SQL_STATEMENT;
    sql += NETADDR_SQL_STATEMENT;
    sql += USERS_SQL_STATEMENT;
    sql += GROUPS_SQL_STATEMENT;
    sql += SERVICES_SQL_STATEMENT;
    sql += BROWSER_EXTENSIONS_SQL_STATEMENT;
    sql += TABLE_METADATA_SQL_STATEMENT;

    // Use DBSync to create the database structure correctly (including metadata tables)
    {
        auto callbackErrorLogWrapper = [](const std::string& /*data*/) {};
        // Ensure DBSync is initialized with our dummy logger
        DBSync::initialize(callbackErrorLogWrapper);
        DBSync dbSync(HostType::AGENT, DbEngineType::SQLITE3, SYSCOLLECTOR_TEST_DB_PATH, sql, DbManagement::PERSISTENT);
    }

    sqlite3* db = nullptr;
    // Open existing DB created by DBSync
    int rc = sqlite3_open_v2(SYSCOLLECTOR_TEST_DB_PATH, &db, SQLITE_OPEN_READWRITE, nullptr);

    if (rc != SQLITE_OK)
    {
        if (db) sqlite3_close(db);

        throw std::runtime_error("Failed to open test DB");
    }

    // Insert dummy data to trigger "disabled collector with data" detection
    const char* inserts[] =
    {
        "INSERT INTO dbsync_packages (name, version_, architecture, type, path, checksum) VALUES ('pkg1', '1.0', 'arch', 'type', 'path', 'sum');",
        "INSERT INTO dbsync_processes (pid, name, checksum) VALUES ('123', 'proc1', 'sum');",
        "INSERT INTO dbsync_hwinfo (serial_number, checksum) VALUES ('sn1', 'sum');",
        "INSERT INTO dbsync_osinfo (os_name, checksum) VALUES ('os1', 'sum');",
        "INSERT INTO dbsync_ports (file_inode, network_transport, source_ip, source_port, checksum) VALUES (1, 'tcp', '127.0.0.1', 80, 'sum');",
        "INSERT INTO dbsync_network_iface (interface_name, interface_alias, interface_type, checksum) VALUES ('eth0', 'alias', 'ethernet', 'sum');",
        "INSERT INTO dbsync_network_protocol (interface_name, network_type, checksum) VALUES ('eth0', 'ipv4', 'sum');",
        "INSERT INTO dbsync_network_address (interface_name, network_type, network_ip, checksum) VALUES ('eth0', 0, '1.1.1.1', 'sum');"
    };

    char* errMsg = 0;

    for (const auto& insertSql : inserts)
    {
        rc = sqlite3_exec(db, insertSql, 0, 0, &errMsg);

        if (rc != SQLITE_OK)
        {
            std::string msg = errMsg;
            sqlite3_free(errMsg);
            sqlite3_close(db);
            throw std::runtime_error("Failed to insert data: " + msg);
        }
    }

    // Ensure all data is flushed to disk (important for WAL mode)
    sqlite3_exec(db, "PRAGMA wal_checkpoint(FULL);", 0, 0, 0);

    sqlite3_close(db);
}

// Defines to replace inline JSON in EXPECT_CALLs
#define EXPECT_CALL_HARDWARE_JSON R"({"serial_number":"Intel Corporation", "cpu_speed":2904,"cpu_cores":2,"cpu_name":"Intel(R) Core(TM) i5-9400 CPU @ 2.90GHz", "memory_free":2257872,"memory_total":4972208,"memory_used":54})"
#define EXPECT_CALL_OS_JSON R"({"architecture":"x86_64", "hostname":"UBUNTU","os_build":"7601","os_major":"6","os_minor":"1","os_name":"Microsoft Windows 7","os_distribution_release":"sp1","os_version":"6.1.7601","os_type":"windows"})"
#define EXPECT_CALL_NETWORKS_JSON R"({"iface":[{"network_ip":"127.0.0.1", "host_mac":"d4:5d:64:51:07:5d", "network_gateway":"192.168.0.1|600","network_broadcast":"127.255.255.255", "interface_mtu":1500, "interface_name":"enp4s0", "interface_alias":" ", "interface_type":"ethernet", "interface_state":"up", "network_dhcp":0,"network_metric":"75","network_netmask":"255.0.0.0","network_type":"IPv4","host_network_ingress_bytes":0,"host_network_ingress_drops":0,"host_network_ingress_errors":0,"host_network_ingress_packages":0,"host_network_egress_bytes":0,"host_network_egress_drops":0,"host_network_egress_errors":0,"host_network_egress_packages":0, "IPv4":[{"network_ip":"192.168.153.1","network_broadcast":"192.168.153.255","network_dhcp":0,"network_metric":" ","network_netmask":"255.255.255.0"}], "IPv6":[{"network_ip":"fe80::250:56ff:fec0:8","network_dhcp":0,"network_metric":" ","network_netmask":"ffff:ffff:ffff:ffff::"}]}]})"
#define EXPECT_CALL_PORTS_JSON R"([{"file_inode":0,"source_ip":"127.0.0.1", "source_port":631,"process_pid":0,"process_name":"System Idle Process","network_transport":"tcp","destination_ip":"0.0.0.0","destination_port":0,"host_network_ingress_queue":0,"interface_state":"listening","host_network_egress_queue":0}])"
#define EXPECT_CALL_PORTS_ALL_JSON R"([{"file_inode":0,"source_ip":"127.0.0.1", "source_port":631,"process_pid":0,"process_name":"System Idle Process","network_transport":"udp","destination_ip":"0.0.0.0","destination_port":0,"host_network_ingress_queue":0,"interface_state":"","host_network_egress_queue":0},{"file_inode":0,"source_ip":"127.0.0.1", "source_port":631,"process_pid":0,"process_name":"System Idle Process","network_transport":"tcp","destination_ip":"0.0.0.0","destination_port":0,"host_network_ingress_queue":0,"interface_state":"listening","host_network_egress_queue":0}])"
#define EXPECT_CALL_PACKAGES_JSON R"({"architecture":"amd64", "category":"x11","name":"xserver-xorg","priority":"optional","size":4111222333,"source":"xorg","version_":"1:7.7+19ubuntu14","type":"deb","path":" "})"
#define EXPECT_CALL_HOTFIXES_JSON R"([{"hotfix_name":"KB12345678"}])"
#define EXPECT_CALL_PROCESSES_JSON R"({"name":"kworker/u256:2-","pid":"431625","parent_pid":2,"start":9302261,"state":"I","stime":3,"utime":0})"
#define EXPECT_CALL_GROUPS_JSON R"([{"group_description": null, "group_id": 1, "group_id_signed": 1, "group_is_hidden": 0, "group_name": "daemon", "group_users": "daemon:pollinate:vboxadd", "group_uuid": null }])"
#define EXPECT_CALL_USERS_JSON R"([{"host_ip":"192.168.0.84","login_status":0,"login_tty":"pts/0","login_type":"user","process_pid":"129870","user_auth_failed_count":0,"user_auth_failed_timestamp":0,"user_created":0,"user_full_name":"root","user_group_id":0,"user_group_id_signed":0,"user_groups":0,"user_home":"/root","user_id":0,"user_is_hidden":0,"user_is_remote":1,"user_last_login":"1749605216","user_name":"root","user_password_expiration_date":-1,"user_password_hash_algorithm":"y","user_password_inactive_days":-1,"user_password_last_change":1745971200.0,"user_password_max_days_between_changes":99999,"user_password_min_days_between_changes":0,"user_password_status":"active","user_password_warning_days_before_expiration":7,"user_roles":"sudo","user_shell":"/bin/bash","user_type":null,"user_uid_signed":0,"user_uuid":null}])"
#define EXPECT_CALL_SERVICES_JSON R"([{"service_id":"wazuh-agent","service_name":"Wazuh Agent","service_description":"Monitors system activity","service_state":"running","service_sub_state":"subState","service_start_type":"auto","service_type":"type","process_pid":1234,"service_exit_code":0,"service_win32_exit_code":0,"process_executable":"/usr/bin/wazuh-agent","service_address":"/lib/systemd/system/wazuh-agent.service","user_name":"root","service_enabled":"enabled","service_following":"following","service_object_path":"objectPath","service_target_ephemeral_id":0,"service_target_type":"jobType","service_target_address":"jobPath","file_path":"sourcePath"}])"
#define EXPECT_CALL_BROWSER_EXTENSIONS_JSON R"([{"browser_name":"chrome","user_id":"S-1-5-21-1234567890-987654321-1122334455-1001","package_name":"uBlock Origin","package_id":"cjpalhdlnbpafiamejdnhcphjbkeiagm","package_version_":"1.52.2","package_description":"Finally, an efficient wide-spectrum content blocker. Easy on CPU and memory.","package_vendor":"Raymond Hill","package_build_version":"","package_path":"C:\\Users\\john.doe\\AppData\\Local\\Google\\Chrome\\User Data\\Default\\Extensions\\cjpalhdlnbpafiamejdnhcphjbkeiagm\\1.52.2_0","browser_profile_name":"Default","browser_profile_path":"C:\\Users\\john.doe\\AppData\\Local\\Google\\Chrome\\User Data\\Default","package_reference":"https://clients2.google.com/service/update2/crx","package_permissions":"[\\\"activeTab\\\",\\\"storage\\\",\\\"tabs\\\",\\\"webNavigation\\\"]","package_type":"extension","package_enabled":1,"package_visible":0,"package_autoupdate":1,"package_persistent":0,"package_from_webstore":1,"browser_profile_referenced":1,"package_installed":"1710489821000","file_hash_sha256":"a1b2c3d4e5f6789012345678901234567890abcdef123456789012345678901234","scan_time":"2020/12/28 21:49:50"}])"

const auto expected_dbsync_hwinfo
{
    R"({"collector":"dbsync_hwinfo","data":{"event":{"changed_fields":[],"type":"created"},"host":{"cpu":{"cores":2,"name":"Intel(R) Core(TM) i5-9400 CPU @ 2.90GHz","speed":2904},"memory":{"free":2257872,"total":4972208,"used":54},"serial_number":"Intel Corporation"}},"module":"inventory"})"
};
const auto expected_dbsync_osinfo
{
    R"({"collector":"dbsync_osinfo","data":{"event":{"changed_fields":[],"type":"created"},"host":{"architecture":"x86_64","hostname":"UBUNTU","os":{"build":"7601","codename":null,"distribution":{"release":"sp1"},"full":null,"kernel":{"name":null,"release":null,"version":null},"major":"6","minor":"1","name":"Microsoft Windows 7","patch":null,"platform":null,"type":"windows","version":"6.1.7601"}}},"module":"inventory"})"
};
const auto expected_dbsync_network_iface
{
    R"({"collector":"dbsync_network_iface","data":{"event":{"changed_fields":[],"type":"created"},"host":{"mac":["d4:5d:64:51:07:5d"],"network":{"egress":{"bytes":0,"drops":0,"errors":0,"packets":0},"ingress":{"bytes":0,"drops":0,"errors":0,"packets":0}}},"interface":{"alias":null,"mtu":1500,"name":"enp4s0","state":"up","type":"ethernet"}},"module":"inventory"})"
};
const auto expected_dbsync_network_protocol_1
{
    R"({"collector":"dbsync_network_protocol","data":{"event":{"changed_fields":[],"type":"created"},"interface":{"name":"enp4s0"},"network":{"dhcp":false,"gateway":"192.168.0.1|600","metric":null,"type":"ipv4"}},"module":"inventory"})"
};
const auto expected_dbsync_network_protocol_2
{
    R"({"collector":"dbsync_network_protocol","data":{"event":{"changed_fields":[],"type":"created"},"interface":{"name":"enp4s0"},"network":{"dhcp":false,"gateway":"192.168.0.1|600","metric":null,"type":"ipv6"}},"module":"inventory"})"
};
const auto expected_dbsync_network_address_1
{
    R"({"collector":"dbsync_network_address","data":{"event":{"changed_fields":[],"type":"created"},"interface":{"name":"enp4s0"},"network":{"broadcast":null,"ip":"fe80::250:56ff:fec0:8","netmask":"ffff:ffff:ffff:ffff::","type":1}},"module":"inventory"})"
};
const auto expected_dbsync_network_address_2
{
    R"({"collector":"dbsync_network_address","data":{"event":{"changed_fields":[],"type":"created"},"interface":{"name":"enp4s0"},"network":{"broadcast":"192.168.153.255","ip":"192.168.153.1","netmask":"255.255.255.0","type":0}},"module":"inventory"})"
};
const auto expected_dbsync_ports
{
    R"({"collector":"dbsync_ports","data":{"destination":{"ip":"0.0.0.0","port":0},"event":{"changed_fields":[],"type":"created"},"file":{"inode":0},"host":{"network":{"egress":{"queue":0},"ingress":{"queue":0}}},"interface":{"state":"listening"},"network":{"transport":"tcp"},"process":{"name":"System Idle Process","pid":0},"source":{"ip":"127.0.0.1","port":631}},"module":"inventory"})"
};
const auto expected_dbsync_ports_udp
{
    R"({"collector":"dbsync_ports","data":{"destination":{"ip":"0.0.0.0","port":0},"event":{"changed_fields":[],"type":"created"},"file":{"inode":0},"host":{"network":{"egress":{"queue":0},"ingress":{"queue":0}}},"interface":{"state":null},"network":{"transport":"udp"},"process":{"name":"System Idle Process","pid":0},"source":{"ip":"127.0.0.1","port":631}},"module":"inventory"})"
};
const auto expected_dbsync_processes
{
    R"({"collector":"dbsync_processes","data":{"event":{"changed_fields":[],"type":"created"},"process":{"args":null,"args_count":null,"command_line":null,"name":"kworker/u256:2-","parent":{"pid":2},"pid":"431625","start":9302261,"state":"I","stime":3,"utime":0}},"module":"inventory"})"
};
const auto expected_dbsync_packages
{
    R"({"collector":"dbsync_packages","data":{"event":{"changed_fields":[],"type":"created"},"package":{"architecture":"amd64","category":"x11","description":null,"installed":null,"multiarch":null,"name":"xserver-xorg","path":null,"priority":"optional","size":4111222333,"source":"xorg","type":"deb","vendor":null,"version":"1:7.7+19ubuntu14"}},"module":"inventory"})"
};
const auto expected_dbsync_hotfixes
{
    R"({"collector":"dbsync_hotfixes","data":{"event":{"changed_fields":[],"type":"created"},"package":{"hotfix":{"name":"KB12345678"}}},"module":"inventory"})"
};
const auto expected_dbsync_groups
{
    R"({"collector":"dbsync_groups","data":{"event":{"changed_fields":[],"type":"created"},"group":{"description":null,"id":1,"id_signed":1,"is_hidden":false,"name":"daemon","users":["daemon:pollinate:vboxadd"],"uuid":null}},"module":"inventory"})"
};
const auto expected_dbsync_users
{
    R"({"collector":"dbsync_users","data":{"event":{"changed_fields":[],"type":"created"},"host":{"ip":["192.168.0.84"]},"login":{"status":false,"tty":"pts/0","type":"user"},"process":{"pid":"129870"},"user":{"auth_failures":{"count":0,"timestamp":0},"created":0,"full_name":"root","group":{"id":0,"id_signed":0},"groups":[0],"home":"/root","id":0,"is_hidden":false,"is_remote":true,"last_login":"1749605216","name":"root","password":{"expiration_date":-1,"hash_algorithm":"y","inactive_days":-1,"last_change":1745971200.0,"max_days_between_changes":99999,"min_days_between_changes":0,"status":"active","warning_days_before_expiration":7},"roles":["sudo"],"shell":"/bin/bash","type":null,"uid_signed":0,"uuid":null}},"module":"inventory"})"
};
const auto expected_dbsync_services
{
    R"({"collector":"dbsync_services","data":{"error":{"log":{"file":{"path":null}}},"event":{"changed_fields":[],"type":"created"},"file":{"path":"sourcePath"},"log":{"file":{"path":null}},"process":{"args":null,"executable":"/usr/bin/wazuh-agent","group":{"name":null},"pid":1234,"root_directory":null,"user":{"name":null},"working_directory":null},"service":{"address":"/lib/systemd/system/wazuh-agent.service","description":"Monitors system activity","enabled":"enabled","exit_code":0,"following":"following","frequency":null,"id":"wazuh-agent","inetd_compatibility":null,"name":"Wazuh Agent","object_path":"objectPath","restart":null,"start_type":"auto","starts":{"on_mount":null,"on_not_empty_directory":null,"on_path_modified":null},"state":"running","sub_state":"subState","target":{"address":"jobPath","ephemeral_id":0,"type":"jobType"},"type":"type","win32_exit_code":0}},"module":"inventory"})"
};
const auto expected_dbsync_browser_extensions
{
    R"({"collector":"dbsync_browser_extensions","data":{"browser":{"name":"chrome","profile":{"name":"Default","path":"C:\\Users\\john.doe\\AppData\\Local\\Google\\Chrome\\User Data\\Default","referenced":true}},"event":{"changed_fields":[],"type":"created"},"file":{"hash":{"sha256":"a1b2c3d4e5f6789012345678901234567890abcdef123456789012345678901234"}},"package":{"autoupdate":true,"build_version":null,"description":"Finally, an efficient wide-spectrum content blocker. Easy on CPU and memory.","enabled":true,"from_webstore":true,"id":"cjpalhdlnbpafiamejdnhcphjbkeiagm","installed":1710489821000,"name":"uBlock Origin","path":"C:\\Users\\john.doe\\AppData\\Local\\Google\\Chrome\\User Data\\Default\\Extensions\\cjpalhdlnbpafiamejdnhcphjbkeiagm\\1.52.2_0","permissions":["[\\\"activeTab\\\"","\\\"storage\\\"","\\\"tabs\\\"","\\\"webNavigation\\\"]"],"persistent":false,"reference":"https://clients2.google.com/service/update2/crx","type":"extension","vendor":"Raymond Hill","version":"1.52.2","visible":false},"user":{"id":"S-1-5-21-1234567890-987654321-1122334455-1001"}},"module":"inventory"})"
};

void SyscollectorImpTest::SetUp()
{
    std::remove(SYSCOLLECTOR_TEST_DB_PATH);
};

void SyscollectorImpTest::TearDown()
{
    std::remove(SYSCOLLECTOR_TEST_DB_PATH);
};

using ::testing::_;
using ::testing::Return;

class CallbackMock
{
    public:
        CallbackMock() = default;
        ~CallbackMock() = default;
        MOCK_METHOD(void, callbackMock, (const std::string&), ());
};

class CallbackMockPersist
{
    public:
        CallbackMockPersist() = default;
        ~CallbackMockPersist() = default;
        MOCK_METHOD(void, callbackMock, (const std::string&, Operation_t, const std::string&, const std::string&, uint64_t), ());
};

void reportFunction(const std::string& /*payload*/)
{
    //std::cout << payload << std::endl;
}

void persistFunction(const std::string&, Operation_t, const std::string&, const std::string& /*payload*/, uint64_t /*version*/)
{
    // std::cout << payload << std::endl;
}

void logFunction(const modules_log_level_t /*level*/, const std::string& /*log*/)
{
    //static const std::map<modules_log_level_t, std::string> s_logStringMap
    // {
    //     {LOG_ERROR, "ERROR"},
    //     {LOG_INFO, "INFO"},
    //     {LOG_DEBUG, "DEBUG"},
    //     {LOG_DEBUG_VERBOSE, "DEBUG2"}
    // };
    // std::cout << s_logStringMap.at(level) << ": " << log << std::endl;
}

// Log capturing structure for testing
struct LogEntry
{
    modules_log_level_t level;
    std::string message;
};

class LogCapture
{
    public:
        std::vector<LogEntry> logs;

        void clear()
        {
            logs.clear();
        }

        void capture(modules_log_level_t level, const std::string& message)
        {
            logs.push_back({level, message});
        }

        bool contains(modules_log_level_t level, const std::string& substring) const
        {
            for (const auto& entry : logs)
            {
                if (entry.level == level && entry.message.find(substring) != std::string::npos)
                {
                    return true;
                }
            }

            return false;
        }

        size_t count(modules_log_level_t level) const
        {
            size_t cnt = 0;

            for (const auto& entry : logs)
            {
                if (entry.level == level)
                {
                    cnt++;
                }
            }

            return cnt;
        }
};

// Expected results for persist callback - shared across all tests
static const auto expectedPersistHW
{
    R"({"checksum":{"hash":{"sha1":"0288831cec1334e0d67eb2f7b83e0c96d2abb9be"}},"host":{"cpu":{"cores":2,"name":"Intel(R) Core(TM) i5-9400 CPU @ 2.90GHz","speed":2904},"memory":{"free":2257872,"total":4972208,"used":54},"serial_number":"Intel Corporation"}})"
};
static const auto expectedPersistOS
{
    R"({"checksum":{"hash":{"sha1":"5f16f23e53a4549d34861187bf592a76bee51282"}},"host":{"architecture":"x86_64","hostname":"UBUNTU","os":{"build":"7601","codename":null,"distribution":{"release":"sp1"},"full":null,"kernel":{"name":null,"release":null,"version":null},"major":"6","minor":"1","name":"Microsoft Windows 7","patch":null,"platform":null,"type":"windows","version":"6.1.7601"}}})"
};
static const auto expectedPersistNetIface
{
    R"({"checksum":{"hash":{"sha1":"712c4c9e6d65a48bc8fb0e99f8ce9238d88bbca4"}},"host":{"mac":["d4:5d:64:51:07:5d"],"network":{"egress":{"bytes":0,"drops":0,"errors":0,"packets":0},"ingress":{"bytes":0,"drops":0,"errors":0,"packets":0}}},"interface":{"alias":null,"mtu":1500,"name":"enp4s0","state":"up","type":"ethernet"}})"
};
static const auto expectedPersistNetProtoIPv4
{
    R"({"checksum":{"hash":{"sha1":"50f3c227c2278cdf43b6107da8455901a09dfa49"}},"interface":{"name":"enp4s0"},"network":{"dhcp":false,"gateway":"192.168.0.1|600","metric":null,"type":"ipv4"}})"
};
static const auto expectedPersistNetAddrIPv4
{
    R"({"checksum":{"hash":{"sha1":"24ecdd6a316b2320c809085106812f6cf8a4cf67"}},"interface":{"name":"enp4s0"},"network":{"broadcast":"192.168.153.255","ip":"192.168.153.1","netmask":"255.255.255.0","type":0}})"
};
static const auto expectedPersistNetProtoIPv6
{
    R"({"checksum":{"hash":{"sha1":"53a9aa90a75f0264beae6beb9bf19192cfc23df1"}},"interface":{"name":"enp4s0"},"network":{"dhcp":false,"gateway":"192.168.0.1|600","metric":null,"type":"ipv6"}})"
};
static const auto expectedPersistNetAddrIPv6
{
    R"({"checksum":{"hash":{"sha1":"7271714e0616caea85422916dd6ab2fbdac2b5cd"}},"interface":{"name":"enp4s0"},"network":{"broadcast":null,"ip":"fe80::250:56ff:fec0:8","netmask":"ffff:ffff:ffff:ffff::","type":1}})"
};
static const auto expectedPersistPorts
{
    R"({"checksum":{"hash":{"sha1":"7223807075622557e855677b47f23f321091353c"}},"destination":{"ip":"0.0.0.0","port":0},"file":{"inode":0},"host":{"network":{"egress":{"queue":0},"ingress":{"queue":0}}},"interface":{"state":"listening"},"network":{"transport":"tcp"},"process":{"name":"System Idle Process","pid":0},"source":{"ip":"127.0.0.1","port":631}})"
};
static const auto expectedPersistPortsUdp
{
    R"({"checksum":{"hash":{"sha1":"dff9e7c5127ea90f4e9c38840683330b8c1351c9"}},"destination":{"ip":"0.0.0.0","port":0},"file":{"inode":0},"host":{"network":{"egress":{"queue":0},"ingress":{"queue":0}}},"interface":{"state":null},"network":{"transport":"udp"},"process":{"name":"System Idle Process","pid":0},"source":{"ip":"127.0.0.1","port":631}})"
};
static const auto expectedPersistProcess
{
    R"({"checksum":{"hash":{"sha1":"78e4e090e42f88d949428eb56836287f99de9f4f"}},"process":{"args":null,"args_count":null,"command_line":null,"name":"kworker/u256:2-","parent":{"pid":2},"pid":"431625","start":9302261,"state":"I","stime":3,"utime":0}})"
};
static const auto expectedPersistPackage
{
    R"({"checksum":{"hash":{"sha1":"403cf592e642409153762c635d50c05415f74dc0"}},"package":{"architecture":"amd64","category":"x11","description":null,"installed":null,"multiarch":null,"name":"xserver-xorg","path":null,"priority":"optional","size":4111222333,"source":"xorg","type":"deb","vendor":null,"version":"1:7.7+19ubuntu14"}})"
};
static const auto expectedPersistHotfix
{
    R"({"checksum":{"hash":{"sha1":"759c555df92c606e73b435e5e768d692b9815e29"}},"package":{"hotfix":{"name":"KB12345678"}}})"
};
static const auto expectedPersistGroup
{
    R"({"checksum":{"hash":{"sha1":"81793e529c565256a60eff6c6345e2f5c5ee8cb0"}},"group":{"description":null,"id":1,"id_signed":1,"is_hidden":false,"name":"daemon","users":["daemon:pollinate:vboxadd"],"uuid":null}})"
};
static const auto expectedPersistUser
{
    R"({"checksum":{"hash":{"sha1":"11769088416d594d547a508e084cec990e282ece"}},"host":{"ip":["192.168.0.84"]},"login":{"status":false,"tty":"pts/0","type":"user"},"process":{"pid":"129870"},"user":{"auth_failures":{"count":0,"timestamp":0},"created":0,"full_name":"root","group":{"id":0,"id_signed":0},"groups":[0],"home":"/root","id":0,"is_hidden":false,"is_remote":true,"last_login":"1749605216","name":"root","password":{"expiration_date":-1,"hash_algorithm":"y","inactive_days":-1,"last_change":1745971200.0,"max_days_between_changes":99999,"min_days_between_changes":0,"status":"active","warning_days_before_expiration":7},"roles":["sudo"],"shell":"/bin/bash","type":null,"uid_signed":0,"uuid":null}})"
};
static const auto expectedPersistService
{
    R"({"checksum":{"hash":{"sha1":"daa615e783788aec35ae17eeed912ace3910f209"}},"error":{"log":{"file":{"path":null}}},"file":{"path":"sourcePath"},"log":{"file":{"path":null}},"process":{"args":null,"executable":"/usr/bin/wazuh-agent","group":{"name":null},"pid":1234,"root_directory":null,"user":{"name":null},"working_directory":null},"service":{"address":"/lib/systemd/system/wazuh-agent.service","description":"Monitors system activity","enabled":"enabled","exit_code":0,"following":"following","frequency":null,"id":"wazuh-agent","inetd_compatibility":null,"name":"Wazuh Agent","object_path":"objectPath","restart":null,"start_type":"auto","starts":{"on_mount":null,"on_not_empty_directory":null,"on_path_modified":null},"state":"running","sub_state":"subState","target":{"address":"jobPath","ephemeral_id":0,"type":"jobType"},"type":"type","win32_exit_code":0}})"
};
static const auto expectedPersistBrowserExtension
{
    R"({"browser":{"name":"chrome","profile":{"name":"Default","path":"C:\\Users\\john.doe\\AppData\\Local\\Google\\Chrome\\User Data\\Default","referenced":true}},"checksum":{"hash":{"sha1":"e3a871756b2489415d8e6b985bf8ca7c8a43ede2"}},"file":{"hash":{"sha256":"a1b2c3d4e5f6789012345678901234567890abcdef123456789012345678901234"}},"package":{"autoupdate":true,"build_version":null,"description":"Finally, an efficient wide-spectrum content blocker. Easy on CPU and memory.","enabled":true,"from_webstore":true,"id":"cjpalhdlnbpafiamejdnhcphjbkeiagm","installed":1710489821000,"name":"uBlock Origin","path":"C:\\Users\\john.doe\\AppData\\Local\\Google\\Chrome\\User Data\\Default\\Extensions\\cjpalhdlnbpafiamejdnhcphjbkeiagm\\1.52.2_0","permissions":["[\\\"activeTab\\\"","\\\"storage\\\"","\\\"tabs\\\"","\\\"webNavigation\\\"]"],"persistent":false,"reference":"https://clients2.google.com/service/update2/crx","type":"extension","vendor":"Raymond Hill","version":"1.52.2","visible":false},"user":{"id":"S-1-5-21-1234567890-987654321-1122334455-1001"}})"
};

TEST_F(SyscollectorImpTest, defaultCtor)
{
    const auto spInfoWrapper{std::make_shared<MockSysInfo>()};
    EXPECT_CALL(*spInfoWrapper, hardware()).WillRepeatedly(Return(nlohmann::json::parse(EXPECT_CALL_HARDWARE_JSON)));
    EXPECT_CALL(*spInfoWrapper, os()).WillRepeatedly(Return(nlohmann::json::parse(EXPECT_CALL_OS_JSON)));
    EXPECT_CALL(*spInfoWrapper, networks()).WillRepeatedly(Return(nlohmann::json::parse(EXPECT_CALL_NETWORKS_JSON)));
    EXPECT_CALL(*spInfoWrapper, ports()).WillRepeatedly(Return(nlohmann::json::parse(EXPECT_CALL_PORTS_JSON)));
    EXPECT_CALL(*spInfoWrapper, packages(_))
    .WillOnce([](const std::function<void(nlohmann::json&)>& cb)
    {
        auto data = nlohmann::json::parse(EXPECT_CALL_PACKAGES_JSON);
        cb(data);
    });
    EXPECT_CALL(*spInfoWrapper, hotfixes()).WillRepeatedly(Return(nlohmann::json::parse(EXPECT_CALL_HOTFIXES_JSON)));
    EXPECT_CALL(*spInfoWrapper, processes(_))
    .WillOnce([](const std::function<void(nlohmann::json&)>& cb)
    {
        auto data = nlohmann::json::parse(EXPECT_CALL_PROCESSES_JSON);
        cb(data);
    });
    EXPECT_CALL(*spInfoWrapper, groups()).WillRepeatedly(Return(nlohmann::json::parse(EXPECT_CALL_GROUPS_JSON)));
    EXPECT_CALL(*spInfoWrapper, users()).WillRepeatedly(Return(nlohmann::json::parse(EXPECT_CALL_USERS_JSON)));
    EXPECT_CALL(*spInfoWrapper, services()).WillRepeatedly(Return(nlohmann::json::parse(EXPECT_CALL_SERVICES_JSON)));
    EXPECT_CALL(*spInfoWrapper, browserExtensions()).WillRepeatedly(Return(nlohmann::json::parse(EXPECT_CALL_BROWSER_EXTENSIONS_JSON)));

    CallbackMock wrapperDelta;
    std::function<void(const std::string&)> callbackDataDelta
    {
        [&wrapperDelta](const std::string & data)
        {
            auto delta = nlohmann::json::parse(data);

            if (delta.contains("data") && delta["data"].contains("event") && delta["data"]["event"].contains("created"))
            {
                delta["data"]["event"].erase("created");
            }

            wrapperDelta.callbackMock(delta.dump());
        }
    };

    CallbackMockPersist wrapperPersist;
    std::function<void(const std::string&, Operation_t, const std::string&, const std::string&, uint64_t)> callbackDataPersist
    {
        [&wrapperPersist](const std::string & id, Operation_t operation, const std::string & index, const std::string & data, uint64_t version)
        {
            auto persist = nlohmann::json::parse(data);

            // Validate that state object exists and contains document_version
            if (persist.contains("state"))
            {
                EXPECT_TRUE(persist["state"].contains("document_version"));
                EXPECT_TRUE(persist["state"].contains("modified_at"));
                // Validate document_version is a positive integer
                EXPECT_TRUE(persist["state"]["document_version"].is_number_integer());
                EXPECT_GT(persist["state"]["document_version"].get<int>(), 0);
                // Remove state before comparing with expected values (since modified_at is dynamic)
                persist.erase("state");
            }

            wrapperPersist.callbackMock(id, operation, index, persist.dump(), version);
        }
    };

    EXPECT_CALL(wrapperDelta, callbackMock(expected_dbsync_hwinfo)).Times(1);
    EXPECT_CALL(wrapperDelta, callbackMock(expected_dbsync_osinfo)).Times(1);
    EXPECT_CALL(wrapperDelta, callbackMock(expected_dbsync_network_iface)).Times(1);
    EXPECT_CALL(wrapperDelta, callbackMock(expected_dbsync_network_protocol_1)).Times(1);
    EXPECT_CALL(wrapperDelta, callbackMock(expected_dbsync_network_protocol_2)).Times(1);
    EXPECT_CALL(wrapperDelta, callbackMock(expected_dbsync_network_address_1)).Times(1);
    EXPECT_CALL(wrapperDelta, callbackMock(expected_dbsync_network_address_2)).Times(1);
    EXPECT_CALL(wrapperDelta, callbackMock(expected_dbsync_ports)).Times(1);
    EXPECT_CALL(wrapperDelta, callbackMock(expected_dbsync_processes)).Times(1);
    EXPECT_CALL(wrapperDelta, callbackMock(expected_dbsync_packages)).Times(1);
    EXPECT_CALL(wrapperDelta, callbackMock(expected_dbsync_hotfixes)).Times(1);
    EXPECT_CALL(wrapperDelta, callbackMock(expected_dbsync_groups)).Times(1);
    EXPECT_CALL(wrapperDelta, callbackMock(expected_dbsync_users)).Times(1);
    EXPECT_CALL(wrapperDelta, callbackMock(expected_dbsync_services)).Times(1);
    EXPECT_CALL(wrapperDelta, callbackMock(expected_dbsync_browser_extensions)).Times(1);

    // All modules enabled in this test
    EXPECT_CALL(wrapperPersist, callbackMock(testing::_, testing::_, testing::_, expectedPersistHW, testing::_)).Times(1);
    EXPECT_CALL(wrapperPersist, callbackMock(testing::_, testing::_, testing::_, expectedPersistOS, testing::_)).Times(1);
    EXPECT_CALL(wrapperPersist, callbackMock(testing::_, testing::_, testing::_, expectedPersistNetIface, testing::_)).Times(1);
    EXPECT_CALL(wrapperPersist, callbackMock(testing::_, testing::_, testing::_, expectedPersistNetProtoIPv4, testing::_)).Times(1);
    EXPECT_CALL(wrapperPersist, callbackMock(testing::_, testing::_, testing::_, expectedPersistNetAddrIPv4, testing::_)).Times(1);
    EXPECT_CALL(wrapperPersist, callbackMock(testing::_, testing::_, testing::_, expectedPersistNetProtoIPv6, testing::_)).Times(1);
    EXPECT_CALL(wrapperPersist, callbackMock(testing::_, testing::_, testing::_, expectedPersistNetAddrIPv6, testing::_)).Times(1);
    EXPECT_CALL(wrapperPersist, callbackMock(testing::_, testing::_, testing::_, expectedPersistPorts, testing::_)).Times(1);
    EXPECT_CALL(wrapperPersist, callbackMock(testing::_, testing::_, testing::_, expectedPersistProcess, testing::_)).Times(1);
    EXPECT_CALL(wrapperPersist, callbackMock(testing::_, testing::_, testing::_, expectedPersistPackage, testing::_)).Times(1);
    EXPECT_CALL(wrapperPersist, callbackMock(testing::_, testing::_, testing::_, expectedPersistHotfix, testing::_)).Times(1);
    EXPECT_CALL(wrapperPersist, callbackMock(testing::_, testing::_, testing::_, expectedPersistGroup, testing::_)).Times(1);
    EXPECT_CALL(wrapperPersist, callbackMock(testing::_, testing::_, testing::_, expectedPersistUser, testing::_)).Times(1);
    EXPECT_CALL(wrapperPersist, callbackMock(testing::_, testing::_, testing::_, expectedPersistService, testing::_)).Times(1);
    EXPECT_CALL(wrapperPersist, callbackMock(testing::_, testing::_, testing::_, expectedPersistBrowserExtension, testing::_)).Times(1);

    std::thread t
    {
        [&spInfoWrapper, &callbackDataDelta, &callbackDataPersist]()
        {
            Syscollector::instance().init(spInfoWrapper,
                                          callbackDataDelta,
                                          callbackDataPersist,
                                          logFunction,
                                          SYSCOLLECTOR_DB_PATH,
                                          "",
                                          "",
                                          5, true, true, true, true, true, true, true, true, true, true, true, true, true, true);

            Syscollector::instance().start();
        }
    };

    std::this_thread::sleep_for(std::chrono::seconds(2));
    Syscollector::instance().destroy();

    if (t.joinable())
    {
        t.join();
    }
}

TEST_F(SyscollectorImpTest, intervalSeconds)
{
#ifdef WIN32
    GTEST_SKIP() << "Skipping intervalSeconds test on Windows due to sync protocol issues in Wine environment";
#endif
    const auto spInfoWrapper {std::make_shared<MockSysInfo>()};
    EXPECT_CALL(*spInfoWrapper, hardware()).WillRepeatedly(Return(nlohmann::json::parse(EXPECT_CALL_HARDWARE_JSON)));
    EXPECT_CALL(*spInfoWrapper, os()).WillRepeatedly(Return(nlohmann::json::parse(EXPECT_CALL_OS_JSON)));
    EXPECT_CALL(*spInfoWrapper, networks()).WillRepeatedly(Return(nlohmann::json::parse(EXPECT_CALL_NETWORKS_JSON)));
    EXPECT_CALL(*spInfoWrapper, ports()).WillRepeatedly(Return(nlohmann::json::parse(EXPECT_CALL_PORTS_JSON)));
    EXPECT_CALL(*spInfoWrapper, hotfixes()).WillRepeatedly(Return(R"([{"hotfix":"KB12345678"},{"hotfix":"KB87654321"}])"_json));
    EXPECT_CALL(*spInfoWrapper, processes(_)).Times(::testing::AtLeast(2)).WillRepeatedly(testing::InvokeArgument<0>(nlohmann::json::parse(EXPECT_CALL_PROCESSES_JSON)));

    EXPECT_CALL(*spInfoWrapper, packages(_))
    .Times(::testing::AtLeast(2))
    .WillRepeatedly(::testing::InvokeArgument<0>
                    (R"({"name":"TEXT", "version_":"TEXT", "vendor":"TEXT", "installed":"TEXT", "path":"TEXT", "architecture":"TEXT", "category":"TEXT", "description":"TEXT", "size":"TEXT", "priority":"TEXT", "multiarch":"TEXT", "source":"TEXT", "os_patch":"TEXT"})"_json));

    EXPECT_CALL(*spInfoWrapper, groups()).WillRepeatedly(Return(nlohmann::json::parse(EXPECT_CALL_GROUPS_JSON)));
    EXPECT_CALL(*spInfoWrapper, users()).WillRepeatedly(Return(nlohmann::json::parse(EXPECT_CALL_USERS_JSON)));
    EXPECT_CALL(*spInfoWrapper, services()).WillRepeatedly(Return(nlohmann::json::parse(EXPECT_CALL_SERVICES_JSON)));
    EXPECT_CALL(*spInfoWrapper, browserExtensions()).WillRepeatedly(Return(nlohmann::json::parse(EXPECT_CALL_BROWSER_EXTENSIONS_JSON)));

    std::thread t
    {
        [&spInfoWrapper]()
        {
            Syscollector::instance().init(spInfoWrapper,
                                          reportFunction,
                                          persistFunction,
                                          logFunction,
                                          SYSCOLLECTOR_DB_PATH,
                                          "",
                                          "",
                                          1, true, true, true, true, true, true, true, true, true, true, true, true, true, true);

            Syscollector::instance().start();
        }
    };

    std::this_thread::sleep_for(std::chrono::seconds{10});
    Syscollector::instance().destroy();

    if (t.joinable())
    {
        t.join();
    }
}

TEST_F(SyscollectorImpTest, noScanOnStart)
{
    const auto spInfoWrapper{std::make_shared<MockSysInfo>()};
    EXPECT_CALL(*spInfoWrapper, hardware()).Times(0);
    EXPECT_CALL(*spInfoWrapper, os()).Times(0);
    EXPECT_CALL(*spInfoWrapper, packages(_)).Times(0);
    EXPECT_CALL(*spInfoWrapper, networks()).Times(0);
    EXPECT_CALL(*spInfoWrapper, processes(_)).Times(0);
    EXPECT_CALL(*spInfoWrapper, ports()).Times(0);
    EXPECT_CALL(*spInfoWrapper, hotfixes()).Times(0);
    EXPECT_CALL(*spInfoWrapper, groups()).Times(0);
    EXPECT_CALL(*spInfoWrapper, users()).Times(0);

    std::thread t
    {
        [&spInfoWrapper]()
        {
            Syscollector::instance().init(spInfoWrapper,
                                          reportFunction,
                                          persistFunction,
                                          logFunction,
                                          SYSCOLLECTOR_DB_PATH,
                                          "",
                                          "",
                                          3600, false);

            Syscollector::instance().start();
        }
    };

    std::this_thread::sleep_for(std::chrono::seconds{2});
    Syscollector::instance().destroy();

    if (t.joinable())
    {
        t.join();
    }
}

TEST_F(SyscollectorImpTest, noHardware)
{
    const auto spInfoWrapper{std::make_shared<MockSysInfo>()};
    EXPECT_CALL(*spInfoWrapper, hardware()).Times(0);
    EXPECT_CALL(*spInfoWrapper, os()).WillRepeatedly(Return(nlohmann::json::parse(EXPECT_CALL_OS_JSON)));
    EXPECT_CALL(*spInfoWrapper, networks()).WillRepeatedly(Return(nlohmann::json::parse(EXPECT_CALL_NETWORKS_JSON)));
    EXPECT_CALL(*spInfoWrapper, ports()).WillRepeatedly(Return(nlohmann::json::parse(EXPECT_CALL_PORTS_JSON)));
    EXPECT_CALL(*spInfoWrapper, packages(_))
    .WillOnce([](const std::function<void(nlohmann::json&)>& cb)
    {
        auto data = nlohmann::json::parse(EXPECT_CALL_PACKAGES_JSON);
        cb(data);
    });
    EXPECT_CALL(*spInfoWrapper, hotfixes()).WillRepeatedly(Return(nlohmann::json::parse(EXPECT_CALL_HOTFIXES_JSON)));
    EXPECT_CALL(*spInfoWrapper, processes(_))
    .WillOnce([](const std::function<void(nlohmann::json&)>& cb)
    {
        auto data = nlohmann::json::parse(EXPECT_CALL_PROCESSES_JSON);
        cb(data);
    });
    EXPECT_CALL(*spInfoWrapper, groups()).WillRepeatedly(Return(nlohmann::json::parse(EXPECT_CALL_GROUPS_JSON)));
    EXPECT_CALL(*spInfoWrapper, users()).WillRepeatedly(Return(nlohmann::json::parse(EXPECT_CALL_USERS_JSON)));
    EXPECT_CALL(*spInfoWrapper, services()).WillRepeatedly(Return(nlohmann::json::parse(EXPECT_CALL_SERVICES_JSON)));
    EXPECT_CALL(*spInfoWrapper, browserExtensions()).WillRepeatedly(Return(nlohmann::json::parse(EXPECT_CALL_BROWSER_EXTENSIONS_JSON)));

    CallbackMock wrapperDelta;
    std::function<void(const std::string&)> callbackDataDelta
    {
        [&wrapperDelta](const std::string & data)
        {
            auto delta = nlohmann::json::parse(data);

            if (delta.contains("data") && delta["data"].contains("event") && delta["data"]["event"].contains("created"))
            {
                delta["data"]["event"].erase("created");
            }

            wrapperDelta.callbackMock(delta.dump());
        }
    };

    CallbackMockPersist wrapperPersist;
    std::function<void(const std::string&, Operation_t, const std::string&, const std::string&, uint64_t)> callbackDataPersist
    {
        [&wrapperPersist](const std::string & id, Operation_t operation, const std::string & index, const std::string & data, uint64_t version)
        {
            auto persist = nlohmann::json::parse(data);

            // Validate that state object exists and contains document_version
            if (persist.contains("state"))
            {
                EXPECT_TRUE(persist["state"].contains("document_version"));
                EXPECT_TRUE(persist["state"].contains("modified_at"));
                // Validate document_version is a positive integer
                EXPECT_TRUE(persist["state"]["document_version"].is_number_integer());
                EXPECT_GT(persist["state"]["document_version"].get<int>(), 0);
                // Remove state before comparing with expected values (since modified_at is dynamic)
                persist.erase("state");
            }

            wrapperPersist.callbackMock(id, operation, index, persist.dump(), version);
        }
    };

    EXPECT_CALL(wrapperDelta, callbackMock(expected_dbsync_osinfo)).Times(1);
    EXPECT_CALL(wrapperDelta, callbackMock(expected_dbsync_network_iface)).Times(1);
    EXPECT_CALL(wrapperDelta, callbackMock(expected_dbsync_network_protocol_1)).Times(1);
    EXPECT_CALL(wrapperDelta, callbackMock(expected_dbsync_network_protocol_2)).Times(1);
    EXPECT_CALL(wrapperDelta, callbackMock(expected_dbsync_network_address_1)).Times(1);
    EXPECT_CALL(wrapperDelta, callbackMock(expected_dbsync_network_address_2)).Times(1);
    EXPECT_CALL(wrapperDelta, callbackMock(expected_dbsync_ports)).Times(1);
    EXPECT_CALL(wrapperDelta, callbackMock(expected_dbsync_processes)).Times(1);
    EXPECT_CALL(wrapperDelta, callbackMock(expected_dbsync_packages)).Times(1);
    EXPECT_CALL(wrapperDelta, callbackMock(expected_dbsync_hotfixes)).Times(1);
    EXPECT_CALL(wrapperDelta, callbackMock(expected_dbsync_groups)).Times(1);
    EXPECT_CALL(wrapperDelta, callbackMock(expected_dbsync_users)).Times(1);
    EXPECT_CALL(wrapperDelta, callbackMock(expected_dbsync_services)).Times(1);
    EXPECT_CALL(wrapperDelta, callbackMock(expected_dbsync_browser_extensions)).Times(1);

    // All modules except Hardware (disabled in this test)
    EXPECT_CALL(wrapperPersist, callbackMock(testing::_, testing::_, testing::_, expectedPersistOS, testing::_)).Times(1);
    EXPECT_CALL(wrapperPersist, callbackMock(testing::_, testing::_, testing::_, expectedPersistNetIface, testing::_)).Times(1);
    EXPECT_CALL(wrapperPersist, callbackMock(testing::_, testing::_, testing::_, expectedPersistNetProtoIPv4, testing::_)).Times(1);
    EXPECT_CALL(wrapperPersist, callbackMock(testing::_, testing::_, testing::_, expectedPersistNetAddrIPv4, testing::_)).Times(1);
    EXPECT_CALL(wrapperPersist, callbackMock(testing::_, testing::_, testing::_, expectedPersistNetProtoIPv6, testing::_)).Times(1);
    EXPECT_CALL(wrapperPersist, callbackMock(testing::_, testing::_, testing::_, expectedPersistNetAddrIPv6, testing::_)).Times(1);
    EXPECT_CALL(wrapperPersist, callbackMock(testing::_, testing::_, testing::_, expectedPersistPorts, testing::_)).Times(1);
    EXPECT_CALL(wrapperPersist, callbackMock(testing::_, testing::_, testing::_, expectedPersistProcess, testing::_)).Times(1);
    EXPECT_CALL(wrapperPersist, callbackMock(testing::_, testing::_, testing::_, expectedPersistPackage, testing::_)).Times(1);
    EXPECT_CALL(wrapperPersist, callbackMock(testing::_, testing::_, testing::_, expectedPersistHotfix, testing::_)).Times(1);
    EXPECT_CALL(wrapperPersist, callbackMock(testing::_, testing::_, testing::_, expectedPersistGroup, testing::_)).Times(1);
    EXPECT_CALL(wrapperPersist, callbackMock(testing::_, testing::_, testing::_, expectedPersistUser, testing::_)).Times(1);
    EXPECT_CALL(wrapperPersist, callbackMock(testing::_, testing::_, testing::_, expectedPersistService, testing::_)).Times(1);
    EXPECT_CALL(wrapperPersist, callbackMock(testing::_, testing::_, testing::_, expectedPersistBrowserExtension, testing::_)).Times(1);

    std::thread t
    {
        [&spInfoWrapper, &callbackDataDelta, &callbackDataPersist]()
        {
            Syscollector::instance().init(spInfoWrapper,
                                          callbackDataDelta,
                                          callbackDataPersist,
                                          logFunction,
                                          SYSCOLLECTOR_DB_PATH,
                                          "",
                                          "",
                                          3600, true, false, true, true, true, true, true, true, true, true, true, true, true, true);

            Syscollector::instance().start();
        }
    };

    std::this_thread::sleep_for(std::chrono::seconds(1));
    Syscollector::instance().destroy();

    if (t.joinable())
    {
        t.join();
    }

}

TEST_F(SyscollectorImpTest, noOs)
{
    const auto spInfoWrapper{std::make_shared<MockSysInfo>()};
    EXPECT_CALL(*spInfoWrapper, hardware()).WillRepeatedly(Return(nlohmann::json::parse(EXPECT_CALL_HARDWARE_JSON)));
    EXPECT_CALL(*spInfoWrapper, networks()).WillRepeatedly(Return(nlohmann::json::parse(EXPECT_CALL_NETWORKS_JSON)));
    EXPECT_CALL(*spInfoWrapper, ports()).WillRepeatedly(Return(nlohmann::json::parse(EXPECT_CALL_PORTS_JSON)));
    EXPECT_CALL(*spInfoWrapper, os()).Times(0);
    EXPECT_CALL(*spInfoWrapper, packages(_))
    .WillOnce([](const std::function<void(nlohmann::json&)>& cb)
    {
        auto data = nlohmann::json::parse(EXPECT_CALL_PACKAGES_JSON);
        cb(data);
    });
    EXPECT_CALL(*spInfoWrapper, hotfixes()).WillRepeatedly(Return(nlohmann::json::parse(EXPECT_CALL_HOTFIXES_JSON)));
    EXPECT_CALL(*spInfoWrapper, processes(_))
    .WillOnce([](const std::function<void(nlohmann::json&)>& cb)
    {
        auto data = nlohmann::json::parse(EXPECT_CALL_PROCESSES_JSON);
        cb(data);
    });
    EXPECT_CALL(*spInfoWrapper, groups()).WillRepeatedly(Return(nlohmann::json::parse(EXPECT_CALL_GROUPS_JSON)));
    EXPECT_CALL(*spInfoWrapper, users()).WillRepeatedly(Return(nlohmann::json::parse(EXPECT_CALL_USERS_JSON)));
    EXPECT_CALL(*spInfoWrapper, services()).WillRepeatedly(Return(nlohmann::json::parse(EXPECT_CALL_SERVICES_JSON)));
    EXPECT_CALL(*spInfoWrapper, browserExtensions()).WillRepeatedly(Return(nlohmann::json::parse(EXPECT_CALL_BROWSER_EXTENSIONS_JSON)));

    CallbackMock wrapperDelta;
    std::function<void(const std::string&)> callbackDataDelta
    {
        [&wrapperDelta](const std::string & data)
        {
            auto delta = nlohmann::json::parse(data);

            if (delta.contains("data") && delta["data"].contains("event") && delta["data"]["event"].contains("created"))
            {
                delta["data"]["event"].erase("created");
            }

            wrapperDelta.callbackMock(delta.dump());
        }
    };

    CallbackMockPersist wrapperPersist;
    std::function<void(const std::string&, Operation_t, const std::string&, const std::string&, uint64_t)> callbackDataPersist
    {
        [&wrapperPersist](const std::string & id, Operation_t operation, const std::string & index, const std::string & data, uint64_t version)
        {
            auto persist = nlohmann::json::parse(data);

            // Validate that state object exists and contains document_version
            if (persist.contains("state"))
            {
                EXPECT_TRUE(persist["state"].contains("document_version"));
                EXPECT_TRUE(persist["state"].contains("modified_at"));
                // Validate document_version is a positive integer
                EXPECT_TRUE(persist["state"]["document_version"].is_number_integer());
                EXPECT_GT(persist["state"]["document_version"].get<int>(), 0);
                // Remove state before comparing with expected values (since modified_at is dynamic)
                persist.erase("state");
            }

            wrapperPersist.callbackMock(id, operation, index, persist.dump(), version);
        }
    };

    EXPECT_CALL(wrapperDelta, callbackMock(expected_dbsync_hwinfo)).Times(1);
    EXPECT_CALL(wrapperDelta, callbackMock(expected_dbsync_network_iface)).Times(1);
    EXPECT_CALL(wrapperDelta, callbackMock(expected_dbsync_network_protocol_1)).Times(1);
    EXPECT_CALL(wrapperDelta, callbackMock(expected_dbsync_network_protocol_2)).Times(1);
    EXPECT_CALL(wrapperDelta, callbackMock(expected_dbsync_network_address_1)).Times(1);
    EXPECT_CALL(wrapperDelta, callbackMock(expected_dbsync_network_address_2)).Times(1);
    EXPECT_CALL(wrapperDelta, callbackMock(expected_dbsync_ports)).Times(1);
    EXPECT_CALL(wrapperDelta, callbackMock(expected_dbsync_processes)).Times(1);
    EXPECT_CALL(wrapperDelta, callbackMock(expected_dbsync_packages)).Times(1);
    EXPECT_CALL(wrapperDelta, callbackMock(expected_dbsync_hotfixes)).Times(1);
    EXPECT_CALL(wrapperDelta, callbackMock(expected_dbsync_groups)).Times(1);
    EXPECT_CALL(wrapperDelta, callbackMock(expected_dbsync_users)).Times(1);
    EXPECT_CALL(wrapperDelta, callbackMock(expected_dbsync_services)).Times(1);
    EXPECT_CALL(wrapperDelta, callbackMock(expected_dbsync_browser_extensions)).Times(1);

    // All modules except OS (disabled in this test)
    EXPECT_CALL(wrapperPersist, callbackMock(testing::_, testing::_, testing::_, expectedPersistHW, testing::_)).Times(1);
    EXPECT_CALL(wrapperPersist, callbackMock(testing::_, testing::_, testing::_, expectedPersistNetIface, testing::_)).Times(1);
    EXPECT_CALL(wrapperPersist, callbackMock(testing::_, testing::_, testing::_, expectedPersistNetProtoIPv4, testing::_)).Times(1);
    EXPECT_CALL(wrapperPersist, callbackMock(testing::_, testing::_, testing::_, expectedPersistNetAddrIPv4, testing::_)).Times(1);
    EXPECT_CALL(wrapperPersist, callbackMock(testing::_, testing::_, testing::_, expectedPersistNetProtoIPv6, testing::_)).Times(1);
    EXPECT_CALL(wrapperPersist, callbackMock(testing::_, testing::_, testing::_, expectedPersistNetAddrIPv6, testing::_)).Times(1);
    EXPECT_CALL(wrapperPersist, callbackMock(testing::_, testing::_, testing::_, expectedPersistPorts, testing::_)).Times(1);
    EXPECT_CALL(wrapperPersist, callbackMock(testing::_, testing::_, testing::_, expectedPersistProcess, testing::_)).Times(1);
    EXPECT_CALL(wrapperPersist, callbackMock(testing::_, testing::_, testing::_, expectedPersistPackage, testing::_)).Times(1);
    EXPECT_CALL(wrapperPersist, callbackMock(testing::_, testing::_, testing::_, expectedPersistHotfix, testing::_)).Times(1);
    EXPECT_CALL(wrapperPersist, callbackMock(testing::_, testing::_, testing::_, expectedPersistGroup, testing::_)).Times(1);
    EXPECT_CALL(wrapperPersist, callbackMock(testing::_, testing::_, testing::_, expectedPersistUser, testing::_)).Times(1);
    EXPECT_CALL(wrapperPersist, callbackMock(testing::_, testing::_, testing::_, expectedPersistService, testing::_)).Times(1);
    EXPECT_CALL(wrapperPersist, callbackMock(testing::_, testing::_, testing::_, expectedPersistBrowserExtension, testing::_)).Times(1);

    std::thread t
    {
        [&spInfoWrapper, &callbackDataDelta, &callbackDataPersist]()
        {
            Syscollector::instance().init(spInfoWrapper,
                                          callbackDataDelta,
                                          callbackDataPersist,
                                          logFunction,
                                          SYSCOLLECTOR_DB_PATH,
                                          "",
                                          "",
                                          3600, true, true, false, true, true, true, true, true, true, true, true, true, true, true);

            Syscollector::instance().start();
        }
    };

    std::this_thread::sleep_for(std::chrono::seconds(2));
    Syscollector::instance().destroy();

    if (t.joinable())
    {
        t.join();
    }
}

TEST_F(SyscollectorImpTest, noNetwork)
{
    const auto spInfoWrapper{std::make_shared<MockSysInfo>()};
    EXPECT_CALL(*spInfoWrapper, hardware()).WillRepeatedly(Return(nlohmann::json::parse(EXPECT_CALL_HARDWARE_JSON)));
    EXPECT_CALL(*spInfoWrapper, os()).WillRepeatedly(Return(nlohmann::json::parse(EXPECT_CALL_OS_JSON)));
    EXPECT_CALL(*spInfoWrapper, networks()).Times(0);
    EXPECT_CALL(*spInfoWrapper, ports()).WillRepeatedly(Return(nlohmann::json::parse(EXPECT_CALL_PORTS_JSON)));
    EXPECT_CALL(*spInfoWrapper, packages(_))
    .WillOnce([](const std::function<void(nlohmann::json&)>& cb)
    {
        auto data = nlohmann::json::parse(EXPECT_CALL_PACKAGES_JSON);
        cb(data);
    });
    EXPECT_CALL(*spInfoWrapper, hotfixes()).WillRepeatedly(Return(nlohmann::json::parse(EXPECT_CALL_HOTFIXES_JSON)));
    EXPECT_CALL(*spInfoWrapper, processes(_))
    .WillOnce([](const std::function<void(nlohmann::json&)>& cb)
    {
        auto data = nlohmann::json::parse(EXPECT_CALL_PROCESSES_JSON);
        cb(data);
    });
    EXPECT_CALL(*spInfoWrapper, groups()).WillRepeatedly(Return(nlohmann::json::parse(EXPECT_CALL_GROUPS_JSON)));
    EXPECT_CALL(*spInfoWrapper, users()).WillRepeatedly(Return(nlohmann::json::parse(EXPECT_CALL_USERS_JSON)));
    EXPECT_CALL(*spInfoWrapper, services()).WillRepeatedly(Return(nlohmann::json::parse(EXPECT_CALL_SERVICES_JSON)));
    EXPECT_CALL(*spInfoWrapper, browserExtensions()).WillRepeatedly(Return(nlohmann::json::parse(EXPECT_CALL_BROWSER_EXTENSIONS_JSON)));

    CallbackMock wrapperDelta;
    std::function<void(const std::string&)> callbackDataDelta
    {
        [&wrapperDelta](const std::string & data)
        {
            auto delta = nlohmann::json::parse(data);

            if (delta.contains("data") && delta["data"].contains("event") && delta["data"]["event"].contains("created"))
            {
                delta["data"]["event"].erase("created");
            }

            wrapperDelta.callbackMock(delta.dump());
        }
    };

    CallbackMockPersist wrapperPersist;
    std::function<void(const std::string&, Operation_t, const std::string&, const std::string&, uint64_t)> callbackDataPersist
    {
        [&wrapperPersist](const std::string & id, Operation_t operation, const std::string & index, const std::string & data, uint64_t version)
        {
            auto persist = nlohmann::json::parse(data);

            // Validate that state object exists and contains document_version
            if (persist.contains("state"))
            {
                EXPECT_TRUE(persist["state"].contains("document_version"));
                EXPECT_TRUE(persist["state"].contains("modified_at"));
                // Validate document_version is a positive integer
                EXPECT_TRUE(persist["state"]["document_version"].is_number_integer());
                EXPECT_GT(persist["state"]["document_version"].get<int>(), 0);
                // Remove state before comparing with expected values (since modified_at is dynamic)
                persist.erase("state");
            }

            wrapperPersist.callbackMock(id, operation, index, persist.dump(), version);
        }
    };

    EXPECT_CALL(wrapperDelta, callbackMock(expected_dbsync_hwinfo)).Times(1);
    EXPECT_CALL(wrapperDelta, callbackMock(expected_dbsync_osinfo)).Times(1);
    EXPECT_CALL(wrapperDelta, callbackMock(expected_dbsync_ports)).Times(1);
    EXPECT_CALL(wrapperDelta, callbackMock(expected_dbsync_processes)).Times(1);
    EXPECT_CALL(wrapperDelta, callbackMock(expected_dbsync_packages)).Times(1);
    EXPECT_CALL(wrapperDelta, callbackMock(expected_dbsync_hotfixes)).Times(1);
    EXPECT_CALL(wrapperDelta, callbackMock(expected_dbsync_groups)).Times(1);
    EXPECT_CALL(wrapperDelta, callbackMock(expected_dbsync_users)).Times(1);
    EXPECT_CALL(wrapperDelta, callbackMock(expected_dbsync_services)).Times(1);
    EXPECT_CALL(wrapperDelta, callbackMock(expected_dbsync_browser_extensions)).Times(1);

    // All modules except Network (disabled in this test)
    EXPECT_CALL(wrapperPersist, callbackMock(testing::_, testing::_, testing::_, expectedPersistHW, testing::_)).Times(1);
    EXPECT_CALL(wrapperPersist, callbackMock(testing::_, testing::_, testing::_, expectedPersistOS, testing::_)).Times(1);
    EXPECT_CALL(wrapperPersist, callbackMock(testing::_, testing::_, testing::_, expectedPersistPorts, testing::_)).Times(1);
    EXPECT_CALL(wrapperPersist, callbackMock(testing::_, testing::_, testing::_, expectedPersistProcess, testing::_)).Times(1);
    EXPECT_CALL(wrapperPersist, callbackMock(testing::_, testing::_, testing::_, expectedPersistPackage, testing::_)).Times(1);
    EXPECT_CALL(wrapperPersist, callbackMock(testing::_, testing::_, testing::_, expectedPersistHotfix, testing::_)).Times(1);
    EXPECT_CALL(wrapperPersist, callbackMock(testing::_, testing::_, testing::_, expectedPersistGroup, testing::_)).Times(1);
    EXPECT_CALL(wrapperPersist, callbackMock(testing::_, testing::_, testing::_, expectedPersistUser, testing::_)).Times(1);
    EXPECT_CALL(wrapperPersist, callbackMock(testing::_, testing::_, testing::_, expectedPersistService, testing::_)).Times(1);
    EXPECT_CALL(wrapperPersist, callbackMock(testing::_, testing::_, testing::_, expectedPersistBrowserExtension, testing::_)).Times(1);

    std::thread t
    {
        [&spInfoWrapper, &callbackDataDelta, &callbackDataPersist]()
        {
            Syscollector::instance().init(spInfoWrapper,
                                          callbackDataDelta,
                                          callbackDataPersist,
                                          logFunction,
                                          SYSCOLLECTOR_DB_PATH,
                                          "",
                                          "",
                                          3600, true, true, true, false, true, true, true, true, true, true, true, true, true, true);

            Syscollector::instance().start();
        }
    };

    std::this_thread::sleep_for(std::chrono::seconds(1));
    Syscollector::instance().destroy();

    if (t.joinable())
    {
        t.join();
    }
}

TEST_F(SyscollectorImpTest, noPackages)
{
    const auto spInfoWrapper{std::make_shared<MockSysInfo>()};
    EXPECT_CALL(*spInfoWrapper, hardware()).WillRepeatedly(Return(nlohmann::json::parse(EXPECT_CALL_HARDWARE_JSON)));
    EXPECT_CALL(*spInfoWrapper, os()).WillRepeatedly(Return(nlohmann::json::parse(EXPECT_CALL_OS_JSON)));
    EXPECT_CALL(*spInfoWrapper, networks()).WillRepeatedly(Return(nlohmann::json::parse(EXPECT_CALL_NETWORKS_JSON)));
    EXPECT_CALL(*spInfoWrapper, ports()).WillRepeatedly(Return(nlohmann::json::parse(EXPECT_CALL_PORTS_JSON)));
    EXPECT_CALL(*spInfoWrapper, packages(_)).Times(0);
    EXPECT_CALL(*spInfoWrapper, hotfixes()).WillRepeatedly(Return(nlohmann::json::parse(EXPECT_CALL_HOTFIXES_JSON)));
    EXPECT_CALL(*spInfoWrapper, processes(_))
    .WillOnce([](const std::function<void(nlohmann::json&)>& cb)
    {
        auto data = nlohmann::json::parse(EXPECT_CALL_PROCESSES_JSON);
        cb(data);
    });
    EXPECT_CALL(*spInfoWrapper, groups()).WillRepeatedly(Return(nlohmann::json::parse(EXPECT_CALL_GROUPS_JSON)));
    EXPECT_CALL(*spInfoWrapper, users()).WillRepeatedly(Return(nlohmann::json::parse(EXPECT_CALL_USERS_JSON)));
    EXPECT_CALL(*spInfoWrapper, services()).WillRepeatedly(Return(nlohmann::json::parse(EXPECT_CALL_SERVICES_JSON)));
    EXPECT_CALL(*spInfoWrapper, browserExtensions()).WillRepeatedly(Return(nlohmann::json::parse(EXPECT_CALL_BROWSER_EXTENSIONS_JSON)));

    CallbackMock wrapperDelta;
    std::function<void(const std::string&)> callbackDataDelta
    {
        [&wrapperDelta](const std::string & data)
        {
            auto delta = nlohmann::json::parse(data);

            if (delta.contains("data") && delta["data"].contains("event") && delta["data"]["event"].contains("created"))
            {
                delta["data"]["event"].erase("created");
            }

            wrapperDelta.callbackMock(delta.dump());
        }
    };

    CallbackMockPersist wrapperPersist;
    std::function<void(const std::string&, Operation_t, const std::string&, const std::string&, uint64_t)> callbackDataPersist
    {
        [&wrapperPersist](const std::string & id, Operation_t operation, const std::string & index, const std::string & data, uint64_t version)
        {
            auto persist = nlohmann::json::parse(data);

            // Validate that state object exists and contains document_version
            if (persist.contains("state"))
            {
                EXPECT_TRUE(persist["state"].contains("document_version"));
                EXPECT_TRUE(persist["state"].contains("modified_at"));
                // Validate document_version is a positive integer
                EXPECT_TRUE(persist["state"]["document_version"].is_number_integer());
                EXPECT_GT(persist["state"]["document_version"].get<int>(), 0);
                // Remove state before comparing with expected values (since modified_at is dynamic)
                persist.erase("state");
            }

            wrapperPersist.callbackMock(id, operation, index, persist.dump(), version);
        }
    };

    EXPECT_CALL(wrapperDelta, callbackMock(expected_dbsync_hwinfo)).Times(1);
    EXPECT_CALL(wrapperDelta, callbackMock(expected_dbsync_osinfo)).Times(1);
    EXPECT_CALL(wrapperDelta, callbackMock(expected_dbsync_network_iface)).Times(1);
    EXPECT_CALL(wrapperDelta, callbackMock(expected_dbsync_network_protocol_1)).Times(1);
    EXPECT_CALL(wrapperDelta, callbackMock(expected_dbsync_network_protocol_2)).Times(1);
    EXPECT_CALL(wrapperDelta, callbackMock(expected_dbsync_network_address_1)).Times(1);
    EXPECT_CALL(wrapperDelta, callbackMock(expected_dbsync_network_address_2)).Times(1);
    EXPECT_CALL(wrapperDelta, callbackMock(expected_dbsync_ports)).Times(1);
    EXPECT_CALL(wrapperDelta, callbackMock(expected_dbsync_processes)).Times(1);
    EXPECT_CALL(wrapperDelta, callbackMock(expected_dbsync_hotfixes)).Times(1);
    EXPECT_CALL(wrapperDelta, callbackMock(expected_dbsync_groups)).Times(1);
    EXPECT_CALL(wrapperDelta, callbackMock(expected_dbsync_users)).Times(1);
    EXPECT_CALL(wrapperDelta, callbackMock(expected_dbsync_services)).Times(1);
    EXPECT_CALL(wrapperDelta, callbackMock(expected_dbsync_browser_extensions)).Times(1);

    // All modules except Packages (disabled in this test)
    EXPECT_CALL(wrapperPersist, callbackMock(testing::_, testing::_, testing::_, expectedPersistHW, testing::_)).Times(1);
    EXPECT_CALL(wrapperPersist, callbackMock(testing::_, testing::_, testing::_, expectedPersistOS, testing::_)).Times(1);
    EXPECT_CALL(wrapperPersist, callbackMock(testing::_, testing::_, testing::_, expectedPersistNetIface, testing::_)).Times(1);
    EXPECT_CALL(wrapperPersist, callbackMock(testing::_, testing::_, testing::_, expectedPersistNetProtoIPv4, testing::_)).Times(1);
    EXPECT_CALL(wrapperPersist, callbackMock(testing::_, testing::_, testing::_, expectedPersistNetAddrIPv4, testing::_)).Times(1);
    EXPECT_CALL(wrapperPersist, callbackMock(testing::_, testing::_, testing::_, expectedPersistNetProtoIPv6, testing::_)).Times(1);
    EXPECT_CALL(wrapperPersist, callbackMock(testing::_, testing::_, testing::_, expectedPersistNetAddrIPv6, testing::_)).Times(1);
    EXPECT_CALL(wrapperPersist, callbackMock(testing::_, testing::_, testing::_, expectedPersistPorts, testing::_)).Times(1);
    EXPECT_CALL(wrapperPersist, callbackMock(testing::_, testing::_, testing::_, expectedPersistProcess, testing::_)).Times(1);
    EXPECT_CALL(wrapperPersist, callbackMock(testing::_, testing::_, testing::_, expectedPersistHotfix, testing::_)).Times(1);
    EXPECT_CALL(wrapperPersist, callbackMock(testing::_, testing::_, testing::_, expectedPersistGroup, testing::_)).Times(1);
    EXPECT_CALL(wrapperPersist, callbackMock(testing::_, testing::_, testing::_, expectedPersistUser, testing::_)).Times(1);
    EXPECT_CALL(wrapperPersist, callbackMock(testing::_, testing::_, testing::_, expectedPersistService, testing::_)).Times(1);
    EXPECT_CALL(wrapperPersist, callbackMock(testing::_, testing::_, testing::_, expectedPersistBrowserExtension, testing::_)).Times(1);

    std::thread t
    {
        [&spInfoWrapper, &callbackDataDelta, &callbackDataPersist]()
        {
            Syscollector::instance().init(spInfoWrapper,
                                          callbackDataDelta,
                                          callbackDataPersist,
                                          logFunction,
                                          SYSCOLLECTOR_DB_PATH,
                                          "",
                                          "",
                                          3600, true, true, true, true, false, true, true, true, true, true, true, true, true, true);

            Syscollector::instance().start();
        }
    };

    std::this_thread::sleep_for(std::chrono::seconds{2});
    Syscollector::instance().destroy();

    if (t.joinable())
    {
        t.join();
    }
}

TEST_F(SyscollectorImpTest, noPorts)
{
    const auto spInfoWrapper{std::make_shared<MockSysInfo>()};
    EXPECT_CALL(*spInfoWrapper, hardware()).WillRepeatedly(Return(nlohmann::json::parse(EXPECT_CALL_HARDWARE_JSON)));
    EXPECT_CALL(*spInfoWrapper, os()).WillRepeatedly(Return(nlohmann::json::parse(EXPECT_CALL_OS_JSON)));
    EXPECT_CALL(*spInfoWrapper, networks()).WillRepeatedly(Return(nlohmann::json::parse(EXPECT_CALL_NETWORKS_JSON)));
    EXPECT_CALL(*spInfoWrapper, ports()).Times(0);
    EXPECT_CALL(*spInfoWrapper, packages(_))
    .WillOnce([](const std::function<void(nlohmann::json&)>& cb)
    {
        auto data = nlohmann::json::parse(EXPECT_CALL_PACKAGES_JSON);
        cb(data);
    });
    EXPECT_CALL(*spInfoWrapper, hotfixes()).WillRepeatedly(Return(nlohmann::json::parse(EXPECT_CALL_HOTFIXES_JSON)));
    EXPECT_CALL(*spInfoWrapper, processes(_))
    .WillOnce([](const std::function<void(nlohmann::json&)>& cb)
    {
        auto data = nlohmann::json::parse(EXPECT_CALL_PROCESSES_JSON);
        cb(data);
    });
    EXPECT_CALL(*spInfoWrapper, groups()).WillRepeatedly(Return(nlohmann::json::parse(EXPECT_CALL_GROUPS_JSON)));
    EXPECT_CALL(*spInfoWrapper, users()).WillRepeatedly(Return(nlohmann::json::parse(EXPECT_CALL_USERS_JSON)));
    EXPECT_CALL(*spInfoWrapper, services()).WillRepeatedly(Return(nlohmann::json::parse(EXPECT_CALL_SERVICES_JSON)));
    EXPECT_CALL(*spInfoWrapper, browserExtensions()).WillRepeatedly(Return(nlohmann::json::parse(EXPECT_CALL_BROWSER_EXTENSIONS_JSON)));

    CallbackMock wrapperDelta;
    std::function<void(const std::string&)> callbackDataDelta
    {
        [&wrapperDelta](const std::string & data)
        {
            auto delta = nlohmann::json::parse(data);

            if (delta.contains("data") && delta["data"].contains("event") && delta["data"]["event"].contains("created"))
            {
                delta["data"]["event"].erase("created");
            }

            wrapperDelta.callbackMock(delta.dump());
        }
    };

    CallbackMockPersist wrapperPersist;
    std::function<void(const std::string&, Operation_t, const std::string&, const std::string&, uint64_t)> callbackDataPersist
    {
        [&wrapperPersist](const std::string & id, Operation_t operation, const std::string & index, const std::string & data, uint64_t version)
        {
            auto persist = nlohmann::json::parse(data);

            // Validate that state object exists and contains document_version
            if (persist.contains("state"))
            {
                EXPECT_TRUE(persist["state"].contains("document_version"));
                EXPECT_TRUE(persist["state"].contains("modified_at"));
                // Validate document_version is a positive integer
                EXPECT_TRUE(persist["state"]["document_version"].is_number_integer());
                EXPECT_GT(persist["state"]["document_version"].get<int>(), 0);
                // Remove state before comparing with expected values (since modified_at is dynamic)
                persist.erase("state");
            }

            wrapperPersist.callbackMock(id, operation, index, persist.dump(), version);
        }
    };

    EXPECT_CALL(wrapperDelta, callbackMock(expected_dbsync_hwinfo)).Times(1);
    EXPECT_CALL(wrapperDelta, callbackMock(expected_dbsync_osinfo)).Times(1);
    EXPECT_CALL(wrapperDelta, callbackMock(expected_dbsync_network_iface)).Times(1);
    EXPECT_CALL(wrapperDelta, callbackMock(expected_dbsync_network_protocol_1)).Times(1);
    EXPECT_CALL(wrapperDelta, callbackMock(expected_dbsync_network_protocol_2)).Times(1);
    EXPECT_CALL(wrapperDelta, callbackMock(expected_dbsync_network_address_1)).Times(1);
    EXPECT_CALL(wrapperDelta, callbackMock(expected_dbsync_network_address_2)).Times(1);
    EXPECT_CALL(wrapperDelta, callbackMock(expected_dbsync_packages)).Times(1);
    EXPECT_CALL(wrapperDelta, callbackMock(expected_dbsync_processes)).Times(1);
    EXPECT_CALL(wrapperDelta, callbackMock(expected_dbsync_hotfixes)).Times(1);
    EXPECT_CALL(wrapperDelta, callbackMock(expected_dbsync_groups)).Times(1);
    EXPECT_CALL(wrapperDelta, callbackMock(expected_dbsync_users)).Times(1);
    EXPECT_CALL(wrapperDelta, callbackMock(expected_dbsync_services)).Times(1);
    EXPECT_CALL(wrapperDelta, callbackMock(expected_dbsync_browser_extensions)).Times(1);

    // All modules except Ports (disabled in this test)
    EXPECT_CALL(wrapperPersist, callbackMock(testing::_, testing::_, testing::_, expectedPersistHW, testing::_)).Times(1);
    EXPECT_CALL(wrapperPersist, callbackMock(testing::_, testing::_, testing::_, expectedPersistOS, testing::_)).Times(1);
    EXPECT_CALL(wrapperPersist, callbackMock(testing::_, testing::_, testing::_, expectedPersistNetIface, testing::_)).Times(1);
    EXPECT_CALL(wrapperPersist, callbackMock(testing::_, testing::_, testing::_, expectedPersistNetProtoIPv4, testing::_)).Times(1);
    EXPECT_CALL(wrapperPersist, callbackMock(testing::_, testing::_, testing::_, expectedPersistNetAddrIPv4, testing::_)).Times(1);
    EXPECT_CALL(wrapperPersist, callbackMock(testing::_, testing::_, testing::_, expectedPersistNetProtoIPv6, testing::_)).Times(1);
    EXPECT_CALL(wrapperPersist, callbackMock(testing::_, testing::_, testing::_, expectedPersistNetAddrIPv6, testing::_)).Times(1);
    EXPECT_CALL(wrapperPersist, callbackMock(testing::_, testing::_, testing::_, expectedPersistProcess, testing::_)).Times(1);
    EXPECT_CALL(wrapperPersist, callbackMock(testing::_, testing::_, testing::_, expectedPersistPackage, testing::_)).Times(1);
    EXPECT_CALL(wrapperPersist, callbackMock(testing::_, testing::_, testing::_, expectedPersistHotfix, testing::_)).Times(1);
    EXPECT_CALL(wrapperPersist, callbackMock(testing::_, testing::_, testing::_, expectedPersistGroup, testing::_)).Times(1);
    EXPECT_CALL(wrapperPersist, callbackMock(testing::_, testing::_, testing::_, expectedPersistUser, testing::_)).Times(1);
    EXPECT_CALL(wrapperPersist, callbackMock(testing::_, testing::_, testing::_, expectedPersistService, testing::_)).Times(1);
    EXPECT_CALL(wrapperPersist, callbackMock(testing::_, testing::_, testing::_, expectedPersistBrowserExtension, testing::_)).Times(1);

    std::thread t
    {
        [&spInfoWrapper, &callbackDataDelta, &callbackDataPersist]()
        {
            Syscollector::instance().init(spInfoWrapper,
                                          callbackDataDelta,
                                          callbackDataPersist,
                                          logFunction,
                                          SYSCOLLECTOR_DB_PATH,
                                          "",
                                          "",
                                          5, true, true, true, true, true, false, true, true, true, true, true, true, true, true);

            Syscollector::instance().start();
        }
    };

    std::this_thread::sleep_for(std::chrono::seconds(1));
    Syscollector::instance().destroy();

    if (t.joinable())
    {
        t.join();
    }
}

TEST_F(SyscollectorImpTest, noPortsAll)
{
    const auto spInfoWrapper{std::make_shared<MockSysInfo>()};
    EXPECT_CALL(*spInfoWrapper, hardware()).WillRepeatedly(Return(nlohmann::json::parse(EXPECT_CALL_HARDWARE_JSON)));
    EXPECT_CALL(*spInfoWrapper, os()).WillRepeatedly(Return(nlohmann::json::parse(EXPECT_CALL_OS_JSON)));
    EXPECT_CALL(*spInfoWrapper, networks()).WillRepeatedly(Return(nlohmann::json::parse(EXPECT_CALL_NETWORKS_JSON)));
    EXPECT_CALL(*spInfoWrapper, ports()).WillRepeatedly(Return(nlohmann::json::parse(EXPECT_CALL_PORTS_ALL_JSON)));

    EXPECT_CALL(*spInfoWrapper, packages(_))
    .WillOnce([](const std::function<void(nlohmann::json&)>& cb)
    {
        auto data = nlohmann::json::parse(EXPECT_CALL_PACKAGES_JSON);
        cb(data);
    });
    EXPECT_CALL(*spInfoWrapper, hotfixes()).WillRepeatedly(Return(nlohmann::json::parse(EXPECT_CALL_HOTFIXES_JSON)));
    EXPECT_CALL(*spInfoWrapper, processes(_))
    .WillOnce([](const std::function<void(nlohmann::json&)>& cb)
    {
        auto data = nlohmann::json::parse(EXPECT_CALL_PROCESSES_JSON);
        cb(data);
    });
    EXPECT_CALL(*spInfoWrapper, groups()).WillRepeatedly(Return(nlohmann::json::parse(EXPECT_CALL_GROUPS_JSON)));
    EXPECT_CALL(*spInfoWrapper, users()).WillRepeatedly(Return(nlohmann::json::parse(EXPECT_CALL_USERS_JSON)));
    EXPECT_CALL(*spInfoWrapper, services()).WillRepeatedly(Return(nlohmann::json::parse(EXPECT_CALL_SERVICES_JSON)));
    EXPECT_CALL(*spInfoWrapper, browserExtensions()).WillRepeatedly(Return(nlohmann::json::parse(EXPECT_CALL_BROWSER_EXTENSIONS_JSON)));

    CallbackMock wrapperDelta;
    std::function<void(const std::string&)> callbackDataDelta
    {
        [&wrapperDelta](const std::string & data)
        {
            auto delta = nlohmann::json::parse(data);

            if (delta.contains("data") && delta["data"].contains("event") && delta["data"]["event"].contains("created"))
            {
                delta["data"]["event"].erase("created");
            }

            wrapperDelta.callbackMock(delta.dump());
        }
    };

    CallbackMockPersist wrapperPersist;
    std::function<void(const std::string&, Operation_t, const std::string&, const std::string&, uint64_t)> callbackDataPersist
    {
        [&wrapperPersist](const std::string & id, Operation_t operation, const std::string & index, const std::string & data, uint64_t version)
        {
            auto persist = nlohmann::json::parse(data);

            // Validate that state object exists and contains document_version
            if (persist.contains("state"))
            {
                EXPECT_TRUE(persist["state"].contains("document_version"));
                EXPECT_TRUE(persist["state"].contains("modified_at"));
                // Validate document_version is a positive integer
                EXPECT_TRUE(persist["state"]["document_version"].is_number_integer());
                EXPECT_GT(persist["state"]["document_version"].get<int>(), 0);
                // Remove state before comparing with expected values (since modified_at is dynamic)
                persist.erase("state");
            }

            wrapperPersist.callbackMock(id, operation, index, persist.dump(), version);
        }
    };

    EXPECT_CALL(wrapperDelta, callbackMock(expected_dbsync_hwinfo)).Times(1);
    EXPECT_CALL(wrapperDelta, callbackMock(expected_dbsync_osinfo)).Times(1);
    EXPECT_CALL(wrapperDelta, callbackMock(expected_dbsync_network_iface)).Times(1);
    EXPECT_CALL(wrapperDelta, callbackMock(expected_dbsync_network_protocol_1)).Times(1);
    EXPECT_CALL(wrapperDelta, callbackMock(expected_dbsync_network_protocol_2)).Times(1);
    EXPECT_CALL(wrapperDelta, callbackMock(expected_dbsync_network_address_1)).Times(1);
    EXPECT_CALL(wrapperDelta, callbackMock(expected_dbsync_network_address_2)).Times(1);
    EXPECT_CALL(wrapperDelta, callbackMock(expected_dbsync_packages)).Times(1);
    EXPECT_CALL(wrapperDelta, callbackMock(expected_dbsync_processes)).Times(1);
    EXPECT_CALL(wrapperDelta, callbackMock(expected_dbsync_ports)).Times(1);
    EXPECT_CALL(wrapperDelta, callbackMock(expected_dbsync_ports_udp)).Times(1);
    EXPECT_CALL(wrapperDelta, callbackMock(expected_dbsync_hotfixes)).Times(1);
    EXPECT_CALL(wrapperDelta, callbackMock(expected_dbsync_groups)).Times(1);
    EXPECT_CALL(wrapperDelta, callbackMock(expected_dbsync_users)).Times(1);
    EXPECT_CALL(wrapperDelta, callbackMock(expected_dbsync_services)).Times(1);
    EXPECT_CALL(wrapperDelta, callbackMock(expected_dbsync_browser_extensions)).Times(1);

    // All modules except PortsAll
    EXPECT_CALL(wrapperPersist, callbackMock(testing::_, testing::_, testing::_, expectedPersistHW, testing::_)).Times(1);
    EXPECT_CALL(wrapperPersist, callbackMock(testing::_, testing::_, testing::_, expectedPersistOS, testing::_)).Times(1);
    EXPECT_CALL(wrapperPersist, callbackMock(testing::_, testing::_, testing::_, expectedPersistNetIface, testing::_)).Times(1);
    EXPECT_CALL(wrapperPersist, callbackMock(testing::_, testing::_, testing::_, expectedPersistNetProtoIPv4, testing::_)).Times(1);
    EXPECT_CALL(wrapperPersist, callbackMock(testing::_, testing::_, testing::_, expectedPersistNetAddrIPv4, testing::_)).Times(1);
    EXPECT_CALL(wrapperPersist, callbackMock(testing::_, testing::_, testing::_, expectedPersistNetProtoIPv6, testing::_)).Times(1);
    EXPECT_CALL(wrapperPersist, callbackMock(testing::_, testing::_, testing::_, expectedPersistNetAddrIPv6, testing::_)).Times(1);
    EXPECT_CALL(wrapperPersist, callbackMock(testing::_, testing::_, testing::_, expectedPersistPorts, testing::_)).Times(1);
    EXPECT_CALL(wrapperPersist, callbackMock(testing::_, testing::_, testing::_, expectedPersistPortsUdp, testing::_)).Times(1);
    EXPECT_CALL(wrapperPersist, callbackMock(testing::_, testing::_, testing::_, expectedPersistProcess, testing::_)).Times(1);
    EXPECT_CALL(wrapperPersist, callbackMock(testing::_, testing::_, testing::_, expectedPersistPackage, testing::_)).Times(1);
    EXPECT_CALL(wrapperPersist, callbackMock(testing::_, testing::_, testing::_, expectedPersistHotfix, testing::_)).Times(1);
    EXPECT_CALL(wrapperPersist, callbackMock(testing::_, testing::_, testing::_, expectedPersistGroup, testing::_)).Times(1);
    EXPECT_CALL(wrapperPersist, callbackMock(testing::_, testing::_, testing::_, expectedPersistUser, testing::_)).Times(1);
    EXPECT_CALL(wrapperPersist, callbackMock(testing::_, testing::_, testing::_, expectedPersistService, testing::_)).Times(1);
    EXPECT_CALL(wrapperPersist, callbackMock(testing::_, testing::_, testing::_, expectedPersistBrowserExtension, testing::_)).Times(1);

    std::thread t
    {
        [&spInfoWrapper, &callbackDataDelta, &callbackDataPersist]()
        {
            Syscollector::instance().init(spInfoWrapper,
                                          callbackDataDelta,
                                          callbackDataPersist,
                                          logFunction,
                                          SYSCOLLECTOR_DB_PATH,
                                          "",
                                          "",
                                          3600, true, true, true, true, true, true, false, true, true, true, true, true, true, true);

            Syscollector::instance().start();
        }
    };

    std::this_thread::sleep_for(std::chrono::seconds(1));
    Syscollector::instance().destroy();

    if (t.joinable())
    {
        t.join();
    }
}

TEST_F(SyscollectorImpTest, noProcesses)
{
    const auto spInfoWrapper{std::make_shared<MockSysInfo>()};
    EXPECT_CALL(*spInfoWrapper, hardware()).WillRepeatedly(Return(nlohmann::json::parse(EXPECT_CALL_HARDWARE_JSON)));
    EXPECT_CALL(*spInfoWrapper, os()).WillRepeatedly(Return(nlohmann::json::parse(EXPECT_CALL_OS_JSON)));
    EXPECT_CALL(*spInfoWrapper, networks()).WillRepeatedly(Return(nlohmann::json::parse(EXPECT_CALL_NETWORKS_JSON)));
    EXPECT_CALL(*spInfoWrapper, ports()).WillRepeatedly(Return(nlohmann::json::parse(EXPECT_CALL_PORTS_JSON)));
    EXPECT_CALL(*spInfoWrapper, packages(_))
    .WillOnce([](const std::function<void(nlohmann::json&)>& cb)
    {
        auto data = nlohmann::json::parse(EXPECT_CALL_PACKAGES_JSON);
        cb(data);
    });
    EXPECT_CALL(*spInfoWrapper, hotfixes()).WillRepeatedly(Return(nlohmann::json::parse(EXPECT_CALL_HOTFIXES_JSON)));
    EXPECT_CALL(*spInfoWrapper, processes(_)).Times(0);
    EXPECT_CALL(*spInfoWrapper, groups()).WillRepeatedly(Return(nlohmann::json::parse(EXPECT_CALL_GROUPS_JSON)));
    EXPECT_CALL(*spInfoWrapper, users()).WillRepeatedly(Return(nlohmann::json::parse(EXPECT_CALL_USERS_JSON)));
    EXPECT_CALL(*spInfoWrapper, services()).WillRepeatedly(Return(nlohmann::json::parse(EXPECT_CALL_SERVICES_JSON)));
    EXPECT_CALL(*spInfoWrapper, browserExtensions()).WillRepeatedly(Return(nlohmann::json::parse(EXPECT_CALL_BROWSER_EXTENSIONS_JSON)));

    CallbackMock wrapperDelta;
    std::function<void(const std::string&)> callbackDataDelta
    {
        [&wrapperDelta](const std::string & data)
        {
            auto delta = nlohmann::json::parse(data);

            if (delta.contains("data") && delta["data"].contains("event") && delta["data"]["event"].contains("created"))
            {
                delta["data"]["event"].erase("created");
            }

            wrapperDelta.callbackMock(delta.dump());
        }
    };

    CallbackMockPersist wrapperPersist;
    std::function<void(const std::string&, Operation_t, const std::string&, const std::string&, uint64_t)> callbackDataPersist
    {
        [&wrapperPersist](const std::string & id, Operation_t operation, const std::string & index, const std::string & data, uint64_t version)
        {
            auto persist = nlohmann::json::parse(data);

            // Validate that state object exists and contains document_version
            if (persist.contains("state"))
            {
                EXPECT_TRUE(persist["state"].contains("document_version"));
                EXPECT_TRUE(persist["state"].contains("modified_at"));
                // Validate document_version is a positive integer
                EXPECT_TRUE(persist["state"]["document_version"].is_number_integer());
                EXPECT_GT(persist["state"]["document_version"].get<int>(), 0);
                // Remove state before comparing with expected values (since modified_at is dynamic)
                persist.erase("state");
            }

            wrapperPersist.callbackMock(id, operation, index, persist.dump(), version);
        }
    };

    EXPECT_CALL(wrapperDelta, callbackMock(expected_dbsync_hwinfo)).Times(1);
    EXPECT_CALL(wrapperDelta, callbackMock(expected_dbsync_osinfo)).Times(1);
    EXPECT_CALL(wrapperDelta, callbackMock(expected_dbsync_network_iface)).Times(1);
    EXPECT_CALL(wrapperDelta, callbackMock(expected_dbsync_network_protocol_1)).Times(1);
    EXPECT_CALL(wrapperDelta, callbackMock(expected_dbsync_network_protocol_2)).Times(1);
    EXPECT_CALL(wrapperDelta, callbackMock(expected_dbsync_network_address_1)).Times(1);
    EXPECT_CALL(wrapperDelta, callbackMock(expected_dbsync_network_address_2)).Times(1);
    EXPECT_CALL(wrapperDelta, callbackMock(expected_dbsync_packages)).Times(1);
    EXPECT_CALL(wrapperDelta, callbackMock(expected_dbsync_ports)).Times(1);
    EXPECT_CALL(wrapperDelta, callbackMock(expected_dbsync_hotfixes)).Times(1);
    EXPECT_CALL(wrapperDelta, callbackMock(expected_dbsync_groups)).Times(1);
    EXPECT_CALL(wrapperDelta, callbackMock(expected_dbsync_users)).Times(1);
    EXPECT_CALL(wrapperDelta, callbackMock(expected_dbsync_services)).Times(1);
    EXPECT_CALL(wrapperDelta, callbackMock(expected_dbsync_browser_extensions)).Times(1);

    // All modules except Processes (disabled in this test)
    EXPECT_CALL(wrapperPersist, callbackMock(testing::_, testing::_, testing::_, expectedPersistHW, testing::_)).Times(1);
    EXPECT_CALL(wrapperPersist, callbackMock(testing::_, testing::_, testing::_, expectedPersistOS, testing::_)).Times(1);
    EXPECT_CALL(wrapperPersist, callbackMock(testing::_, testing::_, testing::_, expectedPersistNetIface, testing::_)).Times(1);
    EXPECT_CALL(wrapperPersist, callbackMock(testing::_, testing::_, testing::_, expectedPersistNetProtoIPv4, testing::_)).Times(1);
    EXPECT_CALL(wrapperPersist, callbackMock(testing::_, testing::_, testing::_, expectedPersistNetAddrIPv4, testing::_)).Times(1);
    EXPECT_CALL(wrapperPersist, callbackMock(testing::_, testing::_, testing::_, expectedPersistNetProtoIPv6, testing::_)).Times(1);
    EXPECT_CALL(wrapperPersist, callbackMock(testing::_, testing::_, testing::_, expectedPersistNetAddrIPv6, testing::_)).Times(1);
    EXPECT_CALL(wrapperPersist, callbackMock(testing::_, testing::_, testing::_, expectedPersistPorts, testing::_)).Times(1);
    EXPECT_CALL(wrapperPersist, callbackMock(testing::_, testing::_, testing::_, expectedPersistPackage, testing::_)).Times(1);
    EXPECT_CALL(wrapperPersist, callbackMock(testing::_, testing::_, testing::_, expectedPersistHotfix, testing::_)).Times(1);
    EXPECT_CALL(wrapperPersist, callbackMock(testing::_, testing::_, testing::_, expectedPersistGroup, testing::_)).Times(1);
    EXPECT_CALL(wrapperPersist, callbackMock(testing::_, testing::_, testing::_, expectedPersistUser, testing::_)).Times(1);
    EXPECT_CALL(wrapperPersist, callbackMock(testing::_, testing::_, testing::_, expectedPersistService, testing::_)).Times(1);
    EXPECT_CALL(wrapperPersist, callbackMock(testing::_, testing::_, testing::_, expectedPersistBrowserExtension, testing::_)).Times(1);

    std::thread t
    {
        [&spInfoWrapper, &callbackDataDelta, &callbackDataPersist]()
        {
            Syscollector::instance().init(spInfoWrapper,
                                          callbackDataDelta,
                                          callbackDataPersist,
                                          logFunction,
                                          SYSCOLLECTOR_DB_PATH,
                                          "",
                                          "",
                                          3600, true, true, true, true, true, true, true, false, true, true, true, true, true, true);

            Syscollector::instance().start();
        }
    };

    std::this_thread::sleep_for(std::chrono::seconds{2});
    Syscollector::instance().destroy();

    if (t.joinable())
    {
        t.join();
    }
}

TEST_F(SyscollectorImpTest, noHotfixes)
{
    const auto spInfoWrapper{std::make_shared<MockSysInfo>()};
    EXPECT_CALL(*spInfoWrapper, hardware()).WillRepeatedly(Return(nlohmann::json::parse(EXPECT_CALL_HARDWARE_JSON)));
    EXPECT_CALL(*spInfoWrapper, os()).WillRepeatedly(Return(nlohmann::json::parse(EXPECT_CALL_OS_JSON)));
    EXPECT_CALL(*spInfoWrapper, networks()).WillRepeatedly(Return(nlohmann::json::parse(EXPECT_CALL_NETWORKS_JSON)));
    EXPECT_CALL(*spInfoWrapper, ports()).WillRepeatedly(Return(nlohmann::json::parse(EXPECT_CALL_PORTS_JSON)));
    EXPECT_CALL(*spInfoWrapper, packages(_))
    .WillOnce([](const std::function<void(nlohmann::json&)>& cb)
    {
        auto data = nlohmann::json::parse(EXPECT_CALL_PACKAGES_JSON);
        cb(data);
    });
    EXPECT_CALL(*spInfoWrapper, hotfixes()).Times(0);
    EXPECT_CALL(*spInfoWrapper, processes(_))
    .WillOnce([](const std::function<void(nlohmann::json&)>& cb)
    {
        auto data = nlohmann::json::parse(EXPECT_CALL_PROCESSES_JSON);
        cb(data);
    });
    EXPECT_CALL(*spInfoWrapper, groups()).WillRepeatedly(Return(nlohmann::json::parse(EXPECT_CALL_GROUPS_JSON)));
    EXPECT_CALL(*spInfoWrapper, users()).WillRepeatedly(Return(nlohmann::json::parse(EXPECT_CALL_USERS_JSON)));
    EXPECT_CALL(*spInfoWrapper, services()).WillRepeatedly(Return(nlohmann::json::parse(EXPECT_CALL_SERVICES_JSON)));
    EXPECT_CALL(*spInfoWrapper, browserExtensions()).WillRepeatedly(Return(nlohmann::json::parse(EXPECT_CALL_BROWSER_EXTENSIONS_JSON)));

    CallbackMock wrapperDelta;
    std::function<void(const std::string&)> callbackDataDelta
    {
        [&wrapperDelta](const std::string & data)
        {
            auto delta = nlohmann::json::parse(data);

            if (delta.contains("data") && delta["data"].contains("event") && delta["data"]["event"].contains("created"))
            {
                delta["data"]["event"].erase("created");
            }

            wrapperDelta.callbackMock(delta.dump());
        }
    };

    CallbackMockPersist wrapperPersist;
    std::function<void(const std::string&, Operation_t, const std::string&, const std::string&, uint64_t)> callbackDataPersist
    {
        [&wrapperPersist](const std::string & id, Operation_t operation, const std::string & index, const std::string & data, uint64_t version)
        {
            auto persist = nlohmann::json::parse(data);

            // Validate that state object exists and contains document_version
            if (persist.contains("state"))
            {
                EXPECT_TRUE(persist["state"].contains("document_version"));
                EXPECT_TRUE(persist["state"].contains("modified_at"));
                // Validate document_version is a positive integer
                EXPECT_TRUE(persist["state"]["document_version"].is_number_integer());
                EXPECT_GT(persist["state"]["document_version"].get<int>(), 0);
                // Remove state before comparing with expected values (since modified_at is dynamic)
                persist.erase("state");
            }

            wrapperPersist.callbackMock(id, operation, index, persist.dump(), version);
        }
    };

    EXPECT_CALL(wrapperDelta, callbackMock(expected_dbsync_hwinfo)).Times(1);
    EXPECT_CALL(wrapperDelta, callbackMock(expected_dbsync_osinfo)).Times(1);
    EXPECT_CALL(wrapperDelta, callbackMock(expected_dbsync_network_iface)).Times(1);
    EXPECT_CALL(wrapperDelta, callbackMock(expected_dbsync_network_protocol_1)).Times(1);
    EXPECT_CALL(wrapperDelta, callbackMock(expected_dbsync_network_protocol_2)).Times(1);
    EXPECT_CALL(wrapperDelta, callbackMock(expected_dbsync_network_address_1)).Times(1);
    EXPECT_CALL(wrapperDelta, callbackMock(expected_dbsync_network_address_2)).Times(1);
    EXPECT_CALL(wrapperDelta, callbackMock(expected_dbsync_packages)).Times(1);
    EXPECT_CALL(wrapperDelta, callbackMock(expected_dbsync_ports)).Times(1);
    EXPECT_CALL(wrapperDelta, callbackMock(expected_dbsync_processes)).Times(1);
    EXPECT_CALL(wrapperDelta, callbackMock(expected_dbsync_groups)).Times(1);
    EXPECT_CALL(wrapperDelta, callbackMock(expected_dbsync_users)).Times(1);
    EXPECT_CALL(wrapperDelta, callbackMock(expected_dbsync_services)).Times(1);
    EXPECT_CALL(wrapperDelta, callbackMock(expected_dbsync_browser_extensions)).Times(1);

    // All modules except Hotfixes (disabled in this test)
    EXPECT_CALL(wrapperPersist, callbackMock(testing::_, testing::_, testing::_, expectedPersistHW, testing::_)).Times(1);
    EXPECT_CALL(wrapperPersist, callbackMock(testing::_, testing::_, testing::_, expectedPersistOS, testing::_)).Times(1);
    EXPECT_CALL(wrapperPersist, callbackMock(testing::_, testing::_, testing::_, expectedPersistNetIface, testing::_)).Times(1);
    EXPECT_CALL(wrapperPersist, callbackMock(testing::_, testing::_, testing::_, expectedPersistNetProtoIPv4, testing::_)).Times(1);
    EXPECT_CALL(wrapperPersist, callbackMock(testing::_, testing::_, testing::_, expectedPersistNetAddrIPv4, testing::_)).Times(1);
    EXPECT_CALL(wrapperPersist, callbackMock(testing::_, testing::_, testing::_, expectedPersistNetProtoIPv6, testing::_)).Times(1);
    EXPECT_CALL(wrapperPersist, callbackMock(testing::_, testing::_, testing::_, expectedPersistNetAddrIPv6, testing::_)).Times(1);
    EXPECT_CALL(wrapperPersist, callbackMock(testing::_, testing::_, testing::_, expectedPersistPorts, testing::_)).Times(1);
    EXPECT_CALL(wrapperPersist, callbackMock(testing::_, testing::_, testing::_, expectedPersistProcess, testing::_)).Times(1);
    EXPECT_CALL(wrapperPersist, callbackMock(testing::_, testing::_, testing::_, expectedPersistPackage, testing::_)).Times(1);
    EXPECT_CALL(wrapperPersist, callbackMock(testing::_, testing::_, testing::_, expectedPersistGroup, testing::_)).Times(1);
    EXPECT_CALL(wrapperPersist, callbackMock(testing::_, testing::_, testing::_, expectedPersistUser, testing::_)).Times(1);
    EXPECT_CALL(wrapperPersist, callbackMock(testing::_, testing::_, testing::_, expectedPersistService, testing::_)).Times(1);
    EXPECT_CALL(wrapperPersist, callbackMock(testing::_, testing::_, testing::_, expectedPersistBrowserExtension, testing::_)).Times(1);

    std::thread t
    {
        [&spInfoWrapper, &callbackDataDelta, &callbackDataPersist]()
        {
            Syscollector::instance().init(spInfoWrapper,
                                          callbackDataDelta,
                                          callbackDataPersist,
                                          logFunction,
                                          SYSCOLLECTOR_DB_PATH,
                                          "",
                                          "",
                                          3600, true, true, true, true, true, true, true, true, false, true, true, true, true, true);

            Syscollector::instance().start();
        }
    };

    std::this_thread::sleep_for(std::chrono::seconds{2});
    Syscollector::instance().destroy();

    if (t.joinable())
    {
        t.join();
    }
}

TEST_F(SyscollectorImpTest, noUsers)
{
    const auto spInfoWrapper{std::make_shared<MockSysInfo>()};
    EXPECT_CALL(*spInfoWrapper, hardware()).WillRepeatedly(Return(nlohmann::json::parse(EXPECT_CALL_HARDWARE_JSON)));
    EXPECT_CALL(*spInfoWrapper, os()).WillRepeatedly(Return(nlohmann::json::parse(EXPECT_CALL_OS_JSON)));
    EXPECT_CALL(*spInfoWrapper, networks()).WillRepeatedly(Return(nlohmann::json::parse(EXPECT_CALL_NETWORKS_JSON)));
    EXPECT_CALL(*spInfoWrapper, ports()).WillRepeatedly(Return(nlohmann::json::parse(EXPECT_CALL_PORTS_JSON)));
    EXPECT_CALL(*spInfoWrapper, packages(_))
    .WillOnce([](const std::function<void(nlohmann::json&)>& cb)
    {
        auto data = nlohmann::json::parse(EXPECT_CALL_PACKAGES_JSON);
        cb(data);
    });
    EXPECT_CALL(*spInfoWrapper, hotfixes()).WillRepeatedly(Return(nlohmann::json::parse(EXPECT_CALL_HOTFIXES_JSON)));
    EXPECT_CALL(*spInfoWrapper, processes(_))
    .WillOnce([](const std::function<void(nlohmann::json&)>& cb)
    {
        auto data = nlohmann::json::parse(EXPECT_CALL_PROCESSES_JSON);
        cb(data);
    });
    EXPECT_CALL(*spInfoWrapper, groups()).WillRepeatedly(Return(nlohmann::json::parse(EXPECT_CALL_GROUPS_JSON)));
    EXPECT_CALL(*spInfoWrapper, users()).Times(0);
    EXPECT_CALL(*spInfoWrapper, services()).WillRepeatedly(Return(nlohmann::json::parse(EXPECT_CALL_SERVICES_JSON)));
    EXPECT_CALL(*spInfoWrapper, browserExtensions()).WillRepeatedly(Return(nlohmann::json::parse(EXPECT_CALL_BROWSER_EXTENSIONS_JSON)));

    CallbackMock wrapperDelta;
    std::function<void(const std::string&)> callbackDataDelta
    {
        [&wrapperDelta](const std::string & data)
        {
            auto delta = nlohmann::json::parse(data);

            if (delta.contains("data") && delta["data"].contains("event") && delta["data"]["event"].contains("created"))
            {
                delta["data"]["event"].erase("created");
            }

            wrapperDelta.callbackMock(delta.dump());
        }
    };

    CallbackMockPersist wrapperPersist;
    std::function<void(const std::string&, Operation_t, const std::string&, const std::string&, uint64_t)> callbackDataPersist
    {
        [&wrapperPersist](const std::string & id, Operation_t operation, const std::string & index, const std::string & data, uint64_t version)
        {
            auto persist = nlohmann::json::parse(data);

            // Validate that state object exists and contains document_version
            if (persist.contains("state"))
            {
                EXPECT_TRUE(persist["state"].contains("document_version"));
                EXPECT_TRUE(persist["state"].contains("modified_at"));
                // Validate document_version is a positive integer
                EXPECT_TRUE(persist["state"]["document_version"].is_number_integer());
                EXPECT_GT(persist["state"]["document_version"].get<int>(), 0);
                // Remove state before comparing with expected values (since modified_at is dynamic)
                persist.erase("state");
            }

            wrapperPersist.callbackMock(id, operation, index, persist.dump(), version);
        }
    };

    EXPECT_CALL(wrapperDelta, callbackMock(expected_dbsync_hwinfo)).Times(1);
    EXPECT_CALL(wrapperDelta, callbackMock(expected_dbsync_osinfo)).Times(1);
    EXPECT_CALL(wrapperDelta, callbackMock(expected_dbsync_network_iface)).Times(1);
    EXPECT_CALL(wrapperDelta, callbackMock(expected_dbsync_network_protocol_1)).Times(1);
    EXPECT_CALL(wrapperDelta, callbackMock(expected_dbsync_network_protocol_2)).Times(1);
    EXPECT_CALL(wrapperDelta, callbackMock(expected_dbsync_network_address_1)).Times(1);
    EXPECT_CALL(wrapperDelta, callbackMock(expected_dbsync_network_address_2)).Times(1);
    EXPECT_CALL(wrapperDelta, callbackMock(expected_dbsync_packages)).Times(1);
    EXPECT_CALL(wrapperDelta, callbackMock(expected_dbsync_ports)).Times(1);
    EXPECT_CALL(wrapperDelta, callbackMock(expected_dbsync_processes)).Times(1);
    EXPECT_CALL(wrapperDelta, callbackMock(expected_dbsync_hotfixes)).Times(1);
    EXPECT_CALL(wrapperDelta, callbackMock(expected_dbsync_groups)).Times(1);
    EXPECT_CALL(wrapperDelta, callbackMock(expected_dbsync_services)).Times(1);
    EXPECT_CALL(wrapperDelta, callbackMock(expected_dbsync_browser_extensions)).Times(1);

    // All modules except Users (disabled in this test)
    EXPECT_CALL(wrapperPersist, callbackMock(testing::_, testing::_, testing::_, expectedPersistHW, testing::_)).Times(1);
    EXPECT_CALL(wrapperPersist, callbackMock(testing::_, testing::_, testing::_, expectedPersistOS, testing::_)).Times(1);
    EXPECT_CALL(wrapperPersist, callbackMock(testing::_, testing::_, testing::_, expectedPersistNetIface, testing::_)).Times(1);
    EXPECT_CALL(wrapperPersist, callbackMock(testing::_, testing::_, testing::_, expectedPersistNetProtoIPv4, testing::_)).Times(1);
    EXPECT_CALL(wrapperPersist, callbackMock(testing::_, testing::_, testing::_, expectedPersistNetAddrIPv4, testing::_)).Times(1);
    EXPECT_CALL(wrapperPersist, callbackMock(testing::_, testing::_, testing::_, expectedPersistNetProtoIPv6, testing::_)).Times(1);
    EXPECT_CALL(wrapperPersist, callbackMock(testing::_, testing::_, testing::_, expectedPersistNetAddrIPv6, testing::_)).Times(1);
    EXPECT_CALL(wrapperPersist, callbackMock(testing::_, testing::_, testing::_, expectedPersistPorts, testing::_)).Times(1);
    EXPECT_CALL(wrapperPersist, callbackMock(testing::_, testing::_, testing::_, expectedPersistProcess, testing::_)).Times(1);
    EXPECT_CALL(wrapperPersist, callbackMock(testing::_, testing::_, testing::_, expectedPersistPackage, testing::_)).Times(1);
    EXPECT_CALL(wrapperPersist, callbackMock(testing::_, testing::_, testing::_, expectedPersistHotfix, testing::_)).Times(1);
    EXPECT_CALL(wrapperPersist, callbackMock(testing::_, testing::_, testing::_, expectedPersistGroup, testing::_)).Times(1);
    EXPECT_CALL(wrapperPersist, callbackMock(testing::_, testing::_, testing::_, expectedPersistService, testing::_)).Times(1);
    EXPECT_CALL(wrapperPersist, callbackMock(testing::_, testing::_, testing::_, expectedPersistBrowserExtension, testing::_)).Times(1);

    std::thread t
    {
        [&spInfoWrapper, &callbackDataDelta, &callbackDataPersist]()
        {
            Syscollector::instance().init(spInfoWrapper,
                                          callbackDataDelta,
                                          callbackDataPersist,
                                          logFunction,
                                          SYSCOLLECTOR_DB_PATH,
                                          "",
                                          "",
                                          3600, true, true, true, true, true, true, true, true, true, true, false, true, true, true);

            Syscollector::instance().start();
        }
    };

    std::this_thread::sleep_for(std::chrono::seconds{2});
    Syscollector::instance().destroy();

    if (t.joinable())
    {
        t.join();
    }
}

TEST_F(SyscollectorImpTest, noGroups)
{
    const auto spInfoWrapper{std::make_shared<MockSysInfo>()};
    EXPECT_CALL(*spInfoWrapper, hardware()).WillRepeatedly(Return(nlohmann::json::parse(EXPECT_CALL_HARDWARE_JSON)));
    EXPECT_CALL(*spInfoWrapper, os()).WillRepeatedly(Return(nlohmann::json::parse(EXPECT_CALL_OS_JSON)));
    EXPECT_CALL(*spInfoWrapper, networks()).WillRepeatedly(Return(nlohmann::json::parse(EXPECT_CALL_NETWORKS_JSON)));
    EXPECT_CALL(*spInfoWrapper, ports()).WillRepeatedly(Return(nlohmann::json::parse(EXPECT_CALL_PORTS_JSON)));
    EXPECT_CALL(*spInfoWrapper, packages(_))
    .WillOnce([](const std::function<void(nlohmann::json&)>& cb)
    {
        auto data = nlohmann::json::parse(EXPECT_CALL_PACKAGES_JSON);
        cb(data);
    });
    EXPECT_CALL(*spInfoWrapper, hotfixes()).WillRepeatedly(Return(nlohmann::json::parse(EXPECT_CALL_HOTFIXES_JSON)));
    EXPECT_CALL(*spInfoWrapper, processes(_))
    .WillOnce([](const std::function<void(nlohmann::json&)>& cb)
    {
        auto data = nlohmann::json::parse(EXPECT_CALL_PROCESSES_JSON);
        cb(data);
    });
    EXPECT_CALL(*spInfoWrapper, groups()).Times(0);
    EXPECT_CALL(*spInfoWrapper, users()).WillRepeatedly(Return(nlohmann::json::parse(EXPECT_CALL_USERS_JSON)));
    EXPECT_CALL(*spInfoWrapper, services()).WillRepeatedly(Return(nlohmann::json::parse(EXPECT_CALL_SERVICES_JSON)));
    EXPECT_CALL(*spInfoWrapper, browserExtensions()).WillRepeatedly(Return(nlohmann::json::parse(EXPECT_CALL_BROWSER_EXTENSIONS_JSON)));

    CallbackMock wrapperDelta;
    std::function<void(const std::string&)> callbackDataDelta
    {
        [&wrapperDelta](const std::string & data)
        {
            auto delta = nlohmann::json::parse(data);

            if (delta.contains("data") && delta["data"].contains("event") && delta["data"]["event"].contains("created"))
            {
                delta["data"]["event"].erase("created");
            }

            wrapperDelta.callbackMock(delta.dump());
        }
    };

    CallbackMockPersist wrapperPersist;
    std::function<void(const std::string&, Operation_t, const std::string&, const std::string&, uint64_t)> callbackDataPersist
    {
        [&wrapperPersist](const std::string & id, Operation_t operation, const std::string & index, const std::string & data, uint64_t version)
        {
            auto persist = nlohmann::json::parse(data);

            // Validate that state object exists and contains document_version
            if (persist.contains("state"))
            {
                EXPECT_TRUE(persist["state"].contains("document_version"));
                EXPECT_TRUE(persist["state"].contains("modified_at"));
                // Validate document_version is a positive integer
                EXPECT_TRUE(persist["state"]["document_version"].is_number_integer());
                EXPECT_GT(persist["state"]["document_version"].get<int>(), 0);
                // Remove state before comparing with expected values (since modified_at is dynamic)
                persist.erase("state");
            }

            wrapperPersist.callbackMock(id, operation, index, persist.dump(), version);
        }
    };

    EXPECT_CALL(wrapperDelta, callbackMock(expected_dbsync_hwinfo)).Times(1);
    EXPECT_CALL(wrapperDelta, callbackMock(expected_dbsync_osinfo)).Times(1);
    EXPECT_CALL(wrapperDelta, callbackMock(expected_dbsync_network_iface)).Times(1);
    EXPECT_CALL(wrapperDelta, callbackMock(expected_dbsync_network_protocol_1)).Times(1);
    EXPECT_CALL(wrapperDelta, callbackMock(expected_dbsync_network_protocol_2)).Times(1);
    EXPECT_CALL(wrapperDelta, callbackMock(expected_dbsync_network_address_1)).Times(1);
    EXPECT_CALL(wrapperDelta, callbackMock(expected_dbsync_network_address_2)).Times(1);
    EXPECT_CALL(wrapperDelta, callbackMock(expected_dbsync_packages)).Times(1);
    EXPECT_CALL(wrapperDelta, callbackMock(expected_dbsync_ports)).Times(1);
    EXPECT_CALL(wrapperDelta, callbackMock(expected_dbsync_processes)).Times(1);
    EXPECT_CALL(wrapperDelta, callbackMock(expected_dbsync_hotfixes)).Times(1);
    EXPECT_CALL(wrapperDelta, callbackMock(expected_dbsync_users)).Times(1);
    EXPECT_CALL(wrapperDelta, callbackMock(expected_dbsync_services)).Times(1);
    EXPECT_CALL(wrapperDelta, callbackMock(expected_dbsync_browser_extensions)).Times(1);

    // All modules except Groups (disabled in this test)
    EXPECT_CALL(wrapperPersist, callbackMock(testing::_, testing::_, testing::_, expectedPersistHW, testing::_)).Times(1);
    EXPECT_CALL(wrapperPersist, callbackMock(testing::_, testing::_, testing::_, expectedPersistOS, testing::_)).Times(1);
    EXPECT_CALL(wrapperPersist, callbackMock(testing::_, testing::_, testing::_, expectedPersistNetIface, testing::_)).Times(1);
    EXPECT_CALL(wrapperPersist, callbackMock(testing::_, testing::_, testing::_, expectedPersistNetProtoIPv4, testing::_)).Times(1);
    EXPECT_CALL(wrapperPersist, callbackMock(testing::_, testing::_, testing::_, expectedPersistNetAddrIPv4, testing::_)).Times(1);
    EXPECT_CALL(wrapperPersist, callbackMock(testing::_, testing::_, testing::_, expectedPersistNetProtoIPv6, testing::_)).Times(1);
    EXPECT_CALL(wrapperPersist, callbackMock(testing::_, testing::_, testing::_, expectedPersistNetAddrIPv6, testing::_)).Times(1);
    EXPECT_CALL(wrapperPersist, callbackMock(testing::_, testing::_, testing::_, expectedPersistPorts, testing::_)).Times(1);
    EXPECT_CALL(wrapperPersist, callbackMock(testing::_, testing::_, testing::_, expectedPersistProcess, testing::_)).Times(1);
    EXPECT_CALL(wrapperPersist, callbackMock(testing::_, testing::_, testing::_, expectedPersistPackage, testing::_)).Times(1);
    EXPECT_CALL(wrapperPersist, callbackMock(testing::_, testing::_, testing::_, expectedPersistHotfix, testing::_)).Times(1);
    EXPECT_CALL(wrapperPersist, callbackMock(testing::_, testing::_, testing::_, expectedPersistUser, testing::_)).Times(1);
    EXPECT_CALL(wrapperPersist, callbackMock(testing::_, testing::_, testing::_, expectedPersistService, testing::_)).Times(1);
    EXPECT_CALL(wrapperPersist, callbackMock(testing::_, testing::_, testing::_, expectedPersistBrowserExtension, testing::_)).Times(1);

    std::thread t
    {
        [&spInfoWrapper, &callbackDataDelta, &callbackDataPersist]()
        {
            Syscollector::instance().init(spInfoWrapper,
                                          callbackDataDelta,
                                          callbackDataPersist,
                                          logFunction,
                                          SYSCOLLECTOR_DB_PATH,
                                          "",
                                          "",
                                          3600, true, true, true, true, true, true, true, true, true, false, true, true, true, true);

            Syscollector::instance().start();
        }
    };

    std::this_thread::sleep_for(std::chrono::seconds(1));
    Syscollector::instance().destroy();

    if (t.joinable())
    {
        t.join();
    }
}

TEST_F(SyscollectorImpTest, noServices)
{
    const auto spInfoWrapper{std::make_shared<MockSysInfo>()};
    EXPECT_CALL(*spInfoWrapper, hardware()).WillRepeatedly(Return(nlohmann::json::parse(EXPECT_CALL_HARDWARE_JSON)));
    EXPECT_CALL(*spInfoWrapper, os()).WillRepeatedly(Return(nlohmann::json::parse(EXPECT_CALL_OS_JSON)));
    EXPECT_CALL(*spInfoWrapper, networks()).WillRepeatedly(Return(nlohmann::json::parse(EXPECT_CALL_NETWORKS_JSON)));
    EXPECT_CALL(*spInfoWrapper, ports()).WillRepeatedly(Return(nlohmann::json::parse(EXPECT_CALL_PORTS_JSON)));
    EXPECT_CALL(*spInfoWrapper, packages(_))
    .WillOnce([](const std::function<void(nlohmann::json&)>& cb)
    {
        auto data = nlohmann::json::parse(EXPECT_CALL_PACKAGES_JSON);
        cb(data);
    });
    EXPECT_CALL(*spInfoWrapper, hotfixes()).WillRepeatedly(Return(nlohmann::json::parse(EXPECT_CALL_HOTFIXES_JSON)));
    EXPECT_CALL(*spInfoWrapper, processes(_))
    .WillOnce([](const std::function<void(nlohmann::json&)>& cb)
    {
        auto data = nlohmann::json::parse(EXPECT_CALL_PROCESSES_JSON);
        cb(data);
    });
    EXPECT_CALL(*spInfoWrapper, groups()).WillRepeatedly(Return(nlohmann::json::parse(EXPECT_CALL_GROUPS_JSON)));
    EXPECT_CALL(*spInfoWrapper, users()).WillRepeatedly(Return(nlohmann::json::parse(EXPECT_CALL_USERS_JSON)));
    EXPECT_CALL(*spInfoWrapper, services()).Times(0);
    EXPECT_CALL(*spInfoWrapper, browserExtensions()).WillRepeatedly(Return(nlohmann::json::parse(EXPECT_CALL_BROWSER_EXTENSIONS_JSON)));

    CallbackMock wrapperDelta;
    std::function<void(const std::string&)> callbackDataDelta
    {
        [&wrapperDelta](const std::string & data)
        {
            auto delta = nlohmann::json::parse(data);

            if (delta.contains("data") && delta["data"].contains("event") && delta["data"]["event"].contains("created"))
            {
                delta["data"]["event"].erase("created");
            }

            wrapperDelta.callbackMock(delta.dump());
        }
    };

    CallbackMockPersist wrapperPersist;
    std::function<void(const std::string&, Operation_t, const std::string&, const std::string&, uint64_t)> callbackDataPersist
    {
        [&wrapperPersist](const std::string & id, Operation_t operation, const std::string & index, const std::string & data, uint64_t version)
        {
            auto persist = nlohmann::json::parse(data);

            // Validate that state object exists and contains document_version
            if (persist.contains("state"))
            {
                EXPECT_TRUE(persist["state"].contains("document_version"));
                EXPECT_TRUE(persist["state"].contains("modified_at"));
                // Validate document_version is a positive integer
                EXPECT_TRUE(persist["state"]["document_version"].is_number_integer());
                EXPECT_GT(persist["state"]["document_version"].get<int>(), 0);
                // Remove state before comparing with expected values (since modified_at is dynamic)
                persist.erase("state");
            }

            wrapperPersist.callbackMock(id, operation, index, persist.dump(), version);
        }
    };

    EXPECT_CALL(wrapperDelta, callbackMock(expected_dbsync_hwinfo)).Times(1);
    EXPECT_CALL(wrapperDelta, callbackMock(expected_dbsync_osinfo)).Times(1);
    EXPECT_CALL(wrapperDelta, callbackMock(expected_dbsync_network_iface)).Times(1);
    EXPECT_CALL(wrapperDelta, callbackMock(expected_dbsync_network_protocol_1)).Times(1);
    EXPECT_CALL(wrapperDelta, callbackMock(expected_dbsync_network_protocol_2)).Times(1);
    EXPECT_CALL(wrapperDelta, callbackMock(expected_dbsync_network_address_1)).Times(1);
    EXPECT_CALL(wrapperDelta, callbackMock(expected_dbsync_network_address_2)).Times(1);
    EXPECT_CALL(wrapperDelta, callbackMock(expected_dbsync_packages)).Times(1);
    EXPECT_CALL(wrapperDelta, callbackMock(expected_dbsync_ports)).Times(1);
    EXPECT_CALL(wrapperDelta, callbackMock(expected_dbsync_processes)).Times(1);
    EXPECT_CALL(wrapperDelta, callbackMock(expected_dbsync_hotfixes)).Times(1);
    EXPECT_CALL(wrapperDelta, callbackMock(expected_dbsync_users)).Times(1);
    EXPECT_CALL(wrapperDelta, callbackMock(expected_dbsync_groups)).Times(1);
    EXPECT_CALL(wrapperDelta, callbackMock(expected_dbsync_browser_extensions)).Times(1);

    // All modules except Services (disabled in this test)
    EXPECT_CALL(wrapperPersist, callbackMock(testing::_, testing::_, testing::_, expectedPersistHW, testing::_)).Times(1);
    EXPECT_CALL(wrapperPersist, callbackMock(testing::_, testing::_, testing::_, expectedPersistOS, testing::_)).Times(1);
    EXPECT_CALL(wrapperPersist, callbackMock(testing::_, testing::_, testing::_, expectedPersistNetIface, testing::_)).Times(1);
    EXPECT_CALL(wrapperPersist, callbackMock(testing::_, testing::_, testing::_, expectedPersistNetProtoIPv4, testing::_)).Times(1);
    EXPECT_CALL(wrapperPersist, callbackMock(testing::_, testing::_, testing::_, expectedPersistNetAddrIPv4, testing::_)).Times(1);
    EXPECT_CALL(wrapperPersist, callbackMock(testing::_, testing::_, testing::_, expectedPersistNetProtoIPv6, testing::_)).Times(1);
    EXPECT_CALL(wrapperPersist, callbackMock(testing::_, testing::_, testing::_, expectedPersistNetAddrIPv6, testing::_)).Times(1);
    EXPECT_CALL(wrapperPersist, callbackMock(testing::_, testing::_, testing::_, expectedPersistPorts, testing::_)).Times(1);
    EXPECT_CALL(wrapperPersist, callbackMock(testing::_, testing::_, testing::_, expectedPersistProcess, testing::_)).Times(1);
    EXPECT_CALL(wrapperPersist, callbackMock(testing::_, testing::_, testing::_, expectedPersistPackage, testing::_)).Times(1);
    EXPECT_CALL(wrapperPersist, callbackMock(testing::_, testing::_, testing::_, expectedPersistHotfix, testing::_)).Times(1);
    EXPECT_CALL(wrapperPersist, callbackMock(testing::_, testing::_, testing::_, expectedPersistUser, testing::_)).Times(1);
    EXPECT_CALL(wrapperPersist, callbackMock(testing::_, testing::_, testing::_, expectedPersistGroup, testing::_)).Times(1);
    EXPECT_CALL(wrapperPersist, callbackMock(testing::_, testing::_, testing::_, expectedPersistBrowserExtension, testing::_)).Times(1);

    std::thread t
    {
        [&spInfoWrapper, &callbackDataDelta, &callbackDataPersist]()
        {
            Syscollector::instance().init(spInfoWrapper,
                                          callbackDataDelta,
                                          callbackDataPersist,
                                          logFunction,
                                          SYSCOLLECTOR_DB_PATH,
                                          "",
                                          "",
                                          3600, true, true, true, true, true, true, true, true, true, true, true, false, true, true);

            Syscollector::instance().start();
        }
    };

    std::this_thread::sleep_for(std::chrono::seconds(1));
    Syscollector::instance().destroy();

    if (t.joinable())
    {
        t.join();
    }
}

TEST_F(SyscollectorImpTest, noBrowserExtensions)
{
    const auto spInfoWrapper{std::make_shared<MockSysInfo>()};
    EXPECT_CALL(*spInfoWrapper, hardware()).WillRepeatedly(Return(nlohmann::json::parse(EXPECT_CALL_HARDWARE_JSON)));
    EXPECT_CALL(*spInfoWrapper, os()).WillRepeatedly(Return(nlohmann::json::parse(EXPECT_CALL_OS_JSON)));
    EXPECT_CALL(*spInfoWrapper, networks()).WillRepeatedly(Return(nlohmann::json::parse(EXPECT_CALL_NETWORKS_JSON)));
    EXPECT_CALL(*spInfoWrapper, ports()).WillRepeatedly(Return(nlohmann::json::parse(EXPECT_CALL_PORTS_JSON)));
    EXPECT_CALL(*spInfoWrapper, packages(_))
    .WillOnce([](const std::function<void(nlohmann::json&)>& cb)
    {
        auto data = nlohmann::json::parse(EXPECT_CALL_PACKAGES_JSON);
        cb(data);
    });
    EXPECT_CALL(*spInfoWrapper, hotfixes()).WillRepeatedly(Return(nlohmann::json::parse(EXPECT_CALL_HOTFIXES_JSON)));
    EXPECT_CALL(*spInfoWrapper, processes(_))
    .WillOnce([](const std::function<void(nlohmann::json&)>& cb)
    {
        auto data = nlohmann::json::parse(EXPECT_CALL_PROCESSES_JSON);
        cb(data);
    });
    EXPECT_CALL(*spInfoWrapper, groups()).WillRepeatedly(Return(nlohmann::json::parse(EXPECT_CALL_GROUPS_JSON)));
    EXPECT_CALL(*spInfoWrapper, users()).WillRepeatedly(Return(nlohmann::json::parse(EXPECT_CALL_USERS_JSON)));
    EXPECT_CALL(*spInfoWrapper, services()).WillRepeatedly(Return(nlohmann::json::parse(EXPECT_CALL_SERVICES_JSON)));
    EXPECT_CALL(*spInfoWrapper, browserExtensions()).Times(0);

    CallbackMock wrapperDelta;
    std::function<void(const std::string&)> callbackDataDelta
    {
        [&wrapperDelta](const std::string & data)
        {
            auto delta = nlohmann::json::parse(data);

            if (delta.contains("data") && delta["data"].contains("event") && delta["data"]["event"].contains("created"))
            {
                delta["data"]["event"].erase("created");
            }

            wrapperDelta.callbackMock(delta.dump());
        }
    };

    CallbackMockPersist wrapperPersist;
    std::function<void(const std::string&, Operation_t, const std::string&, const std::string&, uint64_t)> callbackDataPersist
    {
        [&wrapperPersist](const std::string & id, Operation_t operation, const std::string & index, const std::string & data, uint64_t version)
        {
            auto persist = nlohmann::json::parse(data);

            // Validate that state object exists and contains document_version
            if (persist.contains("state"))
            {
                EXPECT_TRUE(persist["state"].contains("document_version"));
                EXPECT_TRUE(persist["state"].contains("modified_at"));
                // Validate document_version is a positive integer
                EXPECT_TRUE(persist["state"]["document_version"].is_number_integer());
                EXPECT_GT(persist["state"]["document_version"].get<int>(), 0);
                // Remove state before comparing with expected values (since modified_at is dynamic)
                persist.erase("state");
            }

            wrapperPersist.callbackMock(id, operation, index, persist.dump(), version);
        }
    };

    EXPECT_CALL(wrapperDelta, callbackMock(expected_dbsync_hwinfo)).Times(1);
    EXPECT_CALL(wrapperDelta, callbackMock(expected_dbsync_osinfo)).Times(1);
    EXPECT_CALL(wrapperDelta, callbackMock(expected_dbsync_network_iface)).Times(1);
    EXPECT_CALL(wrapperDelta, callbackMock(expected_dbsync_network_protocol_1)).Times(1);
    EXPECT_CALL(wrapperDelta, callbackMock(expected_dbsync_network_protocol_2)).Times(1);
    EXPECT_CALL(wrapperDelta, callbackMock(expected_dbsync_network_address_1)).Times(1);
    EXPECT_CALL(wrapperDelta, callbackMock(expected_dbsync_network_address_2)).Times(1);
    EXPECT_CALL(wrapperDelta, callbackMock(expected_dbsync_packages)).Times(1);
    EXPECT_CALL(wrapperDelta, callbackMock(expected_dbsync_ports)).Times(1);
    EXPECT_CALL(wrapperDelta, callbackMock(expected_dbsync_processes)).Times(1);
    EXPECT_CALL(wrapperDelta, callbackMock(expected_dbsync_hotfixes)).Times(1);
    EXPECT_CALL(wrapperDelta, callbackMock(expected_dbsync_users)).Times(1);
    EXPECT_CALL(wrapperDelta, callbackMock(expected_dbsync_groups)).Times(1);
    EXPECT_CALL(wrapperDelta, callbackMock(expected_dbsync_services)).Times(1);

    // All modules except Browser Extensions (disabled in this test)
    EXPECT_CALL(wrapperPersist, callbackMock(testing::_, testing::_, testing::_, expectedPersistHW, testing::_)).Times(1);
    EXPECT_CALL(wrapperPersist, callbackMock(testing::_, testing::_, testing::_, expectedPersistOS, testing::_)).Times(1);
    EXPECT_CALL(wrapperPersist, callbackMock(testing::_, testing::_, testing::_, expectedPersistNetIface, testing::_)).Times(1);
    EXPECT_CALL(wrapperPersist, callbackMock(testing::_, testing::_, testing::_, expectedPersistNetProtoIPv4, testing::_)).Times(1);
    EXPECT_CALL(wrapperPersist, callbackMock(testing::_, testing::_, testing::_, expectedPersistNetAddrIPv4, testing::_)).Times(1);
    EXPECT_CALL(wrapperPersist, callbackMock(testing::_, testing::_, testing::_, expectedPersistNetProtoIPv6, testing::_)).Times(1);
    EXPECT_CALL(wrapperPersist, callbackMock(testing::_, testing::_, testing::_, expectedPersistNetAddrIPv6, testing::_)).Times(1);
    EXPECT_CALL(wrapperPersist, callbackMock(testing::_, testing::_, testing::_, expectedPersistPorts, testing::_)).Times(1);
    EXPECT_CALL(wrapperPersist, callbackMock(testing::_, testing::_, testing::_, expectedPersistProcess, testing::_)).Times(1);
    EXPECT_CALL(wrapperPersist, callbackMock(testing::_, testing::_, testing::_, expectedPersistPackage, testing::_)).Times(1);
    EXPECT_CALL(wrapperPersist, callbackMock(testing::_, testing::_, testing::_, expectedPersistHotfix, testing::_)).Times(1);
    EXPECT_CALL(wrapperPersist, callbackMock(testing::_, testing::_, testing::_, expectedPersistUser, testing::_)).Times(1);
    EXPECT_CALL(wrapperPersist, callbackMock(testing::_, testing::_, testing::_, expectedPersistGroup, testing::_)).Times(1);
    EXPECT_CALL(wrapperPersist, callbackMock(testing::_, testing::_, testing::_, expectedPersistService, testing::_)).Times(1);

    std::thread t
    {
        [&spInfoWrapper, &callbackDataDelta, &callbackDataPersist]()
        {
            Syscollector::instance().init(spInfoWrapper,
                                          callbackDataDelta,
                                          callbackDataPersist,
                                          logFunction,
                                          SYSCOLLECTOR_DB_PATH,
                                          "",
                                          "",
                                          3600, true, true, true, true, true, true, true, true, true, true, true, true, false, true);

            Syscollector::instance().start();
        }
    };

    std::this_thread::sleep_for(std::chrono::seconds(1));
    Syscollector::instance().destroy();

    if (t.joinable())
    {
        t.join();
    }
}

TEST_F(SyscollectorImpTest, portAllEnable)
{
    const auto spInfoWrapper{std::make_shared<MockSysInfo>()};
    EXPECT_CALL(*spInfoWrapper, ports()).WillRepeatedly(Return(nlohmann::json::parse(R"(
    [
        {
            "destination_ip":"0.0.0.0",
            "destination_port":0,
            "file_inode":43481,
            "host_network_egress_queue":0,
            "host_network_ingress_queue":0,
            "interface_state":"",
            "network_transport":"udp",
            "process_name":"",
            "process_pid":0,
            "source_ip":"0.0.0.0",
            "source_port":47748
        },
        {
            "destination_ip":"::",
            "destination_port":0,
            "file_inode":43482,
            "host_network_egress_queue":0,
            "host_network_ingress_queue":0,
            "interface_state":"",
            "network_transport":"udp6",
            "process_name":"",
            "process_pid":0,
            "source_ip":"::",
            "source_port":51087
        },
        {
            "destination_ip":"0.0.0.0",
            "destination_port":0,
            "file_inode":50324,
            "host_network_egress_queue":0,
            "host_network_ingress_queue":0,
            "interface_state":"listening",
            "network_transport":"tcp",
            "process_name":"",
            "process_pid":0,
            "source_ip":"127.0.0.1",
            "source_port":33060
        },
        {
            "destination_ip":"44.238.116.130",
            "destination_port":443,
            "file_inode":122575,
            "host_network_egress_queue":0,
            "host_network_ingress_queue":0,
            "interface_state":"established",
            "network_transport":"tcp",
            "process_name":"",
            "process_pid":0,
            "source_ip":"192.168.0.104",
            "source_port":39106
        },
        {
            "destination_ip":"44.238.116.130",
            "destination_port":443,
            "file_inode":122575,
            "host_network_egress_queue":0,
            "host_network_ingress_queue":0,
            "interface_state":"established",
            "network_transport":"tcp",
            "process_name":"",
            "process_pid":0,
            "source_ip":"192.168.0.104",
            "source_port":39106
        }
    ])")));

    CallbackMock wrapper;
    std::function<void(const std::string&)> callbackData
    {
        [&wrapper](const std::string & data)
        {
            auto delta = nlohmann::json::parse(data);

            if (delta.contains("data") && delta["data"].contains("event") && delta["data"]["event"].contains("created"))
            {
                delta["data"]["event"].erase("created");
            }

            wrapper.callbackMock(delta.dump());
        }
    };

    CallbackMockPersist wrapperPersist;
    std::function<void(const std::string&, Operation_t, const std::string&, const std::string&, uint64_t)> callbackDataPersist
    {
        [&wrapperPersist](const std::string & id, Operation_t operation, const std::string & index, const std::string & data, uint64_t version)
        {
            auto persist = nlohmann::json::parse(data);

            // Validate that state object exists and contains document_version
            if (persist.contains("state"))
            {
                EXPECT_TRUE(persist["state"].contains("document_version"));
                EXPECT_TRUE(persist["state"].contains("modified_at"));
                // Validate document_version is a positive integer
                EXPECT_TRUE(persist["state"]["document_version"].is_number_integer());
                EXPECT_GT(persist["state"]["document_version"].get<int>(), 0);
                // Remove state before comparing with expected values (since modified_at is dynamic)
                persist.erase("state");
            }

            wrapperPersist.callbackMock(id, operation, index, persist.dump(), version);
        }
    };

    const auto expectedResult1
    {
        R"({"collector":"dbsync_ports","data":{"destination":{"ip":"0.0.0.0","port":0},"event":{"changed_fields":[],"type":"created"},"file":{"inode":43481},"host":{"network":{"egress":{"queue":0},"ingress":{"queue":0}}},"interface":{"state":null},"network":{"transport":"udp"},"process":{"name":null,"pid":0},"source":{"ip":"0.0.0.0","port":47748}},"module":"inventory"})"
    };

    const auto expectedResult2
    {
        R"({"collector":"dbsync_ports","data":{"destination":{"ip":"::","port":0},"event":{"changed_fields":[],"type":"created"},"file":{"inode":43482},"host":{"network":{"egress":{"queue":0},"ingress":{"queue":0}}},"interface":{"state":null},"network":{"transport":"udp6"},"process":{"name":null,"pid":0},"source":{"ip":"::","port":51087}},"module":"inventory"})"
    };

    const auto expectedResult3
    {
        R"({"collector":"dbsync_ports","data":{"destination":{"ip":"0.0.0.0","port":0},"event":{"changed_fields":[],"type":"created"},"file":{"inode":50324},"host":{"network":{"egress":{"queue":0},"ingress":{"queue":0}}},"interface":{"state":"listening"},"network":{"transport":"tcp"},"process":{"name":null,"pid":0},"source":{"ip":"127.0.0.1","port":33060}},"module":"inventory"})"
    };

    const auto expectedResult4
    {
        R"({"collector":"dbsync_ports","data":{"destination":{"ip":"44.238.116.130","port":443},"event":{"changed_fields":[],"type":"created"},"file":{"inode":122575},"host":{"network":{"egress":{"queue":0},"ingress":{"queue":0}}},"interface":{"state":"established"},"network":{"transport":"tcp"},"process":{"name":null,"pid":0},"source":{"ip":"192.168.0.104","port":39106}},"module":"inventory"})"
    };

    EXPECT_CALL(wrapper, callbackMock(expectedResult1)).Times(1);
    EXPECT_CALL(wrapper, callbackMock(expectedResult2)).Times(1);
    EXPECT_CALL(wrapper, callbackMock(expectedResult3)).Times(1);
    EXPECT_CALL(wrapper, callbackMock(expectedResult4)).Times(1);

    const auto expectedPersistPorts1
    {
        R"({"checksum":{"hash":{"sha1":"88b40f1347d9ef9d381287b00c9e924e800a25f7"}},"destination":{"ip":"0.0.0.0","port":0},"file":{"inode":43481},"host":{"network":{"egress":{"queue":0},"ingress":{"queue":0}}},"interface":{"state":null},"network":{"transport":"udp"},"process":{"name":null,"pid":0},"source":{"ip":"0.0.0.0","port":47748}})"
    };

    const auto expectedPersistPorts2
    {
        R"({"checksum":{"hash":{"sha1":"62a2fc1c9277988df156c208c2a7897b1fb41236"}},"destination":{"ip":"::","port":0},"file":{"inode":43482},"host":{"network":{"egress":{"queue":0},"ingress":{"queue":0}}},"interface":{"state":null},"network":{"transport":"udp6"},"process":{"name":null,"pid":0},"source":{"ip":"::","port":51087}})"
    };

    const auto expectedPersistPorts3
    {
        R"({"checksum":{"hash":{"sha1":"e049eb5f4a3dbf71dc1e6bdd11a4d070459b36fe"}},"destination":{"ip":"0.0.0.0","port":0},"file":{"inode":50324},"host":{"network":{"egress":{"queue":0},"ingress":{"queue":0}}},"interface":{"state":"listening"},"network":{"transport":"tcp"},"process":{"name":null,"pid":0},"source":{"ip":"127.0.0.1","port":33060}})"
    };

    const auto expectedPersistPorts4
    {
        R"({"checksum":{"hash":{"sha1":"1fcee2154ec4ad7e68c2627a731760dd72fb45ae"}},"destination":{"ip":"44.238.116.130","port":443},"file":{"inode":122575},"host":{"network":{"egress":{"queue":0},"ingress":{"queue":0}}},"interface":{"state":"established"},"network":{"transport":"tcp"},"process":{"name":null,"pid":0},"source":{"ip":"192.168.0.104","port":39106}})"
    };

    // Only ports enabled in this test
    EXPECT_CALL(wrapperPersist, callbackMock(testing::_, testing::_, testing::_, expectedPersistPorts1, testing::_)).Times(1);
    EXPECT_CALL(wrapperPersist, callbackMock(testing::_, testing::_, testing::_, expectedPersistPorts2, testing::_)).Times(1);
    EXPECT_CALL(wrapperPersist, callbackMock(testing::_, testing::_, testing::_, expectedPersistPorts3, testing::_)).Times(1);
    EXPECT_CALL(wrapperPersist, callbackMock(testing::_, testing::_, testing::_, expectedPersistPorts4, testing::_)).Times(1);

    std::thread t
    {
        [&spInfoWrapper, &callbackData, &callbackDataPersist]()
        {
            Syscollector::instance().init(spInfoWrapper,
                                          callbackData,
                                          callbackDataPersist,
                                          logFunction,
                                          SYSCOLLECTOR_DB_PATH,
                                          "",
                                          "",
                                          3600, true, false, false, false, false, true, true, false, false, false, false, false, false, true);

            Syscollector::instance().start();
        }
    };

    std::this_thread::sleep_for(std::chrono::seconds{2});
    Syscollector::instance().destroy();

    if (t.joinable())
    {
        t.join();
    }
}

TEST_F(SyscollectorImpTest, portAllDisable)
{
    const auto spInfoWrapper{std::make_shared<MockSysInfo>()};
    EXPECT_CALL(*spInfoWrapper, ports()).WillRepeatedly(Return(nlohmann::json::parse(R"(
    [
        {
            "destination_ip":"0.0.0.0",
            "destination_port":0,
            "file_inode":43481,
            "host_network_egress_queue":0,
            "host_network_ingress_queue":0,
            "interface_state":"",
            "network_transport":"udp",
            "process_name":"",
            "process_pid":0,
            "source_ip":"0.0.0.0",
            "source_port":47748
        },
        {
            "destination_ip":"::",
            "destination_port":0,
            "file_inode":43482,
            "host_network_egress_queue":0,
            "host_network_ingress_queue":0,
            "interface_state":"",
            "network_transport":"udp6",
            "process_name":"",
            "process_pid":0,
            "source_ip":"::",
            "source_port":51087
        },
        {
            "destination_ip":"0.0.0.0",
            "destination_port":0,
            "file_inode":50324,
            "host_network_egress_queue":0,
            "host_network_ingress_queue":0,
            "interface_state":"listening",
            "network_transport":"tcp",
            "process_name":"",
            "process_pid":0,
            "source_ip":"127.0.0.1",
            "source_port":33060
        },
        {
            "destination_ip":"0.0.0.0",
            "destination_port":0,
            "file_inode":50324,
            "host_network_egress_queue":0,
            "host_network_ingress_queue":0,
            "interface_state":"listening",
            "network_transport":"tcp",
            "process_name":"",
            "process_pid":0,
            "source_ip":"127.0.0.1",
            "source_port":33060
        },
        {
            "destination_ip":"44.238.116.130",
            "destination_port":443,
            "file_inode":122575,
            "host_network_egress_queue":0,
            "host_network_ingress_queue":0,
            "interface_state":"established",
            "network_transport":"tcp",
            "process_name":"",
            "process_pid":0,
            "source_ip":"192.168.0.104",
            "source_port":39106
        }
    ])")));

    CallbackMock wrapper;
    std::function<void(const std::string&)> callbackData
    {
        [&wrapper](const std::string & data)
        {
            auto delta = nlohmann::json::parse(data);

            if (delta.contains("data") && delta["data"].contains("event") && delta["data"]["event"].contains("created"))
            {
                delta["data"]["event"].erase("created");
            }

            wrapper.callbackMock(delta.dump());
        }
    };

    CallbackMockPersist wrapperPersist;
    std::function<void(const std::string&, Operation_t, const std::string&, const std::string&, uint64_t)> callbackDataPersist
    {
        [&wrapperPersist](const std::string & id, Operation_t operation, const std::string & index, const std::string & data, uint64_t version)
        {
            auto persist = nlohmann::json::parse(data);

            // Validate that state object exists and contains document_version
            if (persist.contains("state"))
            {
                EXPECT_TRUE(persist["state"].contains("document_version"));
                EXPECT_TRUE(persist["state"].contains("modified_at"));
                // Validate document_version is a positive integer
                EXPECT_TRUE(persist["state"]["document_version"].is_number_integer());
                EXPECT_GT(persist["state"]["document_version"].get<int>(), 0);
                // Remove state before comparing with expected values (since modified_at is dynamic)
                persist.erase("state");
            }

            wrapperPersist.callbackMock(id, operation, index, persist.dump(), version);
        }
    };

    const auto expectedResult1
    {
        R"({"collector":"dbsync_ports","data":{"destination":{"ip":"0.0.0.0","port":0},"event":{"changed_fields":[],"type":"created"},"file":{"inode":43481},"host":{"network":{"egress":{"queue":0},"ingress":{"queue":0}}},"interface":{"state":null},"network":{"transport":"udp"},"process":{"name":null,"pid":0},"source":{"ip":"0.0.0.0","port":47748}},"module":"inventory"})"
    };

    const auto expectedResult2
    {
        R"({"collector":"dbsync_ports","data":{"destination":{"ip":"::","port":0},"event":{"changed_fields":[],"type":"created"},"file":{"inode":43482},"host":{"network":{"egress":{"queue":0},"ingress":{"queue":0}}},"interface":{"state":null},"network":{"transport":"udp6"},"process":{"name":null,"pid":0},"source":{"ip":"::","port":51087}},"module":"inventory"})"
    };

    const auto expectedResult3
    {
        R"({"collector":"dbsync_ports","data":{"destination":{"ip":"0.0.0.0","port":0},"event":{"changed_fields":[],"type":"created"},"file":{"inode":50324},"host":{"network":{"egress":{"queue":0},"ingress":{"queue":0}}},"interface":{"state":"listening"},"network":{"transport":"tcp"},"process":{"name":null,"pid":0},"source":{"ip":"127.0.0.1","port":33060}},"module":"inventory"})"
    };

    EXPECT_CALL(wrapper, callbackMock(expectedResult1)).Times(1);
    EXPECT_CALL(wrapper, callbackMock(expectedResult2)).Times(1);
    EXPECT_CALL(wrapper, callbackMock(expectedResult3)).Times(1);

    const auto expectedPersistPorts1
    {
        R"({"checksum":{"hash":{"sha1":"88b40f1347d9ef9d381287b00c9e924e800a25f7"}},"destination":{"ip":"0.0.0.0","port":0},"file":{"inode":43481},"host":{"network":{"egress":{"queue":0},"ingress":{"queue":0}}},"interface":{"state":null},"network":{"transport":"udp"},"process":{"name":null,"pid":0},"source":{"ip":"0.0.0.0","port":47748}})"
    };

    const auto expectedPersistPorts2
    {
        R"({"checksum":{"hash":{"sha1":"62a2fc1c9277988df156c208c2a7897b1fb41236"}},"destination":{"ip":"::","port":0},"file":{"inode":43482},"host":{"network":{"egress":{"queue":0},"ingress":{"queue":0}}},"interface":{"state":null},"network":{"transport":"udp6"},"process":{"name":null,"pid":0},"source":{"ip":"::","port":51087}})"
    };

    const auto expectedPersistPorts3
    {
        R"({"checksum":{"hash":{"sha1":"e049eb5f4a3dbf71dc1e6bdd11a4d070459b36fe"}},"destination":{"ip":"0.0.0.0","port":0},"file":{"inode":50324},"host":{"network":{"egress":{"queue":0},"ingress":{"queue":0}}},"interface":{"state":"listening"},"network":{"transport":"tcp"},"process":{"name":null,"pid":0},"source":{"ip":"127.0.0.1","port":33060}})"
    };

    // Only ports enabled in this test
    EXPECT_CALL(wrapperPersist, callbackMock(testing::_, testing::_, testing::_, expectedPersistPorts1, testing::_)).Times(1);
    EXPECT_CALL(wrapperPersist, callbackMock(testing::_, testing::_, testing::_, expectedPersistPorts2, testing::_)).Times(1);
    EXPECT_CALL(wrapperPersist, callbackMock(testing::_, testing::_, testing::_, expectedPersistPorts3, testing::_)).Times(1);

    std::thread t
    {
        [&spInfoWrapper, &callbackData, &callbackDataPersist]()
        {
            Syscollector::instance().init(spInfoWrapper,
                                          callbackData,
                                          callbackDataPersist,
                                          logFunction,
                                          SYSCOLLECTOR_DB_PATH,
                                          "",
                                          "",
                                          3600, true, false, false, false, false, true, false, false, false, false, false, false, false, true);

            Syscollector::instance().start();
        }
    };

    std::this_thread::sleep_for(std::chrono::seconds{2});
    Syscollector::instance().destroy();

    if (t.joinable())
    {
        t.join();
    }
}

TEST_F(SyscollectorImpTest, PackagesDuplicated)
{
    const auto spInfoWrapper{std::make_shared<MockSysInfo>()};

    EXPECT_CALL(*spInfoWrapper, packages(_))
    .Times(::testing::AtLeast(1))
    .WillOnce(::testing::DoAll(
                  ::testing::InvokeArgument<0>
                  (R"({"architecture":"amd64", "category":"x11","name":"xserver-xorg","priority":"optional","size":4111222333,"source":"xorg","version_":"1:7.7+19ubuntu14","type":"deb","path":" "})"_json),
                  ::testing::InvokeArgument<0>
                  (R"({"architecture":"amd64", "category":"x11","name":"xserver-xorg","priority":"optional","size":4111222333,"source":"xorg","version_":"1:7.7+19ubuntu14","type":"deb","path":" "})"_json)));

    CallbackMock wrapper;
    std::function<void(const std::string&)> callbackData
    {
        [&wrapper](const std::string & data)
        {
            auto delta = nlohmann::json::parse(data);

            if (delta.contains("data") && delta["data"].contains("event") && delta["data"]["event"].contains("created"))
            {
                delta["data"]["event"].erase("created");
            }

            wrapper.callbackMock(delta.dump());
        }
    };

    CallbackMockPersist wrapperPersist;
    std::function<void(const std::string&, Operation_t, const std::string&, const std::string&, uint64_t)> callbackDataPersist
    {
        [&wrapperPersist](const std::string & id, Operation_t operation, const std::string & index, const std::string & data, uint64_t version)
        {
            auto persist = nlohmann::json::parse(data);

            // Validate that state object exists and contains document_version
            if (persist.contains("state"))
            {
                EXPECT_TRUE(persist["state"].contains("document_version"));
                EXPECT_TRUE(persist["state"].contains("modified_at"));
                // Validate document_version is a positive integer
                EXPECT_TRUE(persist["state"]["document_version"].is_number_integer());
                EXPECT_GT(persist["state"]["document_version"].get<int>(), 0);
                // Remove state before comparing with expected values (since modified_at is dynamic)
                persist.erase("state");
            }

            wrapperPersist.callbackMock(id, operation, index, persist.dump(), version);
        }
    };

    EXPECT_CALL(wrapper, callbackMock(expected_dbsync_packages)).Times(1);

    // Only packages enabled in this test
    EXPECT_CALL(wrapperPersist, callbackMock(testing::_, testing::_, testing::_, expectedPersistPackage, testing::_)).Times(1);

    std::thread t
    {
        [&spInfoWrapper, &callbackData, &callbackDataPersist]()
        {
            Syscollector::instance().init(spInfoWrapper,
                                          callbackData,
                                          callbackDataPersist,
                                          logFunction,
                                          SYSCOLLECTOR_DB_PATH,
                                          "",
                                          "",
                                          3600, true, false, false, false, true, false, false, false, false, false, false, false, false, true);

            Syscollector::instance().start();
        }
    };

    std::this_thread::sleep_for(std::chrono::seconds{2});
    Syscollector::instance().destroy();

    if (t.joinable())
    {
        t.join();
    }
}

TEST_F(SyscollectorImpTest, sanitizeJsonValues)
{
    const auto spInfoWrapper{std::make_shared<MockSysInfo>()};
    EXPECT_CALL(*spInfoWrapper, hardware()).WillRepeatedly(Return(nlohmann::json::parse(
                                                                      R"({"serial_number":" Intel Corporation", "cpu_speed":2904,"cpu_cores":2,"cpu_name":" Intel(R) Core(TM) i5-9400 CPU @ 2.90GHz ", "memory_free":2257872,"memory_total":4972208,"memory_used":54})")));
    EXPECT_CALL(*spInfoWrapper, os()).WillRepeatedly(Return(nlohmann::json::parse(
                                                                R"({"architecture":" x86_64", "hostname":" UBUNTU ","os_build":"  7601","os_major":"6  ","os_minor":"  1  ","os_name":" Microsoft Windows 7 ","os_distribution_release":"   sp1","os_version":"6.1.7601   ","os_type":" windows "})")));
    EXPECT_CALL(*spInfoWrapper, networks()).WillRepeatedly(Return(nlohmann::json::parse(
                                                                      R"({"iface":[{"network_ip":"127.0.0.1", "host_mac":"d4:5d:64:51:07:5d", "network_gateway":"192.168.0.1|600","network_broadcast":"127.255.255.255", "interface_name":"enp4s0", "interface_alias":" ", "interface_type":"   ethernet", "interface_state":"up   ", "network_dhcp":0,"interface_mtu":1500,"host_network_ingress_bytes":0,"host_network_ingress_drops":0,"host_network_ingress_errors":0,"host_network_ingress_packages":0,"host_network_egress_bytes":0,"host_network_egress_drops":0,"host_network_egress_errors":0,"host_network_egress_packages":0, "IPv4":[{"network_ip":"192.168.153.1","network_broadcast":"192.168.153.255","network_dhcp":0,"network_metric":" ","network_netmask":"255.255.255.0"}], "IPv6":[{"network_ip":"fe80::250:56ff:fec0:8","network_dhcp":0,"network_metric":" ","network_netmask":"ffff:ffff:ffff:ffff::"}]}]})")));
    EXPECT_CALL(*spInfoWrapper, ports()).WillRepeatedly(Return(nlohmann::json::parse(
                                                                   R"([{"file_inode":0,"source_ip":" 127.0.0.1 ", "source_port":631,"process_pid":0,"process_name":"System Idle Process","network_transport":"tcp   ","destination_ip":"   0.0.0.0","destination_port":0,"host_network_ingress_queue":0,"interface_state":"listening","host_network_egress_queue":0}])")));
    EXPECT_CALL(*spInfoWrapper, packages(_))
    .Times(::testing::AtLeast(1))
    .WillOnce(::testing::InvokeArgument<0>
              (R"({"architecture":" amd64", "category":"  x11  ","name":" xserver-xorg","priority":"optional ","size":4111222333,"source":"xorg","version_":"1:7.7+19ubuntu14","type":"deb","path":" "})"_json));

    EXPECT_CALL(*spInfoWrapper, hotfixes()).WillRepeatedly(Return(R"([{"hotfix_name":" KB12345678 "}])"_json));

    EXPECT_CALL(*spInfoWrapper, processes(_))
    .Times(testing::AtLeast(1))
    .WillOnce(::testing::InvokeArgument<0>
              (R"({"name":" kworker/u256:2-  ","pid":"  431625  ","parent_pid":2,"start":9302261,"state":"I","stime":3,"utime":0})"_json));

    EXPECT_CALL(*spInfoWrapper, groups()).WillRepeatedly(Return(
                                                             R"([{"group_description": null, "group_id": 1, "group_id_signed": 1, "group_is_hidden": 0, "group_name": "daemon", "group_users": "daemon:pollinate:vboxadd", "group_uuid": null }])"_json));

    EXPECT_CALL(*spInfoWrapper, users()).WillRepeatedly(Return
                                                        (R"([{"host_ip":"192.168.0.84","login_status":0,"login_tty":"pts/0","login_type":"user","process_pid":"129870","user_auth_failed_count":0,"user_auth_failed_timestamp":0,"user_created":0,"user_full_name":"root","user_group_id":0,"user_group_id_signed":0,"user_groups":0,"user_home":"/root","user_id":0,"user_is_hidden":0,"user_is_remote":1,"user_last_login":"1749605216","user_name":"root","user_password_expiration_date":-1,"user_password_hash_algorithm":"y","user_password_inactive_days":-1,"user_password_last_change":1745971200.0,"user_password_max_days_between_changes":99999,"user_password_min_days_between_changes":0,"user_password_status":"active","user_password_warning_days_before_expiration":7,"user_roles":"sudo","user_shell":"/bin/bash","user_type":null,"user_uid_signed":0,"user_uuid":null}])"_json));

    EXPECT_CALL(*spInfoWrapper, services()).WillRepeatedly(Return(nlohmann::json::parse(EXPECT_CALL_SERVICES_JSON)));
    EXPECT_CALL(*spInfoWrapper, browserExtensions()).WillRepeatedly(Return(nlohmann::json::parse(EXPECT_CALL_BROWSER_EXTENSIONS_JSON)));

    CallbackMock wrapperDelta;
    std::function<void(const std::string&)> callbackDataDelta
    {
        [&wrapperDelta](const std::string & data)
        {
            auto delta = nlohmann::json::parse(data);

            if (delta.contains("data") && delta["data"].contains("event") && delta["data"]["event"].contains("created"))
            {
                delta["data"]["event"].erase("created");
            }

            wrapperDelta.callbackMock(delta.dump());
        }
    };

    CallbackMockPersist wrapperPersist;
    std::function<void(const std::string&, Operation_t, const std::string&, const std::string&, uint64_t)> callbackDataPersist
    {
        [&wrapperPersist](const std::string & id, Operation_t operation, const std::string & index, const std::string & data, uint64_t version)
        {
            auto persist = nlohmann::json::parse(data);

            // Validate that state object exists and contains document_version
            if (persist.contains("state"))
            {
                EXPECT_TRUE(persist["state"].contains("document_version"));
                EXPECT_TRUE(persist["state"].contains("modified_at"));
                // Validate document_version is a positive integer
                EXPECT_TRUE(persist["state"]["document_version"].is_number_integer());
                EXPECT_GT(persist["state"]["document_version"].get<int>(), 0);
                // Remove state before comparing with expected values (since modified_at is dynamic)
                persist.erase("state");
            }

            wrapperPersist.callbackMock(id, operation, index, persist.dump(), version);
        }
    };

    EXPECT_CALL(wrapperDelta, callbackMock(expected_dbsync_hwinfo)).Times(1);
    EXPECT_CALL(wrapperDelta, callbackMock(expected_dbsync_osinfo)).Times(1);
    EXPECT_CALL(wrapperDelta, callbackMock(expected_dbsync_network_iface)).Times(1);
    EXPECT_CALL(wrapperDelta, callbackMock(expected_dbsync_network_protocol_1)).Times(1);
    EXPECT_CALL(wrapperDelta, callbackMock(expected_dbsync_network_protocol_2)).Times(1);
    EXPECT_CALL(wrapperDelta, callbackMock(expected_dbsync_network_address_1)).Times(1);
    EXPECT_CALL(wrapperDelta, callbackMock(expected_dbsync_network_address_2)).Times(1);
    EXPECT_CALL(wrapperDelta, callbackMock(expected_dbsync_ports)).Times(1);
    EXPECT_CALL(wrapperDelta, callbackMock(expected_dbsync_processes)).Times(1);
    EXPECT_CALL(wrapperDelta, callbackMock(expected_dbsync_packages)).Times(1);
    EXPECT_CALL(wrapperDelta, callbackMock(expected_dbsync_hotfixes)).Times(1);
    EXPECT_CALL(wrapperDelta, callbackMock(expected_dbsync_groups)).Times(1);
    EXPECT_CALL(wrapperDelta, callbackMock(expected_dbsync_users)).Times(1);
    EXPECT_CALL(wrapperDelta, callbackMock(expected_dbsync_services)).Times(1);
    EXPECT_CALL(wrapperDelta, callbackMock(expected_dbsync_browser_extensions)).Times(1);

    // All modules enabled in this test
    EXPECT_CALL(wrapperPersist, callbackMock(testing::_, testing::_, testing::_, expectedPersistHW, testing::_)).Times(1);
    EXPECT_CALL(wrapperPersist, callbackMock(testing::_, testing::_, testing::_, expectedPersistOS, testing::_)).Times(1);
    EXPECT_CALL(wrapperPersist, callbackMock(testing::_, testing::_, testing::_, expectedPersistNetIface, testing::_)).Times(1);
    EXPECT_CALL(wrapperPersist, callbackMock(testing::_, testing::_, testing::_, expectedPersistNetProtoIPv4, testing::_)).Times(1);
    EXPECT_CALL(wrapperPersist, callbackMock(testing::_, testing::_, testing::_, expectedPersistNetAddrIPv4, testing::_)).Times(1);
    EXPECT_CALL(wrapperPersist, callbackMock(testing::_, testing::_, testing::_, expectedPersistNetProtoIPv6, testing::_)).Times(1);
    EXPECT_CALL(wrapperPersist, callbackMock(testing::_, testing::_, testing::_, expectedPersistNetAddrIPv6, testing::_)).Times(1);
    EXPECT_CALL(wrapperPersist, callbackMock(testing::_, testing::_, testing::_, expectedPersistPorts, testing::_)).Times(1);
    EXPECT_CALL(wrapperPersist, callbackMock(testing::_, testing::_, testing::_, expectedPersistProcess, testing::_)).Times(1);
    EXPECT_CALL(wrapperPersist, callbackMock(testing::_, testing::_, testing::_, expectedPersistPackage, testing::_)).Times(1);
    EXPECT_CALL(wrapperPersist, callbackMock(testing::_, testing::_, testing::_, expectedPersistHotfix, testing::_)).Times(1);
    EXPECT_CALL(wrapperPersist, callbackMock(testing::_, testing::_, testing::_, expectedPersistGroup, testing::_)).Times(1);
    EXPECT_CALL(wrapperPersist, callbackMock(testing::_, testing::_, testing::_, expectedPersistUser, testing::_)).Times(1);
    EXPECT_CALL(wrapperPersist, callbackMock(testing::_, testing::_, testing::_, expectedPersistService, testing::_)).Times(1);
    EXPECT_CALL(wrapperPersist, callbackMock(testing::_, testing::_, testing::_, expectedPersistBrowserExtension, testing::_)).Times(1);

    std::thread t
    {
        [&spInfoWrapper, &callbackDataDelta, &callbackDataPersist]()
        {
            Syscollector::instance().init(spInfoWrapper,
                                          callbackDataDelta,
                                          callbackDataPersist,
                                          logFunction,
                                          SYSCOLLECTOR_DB_PATH,
                                          "",
                                          "",
                                          5, true, true, true, true, true, true, true, true, true, true, true, true, true, true);

            Syscollector::instance().start();
        }
    };

    std::this_thread::sleep_for(std::chrono::seconds(1));
    Syscollector::instance().destroy();

    if (t.joinable())
    {
        t.join();
    }
}

// ========================================
// Tests for query method and coordination commands
// ========================================

TEST_F(SyscollectorImpTest, queryCommandPause)
{
    const auto spInfoWrapper{std::make_shared<MockSysInfo>()};
    EXPECT_CALL(*spInfoWrapper, hardware()).Times(0);
    EXPECT_CALL(*spInfoWrapper, os()).Times(0);

    Syscollector::instance().init(spInfoWrapper,
                                  reportFunction,
                                  persistFunction,
                                  logFunction,
                                  SYSCOLLECTOR_DB_PATH,
                                  "",
                                  "",
                                  3600, false, false, false, false, false, false, false, false, false, false, false, false, false, false);

    // Start the module in a thread
    std::thread t
    {
        []()
        {
            Syscollector::instance().start();
        }
    };

    // Give it time to start
    std::this_thread::sleep_for(std::chrono::milliseconds(100));

    // Test pause command
    std::string queryJson = R"({"command":"pause"})";
    std::string response = Syscollector::instance().query(queryJson);

    // Parse response
    auto responseJson = nlohmann::json::parse(response);

    // Verify response structure
    EXPECT_TRUE(responseJson.contains("error"));
    EXPECT_TRUE(responseJson.contains("message"));
    EXPECT_TRUE(responseJson.contains("data"));

    // Verify success
    EXPECT_EQ(responseJson["error"], MQ_SUCCESS);
    EXPECT_EQ(responseJson["data"]["module"], "syscollector");
    EXPECT_EQ(responseJson["data"]["action"], "pause");

    Syscollector::instance().destroy();

    if (t.joinable())
    {
        t.join();
    }
}

TEST_F(SyscollectorImpTest, queryCommandResume)
{
    const auto spInfoWrapper{std::make_shared<MockSysInfo>()};
    EXPECT_CALL(*spInfoWrapper, hardware()).Times(0);
    EXPECT_CALL(*spInfoWrapper, os()).Times(0);

    Syscollector::instance().init(spInfoWrapper,
                                  reportFunction,
                                  persistFunction,
                                  logFunction,
                                  SYSCOLLECTOR_DB_PATH,
                                  "",
                                  "",
                                  3600, false, false, false, false, false, false, false, false, false, false, false, false, false, false);

    // Start the module in a thread
    std::thread t
    {
        []()
        {
            Syscollector::instance().start();
        }
    };

    // Give it time to start
    std::this_thread::sleep_for(std::chrono::milliseconds(100));

    // First pause
    std::string pauseJson = R"({"command":"pause"})";
    Syscollector::instance().query(pauseJson);

    // Then test resume command
    std::string queryJson = R"({"command":"resume"})";
    std::string response = Syscollector::instance().query(queryJson);

    // Parse response
    auto responseJson = nlohmann::json::parse(response);

    // Verify response structure
    EXPECT_TRUE(responseJson.contains("error"));
    EXPECT_TRUE(responseJson.contains("message"));
    EXPECT_TRUE(responseJson.contains("data"));

    // Verify success
    EXPECT_EQ(responseJson["error"], MQ_SUCCESS);
    EXPECT_EQ(responseJson["data"]["module"], "syscollector");
    EXPECT_EQ(responseJson["data"]["action"], "resume");

    Syscollector::instance().destroy();

    if (t.joinable())
    {
        t.join();
    }
}

TEST_F(SyscollectorImpTest, queryCommandFlushNoSyncProtocol)
{
    const auto spInfoWrapper{std::make_shared<MockSysInfo>()};
    EXPECT_CALL(*spInfoWrapper, hardware()).Times(0);
    EXPECT_CALL(*spInfoWrapper, os()).Times(0);

    Syscollector::instance().init(spInfoWrapper,
                                  reportFunction,
                                  persistFunction,
                                  logFunction,
                                  SYSCOLLECTOR_DB_PATH,
                                  "",
                                  "",
                                  3600, false, false, false, false, false, false, false, false, false, false, false, false, false, false);

    // Test flush command without sync protocol initialized
    std::string queryJson = R"({"command":"flush"})";
    std::string response = Syscollector::instance().query(queryJson);

    // Parse response
    auto responseJson = nlohmann::json::parse(response);

    // Verify response structure
    EXPECT_TRUE(responseJson.contains("error"));
    EXPECT_TRUE(responseJson.contains("message"));
    EXPECT_TRUE(responseJson.contains("data"));

    // Verify success (flush returns 0 even if sync protocol not initialized)
    EXPECT_EQ(responseJson["error"], MQ_SUCCESS);
    EXPECT_EQ(responseJson["data"]["module"], "syscollector");
    EXPECT_EQ(responseJson["data"]["action"], "flush");

    Syscollector::instance().destroy();
}

TEST_F(SyscollectorImpTest, queryCommandGetVersion)
{
    const auto spInfoWrapper{std::make_shared<MockSysInfo>()};
    EXPECT_CALL(*spInfoWrapper, hardware()).WillRepeatedly(Return(nlohmann::json::parse(EXPECT_CALL_HARDWARE_JSON)));
    EXPECT_CALL(*spInfoWrapper, os()).WillRepeatedly(Return(nlohmann::json::parse(EXPECT_CALL_OS_JSON)));
    EXPECT_CALL(*spInfoWrapper, networks()).WillRepeatedly(Return(nlohmann::json::parse(EXPECT_CALL_NETWORKS_JSON)));
    EXPECT_CALL(*spInfoWrapper, ports()).WillRepeatedly(Return(nlohmann::json::parse(EXPECT_CALL_PORTS_JSON)));
    EXPECT_CALL(*spInfoWrapper, packages(_))
    .WillOnce([](const std::function<void(nlohmann::json&)>& cb)
    {
        auto data = nlohmann::json::parse(EXPECT_CALL_PACKAGES_JSON);
        cb(data);
    });
    EXPECT_CALL(*spInfoWrapper, hotfixes()).WillRepeatedly(Return(nlohmann::json::parse(EXPECT_CALL_HOTFIXES_JSON)));
    EXPECT_CALL(*spInfoWrapper, processes(_))
    .WillOnce([](const std::function<void(nlohmann::json&)>& cb)
    {
        auto data = nlohmann::json::parse(EXPECT_CALL_PROCESSES_JSON);
        cb(data);
    });
    EXPECT_CALL(*spInfoWrapper, groups()).WillRepeatedly(Return(nlohmann::json::parse(EXPECT_CALL_GROUPS_JSON)));
    EXPECT_CALL(*spInfoWrapper, users()).WillRepeatedly(Return(nlohmann::json::parse(EXPECT_CALL_USERS_JSON)));
    EXPECT_CALL(*spInfoWrapper, services()).WillRepeatedly(Return(nlohmann::json::parse(EXPECT_CALL_SERVICES_JSON)));
    EXPECT_CALL(*spInfoWrapper, browserExtensions()).WillRepeatedly(Return(nlohmann::json::parse(EXPECT_CALL_BROWSER_EXTENSIONS_JSON)));

    Syscollector::instance().init(spInfoWrapper,
                                  reportFunction,
                                  persistFunction,
                                  logFunction,
                                  SYSCOLLECTOR_DB_PATH,
                                  "",
                                  "",
                                  3600, true, true, true, true, true, true, true, true, true, true, true, true, true, false);

    std::thread t
    {
        [&spInfoWrapper]()
        {
            Syscollector::instance().start();
        }
    };

    // Wait for scan to complete
    std::this_thread::sleep_for(std::chrono::seconds(2));

    // Test get_version command
    std::string queryJson = R"({"command":"get_version"})";
    std::string response = Syscollector::instance().query(queryJson);

    auto responseJson = nlohmann::json::parse(response);

    // Verify response structure
    EXPECT_TRUE(responseJson.contains("error"));
    EXPECT_TRUE(responseJson.contains("message"));
    EXPECT_TRUE(responseJson.contains("data"));

    // Verify success
    EXPECT_EQ(responseJson["error"], MQ_SUCCESS);
    EXPECT_TRUE(responseJson["data"].contains("version"));
    // Version should be > 0 since we did a scan
    EXPECT_GT(responseJson["data"]["version"].get<int>(), 0);

    Syscollector::instance().destroy();

    if (t.joinable())
    {
        t.join();
    }
}

TEST_F(SyscollectorImpTest, queryCommandSetVersion)
{
    const auto spInfoWrapper{std::make_shared<MockSysInfo>()};
    EXPECT_CALL(*spInfoWrapper, hardware()).WillRepeatedly(Return(nlohmann::json::parse(EXPECT_CALL_HARDWARE_JSON)));
    EXPECT_CALL(*spInfoWrapper, os()).WillRepeatedly(Return(nlohmann::json::parse(EXPECT_CALL_OS_JSON)));
    EXPECT_CALL(*spInfoWrapper, networks()).WillRepeatedly(Return(nlohmann::json::parse(EXPECT_CALL_NETWORKS_JSON)));
    EXPECT_CALL(*spInfoWrapper, ports()).WillRepeatedly(Return(nlohmann::json::parse(EXPECT_CALL_PORTS_JSON)));
    EXPECT_CALL(*spInfoWrapper, packages(_))
    .WillOnce([](const std::function<void(nlohmann::json&)>& cb)
    {
        auto data = nlohmann::json::parse(EXPECT_CALL_PACKAGES_JSON);
        cb(data);
    });
    EXPECT_CALL(*spInfoWrapper, hotfixes()).WillRepeatedly(Return(nlohmann::json::parse(EXPECT_CALL_HOTFIXES_JSON)));
    EXPECT_CALL(*spInfoWrapper, processes(_))
    .WillOnce([](const std::function<void(nlohmann::json&)>& cb)
    {
        auto data = nlohmann::json::parse(EXPECT_CALL_PROCESSES_JSON);
        cb(data);
    });
    EXPECT_CALL(*spInfoWrapper, groups()).WillRepeatedly(Return(nlohmann::json::parse(EXPECT_CALL_GROUPS_JSON)));
    EXPECT_CALL(*spInfoWrapper, users()).WillRepeatedly(Return(nlohmann::json::parse(EXPECT_CALL_USERS_JSON)));
    EXPECT_CALL(*spInfoWrapper, services()).WillRepeatedly(Return(nlohmann::json::parse(EXPECT_CALL_SERVICES_JSON)));
    EXPECT_CALL(*spInfoWrapper, browserExtensions()).WillRepeatedly(Return(nlohmann::json::parse(EXPECT_CALL_BROWSER_EXTENSIONS_JSON)));

    Syscollector::instance().init(spInfoWrapper,
                                  reportFunction,
                                  persistFunction,
                                  logFunction,
                                  SYSCOLLECTOR_DB_PATH,
                                  "",
                                  "",
                                  3600, true, true, true, true, true, true, true, true, true, true, true, true, true, false);

    std::thread t
    {
        [&spInfoWrapper]()
        {
            Syscollector::instance().start();
        }
    };

    // Wait for scan to complete
    std::this_thread::sleep_for(std::chrono::seconds(2));

    // Test set_version command
    int newVersion = 42;
    std::string queryJson = R"({"command":"set_version","parameters":{"version":)" + std::to_string(newVersion) + R"(}})";
    std::string response = Syscollector::instance().query(queryJson);

    // Parse response
    auto responseJson = nlohmann::json::parse(response);

    // Verify response structure
    EXPECT_TRUE(responseJson.contains("error"));
    EXPECT_TRUE(responseJson.contains("message"));
    EXPECT_TRUE(responseJson.contains("data"));

    // Verify success
    EXPECT_EQ(responseJson["error"], MQ_SUCCESS);
    EXPECT_TRUE(responseJson["data"].contains("version"));
    EXPECT_EQ(responseJson["data"]["version"].get<int>(), newVersion);

    // Verify version was actually set
    std::string getVersionJson = R"({"command":"get_version"})";
    std::string getVersionResponse = Syscollector::instance().query(getVersionJson);
    auto getVersionResponseJson = nlohmann::json::parse(getVersionResponse);
    EXPECT_EQ(getVersionResponseJson["data"]["version"].get<int>(), newVersion);

    Syscollector::instance().destroy();

    if (t.joinable())
    {
        t.join();
    }
}

TEST_F(SyscollectorImpTest, queryCommandUnknown)
{
    const auto spInfoWrapper{std::make_shared<MockSysInfo>()};
    EXPECT_CALL(*spInfoWrapper, hardware()).Times(0);
    EXPECT_CALL(*spInfoWrapper, os()).Times(0);

    Syscollector::instance().init(spInfoWrapper,
                                  reportFunction,
                                  persistFunction,
                                  logFunction,
                                  SYSCOLLECTOR_DB_PATH,
                                  "",
                                  "",
                                  3600, false, false, false, false, false, false, false, false, false, false, false, false, false, false);

    // Test unknown command
    std::string queryJson = R"({"command":"unknown_command"})";
    std::string response = Syscollector::instance().query(queryJson);

    // Parse response
    auto responseJson = nlohmann::json::parse(response);

    // Verify response structure
    EXPECT_TRUE(responseJson.contains("error"));
    EXPECT_TRUE(responseJson.contains("message"));
    EXPECT_TRUE(responseJson.contains("data"));

    // Verify error
    EXPECT_EQ(responseJson["error"], MQ_ERR_UNKNOWN_COMMAND);
    EXPECT_EQ(responseJson["data"]["command"], "unknown_command");

    Syscollector::instance().destroy();
}

TEST_F(SyscollectorImpTest, queryInvalidJson)
{
#ifdef WIN32
    GTEST_SKIP() << "Skipping queryInvalidJson test on Windows due to exception handling issues in Wine environment";
#endif
    const auto spInfoWrapper {std::make_shared<MockSysInfo>()};
    EXPECT_CALL(*spInfoWrapper, hardware()).Times(0);
    EXPECT_CALL(*spInfoWrapper, os()).Times(0);

    Syscollector::instance().init(spInfoWrapper,
                                  reportFunction,
                                  persistFunction,
                                  logFunction,
                                  SYSCOLLECTOR_DB_PATH,
                                  "",
                                  "",
                                  3600, false, false, false, false, false, false, false, false, false, false, false, false, false, false);

    // Test invalid JSON
    std::string queryJson = "invalid json";
    std::string response = Syscollector::instance().query(queryJson);

    // Parse response
    auto responseJson = nlohmann::json::parse(response);

    // Verify response structure
    EXPECT_TRUE(responseJson.contains("error"));
    EXPECT_TRUE(responseJson.contains("message"));

    // Verify error
    EXPECT_EQ(responseJson["error"], MQ_ERR_INTERNAL);

    Syscollector::instance().destroy();
}

TEST_F(SyscollectorImpTest, queryMissingCommand)
{
    const auto spInfoWrapper{std::make_shared<MockSysInfo>()};
    EXPECT_CALL(*spInfoWrapper, hardware()).Times(0);
    EXPECT_CALL(*spInfoWrapper, os()).Times(0);

    Syscollector::instance().init(spInfoWrapper,
                                  reportFunction,
                                  persistFunction,
                                  logFunction,
                                  SYSCOLLECTOR_DB_PATH,
                                  "",
                                  "",
                                  3600, false, false, false, false, false, false, false, false, false, false, false, false, false, false);

    // Test missing command field
    std::string queryJson = R"({"parameters":{"version":1}})";
    std::string response = Syscollector::instance().query(queryJson);

    // Parse response
    auto responseJson = nlohmann::json::parse(response);

    // Verify response structure
    EXPECT_TRUE(responseJson.contains("error"));
    EXPECT_TRUE(responseJson.contains("message"));

    // Verify error
    EXPECT_EQ(responseJson["error"], MQ_ERR_INVALID_PARAMS);

    Syscollector::instance().destroy();
}

TEST_F(SyscollectorImpTest, querySetVersionMissingParameter)
{
    const auto spInfoWrapper{std::make_shared<MockSysInfo>()};
    EXPECT_CALL(*spInfoWrapper, hardware()).Times(0);
    EXPECT_CALL(*spInfoWrapper, os()).Times(0);

    Syscollector::instance().init(spInfoWrapper,
                                  reportFunction,
                                  persistFunction,
                                  logFunction,
                                  SYSCOLLECTOR_DB_PATH,
                                  "",
                                  "",
                                  3600, false, false, false, false, false, false, false, false, false, false, false, false, false, false);

    // Test set_version without version parameter
    std::string queryJson = R"({"command":"set_version","parameters":{}})";
    std::string response = Syscollector::instance().query(queryJson);

    // Parse response
    auto responseJson = nlohmann::json::parse(response);

    // Verify response structure
    EXPECT_TRUE(responseJson.contains("error"));
    EXPECT_TRUE(responseJson.contains("message"));

    // Verify error
    EXPECT_EQ(responseJson["error"], MQ_ERR_INVALID_PARAMS);

    Syscollector::instance().destroy();
}

TEST_F(SyscollectorImpTest, querySetVersionInvalidParameterType)
{
    const auto spInfoWrapper{std::make_shared<MockSysInfo>()};
    EXPECT_CALL(*spInfoWrapper, hardware()).Times(0);
    EXPECT_CALL(*spInfoWrapper, os()).Times(0);

    Syscollector::instance().init(spInfoWrapper,
                                  reportFunction,
                                  persistFunction,
                                  logFunction,
                                  SYSCOLLECTOR_DB_PATH,
                                  "",
                                  "",
                                  3600, false, false, false, false, false, false, false, false, false, false, false, false, false, false);

    // Test set_version with invalid parameter type (string instead of number)
    std::string queryJson = R"({"command":"set_version","parameters":{"version":"not_a_number"}})";
    std::string response = Syscollector::instance().query(queryJson);

    // Parse response
    auto responseJson = nlohmann::json::parse(response);

    // Verify response structure
    EXPECT_TRUE(responseJson.contains("error"));
    EXPECT_TRUE(responseJson.contains("message"));

    // Verify error
    EXPECT_EQ(responseJson["error"], MQ_ERR_INVALID_PARAMS);

    Syscollector::instance().destroy();
}

// ========================================
// Tests for initSyncProtocol()
// ========================================

TEST_F(SyscollectorImpTest, initSyncProtocol_AllModulesEnabled)
{
    /**
     * Test: Verify initSyncProtocol initializes both sync protocols correctly
     * when all VD-relevant modules (packages, OS, hotfixes) are enabled
     */

    const auto spInfoWrapper{std::make_shared<MockSysInfo>()};
    EXPECT_CALL(*spInfoWrapper, hardware()).Times(0);
    EXPECT_CALL(*spInfoWrapper, os()).Times(0);

    // Initialize with all VD-relevant modules enabled
    Syscollector::instance().init(spInfoWrapper,
                                  reportFunction,
                                  persistFunction,
                                  logFunction,
                                  SYSCOLLECTOR_DB_PATH,
                                  "",
                                  "",
                                  3600,
                                  false,   // scanOnStart
                                  false,   // hardware
                                  true,    // os (enabled)
                                  false,   // network
                                  true,    // packages (enabled)
                                  false,   // ports
                                  false,   // portsAll
                                  false,   // processes
#ifdef _WIN32
                                  true,    // hotfixes (enabled on Windows)
#else
                                  false,   // hotfixes (not available on Linux)
#endif
                                  false,   // groups
                                  false,   // users
                                  false,   // services
                                  false,   // browserExtensions
                                  false);  // notifyOnFirstScan

    // Mock MQ functions
    MQ_Functions mqFuncs;
    mqFuncs.start = [](const char*, short, short) -> int { return 0; };
    mqFuncs.send_binary = [](int, const void*, size_t, const char*, char) -> int { return 0; };

    // Test initSyncProtocol - should not throw
    EXPECT_NO_THROW(
    {
        Syscollector::instance().initSyncProtocol(
            "syscollector",
            ":memory:",
            ":memory:",
            mqFuncs,
            std::chrono::seconds(10),
            std::chrono::seconds(5),
            3,
            100,
            86400
        );
    });

    Syscollector::instance().destroy();
}

TEST_F(SyscollectorImpTest, initSyncProtocol_PackagesDisabled)
{
    /**
     * Test: Verify initSyncProtocol handles packages being disabled
     * VD sync should still be enabled if OS or hotfixes are enabled
     */

    const auto spInfoWrapper{std::make_shared<MockSysInfo>()};
    EXPECT_CALL(*spInfoWrapper, hardware()).Times(0);
    EXPECT_CALL(*spInfoWrapper, os()).Times(0);

    // Initialize with packages disabled but OS enabled
    Syscollector::instance().init(spInfoWrapper,
                                  reportFunction,
                                  persistFunction,
                                  logFunction,
                                  SYSCOLLECTOR_DB_PATH,
                                  "",
                                  "",
                                  3600,
                                  false,   // scanOnStart
                                  false,   // hardware
                                  true,    // os (enabled)
                                  false,   // network
                                  false,   // packages (disabled)
                                  false,   // ports
                                  false,   // portsAll
                                  false,   // processes
                                  false,   // hotfixes (disabled)
                                  false,   // groups
                                  false,   // users
                                  false,   // services
                                  false,   // browserExtensions
                                  false);  // notifyOnFirstScan

    // Mock MQ functions
    MQ_Functions mqFuncs;
    mqFuncs.start = [](const char*, short, short) -> int { return 0; };
    mqFuncs.send_binary = [](int, const void*, size_t, const char*, char) -> int { return 0; };

    // Test initSyncProtocol - should not throw
    EXPECT_NO_THROW(
    {
        Syscollector::instance().initSyncProtocol(
            "syscollector",
            ":memory:",
            ":memory:",
            mqFuncs,
            std::chrono::seconds(10),
            std::chrono::seconds(5),
            3,
            100,
            86400
        );
    });

    Syscollector::instance().destroy();
}

TEST_F(SyscollectorImpTest, initSyncProtocol_OsDisabled)
{
    /**
     * Test: Verify initSyncProtocol handles OS being disabled
     * VD sync should still be enabled if packages are enabled
     */

    const auto spInfoWrapper{std::make_shared<MockSysInfo>()};
    EXPECT_CALL(*spInfoWrapper, hardware()).Times(0);
    EXPECT_CALL(*spInfoWrapper, os()).Times(0);

    // Initialize with OS disabled but packages enabled
    Syscollector::instance().init(spInfoWrapper,
                                  reportFunction,
                                  persistFunction,
                                  logFunction,
                                  SYSCOLLECTOR_DB_PATH,
                                  "",
                                  "",
                                  3600,
                                  false,   // scanOnStart
                                  false,   // hardware
                                  false,   // os (disabled)
                                  false,   // network
                                  true,    // packages (enabled)
                                  false,   // ports
                                  false,   // portsAll
                                  false,   // processes
                                  false,   // hotfixes (disabled)
                                  false,   // groups
                                  false,   // users
                                  false,   // services
                                  false,   // browserExtensions
                                  false);  // notifyOnFirstScan

    // Mock MQ functions
    MQ_Functions mqFuncs;
    mqFuncs.start = [](const char*, short, short) -> int { return 0; };
    mqFuncs.send_binary = [](int, const void*, size_t, const char*, char) -> int { return 0; };

    // Test initSyncProtocol - should not throw
    EXPECT_NO_THROW(
    {
        Syscollector::instance().initSyncProtocol(
            "syscollector",
            ":memory:",
            ":memory:",
            mqFuncs,
            std::chrono::seconds(10),
            std::chrono::seconds(5),
            3,
            100,
            86400
        );
    });

    Syscollector::instance().destroy();
}

TEST_F(SyscollectorImpTest, initSyncProtocol_AllVDModulesDisabled)
{
    /**
     * Test: Verify initSyncProtocol handles all VD-relevant modules disabled
     * VD sync should be disabled in this case
     */

    const auto spInfoWrapper{std::make_shared<MockSysInfo>()};
    EXPECT_CALL(*spInfoWrapper, hardware()).Times(0);
    EXPECT_CALL(*spInfoWrapper, os()).Times(0);

    // Initialize with all VD-relevant modules disabled
    Syscollector::instance().init(spInfoWrapper,
                                  reportFunction,
                                  persistFunction,
                                  logFunction,
                                  SYSCOLLECTOR_DB_PATH,
                                  "",
                                  "",
                                  3600,
                                  false,   // scanOnStart
                                  false,   // hardware
                                  false,   // os (disabled)
                                  false,   // network
                                  false,   // packages (disabled)
                                  false,   // ports
                                  false,   // portsAll
                                  false,   // processes
                                  false,   // hotfixes (disabled)
                                  false,   // groups
                                  false,   // users
                                  false,   // services
                                  false,   // browserExtensions
                                  false);  // notifyOnFirstScan

    // Mock MQ functions
    MQ_Functions mqFuncs;
    mqFuncs.start = [](const char*, short, short) -> int { return 0; };
    mqFuncs.send_binary = [](int, const void*, size_t, const char*, char) -> int { return 0; };

    // Test initSyncProtocol - should not throw
    EXPECT_NO_THROW(
    {
        Syscollector::instance().initSyncProtocol(
            "syscollector",
            ":memory:",
            ":memory:",
            mqFuncs,
            std::chrono::seconds(10),
            std::chrono::seconds(5),
            3,
            100,
            86400
        );
    });

    Syscollector::instance().destroy();
}

TEST_F(SyscollectorImpTest, initSyncProtocol_VDModuleNameSuffix)
{
    /**
     * Test: Verify initSyncProtocol creates VD sync protocol with "_vd" suffix
     * This ensures the VD sync protocol has a different module name to avoid
     * routing conflicts with the regular sync protocol
     */

    const auto spInfoWrapper{std::make_shared<MockSysInfo>()};
    EXPECT_CALL(*spInfoWrapper, hardware()).Times(0);
    EXPECT_CALL(*spInfoWrapper, os()).Times(0);

    // Initialize with packages enabled
    Syscollector::instance().init(spInfoWrapper,
                                  reportFunction,
                                  persistFunction,
                                  logFunction,
                                  SYSCOLLECTOR_DB_PATH,
                                  "",
                                  "",
                                  3600,
                                  false,   // scanOnStart
                                  false,   // hardware
                                  true,    // os (enabled)
                                  false,   // network
                                  false,   // packages (disabled)
                                  false,   // ports
                                  false,   // portsAll
                                  false,   // processes
                                  false,   // hotfixes (disabled)
                                  false,   // groups
                                  false,   // users
                                  false,   // services
                                  false,   // browserExtensions
                                  false);  // notifyOnFirstScan

    // Mock MQ functions
    MQ_Functions mqFuncs;
    mqFuncs.start = [](const char*, short, short) -> int { return 0; };
    mqFuncs.send_binary = [](int, const void*, size_t, const char*, char) -> int { return 0; };

    std::string moduleName = "syscollector";

    // Test initSyncProtocol - should not throw
    EXPECT_NO_THROW(
    {
        Syscollector::instance().initSyncProtocol(
            moduleName,
            ":memory:",
            ":memory:",
            mqFuncs,
            std::chrono::seconds(10),
            std::chrono::seconds(5),
            3,
            100,
            86400
        );
    });

    // The test implicitly verifies that the VD module name is "syscollector_vd"
    // by ensuring no routing conflicts occur during initialization

    Syscollector::instance().destroy();
}

TEST_F(SyscollectorImpTest, initSyncProtocol_DifferentParameters)
{
    /**
     * Test: Verify initSyncProtocol accepts and handles different parameter values
     * Tests various timeout, retry, and maxEps values
     */

    const auto spInfoWrapper{std::make_shared<MockSysInfo>()};
    EXPECT_CALL(*spInfoWrapper, hardware()).Times(0);
    EXPECT_CALL(*spInfoWrapper, os()).Times(0);

    // Initialize with packages enabled
    Syscollector::instance().init(spInfoWrapper,
                                  reportFunction,
                                  persistFunction,
                                  logFunction,
                                  SYSCOLLECTOR_DB_PATH,
                                  "",
                                  "",
                                  3600,
                                  false,   // scanOnStart
                                  false,   // hardware
                                  true,    // os (enabled)
                                  false,   // network
                                  true,    // packages (enabled)
                                  false,   // ports
                                  false,   // portsAll
                                  false,   // processes
                                  false,   // hotfixes (disabled)
                                  false,   // groups
                                  false,   // users
                                  false,   // services
                                  false,   // browserExtensions
                                  false);  // notifyOnFirstScan

    // Mock MQ functions
    MQ_Functions mqFuncs;
    mqFuncs.start = [](const char*, short, short) -> int { return 0; };
    mqFuncs.send_binary = [](int, const void*, size_t, const char*, char) -> int { return 0; };

    // Test with different parameter values
    EXPECT_NO_THROW(
    {
        Syscollector::instance().initSyncProtocol(
            "syscollector",
            ":memory:",
            ":memory:",
            mqFuncs,
            std::chrono::seconds(30),  // Different syncEndDelay
            std::chrono::seconds(15),  // Different timeout
            5,                          // Different retries
            500,                        // Different maxEps
            86400
        );
    });

    Syscollector::instance().destroy();
}

// ========================================
// Tests for notifyDataClean() - VD functionality
// ========================================

TEST_F(SyscollectorImpTest, notifyDataClean_VDIndicesOnly)
{
    /**
     * Test: Verify notifyDataClean correctly separates and processes VD indices
     * VD indices (system, packages, hotfixes) should use VDCLEAN option
     */

    const auto spInfoWrapper{std::make_shared<MockSysInfo>()};
    EXPECT_CALL(*spInfoWrapper, hardware()).Times(0);
    EXPECT_CALL(*spInfoWrapper, os()).Times(0);

    // Initialize with VD modules enabled
    Syscollector::instance().init(spInfoWrapper,
                                  reportFunction,
                                  persistFunction,
                                  logFunction,
                                  SYSCOLLECTOR_DB_PATH,
                                  "",
                                  "",
                                  3600,
                                  false,   // scanOnStart
                                  false,   // hardware
                                  true,    // os (enabled)
                                  false,   // network
                                  true,    // packages (enabled)
                                  false,   // ports
                                  false,   // portsAll
                                  false,   // processes
                                  false,   // hotfixes (disabled)
                                  false,   // groups
                                  false,   // users
                                  false,   // services
                                  false,   // browserExtensions
                                  false);  // notifyOnFirstScan

    // Initialize sync protocols
    MQ_Functions mqFuncs;
    mqFuncs.start = [](const char*, short, short) -> int { return 0; };
    mqFuncs.send_binary = [](int, const void*, size_t, const char*, char) -> int { return 0; };

    EXPECT_NO_THROW(
    {
        Syscollector::instance().initSyncProtocol(
            "syscollector",
            ":memory:",
            ":memory:",
            mqFuncs,
            std::chrono::seconds(10),
            std::chrono::seconds(5),
            3,
            100,
            86400
        );
    });

    // Test notifyDataClean with VD indices
    std::vector<std::string> vdIndices =
    {
        SYSCOLLECTOR_SYNC_INDEX_PACKAGES,
        SYSCOLLECTOR_SYNC_INDEX_SYSTEM
    };

    // Should not throw and should return success
    EXPECT_NO_THROW(
    {
        bool result = Syscollector::instance().notifyDataClean(vdIndices);
        (void)result; // Result depends on sync protocol implementation
    });

    // Note: The test verifies the function executes without throwing

    Syscollector::instance().destroy();
}

TEST_F(SyscollectorImpTest, notifyDataClean_NonVDIndicesOnly)
{
    /**
     * Test: Verify notifyDataClean correctly processes non-VD indices
     * Non-VD indices (processes, ports, etc.) should use SYNC option
     */

    const auto spInfoWrapper{std::make_shared<MockSysInfo>()};
    EXPECT_CALL(*spInfoWrapper, hardware()).Times(0);
    EXPECT_CALL(*spInfoWrapper, os()).Times(0);

    // Initialize with non-VD modules enabled
    Syscollector::instance().init(spInfoWrapper,
                                  reportFunction,
                                  persistFunction,
                                  logFunction,
                                  SYSCOLLECTOR_DB_PATH,
                                  "",
                                  "",
                                  3600,
                                  false,   // scanOnStart
                                  false,   // hardware
                                  false,   // os (disabled)
                                  false,   // network
                                  false,   // packages (disabled)
                                  true,    // ports (enabled)
                                  false,   // portsAll
                                  true,    // processes (enabled)
                                  false,   // hotfixes (disabled)
                                  false,   // groups
                                  false,   // users
                                  false,   // services
                                  false,   // browserExtensions
                                  false);  // notifyOnFirstScan

    // Initialize sync protocols
    MQ_Functions mqFuncs;
    mqFuncs.start = [](const char*, short, short) -> int { return 0; };
    mqFuncs.send_binary = [](int, const void*, size_t, const char*, char) -> int { return 0; };

    EXPECT_NO_THROW(
    {
        Syscollector::instance().initSyncProtocol(
            "syscollector",
            ":memory:",
            ":memory:",
            mqFuncs,
            std::chrono::seconds(10),
            std::chrono::seconds(5),
            3,
            100,
            86400
        );
    });

    // Test notifyDataClean with non-VD indices
    std::vector<std::string> nonVdIndices =
    {
        SYSCOLLECTOR_SYNC_INDEX_PROCESSES,
        SYSCOLLECTOR_SYNC_INDEX_PORTS
    };

    // Should not throw
    EXPECT_NO_THROW(
    {
        Syscollector::instance().notifyDataClean(nonVdIndices);
    });

    Syscollector::instance().destroy();
}

TEST_F(SyscollectorImpTest, notifyDataClean_MixedVDAndNonVDIndices)
{
    /**
     * Test: Verify notifyDataClean correctly separates and processes
     * a mix of VD and non-VD indices, routing each to the appropriate
     * sync protocol with the correct option
     */

    const auto spInfoWrapper{std::make_shared<MockSysInfo>()};
    EXPECT_CALL(*spInfoWrapper, hardware()).Times(0);
    EXPECT_CALL(*spInfoWrapper, os()).Times(0);

    // Initialize with mixed modules enabled
    Syscollector::instance().init(spInfoWrapper,
                                  reportFunction,
                                  persistFunction,
                                  logFunction,
                                  SYSCOLLECTOR_DB_PATH,
                                  "",
                                  "",
                                  3600,
                                  false,   // scanOnStart
                                  false,   // hardware
                                  true,    // os (enabled)
                                  false,   // network
                                  true,    // packages (enabled)
                                  true,    // ports (enabled)
                                  false,   // portsAll
                                  true,    // processes (enabled)
                                  false,   // hotfixes (disabled)
                                  false,   // groups
                                  false,   // users
                                  false,   // services
                                  false,   // browserExtensions
                                  false);  // notifyOnFirstScan

    // Initialize sync protocols
    MQ_Functions mqFuncs;
    mqFuncs.start = [](const char*, short, short) -> int { return 0; };
    mqFuncs.send_binary = [](int, const void*, size_t, const char*, char) -> int { return 0; };

    EXPECT_NO_THROW(
    {
        Syscollector::instance().initSyncProtocol(
            "syscollector",
            ":memory:",
            ":memory:",
            mqFuncs,
            std::chrono::seconds(10),
            std::chrono::seconds(5),
            3,
            100,
            86400
        );
    });

    // Test notifyDataClean with mixed indices
    std::vector<std::string> mixedIndices =
    {
        SYSCOLLECTOR_SYNC_INDEX_PACKAGES,    // VD index
        SYSCOLLECTOR_SYNC_INDEX_PROCESSES,   // Non-VD index
        SYSCOLLECTOR_SYNC_INDEX_SYSTEM,      // VD index
        SYSCOLLECTOR_SYNC_INDEX_PORTS        // Non-VD index
    };

    // Should not throw and should process both types
    EXPECT_NO_THROW(
    {
        Syscollector::instance().notifyDataClean(mixedIndices);
    });

    Syscollector::instance().destroy();
}

TEST_F(SyscollectorImpTest, notifyDataClean_AllVDIndices)
{
    /**
     * Test: Verify notifyDataClean handles all VD-relevant indices
     * Tests system, packages, and hotfixes indices together
     */

    const auto spInfoWrapper{std::make_shared<MockSysInfo>()};
    EXPECT_CALL(*spInfoWrapper, hardware()).Times(0);
    EXPECT_CALL(*spInfoWrapper, os()).Times(0);

    // Initialize with all VD modules enabled
    Syscollector::instance().init(spInfoWrapper,
                                  reportFunction,
                                  persistFunction,
                                  logFunction,
                                  SYSCOLLECTOR_DB_PATH,
                                  "",
                                  "",
                                  3600,
                                  false,   // scanOnStart
                                  false,   // hardware
                                  true,    // os (enabled)
                                  false,   // network
                                  true,    // packages (enabled)
                                  false,   // ports
                                  false,   // portsAll
                                  false,   // processes
#ifdef _WIN32
                                  true,    // hotfixes (enabled on Windows)
#else
                                  false,   // hotfixes (not available on Linux)
#endif
                                  false,   // groups
                                  false,   // users
                                  false,   // services
                                  false,   // browserExtensions
                                  false);  // notifyOnFirstScan

    // Initialize sync protocols
    MQ_Functions mqFuncs;
    mqFuncs.start = [](const char*, short, short) -> int { return 0; };
    mqFuncs.send_binary = [](int, const void*, size_t, const char*, char) -> int { return 0; };

    EXPECT_NO_THROW(
    {
        Syscollector::instance().initSyncProtocol(
            "syscollector",
            ":memory:",
            ":memory:",
            mqFuncs,
            std::chrono::seconds(10),
            std::chrono::seconds(5),
            3,
            100,
            86400
        );
    });

    // Test notifyDataClean with all VD indices
    std::vector<std::string> allVdIndices =
    {
        SYSCOLLECTOR_SYNC_INDEX_SYSTEM,
        SYSCOLLECTOR_SYNC_INDEX_PACKAGES,
#ifdef _WIN32
        SYSCOLLECTOR_SYNC_INDEX_HOTFIXES
#endif
    };

    // Should not throw
    EXPECT_NO_THROW(
    {
        Syscollector::instance().notifyDataClean(allVdIndices);
    });

    Syscollector::instance().destroy();
}

TEST_F(SyscollectorImpTest, notifyDataClean_EmptyIndicesList)
{
    /**
     * Test: Verify notifyDataClean handles empty indices list gracefully
     */

    const auto spInfoWrapper{std::make_shared<MockSysInfo>()};
    EXPECT_CALL(*spInfoWrapper, hardware()).Times(0);
    EXPECT_CALL(*spInfoWrapper, os()).Times(0);

    Syscollector::instance().init(spInfoWrapper,
                                  reportFunction,
                                  persistFunction,
                                  logFunction,
                                  SYSCOLLECTOR_DB_PATH,
                                  "",
                                  "",
                                  3600,
                                  false,   // scanOnStart
                                  false,   // hardware
                                  true,    // os (enabled)
                                  false,   // network
                                  true,    // packages (enabled)
                                  false,   // ports
                                  false,   // portsAll
                                  false,   // processes
                                  false,   // hotfixes (disabled)
                                  false,   // groups
                                  false,   // users
                                  false,   // services
                                  false,   // browserExtensions
                                  false);  // notifyOnFirstScan

    // Initialize sync protocols
    MQ_Functions mqFuncs;
    mqFuncs.start = [](const char*, short, short) -> int { return 0; };
    mqFuncs.send_binary = [](int, const void*, size_t, const char*, char) -> int { return 0; };

    EXPECT_NO_THROW(
    {
        Syscollector::instance().initSyncProtocol(
            "syscollector",
            ":memory:",
            ":memory:",
            mqFuncs,
            std::chrono::seconds(10),
            std::chrono::seconds(5),
            3,
            100,
            86400
        );
    });

    // Test notifyDataClean with empty list
    std::vector<std::string> emptyIndices;

    bool result = false;
    EXPECT_NO_THROW(
    {
        result = Syscollector::instance().notifyDataClean(emptyIndices);
    });

    // With empty list, should return true (success)
    EXPECT_TRUE(result);

    Syscollector::instance().destroy();
}

TEST_F(SyscollectorImpTest, notifyDataClean_VDWithoutSyncProtocol)
{
    /**
     * Test: Verify notifyDataClean behavior when VD sync protocol is not initialized
     * This tests the edge case where VD indices are passed but m_spSyncProtocolVD is null
     */

    const auto spInfoWrapper{std::make_shared<MockSysInfo>()};
    EXPECT_CALL(*spInfoWrapper, hardware()).Times(0);
    EXPECT_CALL(*spInfoWrapper, os()).Times(0);

    // Initialize without initializing sync protocol
    Syscollector::instance().init(spInfoWrapper,
                                  reportFunction,
                                  persistFunction,
                                  logFunction,
                                  SYSCOLLECTOR_DB_PATH,
                                  "",
                                  "",
                                  3600,
                                  false,   // scanOnStart
                                  false,   // hardware
                                  true,    // os (enabled)
                                  false,   // network
                                  true,    // packages (enabled)
                                  false,   // ports
                                  false,   // portsAll
                                  false,   // processes
                                  false,   // hotfixes (disabled)
                                  false,   // groups
                                  false,   // users
                                  false,   // services
                                  false,   // browserExtensions
                                  false);  // notifyOnFirstScan

    // Do NOT initialize sync protocols

    // Test notifyDataClean with VD indices (should handle gracefully)
    std::vector<std::string> vdIndices =
    {
        SYSCOLLECTOR_SYNC_INDEX_PACKAGES
    };

    EXPECT_NO_THROW(
    {
        bool result = Syscollector::instance().notifyDataClean(vdIndices);
        (void)result; // Without sync protocol, will fail early but not crash
    });

    // Without sync protocol initialized, should still not crash

    Syscollector::instance().destroy();
}

TEST_F(SyscollectorImpTest, notifyDataClean_VDIndexClassification)
{
    /**
     * Test: Verify correct classification of indices as VD vs non-VD
     * This test documents which indices are considered VD indices:
     * - SYSTEM (VD)
     * - PACKAGES (VD)
     * - HOTFIXES (VD)
     * All others are non-VD
     */

    const auto spInfoWrapper{std::make_shared<MockSysInfo>()};
    EXPECT_CALL(*spInfoWrapper, hardware()).Times(0);
    EXPECT_CALL(*spInfoWrapper, os()).Times(0);

    Syscollector::instance().init(spInfoWrapper,
                                  reportFunction,
                                  persistFunction,
                                  logFunction,
                                  SYSCOLLECTOR_DB_PATH,
                                  "",
                                  "",
                                  3600,
                                  false, false, true, false, true, true, false, true, true, false, false, false, false, false);

    // Initialize sync protocols
    MQ_Functions mqFuncs;
    mqFuncs.start = [](const char*, short, short) -> int { return 0; };
    mqFuncs.send_binary = [](int, const void*, size_t, const char*, char) -> int { return 0; };

    EXPECT_NO_THROW(
    {
        Syscollector::instance().initSyncProtocol(
            "syscollector",
            ":memory:",
            ":memory:",
            mqFuncs,
            std::chrono::seconds(10),
            std::chrono::seconds(5),
            3,
            100,
            86400
        );
    });

    // Test with known VD index - should be classified as VD
    std::vector<std::string> systemIndex = { SYSCOLLECTOR_SYNC_INDEX_SYSTEM };
    EXPECT_NO_THROW(
    {
        Syscollector::instance().notifyDataClean(systemIndex);
    });

    // Test with known non-VD index - should be classified as non-VD
    std::vector<std::string> portsIndex = { SYSCOLLECTOR_SYNC_INDEX_PORTS };
    EXPECT_NO_THROW(
    {
        Syscollector::instance().notifyDataClean(portsIndex);
    });

    // Verify the classification is correct by testing all indices
    std::vector<std::string> allIndices =
    {
        SYSCOLLECTOR_SYNC_INDEX_SYSTEM,      // VD
        SYSCOLLECTOR_SYNC_INDEX_PACKAGES,    // VD
#ifdef _WIN32
        SYSCOLLECTOR_SYNC_INDEX_HOTFIXES,    // VD (Windows only)
#endif
        SYSCOLLECTOR_SYNC_INDEX_PROCESSES,   // Non-VD
        SYSCOLLECTOR_SYNC_INDEX_PORTS        // Non-VD
    };

    EXPECT_NO_THROW(
    {
        Syscollector::instance().notifyDataClean(allIndices);
    });

    Syscollector::instance().destroy();
}

TEST_F(SyscollectorImpTest, notifyDisableCollectorsDataCleanNoDisabledCollectors)
{
    // Test case: All collectors enabled, no data to clean
    const auto spInfoWrapper{std::make_shared<MockSysInfo>()};

    // Setup log capturing
    LogCapture logCapture;
    auto captureLogFunction = [&logCapture](modules_log_level_t level, const std::string & log)
    {
        logCapture.capture(level, log);
    };

    // Initialize with all collectors enabled
    Syscollector::instance().init(spInfoWrapper,
                                  reportFunction,
                                  persistFunction,
                                  captureLogFunction,
                                  SYSCOLLECTOR_DB_PATH,
                                  "",
                                  "",
                                  3600,
                                  true,
                                  true,   // hardware
                                  true,   // os
                                  true,   // network
                                  true,   // packages
                                  true,   // ports
                                  true,
                                  true,   // processes
                                  true,   // hotfixes
                                  true,   // groups
                                  true,   // users
                                  true,   // services
                                  true,   // browser_extensions
                                  false);

    // Verify no "Disabled collectors with data detected" log (all collectors enabled)
    EXPECT_FALSE(logCapture.contains(LOG_INFO, "Disabled collectors indices with data detected"));

    // Call notifyDisableCollectorsDataClean - should return true (no data to clean)
    EXPECT_TRUE(Syscollector::instance().notifyDisableCollectorsDataClean());

    // Verify log message for no disabled collectors
    EXPECT_TRUE(logCapture.contains(LOG_DEBUG, "No disabled collectors indices with data to notify for cleanup"));

    Syscollector::instance().destroy();
}

TEST_F(SyscollectorImpTest, notifyDisableCollectorsDataCleanWithDisabledCollectorsNoData)
{
    // Test case: Some collectors disabled but no data in database
    const auto spInfoWrapper{std::make_shared<MockSysInfo>()};

    // Setup log capturing
    LogCapture logCapture;
    auto captureLogFunction = [&logCapture](modules_log_level_t level, const std::string & log)
    {
        logCapture.capture(level, log);
    };

    // Initialize with packages and processes collectors disabled
    Syscollector::instance().init(spInfoWrapper,
                                  reportFunction,
                                  persistFunction,
                                  captureLogFunction,
                                  SYSCOLLECTOR_DB_PATH,
                                  "",
                                  "",
                                  3600,
                                  true,
                                  true,   // hardware
                                  true,   // os
                                  true,   // network
                                  false,  // packages - DISABLED
                                  true,   // ports
                                  true,
                                  false,  // processes - DISABLED
                                  true,   // hotfixes
                                  true,   // groups
                                  true,   // users
                                  true,   // services
                                  true,   // browser_extensions
                                  false);

    // Verify no "Disabled collectors with data detected" log (no data in tables)
    EXPECT_FALSE(logCapture.contains(LOG_INFO, "Disabled collectors indices with data detected"));

    // Call notifyDisableCollectorsDataClean - should return true (no data in tables)
    EXPECT_TRUE(Syscollector::instance().notifyDisableCollectorsDataClean());

    // Verify log message for no disabled collectors with data
    EXPECT_TRUE(logCapture.contains(LOG_DEBUG, "No disabled collectors indices with data to notify for cleanup"));

    Syscollector::instance().destroy();
}

TEST_F(SyscollectorImpTest, notifyDisableCollectorsDataCleanWithDisabledCollectorsAndData)
{
    // Test case: Disabled collectors with data in database
    const auto spInfoWrapper{std::make_shared<MockSysInfo>()};

    // Manually populate test DB
    populateTestDb();

    // Setup log capturing for initialization
    LogCapture logCapture;
    auto captureLogFunction = [&logCapture](modules_log_level_t level, const std::string & log)
    {
        logCapture.capture(level, log);
    };

    // Initialize with packages and processes disabled
    Syscollector::instance().init(spInfoWrapper,
                                  reportFunction,
                                  persistFunction,
                                  captureLogFunction,
                                  SYSCOLLECTOR_TEST_DB_PATH,
                                  "",
                                  "",
                                  3600,
                                  false,
                                  true,   // hardware
                                  true,   // os
                                  true,   // network
                                  false,  // packages - DISABLED
                                  true,   // ports
                                  true,
                                  false,  // processes - DISABLED
                                  true,   // hotfixes
                                  true,   // groups
                                  true,   // users
                                  true,   // services
                                  true,   // browser_extensions
                                  false);

    // Verify "Disabled collectors with data detected" log (packages and processes have data)
    EXPECT_TRUE(logCapture.contains(LOG_INFO, "Disabled collectors indices with data detected"));
    EXPECT_TRUE(logCapture.contains(LOG_INFO, "packages"));
    EXPECT_TRUE(logCapture.contains(LOG_INFO, "processes"));

    // Note: notifyDisableCollectorsDataClean requires sync protocol to be initialized
    // Without sync protocol, it should return false
    // This tests the error handling path
    EXPECT_FALSE(Syscollector::instance().notifyDisableCollectorsDataClean());

    // Verify error log for missing sync protocol
    EXPECT_TRUE(logCapture.contains(LOG_ERROR, "Sync protocol not initialized, cannot notify data clean"));

    Syscollector::instance().destroy();
}

TEST_F(SyscollectorImpTest, deleteDisableCollectorsDataNoDisabledCollectors)
{
    // Test case: No disabled collectors, nothing to delete
    const auto spInfoWrapper{std::make_shared<MockSysInfo>()};

    // Setup log capturing
    LogCapture logCapture;
    auto captureLogFunction = [&logCapture](modules_log_level_t level, const std::string & log)
    {
        logCapture.capture(level, log);
    };

    Syscollector::instance().init(spInfoWrapper,
                                  reportFunction,
                                  persistFunction,
                                  captureLogFunction,
                                  SYSCOLLECTOR_DB_PATH,
                                  "",
                                  "",
                                  3600,
                                  true,
                                  true,   // hardware
                                  true,   // os
                                  true,   // network
                                  true,   // packages
                                  true,   // ports
                                  true,
                                  true,   // processes
                                  true,   // hotfixes
                                  true,   // groups
                                  true,   // users
                                  true,   // services
                                  true,   // browser_extensions
                                  false);

    // Call deleteDisableCollectorsData - should not throw and handle empty case gracefully
    EXPECT_NO_THROW(Syscollector::instance().deleteDisableCollectorsData());

    // Verify log message for no disabled collectors
    EXPECT_TRUE(logCapture.contains(LOG_DEBUG, "No disabled collectors indices with data to delete"));

    Syscollector::instance().destroy();
}

TEST_F(SyscollectorImpTest, deleteDisableCollectorsDataWithDisabledCollectorsAndData)
{
    // Test case: Delete data for disabled collectors
    const auto spInfoWrapper{std::make_shared<MockSysInfo>()};

    // Manually populate test DB
    populateTestDb();

    // Setup log capturing for initialization
    LogCapture logCapture;
    auto captureLogFunction = [&logCapture](modules_log_level_t level, const std::string & log)
    {
        logCapture.capture(level, log);
    };

    // Initialize with packages disabled
    Syscollector::instance().init(spInfoWrapper,
                                  reportFunction,
                                  persistFunction,
                                  captureLogFunction,
                                  SYSCOLLECTOR_TEST_DB_PATH,
                                  "",
                                  "",
                                  3600,
                                  false,
                                  true,   // hardware
                                  true,   // os
                                  true,   // network
                                  false,  // packages - DISABLED
                                  true,   // ports
                                  true,
                                  true,   // processes
                                  false,  // hotfixes
                                  false,  // groups
                                  false,  // users
                                  false,  // services
                                  false,  // browser_extensions
                                  false);

    // Verify "Disabled collectors with data detected" log (packages has data)
    EXPECT_TRUE(logCapture.contains(LOG_INFO, "Disabled collectors indices with data detected"));
    EXPECT_TRUE(logCapture.contains(LOG_INFO, "packages"));

    // Call deleteDisableCollectorsData - should clear tables for disabled collectors
    EXPECT_NO_THROW(Syscollector::instance().deleteDisableCollectorsData());

    // Verify log messages for deletion
    EXPECT_TRUE(logCapture.contains(LOG_INFO, "Deleting data for disabled collectors indices"));
    EXPECT_TRUE(logCapture.contains(LOG_DEBUG, "Cleared table dbsync_packages"));

    Syscollector::instance().destroy();
}

TEST_F(SyscollectorImpTest, allCollectorsDisabledWithData)
{
    // Test case: All collectors disabled - should detect it during initialization
    const auto spInfoWrapper{std::make_shared<MockSysInfo>()};

    // Manually populate test DB
    populateTestDb();

    // Setup log capturing for initialization
    LogCapture logCapture;
    auto captureLogFunction = [&logCapture](modules_log_level_t level, const std::string & log)
    {
        logCapture.capture(level, log);
    };

    // Re-initialize with ALL collectors disabled
    Syscollector::instance().init(spInfoWrapper,
                                  reportFunction,
                                  persistFunction,
                                  captureLogFunction,
                                  SYSCOLLECTOR_TEST_DB_PATH,
                                  "",
                                  "",
                                  3600,
                                  false,
                                  false,  // hardware - DISABLED
                                  false,  // os - DISABLED
                                  false,  // network - DISABLED
                                  false,  // packages - DISABLED
                                  false,  // ports - DISABLED
                                  true,
                                  false,  // processes - DISABLED
                                  false,  // hotfixes - DISABLED
                                  false,  // groups - DISABLED
                                  false,  // users - DISABLED
                                  false,  // services - DISABLED
                                  false,  // browser_extensions - DISABLED
                                  false);

    // Verify "Disabled collectors with data detected" log mentions all collectors with data
    EXPECT_TRUE(logCapture.contains(LOG_INFO, "Disabled collectors indices with data detected"));
    // Should contain hardware, os, network (3 indices), packages, ports and processes
    EXPECT_TRUE(logCapture.contains(LOG_INFO, "hardware"));
    EXPECT_TRUE(logCapture.contains(LOG_INFO, "system"));
    EXPECT_TRUE(logCapture.contains(LOG_INFO, "interfaces") ||
                logCapture.contains(LOG_INFO, "protocols") ||
                logCapture.contains(LOG_INFO, "networks"));
    EXPECT_TRUE(logCapture.contains(LOG_INFO, "packages"));
    EXPECT_TRUE(logCapture.contains(LOG_INFO, "ports"));
    EXPECT_TRUE(logCapture.contains(LOG_INFO, "processes"));

    // The populateDisabledCollectorsIndexes() should have detected all disabled collectors with data
    // We can verify this by calling notifyDisableCollectorsDataClean (will fail without sync protocol)
    EXPECT_FALSE(Syscollector::instance().notifyDisableCollectorsDataClean());

    // Verify error log for missing sync protocol
    EXPECT_TRUE(logCapture.contains(LOG_ERROR, "Sync protocol not initialized, cannot notify data clean"));

    Syscollector::instance().destroy();
}

TEST_F(SyscollectorImpTest, networkCollectorDisabledThreeIndices)
{
    // Test case: Network collector disabled - should detect 3 indices (interfaces, protocols, networks)
    const auto spInfoWrapper{std::make_shared<MockSysInfo>()};

    // Manually populate test DB
    populateTestDb();

    // Setup log capturing for initialization
    LogCapture logCapture;
    auto captureLogFunction = [&logCapture](modules_log_level_t level, const std::string & log)
    {
        logCapture.capture(level, log);
    };

    // Re-initialize with network disabled
    Syscollector::instance().init(spInfoWrapper,
                                  reportFunction,
                                  persistFunction,
                                  captureLogFunction,
                                  SYSCOLLECTOR_TEST_DB_PATH,
                                  "",
                                  "",
                                  3600,
                                  false,
                                  true,  // hardware
                                  true,  // os
                                  false,  // network - DISABLED (should trigger 3 indices cleanup)
                                  true,  // packages
                                  true,  // ports
                                  true,
                                  true,  // processes
                                  false,  // hotfixes
                                  false,  // groups
                                  false,  // users
                                  false,  // services
                                  false,  // browser_extensions
                                  false);

    // Verify "Disabled collectors with data detected" log contains network-related indices
    EXPECT_TRUE(logCapture.contains(LOG_INFO, "Disabled collectors indices with data detected"));
    // Network collector produces 3 indices
    EXPECT_TRUE(logCapture.contains(LOG_INFO, "interfaces") ||
                logCapture.contains(LOG_INFO, "protocols") ||
                logCapture.contains(LOG_INFO, "networks"));

    // Should have detected network collector disabled with 3 indices
    // Verify by attempting notification (will fail without sync protocol but tests the detection)
    EXPECT_FALSE(Syscollector::instance().notifyDisableCollectorsDataClean());

    // Verify error log for missing sync protocol
    EXPECT_TRUE(logCapture.contains(LOG_ERROR, "Sync protocol not initialized, cannot notify data clean"));

    // Cleanup should work even without sync protocol
    EXPECT_NO_THROW(Syscollector::instance().deleteDisableCollectorsData());

    // Verify log messages for deletion of 3 network tables
    EXPECT_TRUE(logCapture.contains(LOG_INFO, "Deleting data for disabled collectors indices"));
    EXPECT_TRUE(logCapture.contains(LOG_DEBUG, "Cleared table dbsync_network_iface"));
    EXPECT_TRUE(logCapture.contains(LOG_DEBUG, "Cleared table dbsync_network_protocol"));
    EXPECT_TRUE(logCapture.contains(LOG_DEBUG, "Cleared table dbsync_network_address"));

    Syscollector::instance().destroy();
}

<<<<<<< HEAD
TEST_F(SyscollectorImpTest, destroyWaitsForSyncLoopCompletion)
{
    auto spInfoWrapper
    {
        std::make_shared<MockSysInfo>()
    };

    CallbackMock wrapper;
    std::function<void(const std::string&)> callbackDataDelta
    {
        [&wrapper](const std::string & data)
        {
            wrapper.callbackMock(data);
        }
    };

    std::function<void(const std::string&, Operation_t, const std::string&, const std::string&, uint64_t)> callbackDataPersist
    {
        [&wrapper](const std::string&, Operation_t, const std::string&, const std::string&, uint64_t)
        {
            // Empty callback for this test
        }
    };

    // Allow any number of callback invocations
    EXPECT_CALL(wrapper, callbackMock(testing::_)).Times(testing::AnyNumber());
    EXPECT_CALL(*spInfoWrapper, hardware()).WillRepeatedly(Return(nlohmann::json::parse(EXPECT_CALL_HARDWARE_JSON)));
    EXPECT_CALL(*spInfoWrapper, os()).WillRepeatedly(Return(nlohmann::json::parse(EXPECT_CALL_OS_JSON)));

    std::atomic<bool> syncLoopExited{false};
    std::atomic<bool> destroyReturned{false};

    std::thread t
    {
        [&]()
        {
            // Start syscollector with a long interval
            Syscollector::instance().init(spInfoWrapper,
                                          callbackDataDelta,
                                          callbackDataPersist,
                                          logFunction,
                                          SYSCOLLECTOR_DB_PATH,
                                          "",
                                          "",
                                          3600, // 1 hour interval to ensure we control the timing
                                          true, true, true, false, false, false, false, false, false, false, false, false, false, false);
            syncLoopExited = true;
        }
    };

    // Wait for init to start and complete first scan
    std::this_thread::sleep_for(std::chrono::milliseconds(1000));

    // Call destroy in separate thread to verify it blocks
    std::thread destroyThread{[&]()
    {
        Syscollector::instance().destroy();
        destroyReturned = true;
    }};

    // Give destroy time to be called
    std::this_thread::sleep_for(std::chrono::milliseconds(100));

    // At this point, destroy should have been called and should be waiting
    // Now wait for syncLoop to actually exit
    destroyThread.join();

    // Verify the correct order: syncLoop must exit before destroy returns
    // If destroy returned, syncLoop must have exited
    EXPECT_TRUE(destroyReturned);
    EXPECT_TRUE(syncLoopExited);

    if (t.joinable())
    {
        t.join();
    }
=======
// Recovery functions tests via public interface
TEST_F(SyscollectorImpTest, initSyncProtocolWithIntegrityInterval)
{
    const auto spInfoWrapper{std::make_shared<MockSysInfo>()};

    Syscollector::instance().init(spInfoWrapper,
                                  reportFunction,
                                  persistFunction,
                                  logFunction,
                                  SYSCOLLECTOR_DB_PATH,
                                  "",
                                  "",
                                  3600, false, false, false, false, false, false, false, false, false, false, false, false, false, false);

    // Initialize sync protocol with integrity interval
    MQ_Functions mqFuncs{};
    mqFuncs.start = [](const char*, short, short)
    {
        return 0;
    };
    mqFuncs.send_binary = [](int, const void*, size_t, const char*, char)
    {
        return 0;
    };

    EXPECT_NO_THROW(
        Syscollector::instance().initSyncProtocol(
            "syscollector",
            ":memory:",
            ":memory:",
            mqFuncs,
            std::chrono::seconds(10),
            std::chrono::seconds(30),
            3,
            1000,
            86400  // 24 hours integrity interval
        )
    );

    Syscollector::instance().destroy();
}

TEST_F(SyscollectorImpTest, runRecoveryProcessWithoutSyncProtocol)
{
    const auto spInfoWrapper{std::make_shared<MockSysInfo>()};

    Syscollector::instance().init(spInfoWrapper,
                                  reportFunction,
                                  persistFunction,
                                  logFunction,
                                  SYSCOLLECTOR_DB_PATH,
                                  "",
                                  "",
                                  3600, false, false, false, false, false, false, false, false, false, false, false, false, false, false);

    // Running recovery without sync protocol should not crash
    EXPECT_NO_THROW(Syscollector::instance().runRecoveryProcess());

    Syscollector::instance().destroy();
}

TEST_F(SyscollectorImpTest, runRecoveryProcessWithSyncProtocol)
{
    const auto spInfoWrapper{std::make_shared<MockSysInfo>()};

    Syscollector::instance().init(spInfoWrapper,
                                  reportFunction,
                                  persistFunction,
                                  logFunction,
                                  SYSCOLLECTOR_DB_PATH,
                                  "",
                                  "",
                                  3600, false, true, false, false, false, false, false, false, false, false, false, false, false, false);

    // Initialize sync protocol
    MQ_Functions mqFuncs{};
    mqFuncs.start = [](const char*, short, short)
    {
        return 0;
    };
    mqFuncs.send_binary = [](int, const void*, size_t, const char*, char)
    {
        return 0;
    };

    Syscollector::instance().initSyncProtocol(
        "syscollector",
        ":memory:",
        ":memory:",
        mqFuncs,
        std::chrono::seconds(10),
        std::chrono::seconds(30),
        3,
        1000,
        86400
    );

    // Run recovery process - should execute without throwing
    EXPECT_NO_THROW(Syscollector::instance().runRecoveryProcess());

    Syscollector::instance().destroy();
>>>>>>> 545b4794
}<|MERGE_RESOLUTION|>--- conflicted
+++ resolved
@@ -4270,7 +4270,6 @@
     Syscollector::instance().destroy();
 }
 
-<<<<<<< HEAD
 TEST_F(SyscollectorImpTest, destroyWaitsForSyncLoopCompletion)
 {
     auto spInfoWrapper
@@ -4347,7 +4346,9 @@
     {
         t.join();
     }
-=======
+
+}
+
 // Recovery functions tests via public interface
 TEST_F(SyscollectorImpTest, initSyncProtocolWithIntegrityInterval)
 {
@@ -4449,5 +4450,4 @@
     EXPECT_NO_THROW(Syscollector::instance().runRecoveryProcess());
 
     Syscollector::instance().destroy();
->>>>>>> 545b4794
 }