--- conflicted
+++ resolved
@@ -21,13 +21,12 @@
     return ret;
 }
 
-<<<<<<< HEAD
+nlohmann::json SysInfo::packages()
+{
+    return getPackages();
+}
+
 nlohmann::json SysInfo::processes()
 {
     return getProcessesInfo();
-=======
-nlohmann::json SysInfo::packages()
-{
-    return getPackages();
->>>>>>> fdf00fbf
 }