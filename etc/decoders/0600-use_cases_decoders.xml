--- conflicted
+++ resolved
@@ -4,13 +4,6 @@
   -  Copyright (C) 2015-2020, Wazuh Inc.
   -  This program is a free software; you can redistribute it and/or modify it under the terms of GPLv2.
 -->
-<<<<<<< HEAD
-
-<decoder name="process_list">
-  <parent>ossec</parent>
-  <use_own_name>true</use_own_name>
-  <regex offset="after_parent">'process list':\s+(\d+)\s+(\w+)\s+(\S+\.*)$</regex>
-  <order>pid, user, command</order>
 
 <!-- Yara Decoders -->
 <decoder name="yara-decoder">
@@ -21,6 +14,4 @@
     <parent>yara_decoder</parent>
     <regex>wazuh-yara: (\S+) - Scan result: (\S+) (\S+)</regex>
     <order>log_type, yara_rule, yara_scanned_file</order>
-</decoder>
-=======
->>>>>>> 78cac103
+</decoder>