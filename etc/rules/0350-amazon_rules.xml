<!--
  -  Amazon rules
  -  Created by Wazuh, Inc. <support@wazuh.com>.
  -  This program is a free software; you can redistribute it and/or modify it under the terms of GPLv2.
-->

<!--
ID: 80200 - 80499
-->

<group name="amazon,">

    <!-- Filter 1: Only AWS (CloudTrail, IAM and Inspector) events -->
    <rule id="80200" level="0">
        <decoded_as>json</decoded_as>
        <field name="aws.eventSource">\.+</field>
        <description>Amazon $(aws.source) alerts.</description>
    </rule>

    <!-- Filter 2: Only eventSource in etc/lists/amazon/aws-sources -->
    <rule id="80201" level="0">
        <if_sid>80200</if_sid>
        <list field="aws.eventSource" lookup="match_key">etc/lists/amazon/aws-sources</list>
        <description>Amazon: $(aws.eventSource).</description>
    </rule>

    <!-- Filter 3: Only eventName in etc/lists/amazon/aws-eventnames -->
    <rule id="80202" level="3">
        <if_sid>80201</if_sid>
        <list field="aws.eventName" lookup="match_key">etc/lists/amazon/aws-eventnames</list>
        <description>Amazon: $(aws.eventSource) - $(aws.eventName).</description>
        <group>pci_dss_10.6.1,gdpr_IV_35.7.d,</group>
    </rule>

    <!-- If there is an error code: increase the level and change description -->
    <rule id="80203" level="4">
        <if_sid>80202</if_sid>
        <field name="aws.errorCode">\.+</field>
        <description>Amazon: $(aws.eventSource) - $(aws.eventName). Error: $(aws.errorCode).</description>
        <group>pci_dss_10.6.1,amazon-error,gdpr_IV_35.7.d,</group>
    </rule>


    <!-- Specific rules -->

    <!-- Events with errors -->
    <rule id="80250" level="5">
        <if_sid>80203</if_sid>
        <field name="aws.errorCode">AccessDenied</field>
        <description>Amazon: $(aws.eventSource) - $(aws.eventName). Error: $(aws.errorCode).</description>
        <group>pci_dss_10.6.1,pci_dss_10.2.4,pci_dss_10.2.5,gdpr_IV_35.7.d,gdpr_IV_32.2,</group>
    </rule>

    <!-- Events with no errors -->
    <rule id="80251" level="3">
        <if_sid>80201</if_sid>
        <field name="aws.eventName">DeleteObjects</field>
        <description>Amazon: $(aws.eventSource) - $(aws.eventName).</description>
        <group>pci_dss_10.6.1,gdpr_IV_35.7.d,</group>
    </rule>

    <rule id="80252" level="10" frequency="22" timeframe="600">
        <if_matched_sid>80251</if_matched_sid>
        <description>Amazon: $(aws.eventSource) - $(aws.eventName) - high number of deleted object.</description>
        <group>pci_dss_10.6.1,gdpr_IV_35.7.d,</group>
    </rule>

    <!-- Logins -->
    <rule id="80253" level="3">
        <if_sid>80202</if_sid>
        <field name="aws.eventName">ConsoleLogin</field>
        <description>Amazon: $(aws.eventSource) - $(aws.eventName) - User Login Success.</description>
        <group>authentication_success,pci_dss_10.2.5,gdpr_IV_32.2,</group>
    </rule>

    <rule id="80254" level="5">
        <if_sid>80253</if_sid>
        <field name="aws.responseElements.ConsoleLogin">Failure</field>
        <description>Amazon: $(aws.eventSource) - $(aws.eventName) - User Login failed.</description>
        <group>authentication_failed,pci_dss_10.2.4,pci_dss_10.2.5,gdpr_IV_35.7.d,gdpr_IV_32.2,</group>
    </rule>
    
    <rule id="80255" level="10" frequency="6" timeframe="360">
        <if_matched_sid>80254</if_matched_sid>
        <description>Amazon: $(aws.eventSource) - $(aws.eventName) - Possible breaking attempt (high number of login attempts).</description>
        <group>authentication_failures,pci_dss_11.4,pci_dss_10.2.4,pci_dss_10.2.5,gdpr_IV_35.7.d,gdpr_IV_32.2,</group>
    </rule>


    <!-- Guard Duty findings -->
    <!-- Documentation: https://docs.aws.amazon.com/guardduty/latest/ug/guardduty_finding-types.html -->
    <rule id="80300" level="0">
        <decoded_as>json</decoded_as>
        <field name="aws.source">guardduty</field>
        <field name="aws.severity">\d+</field>
        <description>Guard Duty Findings.</description>
    </rule>

    <!-- Guard Duty severity levels: https://docs.aws.amazon.com/guardduty/latest/ug/guardduty_findings.html#guardduty_findings-severity -->
    <rule id="80301" level="3">
        <if_sid>80300</if_sid>
        <field name="aws.severity">0|1|2|3</field>
        <description>Guard Duty Finding with a low level: $(aws.description)</description>
    </rule>
    <rule id="80302" level="6">
        <if_sid>80300</if_sid>
        <field name="aws.severity">4|5|6</field>
        <description>Guard Duty Finding with a medium level: $(aws.description)</description>
    </rule>
    <rule id="80303" level="10">
        <if_sid>80300</if_sid>
        <field name="aws.severity">7|8|9</field>
        <description>Guard Duty Finding with a high level: $(aws.description)</description>
    </rule>

    <!-- Macie Alerts -->
    <!-- Documentation: https://docs.aws.amazon.com/macie/latest/userguide/macie-alerts.html#macie-alert-severity -->
    <rule id="80350" level="0">
        <decoded_as>json</decoded_as>
        <field name="aws.source">macie</field>
        <field name="aws.severity">\.+</field>
        <description>Macie Alerts.</description>
    </rule>

    <rule id="80351" level="3">
        <if_sid>80350</if_sid>
        <field name="aws.severity">INFO</field>
        <description>Macie informational alert: $(aws.name) - $(aws.summary.description)</description>
    </rule>
    <rule id="80352" level="4">
        <if_sid>80350</if_sid>
        <field name="aws.severity">LOW</field>
        <description>Macie low alert: $(aws.name) - $(aws.summary.description)</description>
    </rule>
    <rule id="80353" level="6">
        <if_sid>80350</if_sid>
        <field name="aws.severity">MEDIUM</field>
        <description>Macie medium alert: $(aws.name) - $(aws.summary.description)</description>
    </rule>
    <rule id="80354" level="8">
        <if_sid>80350</if_sid>
        <field name="aws.severity">HIGH</field>
        <description>Macie high alert: $(aws.name) - $(aws.summary.description)</description>
    </rule>
    <rule id="80355" level="10">
        <if_sid>80350</if_sid>
        <field name="aws.severity">CRITICAL</field>
        <description>Macie critical alert: $(aws.name) - $(aws.summary.description)</description>
    </rule>

    <!-- VPC Flow -->
    <!-- Documentation: https://docs.aws.amazon.com/AmazonVPC/latest/UserGuide/flow-logs.html -->
    <rule id="80400" level="0">
        <decoded_as>json</decoded_as>
        <field name="aws.source">vpc</field>
        <description>VPC Flow</description>
    </rule>

    <rule id="80401" level="3">
        <if_sid>80400</if_sid>
        <field name="aws.action">ACCEPT</field>
        <description>VPC Flow accepted connection: Interface: $(aws.interface-id) - Protocol: $(aws.protocol)</description>
    </rule>
    <rule id="80402" level="4">
        <if_sid>80400</if_sid>
        <field name="aws.action">REJECT</field>
        <description>VPC Flow rejected connection: Interface: $(aws.interface-id) - Protocol: $(aws.protocol)</description>
    </rule>

    <!-- AWS Config -->
    <!-- Documentation: https://docs.aws.amazon.com/config/latest/developerguide/WhatIsConfig.html -->

    <!-- AWS Config generic -->
    <rule id="80450" level="0">
        <decoded_as>json</decoded_as>
        <field name="aws.source">config</field>
        <description>AWS Config</description>
    </rule>

    <!-- ConfigHistory vs ConfigSnapshot -->
    <rule id="80451" level="0">
        <if_sid>80450</if_sid>
        <field name="aws.log_info.log_file">\.+ConfigHistory</field>
        <description>AWS Config - History</description>
        <group>aws_config_history,</group>
    </rule>

    <rule id="80452" level="0">
        <if_sid>80450</if_sid>
        <field name="aws.log_info.log_file">\.+ConfigSnapshot</field>
        <description>AWS Config - Snapshot</description>
        <group>aws_config_snapshot,</group>
    </rule>

    <!-- Config history -->
    <rule id="80453" level="3">
        <if_sid>80451</if_sid>
        <description>AWS Config - History [$(aws.awsAccountId) $(aws.awsRegion)] [$(aws.resourceType)]: $(aws.resourceId) ($(aws.configurationItemStatus))</description>
        <group>aws_config_history,</group>
    </rule>

    <!-- Config Snapshot -->
    <rule id="80475" level="3">
        <if_sid>80452</if_sid>
        <description>AWS Config - Snapshot [$(aws.awsAccountId) $(aws.awsRegion)] [$(aws.resourceType)]: $(aws.resourceId) ($(aws.configurationItemStatus))</description>
        <group>aws_config_snapshot,</group>
    </rule>

    <rule id="80476" level="6">
        <if_sid>80475</if_sid>
        <field name="aws.configuration.complianceType">\.+</field>
        <description>AWS Config - Snapshot Compliance [$(aws.awsAccountId) $(aws.awsRegion)] [$(aws.resourceType)] [$(aws.configuration.configRuleList.configRuleName)]: $(aws.resourceId) ($(aws.configurationItemStatus)) $(aws.configuration.complianceType)</description>
        <group>aws_config_snapshot,aws_config_snapshot_compliance,</group>
    </rule>
<<<<<<< HEAD

    <!-- AWS Trusted Advisor -->
    <!-- Documentation: https://docs.aws.amazon.com/awssupport/latest/user/trustedadvisor.html -->
    <rule id="80480" level="0">
        <decoded_as>json</decoded_as>
        <field name="aws.source">trustedadvisor</field>
        <description>AWS Trusted Advisor</description>
        <group>aws_trusted_advisor,</group>
    </rule>

    <rule id="80481" level="5">
        <if_sid>80480</if_sid>
        <field name="aws.status">ERROR</field>
        <description>AWS Trusted Advisor - Status: $(aws.status) [$(aws.check-name)] [$(aws.uuid)]</description>
        <group>aws_trusted_advisor, aws_trusted_advisor_error,</group>
    </rule>

    <rule id="80482" level="4">
        <if_sid>80480</if_sid>
        <field name="aws.status">WARN</field>
        <description>AWS Trusted Advisor - Status: $(aws.status) [$(aws.check-name)] [$(aws.uuid)]</description>
        <group>aws_trusted_advisor, aws_trusted_advisor_warn,</group>
    </rule>

    <rule id="80483" level="3">
        <if_sid>80480</if_sid>
        <field name="aws.status">OK</field>
        <description>AWS Trusted Advisor - Status: $(aws.status) [$(aws.check-name)] [$(aws.uuid)]</description>
        <group>aws_trusted_advisor, aws_trusted_advisor_ok,</group>
    </rule>
=======
>>>>>>> 8bb5cc58
  
</group><|MERGE_RESOLUTION|>--- conflicted
+++ resolved
@@ -169,50 +169,18 @@
 
     <!-- AWS Config -->
     <!-- Documentation: https://docs.aws.amazon.com/config/latest/developerguide/WhatIsConfig.html -->
-
-    <!-- AWS Config generic -->
     <rule id="80450" level="0">
         <decoded_as>json</decoded_as>
         <field name="aws.source">config</field>
-        <description>AWS Config</description>
-    </rule>
-
-    <!-- ConfigHistory vs ConfigSnapshot -->
-    <rule id="80451" level="0">
+        <description>AWS Config alert</description>
+    </rule>
+
+	<rule id="80451" level="3">
+        <decoded_as>json</decoded_as>
         <if_sid>80450</if_sid>
-        <field name="aws.log_info.log_file">\.+ConfigHistory</field>
-        <description>AWS Config - History</description>
-        <group>aws_config_history,</group>
-    </rule>
-
-    <rule id="80452" level="0">
-        <if_sid>80450</if_sid>
-        <field name="aws.log_info.log_file">\.+ConfigSnapshot</field>
-        <description>AWS Config - Snapshot</description>
-        <group>aws_config_snapshot,</group>
-    </rule>
-
-    <!-- Config history -->
-    <rule id="80453" level="3">
-        <if_sid>80451</if_sid>
-        <description>AWS Config - History [$(aws.awsAccountId) $(aws.awsRegion)] [$(aws.resourceType)]: $(aws.resourceId) ($(aws.configurationItemStatus))</description>
-        <group>aws_config_history,</group>
-    </rule>
-
-    <!-- Config Snapshot -->
-    <rule id="80475" level="3">
-        <if_sid>80452</if_sid>
-        <description>AWS Config - Snapshot [$(aws.awsAccountId) $(aws.awsRegion)] [$(aws.resourceType)]: $(aws.resourceId) ($(aws.configurationItemStatus))</description>
-        <group>aws_config_snapshot,</group>
-    </rule>
-
-    <rule id="80476" level="6">
-        <if_sid>80475</if_sid>
-        <field name="aws.configuration.complianceType">\.+</field>
-        <description>AWS Config - Snapshot Compliance [$(aws.awsAccountId) $(aws.awsRegion)] [$(aws.resourceType)] [$(aws.configuration.configRuleList.configRuleName)]: $(aws.resourceId) ($(aws.configurationItemStatus)) $(aws.configuration.complianceType)</description>
-        <group>aws_config_snapshot,aws_config_snapshot_compliance,</group>
-    </rule>
-<<<<<<< HEAD
+		<field name="aws.configuration.complianceType">NON_COMPLIANT</field>
+		<description>Compliance Type: $(aws.configuration.complianceType) - Resource ID: $(resourceId) - Rule ID: $(aws.configuration.configRuleList.configRuleId) - Rule name: $(aws.configuration.configRuleList.configRuleName)</description>
+	</rule>
 
     <!-- AWS Trusted Advisor -->
     <!-- Documentation: https://docs.aws.amazon.com/awssupport/latest/user/trustedadvisor.html -->
@@ -243,7 +211,14 @@
         <description>AWS Trusted Advisor - Status: $(aws.status) [$(aws.check-name)] [$(aws.uuid)]</description>
         <group>aws_trusted_advisor, aws_trusted_advisor_ok,</group>
     </rule>
-=======
->>>>>>> 8bb5cc58
-  
+
+    <!-- AWS KMS (Key Management Service) -->
+    <!-- Documentation: https://docs.aws.amazon.com/kms/latest/developerguide/overview.html -->
+    <rule id="80490" level="3">
+        <if_sid>80201</if_sid>
+        <field name="aws.source">kms</field>
+        <description>AWS KMS - Event: $(aws.eventName) [$(aws.eventID)]</description>
+        <group>aws_kms,</group>
+    </rule>
+
 </group>