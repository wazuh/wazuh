--- conflicted
+++ resolved
@@ -7,41 +7,8 @@
 import argparse
 import sys
 
-<<<<<<< HEAD
-import aiohttp_cors
-import connexion
-import uvloop
-from aiohttp_cache import setup_cache
-from aiohttp_swagger import setup_swagger
-
-import wazuh.security
-from api import alogging, configuration, __path__ as api_path
-# noinspection PyUnresolvedReferences
-from api import validator
-from api.api_exception import APIError
-from api.configuration import generate_self_signed_certificate, generate_private_key
-from api.constants import CONFIG_FILE_PATH, API_LOG_FILE_PATH
-from api.middlewares import set_user_name, security_middleware, response_postprocessing
-from api.uri_parser import APIUriParser
-from api.util import to_relative_path
-from wazuh.core import pyDaemonModule, common
-from wazuh.core.cluster import __version__, __author__, __ossec_name__, __licence__
-
-
-def set_logging(log_path='logs/api.log', foreground_mode=False, debug_mode='info'):
-    for logger_name in ('connexion.aiohttp_app', 'connexion.apis.aiohttp_api', 'wazuh'):
-        api_logger = alogging.APILogger(log_path=log_path, foreground_mode=foreground_mode,
-                                        debug_level=debug_mode,
-                                        logger_name=logger_name)
-        api_logger.setup_logger()
-
-
-def print_version():
-    print("\n{} {} - {}\n\n{}".format(__ossec_name__, __version__, __author__, __licence__))
-=======
 from api import alogging, configuration
 from wazuh.core import common
->>>>>>> f40574ad
 
 
 def start(foreground, root, config_file):
@@ -142,13 +109,7 @@
     # Load the SPEC file into memory to use as a reference for future calls
     wazuh.security.load_spec()
 
-<<<<<<< HEAD
-    # Load the SPEC file into memory to use as a reference for future calls
-    wazuh.security.load_spec()
-
-=======
     # Set up API
->>>>>>> f40574ad
     asyncio.set_event_loop_policy(uvloop.EventLoopPolicy())
     app = connexion.AioHttpApp(__name__, host=api_conf['host'],
                                port=api_conf['port'],
