--- conflicted
+++ resolved
@@ -15,11 +15,7 @@
 
 setup(
     name='api',
-<<<<<<< HEAD
     version='4.5.0',
-=======
-    version='4.4.2',
->>>>>>> 436f1b9e
     description="Wazuh API",
     author_email="hello@wazuh.com",
     author="Wazuh",
