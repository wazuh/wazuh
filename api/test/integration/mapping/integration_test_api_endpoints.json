--- conflicted
+++ resolved
@@ -3900,29 +3900,28 @@
         ]
     },
     {
-<<<<<<< HEAD
-        "path": "api/test/integration/env/configurations/tmp/agent/configuration_files",
-        "files": [
-            {
-                "name": "agent3_config.sh",
-                "tag": "agent3",
-                "tests": [
-                    "test_agent_DELETE_endpoints.tavern.yaml",
-                    "test_agent_GET_endpoints.tavern.yaml",
-                    "test_agent_POST_endpoints.tavern.yaml",
-                    "test_agent_PUT_endpoints.tavern.yaml",
-                    "test_cluster_endpoints.tavern.yaml",
-                    "test_experimental_endpoints.tavern.yaml",
-                    "test_security_DELETE_endpoints.tavern.yaml",
-                    "test_security_GET_endpoints.tavern.yaml",
-                    "test_security_POST_endpoints.tavern.yaml",
-                    "test_security_PUT_endpoints.tavern.yaml"
-                ]
-            }
-        ]
-    },
-    {
-        "path": "api/test/integration/env/configurations/tmp/agent/healthcheck",
+        "path": "api/test/integration/env/configurations/vulnerability/manager/configuration_files",
+        "files": [
+            {
+                "name": "nvd_providers.sh",
+                "tag": "nvd",
+                "tests": [
+                    "test_agent_DELETE_endpoints.tavern.yaml",
+                    "test_agent_GET_endpoints.tavern.yaml",
+                    "test_agent_POST_endpoints.tavern.yaml",
+                    "test_agent_PUT_endpoints.tavern.yaml",
+                    "test_cluster_endpoints.tavern.yaml",
+                    "test_experimental_endpoints.tavern.yaml",
+                    "test_security_DELETE_endpoints.tavern.yaml",
+                    "test_security_GET_endpoints.tavern.yaml",
+                    "test_security_POST_endpoints.tavern.yaml",
+                    "test_security_PUT_endpoints.tavern.yaml"
+                ]
+            }
+        ]
+    },
+    {
+        "path": "api/test/integration/env/configurations/vulnerability/manager/healthcheck",
         "files": [
             {
                 "name": "healthcheck.py",
@@ -3939,179 +3938,6 @@
                     "test_security_POST_endpoints.tavern.yaml",
                     "test_security_PUT_endpoints.tavern.yaml"
                 ]
-            },
-            {
-                "name": "legacy_healthcheck.py",
-                "tag": "legacy",
-                "tests": [
-                    "test_agent_DELETE_endpoints.tavern.yaml",
-                    "test_agent_GET_endpoints.tavern.yaml",
-                    "test_agent_POST_endpoints.tavern.yaml",
-                    "test_agent_PUT_endpoints.tavern.yaml",
-                    "test_cluster_endpoints.tavern.yaml",
-                    "test_experimental_endpoints.tavern.yaml",
-                    "test_security_DELETE_endpoints.tavern.yaml",
-                    "test_security_GET_endpoints.tavern.yaml",
-                    "test_security_POST_endpoints.tavern.yaml",
-                    "test_security_PUT_endpoints.tavern.yaml"
-                ]
-            }
-        ]
-    },
-    {
-        "path": "api/test/integration/env/configurations/tmp/manager/config/api/configuration",
-        "files": [
-            {
-                "name": "api.yaml",
-                "tag": "api",
-                "tests": [
-                    "test_agent_DELETE_endpoints.tavern.yaml",
-                    "test_agent_GET_endpoints.tavern.yaml",
-                    "test_agent_POST_endpoints.tavern.yaml",
-                    "test_agent_PUT_endpoints.tavern.yaml",
-                    "test_cluster_endpoints.tavern.yaml",
-                    "test_experimental_endpoints.tavern.yaml",
-                    "test_security_DELETE_endpoints.tavern.yaml",
-                    "test_security_GET_endpoints.tavern.yaml",
-                    "test_security_POST_endpoints.tavern.yaml",
-                    "test_security_PUT_endpoints.tavern.yaml"
-                ]
-            }
-        ]
-    },
-    {
-        "path": "api/test/integration/env/configurations/tmp/manager/config/api/configuration/security",
-        "files": [
-            {
-                "name": "security.yaml",
-                "tag": "security",
-                "tests": [
-                    "test_rbac_black_security_endpoints.tavern.yaml",
-                    "test_rbac_white_security_endpoints.tavern.yaml",
-                    "test_security_DELETE_endpoints.tavern.yaml",
-                    "test_security_GET_endpoints.tavern.yaml",
-                    "test_security_POST_endpoints.tavern.yaml",
-                    "test_security_PUT_endpoints.tavern.yaml"
-                ]
-            }
-        ]
-    },
-    {
-        "path": "api/test/integration/env/configurations/tmp/manager/configuration_files",
-        "files": [
-            {
-                "name": "base_security_test.sql",
-                "tag": "base",
-                "tests": [
-                    "test_agent_DELETE_endpoints.tavern.yaml",
-                    "test_agent_GET_endpoints.tavern.yaml",
-                    "test_agent_POST_endpoints.tavern.yaml",
-                    "test_agent_PUT_endpoints.tavern.yaml",
-                    "test_cluster_endpoints.tavern.yaml",
-                    "test_experimental_endpoints.tavern.yaml",
-                    "test_security_DELETE_endpoints.tavern.yaml",
-                    "test_security_GET_endpoints.tavern.yaml",
-                    "test_security_POST_endpoints.tavern.yaml",
-                    "test_security_PUT_endpoints.tavern.yaml"
-                ]
-            }
-        ]
-    },
-    {
-        "path": "api/test/integration/env/configurations/tmp/manager/configuration_files/master_only",
-        "files": [
-            {
-                "name": "agent_info.yaml",
-                "tag": "agent",
-                "tests": [
-                    "test_agent_DELETE_endpoints.tavern.yaml",
-                    "test_agent_GET_endpoints.tavern.yaml",
-                    "test_agent_POST_endpoints.tavern.yaml",
-                    "test_agent_PUT_endpoints.tavern.yaml",
-                    "test_rbac_black_agent_endpoints.tavern.yaml",
-                    "test_rbac_white_agent_endpoints.tavern.yaml"
-                ]
-            },
-            {
-                "name": "update_agent_info.py",
-                "tag": "update",
-                "tests": [
-                    "test_agent_DELETE_endpoints.tavern.yaml",
-                    "test_agent_GET_endpoints.tavern.yaml",
-                    "test_agent_POST_endpoints.tavern.yaml",
-                    "test_agent_PUT_endpoints.tavern.yaml",
-                    "test_cluster_endpoints.tavern.yaml",
-                    "test_experimental_endpoints.tavern.yaml",
-                    "test_security_DELETE_endpoints.tavern.yaml",
-                    "test_security_GET_endpoints.tavern.yaml",
-                    "test_security_POST_endpoints.tavern.yaml",
-                    "test_security_PUT_endpoints.tavern.yaml"
-                ]
-            }
-        ]
-    },
-    {
-        "path": "api/test/integration/env/configurations/tmp/manager/healthcheck",
-        "files": [
-            {
-                "name": "healthcheck.py",
-                "tag": "healthcheck",
-                "tests": [
-                    "test_agent_DELETE_endpoints.tavern.yaml",
-                    "test_agent_GET_endpoints.tavern.yaml",
-                    "test_agent_POST_endpoints.tavern.yaml",
-                    "test_agent_PUT_endpoints.tavern.yaml",
-                    "test_cluster_endpoints.tavern.yaml",
-                    "test_experimental_endpoints.tavern.yaml",
-                    "test_security_DELETE_endpoints.tavern.yaml",
-                    "test_security_GET_endpoints.tavern.yaml",
-                    "test_security_POST_endpoints.tavern.yaml",
-                    "test_security_PUT_endpoints.tavern.yaml"
-                ]
-            }
-        ]
-    },
-    {
-=======
->>>>>>> 91ac5154
-        "path": "api/test/integration/env/configurations/vulnerability/manager/configuration_files",
-        "files": [
-            {
-                "name": "nvd_providers.sh",
-                "tag": "nvd",
-                "tests": [
-                    "test_agent_DELETE_endpoints.tavern.yaml",
-                    "test_agent_GET_endpoints.tavern.yaml",
-                    "test_agent_POST_endpoints.tavern.yaml",
-                    "test_agent_PUT_endpoints.tavern.yaml",
-                    "test_cluster_endpoints.tavern.yaml",
-                    "test_experimental_endpoints.tavern.yaml",
-                    "test_security_DELETE_endpoints.tavern.yaml",
-                    "test_security_GET_endpoints.tavern.yaml",
-                    "test_security_POST_endpoints.tavern.yaml",
-                    "test_security_PUT_endpoints.tavern.yaml"
-                ]
-            }
-        ]
-    },
-    {
-        "path": "api/test/integration/env/configurations/vulnerability/manager/healthcheck",
-        "files": [
-            {
-                "name": "healthcheck.py",
-                "tag": "healthcheck",
-                "tests": [
-                    "test_agent_DELETE_endpoints.tavern.yaml",
-                    "test_agent_GET_endpoints.tavern.yaml",
-                    "test_agent_POST_endpoints.tavern.yaml",
-                    "test_agent_PUT_endpoints.tavern.yaml",
-                    "test_cluster_endpoints.tavern.yaml",
-                    "test_experimental_endpoints.tavern.yaml",
-                    "test_security_DELETE_endpoints.tavern.yaml",
-                    "test_security_GET_endpoints.tavern.yaml",
-                    "test_security_POST_endpoints.tavern.yaml",
-                    "test_security_PUT_endpoints.tavern.yaml"
-                ]
             }
         ]
     },
