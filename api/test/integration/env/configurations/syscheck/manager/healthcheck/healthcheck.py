import os
import socket
import sys

sys.path.append('/tools')

from healthcheck_utils import get_manager_health_base

if __name__ == "__main__":
    # Workers are not needed in this test, so the exit code is set to 0 (healthy).
    exit(os.system(
<<<<<<< HEAD
        "grep -q 'wazuh-modulesd:syscheck: INFO: (6009): File integrity monitoring scan ended.' /var/ossec/logs/ossec.log")
=======
        "grep -q 'wazuh-syscheckd: INFO: (6009): File integrity monitoring scan ended.' /var/ossec/logs/wazuh.log")
>>>>>>> 482a044a
         or get_manager_health_base()) if socket.gethostname() == 'wazuh-master' else exit(0)<|MERGE_RESOLUTION|>--- conflicted
+++ resolved
@@ -9,9 +9,5 @@
 if __name__ == "__main__":
     # Workers are not needed in this test, so the exit code is set to 0 (healthy).
     exit(os.system(
-<<<<<<< HEAD
-        "grep -q 'wazuh-modulesd:syscheck: INFO: (6009): File integrity monitoring scan ended.' /var/ossec/logs/ossec.log")
-=======
-        "grep -q 'wazuh-syscheckd: INFO: (6009): File integrity monitoring scan ended.' /var/ossec/logs/wazuh.log")
->>>>>>> 482a044a
+        "grep -q 'wazuh-modulesd:syscheck: INFO: (6009): File integrity monitoring scan ended.' /var/ossec/logs/wazuh.log")
          or get_manager_health_base()) if socket.gethostname() == 'wazuh-master' else exit(0)