import json
import os
import re
import socket
import time

# Configuration
protocol = 'https'
host = 'localhost'
port = '55000'
user = 'testing'
password = 'wazuh'

# Variables
base_url = "{}://{}:{}".format(protocol, host, port)
login_url = "{}/security/user/authenticate".format(base_url)


def get_login_header(user, password):
    from base64 import b64encode
    basic_auth = f"{user}:{password}".encode()
    return {'Authorization': f'Basic {b64encode(basic_auth).decode()}'}


def get_response(url, headers):
    """Get API result for GET request.

    Parameters
    ----------
    url : str
        URL of the API (+ endpoint and parameters if needed).
    headers : dict
        Headers required by the API.

    Returns
    -------
    Dict
        API response for the request.
    """
    import urllib3
    # Disable insecure https warnings (for self-signed SSL certificates)
    urllib3.disable_warnings(urllib3.exceptions.InsecureRequestWarning)
    from requests import get
    request_result = get(url, headers=headers, verify=False)

    if request_result.status_code == 200:
        return json.loads(request_result.content.decode())


OSSEC_LOG_PATH = "/var/ossec/logs/ossec.log"


def get_agent_health_base(agent_old=False):
    # Get agent health. The agent will be healthy if it has been connected to the manager after been
    # restarted due to shared configuration changes.
    # Using agentd when using grep as the module name can vary between ossec-agentd and wazuh-agentd,
    # depending on the agent version.

    wazuh_log_file = "/var/ossec/logs/wazuh.log" if not agent_old else "/var/ossec/logs/ossec.log"

    shared_conf_restart = os.system(
<<<<<<< HEAD
        f"grep -q 'agentd: INFO: Agent is restarting due to shared configuration changes.' {wazuh_log_file}")
    agent_connection = os.system(
        f"grep -q 'agentd: INFO: (4102): Connected to the server' {wazuh_log_file}")

    if shared_conf_restart == 0 and agent_connection == 0:
        # No -q option as we need the output
        output_agent_restart = os.popen(
            f"grep 'agentd: INFO: Agent is restarting due to shared configuration changes.' "
            f"{wazuh_log_file}").read().split("\n")
        output_agent_connection = os.popen(
            f"grep 'agentd: INFO: (4102): Connected to the server' {wazuh_log_file}").read().split("\n")

        t1 = get_timestamp(output_agent_restart[-2])
        t2 = get_timestamp(output_agent_connection[-2])

        if t2 > t1:
            # Wait to avoid the worst case:
            # +10 seconds for the agent to report the worker
            # +10 seconds for the worker to report master
            # After this time, the agent appears as active in the master node
            time.sleep(20)
            return 0

=======
        f"grep -q 'agentd: INFO: Agent is restarting due to shared configuration changes.' {OSSEC_LOG_PATH}")
    agent_connection = os.system(f"grep -q 'agentd: INFO: (4102): Connected to the server' {OSSEC_LOG_PATH}")

    if shared_conf_restart == 0 and agent_connection == 0:
        # No -q option as we need the output
        output = os.popen(
            f"grep -a 'agentd: INFO: Agent is restarting due to shared configuration changes."
            f"\|agentd: INFO: (4102): Connected to the server' {OSSEC_LOG_PATH}").read().split("\n")[:-1]

        agent_restarted = False
        for log in output:
            if not agent_restarted and re.match(r'.*Agent is restarting due to shared configuration changes.*', log):
                agent_restarted = True
            if agent_restarted and re.match(r'.*Connected to the server.*', log):
                # Wait to avoid the worst case:
                # +10 seconds for the agent to report the worker
                # +10 seconds for the worker to report master
                # After this time, the agent appears as active in the master node
                time.sleep(20)
                return 0
>>>>>>> 703ec1db
    return 1


def check(result):
    if result == 0:
        return 0
    else:
        return 1


def get_master_health():
    os.system("/var/ossec/bin/agent_control -ls > /tmp/output.txt")
    os.system("/var/ossec/bin/wazuh-control status > /tmp/daemons.txt")
    check0 = check(os.system("diff -q /tmp/output.txt /tmp/healthcheck/agent_control_check.txt"))
    check1 = check(os.system("diff -q /tmp/daemons.txt /tmp/healthcheck/daemons_check.txt"))
    check2 = get_response(login_url, get_login_header(user, password)) is None
    return check0 or check1 or check2


def get_worker_health():
    os.system("/var/ossec/bin/wazuh-control status > /tmp/daemons.txt")
    check0 = check(os.system("diff -q /tmp/daemons.txt /tmp/healthcheck/daemons_check.txt"))
    check1 = get_response(login_url, get_login_header(user, password)) is None
    return check0 or check1


def get_manager_health_base():
    return get_master_health() if socket.gethostname() == 'wazuh-master' else get_worker_health()<|MERGE_RESOLUTION|>--- conflicted
+++ resolved
@@ -47,9 +47,6 @@
         return json.loads(request_result.content.decode())
 
 
-OSSEC_LOG_PATH = "/var/ossec/logs/ossec.log"
-
-
 def get_agent_health_base(agent_old=False):
     # Get agent health. The agent will be healthy if it has been connected to the manager after been
     # restarted due to shared configuration changes.
@@ -59,39 +56,14 @@
     wazuh_log_file = "/var/ossec/logs/wazuh.log" if not agent_old else "/var/ossec/logs/ossec.log"
 
     shared_conf_restart = os.system(
-<<<<<<< HEAD
         f"grep -q 'agentd: INFO: Agent is restarting due to shared configuration changes.' {wazuh_log_file}")
-    agent_connection = os.system(
-        f"grep -q 'agentd: INFO: (4102): Connected to the server' {wazuh_log_file}")
-
-    if shared_conf_restart == 0 and agent_connection == 0:
-        # No -q option as we need the output
-        output_agent_restart = os.popen(
-            f"grep 'agentd: INFO: Agent is restarting due to shared configuration changes.' "
-            f"{wazuh_log_file}").read().split("\n")
-        output_agent_connection = os.popen(
-            f"grep 'agentd: INFO: (4102): Connected to the server' {wazuh_log_file}").read().split("\n")
-
-        t1 = get_timestamp(output_agent_restart[-2])
-        t2 = get_timestamp(output_agent_connection[-2])
-
-        if t2 > t1:
-            # Wait to avoid the worst case:
-            # +10 seconds for the agent to report the worker
-            # +10 seconds for the worker to report master
-            # After this time, the agent appears as active in the master node
-            time.sleep(20)
-            return 0
-
-=======
-        f"grep -q 'agentd: INFO: Agent is restarting due to shared configuration changes.' {OSSEC_LOG_PATH}")
-    agent_connection = os.system(f"grep -q 'agentd: INFO: (4102): Connected to the server' {OSSEC_LOG_PATH}")
+    agent_connection = os.system(f"grep -q 'agentd: INFO: (4102): Connected to the server' {wazuh_log_file}")
 
     if shared_conf_restart == 0 and agent_connection == 0:
         # No -q option as we need the output
         output = os.popen(
             f"grep -a 'agentd: INFO: Agent is restarting due to shared configuration changes."
-            f"\|agentd: INFO: (4102): Connected to the server' {OSSEC_LOG_PATH}").read().split("\n")[:-1]
+            f"\|agentd: INFO: (4102): Connected to the server' {wazuh_log_file}").read().split("\n")[:-1]
 
         agent_restarted = False
         for log in output:
@@ -104,7 +76,6 @@
                 # After this time, the agent appears as active in the master node
                 time.sleep(20)
                 return 0
->>>>>>> 703ec1db
     return 1
 
 
