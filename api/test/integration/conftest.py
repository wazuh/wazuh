import pytest
import time
import os
import subprocess


def build_and_up(env: str):
    pwd = os.path.join(os.path.abspath(os.path.dirname(__file__)), 'env')
    os.chdir(pwd)
    values = {
        'interval': 10,
        'max_retries': 30,
        'retries': 0
    }
    current_process = subprocess.Popen(
        ["docker-compose", "build", "--build-arg", "ENVIRONMENT={}".format(env)])
    current_process.wait()
    current_process = subprocess.Popen(["docker-compose", "up", "-d"])
    current_process.wait()

    return values


def down_env():
    current_process = subprocess.Popen(["docker-compose", "down"])
    current_process.wait()


def check_health(interval=10, node_type='master', agents=None):
    time.sleep(interval)
    if node_type == 'master':
        health = subprocess.check_output(
            "docker inspect env_wazuh-master_1 -f '{{json .State.Health.Status}}'", shell=True)
        return False if not health.startswith(b'"healthy"') else True
    elif node_type == 'agent':
        for agent in agents:
            health = subprocess.check_output(
                "docker inspect env_wazuh-agent{}_1 -f '{{json .State.Health.Status}}'".format(agent), shell=True)
            if not health.startswith(b'"healthy"'):
                return False
        return True


@pytest.fixture(name="base_tests", scope="session")
def environment_base():
    values = build_and_up("base")
    while values['retries'] < values['max_retries']:
        health = check_health()
        if health:
            time.sleep(10)
            yield
            break
        else:
            values['retries'] += 1
    down_env()


@pytest.fixture(name="security_tests", scope="session")
def environment_security():
    values = build_and_up("security")
    while values['retries'] < values['max_retries']:
        health = check_health()
        if health:
            time.sleep(10)
            yield
            break
        else:
            values['retries'] += 1
    down_env()


@pytest.fixture(name="manager_tests", scope="session")
def environment_manager():
    values = build_and_up("manager")
    while values['retries'] < values['max_retries']:
        health = check_health()
        if health:
            time.sleep(10)
            yield
            break
        else:
            values['retries'] += 1
    down_env()


@pytest.fixture(name="cluster_tests", scope="session")
def environment_cluster():
    values = build_and_up("cluster")
    while values['retries'] < values['max_retries']:
        health = check_health()
        if health:
            time.sleep(10)
            yield
            break
        else:
            values['retries'] += 1
    down_env()


@pytest.fixture(name="syscollector_tests", scope="session")
def environment_syscollector():
    values = build_and_up("syscollector")
    while values['retries'] < values['max_retries']:
        health = check_health()
        if health:
            time.sleep(10)
            yield
            break
        else:
            values['retries'] += 1
    down_env()


@pytest.fixture(name="ciscat_tests", scope="session")
def environment_ciscat():
    values = build_and_up("ciscat")
    while values['retries'] < values['max_retries']:
        master_health = check_health()
        if master_health:
            agents_healthy = check_health(node_type='agent', agents=[1, 2, 3])
            if agents_healthy is True:
                time.sleep(10)
                yield
                break
        else:
            values['retries'] += 1
    down_env()


<<<<<<< HEAD
@pytest.fixture(name="rules_white_rbac_tests", scope="session")
def environment_white_rules_rbac():
    values = build_and_up("rules_white_rbac")
=======
@pytest.fixture(name="security_white_rbac_tests", scope="session")
def environment_white_security_rbac():
    values = build_and_up("security_white_rbac")
>>>>>>> 6a9443cb
    while values['retries'] < values['max_retries']:
        health = check_health()
        if health:
            time.sleep(10)
            yield
            break
        else:
            values['retries'] += 1
    down_env()


<<<<<<< HEAD
@pytest.fixture(name="rules_black_rbac_tests", scope="session")
def environment_white_black_rbac():
    values = build_and_up("rules_black_rbac")
=======
@pytest.fixture(name="security_black_rbac_tests", scope="session")
def environment_black_security_rbac():
    values = build_and_up("security_black_rbac")
>>>>>>> 6a9443cb
    while values['retries'] < values['max_retries']:
        health = check_health()
        if health:
            time.sleep(10)
            yield
            break
        else:
            values['retries'] += 1
    down_env()<|MERGE_RESOLUTION|>--- conflicted
+++ resolved
@@ -127,15 +127,9 @@
     down_env()
 
 
-<<<<<<< HEAD
-@pytest.fixture(name="rules_white_rbac_tests", scope="session")
-def environment_white_rules_rbac():
-    values = build_and_up("rules_white_rbac")
-=======
 @pytest.fixture(name="security_white_rbac_tests", scope="session")
 def environment_white_security_rbac():
     values = build_and_up("security_white_rbac")
->>>>>>> 6a9443cb
     while values['retries'] < values['max_retries']:
         health = check_health()
         if health:
@@ -147,15 +141,37 @@
     down_env()
 
 
-<<<<<<< HEAD
+@pytest.fixture(name="security_black_rbac_tests", scope="session")
+def environment_black_security_rbac():
+    values = build_and_up("security_black_rbac")
+    while values['retries'] < values['max_retries']:
+        health = check_health()
+        if health:
+            time.sleep(10)
+            yield
+            break
+        else:
+            values['retries'] += 1
+    down_env()
+
+
+@pytest.fixture(name="rules_white_rbac_tests", scope="session")
+def environment_white_rules_rbac():
+    values = build_and_up("rules_white_rbac")
+    while values['retries'] < values['max_retries']:
+        health = check_health()
+        if health:
+            time.sleep(10)
+            yield
+            break
+        else:
+            values['retries'] += 1
+    down_env()
+
+
 @pytest.fixture(name="rules_black_rbac_tests", scope="session")
 def environment_white_black_rbac():
     values = build_and_up("rules_black_rbac")
-=======
-@pytest.fixture(name="security_black_rbac_tests", scope="session")
-def environment_black_security_rbac():
-    values = build_and_up("security_black_rbac")
->>>>>>> 6a9443cb
     while values['retries'] < values['max_retries']:
         health = check_health()
         if health:
