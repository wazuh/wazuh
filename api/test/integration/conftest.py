--- conflicted
+++ resolved
@@ -472,36 +472,51 @@
             values['retries'] += 1
     down_env()
 
-<<<<<<< HEAD
 @pytest.fixture(name="manager_white_rbac_tests", scope="session")
 def environment_white_syscheck_rbac():
     values = build_and_up("manager_white_rbac")
-=======
+    while values['retries'] < values['max_retries']:
+        health = check_health()
+        if health:
+            time.sleep(10)
+            yield
+            break
+        else:
+            values['retries'] += 1
+    down_env()
+
+
+@pytest.fixture(name="manager_black_rbac_tests", scope="session")
+def environment_black_syscheck_rbac():
+    values = build_and_up("manager_black_rbac")
+    while values['retries'] < values['max_retries']:
+        health = check_health()
+        if health:
+            time.sleep(10)
+            yield
+            break
+        else:
+            values['retries'] += 1
+    down_env()
+
 
 @pytest.fixture(name="cluster_white_rbac_tests", scope="session")
 def environment_white_cluster_rbac():
     values = build_and_up("cluster_white_rbac")
->>>>>>> ed257a33
-    while values['retries'] < values['max_retries']:
-        health = check_health()
-        if health:
-            time.sleep(10)
-            yield
-            break
-        else:
-            values['retries'] += 1
-    down_env()
-
-
-<<<<<<< HEAD
-@pytest.fixture(name="manager_black_rbac_tests", scope="session")
-def environment_black_syscheck_rbac():
-    values = build_and_up("manager_black_rbac")
-=======
+    while values['retries'] < values['max_retries']:
+        health = check_health()
+        if health:
+            time.sleep(10)
+            yield
+            break
+        else:
+            values['retries'] += 1
+    down_env()
+
+
 @pytest.fixture(name="cluster_black_rbac_tests", scope="session")
 def environment_black_cluster_rbac():
     values = build_and_up("cluster_black_rbac")
->>>>>>> ed257a33
     while values['retries'] < values['max_retries']:
         health = check_health()
         if health:
