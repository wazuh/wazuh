import pytest
import time
import os
import subprocess


def build_and_up(env: str):
    pwd = os.path.join(os.path.abspath(os.path.dirname(__file__)), 'env')
    os.chdir(pwd)
    values = {
        'interval': 10,
        'max_retries': 30,
        'retries': 0
    }
    current_process = subprocess.Popen(
        ["docker-compose", "build", "--build-arg", "ENVIRONMENT={}".format(env)])
    current_process.wait()
    current_process = subprocess.Popen(["docker-compose", "up", "-d"])
    current_process.wait()

    return values


def down_env():
    pwd = os.path.join(os.path.abspath(os.path.dirname(__file__)), 'env')
    os.chdir(pwd)
    current_process = subprocess.Popen(["docker-compose", "down", "-t", "0"])
    current_process.wait()


def check_health(interval=10, node_type='master', agents=None):
    time.sleep(interval)
    if node_type == 'master':
        health = subprocess.check_output(
            "docker inspect env_wazuh-master_1 -f '{{json .State.Health.Status}}'", shell=True)
        return False if not health.startswith(b'"healthy"') else True
    elif node_type == 'agent':
        for agent in agents:
            health = subprocess.check_output(
                f"docker inspect env_wazuh-agent{agent}_1 -f '{{{{json .State.Health.Status}}}}'", shell=True)
            if not health.startswith(b'"healthy"'):
                return False
        return True


@pytest.fixture(name="base_tests", scope="session")
def environment_base():
    values = build_and_up("base")
    while values['retries'] < values['max_retries']:
        health = check_health()
        if health:
            time.sleep(10)
            yield
            break
        else:
            values['retries'] += 1
    down_env()


@pytest.fixture(name="security_tests", scope="session")
def environment_security():
    values = build_and_up("security")
    while values['retries'] < values['max_retries']:
        health = check_health()
        if health:
            time.sleep(10)
            yield
            break
        else:
            values['retries'] += 1
    down_env()


@pytest.fixture(name="manager_tests", scope="session")
def environment_manager():
    values = build_and_up("manager")
    while values['retries'] < values['max_retries']:
        health = check_health()
        if health:
            time.sleep(10)
            yield
            break
        else:
            values['retries'] += 1
    down_env()


@pytest.fixture(name="cluster_tests", scope="session")
def environment_cluster():
    values = build_and_up("cluster")
    while values['retries'] < values['max_retries']:
        health = check_health()
        if health:
            time.sleep(10)
            yield
            break
        else:
            values['retries'] += 1
    down_env()


@pytest.fixture(name="syscollector_tests", scope="session")
def environment_syscollector():
    values = build_and_up("syscollector")
    while values['retries'] < values['max_retries']:
        health = check_health()
        if health:
            time.sleep(10)
            yield
            break
        else:
            values['retries'] += 1
    down_env()


@pytest.fixture(name="ciscat_tests", scope="session")
def environment_ciscat():
    values = build_and_up("ciscat")
    while values['retries'] < values['max_retries']:
        master_health = check_health()
        if master_health:
            agents_healthy = check_health(node_type='agent', agents=[1, 2, 3])
            if agents_healthy:
                time.sleep(10)
                yield
                break
        else:
            values['retries'] += 1
    down_env()


@pytest.fixture(name="sca_tests", scope="session")
def environment_sca():
    values = build_and_up("sca")
    while values['retries'] < values['max_retries']:
        master_health = check_health()
        if master_health:
            agents_healthy = check_health(node_type='agent', agents=[1, 2, 3])
            if agents_healthy:
                time.sleep(10)
                yield
                break
        else:
            values['retries'] += 1
    down_env()


@pytest.fixture(name="security_white_rbac_tests", scope="session")
def environment_white_security_rbac():
    values = build_and_up("security_white_rbac")
    while values['retries'] < values['max_retries']:
        health = check_health()
        if health:
            time.sleep(10)
            yield
            break
        else:
            values['retries'] += 1
    down_env()


@pytest.fixture(name="security_black_rbac_tests", scope="session")
def environment_black_security_rbac():
    values = build_and_up("security_black_rbac")
    while values['retries'] < values['max_retries']:
        health = check_health()
        if health:
            time.sleep(10)
            yield
            break
        else:
            values['retries'] += 1
    down_env()


@pytest.fixture(name="agents_white_rbac_tests", scope="session")
def environment_white_security_rbac():
    values = build_and_up("agents_white_rbac")
    while values['retries'] < values['max_retries']:
        health = check_health()
        if health:
            time.sleep(10)
            yield
            break
        else:
            values['retries'] += 1
    down_env()


@pytest.fixture(name="agents_black_rbac_tests", scope="session")
def environment_black_security_rbac():
    values = build_and_up("agents_black_rbac")
    while values['retries'] < values['max_retries']:
        health = check_health()
        if health:
            time.sleep(10)
            yield
            break
        else:
            values['retries'] += 1
    down_env()


@pytest.fixture(name="ciscat_white_rbac_tests", scope="session")
def environment_white_ciscat_rbac():
    values = build_and_up("ciscat_white_rbac")
    while values['retries'] < values['max_retries']:
        master_health = check_health()
        if master_health:
            agents_healthy = check_health(node_type='agent', agents=[1, 2, 3])
            if agents_healthy:
                time.sleep(10)
                yield
                break
        else:
            values['retries'] += 1
    down_env()


@pytest.fixture(name="ciscat_black_rbac_tests", scope="session")
def environment_black_ciscat_rbac():
    values = build_and_up("ciscat_black_rbac")
    while values['retries'] < values['max_retries']:
        master_health = check_health()
        if master_health:
            agents_healthy = check_health(node_type='agent', agents=[1, 2, 3])
            if agents_healthy:
                time.sleep(10)
                yield
                break
        else:
            values['retries'] += 1
    down_env()


@pytest.fixture(name="decoders_white_rbac_tests", scope="session")
def environment_white_decoders_rbac():
    values = build_and_up("decoders_white_rbac")
    while values['retries'] < values['max_retries']:
        health = check_health()
        if health:
            time.sleep(10)
            yield
            break
        else:
            values['retries'] += 1
    down_env()


@pytest.fixture(name="decoders_black_rbac_tests", scope="session")
def environment_black_decoders_rbac():
    values = build_and_up("decoders_black_rbac")
    while values['retries'] < values['max_retries']:
        health = check_health()
        if health:
            time.sleep(10)
            yield
            break
        else:
            values['retries'] += 1
    down_env()


@pytest.fixture(name="rules_white_rbac_tests", scope="session")
def environment_white_rules_rbac():
    values = build_and_up("rules_white_rbac")
    while values['retries'] < values['max_retries']:
        health = check_health()
        if health:
            time.sleep(10)
            yield
            break
        else:
            values['retries'] += 1
    down_env()


@pytest.fixture(name="rules_black_rbac_tests", scope="session")
def environment_black_rules_rbac():
    values = build_and_up("rules_black_rbac")
    while values['retries'] < values['max_retries']:
        health = check_health()
        if health:
            time.sleep(10)
            yield
            break
        else:
            values['retries'] += 1
    down_env()


@pytest.fixture(name="syscollector_white_rbac_tests", scope="session")
def environment_white_syscollector_rbac():
    values = build_and_up("syscollector_white_rbac")
    while values['retries'] < values['max_retries']:
        health = check_health()
        if health:
            time.sleep(10)
            yield
            break
        else:
            values['retries'] += 1
    down_env()


@pytest.fixture(name="syscollector_black_rbac_tests", scope="session")
def environment_black_syscollector_rbac():
    values = build_and_up("syscollector_black_rbac")
    while values['retries'] < values['max_retries']:
        health = check_health()
        if health:
            time.sleep(10)
            yield
            break
        else:
            values['retries'] += 1
    down_env()


<<<<<<< HEAD
@pytest.fixture(name="active-response_white_rbac_tests", scope="session")
def environment_white_active_response_rbac():
    values = build_and_up("active-response_white_rbac")
=======
@pytest.fixture(name="overview_white_rbac_tests", scope="session")
def environment_white_overview_rbac():
    values = build_and_up("overview_white_rbac")
>>>>>>> 3d804552
    while values['retries'] < values['max_retries']:
        health = check_health()
        if health:
            time.sleep(10)
            yield
            break
        else:
            values['retries'] += 1
    down_env()


<<<<<<< HEAD
@pytest.fixture(name="active-response_black_rbac_tests", scope="session")
def environment_black_active_response_rbac():
    values = build_and_up("active-response_black_rbac")
=======
@pytest.fixture(name="overview_black_rbac_tests", scope="session")
def environment_black_overview_rbac():
    values = build_and_up("overview_black_rbac")
    while values['retries'] < values['max_retries']:
        health = check_health()
        if health:
            time.sleep(10)
            yield
            break
        else:
            values['retries'] += 1
    down_env()


@pytest.fixture(name="lists_white_rbac_tests", scope="session")
def environment_white_lists_rbac():
    values = build_and_up("lists_white_rbac")
    while values['retries'] < values['max_retries']:
        health = check_health()
        if health:
            time.sleep(10)
            yield
            break
        else:
            values['retries'] += 1
    down_env()


@pytest.fixture(name="lists_black_rbac_tests", scope="session")
def environment_black_lists_rbac():
    values = build_and_up("lists_black_rbac")
    while values['retries'] < values['max_retries']:
        health = check_health()
        if health:
            time.sleep(10)
            yield
            break
        else:
            values['retries'] += 1
    down_env()


@pytest.fixture(name="sca_white_rbac_tests", scope="session")
def environment_white_sca_rbac():
    values = build_and_up("sca_white_rbac")
    while values['retries'] < values['max_retries']:
        health = check_health()
        if health:
            time.sleep(10)
            yield
            break
        else:
            values['retries'] += 1
    down_env()


@pytest.fixture(name="sca_black_rbac_tests", scope="session")
def environment_black_sca_rbac():
    values = build_and_up("sca_black_rbac")
>>>>>>> 3d804552
    while values['retries'] < values['max_retries']:
        health = check_health()
        if health:
            time.sleep(10)
            yield
            break
        else:
            values['retries'] += 1
    down_env()<|MERGE_RESOLUTION|>--- conflicted
+++ resolved
@@ -317,31 +317,48 @@
     down_env()
 
 
-<<<<<<< HEAD
 @pytest.fixture(name="active-response_white_rbac_tests", scope="session")
 def environment_white_active_response_rbac():
     values = build_and_up("active-response_white_rbac")
-=======
+    while values['retries'] < values['max_retries']:
+        health = check_health()
+        if health:
+            time.sleep(10)
+            yield
+            break
+        else:
+            values['retries'] += 1
+    down_env()
+
+
+@pytest.fixture(name="active-response_black_rbac_tests", scope="session")
+def environment_black_active_response_rbac():
+    values = build_and_up("active-response_black_rbac")
+    while values['retries'] < values['max_retries']:
+        health = check_health()
+        if health:
+            time.sleep(10)
+            yield
+            break
+        else:
+            values['retries'] += 1
+    down_env()
+
+
 @pytest.fixture(name="overview_white_rbac_tests", scope="session")
 def environment_white_overview_rbac():
     values = build_and_up("overview_white_rbac")
->>>>>>> 3d804552
-    while values['retries'] < values['max_retries']:
-        health = check_health()
-        if health:
-            time.sleep(10)
-            yield
-            break
-        else:
-            values['retries'] += 1
-    down_env()
-
-
-<<<<<<< HEAD
-@pytest.fixture(name="active-response_black_rbac_tests", scope="session")
-def environment_black_active_response_rbac():
-    values = build_and_up("active-response_black_rbac")
-=======
+    while values['retries'] < values['max_retries']:
+        health = check_health()
+        if health:
+            time.sleep(10)
+            yield
+            break
+        else:
+            values['retries'] += 1
+    down_env()
+
+
 @pytest.fixture(name="overview_black_rbac_tests", scope="session")
 def environment_black_overview_rbac():
     values = build_and_up("overview_black_rbac")
@@ -401,7 +418,6 @@
 @pytest.fixture(name="sca_black_rbac_tests", scope="session")
 def environment_black_sca_rbac():
     values = build_and_up("sca_black_rbac")
->>>>>>> 3d804552
     while values['retries'] < values['max_retries']:
         health = check_health()
         if health:
