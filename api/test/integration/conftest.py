--- conflicted
+++ resolved
@@ -22,13 +22,9 @@
 
 
 def down_env():
-<<<<<<< HEAD
-    current_process = subprocess.Popen(["docker-compose", "down", "-t {}".format(0)])
-=======
     pwd = os.path.join(os.path.abspath(os.path.dirname(__file__)), 'env')
     os.chdir(pwd)
     current_process = subprocess.Popen(["docker-compose", "down", "-t", "0"])
->>>>>>> 0d537085
     current_process.wait()
 
 
@@ -189,17 +185,6 @@
     down_env()
 
 
-<<<<<<< HEAD
-@pytest.fixture(name="rules_white_rbac_tests", scope="session")
-def environment_white_rules_rbac():
-    values = build_and_up("rules_white_rbac")
-    while values['retries'] < values['max_retries']:
-        health = check_health()
-        if health:
-            time.sleep(10)
-            yield
-            break
-=======
 @pytest.fixture(name="ciscat_white_rbac_tests", scope="session")
 def environment_white_ciscat_rbac():
     values = build_and_up("ciscat_white_rbac")
@@ -211,23 +196,11 @@
                 time.sleep(10)
                 yield
                 break
->>>>>>> 0d537085
-        else:
-            values['retries'] += 1
-    down_env()
-
-
-<<<<<<< HEAD
-@pytest.fixture(name="rules_black_rbac_tests", scope="session")
-def environment_white_black_rbac():
-    values = build_and_up("rules_black_rbac")
-    while values['retries'] < values['max_retries']:
-        health = check_health()
-        if health:
-            time.sleep(10)
-            yield
-            break
-=======
+        else:
+            values['retries'] += 1
+    down_env()
+
+
 @pytest.fixture(name="ciscat_black_rbac_tests", scope="session")
 def environment_black_ciscat_rbac():
     values = build_and_up("ciscat_black_rbac")
@@ -239,7 +212,34 @@
                 time.sleep(10)
                 yield
                 break
->>>>>>> 0d537085
+        else:
+            values['retries'] += 1
+    down_env()
+
+
+@pytest.fixture(name="rules_white_rbac_tests", scope="session")
+def environment_white_rules_rbac():
+    values = build_and_up("rules_white_rbac")
+    while values['retries'] < values['max_retries']:
+        health = check_health()
+        if health:
+            time.sleep(10)
+            yield
+            break
+        else:
+            values['retries'] += 1
+    down_env()
+
+
+@pytest.fixture(name="rules_black_rbac_tests", scope="session")
+def environment_white_black_rbac():
+    values = build_and_up("rules_black_rbac")
+    while values['retries'] < values['max_retries']:
+        health = check_health()
+        if health:
+            time.sleep(10)
+            yield
+            break
         else:
             values['retries'] += 1
     down_env()