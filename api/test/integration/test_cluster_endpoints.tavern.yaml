--- conflicted
+++ resolved
@@ -923,11 +923,7 @@
       headers:
         Authorization: "Bearer {test_login_token}"
       params:
-<<<<<<< HEAD
-        list_nodes: 'worker1,worker2'
-=======
         nodes_list: 'worker1,worker2'
->>>>>>> d12b1f4a
     response:
       status_code: 200
       json:
@@ -964,10 +960,7 @@
     response:
       status_code: 200
       json: &update_api_config_ok
-<<<<<<< HEAD
-=======
-        error: !anyint
->>>>>>> d12b1f4a
+        error: !anyint
         data:
           affected_items: !anything
           total_affected_items: 3
@@ -982,11 +975,7 @@
       headers:
         Authorization: "Bearer {test_login_token}"
       params:
-<<<<<<< HEAD
-        list_nodes: 'worker1,worker2'
-=======
         nodes_list: 'worker1,worker2'
->>>>>>> d12b1f4a
       method: PUT
       json:
         logs:
@@ -1083,11 +1072,7 @@
       headers:
         Authorization: "Bearer {test_login_token}"
       params:
-<<<<<<< HEAD
-        list_nodes: 'worker1'
-=======
         nodes_list: 'worker1'
->>>>>>> d12b1f4a
     response:
       status_code: 200
       json:
@@ -1333,10 +1318,7 @@
     response:
       status_code: 200
       json:
-<<<<<<< HEAD
-=======
-        error: !anyint
->>>>>>> d12b1f4a
+        error: !anyint
         data:
           affected_items:
             - internal:
@@ -1357,10 +1339,7 @@
     response:
       status_code: 200
       json:
-<<<<<<< HEAD
-=======
-        error: !anyint
->>>>>>> d12b1f4a
+        error: !anyint
         data:
           affected_items:
             - internal:
@@ -1392,10 +1371,7 @@
     response:
       status_code: 200
       json:
-<<<<<<< HEAD
-=======
-        error: !anyint
->>>>>>> d12b1f4a
+        error: !anyint
         data:
           affected_items:
             - localfile: !anything
@@ -1413,10 +1389,7 @@
     response:
       status_code: 200
       json:
-<<<<<<< HEAD
-=======
-        error: !anyint
->>>>>>> d12b1f4a
+        error: !anyint
         data:
           affected_items: []
           failed_items: []
@@ -1433,10 +1406,7 @@
     response:
       status_code: 200
       json:
-<<<<<<< HEAD
-=======
-        error: !anyint
->>>>>>> d12b1f4a
+        error: !anyint
         data:
           affected_items:
             - internal:
@@ -1470,10 +1440,7 @@
     response:
       status_code: 200
       json:
-<<<<<<< HEAD
-=======
-        error: !anyint
->>>>>>> d12b1f4a
+        error: !anyint
         data:
           affected_items:
             - monitord:
@@ -1616,10 +1583,7 @@
     response:
       status_code: 200
       json:
-<<<<<<< HEAD
-=======
-        error: !anyint
->>>>>>> d12b1f4a
+        error: !anyint
         data:
           affected_items:
             - internal:
@@ -1646,10 +1610,7 @@
     response:
       status_code: 200
       json:
-<<<<<<< HEAD
-=======
-        error: !anyint
->>>>>>> d12b1f4a
+        error: !anyint
         data:
           affected_items:
             - wmodules: !anything
@@ -1782,10 +1743,7 @@
     response:
       status_code: 200
       json:
-<<<<<<< HEAD
-=======
-        error: !anyint
->>>>>>> d12b1f4a
+        error: !anyint
         data:
           affected_items:
             - 'etc/rules/local_rules.xml'
@@ -1802,10 +1760,7 @@
     response: &non_existing_file
       status_code: 200
       json:
-<<<<<<< HEAD
-=======
-        error: !anyint
->>>>>>> d12b1f4a
+        error: !anyint
         data:
           affected_items: []
           failed_items:
@@ -1824,10 +1779,7 @@
     response:
       status_code: 200
       json:
-<<<<<<< HEAD
-=======
-        error: !anyint
->>>>>>> d12b1f4a
+        error: !anyint
         data:
           affected_items:
             - 'etc/decoders/local_decoder.xml'
@@ -1853,10 +1805,7 @@
     response:
       status_code: 200
       json:
-<<<<<<< HEAD
-=======
-        error: !anyint
->>>>>>> d12b1f4a
+        error: !anyint
         data:
           affected_items:
             - 'etc/lists/audit-keys'
