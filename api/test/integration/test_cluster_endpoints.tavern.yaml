--- conflicted
+++ resolved
@@ -1847,12 +1847,9 @@
       params:
         path: etc/rules/new-rules.xml
         overwrite: True
-    response:
-      status_code: 200
-      json:
-<<<<<<< HEAD
-        code: 3022
-=======
+    response: &unexisting_node
+      status_code: 200
+      json:
         data:
           affected_items: []
           total_affected_items: 0
@@ -1862,7 +1859,6 @@
                 code: 1730
               id:
                 - "unexisting-node"
->>>>>>> 5d83b509
 
   - name: Upload decoder to unexisting node
     request:
@@ -1877,21 +1873,7 @@
         path: etc/decoders/new-decoder.xml
         overwrite: True
     response:
-<<<<<<< HEAD
-      status_code: 400
-      json:
-        code: 3022
-=======
-      status_code: 200
-      json: &unexisting_node
-        data:
-          affected_items: []
-          failed_items:
-            - error:
-                code: 1730
-              id:
-                - "unexisting-node"
->>>>>>> 5d83b509
+      <<: *unexisting_node
 
   - name: Upload CDB list to unexisting node
     request:
@@ -1906,13 +1888,7 @@
         path: etc/lists/new-list
         overwrite: False
     response:
-      status_code: 200
-      json:
-<<<<<<< HEAD
-        code: 3022
-=======
-        <<: *unexisting_node
->>>>>>> 5d83b509
+      <<: *unexisting_node
 
 ---
 test_name: GET /cluster/{node_id}/info
@@ -2130,7 +2106,6 @@
           failed_items: []
           total_affected_items: !anyint
           total_failed_items: 0
-        message: !anystr
 
   - name: Filters -> level=info, limit=1 {node_id}
     request:
@@ -2268,27 +2243,15 @@
 
 stages:
 
-  - name: wrong_node stats
-    request:
-      verify: False
-      url: "{protocol:s}://{host:s}:{port:d}/{version:s}/cluster/wrong_node/stats"
-      method: GET
-      headers:
-        Authorization: "Bearer {test_login_token}"
-    response:
-      status_code: 200
-      json:
-<<<<<<< HEAD
-        code: 3022
-=======
-        data:
-          affected_items: []
-          failed_items:
-            - error:
-                code: 1730
-              id:
-                - "wrong_node"
->>>>>>> 5d83b509
+  - name: unexisting_node stats
+    request:
+      verify: False
+      url: "{protocol:s}://{host:s}:{port:d}/{version:s}/cluster/unexisting_node/stats"
+      method: GET
+      headers:
+        Authorization: "Bearer {test_login_token}"
+    response:
+      <<: *unexisting_node
 
 ---
 test_name: GET /cluster/{node_id}/stats/analysisd
