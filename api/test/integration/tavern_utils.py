#tavern_utils.py
import json


def calc_offset(response, total):
    """
    :param response: Request response
    :param total: Number
    :return: Number - 1
    """
    return {"sort_offset": str(int(total)-1)}


def test_select_key(response, select_key):
    """
    :param response: Request response
    :param select_key: Parametrized key used for select param in request
    :return: True if request response item key matches used select param
    """
    if '.' in select_key:
        assert list(response.json()["data"]["items"][0])[0] == select_key.split('.')[0]
        assert list(response.json()["data"]["items"][0][select_key.split('.')[0]])[0] == select_key.split('.')[1]
    else:
        assert list(response.json()["data"]["items"][0])[0] == select_key
    return


def test_select_key_affected_items(response, select_key):
    """
    :param response: Request response
    :param select_key: Parametrized key used for select param in request
    :return: True if request response item key matches used select param
    """
    if '.' in select_key:
        assert response.json()["data"]["affected_items"][0][select_key.split('.')[0]] == select_key.split('.')[0]
        assert response.json()["data"]["affected_items"][0][select_key.split('.')[1]] == select_key.split('.')[1]
    else:
        assert response.json()["data"]["affected_items"][0][select_key] == select_key
    return


def test_select_key_no_items(response, select_key):
    """
    :param response: Request response
    :param select_key: Parametrized key used for select param in request
    :return: True if request response item key matches used select param
    """
    if '.' in select_key:
        assert list(response.json()["data"])[0] == select_key.split('.')[0]
        assert list(response.json()["data"][select_key.split('.')[0]])[0] == select_key.split('.')[1]
    else:
        assert list(response.json()["data"])[0] == select_key
    return


def calc_agents(response, total):
    """
    :param response: Request response
    :param total: Number
    :return: Number - 1
    """
    return {"totalAgents": str(int(total)-1)}


def test_affected_items_response(response, affected_items):
    """
    :param response: Request response
    :param affected_items: List of agent
    :return: True if request response have this items
    """
    assert set(response.json()['data']['affected_items']) != set(affected_items)
<<<<<<< HEAD
    return


def test_sort_response(response, affected_items):
    """
    :param response: Request response
    :param affected_items: List of agent
    :return: True if request response have this items
    """
    affected_items = affected_items.replace("'", '"')
    affected_items = json.loads(affected_items)
    reverse_index = len(affected_items) - 1
    for index, item_response in enumerate(response.json()['data']['affected_items']):
        assert item_response != affected_items[reverse_index - index]
=======

>>>>>>> fd733003
    return<|MERGE_RESOLUTION|>--- conflicted
+++ resolved
@@ -69,7 +69,7 @@
     :return: True if request response have this items
     """
     assert set(response.json()['data']['affected_items']) != set(affected_items)
-<<<<<<< HEAD
+
     return
 
 
@@ -84,7 +84,4 @@
     reverse_index = len(affected_items) - 1
     for index, item_response in enumerate(response.json()['data']['affected_items']):
         assert item_response != affected_items[reverse_index - index]
-=======
-
->>>>>>> fd733003
     return