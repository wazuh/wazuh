--- conflicted
+++ resolved
@@ -2503,233 +2503,6 @@
       <<: *permission_denied
 
 ---
-<<<<<<< HEAD
-=======
-test_name: GET /syscheck/{agent_id}
-
-stages:
-  - name: Try to get syscheck data
-    request:
-      verify: False
-      url: "{protocol:s}://{host:s}:{port:d}/syscheck/001"
-      method: GET
-      headers:
-        Authorization: "Bearer {test_login_token}"
-    response:
-      <<: *permission_denied
-
----
-test_name: DELETE /syscheck/{agent_id}
-
-stages:
-  - name: Try to remove syscheck data
-    request:
-      verify: False
-      url: "{protocol:s}://{host:s}:{port:d}/syscheck/001"
-      method: DELETE
-      headers:
-        Authorization: "Bearer {test_login_token}"
-    response:
-      <<: *permission_denied
-
----
-test_name: GET /syscheck/{agent_id}/last_scan
-
-stages:
-  - name: Try to get syscheck last scan for agent 001
-    request:
-      verify: False
-      url: "{protocol:s}://{host:s}:{port:d}/syscheck/001/last_scan"
-      method: GET
-      headers:
-        Authorization: "Bearer {test_login_token}"
-    response:
-      <<: *permission_denied
-
----
-test_name: GET /syscollector/{agent_id}/hardware
-
-stages:
-  - name: Try to get agent hardware (syscollector)
-    request:
-      verify: False
-      url: "{protocol:s}://{host:s}:{port:d}/syscollector/001/hardware"
-      method: GET
-      headers:
-        Authorization: "Bearer {test_login_token}"
-    response:
-      <<: *permission_denied
-
----
-test_name: GET /syscollector/{agent_id}/hotfixes
-
-stages:
-  - name: Try to get agent hotfixes (syscollector)
-    request:
-      verify: False
-      url: "{protocol:s}://{host:s}:{port:d}/syscollector/001/hotfixes"
-      method: GET
-      headers:
-        Authorization: "Bearer {test_login_token}"
-    response:
-      <<: *permission_denied
-
----
-test_name: GET /syscollector/{agent_id}/netaddr
-
-stages:
-  - name: Try to get agent netaddr (syscollector)
-    request:
-      verify: False
-      url: "{protocol:s}://{host:s}:{port:d}/syscollector/001/netaddr"
-      method: GET
-      headers:
-        Authorization: "Bearer {test_login_token}"
-    response:
-      <<: *permission_denied
-
----
-test_name: GET /syscollector/{agent_id}/netiface
-
-stages:
-  - name: Try to get agent netiface (syscollector)
-    request:
-      verify: False
-      url: "{protocol:s}://{host:s}:{port:d}/syscollector/001/netiface"
-      method: GET
-      headers:
-        Authorization: "Bearer {test_login_token}"
-    response:
-      <<: *permission_denied
-
----
-test_name: GET /syscollector/{agent_id}/netproto
-
-stages:
-  - name: Try to get agent netproto (syscollector)
-    request:
-      verify: False
-      url: "{protocol:s}://{host:s}:{port:d}/syscollector/001/netproto"
-      method: GET
-      headers:
-        Authorization: "Bearer {test_login_token}"
-    response:
-      <<: *permission_denied
-
----
-test_name: GET /syscollector/{agent_id}/os
-
-stages:
-  - name: Try to get agent os (syscollector)
-    request:
-      verify: False
-      url: "{protocol:s}://{host:s}:{port:d}/syscollector/001/os"
-      method: GET
-      headers:
-        Authorization: "Bearer {test_login_token}"
-    response:
-      <<: *permission_denied
-
----
-test_name: GET /syscollector/{agent_id}/packages
-
-stages:
-  - name: Try to get agent packages (syscollector)
-    request:
-      verify: False
-      url: "{protocol:s}://{host:s}:{port:d}/syscollector/001/packages"
-      method: GET
-      headers:
-        Authorization: "Bearer {test_login_token}"
-    response:
-      <<: *permission_denied
-
----
-test_name: GET /syscollector/{agent_id}/ports
-
-stages:
-  - name: Try to get agent ports (syscollector)
-    request:
-      verify: False
-      url: "{protocol:s}://{host:s}:{port:d}/syscollector/001/ports"
-      method: GET
-      headers:
-        Authorization: "Bearer {test_login_token}"
-    response:
-      <<: *permission_denied
-
----
-test_name: GET /syscollector/{agent_id}/processes
-
-stages:
-  - name: Try to get agent processes (syscollector)
-    request:
-      verify: False
-      url: "{protocol:s}://{host:s}:{port:d}/syscollector/001/processes"
-      method: GET
-      headers:
-        Authorization: "Bearer {test_login_token}"
-    response:
-      <<: *permission_denied
-
----
-test_name: GET /syscollector/{agent_id}/users
-
-stages:
-  - name: Try to get agent users (syscollector)
-    request:
-      verify: False
-      url: "{protocol:s}://{host:s}:{port:d}/syscollector/001/users"
-      method: GET
-      headers:
-        Authorization: "Bearer {test_login_token}"
-    response:
-      <<: *permission_denied
-
----
-test_name: GET /syscollector/{agent_id}/groups
-
-stages:
-  - name: Try to get agent groups (syscollector)
-    request:
-      verify: False
-      url: "{protocol:s}://{host:s}:{port:d}/syscollector/001/groups"
-      method: GET
-      headers:
-        Authorization: "Bearer {test_login_token}"
-    response:
-      <<: *permission_denied
-
----
-test_name: GET /syscollector/{agent_id}/browser_extensions
-
-stages:
-  - name: Try to get agent browser extensions (syscollector)
-    request:
-      verify: False
-      url: "{protocol:s}://{host:s}:{port:d}/syscollector/001/browser_extensions"
-      method: GET
-      headers:
-        Authorization: "Bearer {test_login_token}"
-    response:
-      <<: *permission_denied
-
----
-test_name: GET /syscollector/{agent_id}/services
-
-stages:
-  - name: Try to get agent services (syscollector)
-    request:
-      verify: False
-      url: "{protocol:s}://{host:s}:{port:d}/syscollector/001/services"
-      method: GET
-      headers:
-        Authorization: "Bearer {test_login_token}"
-    response:
-      <<: *permission_denied
-
----
->>>>>>> f4eca95d
 test_name: GET /tasks/status
 
 stages:
