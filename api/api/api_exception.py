--- conflicted
+++ resolved
@@ -1,42 +1,38 @@
-# Copyright (C) 2015-2019, Wazuh Inc.
-# Created by Wazuh, Inc. <info@wazuh.com>.
-# This program is a free software; you can redistribute it and/or modify it under the terms of GPLv2
-
-from api.constants import CONFIG_FILE_PATH, SECURITY_PATH
-from api.util import to_relative_path
-
-
-class APIException(Exception):
-    """
-    Wazuh API exception
-    """
-    def __init__(self, code: int, details: str = None):
-        """
-        Constructor
-        :param code: Error code.
-        :param details: Extra details to add to the default exception message to include useful context information
-        """
-        self.code = code
-        self.details = details
-        # show relative paths in exceptions
-        self.exceptions = {
-            2000: 'Some parameters are not expected in the configuration file '
-                  f'(WAZUH_PATH/{to_relative_path(CONFIG_FILE_PATH)})',
-            2001: 'Error creating or reading secrets file. Please, ensure '
-                  'there is enough disk space and permission to write in '
-                  f'WAZUH_PATH/{to_relative_path(SECURITY_PATH)}',
-            2002: 'Error migrating configuration from old API version. '
-                  'Default configuration will be applied',
-<<<<<<< HEAD
-            2003: 'Error loading SSL/TLS certificates'
-=======
-            2003: 'Error loading SSL/TLS certificates',
-            2004: 'API configuration file '
-                  f'(WAZUH_PATH/{to_relative_path(CONFIG_FILE_PATH)}) '
-                  'could not be loaded'
->>>>>>> d713f440
-        }
-
-    def __str__(self):
-        details = '.' if self.details is None else f': {self.details}.'
-        return f"Error {self.code} - {self.exceptions[self.code]}{details}"
+# Copyright (C) 2015-2019, Wazuh Inc.
+# Created by Wazuh, Inc. <info@wazuh.com>.
+# This program is a free software; you can redistribute it and/or modify it under the terms of GPLv2
+
+from api.constants import CONFIG_FILE_PATH, SECURITY_PATH
+from api.util import to_relative_path
+
+
+class APIException(Exception):
+    """
+    Wazuh API exception
+    """
+    def __init__(self, code: int, details: str = None):
+        """
+        Constructor
+        :param code: Error code.
+        :param details: Extra details to add to the default exception message to include useful context information
+        """
+        self.code = code
+        self.details = details
+        # show relative paths in exceptions
+        self.exceptions = {
+            2000: 'Some parameters are not expected in the configuration file '
+                  f'(WAZUH_PATH/{to_relative_path(CONFIG_FILE_PATH)})',
+            2001: 'Error creating or reading secrets file. Please, ensure '
+                  'there is enough disk space and permission to write in '
+                  f'WAZUH_PATH/{to_relative_path(SECURITY_PATH)}',
+            2002: 'Error migrating configuration from old API version. '
+                  'Default configuration will be applied',
+            2003: 'Error loading SSL/TLS certificates',
+            2004: 'API configuration file '
+                  f'(WAZUH_PATH/{to_relative_path(CONFIG_FILE_PATH)}) '
+                  'could not be loaded'
+        }
+
+    def __str__(self):
+        details = '.' if self.details is None else f': {self.details}.'
+        return f"Error {self.code} - {self.exceptions[self.code]}{details}"