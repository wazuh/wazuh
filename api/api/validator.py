--- conflicted
+++ resolved
@@ -30,14 +30,11 @@
 _ranges = re.compile(r'[\d]+$|^[\d]{1,2}\-[\d]{1,2}$')
 _etc_path = re.compile(
     r'(^etc\/ossec.conf$)|((^etc\/rules\/|^etc\/decoders\/)[\w\-\/]+\.{1}xml$|(^etc\/lists\/)[\w\-\.\/]+)$')
-<<<<<<< HEAD
 _get_files_path = re.compile(
     r'^((etc\/ossec.conf)|(etc\/rules\/|etc\/decoders\/|ruleset\/rules\/|ruleset\/decoders\/)[\w\-\/]+\.{1}xml|(etc\/lists\/)[\w\-\.\/]+)$')
 _edit_files_path = re.compile(
     r'^((etc\/ossec.conf)|(etc\/rules\/|etc\/decoders\/)[\w\-\/]+\.{1}xml|(etc\/lists\/)[\w\-\.\/]+)$')
-=======
 _ruleset_path = re.compile(r'(^ruleset\/rules$)|(^ruleset\/decoders$)|(^etc\/decoders$)$')
->>>>>>> d76df773
 _search_param = re.compile(r'^[^;\|&\^*>]+$')
 _sort_param = re.compile(r'^[\w_\-\,\s\+\.]+$')
 _timeframe_type = re.compile(r'^(\d{1,}[d|h|m|s]?){1}$')
@@ -128,7 +125,7 @@
     """
     Function to check if a relative path is allowed (for uploading files)
     :param relative_path: XML string to check
-    :return: True if XML is OK, False otherwise
+    :return: True if path is OK, False otherwise
     """
     if not is_safe_path(relative_path):
         return False
@@ -136,26 +133,16 @@
     return check_exp(relative_path, _etc_path)
 
 
-<<<<<<< HEAD
 @draft4_format_checker.checks("get_files_path")
 def format_get_files_path(relative_path):
     """
     Function to check if a relative path is allowed (for downloading files)
     :param relative_path: relative path to check
-    :return: True if XML is OK, False otherwise
-=======
-@draft4_format_checker.checks("ruleset_path")
-def format_relative_ruleset_path(relative_path):
-    """
-    Function to check if a relative path is allowed
-    :param relative_path: string to check
-    :return: True if is OK, False otherwise
->>>>>>> d76df773
-    """
-    if not is_safe_path(relative_path):
-        return False
-
-<<<<<<< HEAD
+    :return: True if path is OK, False otherwise
+    """
+    if not is_safe_path(relative_path):
+        return False
+
     return check_exp(relative_path, _get_files_path)
 
 
@@ -164,16 +151,26 @@
     """
     Function to check if a relative path is allowed (for uploading/deleting files)
     :param relative_path: relative path to check
-    :return: True if XML is OK, False otherwise
+    :return: True if path is OK, False otherwise
     """
     if not is_safe_path(relative_path):
         return False
 
     return check_exp(relative_path, _edit_files_path)
 
-=======
+
+@draft4_format_checker.checks("ruleset_path")
+def format_ruleset_path(relative_path):
+    """
+    Function to check if a relative path is allowed (for getting files from ruleset)
+    :param relative_path: relative path to check
+    :return: True if path is OK, False otherwise
+    """
+    if not is_safe_path(relative_path):
+        return False
+
     return check_exp(relative_path, _ruleset_path)
->>>>>>> d76df773
+
 
 @draft4_format_checker.checks("hash")
 def format_hash(value):
