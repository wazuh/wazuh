# Copyright (C) 2015-2019, Wazuh Inc.
# Created by Wazuh, Inc. <info@wazuh.com>.
# This program is a free software; you can redistribute it and/or modify it under the terms of GPLv2

import asyncio
import logging

from api.util import remove_nones_to_dict, exception_handler, parse_api_param
from wazuh.cluster.dapi.dapi import DistributedAPI
import wazuh.syscollector as syscollector
from ..util import raise_if_exc
from ..models.base_model_ import Data


loop = asyncio.get_event_loop()
logger = logging.getLogger('wazuh')


@exception_handler
def get_hardware_info(agent_id, pretty=False, wait_for_complete=False,
    select=None):
    """
    :param agent_id: Agent ID
    :type agent_id: str
    :param pretty: Show results in human-readable format
    :type pretty: bool
    :param wait_for_complete: Disable timeout response
    :type wait_for_complete: bool
    :param select: Select which fields to return (separated by comma)
    :type select: List[str]
    """

    f_kwargs = {'agent_id': agent_id, 'select': select}

    dapi = DistributedAPI(f=syscollector.get_hardware_agent,
                          f_kwargs=remove_nones_to_dict(f_kwargs),
                          request_type='distributed_master',
                          is_async=False,
                          wait_for_complete=wait_for_complete,
                          pretty=pretty,
                          logger=logger
                          )
    data = raise_if_exc(loop.run_until_complete(dapi.distribute_function()))
    response = Data(data)

    return response, 200


@exception_handler
def get_network_address_info(agent_id, pretty=False, wait_for_complete=False,
<<<<<<< HEAD
    offset=0, limit=None, select=None, sort=None, search=None, iface_name=None,
=======
    offset=0, limit=None, select=None, sort=None, search=None, iface=None,
>>>>>>> dd9bd47c
    proto=None, address=None, broadcast=None, netmask=None):
    """
    :param agent_id: Agent ID
    :type agent_id: str
    :param pretty: Show results in human-readable format
    :type pretty: bool
    :param wait_for_complete: Disable timeout response
    :type wait_for_complete: bool
    :type offset: int
    :param limit: Maximum number of elements to return
    :type limit: int
    :param select: Select which fields to return (separated by comma)
    :type select: List[str]
    :param sort: Sorts the collection by a field or fields (separated by comma). Use +/- at the beginning to list in ascending or descending order.
    :type sort: str
    :param search: Looks for elements with the specified string
    :type search: str
<<<<<<< HEAD
    :param iface_name: Filters by interface name
    :type iface_name: str
=======
    :param iface: Filters by interface name
    :type iface: str
>>>>>>> dd9bd47c
    :param proto: Filters by IP protocol
    :type proto: str
    :param address: IP address associated with the network interface
    :type address: str
    :param broadcast: Filters by broadcast direction
    :type broadcast: str
    :param netmask: Filters by netmask
    :type netmask: str
    """
<<<<<<< HEAD
    filters = {'iface_name': iface_name, 'proto': proto, 'address': address,
                'broadcast': broadcast, 'netsmask': netmask}
=======
    filters = {'iface': iface, 'proto': proto, 'address': address,
                'broadcast': broadcast, 'netmask': netmask}
>>>>>>> dd9bd47c

    f_kwargs = {'agent_id': agent_id, 'offset': offset, 'limit': limit,
                'select': select, 'sort': parse_api_param(sort, 'sort'), 'search': parse_api_param(search, 'search'),
                'filters': filters}

    dapi = DistributedAPI(f=syscollector.get_netaddr_agent,
                          f_kwargs=remove_nones_to_dict(f_kwargs),
                          request_type='distributed_master',
                          is_async=False,
                          wait_for_complete=wait_for_complete,
                          pretty=pretty,
                          logger=logger
                          )
    data = raise_if_exc(loop.run_until_complete(dapi.distribute_function()))
    response = Data(data)

    return response, 200


@exception_handler
def get_network_interface_info(agent_id, pretty=False, wait_for_complete=False,
    offset=0, limit=None, select=None, sort=None, search=None, adapter=None,
    type=None, state=None, mtu=None, tx_packets=None, rx_packets=None,
    tx_bytes=None, rx_bytes=None, tx_errors=None, rx_errors=None,
    tx_dropped=None, rx_dropped=None):
    """
    :param agent_id: Agent ID
    :type agent_id: str
    :param pretty: Show results in human-readable format
    :type pretty: bool
    :param wait_for_complete: Disable timeout response
    :type wait_for_complete: bool
    :type offset: int
    :param limit: Maximum number of elements to return
    :type limit: int
    :param select: Select which fields to return (separated by comma)
    :type select: List[str]
    :param sort: Sorts the collection by a field or fields (separated by comma). Use +/- at the beginning to list in ascending or descending order.
    :type sort: str
    :param search: Looks for elements with the specified string
    :type search: str
    :param adapter: Filters by adapter
    :type adapter: str
    :param type: Filters by type
    :type type: str
    :params state: Filters by state
    :type state: str
    :params mtu: Filters by mtu
    :type mtu: str
    :params tx_packets: Filters by tx_packets
    :type tx_packets: str
    :param rx_packets: Filters by rx_packets
    :type rx_packets: str
    :param tx_bytes: Filters by tx_bytes
    :type tx_bytes: str
    :param rx_bytes: Filters by rx_bytes
    :type rx_bytes: str
    :params tx_errors: Filters by tx_errors
    :type tx_errors: str
    :params rx_errors: Filters by rx_errors
    :type rx_errors: str
    :params tx_dropped: Filters by xx_dropped
    :type tx_droppred: str
    :params rx_dropped: Filters by rx_dropped
    :type rx_droppred: str
    """
    filters = {'adapter': adapter, 'type': type, 'state': state,
               'mtu': mtu, 'tx_packets': tx_packets, 'rx_packets': rx_packets,
               'tx_bytes': tx_bytes, 'rx_bytes': rx_bytes,
               'tx_errors': tx_errors, 'rx_errors': rx_errors,
               'tx_dropped': tx_dropped, 'rx_dropped': rx_dropped}

    f_kwargs = {'agent_id': agent_id, 'offset': offset, 'limit': limit,
                'select': select, 'sort': parse_api_param(sort, 'sort'), 'search': parse_api_param(search, 'search'),
                'filters': filters}

    dapi = DistributedAPI(f=syscollector.get_netiface_agent,
                          f_kwargs=remove_nones_to_dict(f_kwargs),
                          request_type='distributed_master',
                          is_async=False,
                          wait_for_complete=wait_for_complete,
                          pretty=pretty,
                          logger=logger
                          )
    data = raise_if_exc(loop.run_until_complete(dapi.distribute_function()))
    response = Data(data)

    return response, 200


@exception_handler
def get_network_protocol_info(agent_id, pretty=False, wait_for_complete=False,
    offset=0, limit=None, select=None, sort=None, search=None, iface=None,
    type=None, gateway=None, dhcp=None):
    """
    :param agent_id: Agent ID
    :type agent_id: str
    :param pretty: Show results in human-readable format
    :type pretty: bool
    :param wait_for_complete: Disable timeout response
    :type wait_for_complete: bool
    :type offset: int
    :param limit: Maximum number of elements to return
    :type limit: int
    :param select: Select which fields to return (separated by comma)
    :type select: List[str]
    :param sort: Sorts the collection by a field or fields (separated by comma). Use +/- at the beginning to list in ascending or descending order.
    :type sort: str
    :param search: Looks for elements with the specified string
    :type search: str
    :param iface: Filters by iface
    :type iface: str
    :param type: Filters by type
    :type type: str
    :param gateway: Filters by gateway
    :type gateway: str
    :param dhcp: Filters by dhcp
    :type dhcp: str
    """
    filters = {'iface': iface, 'type': type, 'gateway': gateway, 'dhcp': dhcp}

    f_kwargs = {'agent_id': agent_id, 'offset': offset, 'limit': limit,
                'select': select, 'sort': parse_api_param(sort, 'sort'), 'search': parse_api_param(search, 'search'),
                'filters': filters}

    dapi = DistributedAPI(f=syscollector.get_netproto_agent,
                          f_kwargs=remove_nones_to_dict(f_kwargs),
                          request_type='distributed_master',
                          is_async=False,
                          wait_for_complete=wait_for_complete,
                          pretty=pretty,
                          logger=logger
                          )
    data = raise_if_exc(loop.run_until_complete(dapi.distribute_function()))
    response = Data(data)

    return response, 200


@exception_handler
def get_os_info(agent_id, pretty=False, wait_for_complete=False,
    select=None):
    """
    :param agent_id: Agent ID
    :type agent_id: str
    :param pretty: Show results in human-readable format
    :type pretty: bool
    :param wait_for_complete: Disable timeout response
    :type wait_for_complete: bool
    :param select: Select which fields to return (separated by comma)
    :type select: List[str]
    """

    f_kwargs = {'agent_id': agent_id, 'select': select}

    dapi = DistributedAPI(f=syscollector.get_os_agent,
                          f_kwargs=remove_nones_to_dict(f_kwargs),
                          request_type='distributed_master',
                          is_async=False,
                          wait_for_complete=wait_for_complete,
                          pretty=pretty,
                          logger=logger
                          )
    data = raise_if_exc(loop.run_until_complete(dapi.distribute_function()))
    response = Data(data)

    return response, 200


@exception_handler
def get_packages_info(agent_id, pretty=False, wait_for_complete=False,
    offset=0, limit=None, select=None, sort=None, search=None, vendor=None,
    name=None, architecture=None, format=None, package_version=None):
    """
    :param agent_id: Agent ID
    :type agent_id: str
    :param pretty: Show results in human-readable format
    :type pretty: bool
    :param wait_for_complete: Disable timeout response
    :type wait_for_complete: bool
    :type offset: int
    :param limit: Maximum number of elements to return
    :type limit: int
    :param select: Select which fields to return (separated by comma)
    :type select: List[str]
    :param sort: Sorts the collection by a field or fields (separated by comma). Use +/- at the beginning to list in ascending or descending order.
    :type sort: str
    :param search: Looks for elements with the specified string
    :type search: str
    :param vendor: Filters by vendor
    :type vendor: str
    :param name: Filters by name
    :type name: str
    :param architecture: Filters by architecture
    :type architecture: str
    :param format: Filters by format
    :type format: str
    :param package_version: Filters by version
    :type package_version: str
    """
    filters = {'vendor': vendor, 'name': name, 'architecture': architecture,
<<<<<<< HEAD
               'format': format, 'package_version': package_version}
=======
               'format': format, 'version': package_version}
>>>>>>> dd9bd47c

    f_kwargs = {'agent_id': agent_id, 'offset': offset, 'limit': limit,
                'select': select, 'sort': parse_api_param(sort, 'sort'), 'search': parse_api_param(search, 'search'),
                'filters': filters}

    dapi = DistributedAPI(f=syscollector.get_packages_agent,
                          f_kwargs=remove_nones_to_dict(f_kwargs),
                          request_type='distributed_master',
                          is_async=False,
                          wait_for_complete=wait_for_complete,
                          pretty=pretty,
                          logger=logger
                          )
    data = raise_if_exc(loop.run_until_complete(dapi.distribute_function()))
    response = Data(data)

    return response, 200


@exception_handler
def get_ports_info(agent_id, pretty=False, wait_for_complete=False,
    offset=0, limit=None, select=None, sort=None, search=None, pid=None,
    protocol=None, local_ip=None, local_port=None, remote_ip=None,
    tx_queue=None, state=None):
    """
    :param agent_id: Agent ID
    :type agent_id: str
    :param pretty: Show results in human-readable format
    :type pretty: bool
    :param wait_for_complete: Disable timeout response
    :type wait_for_complete: bool
    :type offset: int
    :param limit: Maximum number of elements to return
    :type limit: int
    :param select: Select which fields to return (separated by comma)
    :type select: List[str]
    :param sort: Sorts the collection by a field or fields (separated by comma). Use +/- at the beginning to list in ascending or descending order.
    :type sort: str
    :param search: Looks for elements with the specified string
    :type search: str
    :param pid: Filters by pid
    :type pid: str
    :param protocol: Filters by protocol
    :type protocol: str
    :param local_ip: Filters by local IP
    :type local_ip: str
    :param local_port: Filters by local port
    :type local_port: str
    :param remote_ip Filters by remote IP
    :type remote_ip: str
    :param tx_queue: Filters by tx_queue
    :type tx_queue: str
    :param state: Filters by state
    :type state: str
    """
    filters = {'pid': pid, 'protocol': protocol, 'local_ip': local_ip,
               'remote_ip': remote_ip, 'tx_queue': tx_queue, 'state': state}

    f_kwargs = {'agent_id': agent_id, 'offset': offset, 'limit': limit,
                'select': select, 'sort': parse_api_param(sort, 'sort'), 'search': parse_api_param(search, 'search'),
                'filters': filters}

    dapi = DistributedAPI(f=syscollector.get_ports_agent,
                          f_kwargs=remove_nones_to_dict(f_kwargs),
                          request_type='distributed_master',
                          is_async=False,
                          wait_for_complete=wait_for_complete,
                          pretty=pretty,
                          logger=logger
                          )
    data = raise_if_exc(loop.run_until_complete(dapi.distribute_function()))
    response = Data(data)

    return response, 200


@exception_handler
def get_processes_info(agent_id, pretty=False, wait_for_complete=False,
<<<<<<< HEAD
    offset=0, limit=None, select=None, sort=None, search=None, process_pid=None,
    process_state=None, ppid=None, egroup=None, euser=None, fgroup=None,
    process_name=None, nlwp=None, pgrp=None, priority=None, rgroup=None,
=======
    offset=0, limit=None, select=None, sort=None, search=None, pid=None,
    state=None, ppid=None, egroup=None, euser=None, fgroup=None,
    name=None, nlwp=None, pgrp=None, priority=None, rgroup=None,
>>>>>>> dd9bd47c
    ruser=None, sgroup=None, suser=None):
    """
    :param agent_id: Agent ID
    :type agent_id: str
    :param pretty: Show results in human-readable format
    :type pretty: bool
    :param wait_for_complete: Disable timeout response
    :type wait_for_complete: bool
    :type offset: int
    :param limit: Maximum number of elements to return
    :type limit: int
    :param select: Select which fields to return (separated by comma)
    :type select: List[str]
    :param sort: Sorts the collection by a field or fields (separated by comma). Use +/- at the beginning to list in ascending or descending order.
    :type sort: str
    :param search: Looks for elements with the specified string
    :type search: str
<<<<<<< HEAD
    :param process_pid: Filters by process pid
    :type process_pid: str
    :param process_state: Filters by process state
    :type process_state: str
=======
    :param pid: Filters by process pid
    :type pid: str
    :param state: Filters by process state
    :type state: str
>>>>>>> dd9bd47c
    :param ppid: Filters by process parent pid
    :type ppid: str
    :param egroup: Filters by process egroup
    :type egroup: str
    :param euser Filters by process euser
    :type euser: str
    :param fgroup: Filters by process fgroup
    :type fgroup: str
    :param name: Filters by process name
    :type name: str
    :param nlwp: Filters by process nlwp
    :type nlwp: str
    :param pgrp: Filters by process pgrp
    :type pgrp: str
    :param priority: Filters by process priority
    :type priority: str
    :param rgroup: Filters by process rgroup
    :type rgroup: str
    :param ruser: Filters by process ruser
    :type ruser: str
    :param sgroup: Filters by process sgroup
    :type sgroup: str
    :param suser: Filters by process suser
    :type suser: str
    """
<<<<<<< HEAD
    filters = {'process_state': process_state, 'process_pid': process_pid,
              'ppid': ppid,'egroup': egroup, 'euser': euser, 'fgroup': fgroup,
              'process_name': process_name, 'nlwp': nlwp, 'pgrp': pgrp,
=======
    filters = {'state': state, 'pid': pid,
              'ppid': ppid,'egroup': egroup, 'euser': euser, 'fgroup': fgroup,
              'name': name, 'nlwp': nlwp, 'pgrp': pgrp,
>>>>>>> dd9bd47c
              'priority': priority, 'rgroup': rgroup, 'ruser': ruser,
              'sgroup': sgroup, 'suser': suser}

    f_kwargs = {'agent_id': agent_id, 'offset': offset, 'limit': limit,
                'select': select, 'sort': parse_api_param(sort, 'sort'), 'search': parse_api_param(search, 'search'),
                'filters': filters}

    dapi = DistributedAPI(f=syscollector.get_processes_agent,
                          f_kwargs=remove_nones_to_dict(f_kwargs),
                          request_type='distributed_master',
                          is_async=False,
                          wait_for_complete=wait_for_complete,
                          pretty=pretty,
                          logger=logger
                          )
    data = raise_if_exc(loop.run_until_complete(dapi.distribute_function()))
    response = Data(data)

    return response, 200<|MERGE_RESOLUTION|>--- conflicted
+++ resolved
@@ -48,11 +48,7 @@
 
 @exception_handler
 def get_network_address_info(agent_id, pretty=False, wait_for_complete=False,
-<<<<<<< HEAD
-    offset=0, limit=None, select=None, sort=None, search=None, iface_name=None,
-=======
     offset=0, limit=None, select=None, sort=None, search=None, iface=None,
->>>>>>> dd9bd47c
     proto=None, address=None, broadcast=None, netmask=None):
     """
     :param agent_id: Agent ID
@@ -70,13 +66,8 @@
     :type sort: str
     :param search: Looks for elements with the specified string
     :type search: str
-<<<<<<< HEAD
-    :param iface_name: Filters by interface name
-    :type iface_name: str
-=======
     :param iface: Filters by interface name
     :type iface: str
->>>>>>> dd9bd47c
     :param proto: Filters by IP protocol
     :type proto: str
     :param address: IP address associated with the network interface
@@ -86,13 +77,8 @@
     :param netmask: Filters by netmask
     :type netmask: str
     """
-<<<<<<< HEAD
-    filters = {'iface_name': iface_name, 'proto': proto, 'address': address,
-                'broadcast': broadcast, 'netsmask': netmask}
-=======
     filters = {'iface': iface, 'proto': proto, 'address': address,
                 'broadcast': broadcast, 'netmask': netmask}
->>>>>>> dd9bd47c
 
     f_kwargs = {'agent_id': agent_id, 'offset': offset, 'limit': limit,
                 'select': select, 'sort': parse_api_param(sort, 'sort'), 'search': parse_api_param(search, 'search'),
@@ -294,11 +280,7 @@
     :type package_version: str
     """
     filters = {'vendor': vendor, 'name': name, 'architecture': architecture,
-<<<<<<< HEAD
-               'format': format, 'package_version': package_version}
-=======
                'format': format, 'version': package_version}
->>>>>>> dd9bd47c
 
     f_kwargs = {'agent_id': agent_id, 'offset': offset, 'limit': limit,
                 'select': select, 'sort': parse_api_param(sort, 'sort'), 'search': parse_api_param(search, 'search'),
@@ -377,15 +359,9 @@
 
 @exception_handler
 def get_processes_info(agent_id, pretty=False, wait_for_complete=False,
-<<<<<<< HEAD
-    offset=0, limit=None, select=None, sort=None, search=None, process_pid=None,
-    process_state=None, ppid=None, egroup=None, euser=None, fgroup=None,
-    process_name=None, nlwp=None, pgrp=None, priority=None, rgroup=None,
-=======
     offset=0, limit=None, select=None, sort=None, search=None, pid=None,
     state=None, ppid=None, egroup=None, euser=None, fgroup=None,
     name=None, nlwp=None, pgrp=None, priority=None, rgroup=None,
->>>>>>> dd9bd47c
     ruser=None, sgroup=None, suser=None):
     """
     :param agent_id: Agent ID
@@ -403,17 +379,10 @@
     :type sort: str
     :param search: Looks for elements with the specified string
     :type search: str
-<<<<<<< HEAD
-    :param process_pid: Filters by process pid
-    :type process_pid: str
-    :param process_state: Filters by process state
-    :type process_state: str
-=======
     :param pid: Filters by process pid
     :type pid: str
     :param state: Filters by process state
     :type state: str
->>>>>>> dd9bd47c
     :param ppid: Filters by process parent pid
     :type ppid: str
     :param egroup: Filters by process egroup
@@ -439,15 +408,9 @@
     :param suser: Filters by process suser
     :type suser: str
     """
-<<<<<<< HEAD
-    filters = {'process_state': process_state, 'process_pid': process_pid,
-              'ppid': ppid,'egroup': egroup, 'euser': euser, 'fgroup': fgroup,
-              'process_name': process_name, 'nlwp': nlwp, 'pgrp': pgrp,
-=======
     filters = {'state': state, 'pid': pid,
               'ppid': ppid,'egroup': egroup, 'euser': euser, 'fgroup': fgroup,
               'name': name, 'nlwp': nlwp, 'pgrp': pgrp,
->>>>>>> dd9bd47c
               'priority': priority, 'rgroup': rgroup, 'ruser': ruser,
               'sgroup': sgroup, 'suser': suser}
 
