# Copyright (C) 2015-2019, Wazuh Inc.
# Created by Wazuh, Inc. <info@wazuh.com>.
# This program is a free software; you can redistribute it and/or modify it under the terms of GPLv2

import asyncio
import datetime
import logging

import connexion
from dateutil.parser import parse

import wazuh.configuration as configuration
import wazuh.manager as manager
import wazuh.stats as stats
from api.models.base_model_ import Data
from api.util import remove_nones_to_dict, exception_handler, parse_api_param, raise_if_exc
from wazuh import Wazuh
from wazuh.cluster.dapi.dapi import DistributedAPI
from wazuh.exception import WazuhError

loop = asyncio.get_event_loop()
logger = logging.getLogger('wazuh')


@exception_handler
def get_status(pretty=False, wait_for_complete=False):
    """Get a specified node's status 

    Returns the status of all Wazuh daemons in node node_id

    :param pretty: Show results in human-readable format
    :param wait_for_complete: Disable timeout response
    """
    f_kwargs = {}

    dapi = DistributedAPI(f=manager.status,
                          f_kwargs=remove_nones_to_dict(f_kwargs),
                          request_type='local_any',
                          is_async=False,
                          wait_for_complete=wait_for_complete,
                          pretty=pretty,
                          logger=logger
                          )
    data = raise_if_exc(loop.run_until_complete(dapi.distribute_function()))
    response = Data(data)

    return response, 200


@exception_handler
def get_info(pretty=False, wait_for_complete=False):
    """Get a specified node's information 

    Returns basic information about a specified node such as version, compilation date, installation path.

    :param pretty: Show results in human-readable format
    :param wait_for_complete: Disable timeout response
    """
    f_kwargs = {}

    dapi = DistributedAPI(f=Wazuh().to_dict,
                          f_kwargs=remove_nones_to_dict(f_kwargs),
                          request_type='local_any',
                          is_async=False,
                          wait_for_complete=wait_for_complete,
                          pretty=pretty,
                          logger=logger
                          )
    data = raise_if_exc(loop.run_until_complete(dapi.distribute_function()))
    response = Data(data)

    return response, 200


@exception_handler
def get_configuration(pretty=False, wait_for_complete=False, section=None, field=None):
    """Get a specified node's configuration 

    Returns wazuh configuration used in node {node_id}

    :param pretty: Show results in human-readable format
    :param wait_for_complete: Disable timeout response
    :param section: Indicates the wazuh configuration section
    :param field: Indicates a section child, e.g, fields for rule section are include, decoder_dir, etc.
    """
    f_kwargs = {'section': section,
                'field': field}

    dapi = DistributedAPI(f=configuration.get_ossec_conf,
                          f_kwargs=remove_nones_to_dict(f_kwargs),
                          request_type='local_any',
                          is_async=False,
                          wait_for_complete=wait_for_complete,
                          pretty=pretty,
                          logger=logger
                          )
    data = raise_if_exc(loop.run_until_complete(dapi.distribute_function()))
    # if section is not None:
    #     data = data[section]

    response = Data(data)

    return response, 200


@exception_handler
def get_stats(pretty=False, wait_for_complete=False, date=None):
    """Get a specified node's stats. 

    Returns Wazuh statistical information in node {node_id} for the current or specified date.

    :param pretty: Show results in human-readable format
    :param wait_for_complete: Disable timeout response
    :param date: Selects the date for getting the statistical information. Format ISO 8601.
    """
    if date:
        today = parse(date)
    else:
        today = datetime.datetime.now()
    year = str(today.year)
    month = str(today.month)
    day = str(today.day)

    f_kwargs = {'year': year, 'month': month, 'day': day, 'date': True if date else False}

    dapi = DistributedAPI(f=stats.totals,
                          f_kwargs=remove_nones_to_dict(f_kwargs),
                          request_type='local_any',
                          is_async=False,
                          wait_for_complete=wait_for_complete,
                          pretty=pretty,
                          logger=logger
                          )
    # 'data' field is included, do not use 'Data model'
    data = raise_if_exc(loop.run_until_complete(dapi.distribute_function()))

    return data, 200


@exception_handler
def get_stats_hourly(pretty=False, wait_for_complete=False):
    """Get a specified node's stats by hour. 

    Returns Wazuh statistical information in node {node_id} per hour. Each number in the averages field represents the average of alerts per hour.

    :param pretty: Show results in human-readable format
    :param wait_for_complete: Disable timeout response
    """
    f_kwargs = {}

    dapi = DistributedAPI(f=stats.hourly,
                          f_kwargs=remove_nones_to_dict(f_kwargs),
                          request_type='local_any',
                          is_async=False,
                          wait_for_complete=wait_for_complete,
                          pretty=pretty,
                          logger=logger
                          )
    data = raise_if_exc(loop.run_until_complete(dapi.distribute_function()))
    response = Data(data)

    return response, 200


@exception_handler
def get_stats_weekly(pretty=False, wait_for_complete=False):
    """Get a specified node's stats by week. 

    Returns Wazuh statistical information in node {node_id} per week. Each number in the averages field represents the average of alerts per hour for that specific day.

    :param pretty: Show results in human-readable format
    :param wait_for_complete: Disable timeout response
    """
    f_kwargs = {}

    dapi = DistributedAPI(f=stats.weekly,
                          f_kwargs=remove_nones_to_dict(f_kwargs),
                          request_type='local_any',
                          is_async=False,
                          wait_for_complete=wait_for_complete,
                          pretty=pretty,
                          logger=logger
                          )
    data = raise_if_exc(loop.run_until_complete(dapi.distribute_function()))
    response = Data(data)

    return response, 200


@exception_handler
def get_stats_analysisd(pretty=False, wait_for_complete=False):
    """Get a specified node's analysisd stats. 

    Returns Wazuh analysisd statistical information in node {node_id}.

    :param pretty: Show results in human-readable format
    :param wait_for_complete: Disable timeout response
    """
    f_kwargs = {}

    dapi = DistributedAPI(f=stats.analysisd,
                          f_kwargs=remove_nones_to_dict(f_kwargs),
                          request_type='local_any',
                          is_async=False,
                          wait_for_complete=wait_for_complete,
                          pretty=pretty,
                          logger=logger
                          )
    data = raise_if_exc(loop.run_until_complete(dapi.distribute_function()))
    response = Data(data)

    return response, 200


@exception_handler
def get_stats_remoted(pretty=False, wait_for_complete=False):
    """Get a specified node's remoted stats.

    Returns Wazuh remoted statistical information in node {node_id}.

    :param pretty: Show results in human-readable format
    :param wait_for_complete: Disable timeout response
    """
    f_kwargs = {}

    dapi = DistributedAPI(f=stats.remoted,
                          f_kwargs=remove_nones_to_dict(f_kwargs),
                          request_type='local_any',
                          is_async=False,
                          wait_for_complete=wait_for_complete,
                          pretty=pretty,
                          logger=logger
                          )
    data = raise_if_exc(loop.run_until_complete(dapi.distribute_function()))
    response = Data(data)

    return response, 200


@exception_handler
def get_log(pretty=False, wait_for_complete=False, offset=0, limit=None, sort=None,
            search=None, category=None, type_log=None):
    """Get a specified node's wazuh logs. 

    Returns the last 2000 wazuh log entries in node {node_id}.

    :param pretty: Show results in human-readable format
    :param wait_for_complete: Disable timeout response
    :param offset: First element to return in the collection
    :param limit: Maximum number of elements to return
    :param sort: Sorts the collection by a field or fields (separated by comma). Use +/- at the beginning to list in ascending or descending order.
    :param search: Looks for elements with the specified string
    :param category: Filter by category of log.
    :param type_log: Filters by log level.
    """
    f_kwargs = {'offset': offset,
                'limit': limit,
                'sort': parse_api_param(sort, 'sort'),
                'search': parse_api_param(search, 'search'),
                'category': category,
                'type_log': type_log}

    dapi = DistributedAPI(f=manager.ossec_log,
                          f_kwargs=remove_nones_to_dict(f_kwargs),
                          request_type='local_any',
                          is_async=False,
                          wait_for_complete=wait_for_complete,
                          pretty=pretty,
                          logger=logger
                          )
    data = raise_if_exc(loop.run_until_complete(dapi.distribute_function()))
    response = Data(data)

    return response, 200


@exception_handler
def get_log_summary(pretty=False, wait_for_complete=False):
    """Get a summary of a specified node's wazuh logs. 

    Returns a summary of the last 2000 wazuh log entries in node {node_id}.

    :param pretty: Show results in human-readable format
    :param wait_for_complete: Disable timeout response
    """
    f_kwargs = {}

    dapi = DistributedAPI(f=manager.ossec_log_summary,
                          f_kwargs=remove_nones_to_dict(f_kwargs),
                          request_type='local_any',
                          is_async=False,
                          wait_for_complete=wait_for_complete,
                          pretty=pretty,
                          logger=logger
                          )
    data = raise_if_exc(loop.run_until_complete(dapi.distribute_function()))
    response = Data(data)

    return response, 200


@exception_handler
def get_files(pretty=False, wait_for_complete=False, path=None):
    """Get file contents.

    Returns file contents from any file.

    :param pretty: Show results in human-readable format
    :param wait_for_complete: Disable timeout response
    :param path: Filepath to return.
    """
    f_kwargs = {'path': path}

    dapi = DistributedAPI(f=manager.get_file,
                          f_kwargs=remove_nones_to_dict(f_kwargs),
                          request_type='local_any',
                          is_async=False,
                          wait_for_complete=wait_for_complete,
                          pretty=pretty,
                          logger=logger
                          )
    data = raise_if_exc(loop.run_until_complete(dapi.distribute_function()))
    response = Data(data)

    return response, 200

<<<<<<< HEAD
def put_files(path, overwrite=False, pretty=False, wait_for_complete=False):
=======

@exception_handler
def post_files(body, overwrite=False, pretty=False, wait_for_complete=False,
               path=None):
>>>>>>> 488c7659
    """Updates file contents.

    Replaces file contents with the data contained in the API request.

    :param body: Body request with the content of the file to be uploaded
    :param overwrite: If set to false, an exception will be raised when updating contents of an already existing filename.
    :param pretty: Show results in human-readable format
    :param wait_for_complete: Disable timeout response
    :param path: Filepath to return.
    """

    # get content-type from headers
    try:
        content_type = connexion.request.headers['Content-type']
    except KeyError:
        raise WazuhError(1910)
    # parse body to utf-8
    try:
        body = body.decode('utf-8')
    except UnicodeDecodeError:
        raise WazuhError(1911)
    except AttributeError:
        raise WazuhError(1912)

    f_kwargs = {'path': path,
                'overwrite': overwrite,
                'content': body}

    dapi = DistributedAPI(f=manager.upload_file,
                          f_kwargs=remove_nones_to_dict(f_kwargs),
                          request_type='local_any',
                          is_async=False,
                          wait_for_complete=wait_for_complete,
                          pretty=pretty,
                          logger=logger
                          )
    data = raise_if_exc(loop.run_until_complete(dapi.distribute_function()))

    return data, 200


@exception_handler
def delete_files(pretty=False, wait_for_complete=False, path=None):
    """Removes a file.

    Removes a specified file.

    :param pretty: Show results in human-readable format
    :param wait_for_complete: Disable timeout response
    :param path: Filepath to return.
    """
    f_kwargs = {'path': path}

    dapi = DistributedAPI(f=manager.delete_file,
                          f_kwargs=remove_nones_to_dict(f_kwargs),
                          request_type='local_any',
                          is_async=False,
                          wait_for_complete=wait_for_complete,
                          pretty=pretty,
                          logger=logger
                          )
    data = raise_if_exc(loop.run_until_complete(dapi.distribute_function()))

    return data, 200


@exception_handler
def put_restart(pretty=False, wait_for_complete=False):
    """Restarts the wazuh manager.

    Restarts the wazuh manager.

    :param pretty: Show results in human-readable format
    :param wait_for_complete: Disable timeout response
    """
    f_kwargs = {}

    dapi = DistributedAPI(f=manager.restart,
                          f_kwargs=remove_nones_to_dict(f_kwargs),
                          request_type='local_any',
                          is_async=False,
                          wait_for_complete=wait_for_complete,
                          pretty=pretty,
                          logger=logger
                          )
    data = raise_if_exc(loop.run_until_complete(dapi.distribute_function()))

    return data, 200


@exception_handler
def get_conf_validation(pretty=False, wait_for_complete=False):
    """Check Wazuh configuration.

    Returns wether the Wazuh configuration is correct.

    :param pretty: Show results in human-readable format
    :param wait_for_complete: Disable timeout response
    """
    f_kwargs = {}

    dapi = DistributedAPI(f=manager.validation,
                          f_kwargs=remove_nones_to_dict(f_kwargs),
                          request_type='local_any',
                          is_async=False,
                          wait_for_complete=wait_for_complete,
                          pretty=pretty,
                          logger=logger
                          )
    data = raise_if_exc(loop.run_until_complete(dapi.distribute_function()))

    return data, 200

<|MERGE_RESOLUTION|>--- conflicted
+++ resolved
@@ -1,447 +1,443 @@
-# Copyright (C) 2015-2019, Wazuh Inc.
-# Created by Wazuh, Inc. <info@wazuh.com>.
-# This program is a free software; you can redistribute it and/or modify it under the terms of GPLv2
-
-import asyncio
-import datetime
-import logging
-
-import connexion
-from dateutil.parser import parse
-
-import wazuh.configuration as configuration
-import wazuh.manager as manager
-import wazuh.stats as stats
-from api.models.base_model_ import Data
-from api.util import remove_nones_to_dict, exception_handler, parse_api_param, raise_if_exc
-from wazuh import Wazuh
-from wazuh.cluster.dapi.dapi import DistributedAPI
-from wazuh.exception import WazuhError
-
-loop = asyncio.get_event_loop()
-logger = logging.getLogger('wazuh')
-
-
-@exception_handler
-def get_status(pretty=False, wait_for_complete=False):
-    """Get a specified node's status 
-
-    Returns the status of all Wazuh daemons in node node_id
-
-    :param pretty: Show results in human-readable format
-    :param wait_for_complete: Disable timeout response
-    """
-    f_kwargs = {}
-
-    dapi = DistributedAPI(f=manager.status,
-                          f_kwargs=remove_nones_to_dict(f_kwargs),
-                          request_type='local_any',
-                          is_async=False,
-                          wait_for_complete=wait_for_complete,
-                          pretty=pretty,
-                          logger=logger
-                          )
-    data = raise_if_exc(loop.run_until_complete(dapi.distribute_function()))
-    response = Data(data)
-
-    return response, 200
-
-
-@exception_handler
-def get_info(pretty=False, wait_for_complete=False):
-    """Get a specified node's information 
-
-    Returns basic information about a specified node such as version, compilation date, installation path.
-
-    :param pretty: Show results in human-readable format
-    :param wait_for_complete: Disable timeout response
-    """
-    f_kwargs = {}
-
-    dapi = DistributedAPI(f=Wazuh().to_dict,
-                          f_kwargs=remove_nones_to_dict(f_kwargs),
-                          request_type='local_any',
-                          is_async=False,
-                          wait_for_complete=wait_for_complete,
-                          pretty=pretty,
-                          logger=logger
-                          )
-    data = raise_if_exc(loop.run_until_complete(dapi.distribute_function()))
-    response = Data(data)
-
-    return response, 200
-
-
-@exception_handler
-def get_configuration(pretty=False, wait_for_complete=False, section=None, field=None):
-    """Get a specified node's configuration 
-
-    Returns wazuh configuration used in node {node_id}
-
-    :param pretty: Show results in human-readable format
-    :param wait_for_complete: Disable timeout response
-    :param section: Indicates the wazuh configuration section
-    :param field: Indicates a section child, e.g, fields for rule section are include, decoder_dir, etc.
-    """
-    f_kwargs = {'section': section,
-                'field': field}
-
-    dapi = DistributedAPI(f=configuration.get_ossec_conf,
-                          f_kwargs=remove_nones_to_dict(f_kwargs),
-                          request_type='local_any',
-                          is_async=False,
-                          wait_for_complete=wait_for_complete,
-                          pretty=pretty,
-                          logger=logger
-                          )
-    data = raise_if_exc(loop.run_until_complete(dapi.distribute_function()))
-    # if section is not None:
-    #     data = data[section]
-
-    response = Data(data)
-
-    return response, 200
-
-
-@exception_handler
-def get_stats(pretty=False, wait_for_complete=False, date=None):
-    """Get a specified node's stats. 
-
-    Returns Wazuh statistical information in node {node_id} for the current or specified date.
-
-    :param pretty: Show results in human-readable format
-    :param wait_for_complete: Disable timeout response
-    :param date: Selects the date for getting the statistical information. Format ISO 8601.
-    """
-    if date:
-        today = parse(date)
-    else:
-        today = datetime.datetime.now()
-    year = str(today.year)
-    month = str(today.month)
-    day = str(today.day)
-
-    f_kwargs = {'year': year, 'month': month, 'day': day, 'date': True if date else False}
-
-    dapi = DistributedAPI(f=stats.totals,
-                          f_kwargs=remove_nones_to_dict(f_kwargs),
-                          request_type='local_any',
-                          is_async=False,
-                          wait_for_complete=wait_for_complete,
-                          pretty=pretty,
-                          logger=logger
-                          )
-    # 'data' field is included, do not use 'Data model'
-    data = raise_if_exc(loop.run_until_complete(dapi.distribute_function()))
-
-    return data, 200
-
-
-@exception_handler
-def get_stats_hourly(pretty=False, wait_for_complete=False):
-    """Get a specified node's stats by hour. 
-
-    Returns Wazuh statistical information in node {node_id} per hour. Each number in the averages field represents the average of alerts per hour.
-
-    :param pretty: Show results in human-readable format
-    :param wait_for_complete: Disable timeout response
-    """
-    f_kwargs = {}
-
-    dapi = DistributedAPI(f=stats.hourly,
-                          f_kwargs=remove_nones_to_dict(f_kwargs),
-                          request_type='local_any',
-                          is_async=False,
-                          wait_for_complete=wait_for_complete,
-                          pretty=pretty,
-                          logger=logger
-                          )
-    data = raise_if_exc(loop.run_until_complete(dapi.distribute_function()))
-    response = Data(data)
-
-    return response, 200
-
-
-@exception_handler
-def get_stats_weekly(pretty=False, wait_for_complete=False):
-    """Get a specified node's stats by week. 
-
-    Returns Wazuh statistical information in node {node_id} per week. Each number in the averages field represents the average of alerts per hour for that specific day.
-
-    :param pretty: Show results in human-readable format
-    :param wait_for_complete: Disable timeout response
-    """
-    f_kwargs = {}
-
-    dapi = DistributedAPI(f=stats.weekly,
-                          f_kwargs=remove_nones_to_dict(f_kwargs),
-                          request_type='local_any',
-                          is_async=False,
-                          wait_for_complete=wait_for_complete,
-                          pretty=pretty,
-                          logger=logger
-                          )
-    data = raise_if_exc(loop.run_until_complete(dapi.distribute_function()))
-    response = Data(data)
-
-    return response, 200
-
-
-@exception_handler
-def get_stats_analysisd(pretty=False, wait_for_complete=False):
-    """Get a specified node's analysisd stats. 
-
-    Returns Wazuh analysisd statistical information in node {node_id}.
-
-    :param pretty: Show results in human-readable format
-    :param wait_for_complete: Disable timeout response
-    """
-    f_kwargs = {}
-
-    dapi = DistributedAPI(f=stats.analysisd,
-                          f_kwargs=remove_nones_to_dict(f_kwargs),
-                          request_type='local_any',
-                          is_async=False,
-                          wait_for_complete=wait_for_complete,
-                          pretty=pretty,
-                          logger=logger
-                          )
-    data = raise_if_exc(loop.run_until_complete(dapi.distribute_function()))
-    response = Data(data)
-
-    return response, 200
-
-
-@exception_handler
-def get_stats_remoted(pretty=False, wait_for_complete=False):
-    """Get a specified node's remoted stats.
-
-    Returns Wazuh remoted statistical information in node {node_id}.
-
-    :param pretty: Show results in human-readable format
-    :param wait_for_complete: Disable timeout response
-    """
-    f_kwargs = {}
-
-    dapi = DistributedAPI(f=stats.remoted,
-                          f_kwargs=remove_nones_to_dict(f_kwargs),
-                          request_type='local_any',
-                          is_async=False,
-                          wait_for_complete=wait_for_complete,
-                          pretty=pretty,
-                          logger=logger
-                          )
-    data = raise_if_exc(loop.run_until_complete(dapi.distribute_function()))
-    response = Data(data)
-
-    return response, 200
-
-
-@exception_handler
-def get_log(pretty=False, wait_for_complete=False, offset=0, limit=None, sort=None,
-            search=None, category=None, type_log=None):
-    """Get a specified node's wazuh logs. 
-
-    Returns the last 2000 wazuh log entries in node {node_id}.
-
-    :param pretty: Show results in human-readable format
-    :param wait_for_complete: Disable timeout response
-    :param offset: First element to return in the collection
-    :param limit: Maximum number of elements to return
-    :param sort: Sorts the collection by a field or fields (separated by comma). Use +/- at the beginning to list in ascending or descending order.
-    :param search: Looks for elements with the specified string
-    :param category: Filter by category of log.
-    :param type_log: Filters by log level.
-    """
-    f_kwargs = {'offset': offset,
-                'limit': limit,
-                'sort': parse_api_param(sort, 'sort'),
-                'search': parse_api_param(search, 'search'),
-                'category': category,
-                'type_log': type_log}
-
-    dapi = DistributedAPI(f=manager.ossec_log,
-                          f_kwargs=remove_nones_to_dict(f_kwargs),
-                          request_type='local_any',
-                          is_async=False,
-                          wait_for_complete=wait_for_complete,
-                          pretty=pretty,
-                          logger=logger
-                          )
-    data = raise_if_exc(loop.run_until_complete(dapi.distribute_function()))
-    response = Data(data)
-
-    return response, 200
-
-
-@exception_handler
-def get_log_summary(pretty=False, wait_for_complete=False):
-    """Get a summary of a specified node's wazuh logs. 
-
-    Returns a summary of the last 2000 wazuh log entries in node {node_id}.
-
-    :param pretty: Show results in human-readable format
-    :param wait_for_complete: Disable timeout response
-    """
-    f_kwargs = {}
-
-    dapi = DistributedAPI(f=manager.ossec_log_summary,
-                          f_kwargs=remove_nones_to_dict(f_kwargs),
-                          request_type='local_any',
-                          is_async=False,
-                          wait_for_complete=wait_for_complete,
-                          pretty=pretty,
-                          logger=logger
-                          )
-    data = raise_if_exc(loop.run_until_complete(dapi.distribute_function()))
-    response = Data(data)
-
-    return response, 200
-
-
-@exception_handler
-def get_files(pretty=False, wait_for_complete=False, path=None):
-    """Get file contents.
-
-    Returns file contents from any file.
-
-    :param pretty: Show results in human-readable format
-    :param wait_for_complete: Disable timeout response
-    :param path: Filepath to return.
-    """
-    f_kwargs = {'path': path}
-
-    dapi = DistributedAPI(f=manager.get_file,
-                          f_kwargs=remove_nones_to_dict(f_kwargs),
-                          request_type='local_any',
-                          is_async=False,
-                          wait_for_complete=wait_for_complete,
-                          pretty=pretty,
-                          logger=logger
-                          )
-    data = raise_if_exc(loop.run_until_complete(dapi.distribute_function()))
-    response = Data(data)
-
-    return response, 200
-
-<<<<<<< HEAD
-def put_files(path, overwrite=False, pretty=False, wait_for_complete=False):
-=======
-
-@exception_handler
-def post_files(body, overwrite=False, pretty=False, wait_for_complete=False,
-               path=None):
->>>>>>> 488c7659
-    """Updates file contents.
-
-    Replaces file contents with the data contained in the API request.
-
-    :param body: Body request with the content of the file to be uploaded
-    :param overwrite: If set to false, an exception will be raised when updating contents of an already existing filename.
-    :param pretty: Show results in human-readable format
-    :param wait_for_complete: Disable timeout response
-    :param path: Filepath to return.
-    """
-
-    # get content-type from headers
-    try:
-        content_type = connexion.request.headers['Content-type']
-    except KeyError:
-        raise WazuhError(1910)
-    # parse body to utf-8
-    try:
-        body = body.decode('utf-8')
-    except UnicodeDecodeError:
-        raise WazuhError(1911)
-    except AttributeError:
-        raise WazuhError(1912)
-
-    f_kwargs = {'path': path,
-                'overwrite': overwrite,
-                'content': body}
-
-    dapi = DistributedAPI(f=manager.upload_file,
-                          f_kwargs=remove_nones_to_dict(f_kwargs),
-                          request_type='local_any',
-                          is_async=False,
-                          wait_for_complete=wait_for_complete,
-                          pretty=pretty,
-                          logger=logger
-                          )
-    data = raise_if_exc(loop.run_until_complete(dapi.distribute_function()))
-
-    return data, 200
-
-
-@exception_handler
-def delete_files(pretty=False, wait_for_complete=False, path=None):
-    """Removes a file.
-
-    Removes a specified file.
-
-    :param pretty: Show results in human-readable format
-    :param wait_for_complete: Disable timeout response
-    :param path: Filepath to return.
-    """
-    f_kwargs = {'path': path}
-
-    dapi = DistributedAPI(f=manager.delete_file,
-                          f_kwargs=remove_nones_to_dict(f_kwargs),
-                          request_type='local_any',
-                          is_async=False,
-                          wait_for_complete=wait_for_complete,
-                          pretty=pretty,
-                          logger=logger
-                          )
-    data = raise_if_exc(loop.run_until_complete(dapi.distribute_function()))
-
-    return data, 200
-
-
-@exception_handler
-def put_restart(pretty=False, wait_for_complete=False):
-    """Restarts the wazuh manager.
-
-    Restarts the wazuh manager.
-
-    :param pretty: Show results in human-readable format
-    :param wait_for_complete: Disable timeout response
-    """
-    f_kwargs = {}
-
-    dapi = DistributedAPI(f=manager.restart,
-                          f_kwargs=remove_nones_to_dict(f_kwargs),
-                          request_type='local_any',
-                          is_async=False,
-                          wait_for_complete=wait_for_complete,
-                          pretty=pretty,
-                          logger=logger
-                          )
-    data = raise_if_exc(loop.run_until_complete(dapi.distribute_function()))
-
-    return data, 200
-
-
-@exception_handler
-def get_conf_validation(pretty=False, wait_for_complete=False):
-    """Check Wazuh configuration.
-
-    Returns wether the Wazuh configuration is correct.
-
-    :param pretty: Show results in human-readable format
-    :param wait_for_complete: Disable timeout response
-    """
-    f_kwargs = {}
-
-    dapi = DistributedAPI(f=manager.validation,
-                          f_kwargs=remove_nones_to_dict(f_kwargs),
-                          request_type='local_any',
-                          is_async=False,
-                          wait_for_complete=wait_for_complete,
-                          pretty=pretty,
-                          logger=logger
-                          )
-    data = raise_if_exc(loop.run_until_complete(dapi.distribute_function()))
-
-    return data, 200
-
+# Copyright (C) 2015-2019, Wazuh Inc.
+# Created by Wazuh, Inc. <info@wazuh.com>.
+# This program is a free software; you can redistribute it and/or modify it under the terms of GPLv2
+
+import asyncio
+import datetime
+import logging
+
+import connexion
+from dateutil.parser import parse
+
+import wazuh.configuration as configuration
+import wazuh.manager as manager
+import wazuh.stats as stats
+from api.models.base_model_ import Data
+from api.util import remove_nones_to_dict, exception_handler, parse_api_param, raise_if_exc
+from wazuh import Wazuh
+from wazuh.cluster.dapi.dapi import DistributedAPI
+from wazuh.exception import WazuhError
+
+loop = asyncio.get_event_loop()
+logger = logging.getLogger('wazuh')
+
+
+@exception_handler
+def get_status(pretty=False, wait_for_complete=False):
+    """Get a specified node's status 
+
+    Returns the status of all Wazuh daemons in node node_id
+
+    :param pretty: Show results in human-readable format
+    :param wait_for_complete: Disable timeout response
+    """
+    f_kwargs = {}
+
+    dapi = DistributedAPI(f=manager.status,
+                          f_kwargs=remove_nones_to_dict(f_kwargs),
+                          request_type='local_any',
+                          is_async=False,
+                          wait_for_complete=wait_for_complete,
+                          pretty=pretty,
+                          logger=logger
+                          )
+    data = raise_if_exc(loop.run_until_complete(dapi.distribute_function()))
+    response = Data(data)
+
+    return response, 200
+
+
+@exception_handler
+def get_info(pretty=False, wait_for_complete=False):
+    """Get a specified node's information 
+
+    Returns basic information about a specified node such as version, compilation date, installation path.
+
+    :param pretty: Show results in human-readable format
+    :param wait_for_complete: Disable timeout response
+    """
+    f_kwargs = {}
+
+    dapi = DistributedAPI(f=Wazuh().to_dict,
+                          f_kwargs=remove_nones_to_dict(f_kwargs),
+                          request_type='local_any',
+                          is_async=False,
+                          wait_for_complete=wait_for_complete,
+                          pretty=pretty,
+                          logger=logger
+                          )
+    data = raise_if_exc(loop.run_until_complete(dapi.distribute_function()))
+    response = Data(data)
+
+    return response, 200
+
+
+@exception_handler
+def get_configuration(pretty=False, wait_for_complete=False, section=None, field=None):
+    """Get a specified node's configuration 
+
+    Returns wazuh configuration used in node {node_id}
+
+    :param pretty: Show results in human-readable format
+    :param wait_for_complete: Disable timeout response
+    :param section: Indicates the wazuh configuration section
+    :param field: Indicates a section child, e.g, fields for rule section are include, decoder_dir, etc.
+    """
+    f_kwargs = {'section': section,
+                'field': field}
+
+    dapi = DistributedAPI(f=configuration.get_ossec_conf,
+                          f_kwargs=remove_nones_to_dict(f_kwargs),
+                          request_type='local_any',
+                          is_async=False,
+                          wait_for_complete=wait_for_complete,
+                          pretty=pretty,
+                          logger=logger
+                          )
+    data = raise_if_exc(loop.run_until_complete(dapi.distribute_function()))
+    # if section is not None:
+    #     data = data[section]
+
+    response = Data(data)
+
+    return response, 200
+
+
+@exception_handler
+def get_stats(pretty=False, wait_for_complete=False, date=None):
+    """Get a specified node's stats. 
+
+    Returns Wazuh statistical information in node {node_id} for the current or specified date.
+
+    :param pretty: Show results in human-readable format
+    :param wait_for_complete: Disable timeout response
+    :param date: Selects the date for getting the statistical information. Format ISO 8601.
+    """
+    if date:
+        today = parse(date)
+    else:
+        today = datetime.datetime.now()
+    year = str(today.year)
+    month = str(today.month)
+    day = str(today.day)
+
+    f_kwargs = {'year': year, 'month': month, 'day': day, 'date': True if date else False}
+
+    dapi = DistributedAPI(f=stats.totals,
+                          f_kwargs=remove_nones_to_dict(f_kwargs),
+                          request_type='local_any',
+                          is_async=False,
+                          wait_for_complete=wait_for_complete,
+                          pretty=pretty,
+                          logger=logger
+                          )
+    # 'data' field is included, do not use 'Data model'
+    data = raise_if_exc(loop.run_until_complete(dapi.distribute_function()))
+
+    return data, 200
+
+
+@exception_handler
+def get_stats_hourly(pretty=False, wait_for_complete=False):
+    """Get a specified node's stats by hour. 
+
+    Returns Wazuh statistical information in node {node_id} per hour. Each number in the averages field represents the average of alerts per hour.
+
+    :param pretty: Show results in human-readable format
+    :param wait_for_complete: Disable timeout response
+    """
+    f_kwargs = {}
+
+    dapi = DistributedAPI(f=stats.hourly,
+                          f_kwargs=remove_nones_to_dict(f_kwargs),
+                          request_type='local_any',
+                          is_async=False,
+                          wait_for_complete=wait_for_complete,
+                          pretty=pretty,
+                          logger=logger
+                          )
+    data = raise_if_exc(loop.run_until_complete(dapi.distribute_function()))
+    response = Data(data)
+
+    return response, 200
+
+
+@exception_handler
+def get_stats_weekly(pretty=False, wait_for_complete=False):
+    """Get a specified node's stats by week. 
+
+    Returns Wazuh statistical information in node {node_id} per week. Each number in the averages field represents the average of alerts per hour for that specific day.
+
+    :param pretty: Show results in human-readable format
+    :param wait_for_complete: Disable timeout response
+    """
+    f_kwargs = {}
+
+    dapi = DistributedAPI(f=stats.weekly,
+                          f_kwargs=remove_nones_to_dict(f_kwargs),
+                          request_type='local_any',
+                          is_async=False,
+                          wait_for_complete=wait_for_complete,
+                          pretty=pretty,
+                          logger=logger
+                          )
+    data = raise_if_exc(loop.run_until_complete(dapi.distribute_function()))
+    response = Data(data)
+
+    return response, 200
+
+
+@exception_handler
+def get_stats_analysisd(pretty=False, wait_for_complete=False):
+    """Get a specified node's analysisd stats. 
+
+    Returns Wazuh analysisd statistical information in node {node_id}.
+
+    :param pretty: Show results in human-readable format
+    :param wait_for_complete: Disable timeout response
+    """
+    f_kwargs = {}
+
+    dapi = DistributedAPI(f=stats.analysisd,
+                          f_kwargs=remove_nones_to_dict(f_kwargs),
+                          request_type='local_any',
+                          is_async=False,
+                          wait_for_complete=wait_for_complete,
+                          pretty=pretty,
+                          logger=logger
+                          )
+    data = raise_if_exc(loop.run_until_complete(dapi.distribute_function()))
+    response = Data(data)
+
+    return response, 200
+
+
+@exception_handler
+def get_stats_remoted(pretty=False, wait_for_complete=False):
+    """Get a specified node's remoted stats.
+
+    Returns Wazuh remoted statistical information in node {node_id}.
+
+    :param pretty: Show results in human-readable format
+    :param wait_for_complete: Disable timeout response
+    """
+    f_kwargs = {}
+
+    dapi = DistributedAPI(f=stats.remoted,
+                          f_kwargs=remove_nones_to_dict(f_kwargs),
+                          request_type='local_any',
+                          is_async=False,
+                          wait_for_complete=wait_for_complete,
+                          pretty=pretty,
+                          logger=logger
+                          )
+    data = raise_if_exc(loop.run_until_complete(dapi.distribute_function()))
+    response = Data(data)
+
+    return response, 200
+
+
+@exception_handler
+def get_log(pretty=False, wait_for_complete=False, offset=0, limit=None, sort=None,
+            search=None, category=None, type_log=None):
+    """Get a specified node's wazuh logs. 
+
+    Returns the last 2000 wazuh log entries in node {node_id}.
+
+    :param pretty: Show results in human-readable format
+    :param wait_for_complete: Disable timeout response
+    :param offset: First element to return in the collection
+    :param limit: Maximum number of elements to return
+    :param sort: Sorts the collection by a field or fields (separated by comma). Use +/- at the beginning to list in ascending or descending order.
+    :param search: Looks for elements with the specified string
+    :param category: Filter by category of log.
+    :param type_log: Filters by log level.
+    """
+    f_kwargs = {'offset': offset,
+                'limit': limit,
+                'sort': parse_api_param(sort, 'sort'),
+                'search': parse_api_param(search, 'search'),
+                'category': category,
+                'type_log': type_log}
+
+    dapi = DistributedAPI(f=manager.ossec_log,
+                          f_kwargs=remove_nones_to_dict(f_kwargs),
+                          request_type='local_any',
+                          is_async=False,
+                          wait_for_complete=wait_for_complete,
+                          pretty=pretty,
+                          logger=logger
+                          )
+    data = raise_if_exc(loop.run_until_complete(dapi.distribute_function()))
+    response = Data(data)
+
+    return response, 200
+
+
+@exception_handler
+def get_log_summary(pretty=False, wait_for_complete=False):
+    """Get a summary of a specified node's wazuh logs. 
+
+    Returns a summary of the last 2000 wazuh log entries in node {node_id}.
+
+    :param pretty: Show results in human-readable format
+    :param wait_for_complete: Disable timeout response
+    """
+    f_kwargs = {}
+
+    dapi = DistributedAPI(f=manager.ossec_log_summary,
+                          f_kwargs=remove_nones_to_dict(f_kwargs),
+                          request_type='local_any',
+                          is_async=False,
+                          wait_for_complete=wait_for_complete,
+                          pretty=pretty,
+                          logger=logger
+                          )
+    data = raise_if_exc(loop.run_until_complete(dapi.distribute_function()))
+    response = Data(data)
+
+    return response, 200
+
+
+@exception_handler
+def get_files(pretty=False, wait_for_complete=False, path=None):
+    """Get file contents.
+
+    Returns file contents from any file.
+
+    :param pretty: Show results in human-readable format
+    :param wait_for_complete: Disable timeout response
+    :param path: Filepath to return.
+    """
+    f_kwargs = {'path': path}
+
+    dapi = DistributedAPI(f=manager.get_file,
+                          f_kwargs=remove_nones_to_dict(f_kwargs),
+                          request_type='local_any',
+                          is_async=False,
+                          wait_for_complete=wait_for_complete,
+                          pretty=pretty,
+                          logger=logger
+                          )
+    data = raise_if_exc(loop.run_until_complete(dapi.distribute_function()))
+    response = Data(data)
+
+    return response, 200
+
+
+@exception_handler
+def put_files(body, overwrite=False, pretty=False, wait_for_complete=False,
+               path=None):
+    """Updates file contents.
+
+    Replaces file contents with the data contained in the API request.
+
+    :param body: Body request with the content of the file to be uploaded
+    :param overwrite: If set to false, an exception will be raised when updating contents of an already existing filename.
+    :param pretty: Show results in human-readable format
+    :param wait_for_complete: Disable timeout response
+    :param path: Filepath to return.
+    """
+
+    # get content-type from headers
+    try:
+        content_type = connexion.request.headers['Content-type']
+    except KeyError:
+        raise WazuhError(1910)
+    # parse body to utf-8
+    try:
+        body = body.decode('utf-8')
+    except UnicodeDecodeError:
+        raise WazuhError(1911)
+    except AttributeError:
+        raise WazuhError(1912)
+
+    f_kwargs = {'path': path,
+                'overwrite': overwrite,
+                'content': body}
+
+    dapi = DistributedAPI(f=manager.upload_file,
+                          f_kwargs=remove_nones_to_dict(f_kwargs),
+                          request_type='local_any',
+                          is_async=False,
+                          wait_for_complete=wait_for_complete,
+                          pretty=pretty,
+                          logger=logger
+                          )
+    data = raise_if_exc(loop.run_until_complete(dapi.distribute_function()))
+
+    return data, 200
+
+
+@exception_handler
+def delete_files(pretty=False, wait_for_complete=False, path=None):
+    """Removes a file.
+
+    Removes a specified file.
+
+    :param pretty: Show results in human-readable format
+    :param wait_for_complete: Disable timeout response
+    :param path: Filepath to return.
+    """
+    f_kwargs = {'path': path}
+
+    dapi = DistributedAPI(f=manager.delete_file,
+                          f_kwargs=remove_nones_to_dict(f_kwargs),
+                          request_type='local_any',
+                          is_async=False,
+                          wait_for_complete=wait_for_complete,
+                          pretty=pretty,
+                          logger=logger
+                          )
+    data = raise_if_exc(loop.run_until_complete(dapi.distribute_function()))
+
+    return data, 200
+
+
+@exception_handler
+def put_restart(pretty=False, wait_for_complete=False):
+    """Restarts the wazuh manager.
+
+    Restarts the wazuh manager.
+
+    :param pretty: Show results in human-readable format
+    :param wait_for_complete: Disable timeout response
+    """
+    f_kwargs = {}
+
+    dapi = DistributedAPI(f=manager.restart,
+                          f_kwargs=remove_nones_to_dict(f_kwargs),
+                          request_type='local_any',
+                          is_async=False,
+                          wait_for_complete=wait_for_complete,
+                          pretty=pretty,
+                          logger=logger
+                          )
+    data = raise_if_exc(loop.run_until_complete(dapi.distribute_function()))
+
+    return data, 200
+
+
+@exception_handler
+def get_conf_validation(pretty=False, wait_for_complete=False):
+    """Check Wazuh configuration.
+
+    Returns wether the Wazuh configuration is correct.
+
+    :param pretty: Show results in human-readable format
+    :param wait_for_complete: Disable timeout response
+    """
+    f_kwargs = {}
+
+    dapi = DistributedAPI(f=manager.validation,
+                          f_kwargs=remove_nones_to_dict(f_kwargs),
+                          request_type='local_any',
+                          is_async=False,
+                          wait_for_complete=wait_for_complete,
+                          pretty=pretty,
+                          logger=logger
+                          )
+    data = raise_if_exc(loop.run_until_complete(dapi.distribute_function()))
+
+    return data, 200
+