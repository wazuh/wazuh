# Copyright (C) 2015, Wazuh Inc.
# Created by Wazuh, Inc. <info@wazuh.com>.
# This program is a free software; you can redistribute it and/or modify it under the terms of GPLv2

import logging
from typing import Union

from aiohttp import web
from connexion.lifecycle import ConnexionResponse

from api.encoder import dumps, prettify
from api.models.agent_added_model import AgentAddedModel
from api.models.agent_inserted_model import AgentInsertedModel
from api.models.base_model_ import Body
from api.models.group_added_model import GroupAddedModel
from api.util import parse_api_param, remove_nones_to_dict, raise_if_exc, deprecate_endpoint
from api.validator import check_component_configuration_pair
from wazuh import agent, stats
from wazuh.core.cluster.control import get_system_nodes
from wazuh.core.cluster.dapi.dapi import DistributedAPI
from wazuh.core.common import DATABASE_LIMIT
from wazuh.core.results import AffectedItemsWazuhResult

logger = logging.getLogger('wazuh-api')


async def delete_agents(request, pretty: bool = False, wait_for_complete: bool = False, agents_list: str = None,
                        purge: bool = False, status: str = None, q: str = None, older_than: str = None,
                        manager: str = None, version: str = None, group: str = None, node_name: str = None,
                        name: str = None, ip: str = None) -> web.Response:
    """Delete all agents or a list of them based on optional criteria.

    Parameters
    ----------
    request : connexion.request
    pretty : bool
        Show results in human-readable format.
    wait_for_complete : bool
        Disable timeout response.
    agents_list : str
        List of agents IDs. If the 'all' keyword is indicated, all the agents are deleted.
    purge : bool
        Delete an agent from the key store.
    status : str
        Filter by agent status. Use commas to filter by multiple statuses.
    q : str
        Query to filter agents by.
    older_than : str
        Filter out disconnected agents for longer than specified. Time in seconds, ‘[n_days]d’,
        ‘[n_hours]h’, ‘[n_minutes]m’ or ‘[n_seconds]s’. For never_connected agents, use the register date.
    manager : str
        Filter by the name of the manager to which agents are connected.
    version : str
        Filter by agents version.
    group : str
        Filter by group of agents.
    node_name : str
        Filter by node name.
    name : str
        Filter by agent name.
    ip : str
        Filter by agent IP.

    Returns
    -------
    web.Response
        Agents which have been deleted.
    """
    if 'all' in agents_list:
        agents_list = None
    f_kwargs = {'agent_list': agents_list,
                'purge': purge,
                'filters': {
                    'status': status,
                    'older_than': older_than,
                    'manager': manager,
                    'version': version,
                    'group': group,
                    'node_name': node_name,
                    'name': name,
                    'ip': ip,
                    'registerIP': request.query.get('registerIP', None)
                },
                'q': q
                }

    # Add nested fields to kwargs filters
    nested = ['os.version', 'os.name', 'os.platform']
    for field in nested:
        f_kwargs['filters'][field] = request.query.get(field, None)

    dapi = DistributedAPI(f=agent.delete_agents,
                          f_kwargs=remove_nones_to_dict(f_kwargs),
                          request_type='local_master',
                          is_async=False,
                          wait_for_complete=wait_for_complete,
                          logger=logger,
                          rbac_permissions=request['token_info']['rbac_policies']
                          )
    data = raise_if_exc(await dapi.distribute_function())

    return web.json_response(data=data, status=200, dumps=prettify if pretty else dumps)


async def get_agents(request, pretty: bool = False, wait_for_complete: bool = False, agents_list: str = None,
                     offset: int = 0, limit: int = DATABASE_LIMIT, select: str = None, sort: str = None,
                     search: str = None, status: str = None, q: str = None, older_than: str = None, manager: str = None,
                     version: str = None, group: str = None, node_name: str = None, name: str = None, ip: str = None,
                     group_config_status: str = None) -> web.Response:
    """Get information about all agents or a list of them.

    Parameters
    ----------
    request : connexion.request
    pretty : bool
        Show results in human-readable format.
    wait_for_complete : bool
        Disable timeout response.
    agents_list : list
        List of agents IDs.
    offset : int
        First element to return in the collection.
    limit : int
        Maximum number of elements to return. Default: DATABASE_LIMIT
    select : str
        Select which fields to return (separated by comma).
    sort : str
        Sort the collection by a field or fields (separated by comma). Use +/- at the beginning to list in
        ascending or descending order.
    search : str
        Look for elements with the specified string.
    status : str
        Filter by agent status. Use commas to enter multiple statuses.
    q : str
        Query to filter results by. For example "q&#x3D;&amp;quot;status&#x3D;active&amp;quot;".
    older_than : str
        Filter out disconnected agents for longer than specified. Time in seconds, ‘[n_days]d’,
        ‘[n_hours]h’, ‘[n_minutes]m’ or ‘[n_seconds]s’. For never_connected agents, use the register date.
    manager : str
        Filter by manager hostname to which agents are connected.
    version : str
        Filter by agents version.
    group : str
        Filter by agent group.
    node_name : str
        Filter by node name.
    name : str
        Filter by agent name.
    ip : str
        Filter by agent IP.
    group_config_status : str
        Filter by agent groups configuration sync status.

    Returns
    -------
    web.Response
        Response with all selected agents' information.
    """
    f_kwargs = {'agent_list': agents_list,
                'offset': offset,
                'limit': limit,
                'sort': parse_api_param(sort, 'sort'),
                'search': parse_api_param(search, 'search'),
                'select': select,
                'filters': {
                    'status': status,
                    'older_than': older_than,
                    'manager': manager,
                    'version': version,
                    'group': group,
                    'node_name': node_name,
                    'name': name,
                    'ip': ip,
                    'registerIP': request.query.get('registerIP', None),
                    'group_config_status': group_config_status
                },
                'q': q
                }
    # Add nested fields to kwargs filters
    nested = ['os.version', 'os.name', 'os.platform']
    for field in nested:
        f_kwargs['filters'][field] = request.query.get(field, None)

    dapi = DistributedAPI(f=agent.get_agents,
                          f_kwargs=remove_nones_to_dict(f_kwargs),
                          request_type='local_master',
                          is_async=False,
                          wait_for_complete=wait_for_complete,
                          logger=logger,
                          rbac_permissions=request['token_info']['rbac_policies']
                          )
    data = raise_if_exc(await dapi.distribute_function())

    return web.json_response(data=data, status=200, dumps=prettify if pretty else dumps)


async def add_agent(request, pretty: bool = False, wait_for_complete: bool = False) -> web.Response:
    """Add a new Wazuh agent.
    
    Parameters
    ----------
    request : connexion.request
    pretty : bool
        Show results in human-readable format.
    wait_for_complete : bool
        Disable timeout response.

    Returns
    -------
    web.Response
        API response.
    """
    # Get body parameters
    Body.validate_content_type(request, expected_content_type='application/json')
    f_kwargs = await AgentAddedModel.get_kwargs(request)

    dapi = DistributedAPI(f=agent.add_agent,
                          f_kwargs=remove_nones_to_dict(f_kwargs),
                          request_type='local_master',
                          is_async=False,
                          wait_for_complete=wait_for_complete,
                          logger=logger,
                          rbac_permissions=request['token_info']['rbac_policies']
                          )

    data = raise_if_exc(await dapi.distribute_function())

    return web.json_response(data=data, status=200, dumps=prettify if pretty else dumps)


async def reconnect_agents(request, pretty: bool = False, wait_for_complete: bool = False,
                           agents_list: Union[list, str] = '*') -> web.Response:
    """Force reconnect all agents or a list of them.

    Parameters
    ----------
    request : connexion.request
    pretty : bool
        Show results in human-readable format. Default `False`
    wait_for_complete : bool
        Disable timeout response. Default `False`
    agents_list : list or str
        List of agent IDs. All possible values from 000 onwards. Default `*`

    Returns
    -------
    web.Response
        API response.
    """
    f_kwargs = {'agent_list': agents_list}

    dapi = DistributedAPI(f=agent.reconnect_agents,
                          f_kwargs=remove_nones_to_dict(f_kwargs),
                          request_type='distributed_master',
                          is_async=False,
                          wait_for_complete=wait_for_complete,
                          rbac_permissions=request['token_info']['rbac_policies'],
                          broadcasting=agents_list == '*',
                          logger=logger
                          )
    data = raise_if_exc(await dapi.distribute_function())

    return web.json_response(data=data, status=200, dumps=prettify if pretty else dumps)


async def restart_agents(request, pretty: bool = False, wait_for_complete: bool = False,
                         agents_list: str = '*') -> web.Response:
    """Restart all agents or a list of them.

    Parameters
    ----------
    request : connexion.request
    pretty : bool
        Show results in human-readable format.
    wait_for_complete : bool
        Disable timeout response.
    agents_list : str
        List of agents IDs. Default: `*`

    Returns
    -------
    web.Response
        API response.
    """
    f_kwargs = {'agent_list': agents_list}

    dapi = DistributedAPI(f=agent.restart_agents,
                          f_kwargs=remove_nones_to_dict(f_kwargs),
                          request_type='distributed_master',
                          is_async=False,
                          wait_for_complete=wait_for_complete,
                          rbac_permissions=request['token_info']['rbac_policies'],
                          broadcasting=agents_list == '*',
                          logger=logger
                          )
    data = raise_if_exc(await dapi.distribute_function())

    return web.json_response(data=data, status=200, dumps=prettify if pretty else dumps)


async def restart_agents_by_node(request, node_id: str, pretty: bool = False,
                                 wait_for_complete: bool = False) -> web.Response:
    """Restart all agents belonging to a node.

    Parameters
    ----------
    node_id : str
        Cluster node name.
    pretty : bool, optional
        Show results in human-readable format. Default `False`
    wait_for_complete : bool, optional
        Disable timeout response. Default `False`

    Returns
    -------
    web.Response
        API response.
    """
    nodes = raise_if_exc(await get_system_nodes())

    f_kwargs = {'node_id': node_id, 'agent_list': '*'}

    dapi = DistributedAPI(f=agent.restart_agents_by_node,
                          f_kwargs=remove_nones_to_dict(f_kwargs),
                          request_type='distributed_master',
                          is_async=False,
                          wait_for_complete=wait_for_complete,
                          logger=logger,
                          rbac_permissions=request['token_info']['rbac_policies'],
                          nodes=nodes
                          )
    data = raise_if_exc(await dapi.distribute_function())

    return web.json_response(data=data, status=200, dumps=prettify if pretty else dumps)


async def get_agent_config(request, pretty: bool = False, wait_for_complete: bool = False, agent_id: str = None,
                           component: str = None, **kwargs: dict) -> web.Response:
    """Get agent active configuration.

    Returns the active configuration the agent is currently using. This can be different from the configuration present
    in the configuration file, if it has been modified and the agent has not been restarted yet.

    Parameters
    ----------
    request : connexion.request
    pretty : bool
        Show results in human-readable format.
    wait_for_complete : bool
        Disable timeout response.
    agent_id : str
        Agent ID. All possible values from 000 onwards.
    component : str
        Selected agent's component which configuration is got.

    Returns
    -------
    web.Response
        API response with the agent configuration.
    """
    f_kwargs = {'agent_list': [agent_id],
                'component': component,
                'config': kwargs.get('configuration', None)
                }

    raise_if_exc(check_component_configuration_pair(f_kwargs['component'], f_kwargs['config']))

    dapi = DistributedAPI(f=agent.get_agent_config,
                          f_kwargs=remove_nones_to_dict(f_kwargs),
                          request_type='distributed_master',
                          is_async=False,
                          wait_for_complete=wait_for_complete,
                          logger=logger,
                          rbac_permissions=request['token_info']['rbac_policies']
                          )
    data = raise_if_exc(await dapi.distribute_function())

    return web.json_response(data=data, status=200, dumps=prettify if pretty else dumps)


async def delete_single_agent_multiple_groups(request, agent_id: str, groups_list: str = None, pretty: bool = False,
                                              wait_for_complete: bool = False) -> web.Response:
    """Remove the agent from all groups or a list of them.

    The agent will automatically revert to the "default" group if it is removed from all its assigned groups.

    Parameters
    ----------
    request : connexion.request
    pretty : bool
        Show results in human-readable format.
    wait_for_complete : bool
        Disable timeout response.
    agent_id : str
        Agent ID. All possible values from 000 onwards.
    groups_list : str
        Array of groups IDs to remove the agent from.

    Returns
    -------
    web.Response
        API response.
    """
    f_kwargs = {'agent_list': [agent_id],
                'group_list': groups_list}

    dapi = DistributedAPI(f=agent.remove_agent_from_groups,
                          f_kwargs=remove_nones_to_dict(f_kwargs),
                          request_type='local_master',
                          is_async=False,
                          wait_for_complete=wait_for_complete,
                          logger=logger,
                          rbac_permissions=request['token_info']['rbac_policies']
                          )

    data = raise_if_exc(await dapi.distribute_function())

    return web.json_response(data=data, status=200, dumps=prettify if pretty else dumps)


@deprecate_endpoint()
async def get_sync_agent(request, agent_id: str, pretty: bool = False, wait_for_complete=False) -> web.Response:
    """Get agent configuration sync status.

    Return whether the agent group configuration has been synchronized with the agent or not.

    Parameters
    ----------
    request : connexion.request
    agent_id : str
        Agent ID.
    pretty : bool
        Show results in human-readable format.
    wait_for_complete : bool
        Disable timeout response.

    Returns
    -------
    web.Reponse
        API response with the agent configuration sync status.
    """
    f_kwargs = {'agent_list': [agent_id]}

    dapi = DistributedAPI(f=agent.get_agents_sync_group,
                          f_kwargs=remove_nones_to_dict(f_kwargs),
                          request_type='local_master',
                          is_async=False,
                          wait_for_complete=wait_for_complete,
                          logger=logger,
                          rbac_permissions=request['token_info']['rbac_policies']
                          )
    data = raise_if_exc(await dapi.distribute_function())

    return web.json_response(data=data, status=200, dumps=prettify if pretty else dumps)


async def delete_single_agent_single_group(request, agent_id: str, group_id: str, pretty: bool = False,
                                           wait_for_complete: bool = False) -> web.Response:
    """Remove agent from a single group.

    Removes an agent from a group. If the agent has multigroups, it will preserve all previous groups except the last
    one.

    Parameters
    ----------
    request : connexion.request
    pretty : bool
        Show results in human-readable format.
    wait_for_complete : bool
        Disable timeout response.
    agent_id : str
        Agent ID. All possible values from 000 onwards.
    group_id : str
        ID of the group to remove the agent from.

    Returns
    -------
    web.Response
        API response.
    """
    f_kwargs = {'agent_list': [agent_id],
                'group_list': [group_id]}

    dapi = DistributedAPI(f=agent.remove_agent_from_group,
                          f_kwargs=remove_nones_to_dict(f_kwargs),
                          request_type='local_master',
                          is_async=False,
                          wait_for_complete=wait_for_complete,
                          logger=logger,
                          rbac_permissions=request['token_info']['rbac_policies']
                          )
    data = raise_if_exc(await dapi.distribute_function())

    return web.json_response(data=data, status=200, dumps=prettify if pretty else dumps)


async def put_agent_single_group(request, agent_id: str, group_id: str, force_single_group: bool = False,
                                 pretty: bool = False, wait_for_complete: bool = False) -> web.Response:
    """Assign an agent to the specified group.

    Parameters
    ----------
    request : connexion.request
    pretty : bool
        Show results in human-readable format.
    wait_for_complete : bool
        Disable timeout response.
    agent_id : str
        Agent ID. All possible values from 000 onwards.
    group_id : str
        ID of the group to remove the agent from.
    force_single_group : bool
        Forces the agent to belong to only the specified group.

    Returns
    -------
    web.Response
        API response.
    """
    f_kwargs = {'agent_list': [agent_id],
                'group_list': [group_id],
                'replace': force_single_group}

    dapi = DistributedAPI(f=agent.assign_agents_to_group,
                          f_kwargs=remove_nones_to_dict(f_kwargs),
                          request_type='local_master',
                          is_async=False,
                          wait_for_complete=wait_for_complete,
                          logger=logger,
                          rbac_permissions=request['token_info']['rbac_policies']
                          )
    data = raise_if_exc(await dapi.distribute_function())

    return web.json_response(data=data, status=200, dumps=prettify if pretty else dumps)


async def get_agent_key(request, agent_id: str, pretty: bool = False, wait_for_complete: bool = False) -> web.Response:
    """Get agent key.

    Parameters
    ----------
    request : connexion.request
    pretty : bool
        Show results in human-readable format.
    wait_for_complete : bool
        Disable timeout response.
    agent_id : str
        Agent ID. All possible values from 000 onwards.

    Returns
    -------
    web.Response
        API response with the specified agent's key.
    """
    f_kwargs = {'agent_list': [agent_id]}

    dapi = DistributedAPI(f=agent.get_agents_keys,
                          f_kwargs=remove_nones_to_dict(f_kwargs),
                          request_type='local_master',
                          is_async=False,
                          wait_for_complete=wait_for_complete,
                          logger=logger,
                          rbac_permissions=request['token_info']['rbac_policies']
                          )
    data = raise_if_exc(await dapi.distribute_function())

    return web.json_response(data=data, status=200, dumps=prettify if pretty else dumps)


async def restart_agent(request, agent_id: str, pretty: bool = False, wait_for_complete: bool = False) -> web.Response:
    """Restart an agent.

    Parameters
    ----------
    request : connexion.request
    pretty : bool
        Show results in human-readable format.
    wait_for_complete : bool
        Disable timeout response.
    agent_id : str
        Agent ID. All possible values from 000 onwards.

    Returns
    -------
    web.Response
        API response.
    """
    f_kwargs = {'agent_list': [agent_id]}

    dapi = DistributedAPI(f=agent.restart_agents,
                          f_kwargs=remove_nones_to_dict(f_kwargs),
                          request_type='distributed_master',
                          is_async=False,
                          wait_for_complete=wait_for_complete,
                          logger=logger,
                          rbac_permissions=request['token_info']['rbac_policies']
                          )
    data = raise_if_exc(await dapi.distribute_function())

    return web.json_response(data=data, status=200, dumps=prettify if pretty else dumps)


async def put_upgrade_agents(request, agents_list: str = None, pretty: bool = False, wait_for_complete: bool = False,
                             wpk_repo: str = None, upgrade_version: str = None, use_http: bool = False,
                             force: bool = False, q: str = None, manager: str = None, version: str = None,
                             group: str = None, node_name: str = None, name: str = None,
                             ip: str = None) -> web.Response:
    """Upgrade agents using a WPK file from an online repository.

    Parameters
    ----------
    request : connexion.request
    pretty : bool
        Show results in human-readable format.
    wait_for_complete : bool
        Disable timeout response.
    agents_list : str
        List of agent IDs. All possible values from 000 onwards.
    wpk_repo : str
        WPK repository.
    upgrade_version : str
        Wazuh version to upgrade to.
    use_http : bool
        Use protocol http. If it's false use https. By default the value is set to false.
    force : bool
        Force upgrade.
    q : str
        Query to filter agents by.
    manager : str
        Filter by manager hostname to which agents are connected.
    version : str
        Filter by agents version.
    group : str
        Filter by group of agents.
    node_name : str
        Filter by node name.
    name : str
        Filter by agent name.
    ip : str
        Filter by agent IP.

    Returns
    -------
    web.Response
        Upgrade message after trying to upgrade the agents.
    """
    # If we use the 'all' keyword and the request is distributed_master, agents_list must be '*'
    if 'all' in agents_list:
        agents_list = '*'

    f_kwargs = {'agent_list': agents_list,
                'wpk_repo': wpk_repo,
                'version': upgrade_version,
                'use_http': use_http,
                'force': force,
                'filters': {
                    'manager': manager,
                    'version': version,
                    'group': group,
                    'node_name': node_name,
                    'name': name,
                    'ip': ip,
                    'registerIP': request.query.get('registerIP', None)
                },
                'q': q
                }

    # Add nested fields to kwargs filters
    nested = ['os.version', 'os.name', 'os.platform']
    for field in nested:
        f_kwargs['filters'][field] = request.query.get(field, None)

    dapi = DistributedAPI(f=agent.upgrade_agents,
                          f_kwargs=remove_nones_to_dict(f_kwargs),
                          request_type='distributed_master',
                          is_async=False,
                          wait_for_complete=wait_for_complete,
                          logger=logger,
                          rbac_permissions=request['token_info']['rbac_policies'],
                          broadcasting=agents_list == '*'
                          )
    data = raise_if_exc(await dapi.distribute_function())

    return web.json_response(data=data, status=200, dumps=prettify if pretty else dumps)


async def put_upgrade_custom_agents(request, agents_list: str = None, pretty: bool = False,
                                    wait_for_complete: bool = False, file_path: str = None, installer: str = None,
                                    q: str = None, manager: str = None, version: str = None, group: str = None,
                                    node_name: str = None, name: str = None, ip: str = None) -> web.Response:
    """Upgrade agents using a local WPK file.

    Parameters
    ----------
    request : connexion.request
    pretty : bool
        Show results in human-readable format.
    wait_for_complete : bool
        Disable timeout response.
    agents_list : str
        List of agent IDs. All possible values from 000 onwards.
    file_path : str
        Path to the WPK file. The file must be on a folder on the Wazuh's installation directory (by default, <code>/var/ossec</code>).
    installer : str
        Installation file.
    q : str
        Query to filter agents by.
    manager : str
        Filter by manager hostname to which agents are connected.
    version : str
        Filter by agents version.
    group : str
        Filter by group of agents.
    node_name : str
        Filter by node name.
    name : str
        Filter by agent name.
    ip : str
        Filter by agent IP.

    Returns
    -------
    web.Response
        Upgrade message after trying to upgrade the agents.
    """
    # If we use the 'all' keyword and the request is distributed_master, agents_list must be '*'
    if 'all' in agents_list:
        agents_list = '*'

    f_kwargs = {'agent_list': agents_list,
                'file_path': file_path,
                'installer': installer,
                'filters': {
                    'manager': manager,
                    'version': version,
                    'group': group,
                    'node_name': node_name,
                    'name': name,
                    'ip': ip,
                    'registerIP': request.query.get('registerIP', None)
                },
                'q': q
                }

    # Add nested fields to kwargs filters
    nested = ['os.version', 'os.name', 'os.platform']
    for field in nested:
        f_kwargs['filters'][field] = request.query.get(field, None)

    dapi = DistributedAPI(f=agent.upgrade_agents,
                          f_kwargs=remove_nones_to_dict(f_kwargs),
                          request_type='distributed_master',
                          is_async=False,
                          wait_for_complete=wait_for_complete,
                          logger=logger,
                          rbac_permissions=request['token_info']['rbac_policies'],
                          broadcasting=agents_list == '*'
                          )
    data = raise_if_exc(await dapi.distribute_function())

    return web.json_response(data=data, status=200, dumps=prettify if pretty else dumps)


async def get_agent_upgrade(request, agents_list: str = None, pretty: bool = False, wait_for_complete: bool = False,
                            q: str = None, manager: str = None, version: str = None, group: str = None,
                            node_name: str = None, name: str = None, ip: str = None) -> web.Response:
    """Get upgrade results from agents.

    Parameters
    ----------
    request : connexion.request
    pretty : bool
        Show results in human-readable format.
    wait_for_complete : bool
        Disable timeout response.
    agents_list : str
        List of agent IDs. All possible values from 000 onwards.
    q : str
        Query to filter agents by.
    manager : str
        Filter by manager hostname to which agents are connected.
    version : str
        Filter by agents version.
    group : str
        Filter by group of agents.
    node_name : str
        Filter by node name.
    name : str
        Filter by agent name.
    ip : str
        Filter by agent IP.

    Returns
    -------
    web.Response
        Upgrade message after having upgraded the agents.
    """
    f_kwargs = {'agent_list': agents_list,
                'filters': {
                    'manager': manager,
                    'version': version,
                    'group': group,
                    'node_name': node_name,
                    'name': name,
                    'ip': ip,
                    'registerIP': request.query.get('registerIP', None)
                },
                'q': q
                }

    # Add nested fields to kwargs filters
    nested = ['os.version', 'os.name', 'os.platform']
    for field in nested:
        f_kwargs['filters'][field] = request.query.get(field, None)

    dapi = DistributedAPI(f=agent.get_upgrade_result,
                          f_kwargs=remove_nones_to_dict(f_kwargs),
                          request_type='local_master',
                          is_async=False,
                          wait_for_complete=wait_for_complete,
                          logger=logger,
                          rbac_permissions=request['token_info']['rbac_policies']
                          )
    data = raise_if_exc(await dapi.distribute_function())

    return web.json_response(data=data, status=200, dumps=prettify if pretty else dumps)


<<<<<<< HEAD
async def get_component_stats(request, pretty: bool = False, wait_for_complete: bool = False, agent_id: str = None,
                              component: str = None) -> web.Response:
=======
async def get_daemon_stats(request, agent_id: str, pretty: bool = False, wait_for_complete: bool = False,
                           daemons_list: list = None) -> web.Response:
    """Get Wazuh statistical information from the specified daemons of a specified agent.

    Parameters
    ----------
    request : connexion.request
    agent_id : str
        ID of the agent from which the statistics are obtained.
    pretty : bool
        Show results in human-readable format.
    wait_for_complete : bool
        Disable timeout response.
    daemons_list : list
        List of the daemons to get statistical information from.

    Returns
    -------
    web.Response
        API response.
    """
    daemons_list = daemons_list or []
    f_kwargs = {'agent_list': [agent_id],
                'daemons_list': daemons_list}

    dapi = DistributedAPI(f=stats.get_daemons_stats_agents,
                          f_kwargs=remove_nones_to_dict(f_kwargs),
                          request_type='distributed_master',
                          is_async=False,
                          wait_for_complete=wait_for_complete,
                          logger=logger,
                          rbac_permissions=request['token_info']['rbac_policies'])
    data = raise_if_exc(await dapi.distribute_function())

    return web.json_response(data=data, status=200, dumps=prettify if pretty else dumps)


async def get_component_stats(request, pretty=False, wait_for_complete=False, agent_id=None, component=None):
>>>>>>> 0aaddbf1
    """Get a specified agent's component stats.

    Parameters
    ----------
    request : connexion.request
    pretty : bool
        Show results in human-readable format.
    wait_for_complete : bool
        Disable timeout response.
    agent_id : str
        Agent ID for which the specified component's stats are got. All possible values from 000 onwards.
    component : str
        Selected agent's component which stats are got.

    Returns
    -------
    web.Response
        API response with the module stats.
    """
    f_kwargs = {'agent_list': [agent_id],
                'component': component}

    dapi = DistributedAPI(f=stats.get_agents_component_stats_json,
                          f_kwargs=remove_nones_to_dict(f_kwargs),
                          request_type='distributed_master',
                          is_async=False,
                          wait_for_complete=wait_for_complete,
                          logger=logger,
                          rbac_permissions=request['token_info']['rbac_policies']
                          )
    data = raise_if_exc(await dapi.distribute_function())

    return web.json_response(data=data, status=200, dumps=prettify if pretty else dumps)


async def post_new_agent(request, agent_name: str, pretty: bool = False,
                         wait_for_complete: bool = False) -> web.Response:
    """Add agent (quick method).
    
    Parameters
    ----------
    request : connexion.request
    agent_name : str
        Name used to register the agent.
    pretty : bool
        Show results in human-readable format.
    wait_for_complete : bool
        Disable timeout response.

    Returns
    -------
    web.Response
        API response.
    """
    f_kwargs = await AgentAddedModel.get_kwargs({'name': agent_name})

    dapi = DistributedAPI(f=agent.add_agent,
                          f_kwargs=remove_nones_to_dict(f_kwargs),
                          request_type='local_master',
                          is_async=False,
                          wait_for_complete=wait_for_complete,
                          logger=logger,
                          rbac_permissions=request['token_info']['rbac_policies']
                          )
    data = raise_if_exc(await dapi.distribute_function())

    return web.json_response(data=data, status=200, dumps=prettify if pretty else dumps)


async def delete_multiple_agent_single_group(request, group_id: str, agents_list: str = None, pretty: bool = False,
                                             wait_for_complete: bool = False) -> web.Response:
    """Remove agents assignment from a specified group.

    Parameters
    ----------
    request : connexion.request
    group_id : str
        Group ID.
    agents_list : str
        Array of agent's IDs.
    pretty: bool
        Show results in human-readable format.
    wait_for_complete : bool
        Disable timeout response.

    Returns
    -------
    web.Response
        API response.
    """
    if 'all' in agents_list:
        agents_list = None
    f_kwargs = {'agent_list': agents_list,
                'group_list': [group_id]}

    dapi = DistributedAPI(f=agent.remove_agents_from_group,
                          f_kwargs=remove_nones_to_dict(f_kwargs),
                          request_type='local_master',
                          is_async=False,
                          wait_for_complete=wait_for_complete,
                          logger=logger,
                          rbac_permissions=request['token_info']['rbac_policies']
                          )
    data = raise_if_exc(await dapi.distribute_function())

    return web.json_response(data=data, status=200, dumps=prettify if pretty else dumps)


async def put_multiple_agent_single_group(request, group_id: str, agents_list: str = None, pretty: bool = False,
                                          wait_for_complete: bool = False,
                                          force_single_group: bool = False) -> web.Response:
    """Add multiple agents to a group.

    Parameters
    ----------
    request : connexion.request
    group_id : str
        Group ID.
    agents_list : str
        List of agents IDs.
    pretty: bool
        Show results in human-readable format.
    wait_for_complete : bool
        Disable timeout response.
    force_single_group : bool
        Forces the agent to belong to only the specified group.

    Returns
    -------
    web.Response
        API response.
    """
    f_kwargs = {'agent_list': agents_list,
                'group_list': [group_id],
                'replace': force_single_group}

    dapi = DistributedAPI(f=agent.assign_agents_to_group,
                          f_kwargs=remove_nones_to_dict(f_kwargs),
                          request_type='local_master',
                          is_async=False,
                          wait_for_complete=wait_for_complete,
                          logger=logger,
                          rbac_permissions=request['token_info']['rbac_policies']
                          )
    data = raise_if_exc(await dapi.distribute_function())

    return web.json_response(data=data, status=200, dumps=prettify if pretty else dumps)


async def delete_groups(request, groups_list: str = None, pretty: bool = False,
                        wait_for_complete: bool = False) -> web.Response:
    """Delete all groups or a list of them.

    Parameters
    ----------
    request : connexion.request
    groups_list : str
        Array of group's IDs.
    pretty: bool
        Show results in human-readable format.
    wait_for_complete : bool
        Disable timeout response.

    Returns
    -------
    web.Response
        API response.
    """
    if 'all' in groups_list:
        groups_list = None
    f_kwargs = {'group_list': groups_list}

    dapi = DistributedAPI(f=agent.delete_groups,
                          f_kwargs=remove_nones_to_dict(f_kwargs),
                          request_type='local_master',
                          is_async=False,
                          wait_for_complete=wait_for_complete,
                          logger=logger,
                          rbac_permissions=request['token_info']['rbac_policies']
                          )
    data = raise_if_exc(await dapi.distribute_function())

    return web.json_response(data=data, status=200, dumps=prettify if pretty else dumps)


async def get_list_group(request, pretty: bool = False, wait_for_complete: bool = False, groups_list: str = None,
                         offset: int = 0, limit: int = None, sort: str = None, search: str = None) -> web.Response:
    """Get groups.

    Returns a list containing basic information about each agent group such as number of agents belonging to the group
    and the checksums of the configuration and shared files.

    Parameters
    ----------
    request : connexion.request
    groups_list : str
        Array of group's IDs.
    pretty: bool
        Show results in human-readable format.
    wait_for_complete : bool
        Disable timeout response.
    offset : int
        First element to return in the collection.
    limit : int
        Maximum number of elements to return.
    sort : str
        Sorts the collection by a field or fields (separated by comma). Use +/- at the beginning to list in
        ascending or descending order.
    search : str
        Look for elements with the specified string.

    Returns
    -------
    web.Response
        API response.
    """
    hash_ = request.query.get('hash', 'md5')  # Select algorithm to generate the returned checksums.
    f_kwargs = {'offset': offset,
                'limit': limit,
                'group_list': groups_list,
                'sort': parse_api_param(sort, 'sort'),
                'search': parse_api_param(search, 'search'),
                'hash_algorithm': hash_}
    dapi = DistributedAPI(f=agent.get_agent_groups,
                          f_kwargs=remove_nones_to_dict(f_kwargs),
                          request_type='local_master',
                          is_async=False,
                          wait_for_complete=wait_for_complete,
                          logger=logger,
                          rbac_permissions=request['token_info']['rbac_policies']
                          )
    data = raise_if_exc(await dapi.distribute_function())

    return web.json_response(data=data, status=200, dumps=prettify if pretty else dumps)


async def get_agents_in_group(request, group_id: str, pretty: bool = False, wait_for_complete: bool = False,
                              offset: int = 0, limit: int = DATABASE_LIMIT, select: str = None, sort: str = None,
                              search: str = None, status: str = None, q: str = None) -> web.Response:
    """Get the list of agents that belongs to the specified group.

    Parameters
    ----------
    request : connexion.request
    group_id : str
        Group ID.
    pretty: bool
        Show results in human-readable format.
    wait_for_complete : bool
        Disable timeout response.
    offset : int
        First element to return in the collection.
    limit : int
        Maximum number of elements to return. Default: DATABASE_LIMIT
    select : str
        Select which fields to return (separated by comma).
    sort : str
        Sorts the collection by a field or fields (separated by comma). Use +/- at the beginning to list in
        ascending or descending order.
    search : str
        Look for elements with the specified string.
    status : str
        Filters by agent status. Use commas to enter multiple statuses.
    q : str
        Query to filter results by. For example q&#x3D;&amp;quot;status&#x3D;active&amp;quot;

    Returns
    -------
    web.Response
        API response.
    """
    f_kwargs = {'group_list': [group_id],
                'offset': offset,
                'limit': limit,
                'sort': parse_api_param(sort, 'sort'),
                'search': parse_api_param(search, 'search'),
                'select': select,
                'filters': {
                    'status': status,
                },
                'q': q}

    dapi = DistributedAPI(f=agent.get_agents_in_group,
                          f_kwargs=remove_nones_to_dict(f_kwargs),
                          request_type='local_master',
                          is_async=False,
                          wait_for_complete=wait_for_complete,
                          logger=logger,
                          rbac_permissions=request['token_info']['rbac_policies']
                          )

    data = raise_if_exc(await dapi.distribute_function())

    return web.json_response(data=data, status=200, dumps=prettify if pretty else dumps)


async def post_group(request, pretty: bool = False, wait_for_complete: bool = False) -> web.Response:
    """Create a new group.
    
    Parameters
    ----------
    pretty : bool
        Show results in human-readable format.
    wait_for_complete : bool
        Disable timeout response.

    Returns
    -------
    web.Response
        API response.
    """
    # Get body parameters
    Body.validate_content_type(request, expected_content_type='application/json')
    f_kwargs = await GroupAddedModel.get_kwargs(request)

    dapi = DistributedAPI(f=agent.create_group,
                          f_kwargs=remove_nones_to_dict(f_kwargs),
                          request_type='local_master',
                          is_async=False,
                          wait_for_complete=wait_for_complete,
                          logger=logger,
                          rbac_permissions=request['token_info']['rbac_policies']
                          )
    data = raise_if_exc(await dapi.distribute_function())

    return web.json_response(data=data, status=200, dumps=prettify if pretty else dumps)


async def get_group_config(request, group_id: str, pretty: bool = False, wait_for_complete: bool = False,
                           offset: int = 0, limit: int = DATABASE_LIMIT) -> web.Response:
    """Get group configuration defined in the `agent.conf` file.

    Parameters
    ----------
    request : connexion.request
    group_id : str
        Group ID.
    pretty: bool
        Show results in human-readable format.
    wait_for_complete : bool
        Disable timeout response.
    offset : int
        First element to return in the collection.
    limit : int
        Maximum number of elements to return. Default: DATABASE_LIMIT

    Returns
    -------
    web.Response
        API response.
    """
    f_kwargs = {'group_list': [group_id],
                'offset': offset,
                'limit': limit}

    dapi = DistributedAPI(f=agent.get_agent_conf,
                          f_kwargs=remove_nones_to_dict(f_kwargs),
                          request_type='local_master',
                          is_async=False,
                          wait_for_complete=wait_for_complete,
                          logger=logger,
                          rbac_permissions=request['token_info']['rbac_policies']
                          )
    data = raise_if_exc(await dapi.distribute_function())

    return web.json_response(data=data, status=200, dumps=prettify if pretty else dumps)


async def put_group_config(request, body: dict, group_id: str, pretty: bool = False,
                           wait_for_complete: bool = False) -> web.Response:
    """Update group configuration.

    Update a specified group's configuration. This API call expects a full valid XML file with the shared configuration
    tags/syntax.

    Parameters
    ----------
    request : connexion.request
    body : dict
        Dictionary with the new group configuration.
        The body is obtained from the XML file and decoded in this function.
    group_id : str
        Group ID.
    pretty: bool
        Show results in human-readable format.
    wait_for_complete : bool
        Disable timeout response.

    Returns
    -------
    web.Response
        API response.
    """
    # Parse body to utf-8
    Body.validate_content_type(request, expected_content_type='application/xml')
    parsed_body = Body.decode_body(body, unicode_error=2006, attribute_error=2007)

    f_kwargs = {'group_list': [group_id],
                'file_data': parsed_body}

    dapi = DistributedAPI(f=agent.upload_group_file,
                          f_kwargs=remove_nones_to_dict(f_kwargs),
                          request_type='local_master',
                          is_async=False,
                          wait_for_complete=wait_for_complete,
                          logger=logger,
                          rbac_permissions=request['token_info']['rbac_policies']
                          )
    data = raise_if_exc(await dapi.distribute_function())

    return web.json_response(data=data, status=200, dumps=prettify if pretty else dumps)


async def get_group_files(request, group_id: str, pretty: bool = False, wait_for_complete: bool = False,
                          offset: int = 0, limit: int = None, sort: str = None, search: str = None) -> web.Response:
    """Get the files placed under the group directory.

    Parameters
    ----------
    request : connexion.request
    group_id : str
        Group ID.
    pretty: bool
        Show results in human-readable format.
    wait_for_complete : bool
        Disable timeout response.
    offset : int
        First element to return in the collection.
    limit : int
        Maximum number of elements to return.
    sort : str
        Sorts the collection by a field or fields (separated by comma). Use +/- at the beginning to list in
        ascending or descending order.
    search : str
        Look for elements with the specified string.

    Returns
    -------
    web.Response
        API response.
    """
    hash_ = request.query.get('hash', 'md5')  # Select algorithm to generate the returned checksums.
    f_kwargs = {'group_list': [group_id],
                'offset': offset,
                'limit': limit,
                'sort_by': parse_api_param(sort, 'sort')['fields'] if sort is not None else ["filename"],
                'sort_ascending': True if sort is None or parse_api_param(sort, 'sort')['order'] == 'asc' else False,
                'search_text': parse_api_param(search, 'search')['value'] if search is not None else None,
                'complementary_search': parse_api_param(search, 'search')['negation'] if search is not None else None,
                'hash_algorithm': hash_}

    dapi = DistributedAPI(f=agent.get_group_files,
                          f_kwargs=remove_nones_to_dict(f_kwargs),
                          request_type='local_master',
                          is_async=False,
                          wait_for_complete=wait_for_complete,
                          logger=logger,
                          rbac_permissions=request['token_info']['rbac_policies']
                          )
    data = raise_if_exc(await dapi.distribute_function())

    return web.json_response(data=data, status=200, dumps=prettify if pretty else dumps)


async def get_group_file_json(request, group_id: str, file_name: str, pretty: bool = False,
                              wait_for_complete: bool = False) -> web.Response:
    """Get the files placed under the group directory in JSON format.

    Parameters
    ----------
    request : connexion.request
    group_id : str
        Group ID.
    file_name : str
        Name of the file to be obtained.
    pretty: bool
        Show results in human-readable format.
    wait_for_complete : bool
        Disable timeout response.

    Returns
    -------
    web.Response
        API response.
    """
    f_kwargs = {'group_list': [group_id],
                'filename': file_name,
                'type_conf': request.query.get('type', None),
                'return_format': 'json'}

    dapi = DistributedAPI(f=agent.get_file_conf,
                          f_kwargs=remove_nones_to_dict(f_kwargs),
                          request_type='local_master',
                          is_async=False,
                          wait_for_complete=wait_for_complete,
                          logger=logger,
                          rbac_permissions=request['token_info']['rbac_policies']
                          )
    data = raise_if_exc(await dapi.distribute_function())

    return web.json_response(data=data, status=200, dumps=prettify if pretty else dumps)


async def get_group_file_xml(request, group_id: str, file_name: str, pretty: bool = False,
                             wait_for_complete: bool = False) -> ConnexionResponse:
    """Get the files placed under the group directory in XML format.

    Parameters
    ----------
    request : connexion.request
    group_id : str
        Group ID.
    file_name : str
        Name of the file to be obtained.
    pretty: bool
        Show results in human-readable format.
    wait_for_complete : bool
        Disable timeout response.

    Returns
    -------
    connexion.lifecycle.ConnexionResponse
        API response.
    """
    f_kwargs = {'group_list': [group_id],
                'filename': file_name,
                'type_conf': request.query.get('type', None),
                'return_format': 'xml'}

    dapi = DistributedAPI(f=agent.get_file_conf,
                          f_kwargs=remove_nones_to_dict(f_kwargs),
                          request_type='local_master',
                          is_async=False,
                          wait_for_complete=wait_for_complete,
                          logger=logger,
                          rbac_permissions=request['token_info']['rbac_policies']
                          )
    data = raise_if_exc(await dapi.distribute_function())
    response = ConnexionResponse(body=data["data"], mimetype='application/xml')

    return response


async def restart_agents_by_group(request, group_id: str, pretty: bool = False,
                                  wait_for_complete: bool = False) -> web.Response:
    """Restart all agents from a group.

    Parameters
    ----------
    request : connexion.request
    group_id : str
        Group name.
    pretty : bool, optional
        Show results in human-readable format. Default `False`
    wait_for_complete : bool, optional
        Disable timeout response. Default `False`

    Returns
    -------
    web.Response
        API response.
    """
    f_kwargs = {'group_list': [group_id], 'select': ['id'], 'limit': None}
    dapi = DistributedAPI(f=agent.get_agents_in_group,
                          f_kwargs=f_kwargs,
                          request_type='local_master',
                          is_async=False,
                          wait_for_complete=wait_for_complete,
                          logger=logger,
                          rbac_permissions=request['token_info']['rbac_policies']
                          )
    agents = raise_if_exc(await dapi.distribute_function())

    agent_list = [a['id'] for a in agents.affected_items]
    if not agent_list:
        data = AffectedItemsWazuhResult(none_msg='Restart command was not sent to any agent')
        return web.json_response(data=data, status=200, dumps=prettify if pretty else dumps)

    f_kwargs = {'agent_list': agent_list}
    dapi = DistributedAPI(f=agent.restart_agents_by_group,
                          f_kwargs=remove_nones_to_dict(f_kwargs),
                          request_type='distributed_master',
                          is_async=False,
                          wait_for_complete=wait_for_complete,
                          logger=logger,
                          rbac_permissions=request['token_info']['rbac_policies']
                          )

    data = raise_if_exc(await dapi.distribute_function())

    return web.json_response(data=data, status=200, dumps=prettify if pretty else dumps)


async def insert_agent(request, pretty: bool = False, wait_for_complete: bool = False) -> web.Response:
    """Insert a new agent.
    
    Parameters
    ----------
    pretty : bool
        Show results in human-readable format.
    wait_for_complete : bool
        Disable timeout response.

    Returns
    -------
    web.Response
        API response.
    """
    # Get body parameters
    Body.validate_content_type(request, expected_content_type='application/json')
    f_kwargs = await AgentInsertedModel.get_kwargs(request)

    dapi = DistributedAPI(f=agent.add_agent,
                          f_kwargs=remove_nones_to_dict(f_kwargs),
                          request_type='local_master',
                          is_async=False,
                          wait_for_complete=wait_for_complete,
                          logger=logger,
                          rbac_permissions=request['token_info']['rbac_policies']
                          )
    data = raise_if_exc(await dapi.distribute_function())

    return web.json_response(data=data, status=200, dumps=prettify if pretty else dumps)


async def get_agent_no_group(request, pretty: bool = False, wait_for_complete: bool = False, offset: int = 0,
                             limit: int = DATABASE_LIMIT, select=None, sort=None, search=None, q=None) -> web.Response:
    """Get agents without group.

    Parameters
    ----------
    request : connexion.request
    pretty: bool
        Show results in human-readable format.
    wait_for_complete : bool
        Disable timeout response.
    offset : int
        First element to return in the collection.
    limit : int
        Maximum number of elements to return. Default: DATABASE_LIMIT
    select : str
        Select which fields to return (separated by comma).
    sort : str
        Sort the collection by a field or fields (separated by comma). Use +/- at the beginning to list in
        ascending or descending order.
    search : str
        Look for elements with the specified string.
    q : str
        Query to filter results by. For example "q&#x3D;&amp;quot;status&#x3D;active&amp;quot;".

    Returns
    -------
    web.Response
        API response.
    """
    f_kwargs = {'offset': offset,
                'limit': limit,
                'select': select,
                'sort': parse_api_param(sort, 'sort'),
                'search': parse_api_param(search, 'search'),
                'q': 'id!=000;group=null' + (';' + q if q else '')}

    dapi = DistributedAPI(f=agent.get_agents,
                          f_kwargs=remove_nones_to_dict(f_kwargs),
                          request_type='local_master',
                          is_async=False,
                          wait_for_complete=wait_for_complete,
                          logger=logger,
                          rbac_permissions=request['token_info']['rbac_policies']
                          )
    data = raise_if_exc(await dapi.distribute_function())

    return web.json_response(data=data, status=200, dumps=prettify if pretty else dumps)


async def get_agent_outdated(request, pretty: bool = False, wait_for_complete: bool = False, offset: int = 0,
                             limit: int = DATABASE_LIMIT, sort: str = None, search: str = None,
                             q: str = None) -> web.Response:
    """Get outdated agents.

    Parameters
    ----------
    request : connexion.request
    pretty: bool
        Show results in human-readable format.
    wait_for_complete : bool
        Disable timeout response.
    offset : int
        First element to return in the collection.
    limit : int
        Maximum number of elements to return. Default: DATABASE_LIMIT
    sort : str
        Sort the collection by a field or fields (separated by comma). Use +/- at the beginning to list in
        ascending or descending order.
    search : str
        Look for elements with the specified string.
    q : str
        Query to filter results by. For example "q&#x3D;&amp;quot;status&#x3D;active&amp;quot;".

    Returns
    -------
    web.Response
        API response.
    """
    f_kwargs = {'offset': offset,
                'limit': limit,
                'sort': parse_api_param(sort, 'sort'),
                'search': parse_api_param(search, 'search'),
                'q': q}

    dapi = DistributedAPI(f=agent.get_outdated_agents,
                          f_kwargs=remove_nones_to_dict(f_kwargs),
                          request_type='local_master',
                          is_async=False,
                          wait_for_complete=wait_for_complete,
                          logger=logger,
                          rbac_permissions=request['token_info']['rbac_policies']
                          )
    data = raise_if_exc(await dapi.distribute_function())

    return web.json_response(data=data, status=200, dumps=prettify if pretty else dumps)


async def get_agent_fields(request, pretty: bool = False, wait_for_complete: bool = False, fields: str = None,
                           offset: int = 0, limit: int = DATABASE_LIMIT, sort: str = None, search: str = None,
                           q: str = None) -> web.Response:
    """Get distinct fields in agents.

    Returns all the different combinations that agents have for the selected fields. It also indicates the total number
    of agents that have each combination.

    Parameters
    ----------
    request : connexion.request
    pretty : bool
        Show results in human-readable format.
    wait_for_complete : bool
        Disable timeout response.
    fields : str
        List of fields affecting the operation.
    offset : int
        First element to return in the collection.
    limit : int
        Maximum number of elements to return.
    sort : str
        Sorts the collection by a field or fields (separated by comma). Use +/- at the beginning to list in
        ascending or descending order.
    search : str
        Looks for elements with the specified string.
    q : str
        Query to filter results by. For example q&#x3D;&amp;quot;status&#x3D;active&amp;quot;

    Returns
    -------
    web.Response
        API response.
    """
    f_kwargs = {'offset': offset,
                'limit': limit,
                'sort': parse_api_param(sort, 'sort'),
                'search': parse_api_param(search, 'search'),
                'fields': fields,
                'q': q}

    dapi = DistributedAPI(f=agent.get_distinct_agents,
                          f_kwargs=remove_nones_to_dict(f_kwargs),
                          request_type='local_master',
                          is_async=False,
                          wait_for_complete=wait_for_complete,
                          logger=logger,
                          rbac_permissions=request['token_info']['rbac_policies']
                          )
    data = raise_if_exc(await dapi.distribute_function())

    return web.json_response(data=data, status=200, dumps=prettify if pretty else dumps)


async def get_agent_summary_status(request, pretty: bool = False, wait_for_complete: bool = False) -> web.Response:
    """Get agents status summary.

    Parameters
    ----------
    request : connexion.request
    pretty : bool
        Show results in human-readable format
    wait_for_complete : bool
        Disable timeout response

    Returns
    -------
    web.Response
        API response.
    """
    f_kwargs = {}

    dapi = DistributedAPI(f=agent.get_agents_summary_status,
                          f_kwargs=remove_nones_to_dict(f_kwargs),
                          request_type='local_master',
                          is_async=False,
                          wait_for_complete=wait_for_complete,
                          logger=logger,
                          rbac_permissions=request['token_info']['rbac_policies']
                          )
    data = raise_if_exc(await dapi.distribute_function())

    return web.json_response(data=data, status=200, dumps=prettify if pretty else dumps)


async def get_agent_summary_os(request, pretty: bool = False, wait_for_complete: bool = False) -> web.Response:
    """Get agents OS summary.

    Parameters
    ----------
    request : connexion.request
    pretty : bool
        Show results in human-readable format
    wait_for_complete : bool
        Disable timeout response

    Returns
    -------
    web.Response
        API response.
    """
    f_kwargs = {}

    dapi = DistributedAPI(f=agent.get_agents_summary_os,
                          f_kwargs=remove_nones_to_dict(f_kwargs),
                          request_type='local_master',
                          is_async=False,
                          wait_for_complete=wait_for_complete,
                          logger=logger,
                          rbac_permissions=request['token_info']['rbac_policies']
                          )
    data = raise_if_exc(await dapi.distribute_function())

    return web.json_response(data=data, status=200, dumps=prettify if pretty else dumps)<|MERGE_RESOLUTION|>--- conflicted
+++ resolved
@@ -196,7 +196,7 @@
 
 async def add_agent(request, pretty: bool = False, wait_for_complete: bool = False) -> web.Response:
     """Add a new Wazuh agent.
-    
+
     Parameters
     ----------
     request : connexion.request
@@ -826,10 +826,6 @@
     return web.json_response(data=data, status=200, dumps=prettify if pretty else dumps)
 
 
-<<<<<<< HEAD
-async def get_component_stats(request, pretty: bool = False, wait_for_complete: bool = False, agent_id: str = None,
-                              component: str = None) -> web.Response:
-=======
 async def get_daemon_stats(request, agent_id: str, pretty: bool = False, wait_for_complete: bool = False,
                            daemons_list: list = None) -> web.Response:
     """Get Wazuh statistical information from the specified daemons of a specified agent.
@@ -867,8 +863,8 @@
     return web.json_response(data=data, status=200, dumps=prettify if pretty else dumps)
 
 
-async def get_component_stats(request, pretty=False, wait_for_complete=False, agent_id=None, component=None):
->>>>>>> 0aaddbf1
+async def get_component_stats(request, pretty: bool = False, wait_for_complete: bool = False, agent_id: str = None,
+                              component: str = None) -> web.Response:
     """Get a specified agent's component stats.
 
     Parameters
@@ -907,7 +903,7 @@
 async def post_new_agent(request, agent_name: str, pretty: bool = False,
                          wait_for_complete: bool = False) -> web.Response:
     """Add agent (quick method).
-    
+
     Parameters
     ----------
     request : connexion.request
@@ -1167,7 +1163,7 @@
 
 async def post_group(request, pretty: bool = False, wait_for_complete: bool = False) -> web.Response:
     """Create a new group.
-    
+
     Parameters
     ----------
     pretty : bool
@@ -1464,7 +1460,7 @@
 
 async def insert_agent(request, pretty: bool = False, wait_for_complete: bool = False) -> web.Response:
     """Insert a new agent.
-    
+
     Parameters
     ----------
     pretty : bool
