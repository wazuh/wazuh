# Copyright (C) 2015-2020, Wazuh Inc.
# Created by Wazuh, Inc. <info@wazuh.com>.
# This program is a free software; you can redistribute it and/or modify it under the terms of GPLv2

import logging
import re
from json import JSONDecodeError

from aiohttp import web

from api.api_exception import APIError
from api.authentication import generate_token
from api.configuration import default_security_configuration
from api.encoder import dumps, prettify
from api.models.configuration import SecurityConfigurationModel
from api.models.security import CreateUserModel, UpdateUserModel
from api.models.token_response import TokenResponseModel
from api.util import remove_nones_to_dict, raise_if_exc, parse_api_param
from wazuh import security
from wazuh.core.cluster.dapi.dapi import DistributedAPI
from wazuh.core.exception import WazuhError
from wazuh.rbac import preprocessor
from wazuh.core.results import AffectedItemsWazuhResult

logger = logging.getLogger('wazuh')
auth_re = re.compile(r'basic (.*)', re.IGNORECASE)


async def login_user(request, user: str, auth_context=None):
    """User/password authentication to get an access token.
    This method should be called to get an API token. This token will expire at some time. # noqa: E501

    Parameters
    ----------
    request : connexion.request
    user : str
        Name of the user who wants to be authenticated
    auth_context : dict, optional
        User's authorization context

    Returns
    -------
    TokenResponseModel
    """
    f_kwargs = {'auth_context': auth_context,
                'user_id': user}

    dapi = DistributedAPI(f=preprocessor.get_permissions,
                          f_kwargs=remove_nones_to_dict(f_kwargs),
                          request_type='local_master',
                          is_async=False,
                          logger=logger
                          )
    data = raise_if_exc(await dapi.distribute_function())

    return web.json_response(data=TokenResponseModel(token=generate_token(user_id=user, rbac_policies=data.dikt)),
                             status=200, dumps=dumps)


<<<<<<< HEAD
async def logout_user(request):
    """Invalidate all current user's tokens.

    Returns
    -------
    Status
    """

    dapi = DistributedAPI(f=security.revoke_current_user_tokens,
                          request_type='local_master',
                          is_async=False,
                          current_user=request['token_info']['sub'],
                          logger=logger
                          )
    data = raise_if_exc(await dapi.distribute_function())

    return web.json_response(data=data, status=200, dumps=dumps)


async def get_users(request, usernames: list = None, pretty=False, wait_for_complete=False,
=======
async def get_user_me(request, pretty=False, wait_for_complete=False):
    """Returns information from all system roles.

    Parameters
    ----------
    request : connexion.request
    pretty : bool, optional
        Show results in human-readable format
    wait_for_complete : bool, optional
        Disable timeout response

    Returns
    -------
    Users information
    """
    dapi = DistributedAPI(f=security.get_user_me,
                          request_type='local_master',
                          is_async=False,
                          logger=logger,
                          wait_for_complete=wait_for_complete,
                          current_user=request['token_info']['sub'],
                          rbac_permissions=request['token_info']['rbac_policies']
                          )
    data = raise_if_exc(await dapi.distribute_function())

    return web.json_response(data=data, status=200, dumps=prettify if pretty else dumps)


async def get_users(request, user_ids: list = None, pretty=False, wait_for_complete=False,
>>>>>>> 784267db
                    offset=0, limit=None, search=None, sort=None):
    """Returns information from all system roles.

    Parameters
    ----------
    request : connexion.request
    user_ids : list, optional
        List of users to be obtained
    pretty : bool, optional
        Show results in human-readable format
    wait_for_complete : bool, optional
        Disable timeout response
    offset : int, optional
        First item to return
    limit : int, optional
        Maximum number of items to return
    search : str
        Looks for elements with the specified string
    sort : str, optional
        Sorts the collection by a field or fields (separated by comma). Use +/- at the beginning to list in
        ascending or descending order

    Returns
    -------
    Users information
    """
    f_kwargs = {'user_ids': user_ids, 'offset': offset, 'limit': limit,
                'sort_by': parse_api_param(sort, 'sort')['fields'] if sort is not None else ['id'],
                'sort_ascending': True if sort is None or parse_api_param(sort, 'sort')['order'] == 'asc' else False,
                'search_text': parse_api_param(search, 'search')['value'] if search is not None else None,
                'complementary_search': parse_api_param(search, 'search')['negation'] if search is not None else None}
    dapi = DistributedAPI(f=security.get_users,
                          f_kwargs=remove_nones_to_dict(f_kwargs),
                          request_type='local_master',
                          is_async=False,
                          logger=logger,
                          wait_for_complete=wait_for_complete,
                          rbac_permissions=request['token_info']['rbac_policies']
                          )
    data = raise_if_exc(await dapi.distribute_function())

    return web.json_response(data=data, status=200, dumps=prettify if pretty else dumps)

async def create_user(request):
    """Create a new user.

    Parameters
    ----------
    request : connexion.request

    Returns
    -------
    User data
    """
    f_kwargs = await CreateUserModel.get_kwargs(request)
    dapi = DistributedAPI(f=security.create_user,
                          f_kwargs=remove_nones_to_dict(f_kwargs),
                          request_type='local_master',
                          is_async=False,
                          logger=logger,
                          rbac_permissions=request['token_info']['rbac_policies']
                          )
    data = raise_if_exc(await dapi.distribute_function())

    return web.json_response(data=data, status=200, dumps=dumps)


async def update_user(request, user_id: str):
    """Modify an existent user.

    Parameters
    ----------
    request : connexion.request
    user_id : str
        User ID of the user to be updated

    Returns
    -------
    User data
    """
    f_kwargs = await UpdateUserModel.get_kwargs(request, additional_kwargs={'user_id': user_id})
    dapi = DistributedAPI(f=security.update_user,
                          f_kwargs=remove_nones_to_dict(f_kwargs),
                          request_type='local_master',
                          is_async=False,
                          logger=logger,
                          rbac_permissions=request['token_info']['rbac_policies']
                          )
    data = raise_if_exc(await dapi.distribute_function())

    return web.json_response(data=data, status=200, dumps=dumps)


async def delete_users(request, user_ids: list = None):
    """Delete an existent list of users.

    Parameters
    ----------
    request : connexion.request
    user_ids : list, optional
        IDs of the users to be removed

    Returns
    -------
    Result of the operation
    """
    f_kwargs = {'user_ids': user_ids}
    dapi = DistributedAPI(f=security.remove_users,
                          f_kwargs=remove_nones_to_dict(f_kwargs),
                          request_type='local_master',
                          is_async=False,
                          logger=logger,
                          current_user=request['token_info']['sub'],
                          rbac_permissions=request['token_info']['rbac_policies']
                          )
    data = raise_if_exc(await dapi.distribute_function())

    return web.json_response(data=data, status=200, dumps=dumps)


async def get_roles(request, role_ids: list = None, pretty: bool = False, wait_for_complete: bool = False,
                    offset: int = 0, limit: int = None, search: str = None, sort: str = None):
    """

    Parameters
    ----------
    request : connexion.request
    role_ids : list, optional
        List of roles ids to be obtained
    pretty : bool, optional
        Show results in human-readable format
    wait_for_complete : bool, optional
        Disable timeout response
    offset : int, optional
        First item to return
    limit : int, optional
        Maximum number of items to return
    search : str, optional
        Looks for elements with the specified string
    sort : str, optional
        Sorts the collection by a field or fields (separated by comma). Use +/- at the beginning to list in
        ascending or descending order

    Returns
    -------
    Roles information
    """
    f_kwargs = {'role_ids': role_ids, 'offset': offset, 'limit': limit,
                'sort_by': parse_api_param(sort, 'sort')['fields'] if sort is not None else ['id'],
                'sort_ascending': True if sort is None or parse_api_param(sort, 'sort')['order'] == 'asc' else False,
                'search_text': parse_api_param(search, 'search')['value'] if search is not None else None,
                'complementary_search': parse_api_param(search, 'search')['negation'] if search is not None else None
                }

    dapi = DistributedAPI(f=security.get_roles,
                          f_kwargs=remove_nones_to_dict(f_kwargs),
                          request_type='local_master',
                          is_async=False,
                          wait_for_complete=wait_for_complete,
                          logger=logger,
                          rbac_permissions=request['token_info']['rbac_policies']
                          )
    data = raise_if_exc(await dapi.distribute_function())

    return web.json_response(data=data, status=200, dumps=prettify if pretty else dumps)


async def add_role(request, pretty: bool = False, wait_for_complete: bool = False):
    """Add one specified role.

    Parameters
    ----------
    request : request.connexion
    pretty : bool, optional
        Show results in human-readable format
    wait_for_complete : bool, optional
        Disable timeout response

    Returns
    -------
    Role information
    """
    # get body parameters
    role_added_model = dict()
    try:
        role_added_model = await request.json()
    except JSONDecodeError as e:
        raise_if_exc(APIError(code=2005, details=e.msg))

    f_kwargs = {'name': role_added_model['name'], 'rule': role_added_model['rule']}

    dapi = DistributedAPI(f=security.add_role,
                          f_kwargs=remove_nones_to_dict(f_kwargs),
                          request_type='local_master',
                          is_async=False,
                          wait_for_complete=wait_for_complete,
                          logger=logger,
                          rbac_permissions=request['token_info']['rbac_policies']
                          )
    data = raise_if_exc(await dapi.distribute_function())

    return web.json_response(data=data, status=200, dumps=prettify if pretty else dumps)


async def remove_roles(request, role_ids: list = None, pretty: bool = False, wait_for_complete: bool = False):
    """Removes a list of roles in the system.

    Parameters
    ----------
    request : connexion.request
    role_ids : list, optional
        List of roles ids to be deleted
    pretty : bool, optional
        Show results in human-readable format
    wait_for_complete : bool, optional
        Disable timeout response

    Returns
    -------
    Two list with deleted roles and not deleted roles
    """
    f_kwargs = {'role_ids': role_ids}

    dapi = DistributedAPI(f=security.remove_roles,
                          f_kwargs=remove_nones_to_dict(f_kwargs),
                          request_type='local_master',
                          is_async=False,
                          wait_for_complete=wait_for_complete,
                          logger=logger,
                          rbac_permissions=request['token_info']['rbac_policies']
                          )
    data = raise_if_exc(await dapi.distribute_function())

    return web.json_response(data=data, status=200, dumps=prettify if pretty else dumps)


async def update_role(request, role_id: int, pretty: bool = False, wait_for_complete: bool = False):
    """Update the information of one specified role.

    Parameters
    ----------
    request : connexion.request
    role_id : int
        Specific role id in the system to be updated
    pretty : bool, optional
        Show results in human-readable format
    wait_for_complete : bool, optional
        Disable timeout response

    Returns
    -------
    Role information updated
    """
    # get body parameters
    role_added_model = dict()
    try:
        role_added_model = await request.json()
    except JSONDecodeError as e:
        raise_if_exc(APIError(code=2005, details=e.msg))

    f_kwargs = {'role_id': role_id, 'name': role_added_model.get('name', None),
                'rule': role_added_model.get('rule', None)}

    dapi = DistributedAPI(f=security.update_role,
                          f_kwargs=remove_nones_to_dict(f_kwargs),
                          request_type='local_master',
                          is_async=False,
                          wait_for_complete=wait_for_complete,
                          logger=logger,
                          rbac_permissions=request['token_info']['rbac_policies']
                          )
    data = raise_if_exc(await dapi.distribute_function())

    return web.json_response(data=data, status=200, dumps=prettify if pretty else dumps)


async def get_policies(request, policy_ids: list = None, pretty: bool = False, wait_for_complete: bool = False,
                       offset: int = 0, limit: int = None, search: str = None, sort: str = None):
    """Returns information from all system policies.

    Parameters
    ----------
    request : connexion.request
    policy_ids : list, optional
        List of policies
    pretty : bool, optional
        Show results in human-readable format
    wait_for_complete : bool, optional
        Disable timeout response
    offset : int, optional
        First item to return
    limit : int, optional
        Maximum number of items to return
    search : str, optional
        Looks for elements with the specified string
    sort : str, optional
        Sorts the collection by a field or fields (separated by comma). Use +/- at the beginning to list in
        ascending or descending order

    Returns
    -------
    Policies information
    """
    f_kwargs = {'policy_ids': policy_ids, 'offset': offset, 'limit': limit,
                'sort_by': parse_api_param(sort, 'sort')['fields'] if sort is not None else ['id'],
                'sort_ascending': True if sort is None or parse_api_param(sort, 'sort')['order'] == 'asc' else False,
                'search_text': parse_api_param(search, 'search')['value'] if search is not None else None,
                'complementary_search': parse_api_param(search, 'search')['negation'] if search is not None else None
                }

    dapi = DistributedAPI(f=security.get_policies,
                          f_kwargs=remove_nones_to_dict(f_kwargs),
                          request_type='local_master',
                          is_async=False,
                          wait_for_complete=wait_for_complete,
                          logger=logger,
                          rbac_permissions=request['token_info']['rbac_policies']
                          )
    data = raise_if_exc(await dapi.distribute_function())

    return web.json_response(data=data, status=200, dumps=prettify if pretty else dumps)


async def add_policy(request, pretty: bool = False, wait_for_complete: bool = False):
    """Add one specified policy.

    Parameters
    ----------
    request : connexion.request
    pretty : bool, optional
        Show results in human-readable format
    wait_for_complete : bool, optional
        Disable timeout response

    Returns
    -------
    Policy information
    """
    # get body parameters
    policy_added_model = dict()
    try:
        policy_added_model = await request.json()
    except JSONDecodeError as e:
        raise_if_exc(APIError(code=2005, details=e.msg))

    f_kwargs = {'name': policy_added_model['name'], 'policy': policy_added_model['policy']}

    dapi = DistributedAPI(f=security.add_policy,
                          f_kwargs=remove_nones_to_dict(f_kwargs),
                          request_type='local_master',
                          is_async=False,
                          wait_for_complete=wait_for_complete,
                          logger=logger,
                          rbac_permissions=request['token_info']['rbac_policies']
                          )
    data = raise_if_exc(await dapi.distribute_function())

    return web.json_response(data=data, status=200, dumps=prettify if pretty else dumps)


async def remove_policies(request, policy_ids: list = None, pretty: bool = False, wait_for_complete: bool = False):
    """Removes a list of roles in the system.

    Parameters
    ----------
    request : connexion.request
    policy_ids : list, optional
        List of policies ids to be deleted
    pretty : bool, optional
        Show results in human-readable format
    wait_for_complete : bool, optional
        Disable timeout response

    Returns
    -------
    Two list with deleted roles and not deleted roles
    """
    f_kwargs = {'policy_ids': policy_ids}

    dapi = DistributedAPI(f=security.remove_policies,
                          f_kwargs=remove_nones_to_dict(f_kwargs),
                          request_type='local_master',
                          is_async=False,
                          wait_for_complete=wait_for_complete,
                          logger=logger,
                          rbac_permissions=request['token_info']['rbac_policies']
                          )
    data = raise_if_exc(await dapi.distribute_function())

    return web.json_response(data=data, status=200, dumps=prettify if pretty else dumps)


async def update_policy(request, policy_id: int, pretty: bool = False, wait_for_complete: bool = False):
    """Update the information of one specified policy.

    Parameters
    ----------
    request : connexion.request
    policy_id : int
        Specific policy id in the system to be updated
    pretty : bool, optional
        Show results in human-readable format
    wait_for_complete : bool, optional
        Disable timeout response

    Returns
    -------
    Policy information updated
    """
    # get body parameters
    policy_added_model = dict()
    try:
        policy_added_model = await request.json()
    except JSONDecodeError as e:
        raise_if_exc(APIError(code=2005, details=e.msg))

    f_kwargs = {'policy_id': policy_id,
                'name': policy_added_model.get('name', None),
                'policy': policy_added_model.get('policy', None)}

    dapi = DistributedAPI(f=security.update_policy,
                          f_kwargs=remove_nones_to_dict(f_kwargs),
                          request_type='local_master',
                          is_async=False,
                          wait_for_complete=wait_for_complete,
                          logger=logger,
                          rbac_permissions=request['token_info']['rbac_policies']
                          )
    data = raise_if_exc(await dapi.distribute_function())

    return web.json_response(data=data, status=200, dumps=prettify if pretty else dumps)


async def set_user_role(request, username: str, role_ids: list, position: int = None,
                        pretty: bool = False, wait_for_complete: bool = False):
    """Add a list of roles to one specified user.

    Parameters
    ----------
    request : connexion.request
    username : str
        User's username
    role_ids : list of int
        List of role ids
    position : int, optional
        Position where the new role will be inserted
    pretty : bool, optional
        Show results in human-readable format
    wait_for_complete : bool, optional
        Disable timeout response

    Returns
    -------
    Dict
        User-Role information
    """
    f_kwargs = {'user_id': username, 'role_ids': role_ids, 'position': position}
    dapi = DistributedAPI(f=security.set_user_role,
                          f_kwargs=remove_nones_to_dict(f_kwargs),
                          request_type='local_master',
                          is_async=False,
                          wait_for_complete=wait_for_complete,
                          logger=logger,
                          rbac_permissions=request['token_info']['rbac_policies']
                          )
    data = raise_if_exc(await dapi.distribute_function())

    return web.json_response(data=data, status=200, dumps=prettify if pretty else dumps)


async def remove_user_role(request, username: str, role_ids: list, pretty: bool = False,
                           wait_for_complete: bool = False):
    """Delete a list of roles of one specified user.

    Parameters
    ----------
    request : connexion.request
    username : str
    role_ids : list
        List of roles ids
    pretty : bool, optional
        Show results in human-readable format
    wait_for_complete: bool, optional
        Disable timeout response

    Returns
    -------
    Result of the operation
    """
    f_kwargs = {'user_id': username, 'role_ids': role_ids}

    dapi = DistributedAPI(f=security.remove_user_role,
                          f_kwargs=remove_nones_to_dict(f_kwargs),
                          request_type='local_master',
                          is_async=False,
                          wait_for_complete=wait_for_complete,
                          logger=logger,
                          rbac_permissions=request['token_info']['rbac_policies']
                          )
    data = raise_if_exc(await dapi.distribute_function())

    return web.json_response(data=data, status=200, dumps=prettify if pretty else dumps)


async def set_role_policy(request, role_id, policy_ids, position=None, pretty=False, wait_for_complete=False):
    """Add a list of policies to one specified role.

    Parameters
    ----------
    role_id : int
        Role ID
    policy_ids : list of int
        List of policy IDs
    position : int
        Position where the new role will be inserted
    pretty : bool
        Show results in human-readable format
    wait_for_complete : bool
        Disable timeout response

    Returns
    -------
    dict
        Role information
    """
    f_kwargs = {'role_id': role_id, 'policy_ids': policy_ids, 'position': position}

    dapi = DistributedAPI(f=security.set_role_policy,
                          f_kwargs=remove_nones_to_dict(f_kwargs),
                          request_type='local_master',
                          is_async=False,
                          wait_for_complete=wait_for_complete,
                          logger=logger,
                          rbac_permissions=request['token_info']['rbac_policies']
                          )
    data = raise_if_exc(await dapi.distribute_function())

    return web.json_response(data=data, status=200, dumps=prettify if pretty else dumps)


async def remove_role_policy(request, role_id: int, policy_ids: list, pretty: bool = False,
                             wait_for_complete: bool = False):
    """Delete a list of policies of one specified role.

    Parameters
    ----------
    request : request.connexion
    role_id : int
    policy_ids : list
        List of policy ids
    pretty : bool, optional
        Show results in human-readable format
    wait_for_complete : bool, optional
        Disable timeout response

    Returns
    -------
    Role information
    """
    f_kwargs = {'role_id': role_id, 'policy_ids': policy_ids}

    dapi = DistributedAPI(f=security.remove_role_policy,
                          f_kwargs=remove_nones_to_dict(f_kwargs),
                          request_type='local_master',
                          is_async=False,
                          wait_for_complete=wait_for_complete,
                          logger=logger,
                          rbac_permissions=request['token_info']['rbac_policies']
                          )
    data = raise_if_exc(await dapi.distribute_function())

    return web.json_response(data=data, status=200, dumps=prettify if pretty else dumps)


async def get_rbac_resources(pretty: bool = False, resource: str = None):
    """Gets all the current defined resources for RBAC.

    Parameters
    ----------
    pretty : bool, optional
        Show results in human-readable format
    resource : str, optional
        Show the information of the specified resource. Ex: agent:id

    Returns
    -------
    dict
        RBAC resources
    """
    f_kwargs = {'resource': resource}

    dapi = DistributedAPI(f=security.get_rbac_resources,
                          f_kwargs=remove_nones_to_dict(f_kwargs),
                          request_type='local_any',
                          is_async=False,
                          wait_for_complete=True,
                          logger=logger
                          )
    data = raise_if_exc(await dapi.distribute_function())

    return web.json_response(data=data, status=200, dumps=prettify if pretty else dumps)


async def get_rbac_actions(pretty: bool = False, endpoint: str = None):
    """Gets all the current defined actions for RBAC.

    Parameters
    ----------
    pretty : bool, optional
        Show results in human-readable format
    endpoint : str, optional
        Show actions and resources for the specified endpoint. Ex: GET /agents

    Returns
    -------
    dict
        RBAC actions
    """
    f_kwargs = {'endpoint': endpoint}

    dapi = DistributedAPI(f=security.get_rbac_actions,
                          f_kwargs=remove_nones_to_dict(f_kwargs),
                          request_type='local_any',
                          is_async=False,
                          wait_for_complete=True,
                          logger=logger
                          )
    data = raise_if_exc(await dapi.distribute_function())

    return web.json_response(data=data, status=200, dumps=prettify if pretty else dumps)


async def revoke_all_tokens(request):
    """Revoke all tokens."""
    f_kwargs = {}

    dapi = DistributedAPI(f=security.revoke_tokens,
                          f_kwargs=remove_nones_to_dict(f_kwargs),
                          request_type='distributed_master',
                          is_async=False,
                          broadcasting=True,
                          wait_for_complete=True,
                          logger=logger,
                          rbac_permissions=request['token_info']['rbac_policies']
                          )
    data = raise_if_exc(await dapi.distribute_function())
    status = 200
    if type(data) == AffectedItemsWazuhResult and len(data.affected_items) == 0:
        raise_if_exc(WazuhError(4000, data.message))

    return web.json_response(data=data, status=status, dumps=dumps)


async def get_security_config(request, pretty=False, wait_for_complete=False):
    """Get active security configuration.

    :param pretty: Show results in human-readable format
    :param wait_for_complete: Disable timeout response

    Returns
    -------
    dict
        Security configuration
    """
    f_kwargs = {}

    dapi = DistributedAPI(f=security.get_security_config,
                          f_kwargs=remove_nones_to_dict(f_kwargs),
                          request_type='local_master',
                          is_async=False,
                          wait_for_complete=wait_for_complete,
                          logger=logger,
                          rbac_permissions=request['token_info']['rbac_policies']
                          )
    data = raise_if_exc(await dapi.distribute_function())

    return web.json_response(data=data, status=200, dumps=prettify if pretty else dumps)


async def put_security_config(request, pretty=False, wait_for_complete=False):
    """Update current security configuration with the given one.

    :param pretty: Show results in human-readable format
    :param wait_for_complete: Disable timeout response
    """
    f_kwargs = {'updated_config': await SecurityConfigurationModel.get_kwargs(request)}

    dapi = DistributedAPI(f=security.update_security_config,
                          f_kwargs=remove_nones_to_dict(f_kwargs),
                          request_type='local_master',
                          is_async=False,
                          wait_for_complete=wait_for_complete,
                          logger=logger,
                          rbac_permissions=request['token_info']['rbac_policies']
                          )
    data = raise_if_exc(await dapi.distribute_function())

    return web.json_response(data=data, status=200, dumps=prettify if pretty else dumps)


async def delete_security_config(request, pretty=False, wait_for_complete=False):
    """Restore default security configuration.

    :param pretty: Show results in human-readable format
    :param wait_for_complete: Disable timeout response
    """
    f_kwargs = {"updated_config": await SecurityConfigurationModel.get_kwargs(default_security_configuration)}

    dapi = DistributedAPI(f=security.update_security_config,
                          f_kwargs=remove_nones_to_dict(f_kwargs),
                          request_type='local_master',
                          is_async=False,
                          wait_for_complete=wait_for_complete,
                          logger=logger,
                          rbac_permissions=request['token_info']['rbac_policies']
                          )
    data = raise_if_exc(await dapi.distribute_function())

    return web.json_response(data=data, status=200, dumps=prettify if pretty else dumps)<|MERGE_RESOLUTION|>--- conflicted
+++ resolved
@@ -57,7 +57,34 @@
                              status=200, dumps=dumps)
 
 
-<<<<<<< HEAD
+async def get_user_me(request, pretty=False, wait_for_complete=False):
+    """Returns information from all system roles.
+
+    Parameters
+    ----------
+    request : connexion.request
+    pretty : bool, optional
+        Show results in human-readable format
+    wait_for_complete : bool, optional
+        Disable timeout response
+
+    Returns
+    -------
+    Users information
+    """
+    dapi = DistributedAPI(f=security.get_user_me,
+                          request_type='local_master',
+                          is_async=False,
+                          logger=logger,
+                          wait_for_complete=wait_for_complete,
+                          current_user=request['token_info']['sub'],
+                          rbac_permissions=request['token_info']['rbac_policies']
+                          )
+    data = raise_if_exc(await dapi.distribute_function())
+
+    return web.json_response(data=data, status=200, dumps=prettify if pretty else dumps)
+
+
 async def logout_user(request):
     """Invalidate all current user's tokens.
 
@@ -77,38 +104,7 @@
     return web.json_response(data=data, status=200, dumps=dumps)
 
 
-async def get_users(request, usernames: list = None, pretty=False, wait_for_complete=False,
-=======
-async def get_user_me(request, pretty=False, wait_for_complete=False):
-    """Returns information from all system roles.
-
-    Parameters
-    ----------
-    request : connexion.request
-    pretty : bool, optional
-        Show results in human-readable format
-    wait_for_complete : bool, optional
-        Disable timeout response
-
-    Returns
-    -------
-    Users information
-    """
-    dapi = DistributedAPI(f=security.get_user_me,
-                          request_type='local_master',
-                          is_async=False,
-                          logger=logger,
-                          wait_for_complete=wait_for_complete,
-                          current_user=request['token_info']['sub'],
-                          rbac_permissions=request['token_info']['rbac_policies']
-                          )
-    data = raise_if_exc(await dapi.distribute_function())
-
-    return web.json_response(data=data, status=200, dumps=prettify if pretty else dumps)
-
-
 async def get_users(request, user_ids: list = None, pretty=False, wait_for_complete=False,
->>>>>>> 784267db
                     offset=0, limit=None, search=None, sort=None):
     """Returns information from all system roles.
 
@@ -140,6 +136,7 @@
                 'sort_ascending': True if sort is None or parse_api_param(sort, 'sort')['order'] == 'asc' else False,
                 'search_text': parse_api_param(search, 'search')['value'] if search is not None else None,
                 'complementary_search': parse_api_param(search, 'search')['negation'] if search is not None else None}
+
     dapi = DistributedAPI(f=security.get_users,
                           f_kwargs=remove_nones_to_dict(f_kwargs),
                           request_type='local_master',
