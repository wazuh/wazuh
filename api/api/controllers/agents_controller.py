# Copyright (C) 2015-2020, Wazuh Inc.
# Created by Wazuh, Inc. <info@wazuh.com>.
# This program is a free software; you can redistribute it and/or modify it under the terms of GPLv2

import logging

from aiohttp import web
from connexion.lifecycle import ConnexionResponse

import wazuh.agent as agent
from api import configuration
from api.encoder import dumps, prettify
from api.models.agent_added import AgentAddedModel
from api.models.agent_inserted import AgentInsertedModel
from api.models.base_model_ import Body
from api.util import parse_api_param, remove_nones_to_dict, raise_if_exc
from wazuh.core.cluster.control import get_system_nodes
from wazuh.core.cluster.dapi.dapi import DistributedAPI
from wazuh.core.common import database_limit
from wazuh.core.exception import WazuhError

logger = logging.getLogger('wazuh')


async def delete_agents(request, pretty=False, wait_for_complete=False, agents_list=None, purge=False, status='all',
                        older_than="7d"):
    """Delete all agents or a list of them with optional criteria based on the status or time of the last connection.

    :param pretty: Show results in human-readable format
    :param wait_for_complete: Disable timeout response
    :param agents_list: List of agent's IDs.
    :param purge: Delete an agent from the key store
    :param status: Filters by agent status. Use commas to enter multiple statuses.
    :param older_than: Filters out disconnected agents for longer than specified. Time in seconds, ‘[n_days]d’,
    ‘[n_hours]h’, ‘[n_minutes]m’ or ‘[n_seconds]s’. For never_connected agents, uses the register date.
    :return: AllItemsResponseAgentIDs
    """
    if 'all' in agents_list:
        agents_list = None
    f_kwargs = {'agent_list': agents_list,
                'purge': purge,
                'status': status,
                'older_than': older_than,
                'use_only_authd': configuration.api_conf['use_only_authd']
                }
    dapi = DistributedAPI(f=agent.delete_agents,
                          f_kwargs=remove_nones_to_dict(f_kwargs),
                          request_type='local_master',
                          is_async=False,
                          wait_for_complete=wait_for_complete,
                          logger=logger,
                          rbac_permissions=request['token_info']['rbac_policies']
                          )
    data = raise_if_exc(await dapi.distribute_function())

    return web.json_response(data=data, status=200, dumps=prettify if pretty else dumps)


async def get_agents(request, pretty=False, wait_for_complete=False, agents_list=None, offset=0, limit=database_limit,
                     select=None, sort=None, search=None, status=None, q=None, older_than=None,
                     manager=None, version=None, group=None, node_name=None, name=None, ip=None):
    """Get information about all agents or a list of them

    :param pretty: Show results in human-readable format
    :param wait_for_complete: Disable timeout response
    :param agents_list: List of agent's IDs.
    :param offset: First element to return in the collection
    :param limit: Maximum number of elements to return
    :param select: Select which fields to return (separated by comma)
    :param sort: Sorts the collection by a field or fields (separated by comma). Use +/- at the beginning to list in
    ascending or descending order.
    :param search: Looks for elements with the specified string
    :param status: Filters by agent status. Use commas to enter multiple statuses.
    :param q: Query to filter results by. For example q&#x3D;&amp;quot;status&#x3D;active&amp;quot;
    :param older_than: Filters out disconnected agents for longer than specified. Time in seconds, ‘[n_days]d’,
    ‘[n_hours]h’, ‘[n_minutes]m’ or ‘[n_seconds]s’. For never_connected agents, uses the register date.
    :param manager: Filters by manager hostname to which agents are connected.
    :param version: Filters by agents version.
    :param group: Filters by group of agents.
    :param node_name: Filters by node name.
    :param name: Filters by agent name.
    :param ip: Filters by agent IP
    :return: AllItemsResponseAgents
    """
    f_kwargs = {'agent_list': agents_list,
                'offset': offset,
                'limit': limit,
                'sort': parse_api_param(sort, 'sort'),
                'search': parse_api_param(search, 'search'),
                'select': select,
                'filters': {
                    'status': status,
                    'older_than': older_than,
                    'manager': manager,
                    'version': version,
                    'group': group,
                    'node_name': node_name,
                    'name': name,
                    'ip': ip,
                    'registerIP': request.query.get('registerIP', None)
                },
                'q': q
                }
    # Add nested fields to kwargs filters
    nested = ['os.version', 'os.name', 'os.platform']
    for field in nested:
        f_kwargs['filters'][field] = request.query.get(field, None)

    dapi = DistributedAPI(f=agent.get_agents,
                          f_kwargs=remove_nones_to_dict(f_kwargs),
                          request_type='local_master',
                          is_async=False,
                          wait_for_complete=wait_for_complete,
                          logger=logger,
                          rbac_permissions=request['token_info']['rbac_policies']
                          )
    data = raise_if_exc(await dapi.distribute_function())

    return web.json_response(data=data, status=200, dumps=prettify if pretty else dumps)


async def add_agent(request, pretty=False, wait_for_complete=False):
    """Add a new Wazuh agent.

    :param pretty: Show results in human-readable format
    :param wait_for_complete: Disable timeout response
    :return: AgentIdKey
    """
    # Get body parameters
    Body.validate_content_type(request, expected_content_type='application/json')
    f_kwargs = await AgentAddedModel.get_kwargs(request)

    f_kwargs['use_only_authd'] = configuration.api_conf['use_only_authd']

    dapi = DistributedAPI(f=agent.add_agent,
                          f_kwargs=remove_nones_to_dict(f_kwargs),
                          request_type='local_master',
                          is_async=False,
                          wait_for_complete=wait_for_complete,
                          logger=logger,
                          rbac_permissions=request['token_info']['rbac_policies']
                          )

    data = raise_if_exc(await dapi.distribute_function())

    return web.json_response(data=data, status=200, dumps=prettify if pretty else dumps)


async def restart_agents(request, pretty=False, wait_for_complete=False, agents_list='*'):
    """ Restarts all agents

    :param pretty: Show results in human-readable format
    :param wait_for_complete: Disable timeout response
    :param agents_list: List of agent's IDs.
    :return: AllItemsResponseAgentIDs
    """
    f_kwargs = {'agent_list': agents_list}

    dapi = DistributedAPI(f=agent.restart_agents,
                          f_kwargs=remove_nones_to_dict(f_kwargs),
                          request_type='distributed_master',
                          is_async=False,
                          wait_for_complete=wait_for_complete,
                          rbac_permissions=request['token_info']['rbac_policies'],
                          broadcasting=agents_list == '*',
                          logger=logger
                          )
    data = raise_if_exc(await dapi.distribute_function())

    return web.json_response(data=data, status=200, dumps=prettify if pretty else dumps)


async def restart_agents_by_node(request, node_id, pretty=False, wait_for_complete=False):
    """Restart all agents belonging to a node.

    Parameters
    ----------
    node_id : str
        Cluster node name.
    pretty : bool, optional
        Show results in human-readable format. Default `False`
    wait_for_complete : bool, optional
        Disable timeout response. Default `False`

    Returns
    -------
    Response
    """
    nodes = raise_if_exc(await get_system_nodes())

    f_kwargs = {'node_id': node_id, 'agent_list': '*'}

    dapi = DistributedAPI(f=agent.restart_agents_by_node,
                          f_kwargs=remove_nones_to_dict(f_kwargs),
                          request_type='distributed_master',
                          is_async=False,
                          wait_for_complete=wait_for_complete,
                          logger=logger,
                          rbac_permissions=request['token_info']['rbac_policies'],
                          nodes=nodes
                          )
    data = raise_if_exc(await dapi.distribute_function())

    return web.json_response(data=data, status=200, dumps=prettify if pretty else dumps)


async def get_agent_config(request, pretty=False, wait_for_complete=False, agent_id=None, component=None, **kwargs):
    """Get active configuration

    Returns the active configuration the agent is currently using. This can be different from the
    configuration present in the configuration file, if it has been modified and the agent has
    not been restarted yet.

    :param pretty: Show results in human-readable format
    :param wait_for_complete: Disable timeout response
<<<<<<< HEAD
    :param agent_id: Agent ID. All possible values since 000 onwards.
=======
    :param agent_id: Agent ID. All possible values from 000 onwards.
>>>>>>> 56f948c4
    :param component: Selected agent's component.
    :return: AgentConfiguration
    """
    f_kwargs = {'agent_list': [agent_id],
                'component': component,
                'config': kwargs.get('configuration', None)
                }

    dapi = DistributedAPI(f=agent.get_agent_config,
                          f_kwargs=remove_nones_to_dict(f_kwargs),
                          request_type='distributed_master',
                          is_async=False,
                          wait_for_complete=wait_for_complete,
                          logger=logger,
                          rbac_permissions=request['token_info']['rbac_policies']
                          )
    data = raise_if_exc(await dapi.distribute_function())

    return web.json_response(data=data, status=200, dumps=prettify if pretty else dumps)


async def delete_single_agent_multiple_groups(request, agent_id, groups_list=None, pretty=False,
                                              wait_for_complete=False):
    """'Remove the agent from all groups or a list of them.

    The agent will automatically revert to the "default" group if it is removed from all its assigned groups.

    :param pretty: Show results in human-readable format
    :param wait_for_complete: Disable timeout response
    :param agent_id: Agent ID. All posible values since 000 onwards.
    :param groups_list: Array of group's IDs.
    :return: AllItemsResponseGroupIDs
    """
    f_kwargs = {'agent_list': [agent_id],
                'group_list': groups_list}

    dapi = DistributedAPI(f=agent.remove_agent_from_groups,
                          f_kwargs=remove_nones_to_dict(f_kwargs),
                          request_type='local_master',
                          is_async=False,
                          wait_for_complete=wait_for_complete,
                          logger=logger,
                          rbac_permissions=request['token_info']['rbac_policies']
                          )

    data = raise_if_exc(await dapi.distribute_function())

    return web.json_response(data=data, status=200, dumps=prettify if pretty else dumps)


async def get_sync_agent(request, agent_id, pretty=False, wait_for_complete=False):
    """Get agent configuration sync status.

    Returns whether the agent configuration has been synchronized with the agent
    or not. This can be useful to check after updating a group configuration.

<<<<<<< HEAD
    :param agent_id: Agent ID. All possible values since 000 onwards.
=======
    :param agent_id: Agent ID. All possible values from 000 onwards.
>>>>>>> 56f948c4
    :param pretty: Show results in human-readable format
    :param wait_for_complete: Disable timeout responseç
    :return: AgentSync
    """
    f_kwargs = {'agent_list': [agent_id]}

    dapi = DistributedAPI(f=agent.get_agents_sync_group,
                          f_kwargs=remove_nones_to_dict(f_kwargs),
                          request_type='local_master',
                          is_async=False,
                          wait_for_complete=wait_for_complete,
                          logger=logger,
                          rbac_permissions=request['token_info']['rbac_policies']
                          )
    data = raise_if_exc(await dapi.distribute_function())

    return web.json_response(data=data, status=200, dumps=prettify if pretty else dumps)


async def delete_single_agent_single_group(request, agent_id, group_id, pretty=False, wait_for_complete=False):
    """Remove agent from a single group.

    Removes an agent from a group. If the agent has multigroups, it will preserve all previous groups except the last
    one.

    :param pretty: Show results in human-readable format
    :param wait_for_complete: Disable timeout response
<<<<<<< HEAD
    :param agent_id: Agent ID. All possible values since 000 onwards.
=======
    :param agent_id: Agent ID. All possible values from 000 onwards.
>>>>>>> 56f948c4
    :param group_id: Group ID.
    :return: ApiResponse
    """
    f_kwargs = {'agent_list': [agent_id],
                'group_list': [group_id]}

    dapi = DistributedAPI(f=agent.remove_agent_from_group,
                          f_kwargs=remove_nones_to_dict(f_kwargs),
                          request_type='local_master',
                          is_async=False,
                          wait_for_complete=wait_for_complete,
                          logger=logger,
                          rbac_permissions=request['token_info']['rbac_policies']
                          )
    data = raise_if_exc(await dapi.distribute_function())

    return web.json_response(data=data, status=200, dumps=prettify if pretty else dumps)


async def put_agent_single_group(request, agent_id, group_id, force_single_group=False, pretty=False,
                                 wait_for_complete=False):
    """Assign an agent to the specified group.

    :param pretty: Show results in human-readable format
    :param wait_for_complete: Disable timeout response
<<<<<<< HEAD
    :param agent_id: Agent ID. All possible values since 000 onwards.
=======
    :param agent_id: Agent ID. All possible values from 000 onwards.
>>>>>>> 56f948c4
    :param group_id: Group ID.
    :param force_single_group: Forces the agent to belong to a single group
    :return: ApiResponse
    """
    f_kwargs = {'agent_list': [agent_id],
                'group_list': [group_id],
                'replace': force_single_group}

    dapi = DistributedAPI(f=agent.assign_agents_to_group,
                          f_kwargs=remove_nones_to_dict(f_kwargs),
                          request_type='local_master',
                          is_async=False,
                          wait_for_complete=wait_for_complete,
                          logger=logger,
                          rbac_permissions=request['token_info']['rbac_policies']
                          )
    data = raise_if_exc(await dapi.distribute_function())

    return web.json_response(data=data, status=200, dumps=prettify if pretty else dumps)


async def get_agent_key(request, agent_id, pretty=False, wait_for_complete=False):
    """Get agent key.

    :param pretty: Show results in human-readable format
    :param wait_for_complete: Disable timeout response
<<<<<<< HEAD
    :param agent_id: Agent ID. All possible values since 000 onwards.
=======
    :param agent_id: Agent ID. All possible values from 000 onwards.
>>>>>>> 56f948c4
    :return: AllItemsResponseAgentsKeys
    """
    f_kwargs = {'agent_list': [agent_id]}

    dapi = DistributedAPI(f=agent.get_agents_keys,
                          f_kwargs=remove_nones_to_dict(f_kwargs),
                          request_type='local_master',
                          is_async=False,
                          wait_for_complete=wait_for_complete,
                          logger=logger,
                          rbac_permissions=request['token_info']['rbac_policies']
                          )
    data = raise_if_exc(await dapi.distribute_function())

    return web.json_response(data=data, status=200, dumps=prettify if pretty else dumps)


async def restart_agent(request, agent_id, pretty=False, wait_for_complete=False):
    """Restart an agent.

<<<<<<< HEAD
    :param agent_id: Agent ID. All possible values since 000 onwards.
=======
    :param agent_id: Agent ID. All possible values from 000 onwards.
>>>>>>> 56f948c4
    :param pretty: Show results in human-readable format
    :param wait_for_complete: Disable timeout response
    :return: AllItemsResponseAgentIDs
    """
    f_kwargs = {'agent_list': [agent_id]}

    dapi = DistributedAPI(f=agent.restart_agents,
                          f_kwargs=remove_nones_to_dict(f_kwargs),
                          request_type='distributed_master',
                          is_async=False,
                          wait_for_complete=wait_for_complete,
                          logger=logger,
                          rbac_permissions=request['token_info']['rbac_policies']
                          )
    data = raise_if_exc(await dapi.distribute_function())

    return web.json_response(data=data, status=200, dumps=prettify if pretty else dumps)


<<<<<<< HEAD
async def put_upgrade_agents(request, agents_list='*', pretty=False, wait_for_complete=False, wpk_repo=None,
=======
async def put_upgrade_agents(request, agents_list=None, pretty=False, wait_for_complete=False, wpk_repo=None,
>>>>>>> 56f948c4
                             version=None, use_http=False, force=False):
    """Upgrade agents using a WPK file from online repository.

    Parameters
    ----------
    pretty : bool
        Show results in human-readable format.
    wait_for_complete : bool
        Disable timeout response.
    agents_list : list
<<<<<<< HEAD
        List of agent IDs. All possible values since 000 onwards.
=======
        List of agent IDs. All possible values from 000 onwards.
>>>>>>> 56f948c4
    wpk_repo : str
        WPK repository.
    version : str
        Wazuh version to upgrade to.
    use_http : bool
        Use protocol http. If it's false use https. By default the value is set to false.
    force : bool
        Force upgrade.

    Returns
    -------
    ApiResponse
        Upgrade message after trying to upgrade the agents.
    """
    f_kwargs = {'agent_list': agents_list,
                'wpk_repo': wpk_repo,
                'version': version,
                'use_http': use_http,
                'force': force}

    dapi = DistributedAPI(f=agent.upgrade_agents,
                          f_kwargs=remove_nones_to_dict(f_kwargs),
                          request_type='distributed_master',
                          is_async=False,
<<<<<<< HEAD
                          wait_for_complete=True,
=======
                          wait_for_complete=wait_for_complete,
>>>>>>> 56f948c4
                          logger=logger,
                          broadcasting=agents_list == '*',
                          rbac_permissions=request['token_info']['rbac_policies']
                          )
    data = raise_if_exc(await dapi.distribute_function())

    return web.json_response(data=data, status=200, dumps=prettify if pretty else dumps)


<<<<<<< HEAD
async def put_upgrade_custom_agents(request, agents_list='*', pretty=False, wait_for_complete=False,
=======
async def put_upgrade_custom_agents(request, agents_list=None, pretty=False, wait_for_complete=False,
>>>>>>> 56f948c4
                                    file_path=None, installer=None):
    """Upgrade agents using a local WPK file.

    Parameters
    ----------
    pretty : bool
        Show results in human-readable format.
    wait_for_complete : bool
        Disable timeout response.
    agents_list : list
<<<<<<< HEAD
        List of agent IDs. All possible values since 000 onwards.
=======
        List of agent IDs. All possible values from 000 onwards.
>>>>>>> 56f948c4
    file_path : str
        Path to the WPK file. The file must be on a folder on the Wazuh's installation directory (by default, <code>/var/ossec</code>).
    installer : str
        Installation file.

    Returns
    -------
    ApiResponse
        Upgrade message after trying to upgrade the agents.
    """
    f_kwargs = {'agent_list': agents_list,
                'file_path': file_path,
                'installer': installer}

    dapi = DistributedAPI(f=agent.upgrade_agents,
                          f_kwargs=remove_nones_to_dict(f_kwargs),
                          request_type='distributed_master',
                          is_async=False,
<<<<<<< HEAD
                          wait_for_complete=True,
=======
                          wait_for_complete=wait_for_complete,
>>>>>>> 56f948c4
                          logger=logger,
                          broadcasting=agents_list == '*',
                          rbac_permissions=request['token_info']['rbac_policies']
                          )
    data = raise_if_exc(await dapi.distribute_function())

    return web.json_response(data=data, status=200, dumps=prettify if pretty else dumps)


async def get_agent_upgrade(request, agents_list=None, pretty=False, wait_for_complete=False):
    """Get upgrade results from agents.

    Parameters
    ----------
    pretty : bool
        Show results in human-readable format.
    wait_for_complete : bool
        Disable timeout response.
    agents_list : list
<<<<<<< HEAD
        List of agent IDs. All possible values since 000 onwards.
=======
        List of agent IDs. All possible values from 000 onwards.
>>>>>>> 56f948c4

    Returns
    -------
    ApiResponse
        Upgrade message after having upgraded the agents.
    """
    f_kwargs = {'agent_list': agents_list}

    dapi = DistributedAPI(f=agent.get_upgrade_result,
                          f_kwargs=remove_nones_to_dict(f_kwargs),
                          request_type='local_master',
                          is_async=False,
                          wait_for_complete=True,
                          logger=logger,
                          rbac_permissions=request['token_info']['rbac_policies']
                          )
    data = raise_if_exc(await dapi.distribute_function())

    return web.json_response(data=data, status=200, dumps=prettify if pretty else dumps)


async def post_new_agent(request, agent_name, pretty=False, wait_for_complete=False):
    """Add agent (quick method)

    Adds a new agent with name `agent_name`. This agent will use `any` as IP.'

    :param pretty: Show results in human-readable format
    :param wait_for_complete: Disable timeout response
    :param agent_name: Agent name used when the agent was registered.
    :return: AgentIdKeyData
    """
    f_kwargs = {'name': agent_name, 'use_only_authd': configuration.api_conf['use_only_authd']}

    dapi = DistributedAPI(f=agent.add_agent,
                          f_kwargs=remove_nones_to_dict(f_kwargs),
                          request_type='local_master',
                          is_async=False,
                          wait_for_complete=wait_for_complete,
                          logger=logger,
                          rbac_permissions=request['token_info']['rbac_policies']
                          )
    data = raise_if_exc(await dapi.distribute_function())

    return web.json_response(data=data, status=200, dumps=prettify if pretty else dumps)


async def delete_multiple_agent_single_group(request, group_id, agents_list=None, pretty=False,
                                             wait_for_complete=False):
    """Removes agents assignment from a specified group.

    :param group_id: Group ID.
    :param agents_list: Array of agent's IDs.
    :param pretty: Show results in human-readable format
    :param wait_for_complete: Disable timeout response
    :return: AllItemsResponseAgentIDs
    """
    if 'all' in agents_list:
        agents_list = None
    f_kwargs = {'agent_list': agents_list,
                'group_list': [group_id]}

    dapi = DistributedAPI(f=agent.remove_agents_from_group,
                          f_kwargs=remove_nones_to_dict(f_kwargs),
                          request_type='local_master',
                          is_async=False,
                          wait_for_complete=wait_for_complete,
                          logger=logger,
                          rbac_permissions=request['token_info']['rbac_policies']
                          )
    data = raise_if_exc(await dapi.distribute_function())

    return web.json_response(data=data, status=200, dumps=prettify if pretty else dumps)


async def put_multiple_agent_single_group(request, group_id, agents_list=None, pretty=False, wait_for_complete=False,
                                          force_single_group=False):
    """Add multiple agents to a group

    :param group_id: Group ID.
    :param agents_list: List of agents ID.
    :param pretty: Show results in human-readable format
    :param wait_for_complete: Disable timeout response
    :param force_single_group: Forces the agent to belong to a single group
    :return: AllItemsResponseAgentIDs
    """
    f_kwargs = {'agent_list': agents_list,
                'group_list': [group_id],
                'replace': force_single_group}

    dapi = DistributedAPI(f=agent.assign_agents_to_group,
                          f_kwargs=remove_nones_to_dict(f_kwargs),
                          request_type='local_master',
                          is_async=False,
                          wait_for_complete=wait_for_complete,
                          logger=logger,
                          rbac_permissions=request['token_info']['rbac_policies']
                          )
    data = raise_if_exc(await dapi.distribute_function())

    return web.json_response(data=data, status=200, dumps=prettify if pretty else dumps)


async def delete_groups(request, groups_list=None, pretty=False, wait_for_complete=False):
    """Delete all groups or a list of them.

    :param pretty: Show results in human-readable format
    :param wait_for_complete: Disable timeout response
    :param groups_list: Array of group's IDs.
    :return: AllItemsResponseGroupIDs + AgentGroupDeleted
    """
    if 'all' in groups_list:
        groups_list = None
    f_kwargs = {'group_list': groups_list}

    dapi = DistributedAPI(f=agent.delete_groups,
                          f_kwargs=remove_nones_to_dict(f_kwargs),
                          request_type='local_master',
                          is_async=False,
                          wait_for_complete=wait_for_complete,
                          logger=logger,
                          rbac_permissions=request['token_info']['rbac_policies']
                          )
    data = raise_if_exc(await dapi.distribute_function())

    return web.json_response(data=data, status=200, dumps=prettify if pretty else dumps)


async def get_list_group(request, pretty=False, wait_for_complete=False, groups_list=None, offset=0, limit=None,
                         sort=None, search=None):
    """Get groups.

    Returns a list containing basic information about each agent group such as number of agents belonging to the group
    and the checksums of the configuration and shared files.

    :param pretty: Show results in human-readable format
    :param wait_for_complete: Disable timeout response
    :param groups_list: Array of group's IDs.
    :param offset: First element to return in the collection
    :param limit: Maximum number of elements to return
    :param sort: Sorts the collection by a field or fields (separated by comma). Use +/- at the beginning to list in
    ascending or descending order.
    :param search: Looks for elements with the specified string
    :return: AllItemsResponseGroups
    """
    hash_ = request.query.get('hash', 'md5')  # Select algorithm to generate the returned checksums.
    f_kwargs = {'offset': offset,
                'limit': limit,
                'group_list': groups_list,
                'sort': parse_api_param(sort, 'sort'),
                'search': parse_api_param(search, 'search'),
                'hash_algorithm': hash_}
    dapi = DistributedAPI(f=agent.get_agent_groups,
                          f_kwargs=remove_nones_to_dict(f_kwargs),
                          request_type='local_master',
                          is_async=False,
                          wait_for_complete=wait_for_complete,
                          logger=logger,
                          rbac_permissions=request['token_info']['rbac_policies']
                          )
    data = raise_if_exc(await dapi.distribute_function())

    return web.json_response(data=data, status=200, dumps=prettify if pretty else dumps)


async def get_agents_in_group(request, group_id, pretty=False, wait_for_complete=False, offset=0, limit=database_limit,
                              select=None, sort=None, search=None, status=None, q=None):
    """Get the list of agents that belongs to the specified group.

    :param pretty: Show results in human-readable format
    :param wait_for_complete: Disable timeout response
    :param group_id: Group ID.
    :param offset: First element to return in the collection
    :param limit: Maximum number of elements to return
    :param select: Select which fields to return (separated by comma)
    :param sort: Sorts the collection by a field or fields (separated by comma). Use +/- at the beginning to list in
    ascending or descending order.
    :param search: Looks for elements with the specified string
    :param status: Filters by agent status. Use commas to enter multiple statuses.
    :param q: Query to filter results by. For example q&#x3D;&amp;quot;status&#x3D;active&amp;quot;
    :return: AllItemsResponseAgents
    """
    f_kwargs = {'group_list': [group_id],
                'offset': offset,
                'limit': limit,
                'sort': parse_api_param(sort, 'sort'),
                'search': parse_api_param(search, 'search'),
                'select': select,
                'filters': {
                    'status': status,
                },
                'q': q}

    dapi = DistributedAPI(f=agent.get_agents_in_group,
                          f_kwargs=remove_nones_to_dict(f_kwargs),
                          request_type='local_master',
                          is_async=False,
                          wait_for_complete=wait_for_complete,
                          logger=logger,
                          rbac_permissions=request['token_info']['rbac_policies']
                          )

    data = raise_if_exc(await dapi.distribute_function())

    return web.json_response(data=data, status=200, dumps=prettify if pretty else dumps)


async def post_group(request, group_id, pretty=False, wait_for_complete=False):
    """Create a new group.

    :param pretty: Show results in human-readable format
    :param wait_for_complete: Disable timeout response
    :param group_id: Group ID.
    :return: ApiResponse
    """
    f_kwargs = {'group_id': group_id}

    dapi = DistributedAPI(f=agent.create_group,
                          f_kwargs=remove_nones_to_dict(f_kwargs),
                          request_type='local_master',
                          is_async=False,
                          wait_for_complete=wait_for_complete,
                          logger=logger,
                          rbac_permissions=request['token_info']['rbac_policies']
                          )
    data = raise_if_exc(await dapi.distribute_function())

    return web.json_response(data=data, status=200, dumps=prettify if pretty else dumps)


async def get_group_config(request, group_id, pretty=False, wait_for_complete=False, offset=0, limit=database_limit):
    """Get group configuration defined in the `agent.conf` file.

    :param pretty: Show results in human-readable format
    :param wait_for_complete: Disable timeout response
    :param group_id: Group ID.
    :param offset: First element to return in the collection
    :param limit: Maximum number of elements to return
    :return: GroupConfiguration
    """
    f_kwargs = {'group_list': [group_id],
                'offset': offset,
                'limit': limit}

    dapi = DistributedAPI(f=agent.get_agent_conf,
                          f_kwargs=remove_nones_to_dict(f_kwargs),
                          request_type='local_master',
                          is_async=False,
                          wait_for_complete=wait_for_complete,
                          logger=logger,
                          rbac_permissions=request['token_info']['rbac_policies']
                          )
    data = raise_if_exc(await dapi.distribute_function())

    return web.json_response(data=data, status=200, dumps=prettify if pretty else dumps)


async def put_group_config(request, body, group_id, pretty=False, wait_for_complete=False):
    """Update group configuration.

    Update an specified group's configuration. This API call expects a full valid XML file with the shared configuration
    tags/syntax.

    :param body: Body parameters
    :param pretty: Show results in human-readable format
    :param wait_for_complete: Disable timeout response
    :param group_id: Group ID.
    :return: ApiResponse
    """
    # Parse body to utf-8
    Body.validate_content_type(request, expected_content_type='application/xml')
    parsed_body = Body.decode_body(body, unicode_error=2006, attribute_error=2007)

    f_kwargs = {'group_list': [group_id],
                'file_data': parsed_body}

    dapi = DistributedAPI(f=agent.upload_group_file,
                          f_kwargs=remove_nones_to_dict(f_kwargs),
                          request_type='local_master',
                          is_async=False,
                          wait_for_complete=wait_for_complete,
                          logger=logger,
                          rbac_permissions=request['token_info']['rbac_policies']
                          )
    data = raise_if_exc(await dapi.distribute_function())

    return web.json_response(data=data, status=200, dumps=prettify if pretty else dumps)


async def get_group_files(request, group_id, pretty=False, wait_for_complete=False, offset=0, limit=None, sort=None,
                          search=None):
    """Get the files placed under the group directory

    :param pretty: Show results in human-readable format
    :param wait_for_complete: Disable timeout response
    :param group_id: Group ID.
    :param offset: First element to return in the collection
    :param limit: Maximum number of elements to return
    :param sort: Sorts the collection by a field or fields (separated by comma). Use +/- at the beginning to list in
    ascending or descending order.
    :param search: Looks for elements with the specified string
    :return: GroupFile
    """
    hash_ = request.query.get('hash', 'md5')  # Select algorithm to generate the returned checksums.
    f_kwargs = {'group_list': [group_id],
                'offset': offset,
                'limit': limit,
                'sort_by': parse_api_param(sort, 'sort')['fields'] if sort is not None else ["filename"],
                'sort_ascending': True if sort is None or parse_api_param(sort, 'sort')['order'] == 'asc' else False,
                'search_text': parse_api_param(search, 'search')['value'] if search is not None else None,
                'complementary_search': parse_api_param(search, 'search')['negation'] if search is not None else None,
                'hash_algorithm': hash_}

    dapi = DistributedAPI(f=agent.get_group_files,
                          f_kwargs=remove_nones_to_dict(f_kwargs),
                          request_type='local_master',
                          is_async=False,
                          wait_for_complete=wait_for_complete,
                          logger=logger,
                          rbac_permissions=request['token_info']['rbac_policies']
                          )
    data = raise_if_exc(await dapi.distribute_function())

    return web.json_response(data=data, status=200, dumps=prettify if pretty else dumps)


async def get_group_file_json(request, group_id, file_name, pretty=False, wait_for_complete=False):
    """Get the files placed under the group directory in json format.

    :param pretty: Show results in human-readable format
    :param wait_for_complete: Disable timeout response
    :param group_id: Group ID.
    :param file_name: Filename
    :return: File data in JSON
    """
    f_kwargs = {'group_list': [group_id],
                'filename': file_name,
                'type_conf': request.query.get('type', None),
                'return_format': 'json'}

    dapi = DistributedAPI(f=agent.get_file_conf,
                          f_kwargs=remove_nones_to_dict(f_kwargs),
                          request_type='local_master',
                          is_async=False,
                          wait_for_complete=wait_for_complete,
                          logger=logger,
                          rbac_permissions=request['token_info']['rbac_policies']
                          )
    data = raise_if_exc(await dapi.distribute_function())

    return web.json_response(data=data, status=200, dumps=prettify if pretty else dumps)


async def get_group_file_xml(request, group_id, file_name, pretty=False, wait_for_complete=False):
    """Get the files placed under the group directory in xml format.

    :param pretty: Show results in human-readable format
    :param wait_for_complete: Disable timeout response
    :param group_id: Group ID.
    :param file_name: Filename
    :return: File data in XML
    """
    f_kwargs = {'group_list': [group_id],
                'filename': file_name,
                'type_conf': request.query.get('type', None),
                'return_format': 'xml'}

    dapi = DistributedAPI(f=agent.get_file_conf,
                          f_kwargs=remove_nones_to_dict(f_kwargs),
                          request_type='local_master',
                          is_async=False,
                          wait_for_complete=wait_for_complete,
                          logger=logger,
                          rbac_permissions=request['token_info']['rbac_policies']
                          )
    data = raise_if_exc(await dapi.distribute_function())
    response = ConnexionResponse(body=data["data"], mimetype='application/xml')

    return response


async def restart_agents_by_group(request, group_id, pretty=False, wait_for_complete=False):
    """Restart all agents from a group.

    :param pretty: Show results in human-readable format
    :param wait_for_complete: Disable timeout response
    :param group_id: Group ID.
    :return: AllItemsResponseAgents
    """
    f_kwargs = {'group_id': group_id}

    dapi = DistributedAPI(f=agent.restart_agents,
                          f_kwargs=remove_nones_to_dict(f_kwargs),
                          request_type='distributed_master',
                          is_async=False,
                          wait_for_complete=wait_for_complete,
                          logger=logger,
                          rbac_permissions=request['token_info']['rbac_policies']
                          )

    data = raise_if_exc(await dapi.distribute_function())

    return web.json_response(data=data, status=200, dumps=prettify if pretty else dumps)


async def insert_agent(request, pretty=False, wait_for_complete=False):
    """Insert a new agent

    :param pretty: Show results in human-readable format
    :param wait_for_complete: Disable timeout response
    :return: AgentIdKey
    """
    # Get body parameters
    Body.validate_content_type(request, expected_content_type='application/json')
    f_kwargs = await AgentInsertedModel.get_kwargs(request)

    # Get IP if not given
    if not f_kwargs['ip']:
        if configuration.api_conf['behind_proxy_server']:
            try:
                f_kwargs['ip'] = request.headers['X-Forwarded-For']
            except KeyError:
                raise_if_exc(WazuhError(1120))
        else:
            peername = request.transport.get_extra_info('peername')
            if peername is not None:
                f_kwargs['ip'], _ = peername
    f_kwargs['use_only_authd'] = configuration.api_conf['use_only_authd']

    dapi = DistributedAPI(f=agent.add_agent,
                          f_kwargs=remove_nones_to_dict(f_kwargs),
                          request_type='local_master',
                          is_async=False,
                          wait_for_complete=wait_for_complete,
                          logger=logger,
                          rbac_permissions=request['token_info']['rbac_policies']
                          )
    data = raise_if_exc(await dapi.distribute_function())

    return web.json_response(data=data, status=200, dumps=prettify if pretty else dumps)


async def get_agent_no_group(request, pretty=False, wait_for_complete=False, offset=0, limit=database_limit,
                             select=None, sort=None, search=None, q=None):
    """Get agents without group.

    :param pretty: Show results in human-readable format
    :param wait_for_complete: Disable timeout response
    :param offset: First element to return in the collection
    :param limit: Maximum number of elements to return
    :param select: Select which fields to return (separated by comma)
    :param sort: Sorts the collection by a field or fields (separated by comma). Use +/- at the beginning to list in
    ascending or descending order.
    :param search: Looks for elements with the specified string
    :param q: Query to filter results by. For example q&#x3D;&amp;quot;status&#x3D;active&amp;quot;
    :return: AllItemsResponseAgents
    """
    f_kwargs = {'offset': offset,
                'limit': limit,
                'select': select,
                'sort': parse_api_param(sort, 'sort'),
                'search': parse_api_param(search, 'search'),
                'q': 'id!=000;group=null' + (';' + q if q else '')}

    dapi = DistributedAPI(f=agent.get_agents,
                          f_kwargs=remove_nones_to_dict(f_kwargs),
                          request_type='local_master',
                          is_async=False,
                          wait_for_complete=wait_for_complete,
                          logger=logger,
                          rbac_permissions=request['token_info']['rbac_policies']
                          )
    data = raise_if_exc(await dapi.distribute_function())

    return web.json_response(data=data, status=200, dumps=prettify if pretty else dumps)


async def get_agent_outdated(request, pretty=False, wait_for_complete=False, offset=0, limit=database_limit, sort=None,
                             search=None, q=None):
    """Get outdated agents.

    :param pretty: Show results in human-readable format
    :param wait_for_complete: Disable timeout response
    :param offset: First element to return in the collection
    :param limit: Maximum number of elements to return
    :param sort: Sorts the collection by a field or fields (separated by comma). Use +/- at the beginning to list in
    ascending or descending order.
    :param search: Looks for elements with the specified string
    :param q: Query to filter results by. For example q&#x3D;&amp;quot;status&#x3D;active&amp;quot;
    :return: AllItemsResponseAgentsSimple
    """
    f_kwargs = {'offset': offset,
                'limit': limit,
                'sort': parse_api_param(sort, 'sort'),
                'search': parse_api_param(search, 'search'),
                'q': q}

    dapi = DistributedAPI(f=agent.get_outdated_agents,
                          f_kwargs=remove_nones_to_dict(f_kwargs),
                          request_type='local_master',
                          is_async=False,
                          wait_for_complete=wait_for_complete,
                          logger=logger,
                          rbac_permissions=request['token_info']['rbac_policies']
                          )
    data = raise_if_exc(await dapi.distribute_function())

    return web.json_response(data=data, status=200, dumps=prettify if pretty else dumps)


async def get_agent_fields(request, pretty=False, wait_for_complete=False, fields=None, offset=0, limit=database_limit,
                           select=None, sort=None, search=None, q=None):
    """Get distinct fields in agents.

    Returns all the different combinations that agents have for the selected fields. It also indicates the total number
    of agents that have each combination.

    :param pretty: Show results in human-readable format
    :param wait_for_complete: Disable timeout response
    :param fields: List of fields affecting the operation.
    :param offset: First element to return in the collection
    :param limit: Maximum number of elements to return
    :param select: Select which fields to return (separated by comma)
    :param sort: Sorts the collection by a field or fields (separated by comma). Use +/- at the beginning to list in
    ascending or descending order.
    :param search: Looks for elements with the specified string
    :param q: Query to filter results by. For example q&#x3D;&amp;quot;status&#x3D;active&amp;quot;
    :return: ListMetadata
    """
    f_kwargs = {'offset': offset,
                'limit': limit,
                'select': select,
                'sort': parse_api_param(sort, 'sort'),
                'search': parse_api_param(search, 'search'),
                'fields': fields,
                'q': q}

    dapi = DistributedAPI(f=agent.get_distinct_agents,
                          f_kwargs=remove_nones_to_dict(f_kwargs),
                          request_type='local_master',
                          is_async=False,
                          wait_for_complete=wait_for_complete,
                          logger=logger,
                          rbac_permissions=request['token_info']['rbac_policies']
                          )
    data = raise_if_exc(await dapi.distribute_function())

    return web.json_response(data=data, status=200, dumps=prettify if pretty else dumps)


async def get_agent_summary_status(request, pretty=False, wait_for_complete=False):
    """Get agents status summary.

    :param pretty: Show results in human-readable format
    :param wait_for_complete: Disable timeout response
    :return: AgentsSummaryStatus
    """
    f_kwargs = {}

    dapi = DistributedAPI(f=agent.get_agents_summary_status,
                          f_kwargs=remove_nones_to_dict(f_kwargs),
                          request_type='local_master',
                          is_async=False,
                          wait_for_complete=wait_for_complete,
                          logger=logger,
                          rbac_permissions=request['token_info']['rbac_policies']
                          )
    data = raise_if_exc(await dapi.distribute_function())

    return web.json_response(data=data, status=200, dumps=prettify if pretty else dumps)


async def get_agent_summary_os(request, pretty=False, wait_for_complete=False):
    """Get agents OS summary.

    :param pretty: Show results in human-readable format
    :param wait_for_complete: Disable timeout response
    :return: ListMetadata
    """
    f_kwargs = {}

    dapi = DistributedAPI(f=agent.get_agents_summary_os,
                          f_kwargs=remove_nones_to_dict(f_kwargs),
                          request_type='local_master',
                          is_async=False,
                          wait_for_complete=wait_for_complete,
                          logger=logger,
                          rbac_permissions=request['token_info']['rbac_policies']
                          )
    data = raise_if_exc(await dapi.distribute_function())

    return web.json_response(data=data, status=200, dumps=prettify if pretty else dumps)<|MERGE_RESOLUTION|>--- conflicted
+++ resolved
@@ -213,11 +213,7 @@
 
     :param pretty: Show results in human-readable format
     :param wait_for_complete: Disable timeout response
-<<<<<<< HEAD
-    :param agent_id: Agent ID. All possible values since 000 onwards.
-=======
     :param agent_id: Agent ID. All possible values from 000 onwards.
->>>>>>> 56f948c4
     :param component: Selected agent's component.
     :return: AgentConfiguration
     """
@@ -274,11 +270,7 @@
     Returns whether the agent configuration has been synchronized with the agent
     or not. This can be useful to check after updating a group configuration.
 
-<<<<<<< HEAD
-    :param agent_id: Agent ID. All possible values since 000 onwards.
-=======
     :param agent_id: Agent ID. All possible values from 000 onwards.
->>>>>>> 56f948c4
     :param pretty: Show results in human-readable format
     :param wait_for_complete: Disable timeout responseç
     :return: AgentSync
@@ -306,11 +298,7 @@
 
     :param pretty: Show results in human-readable format
     :param wait_for_complete: Disable timeout response
-<<<<<<< HEAD
-    :param agent_id: Agent ID. All possible values since 000 onwards.
-=======
     :param agent_id: Agent ID. All possible values from 000 onwards.
->>>>>>> 56f948c4
     :param group_id: Group ID.
     :return: ApiResponse
     """
@@ -336,11 +324,7 @@
 
     :param pretty: Show results in human-readable format
     :param wait_for_complete: Disable timeout response
-<<<<<<< HEAD
-    :param agent_id: Agent ID. All possible values since 000 onwards.
-=======
     :param agent_id: Agent ID. All possible values from 000 onwards.
->>>>>>> 56f948c4
     :param group_id: Group ID.
     :param force_single_group: Forces the agent to belong to a single group
     :return: ApiResponse
@@ -367,11 +351,7 @@
 
     :param pretty: Show results in human-readable format
     :param wait_for_complete: Disable timeout response
-<<<<<<< HEAD
-    :param agent_id: Agent ID. All possible values since 000 onwards.
-=======
     :param agent_id: Agent ID. All possible values from 000 onwards.
->>>>>>> 56f948c4
     :return: AllItemsResponseAgentsKeys
     """
     f_kwargs = {'agent_list': [agent_id]}
@@ -392,11 +372,7 @@
 async def restart_agent(request, agent_id, pretty=False, wait_for_complete=False):
     """Restart an agent.
 
-<<<<<<< HEAD
-    :param agent_id: Agent ID. All possible values since 000 onwards.
-=======
     :param agent_id: Agent ID. All possible values from 000 onwards.
->>>>>>> 56f948c4
     :param pretty: Show results in human-readable format
     :param wait_for_complete: Disable timeout response
     :return: AllItemsResponseAgentIDs
@@ -416,11 +392,7 @@
     return web.json_response(data=data, status=200, dumps=prettify if pretty else dumps)
 
 
-<<<<<<< HEAD
-async def put_upgrade_agents(request, agents_list='*', pretty=False, wait_for_complete=False, wpk_repo=None,
-=======
 async def put_upgrade_agents(request, agents_list=None, pretty=False, wait_for_complete=False, wpk_repo=None,
->>>>>>> 56f948c4
                              version=None, use_http=False, force=False):
     """Upgrade agents using a WPK file from online repository.
 
@@ -431,11 +403,7 @@
     wait_for_complete : bool
         Disable timeout response.
     agents_list : list
-<<<<<<< HEAD
-        List of agent IDs. All possible values since 000 onwards.
-=======
         List of agent IDs. All possible values from 000 onwards.
->>>>>>> 56f948c4
     wpk_repo : str
         WPK repository.
     version : str
@@ -460,11 +428,7 @@
                           f_kwargs=remove_nones_to_dict(f_kwargs),
                           request_type='distributed_master',
                           is_async=False,
-<<<<<<< HEAD
-                          wait_for_complete=True,
-=======
-                          wait_for_complete=wait_for_complete,
->>>>>>> 56f948c4
+                          wait_for_complete=wait_for_complete,
                           logger=logger,
                           broadcasting=agents_list == '*',
                           rbac_permissions=request['token_info']['rbac_policies']
@@ -474,11 +438,7 @@
     return web.json_response(data=data, status=200, dumps=prettify if pretty else dumps)
 
 
-<<<<<<< HEAD
-async def put_upgrade_custom_agents(request, agents_list='*', pretty=False, wait_for_complete=False,
-=======
 async def put_upgrade_custom_agents(request, agents_list=None, pretty=False, wait_for_complete=False,
->>>>>>> 56f948c4
                                     file_path=None, installer=None):
     """Upgrade agents using a local WPK file.
 
@@ -489,11 +449,7 @@
     wait_for_complete : bool
         Disable timeout response.
     agents_list : list
-<<<<<<< HEAD
-        List of agent IDs. All possible values since 000 onwards.
-=======
         List of agent IDs. All possible values from 000 onwards.
->>>>>>> 56f948c4
     file_path : str
         Path to the WPK file. The file must be on a folder on the Wazuh's installation directory (by default, <code>/var/ossec</code>).
     installer : str
@@ -512,11 +468,7 @@
                           f_kwargs=remove_nones_to_dict(f_kwargs),
                           request_type='distributed_master',
                           is_async=False,
-<<<<<<< HEAD
-                          wait_for_complete=True,
-=======
-                          wait_for_complete=wait_for_complete,
->>>>>>> 56f948c4
+                          wait_for_complete=wait_for_complete,
                           logger=logger,
                           broadcasting=agents_list == '*',
                           rbac_permissions=request['token_info']['rbac_policies']
@@ -536,11 +488,7 @@
     wait_for_complete : bool
         Disable timeout response.
     agents_list : list
-<<<<<<< HEAD
-        List of agent IDs. All possible values since 000 onwards.
-=======
         List of agent IDs. All possible values from 000 onwards.
->>>>>>> 56f948c4
 
     Returns
     -------
