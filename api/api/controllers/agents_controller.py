# Copyright (C) 2015-2019, Wazuh Inc.
# Created by Wazuh, Inc. <info@wazuh.com>.
# This program is a free software; you can redistribute it and/or modify it under the terms of GPLv2

import asyncio
import logging

import connexion

from connexion.lifecycle import ConnexionResponse

import wazuh.configuration as configuration
from api.models.agent_added import AgentAdded
from api.models.agent_inserted import AgentInserted
from api.models.agent_list_model import AgentList
from api.models.base_model_ import Data
from api.util import parse_api_param
from api.util import remove_nones_to_dict, exception_handler, raise_if_exc
from wazuh.agent import Agent
from wazuh.cluster.dapi.dapi import DistributedAPI
from wazuh.exception import WazuhError
from api import configuration

loop = asyncio.get_event_loop()
logger = logging.getLogger('wazuh')


@exception_handler
def delete_agents(pretty=False, wait_for_complete=False, list_agents='all', purge=None, status='all', older_than=None):
    """Delete agents

    Deletes agents, using a list of them or a criterion based on the status or time of the last connection.
    The Wazuh API must be restarted after removing an agent.

    :param pretty: Show results in human-readable format 
    :type pretty: bool
    :param wait_for_complete: Disable timeout response 
    :type wait_for_complete: bool
    :param list_agents: Array of agent ID’s
    :type list_agents: List[str]
    :param purge: Delete an agent from the key store
    :type purge: bool
    :param status: Filters by agent status. Use commas to enter multiple statuses.
    :type status: List[str]
    :param older_than: Filters out disconnected agents for longer than specified. Time in seconds, ‘[n_days]d’,
    ‘[n_hours]h’, ‘[n_minutes]m’ or ‘[n_seconds]s’. For never connected agents, uses the register date.
    :type older_than: str

    :rtype: AgentAllItemsAffected
    """
    f_kwargs = {'list_agent': list_agents,
                'purge': purge,
                'status': status,
                'older_than': older_than
                }

    dapi = DistributedAPI(f=Agent.remove_agents,
                          f_kwargs=remove_nones_to_dict(f_kwargs),
                          request_type='local_master',
                          is_async=False,
                          wait_for_complete=wait_for_complete,
                          pretty=pretty,
                          logger=logger
                          )
    data = raise_if_exc(loop.run_until_complete(dapi.distribute_function()))

    return data, 200

@exception_handler
def get_all_agents(pretty=False, wait_for_complete=False, offset=0, limit=None, select=None, sort=None, search=None,
                   status=None, q='', older_than=None, os_platform=None, os_version=None, os_name=None, manager=None,
                   version=None, group=None, node_name=None, name=None, ip=None, registerIP=None):  # noqa: E501
    """Get all agents

    Returns a list with the available agents. # noqa: E501

    :param pretty: Show results in human-readable format 
    :type pretty: bool
    :param wait_for_complete: Disable timeout response 
    :type wait_for_complete: bool
    :param offset: First element to return in the collection
    :type offset: int
    :param limit: Maximum number of elements to return
    :type limit: int
    :param select: Select which fields to return (separated by comma)
    :type select: List[str]
    :param sort: Sorts the collection by a field or fields (separated by comma). Use +/- at the beginning to list in ascending or descending order. 
    :type sort: str
    :param search: Looks for elements with the specified string
    :type search: str
    :param status: Filters by agent status. Use commas to enter multiple statuses.
    :type status: List[str]
    :param q: Query to filter results by. For example q&#x3D;&amp;quot;status&#x3D;Active&amp;quot;
    :type q: str
    :param older_than: Filters out disconnected agents for longer than specified. Time in seconds, ‘[n_days]d’, ‘[n_hours]h’, ‘[n_minutes]m’ or ‘[n_seconds]s’. For never connected agents, uses the register date. 
    :type older_than: str
    :param os_platform: Filters by OS platform.
    :type os_platform: str
    :param os_version: Filters by OS version.
    :type os_version: str
    :param os_name: Filters by OS name.
    :type os_name: str
    :param manager: Filters by manager hostname to which agents are connected.
    :type manager: str
    :param version: Filters by agents version.
    :type version: str
    :param group: Filters by group of agents.
    :type group: str
    :param node_name: Filters by node name.
    :type node_name: str
    :param name: Filters by agent name.
    :type name: str
    :param ip: Filters by agent IP
    :type ip: str
    :param registerIP: Filters by agent register IP
    :type registerIP: str

    :rtype: AllAgents
    """

    f_kwargs = {'offset': offset,
                'limit': limit,
                'sort': parse_api_param(sort.replace('os_', 'os.') if sort else sort, 'sort'),
                'search': parse_api_param(search, 'search'),
                'select': [x.replace('os_', 'os.') for x in select] if select else select,
                'filters': {
                    'status': status,
                    'older_than': older_than,
                    'os.platform': os_platform,
                    'os.version': os_version,
                    'os.name': os_name,
                    'manager': manager,
                    'version': version,
                    'group': group,
                    'node_name': node_name,
                    'name': name,
                    'ip': ip,
                    'registerIP': registerIP
                    },
                'q': q
                }

    dapi = DistributedAPI(f=Agent.get_agents_overview,
                          f_kwargs=remove_nones_to_dict(f_kwargs),
                          request_type='local_master',
                          is_async=False,
                          wait_for_complete=wait_for_complete,
                          pretty=pretty,
                          logger=logger
                          )
    data = raise_if_exc(loop.run_until_complete(dapi.distribute_function()))
    response = Data(data)

    return response, 200

@exception_handler
def restart_all_agents(pretty=True, wait_for_complete=False):  # noqa: E501
    """Restarts all agents

     # noqa: E501

    :param wait_for_complete: Disable timeout response 
    :type wait_for_complete: bool

    :rtype: CommonResponse
    """

    dapi = DistributedAPI(f=Agent.restart_agents,
                          f_kwargs={'restart_all': True},
                          request_type='distributed_master',
                          is_async=False,
                          wait_for_complete=wait_for_complete,
                          pretty=pretty,
                          logger=logger
                          )
    data = raise_if_exc(loop.run_until_complete(dapi.distribute_function()))
    # Only return message
    # response = Data(data)

    return data, 200


@exception_handler
def add_agent(pretty=False, wait_for_complete=False):  # noqa: E501
    """
    Add a new agent into the cluster.
    :param pretty: Show results in human-readable format
    :type pretty: bool
    :param wait_for_complete: Disable timeout response
    :type wait_for_complete: bool
    :param name: Agent name.
    :type name: str
    :param ip: If this is not included, the API will get the IP automatically. If you are behind a proxy, you must set the option BehindProxyServer to yes at API configuration. Allowed values: IP, IP/NET, ANY
    :type ip: str
    :param force_time: Remove the old agent with the same IP if disconnected since <force_time> seconds.
    :type force_time: int
    
    :rtype: AgentIdKeyData
    """
    # get body parameters
    agent_added_model = AgentAdded.from_dict(connexion.request.get_json())
    f_kwargs = {**{}, **agent_added_model.to_dict()}

    if not f_kwargs['ip']:
        if configuration.read_api_config()['behind_proxy_server']:
            try:
                f_kwargs['ip'] = connexion.request.headers['X-Forwarded-For']
            except:
                raise WazuhError(1120)
        else:
            f_kwargs['ip'] = connexion.request.remote_addr

    dapi = DistributedAPI(f=Agent.add_agent,
                          f_kwargs=remove_nones_to_dict(f_kwargs),
                          request_type='local_master',
                          is_async=False,
                          wait_for_complete=wait_for_complete,
                          pretty=pretty,
                          logger=logger
                          )

    data = raise_if_exc(loop.run_until_complete(dapi.distribute_function()))
    response = Data(data)

    return response, 200

@exception_handler
def delete_agent(agent_id, pretty=False, wait_for_complete=False, purge=False):  # noqa: E501
    """Get an agent

    Returns various information from an agent.'  # noqa: E501

    :param pretty: Show results in human-readable format
    :type pretty: bool
    :param wait_for_complete: Disable timeout response
    :type wait_for_complete: bool
    :param agent_id: Agent ID. All posible values since 000 onwards.
    :type agent_id: str
    :param purge: Delete an agent from the key store
    :type purge: bool

    :rtype: AgentItemsAffected
    """
    f_kwargs = {'agent_id': agent_id,
                'purge': purge
                }

    dapi = DistributedAPI(f=Agent.remove_agent,
                          f_kwargs=remove_nones_to_dict(f_kwargs),
                          request_type='local_master',
                          is_async=False,
                          wait_for_complete=wait_for_complete,
                          pretty=pretty,
                          logger=logger
                          )
    data = raise_if_exc(loop.run_until_complete(dapi.distribute_function()))
    # response = Data(data)

    return data, 200

@exception_handler
def get_agent(agent_id, pretty=False, wait_for_complete=False, select=None):  # noqa: E501
    """Get an agent

    Returns various information from an agent.'  # noqa: E501

    :param pretty: Show results in human-readable format
    :type pretty: bool
    :param wait_for_complete: Disable timeout response
    :type wait_for_complete: bool
    :param agent_id: Agent ID. All posible values since 000 onwards.
    :type agent_id: str
    :param select: Select which fields to return (separated by comma)
    :type select: List[str]

    :rtype: Agent
    """
    f_kwargs = {'agent_id': agent_id,
                'select': select
                }

    dapi = DistributedAPI(f=Agent.get_agent,
                          f_kwargs=remove_nones_to_dict(f_kwargs),
                          request_type='local_master',
                          is_async=False,
                          wait_for_complete=wait_for_complete,
                          pretty=pretty,
                          logger=logger
                          )
    data = raise_if_exc(loop.run_until_complete(dapi.distribute_function()))
    response = Data(data)

    return response, 200

@exception_handler
def get_agent_config(agent_id, component, configuration, pretty=False, wait_for_complete=False):  # noqa: E501
    """Get active configuration

    Returns the active configuration the agent is currently using. This can be different from the 
    configuration present in the configuration file, if it has been modified and the agent has 
    not been restarted yet.  # noqa: E501

    :param pretty: Show results in human-readable format
    :type pretty: bool
    :param wait_for_complete: Disable timeout response
    :type wait_for_complete: bool
    :param agent_id: Agent ID. All posible values since 000 onwards.
    :type agent_id: str
    :param component: Selected agent's component.
    :type component: str
    :param configuration: Selected agent's configuration to read.
    :type configuration: str

    :rtype: AgentConfigurationData
        """
    f_kwargs = {'agent_id': agent_id,
                'component': component,
                'configuration': configuration
                }

    dapi = DistributedAPI(f=Agent.get_config,
                          f_kwargs=remove_nones_to_dict(f_kwargs),
                          request_type='distributed_master',
                          is_async=False,
                          wait_for_complete=wait_for_complete,
                          pretty=pretty,
                          logger=logger
                          )
    data = raise_if_exc(loop.run_until_complete(dapi.distribute_function()))
    response = Data(data)

    return response, 200

@exception_handler
def delete_agent_group(agent_id, pretty=False, wait_for_complete=False):
    """Removes agent from all groups.

    Removes the agent from all groups. The agent will automatically revert to the "default" group.

    :param pretty: Show results in human-readable format
    :type pretty: bool
    :param wait_for_complete: Disable timeout response
    :type wait_for_complete: bool
    :param agent_id: Agent ID. All posible values since 000 onwards.
    :type agent_id: str

    :rtype: CommonResponse
    """
    f_kwargs = {'agent_id': agent_id}

    dapi = DistributedAPI(f=Agent.unset_group,
                          f_kwargs=remove_nones_to_dict(f_kwargs),
                          request_type='local_master',
                          is_async=False,
                          wait_for_complete=wait_for_complete,
                          pretty=pretty,
                          logger=logger
                          )

    data = raise_if_exc(loop.run_until_complete(dapi.distribute_function()))

    return data, 200

@exception_handler
def get_sync_agent(agent_id, pretty=False, wait_for_complete=False):  # noqa: E501
    """Get agent configuration sync status.

    Returns whether the agent configuration has been synchronized with the agent 
    or not. This can be useful to check after updating a group configuration.  # noqa: E501

    :param pretty: Show results in human-readable format
    :type pretty: bool
    :param wait_for_complete: Disable timeout response
    :type wait_for_complete: bool
    :param agent_id: Agent ID. All posible values since 000 onwards.
    :type agent_id: str

    :rtype: AgentSync
    """
    f_kwargs = {'agent_id': agent_id}

    dapi = DistributedAPI(f=Agent.get_sync_group,
                          f_kwargs=remove_nones_to_dict(f_kwargs),
                          request_type='local_master',
                          is_async=False,
                          wait_for_complete=wait_for_complete,
                          pretty=pretty,
                          logger=logger
                          )
    data = raise_if_exc(loop.run_until_complete(dapi.distribute_function()))
    response = Data(data)

    return response, 200


@exception_handler
def delete_agent_single_group(agent_id, group_id, pretty=False, wait_for_complete=False):
    """Remove agent from a single group.

    'Removes an agent from a group. If the agent has multigroups, it will preserve all previous groups except the last
    one.'

    :param pretty: Show results in human-readable format
    :type pretty: bool
    :param wait_for_complete: Disable timeout response
    :type wait_for_complete: bool
    :param agent_id: Agent ID. All posible values since 000 onwards.
    :type agent_id: str
    :param group_id: Group ID.
    :type group_id: str

    :rtype: CommonResponse
    """
    f_kwargs = {'agent_id': agent_id,
                'group_id': group_id}

    dapi = DistributedAPI(f=Agent.unset_group,
                          f_kwargs=remove_nones_to_dict(f_kwargs),
                          request_type='local_master',
                          is_async=False,
                          wait_for_complete=wait_for_complete,
                          pretty=pretty,
                          logger=logger
                          )
    data = raise_if_exc(loop.run_until_complete(dapi.distribute_function()))

    return data, 200


@exception_handler
def put_agent_single_group(agent_id, group_id, force_single_group=False, pretty=False, wait_for_complete=False):  # noqa: E501
    """Add agent group.

    Adds an agent to the specified group.  # noqa: E501

    :param pretty: Show results in human-readable format
    :type pretty: bool
    :param wait_for_complete: Disable timeout response
    :type wait_for_complete: bool
    :param agent_id: Agent ID. All posible values since 000 onwards.
    :type agent_id: str
    :param group_id: Group ID.
    :type group_id: str
    :param force_single_group: Forces the agent to belong to a single group
    :type group_id: bool

    :rtype: CommonResponse
    """
    f_kwargs = {'agent_id': agent_id,
                'group_id': group_id,
                'replace': force_single_group}

    dapi = DistributedAPI(f=Agent.set_group,
                          f_kwargs=remove_nones_to_dict(f_kwargs),
                          request_type='local_master',
                          is_async=False,
                          wait_for_complete=wait_for_complete,
                          pretty=pretty,
                          logger=logger
                          )
    data = raise_if_exc(loop.run_until_complete(dapi.distribute_function()))
    # Only return message
    # response = Data(data)

    return data, 200


@exception_handler
def get_agent_key(agent_id, pretty=False, wait_for_complete=False):  # noqa: E501
    """Get agent key.

    Returns the key of an agent.'  # noqa: E501

    :param pretty: Show results in human-readable format
    :type pretty: bool
    :param wait_for_complete: Disable timeout response
    :type wait_for_complete: bool
    :param agent_id: Agent ID. All posible values since 000 onwards.
    :type agent_id: str

    :rtype: AgentKey
    """
    f_kwargs = {'agent_id': agent_id}

    dapi = DistributedAPI(f=Agent.get_agent_key,
                          f_kwargs=remove_nones_to_dict(f_kwargs),
                          request_type='local_master',
                          is_async=False,
                          wait_for_complete=wait_for_complete,
                          pretty=pretty,
                          logger=logger
                          )
    data = raise_if_exc(loop.run_until_complete(dapi.distribute_function()))
    response = Data(data)

    return response, 200

<<<<<<< HEAD
def post_new_agent():
    pass
=======
>>>>>>> c6bc91af

@exception_handler
def put_restart_agent(agent_id, pretty=False, wait_for_complete=False):  # noqa: E501
    """Restart an agent.

    Restarts the specified agent.'  # noqa: E501

    :param pretty: Show results in human-readable format
    :type pretty: bool
    :param wait_for_complete: Disable timeout response
    :type wait_for_complete: bool
    :param agent_id: Agent ID. All posible values since 000 onwards.
    :type agent_id: str

    :rtype: 
    """
    f_kwargs = {'agent_id': agent_id}

    dapi = DistributedAPI(f=Agent.restart_agents,
                          f_kwargs=remove_nones_to_dict(f_kwargs),
                          request_type='distributed_master',
                          is_async=False,
                          wait_for_complete=wait_for_complete,
                          pretty=pretty,
                          logger=logger
                          )
    data = raise_if_exc(loop.run_until_complete(dapi.distribute_function()))
    # response = Data(data)
    # if bool(data['data']):
    #     return data['data'], 200

<<<<<<< HEAD
def put_multiple_agent_group():
    pass
=======
    return data, 200
>>>>>>> c6bc91af


@exception_handler
def put_upgrade_agent(agent_id, pretty=False, wait_for_complete=False, wpk_repo=None, version=None, use_http=False,
                      force=False):  # noqa: E501
    """Upgrade agent using online repository.

    Upgrade the agent using a WPK file from online repository.  # noqa: E501

    :param pretty: Show results in human-readable format
    :type pretty: bool
    :param wait_for_complete: Disable timeout response
    :type wait_for_complete: bool
    :param agent_id: Agent ID. All posible values since 000 onwards.
    :type agent_id: str
    :param wpk_repo: WPK repository.
    :type wpk_repo: str
    :param version: Filters by agents version.
    :type version: str
    :param use_http: Use protocol http. If it's false use https. By default the value is set to false.
    :type use_http: bool
    :param version: Force upgrade.
    :type version: bool

    :rtype: CommonResponse
    """
    f_kwargs = {'agent_id': agent_id,
                'wpk_repo': wpk_repo,
                'version': version,
                'use_http': use_http,
                'force': force}

    dapi = DistributedAPI(f=Agent.upgrade_agent,
                          f_kwargs=remove_nones_to_dict(f_kwargs),
                          request_type='distributed_master',
                          is_async=False,
                          wait_for_complete=wait_for_complete,
                          pretty=pretty,
                          logger=logger
                          )
    data = raise_if_exc(loop.run_until_complete(dapi.distribute_function()))
    # Only return message
    # response = Data(data)

    return data, 200

@exception_handler
def put_upgrade_custom_agent(agent_id, pretty=False, wait_for_complete=False, file_path=None, installer=None):  # noqa: E501
    """Upgrade agent using a custom file.

    Upgrade the agent using a local WPK file.'  # noqa: E501

<<<<<<< HEAD
def post_group():
    pass
=======
    :param pretty: Show results in human-readable format
    :type pretty: bool
    :param wait_for_complete: Disable timeout response
    :type wait_for_complete: bool
    :param agent_id: Agent ID. All posible values since 000 onwards.
    :type agent_id: str
    :param file_path: Path to the WPK file. The file must be on a folder on the Wazuh's installation directory (by default, <code>/var/ossec</code>).
    :type file_path: str
    :param installer: Installation script.
    :type installer: str
>>>>>>> c6bc91af

    :rtype: CommonResponse
    """
    f_kwargs = {'agent_id': agent_id,
                'file_path': file_path,
                'installer': installer}

    dapi = DistributedAPI(f=Agent.upgrade_agent_custom,
                          f_kwargs=remove_nones_to_dict(f_kwargs),
                          request_type='distributed_master',
                          is_async=False,
                          wait_for_complete=wait_for_complete,
                          pretty=pretty,
                          logger=logger
                          )
    data = raise_if_exc(loop.run_until_complete(dapi.distribute_function()))
    # Only return message
    # response = Data(data)

    return data, 200

<<<<<<< HEAD
def put_group_config():
    pass
=======
>>>>>>> c6bc91af

@exception_handler
def put_new_agent(agent_name, pretty=False, wait_for_complete=False):  # noqa: E501
    """Add agent (quick method)

    Adds a new agent with name `agent_name`. This agent will use `any` as IP.'  # noqa: E501

    :param pretty: Show results in human-readable format
    :type pretty: bool
    :param wait_for_complete: Disable timeout response
    :type wait_for_complete: bool
    :param agent_name: Agent name used when the agent was registered.
    :type agent_name: str

    :rtype: AgentIdKeyData
    """
    f_kwargs = {'name': agent_name}

    dapi = DistributedAPI(f=Agent.add_agent,
                          f_kwargs=remove_nones_to_dict(f_kwargs),
                          request_type='local_master',
                          is_async=False,
                          wait_for_complete=wait_for_complete,
                          pretty=pretty,
                          logger=logger
                          )
    data = raise_if_exc(loop.run_until_complete(dapi.distribute_function()))
    response = Data(data)

<<<<<<< HEAD
def put_group_file():
    pass
=======
    return response, 200
>>>>>>> c6bc91af


@exception_handler
def get_agent_upgrade(agent_id, timeout=3, pretty=False, wait_for_complete=False):  # noqa: E501
    """Get upgrade result from agent.

    Returns the upgrade result after updating an agent.'  # noqa: E501

    :param pretty: Show results in human-readable format
    :type pretty: bool
    :param wait_for_complete: Disable timeout response
    :type wait_for_complete: bool
    :param agent_id: Agent ID. All posible values since 000 onwards.
    :type agent_id: str
    :param timeout: Seconds to wait for the agent to respond.
    :type timeout: int

    :rtype: CommonResponse
    """
    f_kwargs = {'agent_id': agent_id,
                'timeout': timeout}

    dapi = DistributedAPI(f=Agent.get_upgrade_result,
                          f_kwargs=remove_nones_to_dict(f_kwargs),
                          request_type='distributed_master',
                          is_async=False,
                          wait_for_complete=wait_for_complete,
                          pretty=pretty,
                          logger=logger
                          )
    data = raise_if_exc(loop.run_until_complete(dapi.distribute_function()))

    return data, 200

@exception_handler
def delete_multiple_agent_group(list_agents, group_id, pretty=False, wait_for_complete=False):
    """Remove multiple agents from a single group.

    :param pretty: Show results in human-readable format
    :type pretty: bool
    :param wait_for_complete: Disable timeout response
    :type wait_for_complete: bool
    :param list_agents: Array of agent's IDs.
    :type list_agents: List[str]
    :param group_id: Group ID.
    :type group_id: str

    :rtype: AgentItemsAffected
    """
    f_kwargs = {'agent_id_list': list_agents,
                'group_id': group_id}

    dapi = DistributedAPI(f=Agent.unset_group_list,
                          f_kwargs=remove_nones_to_dict(f_kwargs),
                          request_type='local_master',
                          is_async=False,
                          wait_for_complete=wait_for_complete,
                          pretty=pretty,
                          logger=logger
                          )
    data = raise_if_exc(loop.run_until_complete(dapi.distribute_function()))

    return data, 200


@exception_handler
def post_multiple_agent_group(group_id, pretty=False, wait_for_complete=False):  # noqa: E501
    """Add multiple agents to a group
    
    Adds multiple agents to the specified group.    # noqa: E501

    :param pretty: Show results in human-readable format
    :type pretty: bool
    :param wait_for_complete: Disable timeout response
    :type wait_for_complete: bool
    :param group_id: Group ID.
    :type group_id: str
    :param agent_id_list: List of agents ID.
    :type agent_id_list: List[str]

    :rtype: AgentItemsAffected
    """
    # get body parameters
    if connexion.request.is_json:
        agent_list_model = AgentList.from_dict(connexion.request.get_json())
    else:
        raise WazuhError(1750, extra_remediation='[official documentation]'
                                                 '(https://documentation.wazuh.com/current/user-manual/api/reference.html#add-a-list-of-agents-to-a-group) '
                                                 'to get more information about API call')

    dict = agent_list_model.to_dict()
    dict['agent_id_list'] = dict.pop('ids')
    
    f_kwargs = {**{'group_id': group_id}, **dict}

    dapi = DistributedAPI(f=Agent.set_group_list,
                          f_kwargs=remove_nones_to_dict(f_kwargs),
                          request_type='local_master',
                          is_async=False,
                          wait_for_complete=wait_for_complete,
                          pretty=pretty,
                          logger=logger
                          )
    data = raise_if_exc(loop.run_until_complete(dapi.distribute_function()))
    # Return only message
    # response = Data(data)

    return data, 200

@exception_handler
def delete_list_group(list_groups, pretty=False, wait_for_complete=False):
    """Delete a list of groups.

    :param pretty: Show results in human-readable format
    :type pretty: bool
    :param wait_for_complete: Disable timeout response
    :type wait_for_complete: bool
    :param list_groups: Array of group's IDs.
    :type list_groups: List[str]

    :rtype: AgentGroupDeleted
    """
    f_kwargs = {'group_id': list_groups}

    dapi = DistributedAPI(f=Agent.remove_group,
                          f_kwargs=remove_nones_to_dict(f_kwargs),
                          request_type='local_master',
                          is_async=False,
                          wait_for_complete=wait_for_complete,
                          pretty=pretty,
                          logger=logger
                          )
    data = raise_if_exc(loop.run_until_complete(dapi.distribute_function()))

    return data, 200


@exception_handler
def get_list_group(pretty=False, wait_for_complete=False, offset=0, limit=None, sort=None, search=None):  # noqa: E501
    """Get all groups. 
    
    Returns a list containing basic information about each agent group such as number of agents belonging to the group and the checksums of the configuration and shared files.     # noqa: E501

    :param pretty: Show results in human-readable format
    :type pretty: bool
    :param wait_for_complete: Disable timeout response
    :type wait_for_complete: bool
    ::param offset: First element to return in the collection
    :type offset: int
    :param limit: Maximum number of elements to return
    :type limit: int
    :param sort: Sorts the collection by a field or fields (separated by comma). Use +/- at the beginning to list in ascending or descending order. 
    :type sort: str
    :param search: Looks for elements with the specified string
    :type search: str
    :param hash: Select algorithm to generate the returned checksums.
    :type hash: str

    :rtype: 
    """
    hash_ = connexion.request.args.get('hash', 'md5')
    f_kwargs = {'offset': offset,
                'limit': limit, 
                'sort': parse_api_param(sort, 'sort'), 
                'search': parse_api_param(search, 'search'),
                'hash_algorithm': hash_}

    dapi = DistributedAPI(f=Agent.get_all_groups,
                          f_kwargs=remove_nones_to_dict(f_kwargs),
                          request_type='local_master',
                          is_async=False,
                          wait_for_complete=wait_for_complete,
                          pretty=pretty,
                          logger=logger
                          )

    data = raise_if_exc(loop.run_until_complete(dapi.distribute_function()))
    response = Data(data)

    return response, 200


@exception_handler
def delete_group(group_id, pretty=False, wait_for_complete=False):  # noqa: E501
    """Delete group.
    
    Deletes a group. Agents that were assigned only to the deleted group will automatically revert to the default group.

    :param pretty: Show results in human-readable format
    :type pretty: bool
    :param wait_for_complete: Disable timeout response
    :type wait_for_complete: bool
    :param group_id: Group ID.
    :type group_id: str

    :rtype: AgentGroupDeleted
    """
    f_kwargs = {'group_id': group_id}

    dapi = DistributedAPI(f=Agent.remove_group,
                          f_kwargs=remove_nones_to_dict(f_kwargs),
                          request_type='local_master',
                          is_async=False,
                          wait_for_complete=wait_for_complete,
                          pretty=pretty,
                          logger=logger
                          )
    data = raise_if_exc(loop.run_until_complete(dapi.distribute_function()))

    return data, 200


@exception_handler
def get_agent_in_group(group_id, pretty=False, wait_for_complete=False, offset=0, limit=None, select=None, sort=None, search=None, status=None, q=''):  # noqa: E501
    """Remove group. 
    
    Removes the group. Agents that were assigned to the removed group will automatically revert to the "default" group.     # noqa: E501

    :param pretty: Show results in human-readable format
    :type pretty: bool
    :param wait_for_complete: Disable timeout response
    :type wait_for_complete: bool
    :param group_id: Group ID.
    :type group_id: str
    :param offset: First element to return in the collection
    :type offset: int
    :param limit: Maximum number of elements to return
    :type limit: int
    :param select: Select which fields to return (separated by comma)
    :type select: List[str]
    :param sort: Sorts the collection by a field or fields (separated by comma). Use +/- at the beginning to list in ascending or descending order. 
    :type sort: str
    :param search: Looks for elements with the specified string
    :type search: str
    :param status: Filters by agent status. Use commas to enter multiple statuses.
    :type status: List[str]
    :param q: Query to filter results by. For example q&#x3D;&amp;quot;status&#x3D;Active&amp;quot;
    :type q: str

    :rtype: 
    """
    f_kwargs = {'group_id': group_id,
                'offset': offset,
                'limit': limit,
                'sort': parse_api_param(sort.replace('os_', 'os.') if sort else sort, 'sort'),
                'search': parse_api_param(search, 'search'),
                'select': [x.replace('os_', 'os.') for x in select] if select else select,
                'filters': {
                    'status': status,
                    },
                'q': q}

    dapi = DistributedAPI(f=Agent.get_agent_group,
                          f_kwargs=remove_nones_to_dict(f_kwargs),
                          request_type='local_master',
                          is_async=False,
                          wait_for_complete=wait_for_complete,
                          pretty=pretty,
                          logger=logger
                          )

    data = raise_if_exc(loop.run_until_complete(dapi.distribute_function()))
    response = Data(data)

    return response, 200


@exception_handler
def put_group(group_id, pretty=False, wait_for_complete=False):  # noqa: E501
    """Create a group.

    Creates a new group.  # noqa: E501

    :param pretty: Show results in human-readable format
    :type pretty: bool
    :param wait_for_complete: Disable timeout response
    :type wait_for_complete: bool
    :param group_id: Group ID.
    :type group_id: str

    :rtype: CommonResponse
    """
    f_kwargs = {'group_id': group_id}

    dapi = DistributedAPI(f=Agent.create_group,
                          f_kwargs=remove_nones_to_dict(f_kwargs),
                          request_type='local_master',
                          is_async=False,
                          wait_for_complete=wait_for_complete,
                          pretty=pretty,
                          logger=logger
                          )
    data = raise_if_exc(loop.run_until_complete(dapi.distribute_function()))
    # Only return message
    # response = Data(data)

    return data, 200


@exception_handler
def get_group_config(group_id, pretty=False, wait_for_complete=False, offset=0, limit=None):  # noqa: E501
    """Get group configuration. 
    
    Returns the group configuration defined in the `agent.conf` file.     # noqa: E501

    :param pretty: Show results in human-readable format
    :type pretty: bool
    :param wait_for_complete: Disable timeout response
    :type wait_for_complete: bool
    :param group_id: Group ID.
    :type group_id: str
    :param offset: First element to return in the collection
    :type offset: int
    :param limit: Maximum number of elements to return
    :type limit: int

    :rtype: 
    """
    f_kwargs = {'group_id': group_id,
                'offset': offset,
                'limit': limit}

    dapi = DistributedAPI(f=configuration.get_agent_conf,
                          f_kwargs=remove_nones_to_dict(f_kwargs),
                          request_type='local_master',
                          is_async=False,
                          wait_for_complete=wait_for_complete,
                          pretty=pretty,
                          logger=logger
                          )

    data = raise_if_exc(loop.run_until_complete(dapi.distribute_function()))
    response = Data(data)

    return response, 200


@exception_handler
def post_group_config(body, group_id, pretty=False, wait_for_complete=False, offset=0, limit=None):  # noqa: E501
    """Update group configuration. 
    
    Update an specified group's configuration. This API call expects a full valid XML file with the shared configuration tags/syntax.     # noqa: E501

    :param pretty: Show results in human-readable format
    :type pretty: bool
    :param wait_for_complete: Disable timeout response
    :type wait_for_complete: bool
    :param group_id: Group ID.
    :type group_id: str

    :rtype: CommonResponse
    """

    try:
        content_type = connexion.request.headers['Content-type']
    except KeyError:
        return 'Content-type header is mandatory', 400

    # parse body to utf-8
    try:
        body = body.decode('utf-8')
    except UnicodeDecodeError:
        return 'Error parsing body request to UTF-8', 400
    except AttributeError:
        return 'Body is empty', 400

    f_kwargs = {'group_id': group_id,
                'file_data': body}

    dapi = DistributedAPI(f=configuration.upload_group_file,
                          f_kwargs=remove_nones_to_dict(f_kwargs),
                          request_type='local_master',
                          is_async=False,
                          wait_for_complete=wait_for_complete,
                          pretty=pretty,
                          logger=logger
                          )

    data = raise_if_exc(loop.run_until_complete(dapi.distribute_function()))
    # Return only message
    # response = Data(data)

    return data, 200


@exception_handler
def get_group_files(group_id, pretty=False, wait_for_complete=False, offset=0, limit=None, sort=None, search=None, hash='md5'):  # noqa: E501
    """Get group file. 
    
    Return the files placed under the group directory.     # noqa: E501

    :param pretty: Show results in human-readable format
    :type pretty: bool
    :param wait_for_complete: Disable timeout response
    :type wait_for_complete: bool
    :param group_id: Group ID.
    :type group_id: str
    ::param offset: First element to return in the collection
    :type offset: int
    :param limit: Maximum number of elements to return
    :type limit: int
    :param sort: Sorts the collection by a field or fields (separated by comma). Use +/- at the beginning to list in ascending or descending order. 
    :type sort: str
    :param search: Looks for elements with the specified string
    :type search: str
    :param hash: Select algorithm to generate the returned checksums.
    :type hash: str

    :rtype: 
    """
    f_kwargs = {'group_id': group_id,
                'offset': offset,
                'limit': limit, 
                'sort': parse_api_param(sort, 'sort'),
                'search': parse_api_param(search, 'search'),
                'hash_algorithm': hash}

    dapi = DistributedAPI(f=Agent.get_group_files,
                          f_kwargs=remove_nones_to_dict(f_kwargs),
                          request_type='local_master',
                          is_async=False,
                          wait_for_complete=wait_for_complete,
                          pretty=pretty,
                          logger=logger
                          )

    data = raise_if_exc(loop.run_until_complete(dapi.distribute_function()))
    response = Data(data)

    return response, 200


@exception_handler
def get_group_file_json(group_id, file_name, pretty=False, wait_for_complete=False):  # noqa: E501
    """Get group file in json format.
    
    Return the files placed under the group directory.     # noqa: E501

    :param pretty: Show results in human-readable format
    :type pretty: bool
    :param wait_for_complete: Disable timeout response
    :type wait_for_complete: bool
    :param group_id: Group ID.
    :type group_id: str
    ::param file_name: Filename
    :type file_name: int
    :param type_: Type of file.
    :type type_: str

    :rtype: 
    """
    type_ = connexion.request.args.get('type_')

    f_kwargs = {'group_id': group_id,
                'filename': file_name,
                'type_conf': type_,
                'return_format': 'json'}

    dapi = DistributedAPI(f=configuration.get_file_conf,
                          f_kwargs=remove_nones_to_dict(f_kwargs),
                          request_type='local_master',
                          is_async=False,
                          wait_for_complete=wait_for_complete,
                          pretty=pretty,
                          logger=logger
                          )

    data = raise_if_exc(loop.run_until_complete(dapi.distribute_function()))
    response = Data(data)

    return response, 200


@exception_handler
def get_group_file_xml(group_id, file_name, pretty=False, wait_for_complete=False):  # noqa: E501
    """Get group file.

    Return the files placed under the group directory.     # noqa: E501

    :param pretty: Show results in human-readable format
    :type pretty: bool
    :param wait_for_complete: Disable timeout response
    :type wait_for_complete: bool
    :param group_id: Group ID.
    :type group_id: str
    ::param file_name: Filename
    :type file_name: int
    :param type_: Type of file.
    :type type_: str

    :rtype:
    """
    type_ = connexion.request.args.get('type_')

    f_kwargs = {'group_id': group_id,
                'filename': file_name,
                'type_conf': type_,
                'return_format': 'xml'}

    dapi = DistributedAPI(f=configuration.get_file_conf,
                          f_kwargs=remove_nones_to_dict(f_kwargs),
                          request_type='local_master',
                          is_async=False,
                          wait_for_complete=wait_for_complete,
                          pretty=pretty,
                          logger=logger
                          )

    data = raise_if_exc(loop.run_until_complete(dapi.distribute_function()))
    response = ConnexionResponse(body=data["message"], mimetype='application/xml')

    return response

@exception_handler
def post_group_file(body, group_id, file_name, pretty=False, wait_for_complete=False, offset=0, limit=None):  # noqa: E501
    """Update group configuration. 
    
    Update an specified group's configuration. This API call expects a full valid XML file with the shared configuration tags/syntax.     # noqa: E501

    :param pretty: Show results in human-readable format
    :type pretty: bool
    :param wait_for_complete: Disable timeout response
    :type wait_for_complete: bool
    :param group_id: Group ID.
    :type group_id: str
    :param file_name: File name
    :type file_name: str

    :rtype: CommonResponse
    """

    try:
        content_type = connexion.request.headers['Content-type']
    except KeyError:
        return 'Content-type header is mandatory', 400

    # parse body to utf-8
    try:
        body = body.decode('utf-8')
    except UnicodeDecodeError:
        return 'Error parsing body request to UTF-8', 400
    except AttributeError:
        return 'Body is empty', 400
    
    f_kwargs = {'group_id': group_id,
                'file_name': file_name,
                'file_data': body}

    dapi = DistributedAPI(f=configuration.upload_group_file,
                          f_kwargs=remove_nones_to_dict(f_kwargs),
                          request_type='local_master',
                          is_async=False,
                          wait_for_complete=wait_for_complete,
                          pretty=pretty,
                          logger=logger
                          )

    data = raise_if_exc(loop.run_until_complete(dapi.distribute_function()))
    # Only return message
    # response = Data(data)

    return data, 200


@exception_handler
def insert_agent(pretty=False, wait_for_complete=False):  # noqa: E501
    """ Insert a new agent

    :param pretty: Show results in human-readable format
    :type pretty: bool
    :param wait_for_complete: Disable timeout response
    :type wait_for_complete: bool

    :rtype:
    """
    # Get body parameters
    agent_inserted_model = AgentInserted.from_dict(connexion.request.get_json())
    f_kwargs = {**{}, **agent_inserted_model.to_dict()}

    if not f_kwargs['ip']:
        if configuration.read_api_config()['behind_proxy_server']:
            try:
                f_kwargs['ip'] = connexion.request.headers['X-Forwarded-For']
            except:
                raise WazuhError(1120)
        else:
            f_kwargs['ip'] = connexion.request.remote_addr

    dapi = DistributedAPI(f=Agent.insert_agent,
                          f_kwargs=remove_nones_to_dict(f_kwargs),
                          request_type='local_master',
                          is_async=False,
                          wait_for_complete=wait_for_complete,
                          pretty=pretty,
                          logger=logger
                          )

    data = raise_if_exc(loop.run_until_complete(dapi.distribute_function()))
    response = Data(data)

    return response, 200


@exception_handler
def get_agent_by_name(agent_name, pretty=False, wait_for_complete=False, select=None):  # noqa: E501
    """Get an agent by its name
    
    Returns various information from an agent called :agent_name.     # noqa: E501

    :param pretty: Show results in human-readable format
    :type pretty: bool
    :param wait_for_complete: Disable timeout response
    :type wait_for_complete: bool
    :param agent_name: Agent name used when the agent was registered.
    :type agent_name: str
    :param select: Select which fields to return (separated by comma)
    :type select: List[str]

    :rtype: 
    """
    f_kwargs = {'agent_name': agent_name,
                'select': [x.replace('os_', 'os.') for x in select] if select else select}
    
    dapi = DistributedAPI(f=Agent.get_agent_by_name,
                          f_kwargs=remove_nones_to_dict(f_kwargs),
                          request_type='local_master',
                          is_async=False,
                          wait_for_complete=wait_for_complete,
                          pretty=pretty,
                          logger=logger
                          )

    data = raise_if_exc(loop.run_until_complete(dapi.distribute_function()))
    response = Data(data)

    return response, 200


@exception_handler
def get_agent_no_group(pretty=False, wait_for_complete=False, offset=0, limit=None, select=None, sort=None, search=None, q=''):
    """Get agents without group.

    Returns a list with the available agents without group. # noqa: E501

    :param pretty: Show results in human-readable format 
    :type pretty: bool
    :param wait_for_complete: Disable timeout response 
    :type wait_for_complete: bool
    :param offset: First element to return in the collection
    :type offset: int
    :param limit: Maximum number of elements to return
    :type limit: int
    :param select: Select which fields to return (separated by comma)
    :type select: List[str]
    :param sort: Sorts the collection by a field or fields (separated by comma). Use +/- at the beginning to list in ascending or descending order. 
    :type sort: str
    :param search: Looks for elements with the specified string
    :type search: str
    :param q: Query to filter results by. For example q&#x3D;&amp;quot;status&#x3D;Active&amp;quot;
    :type q: str

    :rtype: 
    """
    f_kwargs = {'offset': offset,
                'limit': limit,
                'select': select,
                'sort': parse_api_param(sort, 'sort'),
                'search': parse_api_param(search, 'search'),
                'q': q}
    
    dapi = DistributedAPI(f=Agent.get_agents_without_group,
                          f_kwargs=remove_nones_to_dict(f_kwargs),
                          request_type='local_master',
                          is_async=False,
                          wait_for_complete=wait_for_complete,
                          pretty=pretty,
                          logger=logger
                          )

    data = raise_if_exc(loop.run_until_complete(dapi.distribute_function()))
    response = Data(data)

    return response, 200


@exception_handler
def get_agent_outdated(pretty=False, wait_for_complete=False, offset=0, limit=None, sort=None, q=''):
    """Get outdated agents.

    Returns the list of outdated agents. # noqa: E501

    :param pretty: Show results in human-readable format 
    :type pretty: bool
    :param wait_for_complete: Disable timeout response 
    :type wait_for_complete: bool
    :param offset: First element to return in the collection
    :type offset: int
    :param limit: Maximum number of elements to return
    :type limit: int
    :param sort: Sorts the collection by a field or fields (separated by comma). Use +/- at the beginning to list in ascending or descending order. 
    :type sort: str
    :param q: Query to filter results by. For example q&#x3D;&amp;quot;status&#x3D;Active&amp;quot;
    :type q: str

    :rtype: 
    """
    f_kwargs = {'offset': offset,
                'limit': limit,
                'sort': parse_api_param(sort, 'sort'),
                'q': q}
    
    dapi = DistributedAPI(f=Agent.get_outdated_agents,
                          f_kwargs=remove_nones_to_dict(f_kwargs),
                          request_type='local_master',
                          is_async=False,
                          wait_for_complete=wait_for_complete,
                          pretty=pretty,
                          logger=logger
                          )

    data = raise_if_exc(loop.run_until_complete(dapi.distribute_function()))
    response = Data(data)

    return response, 200


@exception_handler
def restart_list_agents(pretty=False, wait_for_complete=False):  # noqa: E501
    """Restart a list of agents.
    
    # noqa: E501

    :param pretty: Show results in human-readable format
    :type pretty: bool
    :param wait_for_complete: Disable timeout response
    :type wait_for_complete: bool
    :param ids: List of agents ID.
    :type ids: List[str]

    :rtype: AgentItemsAffected
    """
    # get body parameters
    if connexion.request.is_json:
        agent_list_model = AgentList.from_dict(connexion.request.get_json())
    else:
        raise WazuhError(1750, extra_remediation='[official documentation]'
                                                 '(https://documentation.wazuh.com/current/user-manual/api/reference.html#restart-a-list-of-agents '
                                                 'to get more information about API call')

    dict = agent_list_model.to_dict()
    dict['agent_id'] = dict.pop('ids')

    f_kwargs = {**{}, **dict}

    dapi = DistributedAPI(f=Agent.restart_agents,
                          f_kwargs=remove_nones_to_dict(f_kwargs),
                          request_type='distributed_master',
                          is_async=False,
                          wait_for_complete=wait_for_complete,
                          pretty=pretty,
                          logger=logger
                          )

    data = raise_if_exc(loop.run_until_complete(dapi.distribute_function()))
    # Only return message
    # response = Data(data)

    return data, 200


@exception_handler
def get_agent_fields(pretty=False, wait_for_complete=False, offset=0, limit=None, select=None, sort=None, search=None,
                     fields=None, q=''):
    """Get distinct fields in agents.

    Returns all the different combinations that agents have for the selected fields. It also indicates the total number of agents that have each combination. # noqa: E501

    :param pretty: Show results in human-readable format 
    :type pretty: bool
    :param wait_for_complete: Disable timeout response 
    :type wait_for_complete: bool
    :param offset: First element to return in the collection
    :type offset: int
    :param limit: Maximum number of elements to return
    :type limit: int
    :param select: Select which fields to return (separated by comma)
    :type select: List[str]
    :param sort: Sorts the collection by a field or fields (separated by comma). Use +/- at the beginning to list in ascending or descending order. 
    :type sort: str
    :param search: Looks for elements with the specified string
    :type search: str
    :param fields: List of fields affecting the operation.
    :type fields: List[str]
    :param q: Query to filter results by. For example q&#x3D;&amp;quot;status&#x3D;Active&amp;quot;
    :type q: str

    :rtype: 
    """
    f_kwargs = {'offset': offset,
                'limit': limit,
                'select': [x.replace('os_', 'os.') for x in select] if select else select,
                'sort': parse_api_param(sort.replace('os_', 'os.') if sort else sort, 'sort'),
                'search': parse_api_param(search, 'search'),
                'fields': fields,
                'q': q}

    dapi = DistributedAPI(f=Agent.get_distinct_agents,
                          f_kwargs=remove_nones_to_dict(f_kwargs),
                          request_type='local_master',
                          is_async=False,
                          wait_for_complete=wait_for_complete,
                          pretty=pretty,
                          logger=logger
                          )

    data = raise_if_exc(loop.run_until_complete(dapi.distribute_function()))
    response = Data(data)
    
    return response, 200


@exception_handler
def get_agent_summary(pretty=False, wait_for_complete=False,):  # noqa: E501
    """Get agents summary.

    Returns a summary of the available agents. # noqa: E501

    :param pretty: Show results in human-readable format 
    :type pretty: bool
    :param wait_for_complete: Disable timeout response 
    :type wait_for_complete: bool

    :rtype: 
    """
    
    dapi = DistributedAPI(f=Agent.get_agents_summary,
                          request_type='local_master',
                          is_async=False,
                          wait_for_complete=wait_for_complete,
                          pretty=pretty,
                          logger=logger
                          )

    data = raise_if_exc(loop.run_until_complete(dapi.distribute_function()))
    response = Data(data)

    return response, 200


@exception_handler
def get_agent_summary_os(pretty=False, wait_for_complete=False, offset=0, limit=None, sort=None, search=None, q=''):
    """Get OS summary.

    Returns a summary of the OS. # noqa: E501

    :param pretty: Show results in human-readable format 
    :type pretty: bool
    :param wait_for_complete: Disable timeout response 
    :type wait_for_complete: bool
    :param offset: First element to return in the collection
    :type offset: int
    :param limit: Maximum number of elements to return
    :type limit: int
    :param sort: Sorts the collection by a field or fields (separated by comma). Use +/- at the beginning to list in ascending or descending order. 
    :type sort: str
    :param search: Looks for elements with the specified string
    :type search: str
    :param q: Query to filter results by. For example q&#x3D;&amp;quot;status&#x3D;Active&amp;quot;
    :type q: str

    :rtype: 
    """
    f_kwargs = {'offset': offset,
                'limit': limit,
                'sort': parse_api_param(sort, 'sort'),
                'search': parse_api_param(search, 'search'),
                'q': q}

    dapi = DistributedAPI(f=Agent.get_os_summary,
                          f_kwargs=remove_nones_to_dict(f_kwargs),
                          request_type='local_master',
                          is_async=False,
                          wait_for_complete=wait_for_complete,
                          pretty=pretty,
                          logger=logger
                          )

    data = raise_if_exc(loop.run_until_complete(dapi.distribute_function()))
    response = Data(data)
    
    return response, 200<|MERGE_RESOLUTION|>--- conflicted
+++ resolved
@@ -495,11 +495,6 @@
 
     return response, 200
 
-<<<<<<< HEAD
-def post_new_agent():
-    pass
-=======
->>>>>>> c6bc91af
 
 @exception_handler
 def put_restart_agent(agent_id, pretty=False, wait_for_complete=False):  # noqa: E501
@@ -531,12 +526,7 @@
     # if bool(data['data']):
     #     return data['data'], 200
 
-<<<<<<< HEAD
-def put_multiple_agent_group():
-    pass
-=======
-    return data, 200
->>>>>>> c6bc91af
+    return data, 200
 
 
 @exception_handler
@@ -589,10 +579,6 @@
 
     Upgrade the agent using a local WPK file.'  # noqa: E501
 
-<<<<<<< HEAD
-def post_group():
-    pass
-=======
     :param pretty: Show results in human-readable format
     :type pretty: bool
     :param wait_for_complete: Disable timeout response
@@ -603,7 +589,6 @@
     :type file_path: str
     :param installer: Installation script.
     :type installer: str
->>>>>>> c6bc91af
 
     :rtype: CommonResponse
     """
@@ -625,11 +610,6 @@
 
     return data, 200
 
-<<<<<<< HEAD
-def put_group_config():
-    pass
-=======
->>>>>>> c6bc91af
 
 @exception_handler
 def put_new_agent(agent_name, pretty=False, wait_for_complete=False):  # noqa: E501
@@ -659,12 +639,7 @@
     data = raise_if_exc(loop.run_until_complete(dapi.distribute_function()))
     response = Data(data)
 
-<<<<<<< HEAD
-def put_group_file():
-    pass
-=======
-    return response, 200
->>>>>>> c6bc91af
+    return response, 200
 
 
 @exception_handler
@@ -1179,7 +1154,7 @@
     return response
 
 @exception_handler
-def post_group_file(body, group_id, file_name, pretty=False, wait_for_complete=False, offset=0, limit=None):  # noqa: E501
+def put_group_file(body, group_id, file_name, pretty=False, wait_for_complete=False, offset=0, limit=None):  # noqa: E501
     """Update group configuration. 
     
     Update an specified group's configuration. This API call expects a full valid XML file with the shared configuration tags/syntax.     # noqa: E501
