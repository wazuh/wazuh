--- conflicted
+++ resolved
@@ -246,25 +246,15 @@
     return web.json_response(data=data, status=200, dumps=prettify if pretty else dumps)
 
 
-<<<<<<< HEAD
-async def delete_single_agent_multiple_groups(request, agent_id, list_groups=None, pretty=False,
-                                              wait_for_complete=False):
-=======
 async def delete_single_agent_multiple_groups(request, agent_id, groups_list=None, pretty=False, wait_for_complete=False):
->>>>>>> ff95fbac
     """'Remove the agent from all groups or a list of them.
 
     The agent will automatically revert to the "default" group if it is removed from all its assigned groups.
 
     :param pretty: Show results in human-readable format
     :param wait_for_complete: Disable timeout response
-<<<<<<< HEAD
-    :param agent_id: Agent ID. All possible values since 000 onwards.
-    :param list_groups: Array of group's IDs.
-=======
     :param agent_id: Agent ID. All posible values since 000 onwards.
     :param groups_list: Array of group's IDs.
->>>>>>> ff95fbac
     :return: AllItemsResponseGroupIDs
     """
     f_kwargs = {'agent_list': [agent_id],
