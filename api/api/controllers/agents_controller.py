--- conflicted
+++ resolved
@@ -406,10 +406,7 @@
 async def put_upgrade_agents(request, list_agents='*', pretty=False, wait_for_complete=False, wpk_repo=None,
                              version=None, use_http=False, force=False):
     """Upgrade agents using a WPK file from online repository.
-<<<<<<< HEAD
-=======
-
->>>>>>> 379d0e9e
+
     Parameters
     ----------
     pretty : bool
@@ -426,10 +423,7 @@
         Use protocol http. If it's false use https. By default the value is set to false.
     force : bool
         Force upgrade.
-<<<<<<< HEAD
-=======
-
->>>>>>> 379d0e9e
+
     Returns
     -------
     ApiResponse
@@ -445,11 +439,7 @@
                           f_kwargs=remove_nones_to_dict(f_kwargs),
                           request_type='distributed_master',
                           is_async=False,
-<<<<<<< HEAD
-                          wait_for_complete=wait_for_complete,
-=======
                           wait_for_complete=True,
->>>>>>> 379d0e9e
                           logger=logger,
                           broadcasting=list_agents == '*',
                           rbac_permissions=request['token_info']['rbac_policies']
@@ -462,10 +452,7 @@
 async def put_upgrade_custom_agents(request, list_agents='*', pretty=False, wait_for_complete=False,
                                     file_path=None, installer=None):
     """Upgrade agents using a local WPK file.
-<<<<<<< HEAD
-=======
-
->>>>>>> 379d0e9e
+
     Parameters
     ----------
     pretty : bool
@@ -478,10 +465,7 @@
         Path to the WPK file. The file must be on a folder on the Wazuh's installation directory (by default, <code>/var/ossec</code>).
     installer : str
         Installation file.
-<<<<<<< HEAD
-=======
-
->>>>>>> 379d0e9e
+
     Returns
     -------
     ApiResponse
@@ -495,11 +479,7 @@
                           f_kwargs=remove_nones_to_dict(f_kwargs),
                           request_type='distributed_master',
                           is_async=False,
-<<<<<<< HEAD
-                          wait_for_complete=wait_for_complete,
-=======
                           wait_for_complete=True,
->>>>>>> 379d0e9e
                           logger=logger,
                           broadcasting=list_agents == '*',
                           rbac_permissions=request['token_info']['rbac_policies']
@@ -511,10 +491,7 @@
 
 async def get_agent_upgrade(request, list_agents=None, pretty=False, wait_for_complete=False):
     """Get upgrade results from agents.
-<<<<<<< HEAD
-=======
-
->>>>>>> 379d0e9e
+
     Parameters
     ----------
     pretty : bool
@@ -523,10 +500,7 @@
         Disable timeout response.
     list_agents : list
         List of agent IDs. All possible values since 000 onwards.
-<<<<<<< HEAD
-=======
-
->>>>>>> 379d0e9e
+
     Returns
     -------
     ApiResponse
