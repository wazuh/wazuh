--- conflicted
+++ resolved
@@ -15,11 +15,7 @@
 def import_api_auth():
     with patch('api.constants.SECURITY_PATH', new=test_data_path):
         import api.authentication as auth
-<<<<<<< HEAD
-        db_path = os.path.join(test_data_path, 'RBAC.db')
-=======
         db_path = os.path.join(test_data_path, 'rbac.db')
->>>>>>> d6571207
         secret_path = os.path.join(test_data_path, 'jwt_secret')
         assert (os.path.exists(db_path))
         assert (os.path.exists(secret_path))
