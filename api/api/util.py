--- conflicted
+++ resolved
@@ -1,3 +1,8 @@
+
+# Copyright (C) 2015-2019, Wazuh Inc.
+# Created by Wazuh, Inc. <info@wazuh.com>.
+# This program is a free software; you can redistribute it and/or modify it under the terms of GPLv2
+
 import datetime
 import functools
 import os
@@ -10,9 +15,6 @@
 
 from wazuh.common import ossec_path as WAZUH_PATH
 from wazuh.exception import WazuhException, WazuhInternalError, WazuhError
-import wazuh.results as wresults
-<<<<<<< HEAD
-=======
 
 
 def serialize(item):
@@ -23,7 +25,6 @@
             return item
     except Exception:
         return item
->>>>>>> 488c7659
 
 
 def _deserialize(data, klass):
