--- conflicted
+++ resolved
@@ -200,10 +200,7 @@
                                     })
     else:
         ext = None
-<<<<<<< HEAD
-=======
-
->>>>>>> 9ef79226
+
     if isinstance(exc, WazuhError):
         return problem(400,
                        'Wazuh Error',
