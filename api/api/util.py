import datetime
import os

import six
import typing

from wazuh.common import ossec_path as WAZUH_PATH


def _deserialize(data, klass):
    """Deserializes dict, list, str into an object.

    :param data: dict, list or str.
    :param klass: class literal, or string of class name.

    :return: object.
    """
    if data is None:
        return None

    if klass in six.integer_types or klass in (float, str, bool):
        return _deserialize_primitive(data, klass)
    elif klass == object:
        return _deserialize_object(data)
    elif klass == datetime.date:
        return deserialize_date(data)
    elif klass == datetime.datetime:
        return deserialize_datetime(data)
    elif type(klass) == typing.GenericMeta:
        if klass.__extra__ == list:
            return _deserialize_list(data, klass.__args__[0])
        if klass.__extra__ == dict:
            return _deserialize_dict(data, klass.__args__[1])
    else:
        return deserialize_model(data, klass)


def _deserialize_primitive(data, klass):
    """Deserializes to primitive type.

    :param data: data to deserialize.
    :param klass: class literal.

    :return: int, long, float, str, bool.
    :rtype: int | long | float | str | bool
    """
    try:
        value = klass(data)
    except UnicodeEncodeError:
        value = six.u(data)
    except TypeError:
        value = data
    return value


def _deserialize_object(value):
    """Return a original value.

    :return: object.
    """
    return value


def deserialize_date(string):
    """Deserializes string to date.

    :param string: str.
    :type string: str
    :return: date.
    :rtype: date
    """
    try:
        from dateutil.parser import parse
        return parse(string).date()
    except ImportError:
        return string


def deserialize_datetime(string):
    """Deserializes string to datetime.

    The string should be in iso8601 datetime format.

    :param string: str.
    :type string: str
    :return: datetime.
    :rtype: datetime
    """
    try:
        from dateutil.parser import parse
        return parse(string)
    except ImportError:
        return string


def deserialize_model(data, klass):
    """Deserializes list or dict to model.

    :param data: dict, list.
    :type data: dict | list
    :param klass: class literal.
    :return: model object.
    """
    instance = klass()

    if not instance.swagger_types:
        return data

    for attr, attr_type in six.iteritems(instance.swagger_types):
        if data is not None \
                and instance.attribute_map[attr] in data \
                and isinstance(data, (list, dict)):
            value = data[instance.attribute_map[attr]]
            setattr(instance, attr, _deserialize(value, attr_type))

    return instance


def _deserialize_list(data, boxed_type):
    """Deserializes a list and its elements.

    :param data: list to deserialize.
    :type data: list
    :param boxed_type: class literal.

    :return: deserialized list.
    :rtype: list
    """
    return [_deserialize(sub_data, boxed_type)
            for sub_data in data]


def _deserialize_dict(data, boxed_type):
    """Deserializes a dict and its elements.

    :param data: dict to deserialize.
    :type data: dict
    :param boxed_type: class literal.

    :return: deserialized dict.
    :rtype: dict
    """
    return {k: _deserialize(v, boxed_type)
            for k, v in six.iteritems(data)}


def remove_nones_to_dict(dct):
    """Removes none values from a dict recursively

    :param dct: dict to filter
    :return: new dict without none values
    """
    return {k: v if not isinstance(v, dict) else remove_nones_to_dict(v)
            for k, v in dct.items() if v is not None}


<<<<<<< HEAD
def parse_api_param(param: [str, None], param_type: str) -> [typing.Dict, None]:
    """Parses an str parameter from the API query and returns a dictionary the framework can process

    :param param: Str parameter coming from the API.
    :param param_type: Type of parameter -> search or sort
    :return: A dictionary
    """
    if param is not None:
        return parse_search_param(param) if param_type == 'search' else parse_sort_param(param)
    else:
        return None


def parse_search_param(search: str) -> typing.Dict:
    """Parses search str param coming from the API query into a dictionary the framework can process.

    :param search: Search parameter coming from the API query
    :return: A dictionary like {'value': 'ubuntu', 'negation': False}
    """
    negation = search[0] == '-'
    return {'negation': negation, 'value': search[1:] if negation else search}


def parse_sort_param(sort: str) -> [typing.Dict, None]:
    """Parses sort str param coming from the API query into a dictionary the framework can process.

    :param sort: Sort parameter coming from the API query
    :return: A dictionary like {"fields":["field1", "field1"], "order": "desc"}
    """
    sort_fields = sort[(1 if sort[0] == '-' or sort[0] == '+' else 0):]
    return {'fields': sort_fields.split(','), 'order': 'desc' if sort[0] == '-' else 'asc'}
=======
def to_relative_path(full_path):
    """Returns a relative path from Wazuh base directory

    :param full_path: Full path
    :type path: str
    :return: Relative path
    :rtype: str
    """
    return os.path.relpath(full_path, WAZUH_PATH)
>>>>>>> d713f440
<|MERGE_RESOLUTION|>--- conflicted
+++ resolved
@@ -154,7 +154,6 @@
             for k, v in dct.items() if v is not None}
 
 
-<<<<<<< HEAD
 def parse_api_param(param: [str, None], param_type: str) -> [typing.Dict, None]:
     """Parses an str parameter from the API query and returns a dictionary the framework can process
 
@@ -186,7 +185,8 @@
     """
     sort_fields = sort[(1 if sort[0] == '-' or sort[0] == '+' else 0):]
     return {'fields': sort_fields.split(','), 'order': 'desc' if sort[0] == '-' else 'asc'}
-=======
+
+
 def to_relative_path(full_path):
     """Returns a relative path from Wazuh base directory
 
@@ -195,5 +195,4 @@
     :return: Relative path
     :rtype: str
     """
-    return os.path.relpath(full_path, WAZUH_PATH)
->>>>>>> d713f440
+    return os.path.relpath(full_path, WAZUH_PATH)