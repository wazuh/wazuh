openapi: '3.0.0'
info:
  description: "The Wazuh API is an open source RESTful API that allows for interaction\
    \ with the Wazuh manager from a web browser, command line tool like cURL or any\
    \ script or program that can make web requests. The Wazuh Kibana app relies on\
    \ this heavily and Wazuh’s goal is to accommodate complete remote management of\
    \ the Wazuh infrastructure via the Wazuh Kibana app. Use the API to easily perform\
    \ everyday actions like adding an agent, restarting the manager(s) or agent(s)\
    \ or looking up syscheck details.\n"
  version: '4.0.0'
  x-revision: 4000
  title: 'Wazuh API'
  license:
    name: 'GPL 2.0'
    url: 'https://github.com/wazuh/wazuh/blob/master/LICENSE'

components:
  responses:
    ResponseError:
      description: Response to report a result error
      content:
        application/json:
          schema:
            $ref: '#/components/schemas/ApiError'

  schemas:
    ## Common models
    ApiResponse:
      type: object
      properties:
        message:
          type: string
          description: Human readable description to explain the result of the request

    ListMetadata:
      type: object
      required:
      - totalItems
      properties:
        totalItems:
          type: integer
          format: int32
          minimum: 0
          description: Total elements available. It can be used to implement pagination over results.

    SimpleApiError:
      type: object
      required:
        - error
      properties:
        error:
          type: object
          additionalProperties:
            properties:
              code:
                type: integer
                format: int32
              message:
                type: string
              remediation:
                type: string
        id:
          type: string


    ApiError:
      type: object
      required:
        - type
        - title
        - detail
      nullable: true
      properties:
        type:
          type: string
          format: uri
        title:
          type: string
        detail:
          type: string
        instance:
          type: string
          format: uri
        code:
          type: integer
          format: int32
        remediation:
          type: string
        dapi_errors:
          type: object
          additionalProperties:
            type: object
            properties:
              error:
                type: string
              logfile:
                type: string
                format: path

    ScanIdTime:
      type: object
      properties:
        id:
          type: integer
          format: int64
          description: Scan ID.
        time:
          type: string
          format: date-time
          description: Date when the scan was performed.

    ItemAffected:
      type: object
      required:
      - affected_items
      properties:
        affected_items:
          type: array
          description: Items that successfully applied the API call action.
          items:
            type: string
        failed_items:
          type: array
          description: List of items that have failed when doing the requested operation. It's not returned when it's empty.
          items:
            $ref: '#/components/schemas/SimpleApiError'

    AllItemsAffected:
      type: object
      required:
        - older_than
        - total_affected_items
      allOf:
        - $ref: '#/components/schemas/ItemAffected'
      properties:
        older_than:
          type: string
          format: timeframe
          default: 7d
          description: Returns older than parameter used. It can be the default value or the parameter send by the user.
        total_affected_items:
          type: integer
          format: int32
          description: Number of items that have successfully did the requested operation.
        total_failed_items:
          type: integer
          format: int32
          minimum: 1
          description: Number of items that couldn't do the requested operation. Only returned when it's higher than 0.

    BasicInfo:
      type: object
      properties:
        title:
          type: string
          description: API title name.
        api_version:
          type: string
          description: API version installed in the node.
        revision:
          type: integer
          format: int32
        license_name:
          type: string
          description: API license name.
        license_url:
          type: string
          description: API license url.
        hostname:
          type: string
          description: Server hostname.
        timestamp:
          type: string

    GroupId:
      type: string
      format: alphanumeric

    ## Agents models
    ExtraAgentFields:
      type: object
      properties:
        status:
          $ref: '#/components/schemas/AgentStatus'
        configSum:
          type: string
          description: MD5 checksum of agent configuration file.
        group:
          type: array
          description: List of groups that the agent belongs to.
          items:
            type: string
        mergedSum:
          type: string
          description: MD5 checksum of all agent shared configuration files merged.
        ip:
          type: string
          description: IP where the agent communicates with the manager. If the manager can't get this information, it will be the same as registerIP field.
        registerIP:
          type: string
          description: IP used at agent registration process.
        manager:
          type: string
          description: Hostname of the manager where the agent is reporting to.
        node_name:
          type: string
          description: Node ID where the agent is reporting to.
        dateAdd:
          type: string
          format: date-time
          description: Date when the agent was registered.
        lastKeepAlive:
          type: string
          format: date-time
          description: Date when the last keep alive was received from the agent.

        os:
          type: object
          properties:
            major:
              type: string
            name:
              type: string
            uname:
              type: string
            platform:
              type: string
            version:
              type: string
            codename:
              type: string
            arch:
              type: string
            minor:
              type: string
          description: Agent OS information.

    Agent:
      allOf:
      - $ref: '#/components/schemas/AgentSimple'
      - $ref: '#/components/schemas/ExtraAgentFields'

    AgentGroup:
      type: object
      required:
      - count
      - name
      - configSum
      properties:
        count:
          type: integer
          minimum: 0
          description: Number of agents belonging to that group.
        name:
          type: string
        mergedSum:
          type: string
          format: hash
          description: MD5 checksum of all group shared files merged in a single one (merged.mg)
        configSum:
          type: string
          format: hash
          description: MD5 checksum of the group configuration file (agent.conf).

    AgentGroupDeleted:
      type: object
      required:
      - affected_agents
      allOf:
        - $ref: '#/components/schemas/ItemAffected'
      properties:
        affected_agents:
          type: array
          description: List of agents which belonged to the group but were moved to the default one.
          items:
            $ref: '#/components/schemas/AgentID'

    AgentIdKey:
      type: object
      required:
        - id
        - key
      properties:
        id:
          $ref: '#/components/schemas/AgentID'
        key:
          type: string
          format: base64

    AgentSimple:
      type: object
      properties:
        version:
          type: string
          description: Wazuh version the agent has intalled.
        id:
          $ref: '#/components/schemas/AgentID'
        name:
          type: string
          description: Agent name used at registration process.

    AgentSimpleResponse:
      type: object
      required:
      - id
      - name
      $ref: '#/components/schemas/AgentSimple'
      

    AgentStatus:
      type: string
      enum:
      - active
      - pending
      - neverconnected
      - disconnected
      description: Agent status. It is calculated based on the last keep alive and the Wazuh version.

    AgentID:
      type: string
      minLength: 3
      description: Agent ID.
      format: numbers

    AgentConfiguration:
      type: object
      description: Configuration the agent is currently using. The output of this API call depends on the component requested and the agent configuration.

    GroupConfiguration:
      type: object
      required:
      - filters
      - config
      properties:
        filters:
          type: object
          properties:
            os:
              type: string
              description: OS family where the configuration is being applied.
            name:
              type: string
              description: The name of the agent where that configuration is being applied.
            profile:
              type: string
              description: Profile name. Any agent configured to use the defined profile may use the block.
        config:
          type: object
          description: Group configuration. The fields on this object depend on the actual group configuration.

    ## CisCat models
    CiscatResults:
      type: object
      properties:
        profile:
          type: string
          description: CIS-CAT profile scanned.
        score:
          type: integer
          format: int32
          description: Percentage of passed checks.
        error:
          type: integer
          format: int32
          description: "Number of checks that CIS-CAT wasn't able to run."
        scan:
          $ref: '#/components/schemas/ScanIdTime'
        fail:
          type: integer
          format: int32
          description: Number of failed checks. If this number is higher than 0 the host will probably have a vulnerability.
        benchmark:
          type: string
          description: CIS-CAT benchmark where the profile is defined.
        pass:
          type: integer
          format: int32
          description: Number of passed checks.
        notchecked:
          type: integer
          format: int32
          description: Number of not passed checks.
        unknown:
          type: integer
          format: int32
          description: Number of checks which status CIS-CAT wasn't able to determine.

    ## Cluster models
    ClusterNodeBasic:
      type: object
      properties:
        type:
          type: string
          enum:
          - worker
          - master
          description: Node type.
        version:
          type: string
          format: \d+\.\d+\.\d+
          description: Wazuh version installed in the node.
        ip:
          type: string
          description: IP the node is using to communicate with other nodes in the cluster.

    ClusterNodeName:
      type: string
      description: Node ID.

    ClusterNode:
      allOf:
        - $ref: '#/components/schemas/ClusterNodeBasic'
        - type: object
          properties:
            name:
              $ref: '#/components/schemas/ClusterNodeName'
        
    Healthcheck:
      type: object
      properties:
        name:
          $ref: '#/components/schemas/ClusterNodeName'
        info:
          allOf:
            - $ref: '#/components/schemas/ClusterNodeBasic'
            - type: object
              properties:
                totalActiveAgents:
                  type: integer
                  format: int32
                  minimum: 0
                  description: Number of agents currently reporting to that node.
        status:
          type: array
          description: Field only available in worker nodes. Shows information regarding synchronized data with the master node.
          items:
            type: object
            properties:
              type:
                type: string
                description: Type of synchronization.
                enum:
                  - Agent status
                  - Extra valid
                  - Integrity
                  - Last keep alive
              date_start:
                type: string
                format: date-time
                description: Date when the synchronization process started.
              date_end:
                type: string
                format: date-time
                description: Date when the synchronization process finished.
              synchronized_files:
                type: integer
                format: int32
                description: Number of synchronized files.
              free:
                type: boolean
                description: Whether there is a synchronization process in progress or not.

    DaemonStatus:
      type: string
      enum:
      - stopped
      - running

    # Cluster and manager models
    WazuhDaemonsStatus:
      type: object
      properties:
        ossec-agentlessd:
          $ref: '#/components/schemas/DaemonStatus'
        ossec-analysisd:
          $ref: '#/components/schemas/DaemonStatus'
        ossec-authd:
          $ref: '#/components/schemas/DaemonStatus'
        ossec-csyslogd:
          $ref: '#/components/schemas/DaemonStatus'
        ossec-dbd:
          $ref: '#/components/schemas/DaemonStatus'
        ossec-execd:
          $ref: '#/components/schemas/DaemonStatus'
        ossec-integratord:
          $ref: '#/components/schemas/DaemonStatus'
        ossec-logcollector:
          $ref: '#/components/schemas/DaemonStatus'
        ossec-maild:
          $ref: '#/components/schemas/DaemonStatus'
        ossec-monitord:
          $ref: '#/components/schemas/DaemonStatus'
        ossec-remoted:
          $ref: '#/components/schemas/DaemonStatus'
        ossec-reportd:
          $ref: '#/components/schemas/DaemonStatus'
        ossec-syscheckd:
          $ref: '#/components/schemas/DaemonStatus'
        wazuh-apid:
          $ref: '#/components/schemas/DaemonStatus'
        wazuh-clusterd:
          $ref: '#/components/schemas/DaemonStatus'
        wazuh-db:
          $ref: '#/components/schemas/DaemonStatus'
        wazuh-modulesd:
          $ref: '#/components/schemas/DaemonStatus'

    WazuhInfo:
      type: object
      properties:
        path:
          type: string
          format: paths
          description: Wazuh install path.
        version:
          type: string
          description: Wazuh version.
        compilation_date:
          type: string
          format: date-time
        type:
          type: string
          description: "Wazuh install type. "
          enum:
          - server
          - local
          - hybrid
        max_agents:
          type: string
          minimum: 0
          description: Maximum number of agents that can be registered. This variable is defined at compilation time.
        openssl_support:
          type: string
        ruleset_version:
          type: string
        tz_offset:
          type: string
        tz_name:
          type: string

    WazuhConfiguration:
      type: object
      properties:
        active-response:
          type: array
          items:
            type: object
        agentless:
          type: array
          items:
            type: object
        alerts:
          type: object
        auth:
          type: object
        client:
          type: object
        client_buffer:
          type: object
        cluster:
          type: object
        command:
          type: array
          items:
            type: object
        database_output:
          type: object
        email_alerts:
          type: object
        global:
          type: object
        integration:
          type: array
          items:
            type: object
        labels:
          type: object
        localfile:
          type: array
          items:
            type: object
        logging:
          type: object
        remote:
          type: array
          items:
            type: object
        reports:
          type: object
        rootcheck:
          type: object
        ruleset:
          type: object
        sca:
          type: object
        socket:
          type: object
        syscheck:
          type: object
        syslog_output:
          type: array
          items:
            type: object

        #Wodle sections inside WazuhConfiguration(ossec.conf)
        agent-key-polling:
          type: object
        aws-s3:
          type: object
        azure-logs:
          type: object
        cis-cat:
          type: object
        docker-listener:
          type: object
        open-scap:
          type: object
        osquery:
          type: object
        syscollector:
          type: object
        vulnerability-detector:
          type: object

    WazuhStats:
      type: array
      items:
        type: object
        properties:
          alerts:
            type: array
            items:
              type: object
              properties:
                sigid:
                  type: integer
                  format: int32
                  description: Rule ID that matched the event.
                level:
                  type: integer
                  format: int32
                  minimum: 0
                  maximum: 15
                  description: Alert level
                times:
                  type: integer
                  format: int32
                  description: Number of times the alert was raised during the specified hour.
          events:
            type: integer
            format: int32
            description: Number of events procesed during the specified hour.
          firewall:
            type: integer
            format: int32
            description: Number of firewall alerts raised during the specified hour.
          hour:
            type: integer
            format: int32
            description: Hour of the day in 24h format.
          syscheck:
            type: integer
            format: int32
            description: Number of syscheck alerts raised during the specified hour.
          totalAlerts:
            type: integer
            format: int32
            description: Number of alerts raised during the specified hour.

    WazuhHourlyStats:
      type: object
      properties:
        averages:
          type: array
          maxLength: 24
          minLength: 24
          description: Array containing the number of alerts for every hour.
          items:
            type: integer
        interactions:
          type: integer
          format: int32

    WazuhWeeklyStats:
      type: object
      properties:
        Sun:
          $ref: '#/components/schemas/WazuhHourlyStats'
        Mon:
          $ref: '#/components/schemas/WazuhHourlyStats'
        Tue:
          $ref: '#/components/schemas/WazuhHourlyStats'
        Wed:
          $ref: '#/components/schemas/WazuhHourlyStats'
        Thu:
          $ref: '#/components/schemas/WazuhHourlyStats'
        Fri:
          $ref: '#/components/schemas/WazuhHourlyStats'
        Sat:
          $ref: '#/components/schemas/WazuhHourlyStats'

    WazuhAnalysisdStats:
      type: object
      properties:
        alerts_queue_size:
          type: number
          format: float
          description: Pending to write in disk alerts queue size.
        alerts_queue_usage:
          type: number
          format: float
          description: If an event matches a rule, an alert is raised. The alerts are pushed to a _pending to write in disk alerts_ queue. This variable shows usage of that queue.
        alerts_written:
          type: number
          format: float
          description: Total of alerts written in disk during the last 5 seconds.
        archives_queue_size:
          type: number
          format: float
          description: _Events to write in the archives.log_ queue size.
        archives_queue_usage:
          type: number
          format: float
          description: _Events to write in the archives.log_ queue usage.
        event_queue_size:
          type: number
          format: float
          description: Non catalogued events queue size.
        event_queue_usage:
          type: number
          format: float
          description: Same as `syscheck_queue_usage` but for events not catalogued in any of the previously mentioned queues.
        events_dropped:
          type: number
          format: float
          description: "Discarded events because they didn't match any rule in the ruleset."
        events_edps:
          type: number
          format: float
          description: Same as `events_processed` but per second.
        events_processed:
          type: number
          format: float
          description: Total of events processed (i.e. matched against Wazuh ruleset) in the last 5 seconds.
        events_received:
          type: number
          format: float
          description: Events received in `analysisd` from the rest of modules in the last 5 seconds.
        firewall_queue_size:
          type: number
          format: float
          description: _Events to write in the firewall log_ queue size.
        firewall_queue_usage:
          type: number
          format: float
          description: Percentage of use in the queue of events to write in the firewall log.
        firewall_written:
          type: number
          format: float
          description: Same as `alerts_written` but focusing in firewall alerts.
        fts_written:
          type: number
          format: float
          description: "Same as `alerts_written` but focusing in [FTS alerts](https://documentation.wazuh.com/current/user-manual/ruleset/ruleset-xml-syntax/decoders.html?highlight=fts#fts)."
        hostinfo_edps:
          type: number
          format: float
          description: Hostinfo events decoded per second.
        hostinfo_events_decoded:
          type: number
          format: float
          description: Same as `total_events_decoded` but for hostinfo events.
        hostinfo_queue_size:
          type: number
          format: float
          description: Hostinfo events queue size.
        hostinfo_queue_usage:
          type: number
          format: float
          description: Same as `syscheck_queue_usage` but for hostinfo events.
        other_events_decoded:
          type: number
          format: float
          description: Same as `total_events_decoded` but for non catalogued events.
        other_events_edps:
          type: number
          format: float
          description: Non catalogued events decoded per second.
        rootcheck_edps:
          type: number
          format: float
          description: Rootcheck events decoded per second.
        rootcheck_events_decoded:
          type: number
          format: float
          description: Same as `total_events_decoded` but for rootcheck events.
        rootcheck_queue_size:
          type: number
          format: float
          description: Rootcheck events queue size.
        rootcheck_queue_usage:
          type: number
          format: float
          description: Same as `syscheck_queue_usage` but for rootcheck events.
        rule_matching_queue_size:
          type: number
          format: float
          description: Pending to process events queue size.
        rule_matching_queue_usage:
          type: number
          format: float
          description: After decoding, events are pushed to a _pending to process_ queue which will match the events against the Wazuh ruleset to raise alerts. This variable shows usage of that queue.
        sca_edps:
          type: number
          format: float
          description: Policy monitoring events decoded per second.
        sca_events_decoded:
          type: number
          format: float
          description: Same as `total_events_decoded` but for policy monitoring events.
        sca_queue_size:
          type: number
          format: float
          description: Policy monitoring events queue size.
        sca_queue_usage:
          type: number
          format: float
          description: Same as `syscheck_queue_usage` but for policy monitoring events.
        statistical_queue_size:
          type: number
          format: float
          description: Stats log queue size.
        statistical_queue_usage:
          type: number
          format: float
          description: Stats log queue usage.
        syscheck_edps:
          type: number
          format: float
          description: FIM events decoded per second (EDPS = Events Decoded Per Second).
        syscheck_events_decoded:
          type: number
          format: float
          description: Same as `total_events_decoded` but for FIM events.
        syscheck_queue_size:
          type: number
          format: float
          description: Syscheck events queue size.
        syscheck_queue_usage:
          type: number
          format: float
          description: Percentage of use in the syscheck events queue pending to be decoded. Events are discarded when the queue is full.
        syscollector_edps:
          type: number
          format: float
          description: System inventory events decoded per second.
        syscollector_events_decoded:
          type: number
          format: float
          description: Same as `total_events_decoded` but for system inventory events.
        syscollector_queue_size:
          type: number
          format: float
          description: System inventory events queue size.
        syscollector_queue_usage:
          type: number
          format: float
          description: Same as `syscheck_queue_usage` but for system inventory events.
        total_events_decoded:
          type: number
          format: float
          description: Total events decoded in the last 5 seconds. This number is not accumulative, the number in the following 5 seconds can be lower than the previous one.
        winevt_edps:
          type: number
          format: float
          description: Windows events decoded per second.
        winevt_events_decoded:
          type: number
          format: float
          description: Same as `total_events_decoded` but for Windows events.
        winevt_queue_size:
          type: number
          format: float
          description: Windows events queue size.
        winevt_queue_usage:
          type: number
          format: float
          description: Same as `syscheck_queue_usage` but for Windows events.

    WazuhRemotedStats:
      type: object
      properties:
        ctrl_msg_count:
          type: number
          format: float
          description: Number of control messages received from all agents during the last five seconds.
        discarded_count:
          type: number
          format: float
          description: Number of discarded events received from agents during the last five seconds.
        evt_count:
          type: number
          format: float
          description: Number of events sent to Analysisd during the last five seconds.
        msg_sent:
          type: number
          format: float
          description: Number of messages sent to the agents during the last five seconds.
        queue_size:
          type: number
          format: float
          description: Usage of the queue to storage events from agents.
        recv_bytes:
          type: number
          format: float
          description: Number of received bytes from all agents during the last five seconds.
        tcp_sessions:
          type: number
          format: float
          description: Number of TCP active sessions during the last five seconds.
        total_queue_size:
          type: number
          format: float
          description: Total queue size to store events from agents.

    WazuhLogs:
      type: object
      properties:
        description:
          type: string
          description: Log message.
        level:
          type: string
          description: Log level.
          enum:
            - critical
            - debug
            - debug2
            - error
            - info
            - warning
        tag:
          type: string
          description: Wazuh component that logged the event.
          enum:
            - ossec-agentlessd
            - ossec-analysisd
            - ossec-authd
            - ossec-csyslogd
            - ossec-dbd
            - ossec-execd
            - ossec-integratord
            - ossec-maild
            - ossec-monitord
            - ossec-logcollector
            - ossec-remoted
            - ossec-reportd
            - ossec-rootcheck
            - ossec-syscheckd
            - ossec-testrule
            - sca
            - wazuh-db
            - wazuh-modulesd
            - wazuh-modulesd:agent-key-polling
            - wazuh-modulesd:aws-s3
            - wazuh-modulesd:azure-logs
            - wazuh-modulesd:ciscat
            - wazuh-modulesd:command
            - wazuh-modulesd:database
            - wazuh-modulesd:docker-listener
            - wazuh-modulesd:download
            - wazuh-modulesd:oscap
            - wazuh-modulesd:osquery
            - wazuh-modulesd:syscollector
            - wazuh-modulesd:vulnerability-detector
        timestamp:
          type: string
          format: date-time

    LogSummary:
      type: object
      properties:
        all:
          type: integer
          format: int32
          minimum: 0
        critical:
          type: integer
          format: int32
          minimum: 0
        debug:
          type: integer
          format: int32
          minimum: 0
        error:
          type: integer
          format: int32
          minimum: 0
        info:
          type: integer
          format: int32
          minimum: 0
        warning:
          type: integer
          format: int32
          minimum: 0

    WazuhLogsSummary:
      type: object
      properties:
          ossec-agentlessd:
            $ref: '#/components/schemas/LogSummary'
          ossec-analysisd:
            $ref: '#/components/schemas/LogSummary'
          ossec-authd:
            $ref: '#/components/schemas/LogSummary'
          ossec-csyslogd:
            $ref: '#/components/schemas/LogSummary'
          ossec-dbd:
            $ref: '#/components/schemas/LogSummary'
          ossec-execd:
            $ref: '#/components/schemas/LogSummary'
          ossec-integratord:
            $ref: '#/components/schemas/LogSummary'
          ossec-maild:
            $ref: '#/components/schemas/LogSummary'
          ossec-monitord:
            $ref: '#/components/schemas/LogSummary'
          ossec-logcollector:
            $ref: '#/components/schemas/LogSummary'
          ossec-remoted:
            $ref: '#/components/schemas/LogSummary'
          ossec-reportd:
            $ref: '#/components/schemas/LogSummary'
          ossec-rootcheck:
            $ref: '#/components/schemas/LogSummary'
          ossec-syscheckd:
            $ref: '#/components/schemas/LogSummary'
          ossec-testrule:
            $ref: '#/components/schemas/LogSummary'
          sca:
            $ref: '#/components/schemas/LogSummary'
          wazuh-db:
            $ref: '#/components/schemas/LogSummary'
          wazuh-modulesd:
            $ref: '#/components/schemas/LogSummary'
          wazuh-modulesd:agent-key-polling:
            $ref: '#/components/schemas/LogSummary'
          wazuh-modulesd:aws-s3:
            $ref: '#/components/schemas/LogSummary'
          wazuh-modulesd:azure-logs:
            $ref: '#/components/schemas/LogSummary'
          wazuh-modulesd:ciscat:
            $ref: '#/components/schemas/LogSummary'
          wazuh-modulesd:command:
            $ref: '#/components/schemas/LogSummary'
          wazuh-modulesd:database:
            $ref: '#/components/schemas/LogSummary'
          wazuh-modulesd:docker-listener:
            $ref: '#/components/schemas/LogSummary'
          wazuh-modulesd:download:
            $ref: '#/components/schemas/LogSummary'
          wazuh-modulesd:oscap:
            $ref: '#/components/schemas/LogSummary'
          wazuh-modulesd:osquery:
            $ref: '#/components/schemas/LogSummary'
          wazuh-modulesd:syscollector:
            $ref: '#/components/schemas/LogSummary'
          wazuh-modulesd:vulnerability-detector:
            $ref: '#/components/schemas/LogSummary'

    ConfirmationMessage:
      type: object
      properties:
        message:
          type: string
          description: Confirmation message

    ConfigurationValidation:
      type: object
      properties:
        status:
          type: string
          description: Configuration status.
          enum:
          - OK

    # Rootcheck models
    RootcheckDatabase:
      type: object
      properties:
        status:
          type: string
          description: Status of the check, respecting to the previous scan.
          enum:
          - outstanding
          - solved
        readDay:
          type: string
          format: date-time
          description: Lastest scan date.
        oldDay:
          type: string
          format: date-time
          description: Previous scan date.
        pci:
          type: string
          description: PCI DSS requirement level.
        cis:
          type: string
          description: CIS compliance requirement level.
        event:
          type: string
          description: Brief description of what is being checked.

    LastScan:
      type: object
      properties:
        end:
          type: string
          nullable: true
          format: date-time
          description: 'Date when the latest scan finished. If it is in progress, or no scans have been run, null will be returned.'
        start:
          type: string
          nullable: true
          format: date-time
          description: 'Date when the latest scan started. If no scans have been run, null will be returned.'

    # Rules models
    RulesFiles:
      type: object
      properties:
        file:
          type: string
          description: Filename where the rule is defined.
        path:
          type: string
          description: Path where the file defining the rule is located. The path is relative to the Wazuh install path.
        status:
          type: string
          description: Rule status.
          enum:
          - enabled
          - disabled

    Rules:
      allOf:
        - $ref: '#/components/schemas/RulesFiles'
        - type: object
          properties:
            id:
              type: integer
              format: int32
              description: Rule ID.
            level:
              type: integer
              format: int32
              minimum: 0
              maximum: 15
              description: Rule level.
            description:
              type: string
              description: Rule description. This description is shown when an alert matching the rule is raised.
            groups:
              type: array
              description: Groups the rule belongs to.
              items:
                type: string
            pci:
              type: array
              description: PCI DSS checks the rule is checking.
              items:
                type: string
            gdpr:
              type: array
              description: GDPR checks the rule is checking.
              items:
                type: string
            details:
              type: object
              description: Rule definition details.

    # SCA models
    SCAChecks:
      type: object
      properties:
        file:
          type: string
          description: Analyzed file path.
        policy_id:
          type: string
          description: Scanned policy ID.
        id:
          type: integer
          format: int32
          description: Policy check ID. A policy contains multiple checks.
        title:
          type: string
          description: A brief description of what is being checked.
        description:
          type: string
          description: A description of what is being checked.
        rationale:
          type: string
          description: Explains why this check is necessary.
        remediation:
          type: string
          description: Explains how to fix the check, this field is very useful in case the check failed.
        process:
          type: string
          description: Checks whether a process is running or not. It's only returned when the checked process it's running.
        directory:
          type: string
          description: Analyzed directories.
        registry:
          type: string
          description: Analyzed registry.
        references:
          type: string
          description: A link to a documentation page about the check.
        result:
          type: string
          description: Check result.
          enum:
            - "passed"
            - "failed"

    SCADatabase:
      type: object
      properties:
        policy_id:
          type: string
          description: Policy ID. This value must be used in `GET/sca/{agent_id}/checks/{policy_id}` API call.
        name:
          type: string
          description: Policy name.
        description:
          type: string
          description: Brief description of what the policy is checking.
        references:
          type: string
          description: A link to a documentation page about the policy.
        pass:
          type: integer
          format: int32
          description: Number of passed checks.
        fail:
          type: integer
          format: int32
          description: Number of failed checks. If this number is higher than 0 the host has a vulnerability.
        score:
          type: integer
          format: int32
          description: Percentage of passed checks.
        end_scan:
          type: string
          format: date-time
          description: When the last scan finished.
        start_scan:
          type: string
          format: date-time
          description: When the last scan started.

    # Syscheck models
    SyscheckDatabase:
      type: object
      properties:
        sha1:
          type: string
          format: hash_or_empty
          description: SHA1 checksum of the file.
        file:
          type: string
          description: File name that raised the alert.
        md5:
          type: string
          format: hash_or_empty
          description: MD5 checksum of the file.
        inode:
          type: integer
          format: int32
          description: inode of the file. Only available in Linux agents.
        uid:
          type: string
          format: numbers_or_empty
          description: UID of the file.
        date:
          type: string
          format: date-time
          description: Date when the alert was raised.
        perm:
          type: string
          format: numbers_or_empty
          description: File permissions.
        type:
          type: string
          description: File type. Registry type only available in Windows agents.
          enum:
          - file
          - registry
        gname:
          type: string
          format: names_or_empty
          description: Group name. Only available in Linux agents.
        uname:
          type: string
          format: names_or_empty
          description: User name of the file.
        size:
          type: integer
          format: int64
          description: File size in bytes.
        gid:
          type: string
          format: numbers_or_empty
          description: GID of the file. Only available in Linux agents.
        mtime:
          type: string
          format: date-time_or_empty
          description: Last modification date of the file.
        sha256:
          type: string
          format: hash_or_empty
          description: SHA256 checksum of the file.

    # Decoders models
    Decoder:
      type: object
      allOf:
        - $ref: '#/components/schemas/DecoderFile'
      properties:
        name:
          type: string
          description: Decoder name
        position:
          type: integer
          format: int32
          minimum: 0
          description: Position of this decoder in the decoder file. The parent decoder will have position 0, the following defined decoder will have position 1, and so on.
        details:
          type: object
          description: Decoder definition fields.
          properties:
            program_name:
              type: string
              nullable: true
            parent:
              type: string
            prematch:
              type: string
            regex:
              type: array
              items:
                type: string
            order:
              type: string
            accumulate:
              type: boolean
              nullable: true

    DecoderFile:
      type: object
      required:
      - file
      - status
      - path
      properties:
        file:
          type: string
          description: Filename containing decoder definitions.
        status:
          type: string
          description: Whether the decoders defined in that file are used by Wazuh or not.
        path:
          type: string
          format: ruleset_path
          description: Decoder file path.

    # Syscollector models
    SyscollectorHardware:
      type: object
      properties:
        board_serial:
          type: string
          description: Motherboard serial number. This value will be empty in virtual machines.
        cpu:
          type: object
          properties:
            cores:
              type: integer
              format: int32
              minimum: 0
              description: Number of cores the CPU has.
            mhz:
              type: number
              format: float
              minimum: 0
              description: Mhz the CPU has.
            name:
              type: string
              description: CPU name.
        ram:
          type: object
          properties:
            free:
              type: integer
              format: int32
              minimum: 0
              description: Current free RAM memory.
            total:
              type: integer
              format: int32
              minimum: 0
              description: Total RAM memory.
            usage:
              type: integer
              format: int32
              minimum: 0
              maximum: 100
              description: RAM memory currently used.
        scan:
          $ref: '#/components/schemas/ScanIdTime'
        agent_id:
          $ref: '#/components/schemas/AgentID'

    SyscollectorNetwork:
      type: object
      properties:
        address:
          type: string
          description: IP address associated with the network interface.
        broadcast:
          type: string
          description: IP address associated with the broadcast.
        iface:
          type: string
          description: Network interface name.
        netmask:
          type: string
          description: Netmask associated with the network interface.
        proto:
          type: string
          description: Protocol associated with the network interface.
        scan_id:
          type: integer
          format: int64
          description: Scan ID.
        agent_id:
          $ref: '#/components/schemas/AgentID'

    NetworkInterfacePackets:
      type: object
      properties:
        bytes:
          type: integer
          format: int32
          minimum: 0
          description: Number of bytes in the network interface.
        dropped:
          type: integer
          format: int32
          minimum: 0
          description: Number of dropped packages in the network interface.
        error:
          type: integer
          format: int32
          minimum: 0
          description: Number of packages containing any error in the network interface.
        packets:
          type: integer
          format: int32
          minimum: 0
          description: Number of packages in the network interface.

    SyscollectorInterface:
      type: object
      properties:
        mac:
          type: string
          description: MAC Address of the network interface.
        mtu:
          type: integer
          format: int32
          minimum: 0
          description: "Network interface's Maximum Transfer Unit"
        name:
          type: string
          description: Network interface name.
        rx:
          description: Information related to received packets in the network interface.
          $ref: '#/components/schemas/NetworkInterfacePackets'
        scan:
          $ref: '#/components/schemas/ScanIdTime'
        state:
          type: string
          description: Network interface state.
          enum:
            - up
            - down
        tx:
          description: Information related to sent packets in the network interface.
          $ref: '#/components/schemas/NetworkInterfacePackets'
        type:
          type: string
          description: Network interface type.
        agent_id:
          $ref: '#/components/schemas/AgentID'

    SyscollectorProtocol:
      type: object
      properties:
        dhcp:
          $ref: '#/components/schemas/DHCPStatus'
        gateway:
          description: Gateway IP.
          type: string
        iface:
          description: Network interface name.
          type: string
        scan_id:
          type: integer
          format: int64
          description: Scan ID.
        type:
          type: string
          description: Protocol of the interface data
          enum:
          - ipv4
          - ipv6
<<<<<<< HEAD
        dhcp:
          type: string
          description: DHCP status.
          enum:
          - enabled
          - disabled
          - unknown
          - BOOTP
        agent_id:
          $ref: '#/components/schemas/AgentID'

=======
        agent_id:
          $ref: '#/components/schemas/AgentID'

    DHCPStatus:
      type: string
      description: DHCP status.
      enum:
        - enabled
        - disabled
        - unknown
        - BOOTP

>>>>>>> 488c7659
    SyscollectorOS:
      type: object
      properties:
        architecture:
          type: string
          description: OS arquitecture.
        hostname:
          type: string
          description: Machine's hostname.
        os:
          type: object
          properties:
            codename:
              type: string
              description: OS version codename.
            major:
              type: string
              description: Major release version.
            minor:
              type: string
              description: Minor release version
            name:
              type: string
              description: OS name.
            platform:
              type: string
              description: OS platform name.
            version:
              type: string
              description: Full version name.
        release:
          type: string
          description: Release name.
        scan:
          $ref: '#/components/schemas/ScanIdTime'
        sysname:
          type: string
          description: System name.
        version:
          type: string
          description: Release version.
        agent_id:
          $ref: '#/components/schemas/AgentID'

    SyscollectorPackages:
      type: object
      properties:
        architecture:
          type: string
          description: Package architecture.
        description:
          type: string
          description: Brief package description.
        format:
          type: string
          description: Package format.
          enum:
            - deb
            - rpm
            - win
            - pkg
        multiarch:
          type: string
          description: Whether the package has multiarchitecture support.
          enum:
            - allowed
            - same
            - foreign
        name:
          type: string
          description: Package name.
        priority:
          type: string
          description: Package priority.
        scan:
          $ref: '#/components/schemas/ScanIdTime'
        section:
          type: string
          description: Package section.
        source:
          type: string
          description: Source section.
        size:
          type: integer
          description: Installed package size in bytes.
        vendor:
          type: string
          description: Vendor name.
        version:
          type: string
          description: Release version installed.
        agent_id:
          $ref: '#/components/schemas/AgentID'

    PortInfo:
      type: object
      properties:
        ip:
          type: string
          description: Bind IP.
        port:
          type: integer
          minimum: 0
          format: int32
          description: Port used.

    SyscollectorPorts:
      type: object
      properties:
        inode:
          type: integer
          format: int64
          description: Port inode.
        local:
          $ref: '#/components/schemas/PortInfo'
          description: Information regarding local opened port.
        protocol:
          type: string
          description: Protocol used in the communication.
          enum:
            - tcp
            - udp
            - tcp6
            - udp6
        remote:
          $ref: '#/components/schemas/PortInfo'
          description: Information regarding the remote port the machine is connected to.
        rx_queue:
          type: integer
          format: int32
          minimum: 0
          description: Packets at the receiver queue.
        scan:
          $ref: '#/components/schemas/ScanIdTime'
        state:
          type: string
          description: Communication status.
          enum:
          - established
          - syn_sent
          - syn_recv
          - fin_wait1
          - fin_wait2
          - time_wait
          - close
          - close_wait
          - last_ack
          - listening
          - closing
          - delete_tcp
          - unknown
        tx_queue:
          type: integer
          format: int32
          minimum: 0
          description: Packets pending to be transmitted.


        agent_id:
          $ref: '#/components/schemas/AgentID'
        pid:
          type: integer
          format: int32
          description: PID owner of the opened port.
        process:
          type: string
          format: alphanumeric
          description: Name of the PID.

    SyscollectorProcess:
      type: object
      properties:
        argvs:
          type: string
          description: Process received arguments.
        cmd:
          type: string
          description: Executed command.
        egroup:
          type: string
          description: Effective group.
        euser:
          type: string
          description: Effective user.
        fgroup:
          type: string
          description: Filesystem group name.
        name:
          type: string
          description: Process name.
        nice:
          type: integer
          format: int32
          description: Nice value of the process
        nlwp:
          type: integer
          format: int32
          description: Number of light weight processes.
        pgrp:
          type: integer
          format: int32
          description: Process group.
        pid:
          type: string
          description: Process PID.
        ppid:
          type: integer
          format: int32
          minimum: 0
          description: Process parent PID.
        priority:
          type: integer
          format: int32
          description: Kernel scheduling priority.
        processor:
          type: integer
          format: int32
          minimum: 0
          description: Processor number which is running the process.
        resident:
          type: integer
          format: int32
          description: Process resident size in bytes.
        rgroup:
          type: string
          description: Real group.
        ruser:
          type: string
          description: Real user.
        scan:
          $ref: '#/components/schemas/ScanIdTime'
        session:
          type: integer
          format: int32
          description: Process session.
        sgroup:
          type: string
          description: Saved-set group
        share:
          type: integer
          format: int32
          minimum: 0
          description: Shared memory.
        size:
          type: integer
          format: int32
          minimum: 0
          description: Process size in bytes.
        start_time:
          type: integer
          format: int64
          description: Time when the process started.
        state:
          type: string
          description: Process state.
        stime:
          type: integer
          format: int32
          minimum: 0
          description: Time spent executing system code.
        suser:
          type: string
          description: Saved-set user.
        tgid:
          type: integer
          format: int32
          description: Thread Group ID.
        tty:
          type: integer
          format: int32
          description: Process TTY number.
        utime:
          type: integer
          format: int32
          description: Time spent executing user code.
        vm_size:
          type: integer
          format: int32
          minimum: 0
          description: Total VM size (KB)
        agent_id:
          $ref: '#/components/schemas/AgentID'

    # Lists models
    CDBList:
      type: object
      properties:
        items:
          type: array
          items:
            type: object
            properties:
              key:
                type: string
              value:
                type: string
        path:
          type: string
          format: etc_path
          description: Filepath that contains the returned CDB definitions.

    CDBListFile:
      type: object
      required:
        - folder
        - name
        - path
      properties:
        folder:
          type: string
          format: path
          description: Folder path where the CDB list file is contained
        name:
          type: string
          description: Name of the CDB list file.
        path:
          type: string
          format: etc_path
          description: File path of the CDB list. This path is relative to the Wazuh installation path.

    CDBListPair:
      type: object
      required:
        - key
        - value
      properties:
        key:
          type: string
          description: Value of the CDB list item key.
        value:
          type: string
          description: Value of the CDB list item value.

  securitySchemes:
    basicAuth:
      type: http
      scheme: basic
      description: "Intended method to get a token"
      x-basicInfoFunc: api.authentication.check_user
    jwt:
      type: http
      scheme: bearer
      bearerFormat: JWT
      x-bearerInfoFunc: api.authentication.decode_token

  parameters:
    agent_id:
      in: path
      name: agent_id
      description: Agent ID. All posible values since 000 onwards.
      required: true
      schema:
        $ref: '#/components/schemas/AgentID'
    agent_name:
      in: path
      name: agent_name
      description: Agent name used when the agent was registered.
      required: true
      schema:
        type: string
        format: names
    benchmark:
      in: query
      name: benchmark
      description: Filters by benchmark type.
      schema:
        type: string
        format: alphanumeric
    component:
      in: path
      name: component
      description: Selected agent's component.
      required: true
      schema:
        type: string
        enum:
        - agent
        - agentless
        - analysis
        - auth
        - com
        - csyslog
        - integrator
        - logcollector
        - mail
        - monitor
        - request
        - syscheck
        - wmodules
    configuration:
      in: path
      name: configuration
      description: |
        <p>Selected agent's configuration to read. The configuration to read depends on the selected component. The following table shows all available combinations of component and configuration values:</p>
        <table class="table table-striped table-bordered">
        <thead>
        <tr>
        <th>Component</th>
        <th>Configuration</th>
        <th>Tag</th>
        </tr>
        </thead>
        <tbody>
        <tr>
        <td>agent</td>
        <td>client</td>
        <td><code>&lt;client&gt;</code></td>
        </tr>
        <tr>
        <td>agent</td>
        <td>buffer</td>
        <td><code>&lt;client_buffer&gt;</code></td>
        </tr>
        <tr>
        <td>agent</td>
        <td>labels</td>
        <td><code>&lt;labels&gt;</code></td>
        </tr>
        <tr>
        <td>agent</td>
        <td>internal</td>
        <td>agent, monitord, remoted</td>
        </tr>
        <tr>
        <td>agentless</td>
        <td>agentless</td>
        <td><code>&lt;agentless&gt;</code></td>
        </tr>
        <tr>
        <td>analysis</td>
        <td>global</td>
        <td><code>&lt;global&gt;</code></td>
        </tr>
        <tr>
        <td>analysis</td>
        <td>active_response</td>
        <td><code>&lt;active-response&gt;</code></td>
        </tr>
        <tr>
        <td>analysis</td>
        <td>alerts</td>
        <td><code>&lt;alerts&gt;</code></td>
        </tr>
        <tr>
        <td>analysis</td>
        <td>command</td>
        <td><code>&lt;command&gt;</code></td>
        </tr>
        <tr>
        <td>analysis</td>
        <td>rules</td>
        <td><code>&lt;rule&gt;</code></td>
        </tr>
        <tr>
        <td>analysis</td>
        <td>decoders</td>
        <td><code>&lt;decoder&gt;</code></td>
        </tr>
        <tr>
        <td>analysis</td>
        <td>internal</td>
        <td>analysisd</td>
        </tr>
        <tr>
        <td>auth</td>
        <td>auth</td>
        <td><code>&lt;auth&gt;</code></td>
        </tr>
        <tr>
        <td>com</td>
        <td>active-response</td>
        <td><code>&lt;active-response&gt;</code></td>
        </tr>
        <tr>
        <td>com</td>
        <td>internal</td>
        <td>execd</td>
        </tr>
        <tr>
        <td>com</td>
        <td>cluster</td>
        <td>cluster</td>
        </tr>
        <tr>
        <td>csyslog</td>
        <td>csyslog</td>
        <td><code>&lt;csyslog_output&gt;</code></td>
        </tr>
        <tr>
        <td>integrator</td>
        <td>integration</td>
        <td><code>&lt;integration&gt;</code></td>
        </tr>
        <tr>
        <td>logcollector</td>
        <td>localfile</td>
        <td><code>&lt;localfile&gt;</code></td>
        </tr>
        <tr>
        <td>logcollector</td>
        <td>socket</td>
        <td><code>&lt;socket&gt;</code></td>
        </tr>
        <tr>
        <td>logcollector</td>
        <td>internal</td>
        <td>logcollector</td>
        </tr>
        <tr>
        <td>mail</td>
        <td>global</td>
        <td><code>&lt;global&gt;&lt;email...&gt;</code></td>
        </tr>
        <tr>
        <td>mail</td>
        <td>alerts</td>
        <td><code>&lt;email_alerts&gt;</code></td>
        </tr>
        <tr>
        <td>mail</td>
        <td>internal</td>
        <td>maild</td>
        </tr>
        <tr>
        <td>monitor</td>
        <td>internal</td>
        <td>monitord</td>
        </tr>
        <tr>
        <td>request</td>
        <td>remote</td>
        <td><code>&lt;remote&gt;</code></td>
        </tr>
        <tr>
        <td>request</td>
        <td>internal</td>
        <td>remoted</td>
        </tr>
        <tr>
        <td>syscheck</td>
        <td>syscheck</td>
        <td><code>&lt;syscheck&gt;</code></td>
        </tr>
        <tr>
        <td>syscheck</td>
        <td>rootcheck</td>
        <td><code>&lt;rootcheck&gt;</code></td>
        </tr>
        <tr>
        <td>syscheck</td>
        <td>internal</td>
        <td>syscheck, rootcheck</td>
        </tr>
        <tr>
        <td>wmodules</td>
        <td>wmodules</td>
        <td><code>&lt;wodle&gt;</code></td>
        </tr>
        </tbody>
        </table>
      required: true
      schema:
        type: string
        enum:
        - client
        - buffer
        - labels
        - internal
        - agentless
        - global
        - active_response
        - alerts
        - command
        - rules
        - decoders
        - auth
        - active-response
        - cluster
        - csyslog
        - integration
        - localfile
        - socket
        - remote
        - syscheck
        - rootcheck
        - wmodules
    decoder_name:
      in: path
      name: decoder_name
      description: Decoder name.
      required: true
      schema:
        type: string
        format: names
    description:
      in: query
      name: description
      description: Filters by policy description.
      schema:
        type: string
        format: alphanumeric
    directory:
      in: query
      name: directory
      description: Filters by directory.
      schema:
        type: string
        format: path
    downloadFile:
      in: path
      name: file
      required: True
      description: File name to download.
      schema:
        type: string
        format: alphanumeric
    error:
      in: query
      name: error
      description: Filters by encountered errors.
      schema:
        type: integer
        format: int32
        minimum: 0
    fail:
      in: query
      name: fail
      description: Filters by failed checks.
      schema:
        type: integer
        format: int32
        minimum: 0
    fields:
      in: query
      name: fields
      description: List of fields affecting the operation.
      schema:
        type: array
        items:
          type: string
          format: names
    file:
      in: query
      name: file
      description: Filters by filename.
      schema:
        type: string
        format: alphanumeric
    full_path_filter:
      in: query
      name: file
      description: Filters by full path.
      schema:
        type: string
        format: paths
    file_name:
      in: path
      name: file_name
      description: Filename.
      required: true
      schema:
        type: string
        format: alphanumeric
    format:
      in: query
      name: format
      description: Select output format to return the file. JSON will format the file in JSON format and XML will return the XML raw file in a string.
      schema:
<<<<<<< HEAD
        type: string
        enum:
        - json
        - xml
=======
        type: array
        items:
          type: string
          enum:
          - json
          - xml
    file_format:
      in: query
      name: format
      description: Select output format to return the file. JSON will format the file in JSON format and XML will return the XML raw file in a string.
      schema:
        type: string
        format: alphanumeric
>>>>>>> 488c7659
    group_id:
      in: path
      name: group_id
      description: Group ID.
      required: true
      schema:
        $ref: '#/components/schemas/GroupId'
    agent_group:
      in: query
      name: group
      description: Filters by group of agents.
      schema:
        $ref: '#/components/schemas/GroupId'
    hash:
      in: query
      name: hash
      description: Select algorithm to generate the returned checksums.
      schema:
        type: string
        enum:
          - md5
          - sha1
          - sha224
          - sha256
          - sha384
          - sha512
          - blake2b
          - blake2s
          - sha3_224
          - sha3_256
          - sha3_384
          - sha3_512
    limit:
      in: query
      name: limit
      description: Maximum number of elements to return
      schema:
        type: integer
        format: int32
        default: 500
        minimum: 1
    list_agents:
      in: query
      name: list_agents
      description: Array of agent's IDs
      required: true
      schema:
        type: array
        items:
          $ref: '#/components/schemas/AgentID'
    list_groups:
      in: query
      name: list_groups
      description: Array of group's IDs
      required: true
      schema:
        type: array
        items:
          $ref: '#/components/schemas/GroupId'
    manager_host:
      in: query
      name: manager
      description: Filters by manager hostname which agents are connected to.
      schema:
        type: string
        format: alphanumeric
    name:
      in: query
      name: name
      description: Filters by agent name.
      schema:
        type: string
        format: alphanumeric
    notchecked:
      in: query
      name: notchecked
      description: Filters by not checked.
      schema:
        type: integer
        format: int32
        minimum: 0
    offset:
      in: query
      name: offset
      description: First element to return in the collection
      schema:
        type: integer
        format: int32
        default: 0
        minimum: 0
    olderThanParam:
      in: query
      name: older_than
      description: |
        Filters out agents which time lapse from last keep alive signal is longer than specified. Time in seconds, ‘[n_days]d’, ‘[n_hours]h’, ‘[n_minutes]m’ or ‘[n_seconds]s’. For never connected agents, uses the register date. For example, `7d`, `10s` and `10` are valid values. When no time unit is specified, seconds are used.
      schema:
        type: string
        format: timeframe
    pass:
      in: query
      name: pass
      description: Filters by passed checks.
      schema:
        type: integer
        format: int32
        minimum: 0
    pretty:
      in: query
      name: pretty
      description: Show results in human-readable format
      schema:
        type: boolean
        default: false
    process:
      in: query
      name: process
      description: Filters by process name.
      schema:
        type: string
        format: alphanumeric
    profile:
      in: query
      name: profile
      description: Filters by evaluated profile.
      schema:
        type: string
        format: alphanumeric
    policy_id:
      in: path
      name: policy_id
      description: Filters by policy id.
      required: true
      schema:
        type: string
        format: alphanumeric
    purge:
      in: query
      name: purge
      description: Delete an agent from the key store
      schema:
        type: boolean
        default: false
    query:
      in: query
      name: q
      description: Query to filter results by. For example q=&quot;status=Active&quot;
      schema:
        type: string
        format: query
    rationale:
      in: query
      name: rationale
      description: Filters by rationale.
      schema:
        type: string
        format: alphanumeric
    registry:
      in: query
      name: registry
      description: Filters by registry.
      schema:
        type: string
        format: alphanumeric
    references:
      in: query
      name: references
      description: Filters by references.
      schema:
        type: string
        format: alphanumeric
    remediation:
      in: query
      name: remediation
      description: Filters by remediation.
      schema:
        type: string
        format: alphanumeric
    result:
      in: query
      name: result
      description: Filters by result.
      schema:
        type: string
        format: alphanumeric
    score:
      in: query
      name: score
      description: Filters by final score.
      schema:
        type: integer
        format: int32
        minimum: 0
    search:
      in: query
      name: search
      description: |
        Looks for elements with the specified string. If want the complementary search, put a '-' at the
        beginning.
      schema:
        type: string
        format: search
    select:
      in: query
      name: select
      description: |
        Select which fields to return (separated by comma). Use '_' for nested fields. For example, "{field1: field2}"
        may be selected with "field1_field2".
      schema:
        type: array
        items:
          type: string
          format: names
    # It'd be more appropriate to be an array of strings, and separate the ascending or descending order in another param
    sort:
      in: query
      name: sort
      description: |
        Sorts the collection by a field or fields (separated by comma). Use +/- at the beginning to list in ascending or descending order.
        Use '_' for nested fields. For example, "{field1: field2}"
            may be selected with "field1_field2".
      schema:
        type: string
        format: sort
    statusAgentParam:
      in: query
      name: status
      description: Filters by agent status. Use commas to enter multiple statuses.
      schema:
        type: array
        items:
          type: string
          enum:
          - active
          - pending
          - neverconnected
          - disconnected
        minItems: 1
    statusRLDParam:
      in: query
      name: status
      description: Filters by list status. Use commas to enter multiple statuses.
      schema:
        type: string
        enum:
        - enabled
        - disabled
        - all
        minItems: 1
    title:
      in: query
      name: title
      description: Filters by title.
      schema:
        type: string
        format: alphanumeric
    type_agents:
      in: query
      name: type
      description: Type of file.
      schema:
<<<<<<< HEAD
        type: string
        enum:
        - conf
        - rootkit_files
        - rootkit_trojans
        - rcl
=======
        type: array
        items:
          type: string
          enum:
          - conf
          - rootkit_files
          - rootkit_trojans
          - rcl
    type_syscollector:
      in: query
      name: type
      description: Type of network.
      schema:
        type: string
        format: alphanumeric
    typesys:
      in: query
      name: type
      description: Type of file.
      schema:
        type: string
>>>>>>> 488c7659
    unknown:
      in: query
      name: unknown
      description: Filters by unknown results.
      schema:
        type: integer
        format: int32
    version:
      in: query
      name: version
      description: Filters by agents version.
      schema:
        type: string
        format: alphanumeric
    wait_for_complete:
      in: query
      name: wait_for_complete
      description: Disable timeout response
      schema:
        type: boolean
        default: false
    node_type:
      in: query
      name: type
      description: Filters by node type.
      schema:
        type: string
        enum:
        - worker
        - master
    node_id:
      in: path
      name: node_id
      description: Cluster node name.
      required: true
      schema:
        type: string
        format: names
    node_name:
      in: query
      name: node_name
      description: Filters by node name.
      schema:
        type: string
        format: names
    section:
      in: query
      name: section
      description: Indicates the wazuh configuration section
      schema:
        type: string
        enum:
        - active-response
        - agentless
        - alerts
        - auth
        - client
        - client_buffer
        - cluster
        - command
        - database_output
        - email_alerts
        - global
        - integration
        - labels
        - localfile
        - logging
        - remote
        - reports
        - rootcheck
        - ruleset
        - sca
        - socket
        - syscheck
        - syslog_output
        # Wodle sections
        - agent-key-polling
        - aws-s3
        - azure-logs
        - cis-cat
        - docker-listener
        - open-scap
        - osquery
        - syscollector
        - vulnerability-detector
    field:
      in: query
      name: field
      description: Indicates a section child, e.g, fields for rule section are include, decoder_dir, etc.
      schema:
        type: string
        format: names
    date:
      in: query
      name: date
      description: Selects the date for getting the statistical information. Format YYYY-MM-DD.
      schema:
        type: string
        format: date
    category:
      in: query
      name: category
      description: Filter by category of log.
      schema:
        type: string
        enum:
        - ossec-agentlessd
        - ossec-analysisd
        - ossec-authd
        - ossec-csyslogd
        - ossec-dbd
        - ossec-execd
        - ossec-integratord
        - ossec-maild
        - ossec-monitord
        - ossec-logcollector
        - ossec-remoted
        - ossec-reportd
        - ossec-rootcheck
        - ossec-syscheckd
        - ossec-testrule
        - sca
        - wazuh-db
        - wazuh-modulesd
        - wazuh-modulesd:agent-key-polling
        - wazuh-modulesd:aws-s3
        - wazuh-modulesd:azure-logs
        - wazuh-modulesd:ciscat
        - wazuh-modulesd:command
        - wazuh-modulesd:database
        - wazuh-modulesd:docker-listener
        - wazuh-modulesd:download
        - wazuh-modulesd:oscap
        - wazuh-modulesd:osquery
        - wazuh-modulesd:syscollector
        - wazuh-modulesd:vulnerability-detector
    type_log:
      in: query
      name: type_log
      description: Filters by log level.
      schema:
        type: string
        enum:
          - all
          - critical
          - debug
          - debug2
          - error
          - info
          - warning
    edit_files_path:
      in: query
      name: path
      description: Filepath to upload/delete file.
      required: true
      schema:
        type: string
        format: etc_file_path
    get_files_path:
      in: query
      name: path
      description: Filepath to return file.
      required: true
      schema:
        type: string
        format: etc_and_ruleset_file_path
    etc_and_ruleset_path:
      in: query
      name: path
      description: Path to return.
      schema:
        type: string
        format: etc_and_ruleset_path
    overwrite:
      in: query
      name: overwrite
      description: If set to false, an exception will be raised when updating contents of an already existing filename.
      schema:
        type: boolean
        default: false
    group:
      in: query
      name: group
      description: Filters by rule group.
      schema:
        type: string
        format: alphanumeric
    level:
      in: query
      name: level
      description: Filters by rule level. Can be a single level (4) or an interval (2-4)
      schema:
        type: string
        format: range
    pci:
      in: query
      name: pci
      description: Filters by PCI requirement name.
      schema:
        type: string
        format: alphanumeric
    gdpr:
      in: query
      name: gdpr
      description: Filters by GDPR requirement.
      schema:
        type: string
        format: alphanumeric
    rule_id:
      in: path
      name: rule_id
      description: Filters by rule ID.
      required: true
      schema:
        type: integer
        format: int32
        minimum: 1
    rootcheck_status:
      in: query
      name: status
      description: Filter by scan status
      schema:
        type: string
        enum:
        - all
        - outstanding
        - solved
    cis:
      in: query
      name: cis
      description: Filters by CIS requirement.
      schema:
        type: string
        format: alphanumeric
    filetype:
      in: query
      name: type
      description: Filters by file type.
      schema:
        type: string
        enum:
        - file
        - registry
    summary:
      in: query
      name: summary
      description: Returns a summary grouping by filename.
      schema:
        type: boolean
        default: false
    md5:
      in: query
      name: md5
      description: Filters files with the specified MD5 checksum.
      schema:
        type: string
        format: hash
    sha1:
      in: query
      name: sha1
      description: Filters files with the specified SHA1 checksum.
      schema:
        type: string
        format: hash
    sha256:
      in: query
      name: sha256
      description: Filters files with the specified SHA256 checksum.
      schema:
        type: string
        format: hash
    hashfilter:
      in: query
      name: hash
      description: Filters files with the specified hash (md5, sha256 or sha1)
      schema:
        type: string
        format: hash
    ram_free:
      in: query
      name: ram_free
      description: Filters by ram_free.
      schema:
        type: integer
        format: int64
        minimum: 0
    ram_total:
      in: query
      name: ram_total
      description: Filters by ram_total.
      schema:
        type: integer
        format: int64
        minimum: 0
    cpu_cores:
      in: query
      name: cpu_cores
      description: Filters by cpu_cores.
      schema:
        type: integer
        format: int32
        minimum: 1
    cpu_mhz:
      in: query
      name: cpu_mhz
      description: Filters by cpu_mhz.
      schema:
        type: number
        format: float
        minimum: 1
    cpu_name:
      in: query
      name: cpu_name
      description: Filters by cpu_name.
      schema:
        type: string
        format: alphanumeric
    board_serial:
      in: query
      name: board_serial
      description: Filters by board_serial.
      schema:
        type: string
        format: alphanumeric
    proto:
      in: query
      name: proto
      description: Filters by IP protocol.
      schema:
        type: string
        format: alphanumeric
    address:
      in: query
      name: address
      description: Filters by IP address.
      schema:
        type: string
        format: alphanumeric
    broadcast:
      in: query
      name: broadcast
      description: Filters by broadcast direction.
      schema:
        type: string
        format: alphanumeric
    netmask:
      in: query
      name: netmask
      description: Filters by netmask.
      schema:
        type: string
        format: alphanumeric
    adapter:
      in: query
      name: adapter
      description: Filters by adapter.
      schema:
        type: string
        format: alphanumeric
    state:
      in: query
      name: state
      description: Filters by state.
      schema:
        type: string
        format: alphanumeric
    mtu:
      in: query
      name: mtu
      description: Filters by mtu.
      schema:
        type: integer
        format: int32
        minimum: 0
    tx_packets:
      in: query
      name: tx_packets
      description: Filters by tx_packets.
      schema:
        type: integer
        format: int32
        minimum: 0
    rx_packets:
      in: query
      name: rx_packets
      description: Filters by rx_packets.
      schema:
        type: integer
        format: int32
        minimum: 0
    tx_bytes:
      in: query
      name: tx_bytes
      description: Filters by tx_bytes.
      schema:
        type: integer
        format: int32
        minimum: 0
    rx_bytes:
      in: query
      name: rx_bytes
      description: Filters by rx_bytes.
      schema:
        type: integer
        format: int32
        minimum: 0
    tx_errors:
      in: query
      name: tx_errors
      description: Filters by tx_errors.
      schema:
        type: integer
        format: int32
        minimum: 0
    rx_errors:
      in: query
      name: rx_errors
      description: Filters by rx_errors.
      schema:
        type: integer
        format: int32
        minimum: 0
    tx_dropped:
      in: query
      name: tx_dropped
      description: Filters by tx_dropped.
      schema:
        type: integer
        format: int32
        minimum: 0
    rx_dropped:
      in: query
      name: rx_dropped
      description: Filters by rx_dropped.
      schema:
        type: integer
        format: int32
        minimum: 0
    iface:
      in: query
      name: iface
      description: Filters by network interface.
      schema:
        type: string
        format: alphanumeric
    gateway:
      in: query
      name: gateway
      description: Filters by network gateway.
      schema:
        type: string
        format: alphanumeric
    dhcp:
      in: query
      name: dhcp
      description: Filters by network dhcp (enabled or disabled).
      schema:
        type: string
        enum:
          - enabled
          - disabled
    os_name:
      in: query
      name: os_name
      description: "Filters by os_name. Example: Ubuntu, Windows..."
      schema:
        type: string
        format: alphanumeric
    os_platform:
      in: query
      name: os_platform
      description: Filters by OS platform.
      schema:
        type: string
        format: alphanumeric
    architecture:
      in: query
      name: architecture
      description: Filters by architecture.
      schema:
        type: string
        format: alphanumeric
    os_version:
      in: query
      name: os_version
      description: Filters by os_version.
      schema:
        type: string
        format: alphanumeric
    release:
      in: query
      name: release
      description: Filters by release.
      schema:
        type: string
        format: alphanumeric
    vendor:
      in: query
      name: vendor
      description: Filters by vendor.
      schema:
        type: string
        format: alphanumeric
    pid:
      in: query
      name: pid
      description: Filters by pid.
      schema:
        type: string
        format: numbers
    protocol:
      in: query
      name: protocol
      description: Filters by protocol.
      schema:
        type: string
        format: alphanumeric
    list_filepath:
      in: query
      name: path
      description: List file path.
      required: true
      schema:
        type: string
        format: etc_path
    local_ip:
      in: query
      name: local_ip
      description: Filters by Local IP.
      schema:
        type: string
        format: alphanumeric
    local_port:
      in: query
      name: local_port
      description: Filters by Local Port.
      schema:
        type: string
        format: numbers
    remote_ip:
      in: query
      name: remote_ip
      description: Filters by Remote IP.
      schema:
        type: string
        format: alphanumeric
    tx_queue:
      in: query
      name: tx_queue
      description: Filters by tx_queue.
      schema:
        type: string
        format: numbers
    process_pid:
      in: query
      name: pid
      description: Filters by process pid.
      schema:
        type: string
        format: numbers
    process_state:
      in: query
      name: state
      description: Filters by process state.
      schema:
        type: string
        format: alphanumeric
    ppid:
      in: query
      name: ppid
      description: Filters by process parent pid.
      schema:
        type: string
        format: numbers
    egroup:
      in: query
      name: egroup
      description: Filters by process egroup.
      schema:
        type: string
        format: alphanumeric
    euser:
      in: query
      name: euser
      description: Filters by process euser.
      schema:
        type: string
        format: alphanumeric
    fgroup:
      in: query
      name: fgroup
      description: Filters by process fgroup.
      schema:
        type: string
        format: alphanumeric
    process_name:
      in: query
      name: name
      description: Filters by process name.
      schema:
        type: string
        format: alphanumeric
    nlwp:
      in: query
      name: nlwp
      description: Filters by process nlwp.
      schema:
        type: string
        format: numbers
    pgrp:
      in: query
      name: pgrp
      description: Filters by process pgrp.
      schema:
        type: string
        format: numbers
    priority:
      in: query
      name: priority
      description: Filters by process priority.
      schema:
        type: string
        format: numbers
    rgroup:
      in: query
      name: rgroup
      description: Filters by process rgroup.
      schema:
        type: string
        format: alphanumeric
    ruser:
      in: query
      name: ruser
      description: Filters by process ruser.
      schema:
        type: string
        format: alphanumeric
    sgroup:
      in: query
      name: sgroup
      description: Filters by process sgroup.
      schema:
        type: string
        format: alphanumeric
    suser:
      in: query
      name: suser
      description: Filters by process suser.
      schema:
        type: string
        format: alphanumeric
    package_version:
      in: query
      name: version
      description: Filters by version name.
      schema:
        type: string
<<<<<<< HEAD
        format: alphanumeric
    older_than:
      in: query
      name: older_than
      description: |
        Consider only agents which last keep alive is older than the specified time frame. For never connected agents, register date is considered instead of last keep alive. For example, `7d`, `10s` and `10` are valid values. When no time unit is specified, seconds are assumed.
      schema:
        type: string
        format: timeframe
        default: 7d
    ip:
      in: query
      name: ip
      description: Filters by the IP used by the agent to communicate with the manager. If it's not available, it will have the same value as registerIP.
      schema:
        type: string
        format: alphanumeric
    registerIP:
      in: query
      name: registerIP
      description: Filters by the IP used when registering the agent.
      schema:
        type: string
        format: alphanumeric
    force_single_group:
      in: query
      name: force_single_group
      description: Wheter to append new group to current agent's group or replace it.
      schema:
        type: boolean
    wpk_repo:
      in: query
      name: wpk_repo
      description: WPK repository.
      schema:
        type: string
        format: path
    use_http:
      in: query
      name: use_http
      description: Use protocol http. If it's false use https. By default the value is set to false.
      schema:
        type: boolean
        default: false
    force:
      in: query
      name: force
      description: Force upgrade.
      schema:
        type: boolean
        default: false
    file_path:
      in: query
      name: file_path
      description: Path to the WPK file. The file must be on a folder on the Wazuh's installation directory (by default, <code>/var/ossec</code>).
      schema:
        type: string
        format: path
    installer:
      in: query
      name: installer
      description: Installation script.
      schema:
        type: string
        format: alphanumeric
=======
>>>>>>> 488c7659

tags:
  - name: active-response
    description: 'Agents Active Response'
  - name: agents
    description: 'Agents management related operations'
  - name: ciscat
    description: 'Retrieve information from CIS-CAT scans.'
  - name: cluster
    description: 'Wazuh cluster and nodes management'
  - name: sca
    description: 'Policy monitoring'
  - name: decoders
    description: 'Wazuh decoders management'
  - name: experimental
    description: 'Not ready for production endpoints. Use with caution'
  - name: lists
    description: 'CDB lists'
  - name: login
    description: 'User authentication'
  - name: manager
    description: 'Wazuh manager information, status and logs'
  - name: rootcheck
    description: 'Detection of rootkit, ports and hidden processes and many other scans.'
  - name: rules
    description: 'Wazuh ruleset management'
  - name: syscheck
    description: 'File integrity monitoring.'
  - name: syscollector
    description: 'Capability to collect interesting information for each agent'

#security:
  #- jwt: []

paths:
  /:
    get:
      summary: 'Root-endpoint info'
      description: 'Returns various basic information about the API'
      operationId: api.controllers.default_controller.default_info
      responses:
        '200':
          description: 'API default info'
          content:
            application/json:
              schema:
                type: object
                properties:
                  data:
                    $ref: '#/components/schemas/BasicInfo'
              example:
                title: "Wazuh API"
                api_version: "v4.0.0"
                revision: 4000
                license_name: "GPL 2.0"
                license_url: "https://github.com/wazuh/wazuh/blob/master/LICENSE"
                hostname: "wazuh"
                timestamp: "2019-04-02T08:08:11+0000"
 
  /active-response/{agent_id}:
    put:
      tags:
        - active-response
      summary: 'Run an AR command in the agent'
      description: 'Runs an Active Response command on a specified agent'
      operationId: api.controllers.active_response_controller.active_response
      parameters:
        - $ref: '#/components/parameters/agent_id'

      requestBody:
        content:
          application/json:
              schema:
                properties:
                  command:
                    description: Command running in the agent. If this value starts by `!`, then it refers to a script name instead of a command name.
                    type: string

                  custom:
                    description: Whether the specified command is a custom command or not.
                    type: boolean
                    default: false

                  arguments:
                    description: Command arguments.
                    type: array
                    items:
                      type: string
                required:
                  - command
      responses:
        '200':
          description: 'Command send to agent'
          content:
            application/json:
              schema:
                $ref: '#/components/schemas/ApiResponse'
              example:
                message: "Command sent."
        default:
          $ref: '#/components/responses/ResponseError'

  /agents:
    delete:
      tags:
      - agents
      summary: Delete agents
      description: |
        Removes agents, using a list of them or a criterion based on the status or time of the last connection. The Wazuh API must be restarted after removing an agent.
      operationId: api.controllers.agents_controller.delete_agents
      parameters:
        - $ref: '#/components/parameters/pretty'
        - $ref: '#/components/parameters/wait_for_complete'
        - $ref: '#/components/parameters/list_agents'
        - $ref: '#/components/parameters/purge'
        - $ref: '#/components/parameters/statusAgentParam'
        - $ref: '#/components/parameters/older_than'
      responses:
        '200':
          description: Delete agents
          content:
            application/json:
              schema:
                allOf:
                - $ref: '#/components/schemas/ApiResponse'
                - type: object
                  properties:
                    data:
                      $ref: '#/components/schemas/AllItemsAffected'
              example:
                message: All selected agents were removed
                data:
                  affected_agents:
                  - '003'
                  - '005'
                  older_than: 10s
                  total_affected_agents: 2
        default:
          $ref: '#/components/responses/ResponseError'
    get:
      tags:
      - agents
      summary: 'Get all agents'
      description: 'Returns a list with the available agents.'
      operationId: api.controllers.agents_controller.get_all_agents
      parameters:
        - $ref: '#/components/parameters/pretty'
        - $ref: '#/components/parameters/wait_for_complete'
        - $ref: '#/components/parameters/offset'
        - $ref: '#/components/parameters/limit'
        - $ref: '#/components/parameters/select'
        - $ref: '#/components/parameters/sort'
        - $ref: '#/components/parameters/search'
        - $ref: '#/components/parameters/statusAgentParam'
        - $ref: '#/components/parameters/query'
        - $ref: '#/components/parameters/olderThanParam'
        - $ref: '#/components/parameters/os_platform'
        - $ref: '#/components/parameters/os_version'
        - $ref: '#/components/parameters/os_name'
        - $ref: '#/components/parameters/manager_host'
        - $ref: '#/components/parameters/version'
        - $ref: '#/components/parameters/agent_group'
        - $ref: '#/components/parameters/node_name'
        - $ref: '#/components/parameters/name'
        - $ref: '#/components/parameters/ip'
        - $ref: '#/components/parameters/registerIP'
      responses:
        '200':
          description: 'List of agents or error description'
          content:
            application/json:
              schema:
                allOf:
                - $ref: '#/components/schemas/ApiResponse'
                - type: object
                  properties:
                    data:
                      allOf:
                        - $ref: '#/components/schemas/ListMetadata'
                        - type: object
                          properties:
                            items:
                              type: array
                              items:
                                $ref: '#/components/schemas/Agent'
              example:
                data:
                  totalItems: 7
                  items:
                  - status: Active
                    configSum: ab73af41699f13fdd81903b5f23d8d00
                    group:
                    - default
                    name: agent1
                    mergedSum: f1a9e24e02ba4cc5ea80a9d3feb3bb9a
                    ip: 192.168.185.7
                    registerIP: any
                    manager: manager
                    node_name: node02
                    dateAdd: '2018-10-11T09:38:47Z'
                    version: Wazuh v3.8.0
                    lastKeepAlive: '2018-10-11T13:58:08Z'
                    os:
                      major: '16'
                      name: Ubuntu
                      uname: Linux |ubuntu |4.4.0-135-generic |#161-Ubuntu SMP Mon Aug 27 10:45:01
                        UTC 2018 |x86_64
                      platform: ubuntu
                      version: 16.04.5 LTS
                      codename: Xenial Xerus
                      arch: x86_64
                      minor: '04'
                    id: '001'
                  - status: Active
                    name: manager
                    ip: 127.0.0.1
                    registerIP: 127.0.0.1
                    manager: manager
                    node_name: node01
                    dateAdd: '2018-10-11T09:37:23Z'
                    version: Wazuh v3.8.0
                    lastKeepAlive: '9999-12-31T23:59:59Z'
                    os:
                      major: '18'
                      name: Ubuntu
                      uname: Linux |manager |4.15.0-36-generic |#39-Ubuntu SMP Mon Sep 24 16:19:09
                        UTC 2018 |x86_64
                      platform: ubuntu
                      version: 18.04.1 LTS
                      codename: Bionic Beaver
                      arch: x86_64
                      minor: '04'
                    id: '000'
                  - status: Never connected
                    dateAdd: '2018-10-11T13:58:23Z'
                    name: NewHost_2
                    ip: 10.0.10.10
                    registerIP: any
                    id: '123'
                    node_name: unknown
                  - status: Never connected
                    dateAdd: '2018-10-11T13:58:22Z'
                    name: NewHost
                    ip: 10.0.0.9
                    registerIP: 10.0.0.9
                    id: '007'
                    node_name: unknown
                  - status: Never connected
                    dateAdd: '2018-10-11T13:58:10Z'
                    group:
                    - default
                    name: server001
                    ip: 10.0.0.62
                    registerIP: any
                    id: '002'
                    node_name: unknown
        default:
          $ref: '#/components/responses/ResponseError'
    post:
      tags:
      - agents
      summary: 'Add agent'
      description: 'Add a new agent.'
      operationId: api.controllers.agents_controller.add_agent
      parameters:
        - $ref: '#/components/parameters/pretty'
        - $ref: '#/components/parameters/wait_for_complete'

      requestBody:
        content:
          application/json:
              schema:
                properties:
                  name:
                    description: Agent name.
                    type: string
                  ip:
                    description: "If this is not included, the API will get the IP automatically. If you are behind a proxy, you must set the option BehindProxyServer to yes at API configuration. Allowed values: IP, IP/NET, ANY"
                    type: string
                  force_time:
                    description: Remove the old agent with the same IP if disconnected since <force_time> seconds.
                    type: integer
                    minimum: 1
                required:
                - name
      responses:
        '200':
          description: 'Add an agent'
          content:
            application/json:
              schema:
                allOf:
                - $ref: '#/components/schemas/ApiResponse'
                - type: object
                  properties:
                    data:
                      $ref: '#/components/schemas/AgentIdKey'
              example:
                data:
                  id: "007"
                  key: MDA3IE5ld0hvc3QgMTAuMC4wLjkgZTk5MDE2ZTkzMjMyZDBjZDYyMGIyZTZmMTM2ZjMzMDQxMjY3M2E0NGRmOTNmODk1NzFjMGQyYzczY2VlYzRhZQ==
        default:
          $ref: '#/components/responses/ResponseError'

  /agents/{agent_id}:
    delete:
      tags:
        - agents
      summary: 'Removes an agent'
      description: 'Removes an agent.'
      operationId: api.controllers.agents_controller.delete_agent
      parameters:
        - $ref: '#/components/parameters/pretty'
        - $ref: '#/components/parameters/wait_for_complete'
        - $ref: '#/components/parameters/agent_id'
        - $ref: '#/components/parameters/purge'
      responses:
        '200':
          description: 'Delete agent'
          content:
            application/json:
              schema:
                allOf:
                - $ref: '#/components/schemas/ApiResponse'
                - type: object
                  properties:
                    data:
                      $ref: '#/components/schemas/ItemAffected'
              example:
                message: All selected agents were removed
                data:
                  affected_agents:
                  - '008'
        default:
          $ref: '#/components/responses/ResponseError'
    get:
      tags:
        - agents
      summary: 'Get an agent'
      description: 'Returns various information from an agent.'
      operationId: api.controllers.agents_controller.get_agent
      parameters:
        - $ref: '#/components/parameters/pretty'
        - $ref: '#/components/parameters/wait_for_complete'
        - $ref: '#/components/parameters/agent_id'
        - $ref: '#/components/parameters/select'
      responses:
        '200':
          description: 'Get agent'
          content:
            application/json:
              schema:
                allOf:
                - $ref: '#/components/schemas/ApiResponse'
                - type: object
                  properties:
                    data:
                      $ref: '#/components/schemas/Agent'
              example:
                data:
                  configSum: "ab73af41699f13fdd81903b5f23d8d00"
                  dateAdd: '2018-10-11T09:37:23Z'
                  group:
                    - default
                  id: "002"
                  ip: "172.18.0.6"
                  lastKeepAlive: "2019-03-14T11:36:55Z"
                  manager: "9f393e777dfb"
                  mergedSum: "f8d49771911ed9d5c45b03a40babd065"
                  name: "176772c37776"
                  node_name: "worker1"
                  os:
                    arch: "x86_64"
                    codename: "Bionic Beaver"
                    major: "18"
                    minor: "04"
                    name: "Ubuntu"
                    platform: "ubuntu"
                    uname: "Linux |176772c37776 |4.15.0-46-generic |#49~16.04.1-Ubuntu SMP Tue Feb 12 17:45:24 UTC 2019 |x86_64"
                    version: "18.04.2 LTS"
                  registerIP: "172.18.0.6"
                  status: "Active"
                  version: "Wazuh v3.8.2"
        default:
          $ref: '#/components/responses/ResponseError'

  /agents/{agent_id}/config/{component}/{configuration}:
    get:
      tags:
        - agents
      summary: 'Get active configuration'
      description: 'Returns the active configuration the agent is currently using. This can be different from the configuration present in the configuration file, if it has been modified and the agent has not been restarted yet.'
      operationId: api.controllers.agents_controller.get_agent_config
      parameters:
        - $ref: '#/components/parameters/pretty'
        - $ref: '#/components/parameters/wait_for_complete'
        - $ref: '#/components/parameters/agent_id'
        - $ref: '#/components/parameters/component'
        - $ref: '#/components/parameters/configuration'
      responses:
        '200':
          description: 'Get agent configuration'
          content:
            application/json:
              schema:
                allOf:
                - $ref: '#/components/schemas/ApiResponse'
                - type: object
                  properties:
                    data:
                      $ref: '#/components/schemas/AgentConfiguration'
              example:
                data:
                    localfile:
                      - logformat: command
                        command: df -P
                        alias: df -P
                        target:
                          - agent
                        frequency: 360
                      - logformat: full_command
                        command: netstat -tulpn | sed 's/\\([[:alnum:]]\\+\\)\\ \\+[[:digit:]]\\+\\ \\+[[:digit:]]\\+\\ \\+\\(.*\\):\\([[:digit:]]*\\)\\ \\+\\([0-9\\.\\:\\*]\\+\\).\\+\\ \\([[:digit:]]*\\/[[:alnum:]\\-]*\\).*/\\1 \\2 == \\3 == \\4 \\5/' | sort -k 4 -g | sed 's/ == \\(.*\\) ==/:\\1/' | sed 1,2d
                        alias: netstat listening ports
                        target:
                          - agent
                        frequency: 360
                      - logformat: full_command
                        command: last -n 20
                        alias: last -n 20
                        target:
                          - agent
                        frequency: 360
                      - file: /var/ossec/logs/active-responses.log
                        logformat: syslog
                        target:
                          - agent
                      - file: /var/log/auth.log
                        logformat: syslog
                        target:
                          - agent
                      - file: /var/log/syslog
                        logformat: syslog
                        target:
                          - agent
                      - file: /var/log/dpkg.log
                        logformat: syslog
                        target:
                          - agent
                      - file: /var/log/kern.log
                        logformat: syslog
                        target:
                          - agent
        default:
          $ref: '#/components/responses/ResponseError'

  /agents/{agent_id}/group:
    delete:
      tags:
        - agents
      summary: 'Remove all agent groups.'
      description: 'Removes the group of the agent. The agent will automatically revert to the "default" group.'
      operationId: api.controllers.agents_controller.delete_agent_group
      parameters:
        - $ref: '#/components/parameters/pretty'
        - $ref: '#/components/parameters/wait_for_complete'
        - $ref: '#/components/parameters/agent_id'
      responses:
        '200':
          description: 'Remove the group of the agent'
          content:
            application/json:
              schema:
                $ref: '#/components/schemas/ApiResponse'
              example:
                message: "Group unset for agent '004'."
        default:
          $ref: '#/components/responses/ResponseError'

  /agents/{agent_id}/group/is_sync:
    get:
      tags:
        - agents
      summary: 'Get agent configuration sync status'
      description: 'Returns whether the agent configuration has been synchronized with the agent or not. This can be useful to check after updating a group configuration.'
      operationId: api.controllers.agents_controller.get_sync_agent
      parameters:
        - $ref: '#/components/parameters/pretty'
        - $ref: '#/components/parameters/wait_for_complete'
        - $ref: '#/components/parameters/agent_id'
      responses:
        '200':
          description: 'Get agent sync'
          content:
            application/json:
              schema:
                allOf:
                  - $ref: '#/components/schemas/ApiResponse'
                  - type: object
                    properties:
                      data:
                        properties:
                          syncef:
                            type: boolean
              example:
                data:
                    synced: false
        default:
          $ref: '#/components/responses/ResponseError'

  /agents/{agent_id}/group/{group_id}:
    delete:
      tags:
        - agents
      summary: 'Remove a single group of an agent'
      description: 'Remove the group of the agent but will leave the rest of its group if it belongs to a multigroup.'
      operationId: api.controllers.agents_controller.delete_agent_single_group
      parameters:
        - $ref: '#/components/parameters/pretty'
        - $ref: '#/components/parameters/wait_for_complete'
        - $ref: '#/components/parameters/agent_id'
        - $ref: '#/components/parameters/group_id'
      responses:
        '200':
          description: 'Remove the group of the agent'
          content:
            application/json:
              schema:
                $ref: '#/components/schemas/ApiResponse'
              example:
                message: "Group 'dmz' unset for agent '004'."
        default:
          $ref: '#/components/responses/ResponseError'

    put:
      tags:
        - agents
      summary: 'Add agent group'
      description: 'Adds an agent to the specified group.'
      operationId: api.controllers.agents_controller.put_agent_single_group
      parameters:
        - $ref: '#/components/parameters/pretty'
        - $ref: '#/components/parameters/wait_for_complete'
        - $ref: '#/components/parameters/agent_id'
        - $ref: '#/components/parameters/group_id'
        - $ref: '#/components/parameters/force_single_group'
      responses:
        '200':
          description: 'Add agent to group'
          content:
            application/json:
              schema:
                $ref: '#/components/schemas/ApiResponse'
              example:
                message: "Group '004' already belongs to group 'dmz'."
        default:
          $ref: '#/components/responses/ResponseError'

  /agents/{agent_id}/key:
    get:
      tags:
        - agents
      summary: 'Get agent key'
      description: 'Returns the key of an agent.'
      operationId: api.controllers.agents_controller.get_agent_key
      parameters:
        - $ref: '#/components/parameters/pretty'
        - $ref: '#/components/parameters/wait_for_complete'
        - $ref: '#/components/parameters/agent_id'
      responses:
        '200':
          description: 'Get agent key'
          content:
            application/json:
              schema:
                allOf:
                  - $ref: '#/components/schemas/ApiResponse'
                  - type: object
                    properties:
                      data:
                        type: object
                        properties:
                          key:
                            type: string
                            description: Agent key.
              example:
                data:
                  key: MDA0IG1haW5fZGF0YWJhc2UgMTAuMC4wLjE1IDIzNGM1Y2MzZjhhNzA2OWY2ZGRjN2I0NDc1MWZmNmE1Zjg3MjExMTJiZWJhNmFhMWUyMDIzNWI4MTBjYWNiM2I=
        default:
          $ref: '#/components/responses/ResponseError'

  /agents/{agent_id}/restart:
    put:
      tags:
        - agents
      summary: 'Restart an agent'
      description: 'Restarts the specified agent.'
      operationId: api.controllers.agents_controller.put_restart_agent
      parameters:
        - $ref: '#/components/parameters/pretty'
        - $ref: '#/components/parameters/wait_for_complete'
        - $ref: '#/components/parameters/agent_id'
      responses:
        '200':
          description: 'Agent restarted'
          content:
            application/json:
              schema:
                allOf:
                - $ref: '#/components/schemas/ApiResponse'
                - type: object
                  properties:
                    data:
                      $ref: '#/components/schemas/ItemAffected'
                example:
                  message: All selected agents were restarted
                  data:
                    affected_items:
                      - "007"
        default:
          $ref: '#/components/responses/ResponseError'

  /agents/{agent_id}/upgrade:
    put:
      tags:
        - agents
      summary: 'Upgrade agent using online repository'
      description: 'Upgrade the agent using a WPK file from online repository.'
      operationId: api.controllers.agents_controller.put_upgrade_agent
      parameters:
        - $ref: '#/components/parameters/pretty'
        - $ref: '#/components/parameters/wait_for_complete'
        - $ref: '#/components/parameters/agent_id'
        - $ref: '#/components/parameters/wpk_repo'
        - $ref: '#/components/parameters/version'
        - $ref: '#/components/parameters/use_http'
        - $ref: '#/components/parameters/force'
      responses:
        '200':
          description: 'Agent upgraded'
          content:
            application/json:
              schema:
                $ref: '#/components/schemas/ApiResponse'
              example:
                message: "Upgrade procedure started"
        default:
          $ref: '#/components/responses/ResponseError'

  /agents/{agent_id}/upgrade_custom:
    put:
      tags:
        - agents
      summary: 'Upgrade agent using a custom file'
      description: 'Upgrade the agent using a local WPK file.'
      operationId: api.controllers.agents_controller.put_upgrade_custom_agent
      parameters:
        - $ref: '#/components/parameters/pretty'
        - $ref: '#/components/parameters/wait_for_complete'
        - $ref: '#/components/parameters/agent_id'
        - $ref: '#/components/parameters/file_path'
        - $ref: '#/components/parameters/installer'
      responses:
        '200':
          description: 'Agent upgraded'
          content:
            application/json:
              schema:
                $ref: '#/components/schemas/ApiResponse'
              example:
                message: "Installation started"
        default:
          $ref: '#/components/responses/ResponseError'

  /agents/{agent_name}:
    put:
      tags:
        - agents
      summary: 'Add agent (quick method)'
      description: 'Adds a new agent with name `agent_name`. This agent will use `any` as IP.'
      operationId: api.controllers.agents_controller.put_new_agent
      parameters:
        - $ref: '#/components/parameters/pretty'
        - $ref: '#/components/parameters/wait_for_complete'
        - $ref: '#/components/parameters/agent_name'
      responses:
        '200':
          description: 'Agent added'
          content:
            application/json:
              schema:
                allOf:
                - $ref: '#/components/schemas/ApiResponse'
                - type: object
                  properties:
                    data:
                      $ref: '#/components/schemas/AgentIdKey'
              example:
                data:
                  id: "008"
                  key: MDA4IG15TmV3QWdlbnQgYW55IDIyNGVmNmI4NjYyMDk5OTc5NzdiZWJhNDRmZTAyNDI0NjU2ZDM1NjhjNWJiZWI4Njk0M2JkMzdjZjA5YjZlM2M=
        default:
          $ref: '#/components/responses/ResponseError'

  /agents/{agent_id}/upgrade_result:
    get:
      tags:
        - agents
      summary: 'Get upgrade result from agent'
      description: 'Returns the upgrade result after updating an agent.'
      operationId: api.controllers.agents_controller.get_agent_upgrade
      parameters:
        - $ref: '#/components/parameters/pretty'
        - $ref: '#/components/parameters/wait_for_complete'
        - $ref: '#/components/parameters/agent_id'
        - in: query
          name: timeout
          description: Seconds to wait for the agent to respond.
          schema:
            type: integer
            format: int32
      responses:
        '200':
          description: 'Get agent upgrade result'
          content:
            application/json:
              schema:
                $ref: '#/components/schemas/ApiResponse'
              example:
                message: Agent upgraded successfully
        default:
          $ref: '#/components/responses/ResponseError'

  /agents/group/{group_id}:
    delete:
      tags:
        - agents
      summary: 'Remove multiple agents from a specified group.'
      description: 'Remove multiple agents from a specified group.'
      operationId: api.controllers.agents_controller.delete_multiple_agent_group
      parameters:
        - $ref: '#/components/parameters/pretty'
        - $ref: '#/components/parameters/wait_for_complete'
        - $ref: '#/components/parameters/list_agents'
        - $ref: '#/components/parameters/group_id'
      responses:
        '200':
          description: 'Remove the group of multiple agents'
          content:
            application/json:
              schema:
                allOf:
                - $ref: '#/components/schemas/ApiResponse'
                - type: object
                  properties:
                    data:
                      $ref: '#/components/schemas/ItemAffected'
              example:
                message: All selected agents were removed to group dmz
                data:
                  affected_agents:
                  - '001'
                  - '002'
        default:
          $ref: '#/components/responses/ResponseError'

    post:
      tags:
        - agents
      summary: 'Add multiple agents to a group'
      description: 'Adds multiple agents to the specified group.'
      operationId: api.controllers.agents_controller.post_multiple_agent_group
      parameters:
        - $ref: '#/components/parameters/pretty'
        - $ref: '#/components/parameters/wait_for_complete'
        - $ref: '#/components/parameters/group_id'

      requestBody:
        content:
          application/json:
            schema:
              properties:
                ids:
                  description: List of agents ID.
                  type: array
                  items:
                    $ref: '#/components/schemas/AgentID'
      responses:
        '200':
          description: 'Add multiple agents to a group'
          content:
            application/json:
              schema:
                allOf:
                - $ref: '#/components/schemas/ApiResponse'
                - type: object
                  properties:
                    data:
                      $ref: '#/components/schemas/ItemAffected'
              example:
                message: All selected agents assigned to group dmz
                data:
                  affected_agents:
                  - '001'
                  - '002'
        default:
          $ref: '#/components/responses/ResponseError'

  /agents/groups:
    delete:
      tags:
        - agents
      summary: 'Removes a list of groups'
      description: Removes multiple groups.
      operationId: api.controllers.agents_controller.delete_list_group
      parameters:
        - $ref: '#/components/parameters/pretty'
        - $ref: '#/components/parameters/wait_for_complete'
        - $ref: '#/components/parameters/list_groups'
      responses:
        '200':
          description: 'Remove multiple group of multiple agents'
          content:
            application/json:
              schema:
                allOf:
                - $ref: '#/components/schemas/ApiResponse'
                - type: object
                  properties:
                    data:
                      $ref: '#/components/schemas/AgentGroupDeleted'
              example:
                message: All selected groups were removed
                data:
                  affected_groups:
                  - 'webserver'
                  - 'dataserver'
                  affected_agents:
                  - '002'
                  - '005'
                  - '003'
        default:
          $ref: '#/components/responses/ResponseError'

    get:
      tags:
        - agents
      summary: 'Get all groups'
      description: 'Returns a list containing basic information about each agent group such as number of agents belonging to the group and the checksums of the configuration and shared files.'
      operationId: api.controllers.agents_controller.get_list_group
      parameters:
        - $ref: '#/components/parameters/pretty'
        - $ref: '#/components/parameters/wait_for_complete'
        - $ref: '#/components/parameters/offset'
        - $ref: '#/components/parameters/limit'
        - $ref: '#/components/parameters/sort'
        - $ref: '#/components/parameters/search'
        - $ref: '#/components/parameters/hash'
      responses:
        '200':
          description: 'List all groups'
          content:
            application/json:
              schema:
                allOf:
                - $ref: '#/components/schemas/ApiResponse'
                - type: object
                  properties:
                    data:
                      allOf:
                        - $ref: '#/components/schemas/ListMetadata'
                        - type: object
                          properties:
                            items:
                              type: array
                              items:
                                $ref: '#/components/schemas/AgentGroup'
              example:
                data:
                  item:
                  - count: 2
                    name: default
                    mergedSum: f8d49771911ed9d5c45b03a40babd065
                    configSum: ab73af41699f13fdd81903b5f23d8d00
                  - count: 3
                    name: dmz
                    mergedSum: 220d6c5fc253f251827ee7487341c0fc
                    configSum: cfbae9ecc10eb15f1b4fc736de6758cc
                  - count: 0
                    name: pciserver
                    mergedSum: 220d6c5fc253f251827ee7487341c0fc
                    configSum: ab73af41699f13fdd81903b5f23d8d00
        default:
          $ref: '#/components/responses/ResponseError'

  /agents/groups/{group_id}:
    delete:
      tags:
        - agents
      summary: 'Remove group'
      description: 'Removes the group. Agents that were assigned to the removed group will automatically revert to the "default" group.'
      operationId: api.controllers.agents_controller.delete_group
      parameters:
        - $ref: '#/components/parameters/pretty'
        - $ref: '#/components/parameters/wait_for_complete'
        - $ref: '#/components/parameters/group_id'
      responses:
        '200':
          description: 'Remove a group and revert agents to default group'
          content:
            application/json:
              schema:
                allOf:
                - $ref: '#/components/schemas/ApiResponse'
                - type: object
                  properties:
                    data:
                      $ref: '#/components/schemas/AgentGroupDeleted'
              example:
                message: All selected groups were removed
                data:
                  affected_groups:
                  - 'dmz'
                  affected_agents:
                  - '001'
                  - '002'
        default:
          $ref: '#/components/responses/ResponseError'

    get:
      tags:
        - agents
      summary: 'Get agents in a group'
      description: 'Returns the list of agents that belongs to the specified group.'
      operationId: api.controllers.agents_controller.get_agent_in_group
      parameters:
        - $ref: '#/components/parameters/pretty'
        - $ref: '#/components/parameters/wait_for_complete'
        - $ref: '#/components/parameters/group_id'
        - $ref: '#/components/parameters/offset'
        - $ref: '#/components/parameters/limit'
        - $ref: '#/components/parameters/select'
        - $ref: '#/components/parameters/sort'
        - $ref: '#/components/parameters/search'
        - $ref: '#/components/parameters/statusAgentParam'
        - $ref: '#/components/parameters/query'
      responses:
        '200':
          description: 'List of agents or error description'
          content:
            application/json:
              schema:
                allOf:
                - $ref: '#/components/schemas/ApiResponse'
                - type: object
                  properties:
                    data:
                      allOf:
                        - $ref: '#/components/schemas/ListMetadata'
                        - type: object
                          properties:
                            items:
                              type: array
                              items:
                                $ref: '#/components/schemas/Agent'
              example:
                data:
                  totalItems: 3
                  items:
                  - os:
                      arch: x86_64
                      codename: Bionic Beaver
                      major: '18'
                      minor: '04'
                      name: Ubuntu
                      platform: ubuntu
                      uname: Linux |agent-1 |4.15.0-43-generic |#46-Ubuntu SMP Thu Dec 6 14:45:28 UTC 2018 |x86_64
                      version: 18.04.1 LTS
                    group:
                      - default
                      - dmz
                    lastKeepAlive: '2019-02-19T10:31:09Z'
                    ip: 172.17.0.201
                    manager: manager
                    status: Active
                    version: Wazuh v3.8.2
                    dateAdd: '2019-02-19T10:25:42Z'
                    name: agent-1
                    configSum: ab73af41699f13fdd81903b5f23d8d00
                    registerIP: 172.17.0.201
                    node_name: node01
                    id: '001'
                    mergedSum: f8d49771911ed9d5c45b03a40babd065
                  - group:
                    - default
                    - dmz
                    status: Never connected
                    dateAdd: '2019-02-19T10:30:59Z'
                    name: server001
                    registerIP: 10.0.0.62
                    ip: 10.0.0.62
                    node_name: unknown
                    id: '002'
                  - group:
                    - dmz
                    ip: 10.0.0.15
                    status: Never connected
                    dateAdd: '2019-02-19T10:31:00Z'
                    name: main_database
                    registerIP: 10.0.0.15
                    node_name: unknown
                    id: '004'
        default:
          $ref: '#/components/responses/ResponseError'

    put:
      tags:
        - agents
      summary: 'Create a group'
      description: 'Creates a new group.'
      operationId: api.controllers.agents_controller.put_group
      parameters:
        - $ref: '#/components/parameters/pretty'
        - $ref: '#/components/parameters/wait_for_complete'
        - $ref: '#/components/parameters/group_id'
      responses:
        '200':
          description: 'Add new agent'
          content:
            application/json:
              schema:
                $ref: '#/components/schemas/ApiResponse'
              example:
                message: "Group 'pciserver' created"
        default:
          $ref: '#/components/responses/ResponseError'

  /agents/groups/{group_id}/configuration:
    get:
      tags:
        - agents
      summary: 'Get group configuration'
      description: 'Returns the group configuration defined in the `agent.conf` file.'
      operationId: api.controllers.agents_controller.get_group_config
      parameters:
        - $ref: '#/components/parameters/pretty'
        - $ref: '#/components/parameters/wait_for_complete'
        - $ref: '#/components/parameters/group_id'
        - $ref: '#/components/parameters/offset'
        - $ref: '#/components/parameters/limit'
      responses:
        '200':
          description: 'Get group configuration'
          content:
            application/json:
              schema:
                allOf:
                - $ref: '#/components/schemas/ApiResponse'
                - type: object
                  properties:
                    data:
                      allOf:
                        - $ref: '#/components/schemas/ListMetadata'
                        - type: object
                          properties:
                            items:
                              type: array
                              items:
                                $ref: '#/components/schemas/GroupConfiguration'
              example:
                data:
                  totalItems: 1
                  items:
                  - filters:
                      os: Linux
                  - config:
                      localfile:
                      - location: /var/log/linux.log
                      - log_format: syslog
        default:
          $ref: '#/components/responses/ResponseError'

    post:
      tags:
        - agents
      summary: 'Update group configuration'
      description: Update an specified group's configuration. This API call expects a full valid XML file with the shared configuration tags/syntax.
      operationId: api.controllers.agents_controller.post_group_config
      parameters:
        - $ref: '#/components/parameters/pretty'
        - $ref: '#/components/parameters/wait_for_complete'
        - $ref: '#/components/parameters/group_id'

      requestBody:
        required: true
        content:
          application/xml:
            schema:
              properties:
                tmp_file:
                  description: Updated file
                  type: string

      responses:
        '200':
          description: 'Upload configuration'
          content:
            application/json:
              schema:
                $ref: '#/components/schemas/ApiResponse'
              example:
                message: Agent configuration was updated successfully
        default:
          $ref: '#/components/responses/ResponseError'

  /agents/groups/{group_id}/files:
    get:
      tags:
        - agents
      summary: 'Get group files'
      description: 'Return the files placed under the group directory.'
      operationId: api.controllers.agents_controller.get_group_files
      parameters:
        - $ref: '#/components/parameters/pretty'
        - $ref: '#/components/parameters/wait_for_complete'
        - $ref: '#/components/parameters/group_id'
        - $ref: '#/components/parameters/offset'
        - $ref: '#/components/parameters/limit'
        - $ref: '#/components/parameters/sort'
        - $ref: '#/components/parameters/search'
        - $ref: '#/components/parameters/hash'
      responses:
        '200':
          description: 'Get group files'
          content:
            application/json:
              schema:
                allOf:
                - $ref: '#/components/schemas/ApiResponse'
                - type: object
                  properties:
                    data:
                      allOf:
                        - $ref: '#/components/schemas/ListMetadata'
                        - type: object
                          properties:
                            items:
                              type: array
                              items:
                                properties:
                                  filename:
                                    type: string
                                  hash:
                                    type: string
              example:
                data:
                  totalItems: 24
                  items:
                    - filename: agent.conf
                      hash: ab73af41699f13fdd81903b5f23d8d00
                    - filename: ar.conf
                      hash: 76d8be9b97d8eae4c239e530ee7e71c8
                    - filename: cis_apache2224_rcl.txt
                      hash: 3c2469443a08b01c454ca35558cb9fa6
                    - filename: cis_debian_linux_rcl.txt
                      hash: cc12fdba595817758f308024f61acb71
                    - filename: cis_mysql5-6_community_rcl.txt
                      hash: f5f770160baf596373e4f77f987cc422
                    - filename: cis_mysql5-6_enterprise_rcl.txt
                      hash: de9865c809f1555d537e5a49872eaf4c
                    - filename: cis_rhel5_linux_rcl.txt
                      hash: a3af38b3f81a48332c7bcd9cf8aa6eff
                    - filename: cis_rhel6_linux_rcl.txt
                      hash: bdcfa3ab90b553f8e5c84cfa9fd90289
                    - filename: cis_rhel7_linux_rcl.txt
                      hash: 039e579029e3edcf8241fb391f46b12f
                    - filename: cis_rhel_linux_rcl.txt
                      hash: 569cd8a2cc7527cc75f81f77098de461
                    - filename: cis_sles11_linux_rcl.txt,
                      hash: d86ee36d384930293cbcc83c8fb57c93
                    - filename: cis_sles12_linux_rcl.txt
                      hash: 6f58710fa8eef659dc782a3fa4699e33
                    - filename: cis_win2012r2_domainL1_rcl.txt
                      hash: 8819dfa3523933b113e27a85fc9e568d
                    - filename: cis_win2012r2_domainL2_rcl.txt
                      hash: e8a2c7ab57bc8102b237f061b8f82dce
                    - filename: cis_win2012r2_memberL1_rcl.txt
                      hash: 38c88156d03af9372efd620e6e57d473
                    - filename: cis_win2012r2_memberL2_rcl.txt
                      hash: c4b62b3e01b5f5634a9719eb8a104028
                    - filename: merged.mg
                      hash: f8d49771911ed9d5c45b03a40babd065
                    - filename: rootkit_files.txt
                      hash: e5ddcac443143cef6237d5f9b8d48585
                    - filename:  rootkit_trojans.txt
                      hash: 6bcf7016d3e6b4c7faa62cf265c24dcc
                    - filename: system_audit_rcl.txt
                      hash: be69b84dd5ee73200bb903a46270e18c
                    - filename: system_audit_ssh.txt
                      hash: 407c1f5e103f0cb58249eb7252a84797
                    - filename: win_applications_rcl.txt
                      hash: 0a4ad12c8145aca8a28d31de5c448b48
                    - filename: win_audit_rcl.txt
                      hash: 92d8011facc8b921ece301ea4ce6a616
                    - filename: win_malware_rcl.txt
                      hash: 6a8d3c63a0e77dea35aaed3ee2cca3a1
        default:
          $ref: '#/components/responses/ResponseError'

  /agents/groups/{group_id}/files/{file_name}:
    get:
      tags:
        - agents
      summary: 'Get a file in group'
      description: 'Returns the contents of the specified group file parsed to JSON.'
      operationId: api.controllers.agents_controller.get_group_file
      parameters:
        - $ref: '#/components/parameters/pretty'
        - $ref: '#/components/parameters/wait_for_complete'
        - $ref: '#/components/parameters/group_id'
        - $ref: '#/components/parameters/file_name'
        - $ref: '#/components/parameters/type_agents'
        - $ref: '#/components/parameters/format'
      responses:
        '200':
          description: 'Get group file'
          content:
            application/json:
              schema:
                allOf:
                - $ref: '#/components/schemas/ApiResponse'
                - type: object
                  properties:
                    data:
                      allOf:
                        - $ref: '#/components/schemas/ListMetadata'
                        - type: object
                          description: "The output format depends on the type of file that has been requested: rootkit file, rootkit trojans or rcl."
              example:
                data:
                  vars:
                  controls:
                    - condition: all required
                      name: CIS - Testing against the CIS Debian Linux Benchmark v1
                      reference: CIS_Debian_Benchmark_v1.0pdf
                      checks:
                        - f:/etc/debian_version
                    - name: "CIS - Debian Linux - 1.4 - Robust partition scheme - /tmp is not on its own partition"
                      condition: "any"
                      reference: "https://benchmarks.cisecurity.org/tools2/linux/CIS_Debian_Benchmark_v1.0.pdf"
                      checks:
                        - "f:/etc/fstab -> !r:/tmp;"
        default:
          $ref: '#/components/responses/ResponseError'

    post:
      tags:
        - agents
      summary: 'Upload file into a group'
      operationId: api.controllers.agents_controller.post_group_file
      parameters:
        - $ref: '#/components/parameters/pretty'
        - $ref: '#/components/parameters/wait_for_complete'
        - $ref: '#/components/parameters/group_id'
        - $ref: '#/components/parameters/file_name'

      requestBody:
        required: true
        content:
          application/xml:
            schema:
              properties:
                tmp_file:
                  description: Updated file
                  type: string

      responses:
        '200':
          description: 'Post group file'
          content:
            application/json:
              schema:
                $ref: '#/components/schemas/ApiResponse'
              example:
                message: Agent configuration was updated successfully
        default:
          $ref: '#/components/responses/ResponseError'

  /agents/insert:
    post:
      tags:
        - agents
      summary: 'Add an agent specifying all its basic properties'
      description: 'Adds an agent specifying its name, ID and IP. If an agent with the same ID already exists, replace it using `force` parameter.'
      operationId: api.controllers.agents_controller.insert_agent
      parameters:
        - $ref: '#/components/parameters/pretty'
        - $ref: '#/components/parameters/wait_for_complete'
      requestBody:
        content:
          application/json:
              schema:
                properties:
                  id:
                    $ref: '#/components/schemas/AgentID'
                  key:
                    type: string
                    maxLength: 64
                    minLength: 64
                    format: wazuh_key
                    description: Key to use when communicating with the manager. The agent must have the same key on its `client.keys` file.
                  name:
                    description: Agent name.
                    type: string
                    format: names
                  ip:
                    description: "If this is not included, the API will get the IP automatically. If you are behind a proxy, you must set the option config.BehindProxyServer to yes at config.js. Allowed values: IP, IP/NET, ANY"
                    type: string
                    format: alphanumeric
                  force_time:
                    description: Remove the old agent with the same IP if disconnected since <force_time> seconds.
                    type: integer
                    format: int32
                required:
                  - name
              example:
                name: NewHost_2
                ip: 10.0.10.10
                id: 123
                key: 1abcdefghijklmnopqrstuvwxyzabcdefghijklmnopqrstuvwxyzabcdefghi64
      responses:
        '200':
          description: 'Get group file'
          content:
            application/json:
              schema:
                allOf:
                - $ref: '#/components/schemas/ApiResponse'
                - type: object
                  properties:
                    data:
                      $ref: '#/components/schemas/AgentIdKey'
              example:
                data:
                  id: 123
                  key: MTIzIE5ld0hvc3RfMiAxMC4wLjEwLjEwIDFhYmNkZWZnaGlqa2xtbm9wcXJzdHV2d3h5emFiY2RlZmdoaWprbG1ub3BxcnN0dXZ3eHl6YWJjZGVmZ2hpNjQ=
        default:
          $ref: '#/components/responses/ResponseError'

  /agents/name/{agent_name}:
    get:
      tags:
        - agents
      summary: 'Get an agent by its name'
      description: 'Returns various information from an agent called :agent_name.'
      operationId: api.controllers.agents_controller.get_agent_by_name
      parameters:
        - $ref: '#/components/parameters/pretty'
        - $ref: '#/components/parameters/wait_for_complete'
        - $ref: '#/components/parameters/agent_name'
        - $ref: '#/components/parameters/select'
      responses:
        '200':
          description: 'Get agent'
          content:
            application/json:
              schema:
                allOf:
                - $ref: '#/components/schemas/ApiResponse'
                - type: object
                  properties:
                    data:
                      $ref: '#/components/schemas/Agent'
              example:
                data:
                  ip: 10.0.0.9
                  status: Never connected
                  dateAdd: "2019-02-19T10:31:12Z"
                  name: NewHost
                  registerIP: 10.0.0.9
                  node_name: unknown
                  id: "007"
        default:
          $ref: '#/components/responses/ResponseError'

  /agents/no_group:
    get:
      tags:
        - agents
      summary: 'Get agents without group'
      description: 'Returns a list with the available agents without group.'
      operationId: api.controllers.agents_controller.get_agent_no_group
      parameters:
        - $ref: '#/components/parameters/pretty'
        - $ref: '#/components/parameters/wait_for_complete'
        - $ref: '#/components/parameters/offset'
        - $ref: '#/components/parameters/limit'
        - $ref: '#/components/parameters/select'
        - $ref: '#/components/parameters/sort'
        - $ref: '#/components/parameters/search'
        - $ref: '#/components/parameters/query'
      responses:
        '200':
          description: 'Get agents without group'
          content:
            application/json:
              schema:
                allOf:
                - $ref: '#/components/schemas/ApiResponse'
                - type: object
                  properties:
                    data:
                      allOf:
                        - $ref: '#/components/schemas/ListMetadata'
                        - type: object
                          properties:
                            items:
                              type: array
                              items:
                                $ref: '#/components/schemas/Agent'
              example:
                data:
                  totalItems: 3
                  items:
                    - ip: 10.0.0.20
                      status: Never connected
                      dateAdd: "2019-02-19T10:31:00Z"
                      name: server002
                      registerIP: 10.0.0.20
                      node_name: unknown
                      id: "006"
                    - ip: 10.0.0.9
                      status: Never connected
                      dateAdd: "2019-02-19T10:31:12Z"
                      name: NewHost
                      registerIP: 10.0.0.9
                      node_name: unknown
                      id: "007"
                    - ip: 10.0.10.10
                      status: Never connected
                      dateAdd: "2019-02-19T10:31:13Z"
                      name: NewHost_2
                      registerIP: 10.0.10.10
                      node_name: unknown
                      id: "123"
        default:
          $ref: '#/components/responses/ResponseError'

  /agents/outdated:
    get:
      tags:
        - agents
      summary: 'Get outdated agents'
      description: 'Returns the list of outdated agents.'
      operationId: api.controllers.agents_controller.get_agent_outdated
      parameters:
        - $ref: '#/components/parameters/pretty'
        - $ref: '#/components/parameters/wait_for_complete'
        - $ref: '#/components/parameters/offset'
        - $ref: '#/components/parameters/limit'
        - $ref: '#/components/parameters/sort'
        - $ref: '#/components/parameters/query'
      responses:
        '200':
          description: 'Get outdated agents'
          content:
            application/json:
              schema:
                allOf:
                - $ref: '#/components/schemas/ApiResponse'
                - type: object
                  properties:
                    data:
                      allOf:
                        - $ref: '#/components/schemas/ListMetadata'
                        - type: object
                          properties:
                            items:
                              type: array
                              items:
                                $ref: '#/components/schemas/AgentSimpleResponse'
              example:
                data:
                  totalItems: 2
                  items:
                    - version: Wazuh v3.0.0
                      id: "003"
                      name: main_database
                    - version: Wazuh v3.0.0
                      id: "004"
                      name: dmz002
        default:
          $ref: '#/components/responses/ResponseError'

  /agents/restart:
    post:
      tags:
      - agents
      summary: 'Restart a list of agents'
      operationId: api.controllers.agents_controller.restart_list_agents
      parameters:
        - $ref: '#/components/parameters/pretty'
        - $ref: '#/components/parameters/wait_for_complete'

      requestBody:
        content:
          application/json:
            schema:
              properties:
                ids:
                  description: Array of agent ID's.
                  type: array
                  items:
                    $ref: '#/components/schemas/AgentID'

      responses:
        '200':
          description: Agents restarted
          content:
            application/json:
              schema:
                allOf:
                - $ref: '#/components/schemas/ApiResponse'
                - type: object
                  properties:
                    data:
                      $ref: '#/components/schemas/ItemAffected'
                example:
                  message: All selected agents were restarted
                  data:
                    affected_agents:
                    - '002'
                    - '004'
        default:
          $ref: '#/components/responses/ResponseError'

    put:
      tags:
      - agents
      summary: 'Restarts all agents'
      operationId: api.controllers.agents_controller.restart_all_agents
      parameters:
        - $ref: '#/components/parameters/pretty'
        - $ref: '#/components/parameters/wait_for_complete'
      responses:
        '200':
          description: Agents restarted
          content:
            application/json:
              schema:
                $ref: '#/components/schemas/ApiResponse'
              example:
                message: "Restarting all agents"
        default:
          $ref: '#/components/responses/ResponseError'

  /agents/stats/distinct:
    get:
      tags:
        - agents
      summary: 'Get distinct fields in agents'
      description: 'Returns all the different combinations that agents have for the selected fields. It also indicates the total number of agents that have each combination.'
      operationId: api.controllers.agents_controller.get_agent_fields
      parameters:
        - $ref: '#/components/parameters/pretty'
        - $ref: '#/components/parameters/wait_for_complete'
        - $ref: '#/components/parameters/offset'
        - $ref: '#/components/parameters/limit'
        - $ref: '#/components/parameters/sort'
        - $ref: '#/components/parameters/search'
        - $ref: '#/components/parameters/fields'
        - $ref: '#/components/parameters/select'
        - $ref: '#/components/parameters/query'
      responses:
        '200':
          description: 'Get fields in agents'
          content:
            application/json:
              schema:
                allOf:
                - $ref: '#/components/schemas/ApiResponse'
                - type: object
                  properties:
                    data:
                      allOf:
                        - $ref: '#/components/schemas/ListMetadata'
                        - type: object
                          properties:
                            items:
                              type: array
                              items:
                                properties:
                                  os:
                                    properties:
                                      platform:
                                        type: string
                                        nullable: true
                                      version:
                                        type: string
                                        nullable: true
                                      name:
                                        type: string
                                        nullable: true
                                  count:
                                    type: integer
              example:
                data:
                  totalItems: 7
                  items:
                    - os:
                        platform: ubuntu
                      count: 2
                    - count: 5
        default:
          $ref: '#/components/responses/ResponseError'

  /agents/summary:
    get:
      tags:
        - agents
      summary: 'Get agents summary'
      description: 'Returns a summary of the available agents.'
      operationId: api.controllers.agents_controller.get_agent_summary
      parameters:
        - $ref: '#/components/parameters/pretty'
        - $ref: '#/components/parameters/wait_for_complete'
      responses:
        '200':
          description: 'Get summary of agents'
          content:
            application/json:
              schema:
                allOf:
                - $ref: '#/components/schemas/ApiResponse'
                - type: object
                  properties:
                    data:
                      properties:
                        Total:
                          type: integer
                        Active:
                          type: integer
                        Disconnected:
                          type: integer
                        Never connected:
                          type: integer
                        Pending:
                          type: integer
              example:
                data:
                  Total: 7
                  Active: 2
                  Disconnected: 0
                  Never connected: 5
                  Pending: 0
        default:
          $ref: '#/components/responses/ResponseError'

  /agents/summary/os:
    get:
      tags:
        - agents
      summary: 'Get OS summary'
      description: 'Returns a summary of the OS.'
      operationId: api.controllers.agents_controller.get_agent_summary_os
      parameters:
        - $ref: '#/components/parameters/pretty'
        - $ref: '#/components/parameters/wait_for_complete'
        - $ref: '#/components/parameters/offset'
        - $ref: '#/components/parameters/limit'
        - $ref: '#/components/parameters/sort'
        - $ref: '#/components/parameters/search'
        - $ref: '#/components/parameters/query'
      responses:
        '200':
          description: 'Get summary of agents OS'
          content:
            application/json:
              schema:
                allOf:
                - $ref: '#/components/schemas/ApiResponse'
                - type: object
                  properties:
                    data:
                      allOf:
                        - $ref: '#/components/schemas/ListMetadata'
                        - type: object
                          properties:
                            items:
                              description: List of Operating system platforms.
                              type: array
                              items:
                                type: string
              example:
                data:
                  totalItems: 1
                  items:
                    - ubuntu
        default:
          $ref: '#/components/responses/ResponseError'

  /ciscat/{agent_id}/results:
    get:
      tags:
      - ciscat
      summary: 'Get CIS-CAT results from an agent'
      description: "Returns the agent's ciscat results info."
      operationId: api.controllers.ciscat_controller.get_agents_cistat_results
      parameters:
        - $ref: '#/components/parameters/pretty'
        - $ref: '#/components/parameters/wait_for_complete'
        - $ref: '#/components/parameters/agent_id'
        - $ref: '#/components/parameters/offset'
        - $ref: '#/components/parameters/limit'
        - $ref: '#/components/parameters/sort'
        - $ref: '#/components/parameters/search'
        - $ref: '#/components/parameters/select'
        - $ref: '#/components/parameters/benchmark'
        - $ref: '#/components/parameters/profile'
        - $ref: '#/components/parameters/pass'
        - $ref: '#/components/parameters/fail'
        - $ref: '#/components/parameters/error'
        - $ref: '#/components/parameters/notchecked'
        - $ref: '#/components/parameters/unknown'
        - $ref: '#/components/parameters/score'

      responses:
        '200':
          description: 'List of agents or error description'
          content:
            application/json:
              schema:
                allOf:
                - $ref: '#/components/schemas/ApiResponse'
                - type: object
                  properties:
                    data:
                      allOf:
                        - $ref: '#/components/schemas/ListMetadata'
                        - type: object
                          properties:
                            items:
                              type: array
                              items:
                                $ref: '#/components/schemas/CiscatResults'
              example:
                data:
                  totalItems: 2
                  items:
                  - profile: xccdf_org.cisecurity.benchmarks_profile_Level_2_-_Server
                    score: 57
                    error: 0
                    scan:
                      id: 1406741147
                      time: "2018-09-06T07:50:15.632Z"
                    fail: 79
                    benchmark: CIS Ubuntu Linux 16.04 LTS Benchmark
                    pass: 104
                    notchecked: 36
                    unknown: 1
                  - profile: xccdf_org.cisecurity.benchmarks_profile_Level_1_-_Workstation
                    score: 64
                    error: 0
                    scan:
                      id: 1406741147
                      time: "2018-09-06T07:50:52.630Z"
                    fail: 53
                    benchmark: CIS Ubuntu Linux 16.04 LTS Benchmark
                    pass: 96
                    notchecked: 71
                    unknown: 0
        default:
          $ref: '#/components/responses/ResponseError'

  /cluster/node:
    get:
      tags:
      - cluster
      summary: Get information about the local node.
      description: Returns basic information about the cluster node receiving the request.
      operationId: api.controllers.cluster_controller.get_cluster_node
      parameters:
        - $ref: '#/components/parameters/pretty'
        - $ref: '#/components/parameters/wait_for_complete'
      responses:
        '200':
          description: 'Node basic information'
          content:
            application/json:
              schema:
                allOf:
                - $ref: '#/components/schemas/ApiResponse'
                - type: object
                  properties:
                    data:
                      properties:
                        node:
                          description: Node name.
                          type: string
                        cluster:
                          description: Cluster name the node belongs to.
                          type: string
                        type:
                          description: Node type.
                          type: string
              example:
                data:
                  node: "node02"
                  cluster: "wazuh"
                  type: "worker"
        default:
          $ref: '#/components/responses/ResponseError'

  /cluster/nodes:
    get:
      tags:
      - cluster
      summary: Get information about all nodes in the cluster.
      description: Returns a list containing all connected nodes in the cluster.
      operationId: api.controllers.cluster_controller.get_cluster_nodes
      parameters:
        - $ref: '#/components/parameters/pretty'
        - $ref: '#/components/parameters/wait_for_complete'
        - $ref: '#/components/parameters/offset'
        - $ref: '#/components/parameters/limit'
        - $ref: '#/components/parameters/sort'
        - $ref: '#/components/parameters/search'
        - $ref: '#/components/parameters/select'
        - $ref: '#/components/parameters/node_type'
      responses:
        '200':
          description: 'List of connected nodes'
          content:
            application/json:
              schema:
                allOf:
                - $ref: '#/components/schemas/ApiResponse'
                - type: object
                  properties:
                    data:
                      allOf:
                        - $ref: '#/components/schemas/ListMetadata'
                        - type: object
                          properties:
                            items:
                              type: array
                              items:
                                $ref: '#/components/schemas/ClusterNode'
              example:
                data:
                  totalItems: 2
                  items:
                    - name: "node02"
                      type: "worker"
                      version: "3.9.0"
                      ip: "172.17.0.101"
                    - name: "node01"
                      type: "master"
                      version: "3.9.0"
                      ip: "172.17.0.100"
        default:
          $ref: '#/components/responses/ResponseError'

  /cluster/nodes/{node_id}:
    get:
      tags:
      - cluster
      summary: Get information about a specified node.
      description: Returns information about a specified node in the cluster.
      operationId: api.controllers.cluster_controller.get_cluster_node_info
      parameters:
        - $ref: '#/components/parameters/pretty'
        - $ref: '#/components/parameters/wait_for_complete'
        - $ref: '#/components/parameters/select'
        - $ref: '#/components/parameters/node_id'
      responses:
        '200':
          description: 'Node information'
          content:
            application/json:
              schema:
                allOf:
                - $ref: '#/components/schemas/ApiResponse'
                - type: object
                  properties:
                    data:
                      $ref: '#/components/schemas/ClusterNode'
              example:
                data:
                  name: "node02"
                  type: "worker"
                  version: "3.9.0"
                  ip: "172.17.0.101"
        default:
          $ref: '#/components/responses/ResponseError'

  /cluster/healthcheck:
    get:
      tags:
      - cluster
      summary: Show cluster healthcheck
      description: Returns cluster healthcheck information such as last keep alive, last synchronization time and number of agents reporting on each node.
      operationId: api.controllers.cluster_controller.get_healthcheck
      parameters:
        - $ref: '#/components/parameters/pretty'
        - $ref: '#/components/parameters/wait_for_complete'
      responses:
        '200':
          description: Health information
          content:
            application/json:
              schema:
                allOf:
                - $ref: '#/components/schemas/ApiResponse'
                - type: object
                  properties:
                    data:
                      allOf:
                        - $ref: '#/components/schemas/ListMetadata'
                        - type: object
                          properties:
                            items:
                              type: array
                              items:
                                $ref: '#/components/schemas/Healthcheck'
              example:
                data:
                  totalItems: 2
                  items:
                    - name: "node01"
                      info:
                        ip: "172.17.0.100"
                        version: "3.9.0"
                        type: "master"
                        totalActiveAgents: 2
                    - name: "node02"
                      info:
                        ip: "172.17.0.101"
                        version: "3.9.0"
                        type: "worker"
                        totalActiveAgents: 5
                      status:
                        - type: "Agent status"
                          date_start: "2019-01-11T18:52:57.72Z"
                          date_end: "2019-01-11T18:52:57.73Z"
                          synchronized_files: 4
                          free: true
                        - type: "Extra valid"
                          date_start: "2019-01-11T18:52:57.72Z"
                          date_end: "2019-01-11T18:52:57.73Z"
                          synchronized_files: 4
                          free: true
                        - type: "Integrity"
                          date_start: "2019-01-11T18:52:57.72Z"
                          date_end: "2019-01-11T18:52:57.73Z"
                          synchronized_files:
                            shared: 5
                            missing: 4
                            extra_valid: 0
                            extra: 0
                          free: true
                        - type: "Last keep alive"
                          date_start: "2019-01-11T18:52:57.72Z"
                          date_end: "2019-01-11T18:52:57.73Z"
        default:
          $ref: '#/components/responses/ResponseError'

  /cluster/healthcheck/{node_id}:
    get:
      tags:
      - cluster
      summary: Show a specified node's healthcheck information
      description: Returns cluster healthcheck information of an specified node.
      operationId: api.controllers.cluster_controller.get_healthcheck_node
      parameters:
        - $ref: '#/components/parameters/pretty'
        - $ref: '#/components/parameters/wait_for_complete'
        - $ref: '#/components/parameters/node_id'
      responses:
        '200':
          description: Node health information
          content:
            application/json:
              schema:
                allOf:
                - $ref: '#/components/schemas/ApiResponse'
                - type: object
                  properties:
                    data:
                      $ref: '#/components/schemas/Healthcheck'
              example:
                data:
                  info:
                    ip: "172.17.0.101"
                    version: "3.9.0"
                    type: "worker"
                    totalActiveAgents: 5
                  status:
                    - type: "Agent status"
                      date_start: "2019-01-11T18:52:57.72Z"
                      date_end: "2019-01-11T18:52:57.73Z"
                      synchronized_files: 4
                      free: true
                    - type: "Extra valid"
                      date_start: "2019-01-11T18:52:57.72Z"
                      date_end: "2019-01-11T18:52:57.73Z"
                      synchronized_files: 4
                      free: true
                    - type: "Integrity"
                      date_start: "2019-01-11T18:52:57.72Z"
                      date_end: "2019-01-11T18:52:57.73Z"
                      synchronized_files:
                        shared: 5
                        missing: 4
                        extra_valid: 0
                        extra: 0
                      free: true
                    - type: "Last keep alive"
                      date_start: "2019-01-11T18:52:57.72Z"
                      date_end: "2019-01-11T18:52:57.73Z"
        default:
          $ref: '#/components/responses/ResponseError'

  /cluster/status:
    get:
      tags:
      - cluster
      summary: Get cluster status
      description: Returns information about the cluster status.
      operationId: api.controllers.cluster_controller.get_status
      parameters:
        - $ref: '#/components/parameters/pretty'
        - $ref: '#/components/parameters/wait_for_complete'
      responses:
        '200':
          description: 'Cluster status'
          content:
            application/json:
              schema:
                allOf:
                - $ref: '#/components/schemas/ApiResponse'
                - type: object
                  properties:
                    data:
                      properties:
                        enabled:
                          description: Whether the cluster is enabled in the Wazuh configuration.
                          type: string
                          enum:
                          - yes
                          - no
                        running:
                          description: Whether the cluster daemon is running.
                          type: string
                          enum:
                          - yes
                          - no
              example:
                data:
                  enabled: yes
                  running: yes
        default:
          $ref: '#/components/responses/ResponseError'

  /cluster/config:
    get:
      tags:
      - cluster
      summary: Get cluster configuration
      description: Returns the current cluster configuration
      operationId: api.controllers.cluster_controller.get_config
      parameters:
        - $ref: '#/components/parameters/pretty'
        - $ref: '#/components/parameters/wait_for_complete'
      responses:
        '200':
          description: Cluster configuration
          content:
            application/json:
              schema:
                allOf:
                - $ref: '#/components/schemas/ApiResponse'
                - type: object
                  properties:
                    data:
                      properties:
                        name:
                          description: Cluster name.
                          type: string
                        node_name:
                          description: Node name.
                          type: string
                        node_type:
                          description: Node type.
                          type: string
                          enum:
                          - master
                          - worker
                        key:
                          description: Cluster key used to encrypt messages.
                          type: string
                        port:
                          description: Port used by the **master** node to communicate with workers.
                          type: integer
                        bind_addr:
                          description: Network interface used by the **master** to listen to incoming connections.
                          type: string
                        nodes:
                          description: List of cluster master nodes. This list is used by **worker** nodes to connect to the master.
                          type: array
                          items:
                            type: string
                        hidden:
                          description: Whether to hide the cluster information in the alerts.
                          type: string
                        disabled:
                          description: Whether the cluster is enabled or not.
                          type: boolean
              example:
                data:
                  name: wazuh
                  node_name: node02
                  node_type: worker
                  key: 9d273b53510fef702b54a92e9cffc82e
                  port: 1516
                  bind_addr: 0.0.0.0
                  nodes:
                    - 172.17.0.100
                  hidden: no
                  disabled: false
        default:
          $ref: '#/components/responses/ResponseError'

  /cluster/{node_id}/status:
    get:
      tags:
      - cluster
      summary: Get a specified node's status
      description: Returns the status of all Wazuh daemons in node node_id
      operationId: api.controllers.cluster_controller.get_status_node
      parameters:
        - $ref: '#/components/parameters/pretty'
        - $ref: '#/components/parameters/wait_for_complete'
        - $ref: '#/components/parameters/node_id'
      responses:
        '200':
          description: 'Node wazuh daemons statuses'
          content:
            application/json:
              schema:
                allOf:
                - $ref: '#/components/schemas/ApiResponse'
                - type: object
                  properties:
                    data:
                      $ref: '#/components/schemas/WazuhDaemonsStatus'
              example:
                data:
                  ossec-agentlessd: stopped
                  ossec-analysisd: running
                  ossec-authd: stopped
                  ossec-csyslogd: stopped
                  ossec-dbd: stopped
                  ossec-execd: running
                  ossec-integratord: stopped
                  ossec-logcollector: running
                  ossec-maild: stopped
                  ossec-monitord: running
                  ossec-remoted: running
                  ossec-reportd: stopped
                  ossec-syscheckd: running
                  wazuh-apid: running
                  wazuh-clusterd: running
                  wazuh-db: running
                  wazuh-modulesd: running
        default:
          $ref: '#/components/responses/ResponseError'

  /cluster/{node_id}/info:
    get:
      tags:
      - cluster
      summary: Get a specified node's information
      description: Returns basic information about a specified node such as version, compilation date, installation path.
      operationId: api.controllers.cluster_controller.get_info_node
      parameters:
        - $ref: '#/components/parameters/pretty'
        - $ref: '#/components/parameters/wait_for_complete'
        - $ref: '#/components/parameters/node_id'
      responses:
        '200':
          description: 'Node information'
          content:
            application/json:
              schema:
                allOf:
                - $ref: '#/components/schemas/ApiResponse'
                - type: object
                  properties:
                    data:
                      $ref: '#/components/schemas/WazuhInfo'
              example:
                data:
                  path: /var/ossec
                  version: v3.9.0
                  compilation_date: "2019-03-06T11:24:59Z"
                  type: manager
                  max_agents: 14000
                  openssl_support: yes
                  ruleset_version: 3905
                  tz_offset: +0000
                  tz_name: UTC
        default:
          $ref: '#/components/responses/ResponseError'

  /cluster/{node_id}/configuration:
    get:
      tags:
      - cluster
      summary: Get a specified node's configuration
      description: Returns wazuh configuration used in node {node_id}
      operationId: api.controllers.cluster_controller.get_configuration_node
      parameters:
        - $ref: '#/components/parameters/pretty'
        - $ref: '#/components/parameters/wait_for_complete'
        - $ref: '#/components/parameters/node_id'
        - $ref: '#/components/parameters/section'
        - $ref: '#/components/parameters/field'
      responses:
        '200':
          description: 'Node configuration'
          content:
            application/json:
              schema:
                allOf:
                - $ref: '#/components/schemas/ApiResponse'
                - type: object
                  properties:
                    data:
                      $ref: '#/components/schemas/WazuhConfiguration'
              example:
                data:
                  global:
                    jsonout_output: yes
                    alerts_log: yes
                    logall: no
                    logall_json: no
                    email_notification: no
                    smtp_server: smtp.example.wazuh.com
                    email_from: ossecm@example.wazuh.com
                    email_to: recipient@example.wazuh.com
                    email_maxperhour: 12
                    email_log_source: alerts.log
                    queue_size: 131072
                    white_list:
                      - 127.0.0.1
                      - ^localhost.localdomain$
                      - 127.0.0.53
                  alerts:
                    log_alert_level: "3"
                    email_alert_level: "12"
                  cis-cat:
                    disabled: yes
                    timeout: 1800
                    interval: 1d
                    scan-on-start: yes
                    java_path: wodles/java
                    ciscat_path: wodles/ciscat
                  command:
                    - name: disable-account
                      executable: disable-account.sh
                      expect: user
                      timeout_allowed: yes
                    - name: restart-ossec
                      executable: restart-ossec.sh
        default:
          $ref: '#/components/responses/ResponseError'

  /cluster/{node_id}/stats:
    get:
      tags:
      - cluster
      summary: Get a specified node's stats.
      description: Returns Wazuh statistical information in node {node_id} for the current or specified date.
      operationId: api.controllers.cluster_controller.get_stats_node
      parameters:
        - $ref: '#/components/parameters/pretty'
        - $ref: '#/components/parameters/wait_for_complete'
        - $ref: '#/components/parameters/node_id'
        - $ref: '#/components/parameters/date'
      responses:
        '200':
          description: 'Wazuh node stats'
          content:
            application/json:
              schema:
                allOf:
                - $ref: '#/components/schemas/ApiResponse'
                - type: object
                  properties:
                    data:
                      $ref: '#/components/schemas/WazuhStats'
              example:
                data:
                  - hour: 15
                    alerts:
                      - sigid: 5303
                        level: 3
                        times: 1
                      - sigid: 5501
                        level: 3
                        times: 4
                      - sigid: 221
                        level: 0
                        times: 653
                    totalAlerts: 658
                    events: 4387
                    firewall: 0
                  - hour: 16
                    alerts:
                      - sigid: 5521
                        level: 0
                        times: 1
                      - sigid: 530
                        level: 0
                        times: 120
                    totalAlerts: 121
                    events: 4379
                    syscheck: 0
                    firewall: 0
        default:
          $ref: '#/components/responses/ResponseError'

  /cluster/{node_id}/stats/hourly:
    get:
      tags:
      - cluster
      summary: Get a specified node's stats by hour.
      description: Returns Wazuh statistical information in node {node_id} per hour. Each number in the averages field represents the average of alerts per hour.
      operationId: api.controllers.cluster_controller.get_stats_hourly_node
      parameters:
        - $ref: '#/components/parameters/pretty'
        - $ref: '#/components/parameters/wait_for_complete'
        - $ref: '#/components/parameters/node_id'
      responses:
        '200':
          description: 'Wazuh node hourly stats'
          content:
            application/json:
              schema:
                allOf:
                - $ref: '#/components/schemas/ApiResponse'
                - type: object
                  properties:
                    data:
                      $ref: '#/components/schemas/WazuhHourlyStats'
              example:
                data:
                  averages:
                    - 40
                    - 24
                    - 67
                    - 234
                    - 66
                    - 24
                    - 634
                    - 66
                    - 123
                    - 56
                    - 65
                    - 23
                    - 666
                    - 233
                    - 646
                    - 44
                    - 64
                    - 99
                    - 34
                    - 235
                    - 653
                    - 25
                    - 65
                    - 23
                  interactions: 0
        default:
          $ref: '#/components/responses/ResponseError'

  /cluster/{node_id}/stats/weekly:
    get:
      tags:
      - cluster
      summary: Get a specified node's stats by week.
      description: Returns Wazuh statistical information in node {node_id} per week. Each number in the averages field represents the average of alerts per hour for that specific day.
      operationId: api.controllers.cluster_controller.get_stats_weekly_node
      parameters:
        - $ref: '#/components/parameters/pretty'
        - $ref: '#/components/parameters/wait_for_complete'
        - $ref: '#/components/parameters/node_id'
      responses:
        '200':
          description: 'Wazuh node weekly stats'
          content:
            application/json:
              schema:
                allOf:
                - $ref: '#/components/schemas/ApiResponse'
                - type: object
                  properties:
                    data:
                      $ref: '#/components/schemas/WazuhWeeklyStats'
              example:
                data:
                  Sun:
                    averages:
                    - 40
                    - 24
                    - 67
                    - 234
                    - 66
                    - 24
                    - 634
                    - 66
                    - 123
                    - 56
                    - 65
                    - 23
                    - 666
                    - 233
                    - 646
                    - 44
                    - 64
                    - 99
                    - 34
                    - 235
                    - 653
                    - 25
                    - 65
                    - 23
                    interactions: 0
                  Mon:
                    averages:
                    - 40
                    - 24
                    - 67
                    - 234
                    - 66
                    - 24
                    - 634
                    - 66
                    - 123
                    - 56
                    - 65
                    - 23
                    - 666
                    - 233
                    - 646
                    - 44
                    - 64
                    - 99
                    - 34
                    - 235
                    - 653
                    - 25
                    - 65
                    - 23
                    interactions: 0
                  Tue:
                    averages:
                    - 40
                    - 24
                    - 67
                    - 234
                    - 66
                    - 24
                    - 634
                    - 66
                    - 123
                    - 56
                    - 65
                    - 23
                    - 666
                    - 233
                    - 646
                    - 44
                    - 64
                    - 99
                    - 34
                    - 235
                    - 653
                    - 25
                    - 65
                    - 23
                    interactions: 0
                  Wed:
                    averages:
                    - 40
                    - 24
                    - 67
                    - 234
                    - 66
                    - 24
                    - 634
                    - 66
                    - 123
                    - 56
                    - 65
                    - 23
                    - 666
                    - 233
                    - 646
                    - 44
                    - 64
                    - 99
                    - 34
                    - 235
                    - 653
                    - 25
                    - 65
                    - 23
                    interactions: 0
                  Thu:
                    averages:
                    - 40
                    - 24
                    - 67
                    - 234
                    - 66
                    - 24
                    - 634
                    - 66
                    - 123
                    - 56
                    - 65
                    - 23
                    - 666
                    - 233
                    - 646
                    - 44
                    - 64
                    - 99
                    - 34
                    - 235
                    - 653
                    - 25
                    - 65
                    - 23
                    interactions: 0
                  Fri:
                    averages:
                    - 40
                    - 24
                    - 67
                    - 234
                    - 66
                    - 24
                    - 634
                    - 66
                    - 123
                    - 56
                    - 65
                    - 23
                    - 666
                    - 233
                    - 646
                    - 44
                    - 64
                    - 99
                    - 34
                    - 235
                    - 653
                    - 25
                    - 65
                    - 23
                    interactions: 0
                  Sat:
                    averages:
                    - 40
                    - 24
                    - 67
                    - 234
                    - 66
                    - 24
                    - 634
                    - 66
                    - 123
                    - 56
                    - 65
                    - 23
                    - 666
                    - 233
                    - 646
                    - 44
                    - 64
                    - 99
                    - 34
                    - 235
                    - 653
                    - 25
                    - 65
                    - 23
                    interactions: 0
        default:
          $ref: '#/components/responses/ResponseError'

  /cluster/{node_id}/stats/analysisd:
    get:
      tags:
      - cluster
      summary: Get a specified node's analysisd stats.
      description: Returns Wazuh analysisd statistical information in node {node_id}.
      operationId: api.controllers.cluster_controller.get_stats_analysisd_node
      parameters:
        - $ref: '#/components/parameters/pretty'
        - $ref: '#/components/parameters/wait_for_complete'
        - $ref: '#/components/parameters/node_id'
      responses:
        '200':
          description: 'Wazuh node analysisd stats'
          content:
            application/json:
              schema:
                allOf:
                - $ref: '#/components/schemas/ApiResponse'
                - type: object
                  properties:
                    data:
                      $ref: '#/components/schemas/WazuhAnalysisdStats'
              example:
                data:
                  total_events_decoded: 5
                  syscheck_events_decoded: 0
                  syscheck_edps: 0
                  syscollector_events_decoded: 0
                  syscollector_edps: 0
                  rootcheck_events_decoded: 0
                  rootcheck_edps: 0
                  sca_events_decoded: 0
                  sca_edps: 0
                  hostinfo_events_decoded: 0
                  hostinfo_edps: 0
                  winevt_events_decoded: 0
                  winevt_edps: 0
                  other_events_decoded: 5
                  other_events_edps: 1
                  events_processed: 5
                  events_edps: 1
                  events_received: 5
                  events_dropped: 0
                  alerts_written: 0
                  firewall_written: 0
                  fts_written: 0
                  syscheck_queue_usage: 0
                  syscheck_queue_size: 16384
                  syscollector_queue_usage: 0
                  syscollector_queue_size: 16384
                  rootcheck_queue_usage: 0
                  rootcheck_queue_size: 16384
                  sca_queue_usage: 0
                  sca_queue_size: 16384
                  hostinfo_queue_usage: 0
                  hostinfo_queue_size: 16384
                  winevt_queue_usage: 0
                  winevt_queue_size: 16384
                  event_queue_usage: 0
                  event_queue_size: 16384
                  rule_matching_queue_usage: 0
                  rule_matching_queue_size: 16384
                  alerts_queue_usage: 0
                  alerts_queue_size: 16384
                  firewall_queue_usage: 0
                  firewall_queue_size: 16384
                  statistical_queue_usage: 0
                  statistical_queue_size: 16384
                  archives_queue_usage: 0
                  archives_queue_size: 16384
        default:
          $ref: '#/components/responses/ResponseError'

  /cluster/{node_id}/stats/remoted:
    get:
      tags:
      - cluster
      summary: Get a specified node's remoted stats.
      description: Returns Wazuh remoted statistical information in node {node_id}.
      operationId: api.controllers.cluster_controller.get_stats_remoted_node
      parameters:
        - $ref: '#/components/parameters/pretty'
        - $ref: '#/components/parameters/wait_for_complete'
        - $ref: '#/components/parameters/node_id'
      responses:
        '200':
          description: 'Wazuh node remoted stats'
          content:
            application/json:
              schema:
                allOf:
                - $ref: '#/components/schemas/ApiResponse'
                - type: object
                  properties:
                    data:
                      $ref: '#/components/schemas/WazuhRemotedStats'
              example:
                data:
                  queue_size: 0
                  total_queue_size: 131072
                  tcp_sessions: 0
                  evt_count: 0
                  ctrl_msg_count: 0
                  discarded_count: 0
                  msg_sent: 0
                  recv_bytes: 0
        default:
          $ref: '#/components/responses/ResponseError'

  /cluster/{node_id}/logs:
    get:
      tags:
      - cluster
      summary: Get a specified node's wazuh logs.
      description: Returns the last 2000 wazuh log entries in node {node_id}.
      operationId: api.controllers.cluster_controller.get_log_node
      parameters:
        - $ref: '#/components/parameters/pretty'
        - $ref: '#/components/parameters/wait_for_complete'
        - $ref: '#/components/parameters/node_id'
        - $ref: '#/components/parameters/offset'
        - $ref: '#/components/parameters/limit'
        - $ref: '#/components/parameters/sort'
        - $ref: '#/components/parameters/search'
        - $ref: '#/components/parameters/category'
        - $ref: '#/components/parameters/type_log'
      responses:
        '200':
          description: 'Wazuh node logs'
          content:
            application/json:
              schema:
                allOf:
                - $ref: '#/components/schemas/ApiResponse'
                - type: object
                  properties:
                    data:
                      allOf:
                        - $ref: '#/components/schemas/ListMetadata'
                        - type: object
                          properties:
                            items:
                              type: array
                              items:
                                $ref: '#/components/schemas/WazuhLogs'
              example:
                data:
                  totalItems: 3
                  items:
                    - timestamp: "2019-03-07T11:21:17Z"
                      tag: ossec-syscheckd
                      level: info
                      description: "Syscheck scan frequency: 43200 seconds"
                    - timestamp: "2019-03-07T11:21:17Z"
                      tag: ossec-syscheckd
                      level: info
                      description: Starting syscheck scan.
                    - timestamp: "2019-03-07T11:21:17Z"
                      tag: ossec-rootcheck
                      level: info
                      description: Starting rootcheck scan.
        default:
          $ref: '#/components/responses/ResponseError'

  /cluster/{node_id}/logs/summary:
    get:
      tags:
      - cluster
      summary: Get a summary of a specified node's wazuh logs.
      description: Returns a summary of the last 2000 wazuh log entries in node {node_id}.
      operationId: api.controllers.cluster_controller.get_log_summary_node
      parameters:
        - $ref: '#/components/parameters/pretty'
        - $ref: '#/components/parameters/wait_for_complete'
        - $ref: '#/components/parameters/node_id'
      responses:
        '200':
          description: 'Wazuh node logs summary'
          content:
            application/json:
              schema:
                allOf:
                - $ref: '#/components/schemas/ApiResponse'
                - type: object
                  properties:
                    data:
                      $ref: '#/components/schemas/WazuhLogsSummary'
              example:
                data:
                  wazuh-modulesd:
                    info: 2
                    all: 2
                    critical: 0
                    debug: 0
                    error: 0
                    warning: 0
                  wazuh-db:
                    info: 1
                    all: 4
                    critical: 0
                    debug: 0
                    error: 3
                    warning: 0
                  ossec-rootcheck:
                    info: 8
                    all: 8
                    critical: 0
                    debug: 0
                    error: 0
                    warning: 0
        default:
          $ref: '#/components/responses/ResponseError'

  /cluster/{node_id}/files:
    get:
      tags:
      - cluster
      summary: Get file contents from a specified node in the cluster.
      description: Returns file contents from any file in cluster node {node_id}.
      operationId: api.controllers.cluster_controller.get_files_node
      parameters:
        - $ref: '#/components/parameters/pretty'
        - $ref: '#/components/parameters/wait_for_complete'
        - $ref: '#/components/parameters/node_id'
        - $ref: '#/components/parameters/get_files_path'
      responses:
        '200':
          description: 'File contents'
          content:
            application/json:
              schema:
                allOf:
                - $ref: '#/components/schemas/ApiResponse'
                - type: object
                  properties:
                    data:
                      type: object
                      properties:
                        contents:
                          description: File contents.
                          type: string
              example:
                data:
                  contents: "<!-- Local rules -->\n\n<!-- Modify it at your will. -->\n<!-- Copyright (C) 2015-2019, Wazuh Inc. -->\n\n<!-- Example -->\n<group name=\"local,syslog,sshd,\">\n\n  <!--\n  Dec 10 01:02:02 host sshd[1234]: Failed none for root from 1.1.1.1 port 1066 ssh2\n -->\n  <rule id=\"100001\" level=\"5\">\n    <if_sid>5716</if_sid>\n    <srcip>1.1.1.1</srcip>\n    <description>sshd: authentication failed from IP 1.1.1.1.</description>\n    <group>authentication_failed,pci_dss_10.2.4,pci_dss_10.2.5,</group>\n  </rule>\n\n</group>\n"
        default:
          $ref: '#/components/responses/ResponseError'

    post:
      tags:
      - cluster
      summary: Updates file contents in a specified cluster node.
      description: Replaces file contents with the data contained in the API request in a specified cluster node.
      operationId: api.controllers.cluster_controller.post_files_node
      parameters:
        - $ref: '#/components/parameters/pretty'
        - $ref: '#/components/parameters/wait_for_complete'
        - $ref: '#/components/parameters/node_id'
        - $ref: '#/components/parameters/edit_files_path'
        - $ref: '#/components/parameters/overwrite'
      requestBody:
        description: Content of the file to be uploaded
        required: true
        content:
          application/octet-stream:
            schema:
              type: string
              format: binary
      responses:
        '200':
          description: 'Confirmation message'
          content:
            application/json:
              schema:
                $ref: '#/components/schemas/ApiResponse'
              example:
                message: File updated successfully.
        default:
          $ref: '#/components/responses/ResponseError'

    delete:
      tags:
      - cluster
      summary: Removes a file in a specified cluster node.
      description: Removes a specified file in the node {node-id}.
      operationId: api.controllers.cluster_controller.delete_files_node
      parameters:
        - $ref: '#/components/parameters/pretty'
        - $ref: '#/components/parameters/wait_for_complete'
        - $ref: '#/components/parameters/node_id'
        - $ref: '#/components/parameters/edit_files_path'
      responses:
        '200':
          description: 'Confirmation message'
          content:
            application/json:
              schema:
                $ref: '#/components/schemas/ApiResponse'
              example:
                message: File was deleted.
        default:
          $ref: '#/components/responses/ResponseError'

  /cluster/restart:
    put:
      tags:
      - cluster
      summary: Restarts all nodes in cluster.
      description: Restarts all nodes in cluster.
      operationId: api.controllers.cluster_controller.put_restart
      parameters:
        - $ref: '#/components/parameters/pretty'
        - $ref: '#/components/parameters/wait_for_complete'
      responses:
        '200':
          description: 'Confirmation message'
          content:
            application/json:
              schema:
                $ref: '#/components/schemas/ApiResponse'
              example:
                message: Restarting cluster.
        default:
          $ref: '#/components/responses/ResponseError'

  /cluster/{node_id}/restart:
    put:
      tags:
      - cluster
      summary: Restarts a specific node in cluster.
      description: Restarts a specific node in cluster.
      operationId: api.controllers.cluster_controller.put_restart_node
      parameters:
        - $ref: '#/components/parameters/pretty'
        - $ref: '#/components/parameters/wait_for_complete'
        - $ref: '#/components/parameters/node_id'
      responses:
        '200':
          description: 'Confirmation message'
          content:
            application/json:
              schema:
                $ref: '#/components/schemas/ApiResponse'
              example:
                message: Restart request sent.
        default:
          $ref: '#/components/responses/ResponseError'

  /cluster/configuration/validation:
    get:
      tags:
      - cluster
      summary: Check Wazuh configuration in all cluster nodes.
      description: Returns wether the Wazuh configuration in all cluster nodes is correct.
      operationId: api.controllers.cluster_controller.get_conf_validation
      parameters:
        - $ref: '#/components/parameters/pretty'
        - $ref: '#/components/parameters/wait_for_complete'
      responses:
        '200':
          description: 'Configuration is OK'

        '400':
          description: 'Error in configuration'
          content:
            application/json:
              schema:
                allOf:
                  - $ref: '#/components/schemas/ApiError'
                  - type: object
                    properties:
                      errors:
                        type: array
                        items:
                          type: string
              example:
                type: "about:blank"
                title: "Bad configuration"
                detail: "Wazuh configuration has not been properly set"
                errors:
                  - "(1230): Invalid element in the configuration: 'hello'."
                  - "(1202): Configuration error at '/var/ossec/etc/ossec.conf'."
        default:
          $ref: '#/components/responses/ResponseError'


  /cluster/{node_id}/configuration/validation:
    get:
      tags:
      - cluster
      summary: Check Wazuh configuration in a cluster node
      description: Returns wether the Wazuh configuration in node {node_id} is correct.
      operationId: api.controllers.cluster_controller.get_conf_validation_node
      parameters:
        - $ref: '#/components/parameters/pretty'
        - $ref: '#/components/parameters/wait_for_complete'
        - $ref: '#/components/parameters/node_id'
      responses:
        '200':
          description: 'Configuration is OK'

        '400':
          description: 'Error in configuration'
          content:
            application/json:
              schema:
                allOf:
                  - $ref: '#/components/schemas/ApiError'
                  - type: object
                    properties:
                      errors:
                        type: array
                        items:
                          type: string
              example:
                type: "about:blank"
                title: "Bad configuration"
                detail: "Wazuh configuration has not been properly set"
                errors:
                  - "(1230): Invalid element in the configuration: 'hello'."
                  - "(1202): Configuration error at '/var/ossec/etc/ossec.conf'."
        default:
          $ref: '#/components/responses/ResponseError'

  /lists:
    get:
      tags:
      - lists
      summary: 'Get all CDB lists'
      description: 'Returns the contents of all CDB lists. Optionally, the result can be filtered by several criteria. See available parameters for more details.'
      operationId: api.controllers.lists_controller.get_lists
      parameters:
        - $ref: '#/components/parameters/pretty'
        - $ref: '#/components/parameters/wait_for_complete'
        - $ref: '#/components/parameters/offset'
        - $ref: '#/components/parameters/limit'
        - $ref: '#/components/parameters/statusRLDParam'
        - $ref: '#/components/parameters/edit_files_path'
        - $ref: '#/components/parameters/sort'
        - $ref: '#/components/parameters/search'

      responses:
        '200':
          description: 'Successfully got CDB lists'
          content:
            application/json:
              schema:
                allOf:
                - $ref: '#/components/schemas/ApiResponse'
                - type: object
                  properties:
                    data:
                      allOf:
                        - $ref: '#/components/schemas/ListMetadata'
                        - type: object
                          properties:
                            items:
                              type: array
                              items:
                                $ref: '#/components/schemas/CDBList'
              example:
                data:
                  totalItems: 2
                  items:
                    - path: etc/lists/amazon/aws-eventnames
                      items:
                      - key: AttachLoadBalancers
                        value: Autoscaling
                      - key: TerminateInstanceInAutoScalingGroup
                        value: Autoscaling
                      - key: CreateStack
                        value: Cloudformation
                    - path: etc/lists/audit-keys
                      items:
                      - key: audit-wazuh-w
                        value: write
                      - key: audit-wazuh-a
                        value: attribute
        default:
          $ref: '#/components/responses/ResponseError'

  /list:
    get:
      tags:
      - lists
      summary: 'Get CBD list from a specific file path'
      description: 'Returns the contents of specified CDB list.'
      operationId: api.controllers.lists_controller.get_list
      parameters:
        - $ref: '#/components/parameters/pretty'
        - $ref: '#/components/parameters/wait_for_complete'
        - $ref: '#/components/parameters/list_filepath'

      responses:
        '200':
          description: 'Successfully got CDB list'
          content:
            application/json:
              schema:
                allOf:
                - $ref: '#/components/schemas/ApiResponse'
                - type: object
                  properties:
                    data:
                      allOf:
                        - type: object
                          properties:
                            items:
                              type: array
                              items:
                                $ref: '#/components/schemas/CDBListPair'

              example:
                data:
                  items:
                    - key: AttachLoadBalancers
                      value: Autoscaling
                    - key: TerminateInstanceInAutoScalingGroup
                      value: Autoscaling
                    - key: CreateStack
                      value: Cloudformation
        default:
          $ref: '#/components/responses/ResponseError'

  /lists/files:
    get:
      tags:
      - lists
      summary: 'Get paths from all CDB lists'
      description: 'Returns the path from all CDB lists. Use this method to know all the CDB lists and their location in the filesystem relative to Wazuh installation folder'
      operationId: api.controllers.lists_controller.get_lists_files
      parameters:
        - $ref: '#/components/parameters/pretty'
        - $ref: '#/components/parameters/wait_for_complete'
      responses:
        '200':
          description: 'Successfully got all CDB lists and the files where they are defined'
          content:
            application/json:
              schema:
                allOf:
                - $ref: '#/components/schemas/ApiResponse'
                - type: object
                  properties:
                    data:
                      allOf:
                        - $ref: '#/components/schemas/ListMetadata'
                        - type: object
                          properties:
                            items:
                              type: array
                              items:
                                $ref: '#/components/schemas/CDBListFile'
              example:
                data:
                  totalItems: 2
                  items:
                    - name: security-eventchannel
                      folder: etc/lists
                      path: etc/lists/security-eventchannel
                    - name: aws-sources
                      folder: etc/lists/amazon
                      path: etc/lists/amazon/aws-sources
        default:
          $ref: '#/components/responses/ResponseError'

  /manager/status:
    get:
      tags:
      - manager
      summary: Get the Wazuh manager status
      description: Returns the status of all Wazuh daemons
      operationId: api.controllers.manager_controller.get_status
      parameters:
        - $ref: '#/components/parameters/pretty'
        - $ref: '#/components/parameters/wait_for_complete'
      responses:
        '200':
          description: 'Wazuh manager daemons statuses'
          content:
            application/json:
              schema:
                allOf:
                - $ref: '#/components/schemas/ApiResponse'
                - type: object
                  properties:
                    data:
                      $ref: '#/components/schemas/WazuhDaemonsStatus'
              example:
                data:
                  ossec-agentlessd: stopped
                  ossec-analysisd: running
                  ossec-authd: stopped
                  ossec-csyslogd: stopped
                  ossec-dbd: stopped
                  ossec-execd: running
                  ossec-integratord: stopped
                  ossec-logcollector: running
                  ossec-maild: stopped
                  ossec-monitord: running
                  ossec-remoted: running
                  ossec-reportd: stopped
                  ossec-syscheckd: running
                  wazuh-apid: running
                  wazuh-clusterd: running
                  wazuh-db: running
                  wazuh-modulesd: running
        default:
          $ref: '#/components/responses/ResponseError'

  /manager/info:
    get:
      tags:
      - manager
      summary: Get Wazuh manager information
      description: Returns basic information such as version, compilation date, installation path.
      operationId: api.controllers.manager_controller.get_info
      parameters:
        - $ref: '#/components/parameters/pretty'
        - $ref: '#/components/parameters/wait_for_complete'
      responses:
        '200':
          description: 'Manager information'
          content:
            application/json:
              schema:
                allOf:
                - $ref: '#/components/schemas/ApiResponse'
                - type: object
                  properties:
                    data:
                      $ref: '#/components/schemas/WazuhInfo'
              example:
                data:
                  path: /var/ossec
                  version: v3.9.0
                  compilation_date: "2019-03-06T11:24:59Z"
                  type: manager
                  max_agents: 14000
                  openssl_support: yes
                  ruleset_version: 3905
                  tz_offset: +0000
                  tz_name: UTC
        default:
          $ref: '#/components/responses/ResponseError'

  /manager/configuration:
    get:
      tags:
      - manager
      summary: Get configuration
      description: Returns wazuh configuration used
      operationId: api.controllers.manager_controller.get_configuration
      parameters:
        - $ref: '#/components/parameters/pretty'
        - $ref: '#/components/parameters/wait_for_complete'
        - $ref: '#/components/parameters/section'
        - $ref: '#/components/parameters/field'
      responses:
        '200':
          description: 'Wazuh configuration'
          content:
            application/json:
              schema:
                allOf:
                - $ref: '#/components/schemas/ApiResponse'
                - type: object
                  properties:
                    data:
                      $ref: '#/components/schemas/WazuhConfiguration'
              example:
                data:
                  global:
                    jsonout_output: yes
                    alerts_log: yes
                    logall: no
                    logall_json: no
                    email_notification: no
                    smtp_server: smtp.example.wazuh.com
                    email_from: ossecm@example.wazuh.com
                    email_to: recipient@example.wazuh.com
                    email_maxperhour: 12
                    email_log_source: alerts.log
                    queue_size: 131072
                    white_list:
                      - 127.0.0.1
                      - ^localhost.localdomain$
                      - 127.0.0.53
                  alerts:
                    log_alert_level: "3"
                    email_alert_level: "12"
                  cis-cat:
                    disabled: yes
                    timeout: 1800
                    interval: 1d
                    scan-on-start: yes
                    java_path: wodles/java
                    ciscat_path: wodles/ciscat
                  command:
                    - name: disable-account
                      executable: disable-account.sh
                      expect: user
                      timeout_allowed: yes
                    - name: restart-ossec
                      executable: restart-ossec.sh
        default:
          $ref: '#/components/responses/ResponseError'

  /manager/stats:
    get:
      tags:
      - manager
      summary: Get stats.
      description: Returns Wazuh statistical information for the current or specified date.
      operationId: api.controllers.manager_controller.get_stats
      parameters:
        - $ref: '#/components/parameters/pretty'
        - $ref: '#/components/parameters/wait_for_complete'
        - $ref: '#/components/parameters/date'
      responses:
        '200':
          description: 'Wazuh stats'
          content:
            application/json:
              schema:
                allOf:
                - $ref: '#/components/schemas/ApiResponse'
                - type: object
                  properties:
                    data:
                      $ref: '#/components/schemas/WazuhStats'
              example:
                data:
                  - hour: 15
                    alerts:
                      - sigid: 5303
                        level: 3
                        times: 1
                      - sigid: 5501
                        level: 3
                        times: 4
                      - sigid: 221
                        level: 0
                        times: 653
                    totalAlerts: 658
                    events: 4387
                    firewall: 0
                  - hour: 16
                    alerts:
                      - sigid: 5521
                        level: 0
                        times: 1
                      - sigid: 530
                        level: 0
                        times: 120
                    totalAlerts: 121
                    events: 4379
                    syscheck: 0
                    firewall: 0
        default:
          $ref: '#/components/responses/ResponseError'

  /manager/stats/hourly:
    get:
      tags:
      - manager
      summary: Get stats by hour.
      description: Returns Wazuh statistical information per hour. Each number in the averages field represents the average of alerts per hour.
      operationId: api.controllers.manager_controller.get_stats_hourly
      parameters:
        - $ref: '#/components/parameters/pretty'
        - $ref: '#/components/parameters/wait_for_complete'
      responses:
        '200':
          description: 'Wazuh hourly stats'
          content:
            application/json:
              schema:
                allOf:
                - $ref: '#/components/schemas/ApiResponse'
                - type: object
                  properties:
                    data:
                      $ref: '#/components/schemas/WazuhHourlyStats'
              example:
                data:
                  averages:
                    - 40
                    - 24
                    - 67
                    - 234
                    - 66
                    - 24
                    - 634
                    - 66
                    - 123
                    - 56
                    - 65
                    - 23
                    - 666
                    - 233
                    - 646
                    - 44
                    - 64
                    - 99
                    - 34
                    - 235
                    - 653
                    - 25
                    - 65
                    - 23
                  interactions: 0
        default:
          $ref: '#/components/responses/ResponseError'

  /manager/stats/weekly:
    get:
      tags:
      - manager
      summary: Get stats by week.
      description: Returns Wazuh statistical information per week. Each number in the averages field represents the average of alerts per hour for that specific day.
      operationId: api.controllers.manager_controller.get_stats_weekly
      parameters:
        - $ref: '#/components/parameters/pretty'
        - $ref: '#/components/parameters/wait_for_complete'
      responses:
        '200':
          description: 'Wazuh weekly stats'
          content:
            application/json:
              schema:
                allOf:
                - $ref: '#/components/schemas/ApiResponse'
                - type: object
                  properties:
                    data:
                      $ref: '#/components/schemas/WazuhWeeklyStats'
              example:
                data:
                  Sun:
                    averages:
                    - 40
                    - 24
                    - 67
                    - 234
                    - 66
                    - 24
                    - 634
                    - 66
                    - 123
                    - 56
                    - 65
                    - 23
                    - 666
                    - 233
                    - 646
                    - 44
                    - 64
                    - 99
                    - 34
                    - 235
                    - 653
                    - 25
                    - 65
                    - 23
                    interactions: 0
                  Mon:
                    averages:
                    - 40
                    - 24
                    - 67
                    - 234
                    - 66
                    - 24
                    - 634
                    - 66
                    - 123
                    - 56
                    - 65
                    - 23
                    - 666
                    - 233
                    - 646
                    - 44
                    - 64
                    - 99
                    - 34
                    - 235
                    - 653
                    - 25
                    - 65
                    - 23
                    interactions: 0
                  Tue:
                    averages:
                    - 40
                    - 24
                    - 67
                    - 234
                    - 66
                    - 24
                    - 634
                    - 66
                    - 123
                    - 56
                    - 65
                    - 23
                    - 666
                    - 233
                    - 646
                    - 44
                    - 64
                    - 99
                    - 34
                    - 235
                    - 653
                    - 25
                    - 65
                    - 23
                    interactions: 0
                  Wed:
                    averages:
                    - 40
                    - 24
                    - 67
                    - 234
                    - 66
                    - 24
                    - 634
                    - 66
                    - 123
                    - 56
                    - 65
                    - 23
                    - 666
                    - 233
                    - 646
                    - 44
                    - 64
                    - 99
                    - 34
                    - 235
                    - 653
                    - 25
                    - 65
                    - 23
                    interactions: 0
                  Thu:
                    averages:
                    - 40
                    - 24
                    - 67
                    - 234
                    - 66
                    - 24
                    - 634
                    - 66
                    - 123
                    - 56
                    - 65
                    - 23
                    - 666
                    - 233
                    - 646
                    - 44
                    - 64
                    - 99
                    - 34
                    - 235
                    - 653
                    - 25
                    - 65
                    - 23
                    interactions: 0
                  Fri:
                    averages:
                    - 40
                    - 24
                    - 67
                    - 234
                    - 66
                    - 24
                    - 634
                    - 66
                    - 123
                    - 56
                    - 65
                    - 23
                    - 666
                    - 233
                    - 646
                    - 44
                    - 64
                    - 99
                    - 34
                    - 235
                    - 653
                    - 25
                    - 65
                    - 23
                    interactions: 0
                  Sat:
                    averages:
                    - 40
                    - 24
                    - 67
                    - 234
                    - 66
                    - 24
                    - 634
                    - 66
                    - 123
                    - 56
                    - 65
                    - 23
                    - 666
                    - 233
                    - 646
                    - 44
                    - 64
                    - 99
                    - 34
                    - 235
                    - 653
                    - 25
                    - 65
                    - 23
                    interactions: 0
        default:
          $ref: '#/components/responses/ResponseError'

  /manager/stats/analysisd:
    get:
      tags:
      - manager
      summary: Get a analysisd stats.
      description: Returns Wazuh analysisd statistical information.
      operationId: api.controllers.manager_controller.get_stats_analysisd
      parameters:
        - $ref: '#/components/parameters/pretty'
        - $ref: '#/components/parameters/wait_for_complete'
      responses:
        '200':
          description: 'Wazuh analysisd stats'
          content:
            application/json:
              schema:
                allOf:
                - $ref: '#/components/schemas/ApiResponse'
                - type: object
                  properties:
                    data:
                      $ref: '#/components/schemas/WazuhAnalysisdStats'
              example:
                data:
                  total_events_decoded: 5
                  syscheck_events_decoded: 0
                  syscheck_edps: 0
                  syscollector_events_decoded: 0
                  syscollector_edps: 0
                  rootcheck_events_decoded: 0
                  rootcheck_edps: 0
                  sca_events_decoded: 0
                  sca_edps: 0
                  hostinfo_events_decoded: 0
                  hostinfo_edps: 0
                  winevt_events_decoded: 0
                  winevt_edps: 0
                  other_events_decoded: 5
                  other_events_edps: 1
                  events_processed: 5
                  events_edps: 1
                  events_received: 5
                  events_dropped: 0
                  alerts_written: 0
                  firewall_written: 0
                  fts_written: 0
                  syscheck_queue_usage: 0
                  syscheck_queue_size: 16384
                  syscollector_queue_usage: 0
                  syscollector_queue_size: 16384
                  rootcheck_queue_usage: 0
                  rootcheck_queue_size: 16384
                  sca_queue_usage: 0
                  sca_queue_size: 16384
                  hostinfo_queue_usage: 0
                  hostinfo_queue_size: 16384
                  winevt_queue_usage: 0
                  winevt_queue_size: 16384
                  event_queue_usage: 0
                  event_queue_size: 16384
                  rule_matching_queue_usage: 0
                  rule_matching_queue_size: 16384
                  alerts_queue_usage: 0
                  alerts_queue_size: 16384
                  firewall_queue_usage: 0
                  firewall_queue_size: 16384
                  statistical_queue_usage: 0
                  statistical_queue_size: 16384
                  archives_queue_usage: 0
                  archives_queue_size: 16384
        default:
          $ref: '#/components/responses/ResponseError'

  /manager/stats/remoted:
    get:
      tags:
      - manager
      summary: Get remoted stats.
      description: Returns Wazuh remoted statistical information.
      operationId: api.controllers.manager_controller.get_stats_remoted
      parameters:
        - $ref: '#/components/parameters/pretty'
        - $ref: '#/components/parameters/wait_for_complete'
      responses:
        '200':
          description: 'Wazuh remoted stats'
          content:
            application/json:
              schema:
                allOf:
                - $ref: '#/components/schemas/ApiResponse'
                - type: object
                  properties:
                    data:
                      $ref: '#/components/schemas/WazuhRemotedStats'
              example:
                data:
                  queue_size: 0
                  total_queue_size: 131072
                  tcp_sessions: 0
                  evt_count: 0
                  ctrl_msg_count: 0
                  discarded_count: 0
                  msg_sent: 0
                  recv_bytes: 0
        default:
          $ref: '#/components/responses/ResponseError'

  /manager/logs:
    get:
      tags:
      - manager
      summary: Get the wazuh manager logs.
      description: Returns the last 2000 wazuh log entries.
      operationId: api.controllers.manager_controller.get_log
      parameters:
        - $ref: '#/components/parameters/pretty'
        - $ref: '#/components/parameters/wait_for_complete'
        - $ref: '#/components/parameters/offset'
        - $ref: '#/components/parameters/limit'
        - $ref: '#/components/parameters/sort'
        - $ref: '#/components/parameters/search'
        - $ref: '#/components/parameters/category'
        - $ref: '#/components/parameters/type_log'
      responses:
        '200':
          description: 'Wazuh logs'
          content:
            application/json:
              schema:
                allOf:
                - $ref: '#/components/schemas/ApiResponse'
                - type: object
                  properties:
                    data:
                      allOf:
                        - $ref: '#/components/schemas/ListMetadata'
                        - type: object
                          properties:
                            items:
                              type: array
                              items:
                                $ref: '#/components/schemas/WazuhLogs'
              example:
                data:
                  totalItems: 3
                  items:
                    - timestamp: "2019-03-07T11:21:17Z"
                      tag: ossec-syscheckd
                      level: info
                      description: "Syscheck scan frequency: 43200 seconds"
                    - timestamp: "2019-03-07T11:21:17Z"
                      tag: ossec-syscheckd
                      level: info
                      description: Starting syscheck scan.
                    - timestamp: "2019-03-07T11:21:17Z"
                      tag: ossec-rootcheck
                      level: info
                      description: Starting rootcheck scan.
        default:
          $ref: '#/components/responses/ResponseError'

  /manager/logs/summary:
    get:
      tags:
      - manager
      summary: Get a summary of the wazuh manager logs.
      description: Returns a s0ummary of the last 2000 wazuh log entries.
      operationId: api.controllers.manager_controller.get_log_summary
      parameters:
        - $ref: '#/components/parameters/pretty'
        - $ref: '#/components/parameters/wait_for_complete'
      responses:
        '200':
          description: 'Wazuh logs summary'
          content:
            application/json:
              schema:
                allOf:
                - $ref: '#/components/schemas/ApiResponse'
                - type: object
                  properties:
                    data:
                      $ref: '#/components/schemas/WazuhLogsSummary'
              example:
                data:
                  wazuh-modulesd:
                    info: 2
                    all: 2
                    critical: 0
                    debug: 0
                    error: 0
                    warning: 0
                  wazuh-db:
                    info: 1
                    all: 4
                    critical: 0
                    debug: 0
                    error: 3
                    warning: 0
                  ossec-rootcheck:
                    info: 8
                    all: 8
                    critical: 0
                    debug: 0
                    error: 0
                    warning: 0
        default:
          $ref: '#/components/responses/ResponseError'

  /manager/files:
    get:
      tags:
      - manager
      summary: Get file contents.
      description: Returns file contents from any file.
      operationId: api.controllers.manager_controller.get_files
      parameters:
        - $ref: '#/components/parameters/pretty'
        - $ref: '#/components/parameters/wait_for_complete'
        - $ref: '#/components/parameters/get_files_path'
      responses:
        '200':
          description: 'File contents'
          content:
            application/json:
              schema:
                allOf:
                  - $ref: '#/components/schemas/ApiResponse'
                  - type: object
                    properties:
                      data:
                        type: object
                        properties:
                          contents:
                            description: File contents.
                            type: string
              example:
                data:
                  contents: "<!-- Local rules -->\n\n<!-- Modify it at your will. -->\n<!-- Copyright (C) 2015-2019, Wazuh Inc. -->\n\n<!-- Example -->\n<group name=\"local,syslog,sshd,\">\n\n  <!--\n  Dec 10 01:02:02 host sshd[1234]: Failed none for root from 1.1.1.1 port 1066 ssh2\n -->\n  <rule id=\"100001\" level=\"5\">\n    <if_sid>5716</if_sid>\n    <srcip>1.1.1.1</srcip>\n    <description>sshd: authentication failed from IP 1.1.1.1.</description>\n    <group>authentication_failed,pci_dss_10.2.4,pci_dss_10.2.5,</group>\n  </rule>\n\n</group>\n"
        default:
          $ref: '#/components/responses/ResponseError'

    post:
      tags:
      - manager
      summary: Update file contents.
      description: Replaces file contents with the data contained in the API request.
      operationId: api.controllers.manager_controller.post_files
      parameters:
        - $ref: '#/components/parameters/pretty'
        - $ref: '#/components/parameters/wait_for_complete'
        - $ref: '#/components/parameters/edit_files_path'
        - $ref: '#/components/parameters/overwrite'
      requestBody:
        description: Content of the file to be uploaded
        required: true
        content:
          application/octet-stream:
            schema:
              type: string
              format: binary
      responses:
        '200':
          description: 'Confirmation message'
          content:
            application/json:
              schema:
                allOf:
                  - $ref: '#/components/schemas/ApiResponse'
                  - $ref: '#/components/schemas/ConfirmationMessage'
              example:
                message: File updated successfully
        default:
          $ref: '#/components/responses/ResponseError'

    delete:
      tags:
      - manager
      summary: Removes a file.
      description: Removes a specified file.
      operationId: api.controllers.manager_controller.delete_files
      parameters:
        - $ref: '#/components/parameters/pretty'
        - $ref: '#/components/parameters/wait_for_complete'
        - $ref: '#/components/parameters/edit_files_path'
      responses:
        '200':
          description: 'Confirmation message'
          content:
            application/json:
              schema:
                allOf:
                  - $ref: '#/components/schemas/ApiResponse'
                  - $ref: '#/components/schemas/ConfirmationMessage'
              example:
                message: File was deleted
        default:
          $ref: '#/components/responses/ResponseError'

  /manager/restart:
    put:
      tags:
      - manager
      summary: Restarts the wazuh manager.
      description: Restarts the wazuh manager.
      operationId: api.controllers.manager_controller.put_restart
      parameters:
        - $ref: '#/components/parameters/pretty'
        - $ref: '#/components/parameters/wait_for_complete'
      responses:
        '200':
          description: 'Confirmation message'
          content:
            application/json:
              schema:
                $ref: '#/components/schemas/ApiResponse'
              example:
                message: Restarting manager
        default:
          $ref: '#/components/responses/ResponseError'

  /manager/configuration/validation:
    get:
      tags:
      - manager
      summary: Check Wazuh configuration.
      description: Returns wether the Wazuh configuration is correct.
      operationId: api.controllers.manager_controller.get_conf_validation
      parameters:
        - $ref: '#/components/parameters/pretty'
        - $ref: '#/components/parameters/wait_for_complete'
      responses:
        '200':
          description: OK message if configuration is right
          content:
              application/json:
                schema:
                  $ref: '#/components/schemas/ConfigurationValidation'
                example:
                  status: OK
        default:
          $ref: '#/components/responses/ResponseError'

  /rootcheck:
    put:
      tags:
      - rootcheck
      summary: Run a rootcheck scan in all agents.
      description: Runs syscheck and rootcheck in all agents (Wazuh launches both processes simultaneously).
      operationId: api.controllers.rootcheck_controller.put_rootcheck
      parameters:
        - $ref: '#/components/parameters/pretty'
        - $ref: '#/components/parameters/wait_for_complete'
      responses:
        '200':
          description: Confirmation message
          content:
            application/json:
              schema:
                $ref: '#/components/schemas/ApiResponse'
              example:
                message: "Restarting Syscheck/Rootcheck on all agents"
        default:
          $ref: '#/components/responses/ResponseError'

    delete:
      tags:
      - rootcheck
      summary: Clear rootcheck scan results in all agents.
      description: Clear rootcheck scan results in all agents.
      operationId: api.controllers.rootcheck_controller.delete_rootcheck
      parameters:
        - $ref: '#/components/parameters/pretty'
        - $ref: '#/components/parameters/wait_for_complete'
      responses:
        '200':
          description: Confirmation message
          content:
            application/json:
              schema:
                $ref: '#/components/schemas/ApiResponse'
              example:
                message: "Rootcheck database deleted"
        default:
          $ref: '#/components/responses/ResponseError'

  /rootcheck/{agent_id}:
    get:
      tags:
      - rootcheck
      summary: Get Rootcheck database
      description: Returns rootcheck findings and scan results in the specified agent.
      operationId: api.controllers.rootcheck_controller.get_rootcheck_agent
      parameters:
        - $ref: '#/components/parameters/pretty'
        - $ref: '#/components/parameters/wait_for_complete'
        - $ref: '#/components/parameters/agent_id'
        - $ref: '#/components/parameters/offset'
        - $ref: '#/components/parameters/limit'
        - $ref: '#/components/parameters/sort'
        - $ref: '#/components/parameters/search'
        - $ref: '#/components/parameters/select'
        - $ref: '#/components/parameters/query'
        - $ref: '#/components/parameters/rootcheck_status'
        - $ref: '#/components/parameters/pci'
        - $ref: '#/components/parameters/cis'
      responses:
        '200':
          description: Latest rootcheck scan result
          content:
            application/json:
              schema:
                allOf:
                - $ref: '#/components/schemas/ApiResponse'
                - type: object
                  properties:
                    data:
                      allOf:
                        - $ref: '#/components/schemas/ListMetadata'
                        - type: object
                          properties:
                            items:
                              type: array
                              items:
                                $ref: '#/components/schemas/RootcheckDatabase'
              example:
                data:
                  totalItems: 2
                  items:
                    - status: outstanding
                      readDay: "2019-03-08T09:20:05Z"
                      oldDay: "2019-03-08T09:20:05Z"
                      event: "System Audit: SSH Hardening - 3: Root can log in. File: /etc/ssh/sshd_config. Reference: 3 ."
                    - status: outstanding
                      readDay: "2019-03-08T09:20:05Z"
                      oldDay: "2019-03-08T09:20:05Z"
                      pci: 2.2.4
                      event: "System Audit: SSH Hardening - 4: No Public Key authentication {PCI_DSS: 2.2.4}. File: /etc/ssh/sshd_config. Reference: 4 ."
        default:
          $ref: '#/components/responses/ResponseError'

    put:
      tags:
      - rootcheck
      summary: Run rootcheck scan in an agent.
      description: Runs syscheck and rootcheck scans in a specified agent (Wazuh launches both processes at the same time).
      operationId: api.controllers.rootcheck_controller.put_rootcheck_agent
      parameters:
        - $ref: '#/components/parameters/pretty'
        - $ref: '#/components/parameters/wait_for_complete'
        - $ref: '#/components/parameters/agent_id'
      responses:
        '200':
          description: Confirmation message
          content:
            application/json:
              schema:
                $ref: '#/components/schemas/ApiResponse'
              example:
                message: "Restarting Syscheck/Rootcheck locally"
        default:
          $ref: '#/components/responses/ResponseError'

    delete:
      tags:
      - rootcheck
      summary: Clear rootcheck scan results for a specified agent.
      description: Clear rootcheck scan results for a specified agent.
      operationId: api.controllers.rootcheck_controller.delete_rootcheck_agent
      parameters:
        - $ref: '#/components/parameters/pretty'
        - $ref: '#/components/parameters/wait_for_complete'
        - $ref: '#/components/parameters/agent_id'
      responses:
        '200':
          description: Confirmation message
          content:
            application/json:
              schema:
                $ref: '#/components/schemas/ApiResponse'
              example:
                message: "Rootcheck database deleted"
        default:
          $ref: '#/components/responses/ResponseError'

  /rootcheck/{agent_id}/pci:
    get:
      tags:
      - rootcheck
      summary: Get PCI requirements in the rootcheck database.
      description: Returns a list containing PCI requirements that have been detected by rootcheck scans.
      operationId: api.controllers.rootcheck_controller.get_rootcheck_pci_agent
      parameters:
        - $ref: '#/components/parameters/pretty'
        - $ref: '#/components/parameters/wait_for_complete'
        - $ref: '#/components/parameters/agent_id'
        - $ref: '#/components/parameters/offset'
        - $ref: '#/components/parameters/limit'
        - $ref: '#/components/parameters/sort'
        - $ref: '#/components/parameters/search'
      responses:
        '200':
          description: PCI requirements list.
          content:
            application/json:
              schema:
                allOf:
                - $ref: '#/components/schemas/ApiResponse'
                - type: object
                  properties:
                    data:
                      allOf:
                        - $ref: '#/components/schemas/ListMetadata'
                        - type: object
                          properties:
                            items:
                              type: array
                              items:
                                type: string
              example:
                data:
                  totalItems: 1
                  items:
                  - 2.2.4
        default:
          $ref: '#/components/responses/ResponseError'

  /rootcheck/{agent_id}/cis:
    get:
      tags:
      - rootcheck
      summary: Get CIS requirements in the rootcheck database.
      description: Returns a list containing CIS requirements that have been detected by rootcheck scans.
      operationId: api.controllers.rootcheck_controller.get_rootcheck_cis_agent
      parameters:
        - $ref: '#/components/parameters/pretty'
        - $ref: '#/components/parameters/wait_for_complete'
        - $ref: '#/components/parameters/agent_id'
        - $ref: '#/components/parameters/offset'
        - $ref: '#/components/parameters/limit'
        - $ref: '#/components/parameters/sort'
        - $ref: '#/components/parameters/search'
      responses:
        '200':
          description: CIS requirements list.
          content:
            application/json:
              schema:
                allOf:
                - $ref: '#/components/schemas/ApiResponse'
                - type: object
                  properties:
                    data:
                      allOf:
                        - $ref: '#/components/schemas/ListMetadata'
                        - type: object
                          properties:
                            items:
                              type: array
                              items:
                                type: string
              example:
                data:
                  totalItems: 2
                  items:
                  - "2.3 Debian Linux"
                  - "1.4 Debian Linux"
        default:
          $ref: '#/components/responses/ResponseError'

  /rootcheck/{agent_id}/last_scan:
    get:
      tags:
      - rootcheck
      summary: Get last rootcheck scan dates.
      description: Returns when the last rootcheck scan started and ended. If the scan is still in progress the end date will be unknown.
      operationId: api.controllers.rootcheck_controller.get_last_scan_agent
      parameters:
        - $ref: '#/components/parameters/pretty'
        - $ref: '#/components/parameters/wait_for_complete'
        - $ref: '#/components/parameters/agent_id'
      responses:
        '200':
          description: 'Scan dates'
          content:
            application/json:
              schema:
                allOf:
                - $ref: '#/components/schemas/ApiResponse'
                - type: object
                  properties:
                    data:
                      $ref: '#/components/schemas/LastScan'
              example:
                data:
                  end: "2019-03-08T10:35:21Z"
                  start: "2019-03-08T10:34:56Z"
        default:
          $ref: '#/components/responses/ResponseError'

  /rules:
    get:
      tags:
      - rules
      summary: Get information about all Wazuh rules.
      description: Returns a list containing information about each rule such as file where it's defined, description, rule group, status, etc.
      operationId: api.controllers.rules_controller.get_rules
      parameters:
        - $ref: '#/components/parameters/pretty'
        - $ref: '#/components/parameters/wait_for_complete'
        - $ref: '#/components/parameters/offset'
        - $ref: '#/components/parameters/limit'
        - $ref: '#/components/parameters/sort'
        - $ref: '#/components/parameters/search'
        - $ref: '#/components/parameters/statusRLDParam'
        - $ref: '#/components/parameters/group'
        - $ref: '#/components/parameters/level'
        - $ref: '#/components/parameters/file'
        - $ref: '#/components/parameters/etc_and_ruleset_path'
        - $ref: '#/components/parameters/pci'
        - $ref: '#/components/parameters/gdpr'
      responses:
        '200':
          description: "Rules"
          content:
            application/json:
              schema:
                allOf:
                - $ref: '#/components/schemas/ApiResponse'
                - type: object
                  properties:
                    data:
                      allOf:
                        - $ref: '#/components/schemas/ListMetadata'
                        - type: object
                          properties:
                            items:
                              type: array
                              items:
                                $ref: '#/components/schemas/Rules'
              example:
                data:
                  totalItems: 2
                  items:
                    - file: 0016-wazuh_rules.xml
                      path: ruleset/rules
                      id: 203
                      level: 9
                      description: Agent event queue is full. Events may be lost.
                      status: enabled
                      groups:
                      - agent_flooding
                      - wazuh
                      pci:
                      -
                      gdpr:
                      - IV_35.7.d
                      details:
                        if_sid: "201"
                        level: "full"
                    - file: 0015-ossec_rules.xml
                      path: ruleset/rules
                      id: 513
                      level: 9
                      description: Windows malware detected.
                      status: enabled
                      groups:
                      - rootcheck
                      - gpg13_4.2
                      - ossec
                      pci:
                      -
                      gdpr:
                      - IV_35.7.d
                      details:
                        if_sid: "510"
                        match: "^Windows Malware"
        default:
          $ref: '#/components/responses/ResponseError'

  /rules/{rule_id}:
    get:
      tags:
      - rules
      summary: Filters rules by ID.
      description: Filters results of /rules endpoint filtering by ID.
      operationId: api.controllers.rules_controller.get_rules_id
      parameters:
        - $ref: '#/components/parameters/pretty'
        - $ref: '#/components/parameters/wait_for_complete'
        - $ref: '#/components/parameters/rule_id'
        - $ref: '#/components/parameters/offset'
        - $ref: '#/components/parameters/limit'
        - $ref: '#/components/parameters/sort'
        - $ref: '#/components/parameters/search'
      responses:
        '200':
          description: "Rules"
          content:
            application/json:
              schema:
                allOf:
                - $ref: '#/components/schemas/ApiResponse'
                - type: object
                  properties:
                    data:
                      allOf:
                        - $ref: '#/components/schemas/ListMetadata'
                        - type: object
                          properties:
                            items:
                              type: array
                              items:
                                $ref: '#/components/schemas/Rules'
              example:
                data:
                  totalItems: 1
                  items:
                    - file: 0225-mcafee_av_rules.xml
                      path: ruleset/rules
                      id: 7514
                      level: 5
                      description: McAfee Windows AV - EICAR test file detected.
                      status: enabled
                      groups:
                      - mcafee
                      pci:
                      -
                      gdpr:
                      -
                      details:
                        if_sid: "7505"
                        match: contains the EICAR test file
                        options: alert_by_email
        default:
          $ref: '#/components/responses/ResponseError'

  /rules/groups:
    get:
      tags:
      - rules
      summary: Get all rule groups names.
      description: Returns a list containing all rule groups names.
      operationId: api.controllers.rules_controller.get_rules_groups
      parameters:
        - $ref: '#/components/parameters/pretty'
        - $ref: '#/components/parameters/wait_for_complete'
        - $ref: '#/components/parameters/offset'
        - $ref: '#/components/parameters/limit'
        - $ref: '#/components/parameters/sort'
        - $ref: '#/components/parameters/search'
      responses:
        '200':
          description: 'Rule groups names'
          content:
            application/json:
              schema:
                allOf:
                - $ref: '#/components/schemas/ApiResponse'
                - type: object
                  properties:
                    data:
                      allOf:
                        - $ref: '#/components/schemas/ListMetadata'
                        - type: object
                          properties:
                            items:
                              type: array
                              items:
                                type: string
              example:
                data:
                  totalItems: 4
                  items:
                    - access_control
                    - access_denied
                    - accesslog
                    - account_changed
        default:
          $ref: '#/components/responses/ResponseError'

  /rules/pci:
    get:
      tags:
      - rules
      summary: Get all PCI requirements.
      description: Returns all PCI requirements names defined in the Wazuh ruleset.
      operationId: api.controllers.rules_controller.get_rules_pci
      parameters:
        - $ref: '#/components/parameters/pretty'
        - $ref: '#/components/parameters/wait_for_complete'
        - $ref: '#/components/parameters/offset'
        - $ref: '#/components/parameters/limit'
        - $ref: '#/components/parameters/sort'
        - $ref: '#/components/parameters/search'
      responses:
        '200':
          description: 'PCI requirements names'
          content:
            application/json:
              schema:
                allOf:
                - $ref: '#/components/schemas/ApiResponse'
                - type: object
                  properties:
                    data:
                      allOf:
                        - $ref: '#/components/schemas/ListMetadata'
                        - type: object
                          properties:
                            items:
                              type: array
                              items:
                                type: string
              example:
                data:
                  totalItems: 4
                  items:
                    - "1.1.1"
                    - "1.3.4"
                    - "1.4"
                    - "10.1"
        default:
          $ref: '#/components/responses/ResponseError'

  /rules/gdpr:
    get:
      tags:
      - rules
      summary: Get all GDPR requirements.
      description: Returns all PCI requirements names defined in the Wazuh ruleset.
      operationId: api.controllers.rules_controller.get_rules_gdpr
      parameters:
        - $ref: '#/components/parameters/pretty'
        - $ref: '#/components/parameters/wait_for_complete'
        - $ref: '#/components/parameters/offset'
        - $ref: '#/components/parameters/limit'
        - $ref: '#/components/parameters/sort'
        - $ref: '#/components/parameters/search'
      responses:
        '200':
          description: 'PCI requirements names'
          content:
            application/json:
              schema:
                allOf:
                - $ref: '#/components/schemas/ApiResponse'
                - type: object
                  properties:
                    data:
                      allOf:
                        - $ref: '#/components/schemas/ListMetadata'
                        - type: object
                          properties:
                            items:
                              type: array
                              items:
                                type: string
              example:
                data:
                  totalItems: 4
                  items:
                    - "II_5.1.f"
                    - "IV_30.1.g"
                    - "IV_32.2"
                    - "IV_35.7.d"
        default:
          $ref: '#/components/responses/ResponseError'

  /rules/files:
    get:
      tags:
      - rules
      summary: Get all files which defines rules.
      description: Returns a list containing all files used to define rules and their status.
      operationId: api.controllers.rules_controller.get_rules_files
      parameters:
        - $ref: '#/components/parameters/pretty'
        - $ref: '#/components/parameters/wait_for_complete'
        - $ref: '#/components/parameters/offset'
        - $ref: '#/components/parameters/limit'
        - $ref: '#/components/parameters/sort'
        - $ref: '#/components/parameters/search'
        - $ref: '#/components/parameters/etc_and_ruleset_path'
        - $ref: '#/components/parameters/file'
        - $ref: '#/components/parameters/statusRLDParam'
      responses:
        '200':
          description: 'SCA database elements'
          content:
            application/json:
              schema:
                allOf:
                - $ref: '#/components/schemas/ApiResponse'
                - type: object
                  properties:
                    data:
                      allOf:
                        - $ref: '#/components/schemas/ListMetadata'
                        - type: object
                          properties:
                            items:
                              type: array
                              items:
                                $ref: '#/components/schemas/RulesFiles'
              example:
                data:
                  totalItems: 4
                  items:
                    - file: 0010-rules_config.xml
                      path: ruleset/rules
                      status: enabled
                    - file: 0015-ossec_rules.xml
                      path: ruleset/rules
                      status: enabled
                    - file: 0016-wazuh_rules.xml
                      path: ruleset/rules
                      status: enabled
                    - file: 0020-syslog_rules.xml
                      path: ruleset/rules
                      status: enabled
        default:
          $ref: '#/components/responses/ResponseError'

  /rules/files/{file}/download:
    get:
      tags:
        - rules
      summary: Download an specified rule file.
      description: Download an specified rule file.
      operationId: api.controllers.rules_controller.get_download_file
      parameters:
        - $ref: '#/components/parameters/pretty'
        - $ref: '#/components/parameters/wait_for_complete'
        - $ref: '#/components/parameters/downloadFile'
      responses:
        '200':
          description: Rule contents.
          content:
            application/xml:
              schema:
                type: string
        default:
          $ref: '#/components/responses/ResponseError'

  /sca/{agent_id}:
    get:
      tags:
      - sca
      summary: 'Get security configuration assessment (SCA) database'
      description: 'Returns the security SCA database of an agent.'
      operationId: api.controllers.sca_controller.get_sca_agent
      parameters:
        - $ref: '#/components/parameters/pretty'
        - $ref: '#/components/parameters/wait_for_complete'
        - $ref: '#/components/parameters/agent_id'
        - $ref: '#/components/parameters/name'
        - $ref: '#/components/parameters/description'
        - $ref: '#/components/parameters/references'
        - $ref: '#/components/parameters/offset'
        - $ref: '#/components/parameters/limit'
        - $ref: '#/components/parameters/sort'
        - $ref: '#/components/parameters/search'
        - $ref: '#/components/parameters/query'
      responses:
        '200':
          description: 'SCA database elements'
          content:
            application/json:
              schema:
                allOf:
                - $ref: '#/components/schemas/ApiResponse'
                - type: object
                  properties:
                    data:
                      allOf:
                        - $ref: '#/components/schemas/ListMetadata'
                        - type: object
                          properties:
                            items:
                              type: array
                              items:
                                $ref: '#/components/schemas/SCADatabase'
              example:
               data:
                totalItems: 2
                items:
                - name: "System audit for SSH hardening"
                  pass: 3
                  score: 33
                  references: "https://www.ssh.com/ssh/"
                  fail: 6
                  description: "Guidance for establishing a secure configuration for SSH service vulnerabilities."
                  policy_id: "system_audit_ssh"
                  end_scan: "2019-03-06T10:12:02Z"
                  start_scan: "2019-03-06T10:12:02Z"
                - name: "CIS benchmark for Debian/Linux"
                  pass: 36
                  score: 87
                  references: "https://www.cisecurity.org/cis-benchmarks/"
                  fail: 5
                  description: "This document provides prescriptive guidance for establishing a secure configuration posture for Debian Linux systems running on x86 and x64 platforms. Many lists are included including filesystem types, services, clients, and network protocols. Not all items in these lists are guaranteed to exist on all distributions and additional similar items may exist which should be considered in addition to those explicitly mentioned."
                  policy_id: "cis_debian"
                  end_scan: "2019-03-06T10:11:53Z"
                  start_scan: "2019-03-06T10:11:53Z"
        default:
          $ref: '#/components/responses/ResponseError'

  /sca/{agent_id}/checks/{policy_id}:
    get:
      tags:
      - sca
      summary: 'Get policy monitoring alerts for a given policy'
      description: 'Returns the policy monitoring alerts for a given policy'
      operationId: api.controllers.sca_controller.get_sca_checks
      parameters:
        - $ref: '#/components/parameters/pretty'
        - $ref: '#/components/parameters/wait_for_complete'
        - $ref: '#/components/parameters/agent_id'
        - $ref: '#/components/parameters/policy_id'
        - $ref: '#/components/parameters/title'
        - $ref: '#/components/parameters/description'
        - $ref: '#/components/parameters/rationale'
        - $ref: '#/components/parameters/remediation'
        - $ref: '#/components/parameters/file'
        - $ref: '#/components/parameters/process'
        - $ref: '#/components/parameters/directory'
        - $ref: '#/components/parameters/registry'
        - $ref: '#/components/parameters/references'
        - $ref: '#/components/parameters/result'
        - $ref: '#/components/parameters/offset'
        - $ref: '#/components/parameters/limit'
        - $ref: '#/components/parameters/sort'
        - $ref: '#/components/parameters/search'
        - $ref: '#/components/parameters/query'
      responses:
        '200':
          description: 'List of SCA Checks for a given policy ID'
          content:
            application/json:
              schema:
                allOf:
                - $ref: '#/components/schemas/ApiResponse'
                - type: object
                  properties:
                    data:
                      allOf:
                        - $ref: '#/components/schemas/ListMetadata'
                        - type: object
                          properties:
                            items:
                              type: array
                              items:
                                $ref: '#/components/schemas/SCAChecks'
              example:
                data:
                  totalItems: 2
                  items:
                  - remediation: "For new installations, during installation create a custom partition setup and specify a separate partition for /var. For systems that were previously installed, create a new partition and configure /etc/fstab as appropriate."
                    rationale: "Since the /var directory may contain world-writable files and directories, there is a risk of resource exhaustion if it is not bound to a separate partition."
                    title: "Ensure separate partition exists for /var"
                    policy_id: cis_debian
                    file: /etc/fstab
                    description: "The /var directory is used by daemons and other system services to temporarily store dynamic data. Some directories created by these processes may be world-writable."
                    id: 5003
                    result: failed
                    references: "https://tldp.org/HOWTO/LVM-HOWTO/"
                    compliance:
                    - key: cis
                      value: "1.1.6"
                    - key: cis_csc
                      value: "5"
                  - remediation: "Run the following commands to remove exim: # apt-get remove exim4; # apt-get purge exim4"
                    rationale: "Unless POP3 and/or IMAP servers are to be provided by this system, it is recommended that the package be removed to reduce the potential attack surface."
                    title: "Ensure IMAP and POP3 server is not enabled (POP3)"
                    policy_id: cis_debian
                    file: /etc/inetd.conf
                    description: exim is an open source IMAP and POP3 server for Linux based systems.
                    id: 5022
                    result: passed
                    compliance:
                    - key: cis
                      value: "2.2.11"
                    - key: cis_csc
                      value: "9"
                    - key: pci_dss
                      value: "2.2.2"
        default:
          $ref: '#/components/responses/ResponseError'

  /syscheck:
    put:
      tags:
      - syscheck
      summary: Run a syscheck scan in all agents.
      description: Runs syscheck and rootcheck in all agents (Wazuh launches both processes simultaneously).
      operationId: api.controllers.syscheck_controller.put_syscheck
      parameters:
        - $ref: '#/components/parameters/pretty'
        - $ref: '#/components/parameters/wait_for_complete'
      responses:
        '200':
          description: Confirmation message
          content:
            application/json:
              schema:
                $ref: '#/components/schemas/ApiResponse'
              example:
                message: "Restarting Syscheck/Rootcheck on all agents"
        default:
          $ref: '#/components/responses/ResponseError'

  /syscheck/{agent_id}:
    get:
      tags:
      - syscheck
      summary: Get File integrity monitoring scan results
      description: Returns FIM findings in the specified agent.
      operationId: api.controllers.syscheck_controller.get_syscheck_agent
      parameters:
        - $ref: '#/components/parameters/pretty'
        - $ref: '#/components/parameters/wait_for_complete'
        - $ref: '#/components/parameters/agent_id'
        - $ref: '#/components/parameters/offset'
        - $ref: '#/components/parameters/limit'
        - $ref: '#/components/parameters/sort'
        - $ref: '#/components/parameters/search'
        - $ref: '#/components/parameters/select'
        - $ref: '#/components/parameters/full_path_filter'
        - $ref: '#/components/parameters/filetype'
        - $ref: '#/components/parameters/summary'
        - $ref: '#/components/parameters/md5'
        - $ref: '#/components/parameters/sha1'
        - $ref: '#/components/parameters/sha256'
        - $ref: '#/components/parameters/hashfilter'
      responses:
        '200':
          description: Latest syscheck scan result
          content:
            application/json:
              schema:
                allOf:
                - $ref: '#/components/schemas/ApiResponse'
                - type: object
                  properties:
                    data:
                      allOf:
                        - $ref: '#/components/schemas/ListMetadata'
                        - type: object
                          properties:
                            items:
                              type: array
                              items:
                                $ref: '#/components/schemas/SyscheckDatabase'
              example:
                data:
                  totalItems: 2
                  items:
                    - size: 61
                      md5: 8588d49be3999f2daf69c3090682594f
                      inode: 946
                      perm: "100644"
                      gname: root
                      mtime: "2019-01-15T15:49:39Z"
                      sha1: a2219a7fd0a77be7422a02049b8d27805c0250ba
                      date: "2019-03-08T10:35:06Z"
                      uname: root
                      sha256: 303c346ece82ca4f6713ac176164285d0469f326b6f12a787e11f5d702529277
                      gid: 0
                      type: file
                      uid: 0
                      file: /etc/ssl/certs/TeliaSonera_Root_CA_v1.pem
                    - sha1: 016f8bd2ea009451042a856611d5d2967760e833
                      file: /etc/ssh/ssh_config
                      md5: f7bf238a3b0bf155c565454a9f819731
                      inode: 1579
                      uid: "0"
                      date: "2019-03-08T10:35:01Z"
                      perm: 100644
                      type: file
                      gname: root
                      uname: root
                      size: 1580
                      gid: "0"
                      mtime: "2018-11-05T11:51:29Z"
                      sha256: a39fbc57dc2ef8a473f078d1f6a35f725809400df67070b8852e8ed725047df2
        default:
          $ref: '#/components/responses/ResponseError'

    put:
      tags:
      - syscheck
      summary: Run FIM scan in an agent.
      description: Runs syscheck and rootcheck scans in a specified agent (Wazuh launches both processes at the same time).
      operationId: api.controllers.syscheck_controller.put_syscheck_agent
      parameters:
        - $ref: '#/components/parameters/pretty'
        - $ref: '#/components/parameters/wait_for_complete'
        - $ref: '#/components/parameters/agent_id'
      responses:
        '200':
          description: Confirmation message
          content:
            application/json:
              schema:
                $ref: '#/components/schemas/ApiResponse'
              example:
                message: "Restarting Syscheck/Rootcheck locally"
        default:
          $ref: '#/components/responses/ResponseError'

    delete:
      tags:
      - syscheck
      summary: Clear FIM scan results for a specified agent.
      description: Clear file integrity monitoring scan results for a specified agent.
      operationId: api.controllers.syscheck_controller.delete_syscheck_agent
      parameters:
        - $ref: '#/components/parameters/pretty'
        - $ref: '#/components/parameters/wait_for_complete'
        - $ref: '#/components/parameters/agent_id'
      responses:
        '200':
          description: Confirmation message
          content:
            application/json:
              schema:
                $ref: '#/components/schemas/ApiResponse'
              example:
                message: "Syscheck database deleted"
        default:
          $ref: '#/components/responses/ResponseError'

  /syscheck/{agent_id}/last_scan:
    get:
      tags:
      - syscheck
      summary: Get last syscheck scan dates.
      description: Returns when the last syscheck scan started and ended. If the scan is still in progress the end date will be unknown.
      operationId: api.controllers.syscheck_controller.get_last_scan_agent
      parameters:
        - $ref: '#/components/parameters/pretty'
        - $ref: '#/components/parameters/wait_for_complete'
        - $ref: '#/components/parameters/agent_id'
      responses:
        '200':
          description: 'Scan dates'
          content:
            application/json:
              schema:
                allOf:
                - $ref: '#/components/schemas/ApiResponse'
                - type: object
                  properties:
                    data:
                      $ref: '#/components/schemas/LastScan'
              example:
                data:
                  end: "2019-03-08T10:35:21Z"
                  start: "2019-03-08T10:34:56Z"
        default:
          $ref: '#/components/responses/ResponseError'

  /decoders:
    get:
      tags:
        - decoders
      summary: 'Get all decoders'
      description: "Returns information about all decoders included in ossec.conf. This information include decoder's route, decoder's name, decoder's file among others"
      operationId: api.controllers.decoders_controller.get_decoders
      parameters:
        - $ref: '#/components/parameters/pretty'
        - $ref: '#/components/parameters/wait_for_complete'
        - $ref: '#/components/parameters/offset'
        - $ref: '#/components/parameters/limit'
        - $ref: '#/components/parameters/sort'
        - $ref: '#/components/parameters/search'
        - $ref: '#/components/parameters/file'
        - $ref: '#/components/parameters/etc_and_ruleset_path'
        - $ref: '#/components/parameters/statusRLDParam'

      responses:
        '200':
          description: 'List of decoders included in ossec.conf'
          content:
            application/json:
              schema:
                allOf:
                - $ref: '#/components/schemas/ApiResponse'
                - type: object
                  properties:
                    data:
                      allOf:
                        - $ref: '#/components/schemas/ListMetadata'
                        - type: object
                          properties:
                            items:
                              type: array
                              items:
                                $ref: '#/components/schemas/Decoder'
              example:
                data:
                  totalItems: 571
                  items:
                  - file: 0005-wazuh_decoders.xml
                    name: wazuh
                    position: 0
                    status: enabled
                    details:
                      prematch: "^wazuh: "
                  - file: 0005-wazuh_decoders.xml
                    name: agent-buffer
                    position: 1
                    status: enabled
                    details:
                      parent: wazuh
                      prematch: "^Agent buffer:"
                      regex:
                        - "^ '(\\S+)'."
                      order: level
        default:
          $ref: '#/components/responses/ResponseError'

  /decoders/{decoder_name}:
    get:
      tags:
        - decoders
      summary: 'Get decoders by name'
      description: "Returns information about decoders with a specified name. This information include decoder's route, decoder's name, decoder's file among others"
      operationId: api.controllers.decoders_controller.get_decoders_by_name
      parameters:
        - $ref: '#/components/parameters/pretty'
        - $ref: '#/components/parameters/wait_for_complete'
        - $ref: '#/components/parameters/decoder_name'
        - $ref: '#/components/parameters/offset'
        - $ref: '#/components/parameters/limit'
        - $ref: '#/components/parameters/sort'
        - $ref: '#/components/parameters/search'
      responses:
        '200':
          description: 'List of decoders with a specified selected'
          content:
            application/json:
              schema:
                allOf:
                - $ref: '#/components/schemas/ApiResponse'
                - type: object
                  properties:
                    data:
                      allOf:
                        - $ref: '#/components/schemas/ListMetadata'
                        - type: object
                          properties:
                            items:
                              type: array
                              items:
                                $ref: '#/components/schemas/Decoder'
              example:
                data:
                  totalItems: 3
                  items:
                  - file: 0025-apache_decoders.xml
                    name: apache-errorlog
                    position: 0
                    status: enabled
                    details:
                      program_name: "^apache2|^httpd"
                  - file: 0025-apache_decoders.xml
                    name: apache-errorlog
                    position: 1
                    status: enabled
                    details:
                      prematch: "^[warn] |^[notice] |^[error] "
                  - file: 0025-apache_decoders.xml
                    name: apache-errorlog
                    position: 2
                    status: enabled
                    details:
                      prematch: "^[\\w+ \\w+ \\d+ \\d+:\\d+:\\d+.\\d+ \\d+] [\\S+:warn] |^[\\w+ \\w+ \\d+ \\d+:\\d+:\\d+.\\d+ \\d+] [\\S+:notice] |^[\\w+ \\w+ \\d+ \\d+:\\d+:\\d+.\\d+ \\d+] [\\S*:error] |^[\\w+ \\w+ \\d+ \\d+:\\d+:\\d+.\\d+ \\d+] [\\S+:info] "
        default:
          $ref: '#/components/responses/ResponseError'

  /decoders/files:
    get:
      tags:
        - decoders
      summary: 'Get all decoders files'
      description: "Returns information about all decoders files used in Wazuh. This information include decoder's file, decoder's route and decoder's status among others"
      operationId: api.controllers.decoders_controller.get_decoders_files
      parameters:
        - $ref: '#/components/parameters/pretty'
        - $ref: '#/components/parameters/wait_for_complete'
        - $ref: '#/components/parameters/offset'
        - $ref: '#/components/parameters/limit'
        - $ref: '#/components/parameters/sort'
        - $ref: '#/components/parameters/search'
        - $ref: '#/components/parameters/file'
        - $ref: '#/components/parameters/etc_and_ruleset_path'
        - $ref: '#/components/parameters/statusRLDParam'
      responses:
        '200':
          description: 'List of decoders files'
          content:
            application/json:
              schema:
                allOf:
                - $ref: '#/components/schemas/ApiResponse'
                - type: object
                  properties:
                    data:
                      allOf:
                        - $ref: '#/components/schemas/ListMetadata'
                        - type: object
                          properties:
                            items:
                              type: array
                              items:
                                $ref: '#/components/schemas/DecoderFile'
              example:
                data:
                  totalItems: 571
                  items:
                  - file: 0185-openldap_decoders.xml
                    status: enabled
                    path: /var/ossec/ruleset/decoders
                  - file: 0220-postfix_decoders.xml
                    status: enabled
                    path: /var/ossec/ruleset/decoders
                  - file: 0400-identity_guard_decoders.xml
                    status: enabled
                    path: /var/ossec/ruleset/decoders
                  - file: 0190-openvpn_decoders.xml
                    status: enabled
                    path: /var/ossec/ruleset/decoders
        default:
          $ref: '#/components/responses/ResponseError'

  /decoders/files/{file}/download:
    get:
      tags:
      - decoders
      summary: Download an specified decoder file.
      description: Download an specified decoder file.
      operationId: api.controllers.decoders_controller.get_download_file
      parameters:
        - $ref: '#/components/parameters/pretty'
        - $ref: '#/components/parameters/wait_for_complete'
        - $ref: '#/components/parameters/downloadFile'
      responses:
        '200':
          description: Decoder contents.
          content:
            application/xml:
              schema:
                type: string
        default:
          $ref: '#/components/responses/ResponseError'

  /decoders/parents:
    get:
      tags:
        - decoders
      summary: 'Get all parent decoders'
      description: 'Returns information about all parent decoders. A parent decoder is a decoder used as base of other decoders'
      operationId: api.controllers.decoders_controller.get_decoders_parents
      parameters:
        - $ref: '#/components/parameters/pretty'
        - $ref: '#/components/parameters/wait_for_complete'
        - $ref: '#/components/parameters/offset'
        - $ref: '#/components/parameters/limit'
        - $ref: '#/components/parameters/sort'
        - $ref: '#/components/parameters/search'
      responses:
        '200':
          description: 'List of parent decoders'
          content:
            application/json:
              schema:
                allOf:
                - $ref: '#/components/schemas/ApiResponse'
                - type: object
                  properties:
                    data:
                      allOf:
                        - $ref: '#/components/schemas/ListMetadata'
                        - type: object
                          properties:
                            items:
                              type: array
                              items:
                                $ref: '#/components/schemas/Decoder'
              example:
                data:
                  totalItems: 153
                  items:
                  - file: local_decoder.xml
                    name: local_decoder_example
                    position: 0
                    status: enabled
                    details:
                      program_name: local_decoder_example
                  - file: 0465-azure_decoders.xml
                    name: azure-storage
                    position: 1
                    status: enabled
                    details:
                      prematch: "^azure_tag: azure-storage. "
                      regex:
                        - "^azure_storage_tag: (\\S+)"
                      order: tag
        default:
          $ref: '#/components/responses/ResponseError'

  /experimental/syscheck:
    delete:
      tags:
        - experimental
      summary: 'Clear syscheck database'
      description: 'Clears the syscheck database for all agents.'
      operationId: api.controllers.experimental_controller.clear_syscheck_database
      parameters:
        - $ref: '#/components/parameters/pretty'
        - $ref: '#/components/parameters/wait_for_complete'
      responses:
        '200':
          description: 'Delete syscheck database'
          content:
            application/json:
              schema:
                $ref: '#/components/schemas/ApiResponse'
              example:
                message: Syscheck database deleted
        default:
          $ref: '#/components/responses/ResponseError'

  /experimental/ciscat/results:
    get:
      tags:
        - experimental
      summary: 'Get CIS-CAT results'
      description: "Returns the agent's ciscat results info."
      operationId: api.controllers.experimental_controller.get_cis_cat_results
      parameters:
        - $ref: '#/components/parameters/pretty'
        - $ref: '#/components/parameters/wait_for_complete'
        - $ref: '#/components/parameters/offset'
        - $ref: '#/components/parameters/limit'
        - $ref: '#/components/parameters/sort'
        - $ref: '#/components/parameters/search'
        - $ref: '#/components/parameters/select'
        - $ref: '#/components/parameters/benchmark'
        - $ref: '#/components/parameters/profile'
        - $ref: '#/components/parameters/pass'
        - $ref: '#/components/parameters/fail'
        - $ref: '#/components/parameters/error'
        - $ref: '#/components/parameters/notchecked'
        - $ref: '#/components/parameters/unknown'
        - $ref: '#/components/parameters/score'
      responses:
        '200':
          description: 'Return a list of CIS-CAT results'
          content:
            application/json:
              schema:
                allOf:
                - $ref: '#/components/schemas/ApiResponse'
                - type: object
                  properties:
                    data:
                      allOf:
                        - $ref: '#/components/schemas/ListMetadata'
                        - type: object
                          properties:
                            items:
                              type: array
                              items:
                                $ref: '#/components/schemas/CiscatResults'
              example:
                data:
                  totalItems: 2
                  items:
                  - profile: xccdf_org.cisecurity.benchmarks_profile_Level_1_-_Workstation
                    score: 64
                    error: 0
                    scan:
                      id: 1406741147
                      time: "2018-09-06T07:50:52.630Z"
                    fail: 53
                    benchmark: CIS Ubuntu Linux 16.04 LTS Benchmark
                    pass: 96
                    notchecked: 71
                    unknown: 0
                  - profile: xccdf_org.cisecurity.benchmarks_profile_Level_2_-_Server
                    score: 57
                    error: 0
                    scan:
                      id: 1406741147
                      time: "2018-09-06T07:50:15.632Z"
                    fail: 79
                    benchmark: CIS Ubuntu Linux 16.04 LTS Benchmark
                    pass: 104
                    notchecked: 36
                    unknown: 1
        default:
          $ref: '#/components/responses/ResponseError'

  /experimental/syscollector/hardware:
    get:
      tags:
        - experimental
      summary: 'Get hardware info of all agents'
      description: "Returns the agent's hardware info. This information include cpu, ram, scan info among others of all agents."
      operationId: api.controllers.experimental_controller.get_hardware_info
      parameters:
        - $ref: '#/components/parameters/pretty'
        - $ref: '#/components/parameters/wait_for_complete'
        - $ref: '#/components/parameters/offset'
        - $ref: '#/components/parameters/limit'
        - $ref: '#/components/parameters/sort'
        - $ref: '#/components/parameters/search'
        - $ref: '#/components/parameters/select'
        - $ref: '#/components/parameters/ram_free'
        - $ref: '#/components/parameters/ram_total'
        - $ref: '#/components/parameters/cpu_cores'
        - $ref: '#/components/parameters/cpu_mhz'
        - $ref: '#/components/parameters/cpu_name'
        - $ref: '#/components/parameters/board_serial'
      responses:
        '200':
          description: "Return a list of agent's hardware results"
          content:
            application/json:
              schema:
                allOf:
                - $ref: '#/components/schemas/ApiResponse'
                - type: object
                  properties:
                    data:
                      allOf:
                        - $ref: '#/components/schemas/ListMetadata'
                        - type: object
                          properties:
                            items:
                              type: array
                              items:
                                $ref: '#/components/schemas/SyscollectorHardware'
              example:
                data:
                  totalItems: 4
                  items:
                  - cpu:
                      core: 2
                      mhz: 1992.001
                      name: Intel(R) Core(TM) i7-8550U CPU @ 1.80GHz
                    ram:
                      free: 65396
                      total: 492832
                      usage: 87
                    scan:
                      id: 219248827
                      time: "2019-02-19T10:22:14Z"
                    board_serial: "0"
                    agent_id: "000"
                  - cpu:
                      core: 1
                      mhz: 1992.001
                      name: Intel(R) Core(TM) i7-8550U CPU @ 1.80GHz
                    ram:
                      free: 40372
                      total: 234968
                      usage: 83
                    scan:
                      id: 257116304
                      time: "2019-02-19T10:26:20Z"
                    board_serial: "0"
                    agent_id: "001"
        default:
          $ref: '#/components/responses/ResponseError'

  /experimental/syscollector/netaddr:
    get:
      tags:
        - experimental
      summary: 'Get the IPv4 and IPv6 addresses associated all network interfaces'
      description: "Returns the agent's IPv4 and IPv6 addresses associated its network interfaces. This information include used IP protocol, interface, IP address  among others  of all agents."
      operationId: api.controllers.experimental_controller.get_network_address_info
      parameters:
        - $ref: '#/components/parameters/pretty'
        - $ref: '#/components/parameters/wait_for_complete'
        - $ref: '#/components/parameters/offset'
        - $ref: '#/components/parameters/limit'
        - $ref: '#/components/parameters/sort'
        - $ref: '#/components/parameters/search'
        - $ref: '#/components/parameters/select'
        - $ref: '#/components/parameters/proto'
        - $ref: '#/components/parameters/address'
        - $ref: '#/components/parameters/broadcast'
        - $ref: '#/components/parameters/netmask'
      responses:
        '200':
          description: "Return a list of agent's network results"
          content:
            application/json:
              schema:
                allOf:
                - $ref: '#/components/schemas/ApiResponse'
                - type: object
                  properties:
                    data:
                      allOf:
                        - $ref: '#/components/schemas/ListMetadata'
                        - type: object
                          properties:
                            items:
                              type: array
                              items:
                                $ref: '#/components/schemas/SyscollectorNetwork'
              example:
                data:
                  totalItems: 16
                  items:
                  - proto: "ipv6"
                    iface: "enp0s3"
                    scan_id: 1203337658
                    address: "fe80::f9:71ff:fed7:9d11"
                    netmask: "ffff:ffff:ffff:ffff::"
                    agent_id: "000"
                  - proto: "ipv6"
                    iface: "enp0s8"
                    scan_id: 1203337658
                    address: "fe80::a00:27ff:fefc:51f5"
                    netmask: "ffff:ffff:ffff:ffff::"
                    agent_id: "000"
        default:
          $ref: '#/components/responses/ResponseError'

  /experimental/syscollector/netiface:
    get:
      tags:
        - experimental
      summary: 'Get all network interfaces from all agents.'
      description: "Returns the agent's network interfaces. This information include rx, scan, tx info and some network information among others  of all agents."
      operationId: api.controllers.experimental_controller.get_network_interface_info
      parameters:
        - $ref: '#/components/parameters/pretty'
        - $ref: '#/components/parameters/wait_for_complete'
        - $ref: '#/components/parameters/offset'
        - $ref: '#/components/parameters/limit'
        - $ref: '#/components/parameters/sort'
        - $ref: '#/components/parameters/search'
        - $ref: '#/components/parameters/select'
        - $ref: '#/components/parameters/name'
        - $ref: '#/components/parameters/adapter'
        - $ref: '#/components/parameters/type_syscollector'
        - $ref: '#/components/parameters/state'
        - $ref: '#/components/parameters/mtu'
        - $ref: '#/components/parameters/tx_packets'
        - $ref: '#/components/parameters/rx_packets'
        - $ref: '#/components/parameters/tx_bytes'
        - $ref: '#/components/parameters/rx_bytes'
        - $ref: '#/components/parameters/tx_errors'
        - $ref: '#/components/parameters/rx_errors'
        - $ref: '#/components/parameters/tx_dropped'
        - $ref: '#/components/parameters/rx_dropped'
      responses:
        '200':
          description: "Return a list of agent's network interfaces results"
          content:
            application/json:
              schema:
                allOf:
                - $ref: '#/components/schemas/ApiResponse'
                - type: object
                  properties:
                    data:
                      allOf:
                        - $ref: '#/components/schemas/ListMetadata'
                        - type: object
                          properties:
                            items:
                              type: array
                              items:
                                $ref: '#/components/schemas/SyscollectorInterface'
              example:
                data:
                  totalItems: 8
                  items:
                  - rx:
                      bytes: 47319629
                      dropped: 0
                      errors: 0
                      packets: 43889
                    scan:
                      id: 1203337658
                      time: "2019-02-19T10:22:14Z"
                    tx:
                      bytes: 843282
                      dropped: 0
                      errors: 0
                      packets: 12505
                    mac: "02:f9:71:d7:9d:11"
                    name: "enp0s3"
                    type: "ethernet"
                    mtu: 1500
                    state: "up"
                    agent_id: "000"
                  - rx:
                      bytes: 0
                      dropped: 0
                      errors: 0
                      packets: 0
                    scan:
                      id: 1203337658
                      time: "2019-02-19T10:22:14Z"
                    tx:
                      bytes: 3874
                      dropped: 0
                      errors: 0
                      packets: 19
                    mac: "08:00:27:fc:51:f5"
                    name: "enp0s8"
                    type: "ethernet"
                    mtu: 1500
                    state: "up"
                    agent_id: "000"
        default:
          $ref: '#/components/responses/ResponseError'

  /experimental/syscollector/netproto:
    get:
      tags:
        - experimental
      summary: 'Get network protocol info of all agents'
      description: "Returns the agent's routing configuration for each network interface. This information include interface, type protocol information among others of all agents."
      operationId: api.controllers.experimental_controller.get_network_protocol_info
      parameters:
        - $ref: '#/components/parameters/pretty'
        - $ref: '#/components/parameters/wait_for_complete'
        - $ref: '#/components/parameters/offset'
        - $ref: '#/components/parameters/limit'
        - $ref: '#/components/parameters/sort'
        - $ref: '#/components/parameters/search'
        - $ref: '#/components/parameters/select'
        - $ref: '#/components/parameters/iface'
        - $ref: '#/components/parameters/type_syscollector'
        - $ref: '#/components/parameters/gateway'
        - $ref: '#/components/parameters/dhcp'
      responses:
        '200':
          description: "Return a list of agent's network protocol results"
          content:
            application/json:
              schema:
                allOf:
                - $ref: '#/components/schemas/ApiResponse'
                - type: object
                  properties:
                    data:
                      allOf:
                        - $ref: '#/components/schemas/ListMetadata'
                        - type: object
                          properties:
                            items:
                              type: array
                              items:
                                $ref: '#/components/schemas/SyscollectorProtocol'
              example:
                data:
                  totalItems: 16
                  items:
                  - iface: "enp0s3"
                    scan_id: 1203337658
                    type: "ipv6"
                    dhcp: "enabled"
                    agent_id: "000"
                  - iface: "enp0s8"
                    scan_id: 1203337658
                    type: "ipv6"
                    dhcp: "enabled"
                    agent_id: "000"
        default:
          $ref: '#/components/responses/ResponseError'

  /experimental/syscollector/os:
    get:
      tags:
        - experimental
      summary: 'Get OS info of all agents'
      description: "Returns the agent's OS info. This information include os information, architecture information among others of all agents."
      operationId: api.controllers.experimental_controller.get_os_info
      parameters:
        - $ref: '#/components/parameters/pretty'
        - $ref: '#/components/parameters/wait_for_complete'
        - $ref: '#/components/parameters/offset'
        - $ref: '#/components/parameters/limit'
        - $ref: '#/components/parameters/sort'
        - $ref: '#/components/parameters/search'
        - $ref: '#/components/parameters/select'
        - $ref: '#/components/parameters/os_name'
        - $ref: '#/components/parameters/architecture'
        - $ref: '#/components/parameters/os_version'
        - $ref: '#/components/parameters/version'
        - $ref: '#/components/parameters/release'
      responses:
        '200':
          description: "Return a list of agent's OS results"
          content:
            application/json:
              schema:
                allOf:
                - $ref: '#/components/schemas/ApiResponse'
                - type: object
                  properties:
                    data:
                      allOf:
                        - $ref: '#/components/schemas/ListMetadata'
                        - type: object
                          properties:
                            items:
                              type: array
                              items:
                                $ref: '#/components/schemas/SyscollectorOS'
              example:
                data:
                  totalItems: 4
                  items:
                  - os:
                      codename: "Bionic Beaver"
                      major: "18"
                      minor: "04"
                      name: "Ubuntu"
                      platform: "ubuntu"
                      version: "18.04.1 LTS (Bionic Beaver)"
                    scan:
                      id: 651932304
                      time: "2019-02-19T10:22:14Z"
                    release: "4.15.0-43-generic"
                    architecture: "x86_64"
                    version: "#46-Ubuntu SMP Thu Dec 6 14:45:28 UTC 2018"
                    sysname: "Linux"
                    hostname: "master"
                    agent_id: "000"
                  - os:
                      codename: "Bionic Beaver"
                      major: "18"
                      minor: "04"
                      name: "Ubuntu"
                      platform: "ubuntu"
                      version: "18.04.1 LTS (Bionic Beaver)"
                    scan:
                      id: 780978297
                      time: "2019-02-19T10:26:20Z"
                    release: "4.15.0-43-generic"
                    architecture: "x86_64"
                    version: "#46-Ubuntu SMP Thu Dec 6 14:45:28 UTC 2018"
                    sysname: "Linux"
                    hostname: "agent-1"
                    agent_id: "001"
        default:
          $ref: '#/components/responses/ResponseError'

  /experimental/syscollector/packages:
    get:
      tags:
        - experimental
      summary: 'Get packages info of all agents'
      description: "Returns the agent's packages info. This information include name, section, size, priority information of all packages among others of all agents."
      operationId: api.controllers.experimental_controller.get_packages_info
      parameters:
        - $ref: '#/components/parameters/pretty'
        - $ref: '#/components/parameters/wait_for_complete'
        - $ref: '#/components/parameters/offset'
        - $ref: '#/components/parameters/limit'
        - $ref: '#/components/parameters/sort'
        - $ref: '#/components/parameters/search'
        - $ref: '#/components/parameters/select'
        - $ref: '#/components/parameters/vendor'
        - $ref: '#/components/parameters/name'
        - $ref: '#/components/parameters/architecture'
        - $ref: '#/components/parameters/format'
        - $ref: '#/components/parameters/package_version'
      responses:
        '200':
          description: "Return a list of agent's packages results"
          content:
            application/json:
              schema:
                allOf:
                - $ref: '#/components/schemas/ApiResponse'
                - type: object
                  properties:
                    data:
                      allOf:
                        - $ref: '#/components/schemas/ListMetadata'
                        - type: object
                          properties:
                            items:
                              type: array
                              items:
                                $ref: '#/components/schemas/SyscollectorPackages'
              example:
                data:
                  totalItems: 2014
                  items:
                  - scan:
                      id: 1631140954
                      time: "2019-02-19T10:22:14Z"
                    name: "acl"
                    section: "utils"
                    priority: "optional"
                    size: 200
                    description: "Access control list utilities"
                    architecture: "amd64"
                    multiarch: "foreign"
                    vendor: "Ubuntu Developers <ubuntu-devel-discuss@lists.ubuntu.com>"
                    version: "2.2.52-3build1"
                    format: "deb"
                    agent_id: "000"
                  - scan:
                      id: 1631140954
                      time: "2019-02-19T10:22:14Z"
                    name: "accountsservice"
                    section: "admin"
                    priority: "optional"
                    size: 440
                    description: "query and manipulate user account information"
                    architecture: "amd64"
                    multiarch: "foreign"
                    vendor: "Ubuntu Developers <ubuntu-devel-discuss@lists.ubuntu.com>"
                    version: "0.6.45-1ubuntu1"
                    format: "deb"
                    agent_id: "000"
        default:
          $ref: '#/components/responses/ResponseError'

  /experimental/syscollector/ports:
    get:
      tags:
        - experimental
      summary: 'Get ports info of all agents'
      description: "Returns the agent's ports info. This information include local IP, Remote IP, protocol information among others of all agents."
      operationId: api.controllers.experimental_controller.get_ports_info
      parameters:
        - $ref: '#/components/parameters/pretty'
        - $ref: '#/components/parameters/wait_for_complete'
        - $ref: '#/components/parameters/offset'
        - $ref: '#/components/parameters/limit'
        - $ref: '#/components/parameters/sort'
        - $ref: '#/components/parameters/search'
        - $ref: '#/components/parameters/select'
        - $ref: '#/components/parameters/pid'
        - $ref: '#/components/parameters/protocol'
        - $ref: '#/components/parameters/local_ip'
        - $ref: '#/components/parameters/local_port'
        - $ref: '#/components/parameters/remote_ip'
        - $ref: '#/components/parameters/tx_queue'
        - $ref: '#/components/parameters/state'
        - $ref: '#/components/parameters/process'
      responses:
        '200':
          description: "Return a list of agent's packages results"
          content:
            application/json:
              schema:
                allOf:
                - $ref: '#/components/schemas/ApiResponse'
                - type: object
                  properties:
                    data:
                      allOf:
                        - $ref: '#/components/schemas/ListMetadata'
                        - type: object
                          properties:
                            items:
                              type: array
                              items:
                                $ref: '#/components/schemas/SyscollectorPorts'
              example:
                data:
                  totalItems: 18
                  items:
                  - local:
                      ip: 172.17.0.100
                      port: 1516
                    remote:
                      ip: 172.17.0.101
                      port: 54550
                    scan:
                      id: 1672337392
                      time: "2019-03-14T10:38:21Z"
                    state: established
                    protocol: tcp
                    rx_queue: 0
                    tx_queue: 0
                    inode: 321208
                  - local:
                      ip: "::"
                      port: 55000
                    remote:
                      ip: "::"
                      port: 0
                    scan:
                      id: 1672337392
                      time: "2019-03-14T10:38:21Z"
                    state: listening
                    protocol: tcp6
                    rx_queue: 0
                    inode: 18153
                    tx_queue: 0
        default:
          $ref: '#/components/responses/ResponseError'

  /experimental/syscollector/processes:
    get:
      tags:
        - experimental
      summary: 'Get processes info of all agents'
      description: "Returns the agent's processes info."
      operationId: api.controllers.experimental_controller.get_processes_info
      parameters:
        - $ref: '#/components/parameters/pretty'
        - $ref: '#/components/parameters/wait_for_complete'
        - $ref: '#/components/parameters/offset'
        - $ref: '#/components/parameters/limit'
        - $ref: '#/components/parameters/sort'
        - $ref: '#/components/parameters/search'
        - $ref: '#/components/parameters/select'
        - $ref: '#/components/parameters/process_pid'
        - $ref: '#/components/parameters/process_state'
        - $ref: '#/components/parameters/ppid'
        - $ref: '#/components/parameters/egroup'
        - $ref: '#/components/parameters/euser'
        - $ref: '#/components/parameters/fgroup'
        - $ref: '#/components/parameters/process_name'
        - $ref: '#/components/parameters/nlwp'
        - $ref: '#/components/parameters/pgrp'
        - $ref: '#/components/parameters/priority'
        - $ref: '#/components/parameters/rgroup'
        - $ref: '#/components/parameters/ruser'
        - $ref: '#/components/parameters/sgroup'
        - $ref: '#/components/parameters/suser'
      responses:
        '200':
          description: "Return a list of agent's processes results"
          content:
            application/json:
              schema:
                allOf:
                - $ref: '#/components/schemas/ApiResponse'
                - type: object
                  properties:
                    data:
                      allOf:
                        - $ref: '#/components/schemas/ListMetadata'
                        - type: object
                          properties:
                            items:
                              type: array
                              items:
                                $ref: '#/components/schemas/SyscollectorProcess'
              example:
                data:
                  totalItems: 420
                  items:
                  - scan:
                      id: 225991434
                      time: "2019-03-08T08:30:59Z"
                    fgroup: "root"
                    state: "S"
                    priority: 20
                    suser: "root"
                    ppid: 0
                    vm_size: 0
                    session: 0
                    pid: "2"
                    nlwp: 1
                    name: "kthreadd"
                    euser: "root"
                    sgroup: "root"
                    size: 0
                    stime: 0
                    nice: 0
                    share: 0
                    processor: 1
                    ruser: "root"
                    egroup: "root"
                    rgroup: "root"
                    pgrp: 0
                    resident: 0
                    utime: 0
                    tgid: 2
                    start_time: 8
                    tty: 0
                    agent_id: "000"
                  - scan:
                      id: 225991434
                      time: "2019-03-08T08:30:59Z"
                    fgroup: "root"
                    state: "S"
                    priority: 25
                    suser: "root"
                    ppid: 2
                    vm_size: 0
                    session: 0
                    pid: "28"
                    nlwp: 1
                    name: "ksmd"
                    euser: "root"
                    sgroup: "root"
                    size: 0
                    stime: 0
                    nice: 5
                    share: 0
                    processor: 1
                    ruser: "root"
                    egroup: "root"
                    rgroup: "root"
                    pgrp: 0
                    resident: 0
                    utime: 0
                    tgid: 28
                    start_time: 22
                    tty: 0
                    agent_id: "000"
        default:
          $ref: '#/components/responses/ResponseError'

  /syscollector/{agent_id}/hardware:
    get:
      tags:
        - syscollector
      summary: 'Get hardware info'
      description: "Returns the agent's hardware info. This information include cpu, ram, scan info among others."
      operationId: api.controllers.syscollector_controller.get_hardware_info
      parameters:
        - $ref: '#/components/parameters/pretty'
        - $ref: '#/components/parameters/wait_for_complete'
        - $ref: '#/components/parameters/agent_id'
        - $ref: '#/components/parameters/select'
      responses:
        '200':
          description: "Return a list of agent's hardware results"
          content:
            application/json:
              schema:
                allOf:
                - $ref: '#/components/schemas/ApiResponse'
                - type: object
                  properties:
                    data:
                      $ref: '#/components/schemas/SyscollectorHardware'
              example:
                data:
                  cpu:
                    core: 2
                    mhz: 1991.999
                    name: Intel(R) Core(TM) i7-8550U CPU @ 1.80GHz
                  ram:
                    free: 55592
                    total: 492832
                    usage: 89
                  scan:
                    id: 599386135
                    time: "2019-03-08T08:30:53Z"
                  board_serial: "0"
        default:
          $ref: '#/components/responses/ResponseError'

  /syscollector/{agent_id}/netaddr:
    get:
      tags:
        - syscollector
      summary: 'Get network address info of an agent'
      description: "Returns the agent's network address info. This information include used IP protocol, interface, IP address  among others."
      operationId: api.controllers.syscollector_controller.get_network_address_info
      parameters:
        - $ref: '#/components/parameters/pretty'
        - $ref: '#/components/parameters/wait_for_complete'
        - $ref: '#/components/parameters/agent_id'
        - $ref: '#/components/parameters/offset'
        - $ref: '#/components/parameters/limit'
        - $ref: '#/components/parameters/sort'
        - $ref: '#/components/parameters/search'
        - $ref: '#/components/parameters/select'
        - $ref: '#/components/parameters/iface'
        - $ref: '#/components/parameters/proto'
        - $ref: '#/components/parameters/address'
        - $ref: '#/components/parameters/broadcast'
        - $ref: '#/components/parameters/netmask'
      responses:
        '200':
          description: "Return a list of agent's network results"
          content:
            application/json:
              schema:
                allOf:
                - $ref: '#/components/schemas/ApiResponse'
                - type: object
                  properties:
                    data:
                      allOf:
                        - $ref: '#/components/schemas/ListMetadata'
                        - type: object
                          properties:
                            items:
                              type: array
                              items:
                                $ref: '#/components/schemas/SyscollectorNetwork'
              example:
                data:
                  totalItems: 4
                  items:
                  - proto: "ipv6"
                    address: "fe80::f9:71ff:fed7:9d11"
                    iface: "enp0s3"
                    netmask: "ffff:ffff:ffff:ffff::"
                    scan_id: 1478544824
                  - proto: "ipv6"
                    address: "fe80::a00:27ff:fe78:5d4"
                    iface: "enp0s8"
                    netmask: "ffff:ffff:ffff:ffff::"
                    scan_id: 1478544824
        default:
          $ref: '#/components/responses/ResponseError'

  /syscollector/{agent_id}/netiface:
    get:
      tags:
        - syscollector
      summary: 'Get network interface info of an agents'
      description: "Returns the agent's network interface info. This information include rx, scan, tx info and some network information among others."
      operationId: api.controllers.syscollector_controller.get_network_interface_info
      parameters:
        - $ref: '#/components/parameters/pretty'
        - $ref: '#/components/parameters/wait_for_complete'
        - $ref: '#/components/parameters/agent_id'
        - $ref: '#/components/parameters/offset'
        - $ref: '#/components/parameters/limit'
        - $ref: '#/components/parameters/sort'
        - $ref: '#/components/parameters/search'
        - $ref: '#/components/parameters/select'
        - $ref: '#/components/parameters/name'
        - $ref: '#/components/parameters/adapter'
        - $ref: '#/components/parameters/typesys'
        - $ref: '#/components/parameters/state'
        - $ref: '#/components/parameters/mtu'
        - $ref: '#/components/parameters/tx_packets'
        - $ref: '#/components/parameters/rx_packets'
        - $ref: '#/components/parameters/tx_bytes'
        - $ref: '#/components/parameters/rx_bytes'
        - $ref: '#/components/parameters/tx_errors'
        - $ref: '#/components/parameters/rx_errors'
        - $ref: '#/components/parameters/tx_dropped'
        - $ref: '#/components/parameters/rx_dropped'
      responses:
        '200':
          description: "Return a list of agent's network interfaces results"
          content:
            application/json:
              schema:
                allOf:
                - $ref: '#/components/schemas/ApiResponse'
                - type: object
                  properties:
                    data:
                      allOf:
                        - $ref: '#/components/schemas/ListMetadata'
                        - type: object
                          properties:
                            items:
                              type: array
                              items:
                                $ref: '#/components/schemas/SyscollectorInterface'
              example:
                data:
                  totalItems: 2
                  items:
                  - rx:
                      bytes: 151695946
                      dropped: 0
                      errors: 0
                      packets: 111792
                    scan:
                      id: 1478544824
                      time: "2019-03-08T08:30:53Z"
                    tx:
                      bytes: 2408059
                      dropped: 0
                      errors: 0
                      packets: 35104
                    name: "enp0s3"
                    state: "up"
                    type: "ethernet"
                    mtu: 1500
                    mac: "02:f9:71:d7:9d:11"
                  - rx:
                      bytes: 0
                      dropped: 0
                      errors: 0
                      packets: 0
                    scan:
                      id: 1478544824
                      time: "2019-03-08T08:30:53Z"
                    tx:
                      bytes: 5312
                      dropped: 0
                      errors: 0
                      packets: 24
                    name: "enp0s8"
                    state: "up"
                    type: "ethernet"
                    mtu: 1500
                    mac: "08:00:27:78:05:d4"
        default:
          $ref: '#/components/responses/ResponseError'

  /syscollector/{agent_id}/netproto:
    get:
      tags:
        - syscollector
      summary: 'Get network protocol info of an agent'
      description: "Returns the agent's routing configuration for each network interface."
      operationId: api.controllers.syscollector_controller.get_network_protocol_info
      parameters:
        - $ref: '#/components/parameters/pretty'
        - $ref: '#/components/parameters/wait_for_complete'
        - $ref: '#/components/parameters/agent_id'
        - $ref: '#/components/parameters/offset'
        - $ref: '#/components/parameters/limit'
        - $ref: '#/components/parameters/sort'
        - $ref: '#/components/parameters/search'
        - $ref: '#/components/parameters/select'
        - $ref: '#/components/parameters/iface'
        - $ref: '#/components/parameters/type_syscollector'
        - $ref: '#/components/parameters/gateway'
        - $ref: '#/components/parameters/dhcp'
      responses:
        '200':
          description: "Return a list of agent's network protocol results"
          content:
            application/json:
              schema:
                allOf:
                - $ref: '#/components/schemas/ApiResponse'
                - type: object
                  properties:
                    data:
                      allOf:
                        - $ref: '#/components/schemas/ListMetadata'
                        - type: object
                          properties:
                            items:
                              type: array
                              items:
                                $ref: '#/components/schemas/SyscollectorProtocol'
              example:
                data:
                  totalItems: 4
                  items:
                  - type: "ipv6"
                    iface: "enp0s3"
                    dhcp: "enabled"
                    scan_id: 1478544824
                  - type: "ipv6"
                    iface: "enp0s8"
                    dhcp: "enabled"
                    scan_id: 1478544824
        default:
          $ref: '#/components/responses/ResponseError'

  /syscollector/{agent_id}/os:
    get:
      tags:
        - syscollector
      summary: 'Get OS info'
      description: "Returns the agent's OS info. This information include os information, architecture information among others of all agents."
      operationId: api.controllers.syscollector_controller.get_os_info
      parameters:
        - $ref: '#/components/parameters/pretty'
        - $ref: '#/components/parameters/wait_for_complete'
        - $ref: '#/components/parameters/agent_id'
        - $ref: '#/components/parameters/select'
      responses:
        '200':
          description: "Return a list of agent's OS results"
          content:
            application/json:
              schema:
                allOf:
                - $ref: '#/components/schemas/ApiResponse'
                - type: object
                  properties:
                    data:
                      $ref: '#/components/schemas/SyscollectorOS'
              example:
                data:
                  os:
                    codename: "Bionic Beaver"
                    major: "18"
                    minor: "04"
                    name: "Ubuntu"
                    platform: "ubuntu"
                    version: "18.04.1 LTS (Bionic Beaver)"
                  scan:
                    id: 242764188
                    time: "2019-03-08T08:30:53Z"
                  architecture: "x86_64"
                  release: "4.15.0-43-generic"
                  version: "#46-Ubuntu SMP Thu Dec 6 14:45:28 UTC 2018"
                  sysname: "Linux"
                  hostname: "master"
        default:
          $ref: '#/components/responses/ResponseError'

  /syscollector/{agent_id}/packages:
    get:
      tags:
        - syscollector
      summary: 'Get packages info'
      description: "Returns the agent's packages info. This information include name, section, size, priority information of all packages among others."
      operationId: api.controllers.syscollector_controller.get_packages_info
      parameters:
        - $ref: '#/components/parameters/pretty'
        - $ref: '#/components/parameters/wait_for_complete'
        - $ref: '#/components/parameters/agent_id'
        - $ref: '#/components/parameters/offset'
        - $ref: '#/components/parameters/limit'
        - $ref: '#/components/parameters/sort'
        - $ref: '#/components/parameters/search'
        - $ref: '#/components/parameters/select'
        - $ref: '#/components/parameters/vendor'
        - $ref: '#/components/parameters/name'
        - $ref: '#/components/parameters/architecture'
        - $ref: '#/components/parameters/file_format'
        - $ref: '#/components/parameters/package_version'
      responses:
        '200':
          description: "Return a list of agent's packages results"
          content:
            application/json:
              schema:
                allOf:
                - $ref: '#/components/schemas/ApiResponse'
                - type: object
                  properties:
                    data:
                      allOf:
                        - $ref: '#/components/schemas/ListMetadata'
                        - type: object
                          properties:
                            items:
                              type: array
                              items:
                                $ref: '#/components/schemas/SyscollectorPackages'
              example:
                data:
                  totalItems: 535
                  items:
                  - scan:
                      id: 520922172
                      time: "2019-03-08T08:30:53Z"
                    vendor: "Ubuntu Developers <ubuntu-devel-discuss@lists.ubuntu.com>"
                    name: "base-files"
                    priority: "required"
                    description: "Debian base system miscellaneous files"
                    architecture: "amd64"
                    format: "deb"
                    size: 386
                    version: "10.1ubuntu2.3"
                    section: "admin"
                    multiarch: "foreign"
                  - scan:
                      id: 520922172
                      time: "2019-03-08T08:30:53Z"
                    vendor: "Colin Watson <cjwatson@debian.org>"
                    name: "base-passwd"
                    priority: "required"
                    description: "Debian base system master password and group files"
                    architecture: "amd64"
                    format: "deb"
                    size: 228
                    version: "3.5.44"
                    section: "admin"
                    multiarch: "foreign"
        default:
          $ref: '#/components/responses/ResponseError'

  /syscollector/{agent_id}/ports:
    get:
      tags:
        - syscollector
      summary: 'Get ports info of an agents'
      description: "Returns the agent's ports info. This information include local IP, Remote IP, protocol information among others."
      operationId: api.controllers.syscollector_controller.get_ports_info
      parameters:
        - $ref: '#/components/parameters/pretty'
        - $ref: '#/components/parameters/wait_for_complete'
        - $ref: '#/components/parameters/agent_id'
        - $ref: '#/components/parameters/offset'
        - $ref: '#/components/parameters/limit'
        - $ref: '#/components/parameters/sort'
        - $ref: '#/components/parameters/search'
        - $ref: '#/components/parameters/select'
        - $ref: '#/components/parameters/pid'
        - $ref: '#/components/parameters/protocol'
        - $ref: '#/components/parameters/local_ip'
        - $ref: '#/components/parameters/local_port'
        - $ref: '#/components/parameters/remote_ip'
        - $ref: '#/components/parameters/tx_queue'
        - $ref: '#/components/parameters/state'
      responses:
        '200':
          description: "Return a list of agent's packages results"
          content:
            application/json:
              schema:
                allOf:
                - $ref: '#/components/schemas/ApiResponse'
                - type: object
                  properties:
                    data:
                      allOf:
                        - $ref: '#/components/schemas/ListMetadata'
                        - type: object
                          properties:
                            items:
                              type: array
                              items:
                                $ref: '#/components/schemas/SyscollectorPorts'
              example:
                data:
                  totalItems: 18
                  items:
                  - local:
                      ip: 172.17.0.100
                      port: 1516
                    remote:
                      ip: 172.17.0.101
                      port: 54550
                    scan:
                      id: 1672337392
                      time: "2019-03-14T10:38:21Z"
                    state: established
                    protocol: tcp
                    rx_queue: 0
                    tx_queue: 0
                    inode: 321208
                  - local:
                      ip: "::"
                      port: 55000
                    remote:
                      ip: "::"
                      port: 0
                    scan:
                      id: 1672337392
                      time: "2019-03-14T10:38:21Z"
                    state: listening
                    protocol: tcp6
                    rx_queue: 0
                    inode: 18153
                    tx_queue: 0
        default:
          $ref: '#/components/responses/ResponseError'

  /syscollector/{agent_id}/processes:
    get:
      tags:
        - syscollector
      summary: 'Get processes info'
      description: "Returns the agent's processes info."
      operationId: api.controllers.syscollector_controller.get_processes_info
      parameters:
        - $ref: '#/components/parameters/pretty'
        - $ref: '#/components/parameters/wait_for_complete'
        - $ref: '#/components/parameters/agent_id'
        - $ref: '#/components/parameters/offset'
        - $ref: '#/components/parameters/limit'
        - $ref: '#/components/parameters/sort'
        - $ref: '#/components/parameters/search'
        - $ref: '#/components/parameters/select'
        - $ref: '#/components/parameters/process_pid'
        - $ref: '#/components/parameters/process_state'
        - $ref: '#/components/parameters/ppid'
        - $ref: '#/components/parameters/egroup'
        - $ref: '#/components/parameters/euser'
        - $ref: '#/components/parameters/fgroup'
        - $ref: '#/components/parameters/process_name'
        - $ref: '#/components/parameters/nlwp'
        - $ref: '#/components/parameters/pgrp'
        - $ref: '#/components/parameters/priority'
        - $ref: '#/components/parameters/rgroup'
        - $ref: '#/components/parameters/ruser'
        - $ref: '#/components/parameters/sgroup'
        - $ref: '#/components/parameters/suser'
      responses:
        '200':
          description: "Return a list of agent's processes results"
          content:
            application/json:
              schema:
                allOf:
                - $ref: '#/components/schemas/ApiResponse'
                - type: object
                  properties:
                    data:
                      allOf:
                        - $ref: '#/components/schemas/ListMetadata'
                        - type: object
                          properties:
                            items:
                              type: array
                              items:
                                $ref: '#/components/schemas/SyscollectorProcess'
              example:
                data:
                  totalItems: 120
                  items:
                  - scan:
                      id: 225991434
                      time: "2019-03-08T08:30:59Z"
                    fgroup: "root"
                    state: "S"
                    priority: 20
                    suser: "root"
                    ppid: 2196
                    vm_size: 13312
                    session: 2195
                    pid: "2204"
                    nlwp: 1
                    name: "bash"
                    euser: "root"
                    sgroup: "root"
                    size: 3328
                    stime: 0
                    nice: 0
                    argvs: "/tmp/vagrant-shell,172.17.0.100,master,node01"
                    share: 595
                    processor: 1
                    ruser: "root"
                    cmd: "bash"
                    egroup: "root"
                    rgroup: "root"
                    pgrp: 2195
                    resident: 659
                    utime: 0
                    tgid: 2204
                    start_time: 8
                    tty: 0
                  - scan:
                      id: 225991434
                      time: "2019-03-08T08:30:59Z"
                    fgroup: "root"
                    state: "I"
                    priority: 0
                    suser: "root"
                    ppid: 2
                    vm_size: 0
                    session: 0
                    pid: "121"
                    nlwp: 1
                    name: "charger_manager"
                    euser: "root"
                    sgroup: "root"
                    size: 0
                    stime: 0
                    nice: -20
                    share: 0
                    processor: 1
                    ruser: "root"
                    egroup: "root"
                    rgroup: "root"
                    pgrp: 0
                    resident: 0
                    utime: 0
                    tgid: 121
                    start_time: 1009
                    tty: 0
        default:
          $ref: '#/components/responses/ResponseError'

  /security/user/authenticate:
    get:
      tags:
      - login
      summary: 'User/password authentication to get an access token'
      description: 'This method should be called to get an API token. This token will expire at some time.'
      operationId: api.controllers.login_controller.login_user
      security:
        - basicAuth: []
      responses:
        '200':
          description: 'Login successful'
          content:
            application/json:
              schema:
                type: object
                properties:
                  token:
                    type: string
        '401':
          description: 'Access unauthorized'
        default:
          $ref: '#/components/responses/ResponseError'

externalDocs:
  description: Find more about Wazuh API usage
  url: 'https://documentation.wazuh.com/current/user-manual/api/index.html'<|MERGE_RESOLUTION|>--- conflicted
+++ resolved
@@ -1528,19 +1528,6 @@
           enum:
           - ipv4
           - ipv6
-<<<<<<< HEAD
-        dhcp:
-          type: string
-          description: DHCP status.
-          enum:
-          - enabled
-          - disabled
-          - unknown
-          - BOOTP
-        agent_id:
-          $ref: '#/components/schemas/AgentID'
-
-=======
         agent_id:
           $ref: '#/components/schemas/AgentID'
 
@@ -1553,7 +1540,6 @@
         - unknown
         - BOOTP
 
->>>>>>> 488c7659
     SyscollectorOS:
       type: object
       properties:
@@ -2222,12 +2208,6 @@
       name: format
       description: Select output format to return the file. JSON will format the file in JSON format and XML will return the XML raw file in a string.
       schema:
-<<<<<<< HEAD
-        type: string
-        enum:
-        - json
-        - xml
-=======
         type: array
         items:
           type: string
@@ -2241,7 +2221,6 @@
       schema:
         type: string
         format: alphanumeric
->>>>>>> 488c7659
     group_id:
       in: path
       name: group_id
@@ -2502,14 +2481,6 @@
       name: type
       description: Type of file.
       schema:
-<<<<<<< HEAD
-        type: string
-        enum:
-        - conf
-        - rootkit_files
-        - rootkit_trojans
-        - rcl
-=======
         type: array
         items:
           type: string
@@ -2531,7 +2502,6 @@
       description: Type of file.
       schema:
         type: string
->>>>>>> 488c7659
     unknown:
       in: query
       name: unknown
@@ -3189,7 +3159,6 @@
       description: Filters by version name.
       schema:
         type: string
-<<<<<<< HEAD
         format: alphanumeric
     older_than:
       in: query
@@ -3255,8 +3224,6 @@
       schema:
         type: string
         format: alphanumeric
-=======
->>>>>>> 488c7659
 
 tags:
   - name: active-response
