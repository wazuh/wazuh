--- conflicted
+++ resolved
@@ -278,11 +278,7 @@
                   - $ref: '#/components/schemas/PoliciesResponse'
                   - type: integer
 
-<<<<<<< HEAD
-    AllItemsResponseSyscollectorHardware:
-=======
     AllItemsResponseRulesFiles:
->>>>>>> 3e645bc5
       allOf:
         - $ref: '#/components/schemas/AllItemsResponse'
         - type: object
@@ -293,7 +289,19 @@
               type: array
               description: Items that successfully applied the API call action.
               items:
-<<<<<<< HEAD
+                $ref: '#/components/schemas/RulesFiles'
+
+    AllItemsResponseSyscollectorHardware:
+      allOf:
+        - $ref: '#/components/schemas/AllItemsResponse'
+        - type: object
+          required:
+            - affected_items
+          properties:
+            affected_items:
+              type: array
+              description: Items that successfully applied the API call action.
+              items:
                 $ref: '#/components/schemas/SyscollectorHardware'
 
     AllItemsResponseSyscollectorInterface:
@@ -386,9 +394,6 @@
               description: Items that successfully applied the API call action.
               items:
                 $ref: '#/components/schemas/SyscollectorNetwork'
-=======
-                $ref: '#/components/schemas/RulesFiles'
->>>>>>> 3e645bc5
 
     AllItemsResponseUsers:
       allOf:
