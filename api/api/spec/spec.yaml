--- conflicted
+++ resolved
@@ -2667,38 +2667,6 @@
       schema:
         type: string
         format: alphanumeric
-<<<<<<< HEAD
-    policy_id_rbac:
-      in: path
-      name: policy_id
-      description: 'Specified and existent policy id'
-      required: True
-      schema:
-        type: integer
-        minLength: 1
-        minimum: 2
-        description: Policy ID.
-    policy_id_rbac_list:
-      in: path
-      name: policies_ids
-      description: 'List of policies ids'
-      required: True
-      schema:
-        type: array
-        items:
-          type: integer
-          minLength: 1
-          minimum: 2
-          description: Policy ID.
-    policy_name:
-      in: query
-      name: policy_name
-      description: 'Specified and existent policy name'
-      required: True
-      schema:
-        type: string
-=======
->>>>>>> d6571207
     role_id:
       in: path
       name: role_id
@@ -10244,12 +10212,8 @@
                     - id: 1
                       name: 'administrator'
                       rule:
-<<<<<<< HEAD
-                        administrator: 'total_access'
-=======
                         MATCH:
                           administrator: 'total_access'
->>>>>>> d6571207
                   totalItems: 1
         default:
           $ref: '#/components/responses/ResponseError'
@@ -10274,12 +10238,8 @@
             example:
               name: "normal"
               rule:
-<<<<<<< HEAD
-                definition: "normalRule"
-=======
                 MATCH:
                   definition: "normalRule"
->>>>>>> d6571207
       responses:
         '200':
           description: 'Add a role'
@@ -10295,12 +10255,8 @@
                   name: "normal"
                   policies: []
                   rule:
-<<<<<<< HEAD
-                    definition: "normalRule"
-=======
                     MATCH:
                       definition: "normalRule"
->>>>>>> d6571207
         default:
           $ref: '#/components/responses/ResponseError'
 
@@ -10372,12 +10328,8 @@
                 id: 2
                 name: 'normal_role'
                 rule:
-<<<<<<< HEAD
-                  normal: 'normal'
-=======
                   FIND:
                     normal: 'normal'
->>>>>>> d6571207
                 policies:
                   - id: 2
                     name: 'normal_policy'
@@ -10577,11 +10529,7 @@
         - $ref: '#/components/parameters/list_policies'
       responses:
         '200':
-<<<<<<< HEAD
-          description: 'Deletion result'
-=======
           description: 'Operation result'
->>>>>>> d6571207
           content:
             application/json:
               schema:
@@ -10764,12 +10712,8 @@
                   id: 1
                   name: 'wazuh'
                   rule:
-<<<<<<< HEAD
-                    administrator: 'administrator'
-=======
                     MATCH:
                       administrator: 'administrator'
->>>>>>> d6571207
                   policies:
                     - id: 1
                       name: 'wazuhPolicy'
