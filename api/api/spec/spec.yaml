openapi: '3.0.0'
info:
  description: "The Wazuh API is an open source RESTful API that allows for interaction\
    \ with the Wazuh manager from a web browser, command line tool like cURL or any\
    \ script or program that can make web requests. The Wazuh Kibana app relies on\
    \ this heavily and Wazuh’s goal is to accommodate complete remote management of\
    \ the Wazuh infrastructure via the Wazuh Kibana app. Use the API to easily perform\
    \ everyday actions like adding an agent, restarting the manager(s) or agent(s)\
    \ or looking up syscheck details.\n"
  version: '4.0.0'
  x-revision: 4000
  title: 'Wazuh API'
  license:
    name: 'GPL 2.0'
    url: 'https://github.com/wazuh/wazuh/blob/master/LICENSE'

components:
  responses:
    ResponseError:
      description: Response to report a result error
      content:
        application/json:
          schema:
            $ref: '#/components/schemas/ApiError'

  schemas:
    ## Common models
    ApiResponse:
      type: object
      properties:
        message:
          type: string
          description: Human readable description to explain the result of the request

    ListMetadata:
      type: object
      required:
      - totalItems
      properties:
        totalItems:
          type: integer
          format: int32
          minimum: 0
          description: Total elements available. It can be used to implement pagination over results.

    ApiError:
      type: object
      nullable: true
      required:
        - type
        - title
        - detail
      properties:
        type:
          type: string
          format: uri
        title:
          type: string
        detail:
          type: string
        instance:
          type: string
          format: uri
        code:
          type: integer
          format: int32
        remediation:
          type: string
        dapi_errors:
          type: object
          additionalProperties:
            type: object
            properties:
              error:
                type: string
              logfile:
                type: string
                format: path

    ScanIdTime:
      type: object
      properties:
        id:
          type: integer
          format: int64
          description: Scan ID.
        time:
          type: string
          format: date-time
          description: Date when the scan was performed.

    ItemAffected:
      type: object
      required:
      - affected_items
      properties:
        affected_items:
          type: array
          description: Items that successfully applied the API call action.
          items:
            type: string
        failed_items:
          type: array
          description: List of items that have failed when doing the requested operation. It's not returned when it's empty.
          items:
            type: string

    AllItemsAffected:
      type: object
      required:
        - older_than
        - total_affected_items
      allOf:
        - $ref: '#/components/schemas/ItemAffected'
      properties:
        older_than:
          type: string
          format: timeframe
          default: 7d
          description: Returns older than parameter used. It can be the default value or the parameter send by the user.
        total_affected_items:
          type: integer
          format: int32
          description: Number of items that have successfully did the requested operation.
        total_failed_items:
          type: integer
          format: int32
          minimum: 1
          description: Number of items that couldn't do the requested operation. Only returned when it's higher than 0.

    BasicInfo:
      type: object
      properties:
        title:
          type: string
          description: API title name.
        api_version:
          type: string
          description: API version installed in the node.
        revision:
          type: integer
          format: int32
        license_name:
          type: string
          description: API license name.
        license_url:
          type: string
          description: API license url.
        hostname:
          type: string
          description: Server hostname.
        timestamp:
          type: string

    GroupId:
      type: string
      format: alphanumeric

    ## Agents models
    ExtraAgentFields:
      type: object
      required:
      - ip
      - status
      - dateAdd
      - node_name
      properties:
        status:
          $ref: '#/components/schemas/AgentStatus'
        configSum:
          type: string
          description: MD5 checksum of agent configuration file.
        group:
          type: array
          description: List of groups that the agent belongs to.
          items:
            type: string
        mergedSum:
          type: string
          description: MD5 checksum of all agent shared configuration files merged.
        ip:
          type: string
          description: IP where the agent communicates with the manager. If the manager can't get this information, it will be the same as registerIP field.
        registerIP:
          type: string
          description: IP used at agent registration process.
        manager:
          type: string
          description: Hostname of the manager where the agent is reporting to.
        node_name:
          type: string
          description: Node ID where the agent is reporting to.
        dateAdd:
          type: string
          format: date-time
          description: Date when the agent was registered.
        lastKeepAlive:
          type: string
          format: date-time
          description: Date when the last keep alive was received from the agent.
        os:
          type: object
          properties:
            major:
              type: string
            name:
              type: string
            uname:
              type: string
            platform:
              type: string
            version:
              type: string
            codename:
              type: string
            arch:
              type: string
            minor:
              type: string
          description: Agent OS information.

    Agent:
      allOf:
      - $ref: '#/components/schemas/AgentSimple'
      - $ref: '#/components/schemas/ExtraAgentFields'

    AgentGroup:
      type: object
      required:
      - count
      - name
      - configSum
      properties:
        count:
          type: integer
          minimum: 0
          description: Number of agents belonging to that group.
        name:
          type: string
        mergedSum:
          type: string
          format: hash
          description: MD5 checksum of all group shared files merged in a single one (merged.mg)
        configSum:
          type: string
          format: hash
          description: MD5 checksum of the group configuration file (agent.conf).

    AgentGroupDeleted:
      type: object
      required:
      - affected_agents
      - msg
      properties:
        msg:
          type: string
        affected_agents:
          type: array
          description: List of agents which belonged to the group but were moved to the default one.
          items:
            $ref: '#/components/schemas/AgentID'

    AgentIdKey:
      type: object
      required:
        - id
        - key
      properties:
        id:
          $ref: '#/components/schemas/AgentID'
        key:
          type: string
          format: base64

    AgentSimple:
      type: object
      required:
      - id
      - name
      properties:
        version:
          type: string
          description: Wazuh version the agent has intalled.
        id:
          $ref: '#/components/schemas/AgentID'
        name:
          type: string
          description: Agent name used at registration process.

    AgentStatus:
      type: string
      enum:
      - active
      - pending
      - neverconnected
      - disconnected
      description: Agent status. It is calculated based on the last keep alive and the Wazuh version.

    AgentID:
      type: string
      minLength: 3
      description: Agent ID.

    AgentConfiguration:
      type: object
      description: Configuration the agent is currently using. The output of this API call depends on the component requested and the agent configuration.

    CDBList:
      type: object
      properties:
        items:
          type: array
          items:
            type: object
            properties:
              key:
                type: string
              value:
                type: string
        path:
          type: string
          description: Filepath that contains the returned CDB definitions.

    GroupConfiguration:
      type: object
      required:
      - filter
      - config
      properties:
        filter:
          type: object
          properties:
            os:
              type: string
              description: OS family where the configuration is being applied.
            name:
              type: string
              description: The name of the agent where that configuration is being applied.
            profile:
              type: string
              description: Profile name. Any agent configured to use the defined profile may use the block.
        config:
          type: object
          description: Group configuration. The fields on this object depend on the actual group configuration.

    ## CisCat models
    CiscatResults:
      type: object
      properties:
        profile:
          type: string
          description: CIS-CAT profile scanned.
        score:
          type: integer
          format: int32
          description: Percentage of passed checks.
        error:
          type: integer
          format: int32
          description: "Number of checks that CIS-CAT wasn't able to run."
        scan:
          $ref: '#/components/schemas/ScanIdTime'
        fail:
          type: integer
          format: int32
          description: Number of failed checks. If this number is higher than 0 the host will probably have a vulnerability.
        benchmark:
          type: string
          description: CIS-CAT benchmark where the profile is defined.
        pass:
          type: integer
          format: int32
          description: Number of passed checks.
        notchecked:
          type: integer
          format: int32
          description: Number of not passed checks.
        unknown:
          type: integer
          format: int32
          description: Number of checks which status CIS-CAT wasn't able to determine.

    ## Cluster models
    ClusterNodeBasic:
      type: object
      properties:
        type:
          type: string
          enum:
          - worker
          - master
          description: Node type.
        version:
          type: string
          format: \d+\.\d+\.\d+
          description: Wazuh version installed in the node.
        ip:
          type: string
          description: IP the node is using to communicate with other nodes in the cluster.

    ClusterNodeName:
      type: string
      description: Node ID.

    ClusterNode:
      allOf:
        - $ref: '#/components/schemas/ClusterNodeBasic'
        - type: object
          properties:
            name:
              $ref: '#/components/schemas/ClusterNodeName'
        
    Healthcheck:
      type: object
      properties:
        name:
          $ref: '#/components/schemas/ClusterNodeName'
        info:
          allOf:
            - $ref: '#/components/schemas/ClusterNodeBasic'
            - type: object
              properties:
                totalActiveAgents:
                  type: integer
                  format: int32
                  minimum: 0
                  description: Number of agents currently reporting to that node.
        status:
          type: array
          description: Field only available in worker nodes. Shows information regarding synchronized data with the master node.
          items:
            type: object
            properties:
              type:
                type: string
                description: Type of synchronization.
                enum:
                  - Agent status
                  - Extra valid
                  - Integrity
                  - Last keep alive
              date_start:
                type: string
                format: date-time
                description: Date when the synchronization process started.
              date_end:
                type: string
                format: date-time
                description: Date when the synchronization process finished.
              synchronized_files:
                type: integer
                format: int32
                description: Number of synchronized files.
              free:
                type: boolean
                description: Whether there is a synchronization process in progress or not.

    DaemonStatus:
      type: string
      enum:
      - stopped
      - running

    # Cluster and manager models
    WazuhDaemonsStatus:
      type: object
      properties:
        ossec-agentlessd:
          $ref: '#/components/schemas/DaemonStatus'
        ossec-analysisd:
          $ref: '#/components/schemas/DaemonStatus'
        ossec-authd:
          $ref: '#/components/schemas/DaemonStatus'
        ossec-csyslogd:
          $ref: '#/components/schemas/DaemonStatus'
        ossec-dbd:
          $ref: '#/components/schemas/DaemonStatus'
        ossec-monitord:
          $ref: '#/components/schemas/DaemonStatus'
        ossec-execd:
          $ref: '#/components/schemas/DaemonStatus'
        ossec-integratord:
          $ref: '#/components/schemas/DaemonStatus'
        ossec-logcollector:
          $ref: '#/components/schemas/DaemonStatus'
        ossec-maild:
          $ref: '#/components/schemas/DaemonStatus'
        ossec-remoted:
          $ref: '#/components/schemas/DaemonStatus'
        ossec-reportd:
          $ref: '#/components/schemas/DaemonStatus'
        ossec-syscheckd:
          $ref: '#/components/schemas/DaemonStatus'
        wazuh-clusterd:
          $ref: '#/components/schemas/DaemonStatus'
        wazuh-modulesd:
          $ref: '#/components/schemas/DaemonStatus'

    WazuhInfo:
      type: object
      properties:
        path:
          type: string
          description: Wazuh install path.
        version:
          type: string
          description: Wazuh version.
        compilation_date:
          type: string
          format: date-time
        type:
          type: string
          description: "Wazuh install type. Since the API can only be installed in managers, this value will always return that."
          enum:
          - manager
        max_agents:
          type: integer
          format: int32
          minimum: 0
          description: Maximum number of agents that can be registered. This variable is defined at compilation time.
        openssl_support:
          type: boolean
        ruleset_version:
          type: string
        tz_offset:
          type: string
        tz_name:
          type: string

    WazuhConfiguration:
      type: object
      properties:
        active-response:
          type: object
        command:
          type: array
          items:
            type: object
        agentless:
          type: object
        localfile:
          type: array
          items:
            type: object
        remote:
          type: array
          items:
            type: object
        syslog_output:
          type: object
        integration:
          type: object
        alerts:
          type: object
        client:
          type: object
        database_output:
          type: object
        email_alerts:
          type: object
        reports:
          type: object
        global:
          type: object
        open-scap:
          type: object
        cis-cat:
          type: object
        syscollector:
          type: object
        rootcheck:
          type: object
        ruleset:
          type: object
        syscheck:
          type: object
        auth:
          type: object
        cluster:
          type: object
        vulnerability-detector:
          type: object
        osquery:
          type: object
        labels:
          type: object

    WazuhStats:
      type: array
      items:
        type: object
        properties:
          hour:
            type: integer
            format: int32
            description: Hour of the day in 24h format.
          alerts:
            type: array
            items:
              type: object
              properties:
                sigid:
                  type: integer
                  format: int32
                  description: Rule ID that matched the event.
                level:
                  type: integer
                  format: int32
                  minimum: 3
                  maximum: 15
                  description: Alert level
                times:
                  type: integer
                  format: int32
                  description: Number of times the alert was raised during the specified hour.
          totalAlerts:
            type: integer
            format: int32
            description: Number of alerts raised during the specified hour.
          events:
            type: integer
            format: int32
            description: Number of events procesed during the specified hour.
          syscheck:
            type: integer
            format: int32
            description: Number of syscheck alerts raised during the specified hour.
          firewall:
            type: integer
            format: int32
            description: Number of firewall alerts raised during the specified hour.

    WazuhHourlyStats:
      type: object
      properties:
        averages:
          type: array
          maxLength: 24
          minLength: 24
          description: Array containing the number of alerts for every hour.
          items:
            type: integer
        iterations:
          type: integer
          format: int32

    WazuhWeeklyStats:
      type: object
      properties:
        Sun:
          $ref: '#/components/schemas/WazuhHourlyStats'
        Mon:
          $ref: '#/components/schemas/WazuhHourlyStats'
        Tue:
          $ref: '#/components/schemas/WazuhHourlyStats'
        Wed:
          $ref: '#/components/schemas/WazuhHourlyStats'
        Thu:
          $ref: '#/components/schemas/WazuhHourlyStats'
        Fri:
          $ref: '#/components/schemas/WazuhHourlyStats'
        Sat:
          $ref: '#/components/schemas/WazuhHourlyStats'

    WazuhAnalysisdStats:
      type: object
      properties:
        total_events_decoded:
          type: integer
          format: int32
          description: Total events decoded in the last 5 seconds. This number is not accumulative, the number in the following 5 seconds can be lower than the previous one.
        syscheck_events_decoded:
          type: integer
          format: int32
          description: Same as `total_events_decoded` but for FIM events.
        syscheck_edps:
          type: integer
          format: int32
          description: FIM events decoded per second (EDPS = Events Decoded Per Second).
        syscollector_events_decoded:
          type: integer
          format: int32
          description: Same as `total_events_decoded` but for system inventory events.
        syscollector_edps:
          type: integer
          format: int32
          description: System inventory events decoded per second.
        rootcheck_events_decoded:
          type: integer
          format: int32
          description: Same as `total_events_decoded` but for rootcheck events.
        rootcheck_edps:
          type: integer
          format: int32
          description: Rootcheck events decoded per second.
        sca_events_decoded:
          type: integer
          format: int32
          description: Same as `total_events_decoded` but for policy monitoring events.
        sca_edps:
          type: integer
          format: int32
          description: Policy monitoring events decoded per second.
        hostinfo_events_decoded:
          type: integer
          format: int32
          description: Same as `total_events_decoded` but for hostinfo events.
        hostinfo_edps:
          type: integer
          format: int32
          description: Hostinfo events decoded per second.
        winevt_events_decoded:
          type: integer
          format: int32
          description: Same as `total_events_decoded` but for Windows events.
        winevt_edps:
          type: integer
          format: int32
          description: Windows events decoded per second.
        other_events_decoded:
          type: integer
          format: int32
          description: Same as `total_events_decoded` but for non catalogued events.
        other_events_edps:
          type: integer
          format: int32
          description: Non catalogued events decoded per second.
        events_processed:
          type: integer
          format: int32
          description: Total of events processed (i.e. matched against Wazuh ruleset) in the last 5 seconds.
        events_edps:
          type: integer
          format: int32
          description: Same as `events_processed` but per second.
        events_received:
          type: integer
          format: int32
          description: Events received in `analysisd` from the rest of modules in the last 5 seconds.
        events_dropped:
          type: integer
          format: int32
          description: "Discarded events because they didn't match any rule in the ruleset."
        alerts_written:
          type: integer
          format: int32
          description: Total of alerts written in disk during the last 5 seconds.
        firewall_written:
          type: integer
          format: int32
          description: Same as `alerts_written` but focusing in firewall alerts.
        fts_written:
          type: integer
          format: int32
          description: "Same as `alerts_written` but focusing in [FTS alerts](https://documentation.wazuh.com/current/user-manual/ruleset/ruleset-xml-syntax/decoders.html?highlight=fts#fts)."
        syscheck_queue_usage:
          type: integer
          format: int32
          description: Percentage of use in the syscheck events queue pending to be decoded. Events are discarded when the queue is full.
        syscheck_queue_size:
          type: integer
          format: int32
          description: Syscheck events queue size.
        syscollector_queue_usage:
          type: integer
          format: int32
          description: Same as `syscheck_queue_usage` but for system inventory events.
        syscollector_queue_size:
          type: integer
          format: int32
          description: System inventory events queue size.
        rootcheck_queue_usage:
          type: integer
          format: int32
          description: Same as `syscheck_queue_usage` but for rootcheck events.
        rootcheck_queue_size:
          type: integer
          format: int32
          description: Rootcheck events queue size.
        sca_queue_usage:
          type: integer
          format: int32
          description: Same as `syscheck_queue_usage` but for policy monitoring events.
        sca_queue_size:
          type: integer
          format: int32
          description: Policy monitoring events queue size.
        hostinfo_queue_usage:
          type: integer
          format: int32
          description: Same as `syscheck_queue_usage` but for hostinfo events.
        hostinfo_queue_size:
          type: integer
          format: int32
          description: Hostinfo events queue size.
        winevt_queue_usage:
          type: integer
          format: int32
          description: Same as `syscheck_queue_usage` but for Windows events.
        winevt_queue_size:
          type: integer
          format: int32
          description: Windows events queue size.
        event_queue_usage:
          type: integer
          format: int32
          description: Same as `syscheck_queue_usage` but for events not catalogued in any of the previously mentioned queues.
        event_queue_size:
          type: integer
          format: int32
          description: Non catalogued events queue size.
        rule_matching_queue_usage:
          type: integer
          format: int32
          description: After decoding, events are pushed to a _pending to process_ queue which will match the events against the Wazuh ruleset to raise alerts. This variable shows usage of that queue.
        rule_matching_queue_size:
          type: integer
          format: int32
          description: Pending to process events queue size.
        alerts_queue_usage:
          type: integer
          format: int32
          description: If an event matches a rule, an alert is raised. The alerts are pushed to a _pending to write in disk alerts_ queue. This variable shows usage of that queue.
        alerts_queue_size:
          type: integer
          format: int32
          description: Pending to write in disk alerts queue size.
        firewall_queue_usage:
          type: integer
          format: int32
          description: Percentage of use in the queue of events to write in the firewall log.
        firewall_queue_size:
          type: integer
          format: int32
          description: _Events to write in the firewall log_ queue size.
        statistical_queue_usage:
          type: integer
          format: int32
          description: Stats log queue usage.
        statistical_queue_size:
          type: integer
          format: int32
          description: Stats log queue size.
        archives_queue_usage:
          type: integer
          format: int32
          description: _Events to write in the archives.log_ queue usage.
        archives_queue_size:
          type: integer
          format: int32
          description: _Events to write in the archives.log_ queue size.

    WazuhRemotedStats:
      type: object
      properties:
        queue_size:
          type: integer
          format: int32
          description: Usage of the queue to storage events from agents.
        total_queue_size:
          type: integer
          format: int32
          description: Total queue size to store events from agents.
        tcp_sessions:
          type: integer
          format: int32
          description: Number of TCP active sessions during the last five seconds.
        evt_count:
          type: integer
          format: int32
          description: Number of events sent to Analysisd during the last five seconds.
        ctrl_msg_count:
          type: integer
          format: int32
          description: Number of control messages received from all agents during the last five seconds.
        discarded_count:
          type: integer
          format: int32
          description: Number of discarded events received from agents during the last five seconds.
        msg_sent:
          type: integer
          format: int32
          description: Number of messages sent to the agents during the last five seconds.
        recv_bytes:
          type: integer
          format: int32
          description: Number of received bytes from all agents during the last five seconds.

    WazuhLogs:
      type: object
      properties:
        timestamp:
          type: string
          format: date-time
        tag:
          type: string
          description: Wazuh component that logged the event.
          enum:
          - ossec-analysisd
          - ossec-remoted
          - sca
          - ossec-authd
          - wazuh-db
          - ossec-execd
          - ossec-maild
          - ossec-monitord
          - ossec-logcollector
          - ossec-rootcheck
          - ossec-syscheckd
          - wazuh-modulesd
          - wazuh-modulesd:agent-key-polling
          - wazuh-modulesd:aws-s3
          - wazuh-modulesd:azure-logs
          - wazuh-modulesd:ciscat
          - wazuh-modulesd:command
          - wazuh-modulesd:database
          - wazuh-modulesd:docker-listener
          - wazuh-modulesd:download
          - wazuh-modulesd:oscap
          - wazuh-modulesd:osquery
          - wazuh-modulesd:syscollector
          - wazuh-modulesd:vulnerability-detector
          - ossec-agentlessd
          - ossec-testrule
          - ossec-csyslogd
          - ossec-dbd
          - ossec-integratord
          - ossec-reportd
        level:
          type: string
          description: Log level.
          enum:
          - error
          - info
          - warning
          - debug
          - debug2
          - critical
        description:
          type: string
          description: Log message.

    LogSummary:
      type: object
      properties:
        info:
          type: integer
          format: int32
          minimum: 0
        all:
          type: integer
          format: int32
          minimum: 0
        critical:
          type: integer
          format: int32
          minimum: 0
        error:
          type: integer
          format: int32
          minimum: 0
        debug:
          type: integer
          format: int32
          minimum: 0
        warning:
          type: integer
          format: int32
          minimum: 0

    WazuhLogsSummary:
      type: object
      properties:
          ossec-analysisd:
            $ref: '#/components/schemas/LogSummary'
          ossec-remoted:
            $ref: '#/components/schemas/LogSummary'
          sca:
            $ref: '#/components/schemas/LogSummary'
          ossec-authd:
            $ref: '#/components/schemas/LogSummary'
          wazuh-db:
            $ref: '#/components/schemas/LogSummary'
          ossec-execd:
            $ref: '#/components/schemas/LogSummary'
          ossec-maild:
            $ref: '#/components/schemas/LogSummary'
          ossec-monitord:
            $ref: '#/components/schemas/LogSummary'
          ossec-logcollector:
            $ref: '#/components/schemas/LogSummary'
          ossec-rootcheck:
            $ref: '#/components/schemas/LogSummary'
          ossec-syscheckd:
            $ref: '#/components/schemas/LogSummary'
          wazuh-modulesd:
            $ref: '#/components/schemas/LogSummary'
          wazuh-modulesd:agent-key-polling:
            $ref: '#/components/schemas/LogSummary'
          wazuh-modulesd:aws-s3:
            $ref: '#/components/schemas/LogSummary'
          wazuh-modulesd:azure-logs:
            $ref: '#/components/schemas/LogSummary'
          wazuh-modulesd:ciscat:
            $ref: '#/components/schemas/LogSummary'
          wazuh-modulesd:command:
            $ref: '#/components/schemas/LogSummary'
          wazuh-modulesd:database:
            $ref: '#/components/schemas/LogSummary'
          wazuh-modulesd:docker-listener:
            $ref: '#/components/schemas/LogSummary'
          wazuh-modulesd:download:
            $ref: '#/components/schemas/LogSummary'
          wazuh-modulesd:oscap:
            $ref: '#/components/schemas/LogSummary'
          wazuh-modulesd:osquery:
            $ref: '#/components/schemas/LogSummary'
          wazuh-modulesd:syscollector:
            $ref: '#/components/schemas/LogSummary'
          wazuh-modulesd:vulnerability-detector:
            $ref: '#/components/schemas/LogSummary'
          ossec-agentlessd:
            $ref: '#/components/schemas/LogSummary'
          ossec-testrule:
            $ref: '#/components/schemas/LogSummary'
          ossec-csyslogd:
            $ref: '#/components/schemas/LogSummary'
          ossec-dbd:
            $ref: '#/components/schemas/LogSummary'
          ossec-integratord:
            $ref: '#/components/schemas/LogSummary'
          ossec-reportd:
            $ref: '#/components/schemas/LogSummary'

    ConfigurationValidation:
      type: object
      properties:
        status:
          type: string
          description: "Configuration status. If the returned value is KO, the configuration isn't valid."
          enum:
          - OK
          - KO
        details:
          type: array
          description: "Errors found reading the configuration. If the status is `OK` this field isn't returned."
          items:
            type: string

    # Rootcheck models
    RootcheckDatabase:
      type: object
      properties:
        status:
          type: string
          description: Status of the check, respecting to the previous scan.
          enum:
          - outstanding
          - solved
        readDay:
          type: string
          format: date-time
          description: Lastest scan date.
        oldDay:
          type: string
          format: date-time
          description: Previous scan date.
        pci:
          type: string
          description: PCI DSS requirement level.
        cis:
          type: string
          description: CIS compliance requirement level.
        event:
          type: string
          description: Brief description of what is being checked.

    LastScan:
      type: object
      properties:
        end:
          type: string
          format: date-time
          description: 'Date when the latest scan finished. If it is in progress, "n/a" will be returned.'
        start:
          type: string
          format: date-time
          description: 'Date when the latest scan started. If no scans have been run, "n/a" will be returned.'

    # Rules models
    RulesFiles:
      type: object
      properties:
        file:
          type: string
          description: Filename where the rule is defined.
        path:
          type: string
          description: Path where the file defining the rule is located. The path is relative to the Wazuh install path.
        status:
          type: string
          description: Rule status.
          enum:
          - enabled
          - disabled

    Rules:
      allOf:
        - $ref: '#/components/schemas/RulesFiles'
        - type: object
          properties:
            id:
              type: integer
              format: int32
              description: Rule ID.
            level:
              type: integer
              format: int32
              minimum: 0
              maximum: 15
              description: Rule level.
            description:
              type: string
              description: Rule description. This description is shown when an alert matching the rule is raised.
            groups:
              type: array
              description: Groups the rule belongs to.
              items:
                type: string
            pci:
              type: array
              description: PCI DSS checks the rule is checking.
              items:
                type: string
            gdpr:
              type: array
              description: GDPR checks the rule is checking.
              items:
                type: string
            details:
              type: object
              description: Rule definition details.

    # SCA models
    SCAChecks:
      type: object
      properties:
        file:
          type: string
          description: Analyzed file path.
        policy_id:
          type: string
          description: Scanned policy ID.
        id:
          type: integer
          format: int32
          description: Policy check ID. A policy contains multiple checks.
        title:
          type: string
          description: A brief description of what is being checked.
        description:
          type: string
          description: A description of what is being checked.
        rationale:
          type: string
          description: Explains why this check is necessary.
        remediation:
          type: string
          description: Explains how to fix the check, this field is very useful in case the check failed.
        process:
          type: string
          description: Checks whether a process is running or not. It's only returned when the checked process it's running.
        directory:
          type: string
          description: Analyzed directories.
        registry:
          type: string
          description: Analyzed registry.
        references:
          type: string
          description: A link to a documentation page about the check.
        result:
          type: string
          description: Check result.
          enum:
            - "passed"
            - "failed"

    SCADatabase:
      type: object
      properties:
        policy_id:
          type: string
          description: Policy ID. This value must be used in `GET/sca/{agent_id}/checks/{policy_id}` API call.
        name:
          type: string
          description: Policy name.
        description:
          type: string
          description: Brief description of what the policy is checking.
        references:
          type: string
          description: A link to a documentation page about the policy.
        pass:
          type: integer
          format: int32
          description: Number of passed checks.
        fail:
          type: integer
          format: int32
          description: Number of failed checks. If this number is higher than 0 the host has a vulnerability.
        score:
          type: integer
          format: int32
          description: Percentage of passed checks.
        end_scan:
          type: string
          format: date-time
          description: When the last scan finished.
        start_scan:
          type: string
          format: date-time
          description: When the last scan started.

    # Syscheck models
    SyscheckDatabase:
      type: object
      properties:
        sha1:
          type: string
          format: hash
          description: SHA1 checksum of the file.
        file:
          type: string
          description: File name that raised the alert.
        md5:
          type: string
          format: hash
          description: MD5 checksum of the file.
        inode:
          type: integer
          format: int32
          description: inode of the file. Only available in Linux agents.
        uid:
          type: string
          format: numbers
          description: UID of the file.
        date:
          type: string
          format: date-time
          description: Date when the alert was raised.
        perm:
          type: string
          format: numbers
          description: File permissions.
        type:
          type: string
          description: File type. Registry type only available in Windows agents.
          enum:
          - file
          - registry
        gname:
          type: string
          format: names
          description: Group name. Only available in Linux agents.
        uname:
          type: string
          format: names
          description: User name of the file.
        size:
          type: integer
          format: int64
          description: File size in bytes.
        gid:
          type: string
          format: numbers
          description: GID of the file. Only available in Linux agents.
        mtime:
          type: string
          format: date-time
          description: Last modification date of the file.
        sha256:
          type: string
          format: hash
          description: SHA256 checksum of the file.

    # Decoders models
    Decoder:
      type: object
      allOf:
        - $ref: '#/components/schemas/DecoderFile'
      properties:
        name:
          type: string
          description: Decoder name
        position:
          type: integer
          format: int32
          minimum: 0
          description: Position of this decoder in the decoder file. The parent decoder will have position 0, the following defined decoder will have position 1, and so on.
        details:
          type: object
          description: Decoder definition fields.
          properties:
            program_name:
              type: string
              nullable: true
            parent:
              type: string
            prematch:
              type: string
            regex:
              type: array
              items:
                type: string
            order:
              type: string
            accumulate:
              type: boolean
              nullable: true

    DecoderFile:
      type: object
      required:
      - file
      - status
      - path
      properties:
        file:
          type: string
          description: Filename containing decoder definitions.
        status:
          type: string
          description: Whether the decoders defined in that file are used by Wazuh or not.
        path:
          type: string
          format: ruleset_path
          description: Decoder file path.

    # Syscollector models
    SyscollectorHardware:
      type: object
      properties:
        cpu:
          type: object
          properties:
            cores:
              type: integer
              format: int32
              minimum: 0
              description: Number of cores the CPU has.
            mhz:
              type: number
              format: float
              minimum: 0
              description: Mhz the CPU has.
            name:
              type: string
              description: CPU name.
        ram:
          type: object
          properties:
            free:
              type: integer
              format: int32
              minimum: 0
              description: Current free RAM memory.
            total:
              type: integer
              format: int32
              minimum: 0
              description: Total RAM memory.
            usage:
              type: integer
              format: int32
              minimum: 0
              maximum: 100
              description: RAM memory currently used.
        scan:
          $ref: '#/components/schemas/ScanIdTime'
        board_serial:
          type: string
          description: Motherboard serial number. This value will be empty in virtual machines.
        agent_id:
          $ref: '#/components/schemas/AgentID'

    SyscollectorNetwork:
      type: object
      properties:
        iface:
          type: string
          description: Network interface name.
        scan_id:
          type: integer
          format: int64
          description: Scan ID.
        address:
          type: string
          description: IP address associated with the network interface.
        netmask:
          type: string
          description: Netmask associated with the network interface.
        agent_id:
          $ref: '#/components/schemas/AgentID'

    NetworkInterfacePackets:
      type: object
      properties:
        bytes:
          type: integer
          format: int32
          minimum: 0
          description: Number of bytes in the network interface.
        dropped:
          type: integer
          format: int32
          minimum: 0
          description: Number of dropped packages in the network interface.
        error:
          type: integer
          format: int32
          minimum: 0
          description: Number of packages containing any error in the network interface.
        packets:
          type: integer
          format: int32
          minimum: 0
          description: Number of packages in the network interface.

    SyscollectorInterface:
      type: object
      properties:
        rx:
          description: Information related to received packets in the network interface.
          $ref: '#/components/schemas/NetworkInterfacePackets'
        scan:
          $ref: '#/components/schemas/ScanIdTime'
        tx:
          description: Information related to sent packets in the network interface.
          $ref: '#/components/schemas/NetworkInterfacePackets'
        mac:
          type: string
          description: MAC Address of the network interface.
        name:
          type: string
          description: Network interface name.
        type:
          type: string
          description: Network interface type.
        mtu:
          type: integer
          format: int32
          minimum: 0
          description: "Network interface's Maximum Transfer Unit"
        state:
          type: string
          description: Network interface state.
          enum:
          - up
          - down
        agent_id:
          $ref: '#/components/schemas/AgentID'

    SyscollectorProtocol:
      type: object
      properties:
        iface:
          description: Network interface name.
          type: string
        scan_id:
          type: integer
          format: int64
          description: Scan ID.
        type:
          type: string
          description: Protocol of the interface data
          enum:
          - ipv4
          - ipv6
        dhcp:
          $ref: '#/components/schemas/DHCPStatus'
        agent_id:
          $ref: '#/components/schemas/AgentID'

    DHCPStatus:
      type: string
      description: DHCP status.
      enum:
        - enabled
        - disabled
        - unknown
        - BOOTP


    SyscollectorOS:
      type: object
      properties:
        os:
          type: object
          properties:
            codename:
              type: string
              description: OS version codename.
            major:
              type: string
              description: Major release version.
            minor:
              type: string
              description: Minor release version
            name:
              type: string
              description: OS name.
            platform:
              type: string
              description: OS platform name.
            version:
              type: string
              description: Full version name.
        scan:
          $ref: '#/components/schemas/ScanIdTime'
        release:
          type: string
          description: Release name.
        architecture:
          type: string
          description: OS arquitecture.
        version:
          type: string
          description: Release version.
        sysname:
          type: string
          description: System name.
        hostname:
          type: string
          description: Machine's hostname.
        agent_id:
          $ref: '#/components/schemas/AgentID'

    SyscollectorPackages:
      type: object
      properties:
        scan:
          $ref: '#/components/schemas/ScanIdTime'
        name:
          type: string
          description: Package name.
        section:
          type: string
          description: Package section.
        priority:
          type: string
          description: Package priority.
        size:
          type: integer
          description: Installed package size in bytes.
        description:
          type: string
          description: Brief package description.
        architecture:
          type: string
          description: Package architecture.
        multiarch:
          type: string
          description: Whether the package has multiarchitecture support.
          enum:
          - allowed
          - same
          - foreign
        vendor:
          type: string
          description: Vendor name.
        version:
          type: string
          description: Release version installed.
        format:
          type: string
          description: Package format.
          enum:
          - deb
          - rpm
          - win
          - pkg
        agent_id:
          $ref: '#/components/schemas/AgentID'

    PortInfo:
      type: object
      properties:
        ip:
          type: string
          description: Bind IP.
        port:
          type: integer
          minimum: 0
          format: int32
          description: Port used.

    SyscollectorPorts:
      type: object
      properties:
        local:
          $ref: '#/components/schemas/PortInfo'
          description: Information regarding local opened port.
        remote:
          $ref: '#/components/schemas/PortInfo'
          description: Information regarding the remote port the machine is connected to.
        scan:
          $ref: '#/components/schemas/ScanIdTime'
        state:
          type: string
          description: Communication status.
          enum:
          - established
          - syn_sent
          - syn_recv
          - fin_wait1
          - fin_wait2
          - time_wait
          - close
          - close_wait
          - last_ack
          - listening
          - closing
          - delete_tcp
          - unknown
        tx_queue:
          type: integer
          format: int32
          minimum: 0
          description: Packets pending to be transmitted.
        rx_queue:
          type: integer
          format: int32
          minimum: 0
          description: Packets at the receiver queue.
        inode:
          type: integer
          format: int64
          description: Port inode.
        protocol:
          type: string
          description: Protocol used in the communication.
          enum:
          - tcp
          - udp
          - tcp6
          - udp6
        agent_id:
          $ref: '#/components/schemas/AgentID'
        pid:
          type: integer
          format: int32
          description: PID owner of the opened port.
        process:
          type: string
          format: alphanumeric
          description: Name of the PID.

    SyscollectorProcess:
      type: object
      properties:
        scan:
          $ref: '#/components/schemas/ScanIdTime'
        fgroup:
          type: string
          description: Filesystem group name.
        state:
          type: string
          description: Process state.
        priority:
          type: integer
          format: int32
          description: Kernel scheduling priority.
        suser:
          type: string
          description: Saved-set user.
        ppid:
          type: integer
          format: int32
          minimum: 0
          description: Process parent PID.
        vm_size:
          type: integer
          format: int32
          minimum: 0
          description: Total VM size (KB)
        session:
          type: integer
          format: int32
          description: Process session.
        pid:
          type: string
          description: Process PID.
        nlwp:
          type: integer
          format: int32
          description: Number of light weight processes.
        name:
          type: string
          description: Process name.
        euser:
          type: string
          description: Effective user.
        sgroup:
          type: string
          description: Saved-set group
        size:
          type: integer
          format: int32
          minimum: 0
          description: Process size in bytes.
        stime:
          type: integer
          format: int32
          minimum: 0
          description: Time spent executing system code.
        nice:
          type: integer
          format: int32
          description: Nice value of the process
        argvs:
          type: string
          description: Process received arguments.
        share:
          type: integer
          format: int32
          minimum: 0
          description: Shared memory.
        processor:
          type: integer
          format: int32
          minimum: 0
          description: Processor number which is running the process.
        ruser:
          type: string
          description: Real user.
        cmd:
          type: string
          description: Executed command.
        egroup:
          type: string
          description: Effective group.
        rgroup:
          type: string
          description: Real group.
        pgrp:
          type: integer
          format: int32
          description: Process group.
        resident:
          type: integer
          format: int32
          description: Process resident size in bytes.
        utime:
          type: integer
          format: int32
          description: Time spent executing user code.
        tgid:
          type: integer
          format: int32
          description: Thread Group ID.
        start_time:
          type: integer
          format: int64
          description: Time when the process started.
        tty:
          type: integer
          format: int32
          description: Process TTY number.
        agent_id:
          $ref: '#/components/schemas/AgentID'

  securitySchemes:
    basicAuth:
      type: http
      scheme: basic
      description: "Intended method to get a token"
      x-basicInfoFunc: api.authentication.check_user
    jwt:
      type: http
      scheme: bearer
      bearerFormat: JWT
      x-bearerInfoFunc: api.authentication.decode_token

  parameters:
    agent_id:
      in: path
      name: agent_id
      description: Agent ID. All posible values since 000 onwards.
      required: true
      schema:
        $ref: '#/components/schemas/AgentID'
    agent_name:
      in: path
      name: agent_name
      description: Agent name used when the agent was registered.
      required: true
      schema:
        type: string
        format: names
    benchmark:
      in: query
      name: benchmark
      description: Filters by benchmark type.
      schema:
        type: string
        format: alphanumeric
    component:
      in: path
      name: component
      description: Selected agent's component.
      required: true
      schema:
        type: string
        enum:
        - agent
        - agentless
        - analysis
        - auth
        - com
        - csyslog
        - integrator
        - logcollector
        - mail
        - monitor
        - request
        - syscheck
        - wmodules
    configuration:
      in: path
      name: configuration
      description: |
        <p>Selected agent's configuration to read. The configuration to read depends on the selected component. The following table shows all available combinations of component and configuration values:</p>
        <table class="table table-striped table-bordered">
        <thead>
        <tr>
        <th>Component</th>
        <th>Configuration</th>
        <th>Tag</th>
        </tr>
        </thead>
        <tbody>
        <tr>
        <td>agent</td>
        <td>client</td>
        <td><code>&lt;client&gt;</code></td>
        </tr>
        <tr>
        <td>agent</td>
        <td>buffer</td>
        <td><code>&lt;client_buffer&gt;</code></td>
        </tr>
        <tr>
        <td>agent</td>
        <td>labels</td>
        <td><code>&lt;labels&gt;</code></td>
        </tr>
        <tr>
        <td>agent</td>
        <td>internal</td>
        <td>agent, monitord, remoted</td>
        </tr>
        <tr>
        <td>agentless</td>
        <td>agentless</td>
        <td><code>&lt;agentless&gt;</code></td>
        </tr>
        <tr>
        <td>analysis</td>
        <td>global</td>
        <td><code>&lt;global&gt;</code></td>
        </tr>
        <tr>
        <td>analysis</td>
        <td>active_response</td>
        <td><code>&lt;active-response&gt;</code></td>
        </tr>
        <tr>
        <td>analysis</td>
        <td>alerts</td>
        <td><code>&lt;alerts&gt;</code></td>
        </tr>
        <tr>
        <td>analysis</td>
        <td>command</td>
        <td><code>&lt;command&gt;</code></td>
        </tr>
        <tr>
        <td>analysis</td>
        <td>rules</td>
        <td><code>&lt;rule&gt;</code></td>
        </tr>
        <tr>
        <td>analysis</td>
        <td>decoders</td>
        <td><code>&lt;decoder&gt;</code></td>
        </tr>
        <tr>
        <td>analysis</td>
        <td>internal</td>
        <td>analysisd</td>
        </tr>
        <tr>
        <td>auth</td>
        <td>auth</td>
        <td><code>&lt;auth&gt;</code></td>
        </tr>
        <tr>
        <td>com</td>
        <td>active-response</td>
        <td><code>&lt;active-response&gt;</code></td>
        </tr>
        <tr>
        <td>com</td>
        <td>internal</td>
        <td>execd</td>
        </tr>
        <tr>
        <td>com</td>
        <td>cluster</td>
        <td>cluster</td>
        </tr>
        <tr>
        <td>csyslog</td>
        <td>csyslog</td>
        <td><code>&lt;csyslog_output&gt;</code></td>
        </tr>
        <tr>
        <td>integrator</td>
        <td>integration</td>
        <td><code>&lt;integration&gt;</code></td>
        </tr>
        <tr>
        <td>logcollector</td>
        <td>localfile</td>
        <td><code>&lt;localfile&gt;</code></td>
        </tr>
        <tr>
        <td>logcollector</td>
        <td>socket</td>
        <td><code>&lt;socket&gt;</code></td>
        </tr>
        <tr>
        <td>logcollector</td>
        <td>internal</td>
        <td>logcollector</td>
        </tr>
        <tr>
        <td>mail</td>
        <td>global</td>
        <td><code>&lt;global&gt;&lt;email...&gt;</code></td>
        </tr>
        <tr>
        <td>mail</td>
        <td>alerts</td>
        <td><code>&lt;email_alerts&gt;</code></td>
        </tr>
        <tr>
        <td>mail</td>
        <td>internal</td>
        <td>maild</td>
        </tr>
        <tr>
        <td>monitor</td>
        <td>internal</td>
        <td>monitord</td>
        </tr>
        <tr>
        <td>request</td>
        <td>remote</td>
        <td><code>&lt;remote&gt;</code></td>
        </tr>
        <tr>
        <td>request</td>
        <td>internal</td>
        <td>remoted</td>
        </tr>
        <tr>
        <td>syscheck</td>
        <td>syscheck</td>
        <td><code>&lt;syscheck&gt;</code></td>
        </tr>
        <tr>
        <td>syscheck</td>
        <td>rootcheck</td>
        <td><code>&lt;rootcheck&gt;</code></td>
        </tr>
        <tr>
        <td>syscheck</td>
        <td>internal</td>
        <td>syscheck, rootcheck</td>
        </tr>
        <tr>
        <td>wmodules</td>
        <td>wmodules</td>
        <td><code>&lt;wodle&gt;</code></td>
        </tr>
        </tbody>
        </table>
      required: true
      schema:
        type: string
        enum:
        - client
        - buffer
        - labels
        - internal
        - agentless
        - global
        - active_response
        - alerts
        - command
        - rules
        - decoders
        - auth
        - active-response
        - cluster
        - csyslog
        - integration
        - localfile
        - socket
        - remote
        - syscheck
        - rootcheck
        - wmodules
    decoder_name:
      in: path
      name: decoder_name
      description: Decoder name.
      required: true
      schema:
        type: string
        format: names
    description:
      in: query
      name: description
      description: Filters by policy description.
      schema:
        type: string
        format: alphanumeric
    directory:
      in: query
      name: directory
      description: Filters by directory.
      schema:
        type: string
        format: path
    downloadFile:
      in: path
      name: file
      required: True
      description: File name to download.
      schema:
        type: string
        format: alphanumeric
    error:
      in: query
      name: error
      description: Filters by encountered errors.
      schema:
        type: integer
        format: int32
        minimum: 0
    fail:
      in: query
      name: fail
      description: Filters by failed checks.
      schema:
        type: integer
        format: int32
        minimum: 0
    fields:
      in: query
      name: fields
      description: List of fields affecting the operation.
      schema:
        type: array
        items:
          type: string
          format: names
    file:
      in: query
      name: file
      description: Filters by filename.
      schema:
        type: string
        format: alphanumeric
    file_name:
      in: path
      name: file_name
      description: Filename.
      required: true
      schema:
        type: string
        format: alphanumeric
    format:
      in: query
      name: format
      description: Select output format to return the file. JSON will format the file in JSON format and XML will return the XML raw file in a string.
      schema:
        type: array
        items:
          type: string
          enum:
          - json
          - xml
    file_format:
      in: query
      name: format
      description: Select output format to return the file. JSON will format the file in JSON format and XML will return the XML raw file in a string.
      schema:
        type: string
        format: alphanumeric
    group_id:
      in: path
      name: group_id
      description: Group ID.
      required: true
      schema:
        $ref: '#/components/schemas/GroupId'
    agent_group:
      in: query
      name: group
      description: Filters by group of agents.
      schema:
        $ref: '#/components/schemas/GroupId'
    hash:
      in: query
      name: hash
      description: Select algorithm to generate the returned checksums.
      schema:
        type: string
        enum:
          - md5
          - sha1
          - sha224
          - sha256
          - sha384
          - sha512
          - blake2b
          - blake2s
          - sha3_224
          - sha3_256
          - sha3_384
          - sha3_512
          - shake_128
          - shake_256
    limit:
      in: query
      name: limit
      description: Maximum number of elements to return
      schema:
        type: integer
        format: int32
        default: 500
        minimum: 1
    list_agents:
      in: query
      name: list_agents
      description: Array of agent's IDs
      required: true
      schema:
        type: array
        items:
          $ref: '#/components/schemas/AgentID'
    list_groups:
      in: query
      name: list_groups
      description: Array of group's IDs
      schema:
        type: array
        items:
          $ref: '#/components/schemas/GroupId'
    manager_host:
      in: query
      name: manager
      description: Filters by manager hostname which agents are connected to.
      schema:
        type: string
        format: alphanumeric
    name:
      in: query
      name: name
      description: Filters by agent name.
      schema:
        type: string
        format: alphanumeric
    notchecked:
      in: query
      name: notchecked
      description: Filters by not checked.
      schema:
        type: integer
        format: int32
        minimum: 0
    offset:
      in: query
      name: offset
      description: First element to return in the collection
      schema:
        type: integer
        format: int32
        default: 0
        minimum: 0
    olderThanParam:
      in: query
      name: older_than
      description: |
        Filters out agents which time lapse from last keep alive signal is longer than specified. Time in seconds, ‘[n_days]d’, ‘[n_hours]h’, ‘[n_minutes]m’ or ‘[n_seconds]s’. For never connected agents, uses the register date. For example, `7d`, `10s` and `10` are valid values. When no time unit is specified, seconds are used.
      schema:
        type: string
        format: timeframe
    pass:
      in: query
      name: pass
      description: Filters by passed checks.
      schema:
        type: integer
        format: int32
        minimum: 0
    pathFilter:
      in: query
      name: path
      description: Filters by path
      schema:
        type: string
        format: etc_path
    pretty:
      in: query
      name: pretty
      description: Show results in human-readable format
      schema:
        type: boolean
        default: false
    process:
      in: query
      name: process
      description: Filters by process name.
      schema:
        type: string
        format: alphanumeric
    profile:
      in: query
      name: profile
      description: Filters by evaluated profile.
      schema:
        type: string
        format: alphanumeric
    policy_id:
      in: path
      name: policy_id
      description: Filters by policy id.
      required: true
      schema:
        type: string
        format: alphanumeric
    purge:
      in: query
      name: purge
      description: Delete an agent from the key store
      schema:
        type: boolean
        default: false
    query:
      in: query
      name: q
      description: Query to filter results by. For example q=&quot;status=Active&quot;
      schema:
        type: string
        format: query
    rationale:
      in: query
      name: rationale
      description: Filters by rationale.
      schema:
        type: string
        format: alphanumeric
    registry:
      in: query
      name: registry
      description: Filters by registry.
      schema:
        type: string
        format: alphanumeric
    references:
      in: query
      name: references
      description: Filters by references.
      schema:
        type: string
        format: alphanumeric
    remediation:
      in: query
      name: remediation
      description: Filters by remediation.
      schema:
        type: string
        format: alphanumeric
    result:
      in: query
      name: result
      description: Filters by result.
      schema:
        type: string
        format: alphanumeric
    rulesetPath:
      in: query
      name: path
      description: Filters by path.
      schema:
        type: string
        format: ruleset_path
    score:
      in: query
      name: score
      description: Filters by final score.
      schema:
        type: integer
        format: int32
        minimum: 0
    search:
      in: query
      name: search
      description: Looks for elements with the specified string
      schema:
        type: string
        format: search
    select:
      in: query
      name: select
      description: Select which fields to return (separated by comma)
      schema:
        type: array
        items:
          type: string
          format: names
    # It'd be more appropriate to be an array of strings, and separate the ascending or descending order in another param
    sort:
      in: query
      name: sort
      description: |
            Sorts the collection by a field or fields (separated by comma). Use +/- at the beginning to list in ascending or descending order.
      schema:
        type: string
        format: sort
    statusAgentParam:
      in: query
      name: agent_status
      description: Filters by agent status.
      schema:
        type: array
        items:
          type: string
          enum:
          - active
          - pending
          - neverconnected
          - disconnected
        minItems: 1
    statusRLDParam:
      in: query
      name: status
      description: Filters by list status. Use commas to enter multiple statuses.
      schema:
        type: string
        enum:
        - enabled
        - disabled
        - all
        minItems: 1
    title:
      in: query
      name: title
      description: Filters by title.
      schema:
        type: string
        format: alphanumeric
    type_agents:
      in: query
      name: type
      description: Type of file.
      schema:
        type: array
        items:
          type: string
          enum:
          - conf
          - rootkit_files
          - rootkit_trojans
          - rcl
<<<<<<< HEAD
=======
    type_syscollector:
      in: query
      name: type
      description: Type of network.
      schema:
        type: string
        format: alphanumeric
>>>>>>> dd9bd47c
    typesys:
      in: query
      name: type
      description: Type of file.
      schema:
        type: string
    unknown:
      in: query
      name: unknown
      description: Filters by unknown results.
      schema:
        type: integer
        format: int32
    version:
      in: query
      name: version
      description: Filters by agents version.
      schema:
        type: string
        format: alphanumeric
    wait_for_complete:
      in: query
      name: wait_for_complete
      description: Disable timeout response
      schema:
        type: boolean
        default: false
    node_type:
      in: query
      name: type
      description: Filters by node type.
      schema:
        type: string
        enum:
        - worker
        - master
    node_id:
      in: path
      name: node_id
      description: Cluster node name.
      required: true
      schema:
        type: string
        format: names
    node_name:
      in: query
      name: node_name
      description: Filters by node name.
      schema:
        type: string
        format: names
    section:
      in: query
      name: section
      description: Indicates the wazuh configuration section
      schema:
        type: string
        enum:
        - active-response
        - command
        - agentless
        - localfile
        - remote
        - syslog_output
        - integration
        - alerts
        - client
        - database_output
        - email_alerts
        - reports
        - global
        - open-scap
        - cis-cat
        - syscollector
        - rootcheck
        - ruleset
        - syscheck
        - auth
        - cluster
        - vulnerability-detector
        - osquery
        - labels
    field:
      in: query
      name: field
      description: Indicates a section child, e.g, fields for rule section are include, decoder_dir, etc.
      schema:
        type: string
        format: names
    date:
      in: query
      name: date
      description: Selects the date for getting the statistical information. Format YYYY-MM-DD.
      schema:
        type: string
        format: date
    category:
      in: query
      name: category
      description: Filter by category of log.
      schema:
        type: string
        enum:
        - ossec-analysisd
        - ossec-remoted
        - sca
        - ossec-authd
        - wazuh-db
        - ossec-execd
        - ossec-maild
        - ossec-monitord
        - ossec-logcollector
        - ossec-rootcheck
        - ossec-syscheckd
        - wazuh-modulesd
        - wazuh-modulesd:agent-key-polling
        - wazuh-modulesd:aws-s3
        - wazuh-modulesd:azure-logs
        - wazuh-modulesd:ciscat
        - wazuh-modulesd:command
        - wazuh-modulesd:database
        - wazuh-modulesd:docker-listener
        - wazuh-modulesd:download
        - wazuh-modulesd:oscap
        - wazuh-modulesd:osquery
        - wazuh-modulesd:syscollector
        - wazuh-modulesd:vulnerability-detector
        - ossec-agentlessd
        - ossec-testrule
        - ossec-csyslogd
        - ossec-dbd
        - ossec-integratord
        - ossec-reportd
    type_log:
      in: query
      name: type_log
      description: Filters by log level.
      schema:
        type: string
        enum:
          - all
          - error
          - warning
          - info
          - debug
          - debug2
          - critical
    path:
      in: query
      name: path
      description: Filepath to return.
      required: true
      schema:
        type: string
        format: etc_path
    overwrite:
      in: query
      name: overwrite
      description: If set to false, an exception will be raised when updating contents of an already existing filename.
      schema:
        type: boolean
        default: false
    group:
      in: query
      name: group
      description: Filters by rule group.
      schema:
        type: string
        format: alphanumeric
    level:
      in: query
      name: level
      description: Filters by rule level. Can be a single level (4) or an interval (2-4)
      schema:
        type: string
        format: range
    pci:
      in: query
      name: pci
      description: Filters by PCI requirement name.
      schema:
        type: string
        format: alphanumeric
    gdpr:
      in: query
      name: gdpr
      description: Filters by GDPR requirement.
      schema:
        type: string
        format: alphanumeric
    rule_id:
      in: path
      name: rule_id
      description: Filters by rule ID.
      required: true
      schema:
        type: integer
        format: int32
        minimum: 1
    rootcheck_status:
      in: query
      name: status
      description: Filter by scan status
      schema:
        type: string
        enum:
        - all
        - outstanding
        - solved
    cis:
      in: query
      name: cis
      description: Filters by CIS requirement.
      schema:
        type: string
        format: alphanumeric
    filetype:
      in: query
      name: type
      description: Filters by file type.
      schema:
        type: string
        enum:
        - file
        - registry
    summary:
      in: query
      name: summary
      description: Returns a summary grouping by filename.
      schema:
        type: boolean
        default: false
    md5:
      in: query
      name: md5
      description: Filters files with the specified MD5 checksum.
      schema:
        type: string
        format: hash
    sha1:
      in: query
      name: sha1
      description: Filters files with the specified SHA1 checksum.
      schema:
        type: string
        format: hash
    sha256:
      in: query
      name: sha256
      description: Filters files with the specified SHA256 checksum.
      schema:
        type: string
        format: hash
    hashfilter:
      in: query
      name: hash
      description: Filters files with the specified hash (md5, sha256 or sha1)
      schema:
        type: string
        enum:
          - md5
          - sha256
          - sha1
    ram_free:
      in: query
      name: ram_free
      description: Filters by ram_free.
      schema:
        type: integer
        format: int64
        minimum: 0
    ram_total:
      in: query
      name: ram_total
      description: Filters by ram_total.
      schema:
        type: integer
        format: int64
        minimum: 0
    cpu_cores:
      in: query
      name: cpu_cores
      description: Filters by cpu_cores.
      schema:
        type: integer
        format: int32
        minimum: 1
    cpu_mhz:
      in: query
      name: cpu_mhz
      description: Filters by cpu_mhz.
      schema:
        type: number
        format: float
        minimum: 1
    cpu_name:
      in: query
      name: cpu_name
      description: Filters by cpu_name.
      schema:
        type: string
        format: alphanumeric
    board_serial:
      in: query
      name: board_serial
      description: Filters by board_serial.
      schema:
        type: string
        format: alphanumeric
    proto:
      in: query
      name: proto
      description: Filters by IP protocol.
      schema:
        type: string
        format: alphanumeric
    address:
      in: query
      name: address
      description: Filters by IP address.
      schema:
        type: string
        format: alphanumeric
    broadcast:
      in: query
      name: broadcast
      description: Filters by broadcast direction.
      schema:
        type: string
        format: alphanumeric
    netmask:
      in: query
      name: netmask
      description: Filters by netmask.
      schema:
        type: string
        format: alphanumeric
    adapter:
      in: query
      name: adapter
      description: Filters by adapter.
      schema:
        type: string
        format: alphanumeric
    state:
      in: query
      name: state
      description: Filters by state.
      schema:
        type: string
        format: alphanumeric
    mtu:
      in: query
      name: mtu
      description: Filters by mtu.
      schema:
        type: integer
        format: int32
        minimum: 0
    tx_packets:
      in: query
      name: tx_packets
      description: Filters by tx_packets.
      schema:
        type: integer
        format: int32
        minimum: 0
    rx_packets:
      in: query
      name: rx_packets
      description: Filters by rx_packets.
      schema:
        type: integer
        format: int32
        minimum: 0
    tx_bytes:
      in: query
      name: tx_bytes
      description: Filters by tx_bytes.
      schema:
        type: integer
        format: int32
        minimum: 0
    rx_bytes:
      in: query
      name: rx_bytes
      description: Filters by rx_bytes.
      schema:
        type: integer
        format: int32
        minimum: 0
    tx_errors:
      in: query
      name: tx_errors
      description: Filters by tx_errors.
      schema:
        type: integer
        format: int32
        minimum: 0
    rx_errors:
      in: query
      name: rx_errors
      description: Filters by rx_errors.
      schema:
        type: integer
        format: int32
        minimum: 0
    tx_dropped:
      in: query
      name: tx_dropped
      description: Filters by tx_dropped.
      schema:
        type: integer
        format: int32
        minimum: 0
    rx_dropped:
      in: query
      name: rx_dropped
      description: Filters by rx_dropped.
      schema:
        type: integer
        format: int32
        minimum: 0
    iface:
      in: query
      name: iface
      description: Filters by network interface.
      schema:
        type: string
        format: alphanumeric
    gateway:
      in: query
      name: gateway
      description: Filters by network gateway.
      schema:
        type: string
        format: alphanumeric
    dhcp:
      in: query
      name: dhcp
      description: Filters by network dhcp (enabled or disabled).
      schema:
        $ref: '#/components/schemas/DHCPStatus'
    os_name:
      in: query
      name: os_name
      description: "Filters by os_name. Example: Ubuntu, Windows..."
      schema:
        type: string
        format: alphanumeric
    os_platform:
      in: query
      name: os_platform
      description: Filters by OS platform.
      schema:
        type: string
        format: alphanumeric
    architecture:
      in: query
      name: architecture
      description: Filters by architecture.
      schema:
        type: string
        format: alphanumeric
    os_version:
      in: query
      name: os_version
      description: Filters by os_version.
      schema:
        type: string
        format: alphanumeric
    release:
      in: query
      name: release
      description: Filters by release.
      schema:
        type: string
        format: alphanumeric
    vendor:
      in: query
      name: vendor
      description: Filters by vendor.
      schema:
        type: string
        format: alphanumeric
    pid:
      in: query
      name: pid
      description: Filters by pid.
      schema:
        type: string
        format: numbers
    protocol:
      in: query
      name: protocol
      description: Filters by protocol.
      schema:
        type: string
        format: alphanumeric
    local_ip:
      in: query
      name: local_ip
      description: Filters by Local IP.
      schema:
        type: string
        format: alphanumeric
    local_port:
      in: query
      name: local_port
      description: Filters by Local Port.
      schema:
        type: string
        format: numbers
    remote_ip:
      in: query
      name: remote_ip
      description: Filters by Remote IP.
      schema:
        type: string
        format: alphanumeric
    tx_queue:
      in: query
      name: tx_queue
      description: Filters by tx_queue.
      schema:
        type: string
        format: numbers
    process_pid:
      in: query
      name: pid
      description: Filters by process pid.
      schema:
        type: string
        format: numbers
    process_state:
      in: query
      name: state
      description: Filters by process state.
      schema:
        type: string
        format: alphanumeric
    ppid:
      in: query
      name: ppid
      description: Filters by process parent pid.
      schema:
        type: string
        format: numbers
    egroup:
      in: query
      name: egroup
      description: Filters by process egroup.
      schema:
        type: string
        format: alphanumeric
    euser:
      in: query
      name: euser
      description: Filters by process euser.
      schema:
        type: string
        format: alphanumeric
    fgroup:
      in: query
      name: fgroup
      description: Filters by process fgroup.
      schema:
        type: string
        format: alphanumeric
    process_name:
      in: query
      name: name
      description: Filters by process name.
      schema:
        type: string
        format: alphanumeric
    nlwp:
      in: query
      name: nlwp
      description: Filters by process nlwp.
      schema:
        type: string
        format: numbers
    pgrp:
      in: query
      name: pgrp
      description: Filters by process pgrp.
      schema:
        type: string
        format: numbers
    priority:
      in: query
      name: priority
      description: Filters by process priority.
      schema:
        type: string
        format: numbers
    rgroup:
      in: query
      name: rgroup
      description: Filters by process rgroup.
      schema:
        type: string
        format: alphanumeric
    ruser:
      in: query
      name: ruser
      description: Filters by process ruser.
      schema:
        type: string
        format: alphanumeric
    sgroup:
      in: query
      name: sgroup
      description: Filters by process sgroup.
      schema:
        type: string
        format: alphanumeric
    suser:
      in: query
      name: suser
      description: Filters by process suser.
      schema:
        type: string
        format: alphanumeric
    package_version:
      in: query
      name: version
      description: Filters by version name.
      schema:
        type: string

tags:
  - name: active-response
    description: 'Agents Active Response'
  - name: agents
    description: 'Agents management related operations'
  - name: ciscat
    description: 'Retrieve information from CIS-CAT scans.'
  - name: cluster
    description: 'Wazuh cluster and nodes management'
  - name: sca
    description: 'Policy monitoring'
  - name: decoders
    description: 'Wazuh decoders management'
  - name: experimental
    description: 'Not ready for production endpoints. Use with caution'
  - name: lists
    description: 'CDB lists'
  - name: login
    description: 'User authentication'
  - name: manager
    description: 'Wazuh manager information, status and logs'
  - name: rootcheck
    description: 'Detection of rootkit, ports and hidden processes and many other scans.'
  - name: rules
    description: 'Wazuh ruleset management'
  - name: syscheck
    description: 'File integrity monitoring.'
  - name: syscollector
    description: 'Capability to collect interesting information for each agent'

security:
   - jwt: []

paths:
  /:
    get:
      summary: 'Root-endpoint info'
      description: 'Returns various basic information about the API'
      operationId: api.controllers.default_controller.default_info
      responses:
        '200':
          description: 'API default info'
          content:
            application/json:
              schema:
                type: object
                properties:
                  data:
                    $ref: '#/components/schemas/BasicInfo'
              example:
                title: "Wazuh API"
                api_version: "v4.0.0"
                revision: 4000
                license_name: "GPL 2.0"
                license_url: "https://github.com/wazuh/wazuh/blob/master/LICENSE"
                hostname: "wazuh"
                timestamp: "2019-04-02T08:08:11+0000"
 
  /active-response/{agent_id}:
    put:
      tags:
        - active-response
      summary: 'Run an AR command in the agent'
      description: 'Runs an Active Response command on a specified agent'
      operationId: api.controllers.active_response_controller.active_response
      parameters:
        - $ref: '#/components/parameters/agent_id'

      requestBody:
        content:
          application/json:
              schema:
                properties:
                  command:
                    description: Command running in the agent. If this value starts by `!`, then it refers to a script name instead of a command name.
                    type: string

                  custom:
                    description: Whether the specified command is a custom command or not.
                    type: boolean
                    default: false

                  arguments:
                    description: Command arguments.
                    type: array
                    items:
                      type: string
                required:
                  - command
      responses:
        '200':
          description: 'Command send to agent'
          content:
            application/json:
              schema:
                $ref: '#/components/schemas/ApiResponse'
              example:
                message: "Command sent."
        default:
          $ref: '#/components/responses/ResponseError'

  /agents:
    delete:
      tags:
      - agents
      summary: Delete agents
      description: |
        Removes agents, using a list of them or a criterion based on the status or time of the last connection. The Wazuh API must be restarted after removing an agent.
      operationId: api.controllers.agents_controller.delete_agents
      parameters:
        - $ref: '#/components/parameters/pretty'
        - $ref: '#/components/parameters/wait_for_complete'
        - $ref: '#/components/parameters/list_agents'
        - $ref: '#/components/parameters/purge'
        - $ref: '#/components/parameters/statusAgentParam'
        - in: query
          name: older_than
          description: |
            Consider only agents which last keep alive is older than the specified time frame. For never connected agents, register date is considered instead of last keep alive. For example, `7d`, `10s` and `10` are valid values. When no time unit is specified, seconds are assumed.
          schema:
            type: string
            format: timeframe
            default: 7d
      responses:
        '200':
          description: Delete agents
          content:
            application/json:
              schema:
                allOf:
                - $ref: '#/components/schemas/ApiResponse'
                - type: object
                  properties:
                    data:
                      $ref: '#/components/schemas/AllItemsAffected'
              example:
                message: All selected agents were removed
                data:
                  affected_agents:
                  - '003'
                  - '005'
                  older_than: 10s
                  total_affected_agents: 2
        default:
          $ref: '#/components/responses/ResponseError'
    get:
      tags:
      - agents
      summary: 'Get all agents'
      description: 'Returns a list with the available agents.'
      operationId: api.controllers.agents_controller.get_all_agents
      parameters:
        - $ref: '#/components/parameters/pretty'
        - $ref: '#/components/parameters/wait_for_complete'
        - $ref: '#/components/parameters/offset'
        - $ref: '#/components/parameters/limit'
        - $ref: '#/components/parameters/select'
        - $ref: '#/components/parameters/sort'
        - $ref: '#/components/parameters/search'
        - $ref: '#/components/parameters/statusAgentParam'
        - $ref: '#/components/parameters/query'
        - $ref: '#/components/parameters/olderThanParam'
        - $ref: '#/components/parameters/os_platform'
        - $ref: '#/components/parameters/os_version'
        - $ref: '#/components/parameters/os_name'
        - $ref: '#/components/parameters/manager_host'
        - $ref: '#/components/parameters/version'
        - $ref: '#/components/parameters/agent_group'
        - $ref: '#/components/parameters/node_name'
        - $ref: '#/components/parameters/name'
        - in: query
          name: ip
          description: Filters by the IP used by the agent to communicate with the manager. If it's not available, it will have the same value as registerIP.
          schema:
            type: string
            format: alphanumeric
        - in: query
          name: registerIp
          description: Filters by the IP used when registering the agent.
          schema:
            type: string
            format: alphanumeric
      responses:
        '200':
          description: 'List of agents or error description'
          content:
            application/json:
              schema:
                allOf:
                - $ref: '#/components/schemas/ApiResponse'
                - type: object
                  properties:
                    data:
                      allOf:
                        - $ref: '#/components/schemas/ListMetadata'
                        - type: object
                          properties:
                            items:
                              type: array
                              items:
                                $ref: '#/components/schemas/Agent'
              example:
                data:
                  totalItems: 7
                  items:
                  - status: Active
                    configSum: ab73af41699f13fdd81903b5f23d8d00
                    group:
                    - default
                    name: agent1
                    mergedSum: f1a9e24e02ba4cc5ea80a9d3feb3bb9a
                    ip: 192.168.185.7
                    registerIP: any
                    manager: manager
                    node_name: node02
                    dateAdd: '2018-10-11T09:38:47Z'
                    version: Wazuh v3.8.0
                    lastKeepAlive: '2018-10-11T13:58:08Z'
                    os:
                      major: '16'
                      name: Ubuntu
                      uname: Linux |ubuntu |4.4.0-135-generic |#161-Ubuntu SMP Mon Aug 27 10:45:01
                        UTC 2018 |x86_64
                      platform: ubuntu
                      version: 16.04.5 LTS
                      codename: Xenial Xerus
                      arch: x86_64
                      minor: '04'
                    id: '001'
                  - status: Active
                    name: manager
                    ip: 127.0.0.1
                    registerIP: 127.0.0.1
                    manager: manager
                    node_name: node01
                    dateAdd: '2018-10-11T09:37:23Z'
                    version: Wazuh v3.8.0
                    lastKeepAlive: '9999-12-31T23:59:59Z'
                    os:
                      major: '18'
                      name: Ubuntu
                      uname: Linux |manager |4.15.0-36-generic |#39-Ubuntu SMP Mon Sep 24 16:19:09
                        UTC 2018 |x86_64
                      platform: ubuntu
                      version: 18.04.1 LTS
                      codename: Bionic Beaver
                      arch: x86_64
                      minor: '04'
                    id: '000'
                  - status: Never connected
                    dateAdd: '2018-10-11T13:58:23Z'
                    name: NewHost_2
                    ip: 10.0.10.10
                    registerIP: any
                    id: '123'
                    node_name: unknown
                  - status: Never connected
                    dateAdd: '2018-10-11T13:58:22Z'
                    name: NewHost
                    ip: 10.0.0.9
                    registerIP: 10.0.0.9
                    id: '007'
                    node_name: unknown
                  - status: Never connected
                    dateAdd: '2018-10-11T13:58:10Z'
                    group:
                    - default
                    name: server001
                    ip: 10.0.0.62
                    registerIP: any
                    id: '002'
                    node_name: unknown
        default:
          $ref: '#/components/responses/ResponseError'
    post:
      tags:
      - agents
      summary: 'Add agent'
      description: 'Add a new agent.'
      operationId: api.controllers.agents_controller.add_agent
      parameters:
        - $ref: '#/components/parameters/pretty'
        - $ref: '#/components/parameters/wait_for_complete'

      requestBody:
        content:
          application/json:
              schema:
                type: object
                properties:
                  name:
                    description: Agent name.
                    type: string
                  ip:
                    description: "If this is not included, the API will get the IP automatically. If you are behind a proxy, you must set the option BehindProxyServer to yes at API configuration. Allowed values: IP, IP/NET, ANY"
                    type: string
                  force_time:
                    description: Remove the old agent with the same IP if disconnected since <force_time> seconds.
                    type: integer
                    minimum: 1
                required:
                - name
                - ip
      responses:
        '200':
          description: 'Add an agent'
          content:
            application/json:
              schema:
                allOf:
                - $ref: '#/components/schemas/ApiResponse'
                - type: object
                  properties:
                    data:
                      $ref: '#/components/schemas/AgentIdKey'
              example:
                data:
                  id: "007"
                  key: MDA3IE5ld0hvc3QgMTAuMC4wLjkgZTk5MDE2ZTkzMjMyZDBjZDYyMGIyZTZmMTM2ZjMzMDQxMjY3M2E0NGRmOTNmODk1NzFjMGQyYzczY2VlYzRhZQ==
        default:
          $ref: '#/components/responses/ResponseError'

  /agents/{agent_id}:
    delete:
      tags:
        - agents
      summary: 'Removes an agent'
      description: 'Removes an agent.'
      operationId: api.controllers.agents_controller.delete_agent
      parameters:
        - $ref: '#/components/parameters/pretty'
        - $ref: '#/components/parameters/wait_for_complete'
        - $ref: '#/components/parameters/agent_id'
        - $ref: '#/components/parameters/purge'
      responses:
        '200':
          description: 'Delete agent'
          content:
            application/json:
              schema:
                allOf:
                - $ref: '#/components/schemas/ApiResponse'
                - type: object
                  properties:
                    data:
                      $ref: '#/components/schemas/ItemAffected'
              example:
                message: All selected agents were removed
                data:
                  affected_agents:
                  - '008'
        default:
          $ref: '#/components/responses/ResponseError'
    get:
      tags:
        - agents
      summary: 'Get an agent'
      description: 'Returns various information from an agent.'
      operationId: api.controllers.agents_controller.get_agent
      parameters:
        - $ref: '#/components/parameters/pretty'
        - $ref: '#/components/parameters/wait_for_complete'
        - $ref: '#/components/parameters/agent_id'
        - $ref: '#/components/parameters/select'
      responses:
        '200':
          description: 'Get agent'
          content:
            application/json:
              schema:
                allOf:
                - $ref: '#/components/schemas/ApiResponse'
                - type: object
                  properties:
                    data:
                      $ref: '#/components/schemas/Agent'
              example:
                data:
                  configSum: "ab73af41699f13fdd81903b5f23d8d00"
                  dateAdd: '2018-10-11T09:37:23Z'
                  group:
                    - default
                  id: "002"
                  ip: "172.18.0.6"
                  lastKeepAlive: "2019-03-14T11:36:55Z"
                  manager: "9f393e777dfb"
                  mergedSum: "f8d49771911ed9d5c45b03a40babd065"
                  name: "176772c37776"
                  node_name: "worker1"
                  os:
                    arch: "x86_64"
                    codename: "Bionic Beaver"
                    major: "18"
                    minor: "04"
                    name: "Ubuntu"
                    platform: "ubuntu"
                    uname: "Linux |176772c37776 |4.15.0-46-generic |#49~16.04.1-Ubuntu SMP Tue Feb 12 17:45:24 UTC 2019 |x86_64"
                    version: "18.04.2 LTS"
                  registerIP: "172.18.0.6"
                  status: "Active"
                  version: "Wazuh v3.8.2"
        default:
          $ref: '#/components/responses/ResponseError'

  /agents/{agent_id}/config/{component}/{configuration}:
    get:
      tags:
        - agents
      summary: 'Get active configuration'
      description: 'Returns the active configuration the agent is currently using. This can be different from the configuration present in the configuration file, if it has been modified and the agent has not been restarted yet.'
      operationId: api.controllers.agents_controller.get_agent_config
      parameters:
        - $ref: '#/components/parameters/pretty'
        - $ref: '#/components/parameters/wait_for_complete'
        - $ref: '#/components/parameters/agent_id'
        - $ref: '#/components/parameters/component'
        - $ref: '#/components/parameters/configuration'
      responses:
        '200':
          description: 'Get agent configuration'
          content:
            application/json:
              schema:
                allOf:
                - $ref: '#/components/schemas/ApiResponse'
                - type: object
                  properties:
                    data:
                      $ref: '#/components/schemas/AgentConfiguration'
              example:
                data:
                    localfile:
                      - logformat: command
                        command: df -P
                        alias: df -P
                        target:
                          - agent
                        frequency: 360
                      - logformat: full_command
                        command: netstat -tulpn | sed 's/\\([[:alnum:]]\\+\\)\\ \\+[[:digit:]]\\+\\ \\+[[:digit:]]\\+\\ \\+\\(.*\\):\\([[:digit:]]*\\)\\ \\+\\([0-9\\.\\:\\*]\\+\\).\\+\\ \\([[:digit:]]*\\/[[:alnum:]\\-]*\\).*/\\1 \\2 == \\3 == \\4 \\5/' | sort -k 4 -g | sed 's/ == \\(.*\\) ==/:\\1/' | sed 1,2d
                        alias: netstat listening ports
                        target:
                          - agent
                        frequency: 360
                      - logformat: full_command
                        command: last -n 20
                        alias: last -n 20
                        target:
                          - agent
                        frequency: 360
                      - file: /var/ossec/logs/active-responses.log
                        logformat: syslog
                        target:
                          - agent
                      - file: /var/log/auth.log
                        logformat: syslog
                        target:
                          - agent
                      - file: /var/log/syslog
                        logformat: syslog
                        target:
                          - agent
                      - file: /var/log/dpkg.log
                        logformat: syslog
                        target:
                          - agent
                      - file: /var/log/kern.log
                        logformat: syslog
                        target:
                          - agent
        default:
          $ref: '#/components/responses/ResponseError'

  /agents/{agent_id}/group:
    delete:
      tags:
        - agents
      summary: 'Remove all agent groups.'
      description: 'Removes the group of the agent. The agent will automatically revert to the "default" group.'
      operationId: api.controllers.agents_controller.delete_agent_group
      parameters:
        - $ref: '#/components/parameters/pretty'
        - $ref: '#/components/parameters/wait_for_complete'
        - $ref: '#/components/parameters/agent_id'
      responses:
        '200':
          description: 'Remove the group of the agent'
          content:
            application/json:
              schema:
                $ref: '#/components/schemas/ApiResponse'
              example:
                message: "Group unset for agent '004'."
        default:
          $ref: '#/components/responses/ResponseError'

  /agents/{agent_id}/group/is_sync:
    get:
      tags:
        - agents
      summary: 'Get agent configuration sync status'
      description: 'Returns whether the agent configuration has been synchronized with the agent or not. This can be useful to check after updating a group configuration.'
      operationId: api.controllers.agents_controller.get_sync_agent
      parameters:
        - $ref: '#/components/parameters/pretty'
        - $ref: '#/components/parameters/wait_for_complete'
        - $ref: '#/components/parameters/agent_id'
      responses:
        '200':
          description: 'Get agent sync'
          content:
            application/json:
              schema:
                allOf:
                  - $ref: '#/components/schemas/ApiResponse'
                  - type: object
                    properties:
                      data:
                        properties:
                          syncef:
                            type: boolean
              example:
                data:
                    synced: false
        default:
          $ref: '#/components/responses/ResponseError'

  /agents/{agent_id}/group/{group_id}:
    delete:
      tags:
        - agents
      summary: 'Remove a single group of an agent'
      description: 'Remove the group of the agent but will leave the rest of its group if it belongs to a multigroup.'
      operationId: api.controllers.agents_controller.delete_agent_single_group
      parameters:
        - $ref: '#/components/parameters/pretty'
        - $ref: '#/components/parameters/wait_for_complete'
        - $ref: '#/components/parameters/agent_id'
        - $ref: '#/components/parameters/group_id'
      responses:
        '200':
          description: 'Remove the group of the agent'
          content:
            application/json:
              schema:
                $ref: '#/components/schemas/ApiResponse'
              example:
                message: "Group 'dmz' unset for agent '004'."
        default:
          $ref: '#/components/responses/ResponseError'

    put:
      tags:
        - agents
      summary: 'Add agent group'
      description: 'Adds an agent to the specified group.'
      operationId: api.controllers.agents_controller.put_agent_single_group
      parameters:
        - $ref: '#/components/parameters/pretty'
        - $ref: '#/components/parameters/wait_for_complete'
        - $ref: '#/components/parameters/agent_id'
        - $ref: '#/components/parameters/group_id'
        - in: query
          name: force_single_group
          description: Wheter to append new group to current agent's group or replace it.
          schema:
            type: boolean
      responses:
        '200':
          description: 'Add agent to group'
          content:
            application/json:
              schema:
                $ref: '#/components/schemas/ApiResponse'
              example:
                message: "Group '004' already belongs to group 'dmz'."
        default:
          $ref: '#/components/responses/ResponseError'

  /agents/{agent_id}/key:
    get:
      tags:
        - agents
      summary: 'Get agent key'
      description: 'Returns the key of an agent.'
      operationId: api.controllers.agents_controller.get_agent_key
      parameters:
        - $ref: '#/components/parameters/pretty'
        - $ref: '#/components/parameters/wait_for_complete'
        - $ref: '#/components/parameters/agent_id'
      responses:
        '200':
          description: 'Get agent key'
          content:
            application/json:
              schema:
                allOf:
                  - $ref: '#/components/schemas/ApiResponse'
                  - type: object
                    properties:
                      data:
                        type: object
                        properties:
                          key:
                            type: string
                            description: Agent key.
              example:
                data:
                  key: MDA0IG1haW5fZGF0YWJhc2UgMTAuMC4wLjE1IDIzNGM1Y2MzZjhhNzA2OWY2ZGRjN2I0NDc1MWZmNmE1Zjg3MjExMTJiZWJhNmFhMWUyMDIzNWI4MTBjYWNiM2I=
        default:
          $ref: '#/components/responses/ResponseError'

  /agents/{agent_id}/restart:
    put:
      tags:
        - agents
      summary: 'Restart an agent'
      description: 'Restarts the specified agent.'
      operationId: api.controllers.agents_controller.put_restart_agent
      parameters:
        - $ref: '#/components/parameters/pretty'
        - $ref: '#/components/parameters/wait_for_complete'
        - $ref: '#/components/parameters/agent_id'
      responses:
        '200':
          description: 'Agent restarted'
          content:
            application/json:
              schema:
                allOf:
                - $ref: '#/components/schemas/ApiResponse'
                - type: object
                  properties:
                    data:
                      $ref: '#/components/schemas/ItemAffected'
                example:
                  message: All selected agents were restarted
                  data:
                    affected_agents:
                      - "007"
        default:
          $ref: '#/components/responses/ResponseError'

  /agents/{agent_id}/upgrade:
    put:
      tags:
        - agents
      summary: 'Upgrade agent using online repository'
      description: 'Upgrade the agent using a WPK file from online repository.'
      operationId: api.controllers.agents_controller.put_upgrade_agent
      parameters:
        - $ref: '#/components/parameters/pretty'
        - $ref: '#/components/parameters/wait_for_complete'
        - $ref: '#/components/parameters/agent_id'
        - in: query
          name: wpk_repo
          description: WPK repository.
          schema:
            type: string
            format: path
        - $ref: '#/components/parameters/version'
        - in: query
          name: use_http
          description: Use protocol http. If it's false use https. By default the value is set to false.
          schema:
            type: boolean
            default: false
        - in: query
          name: force
          description: Force upgrade.
          schema:
            type: boolean
            default: false
      responses:
        '200':
          description: 'Agent upgraded'
          content:
            application/json:
              schema:
                $ref: '#/components/schemas/ApiResponse'
              example:
                message: "Upgrade procedure started"
        default:
          $ref: '#/components/responses/ResponseError'

  /agents/{agent_id}/upgrade_custom:
    put:
      tags:
        - agents
      summary: 'Upgrade agent using a custom file'
      description: 'Upgrade the agent using a local WPK file.'
      operationId: api.controllers.agents_controller.put_upgrade_custom_agent
      parameters:
        - $ref: '#/components/parameters/pretty'
        - $ref: '#/components/parameters/wait_for_complete'
        - $ref: '#/components/parameters/agent_id'
        - in: query
          name: file_path
          description: Path to the WPK file. The file must be on a folder on the Wazuh's installation directory (by default, <code>/var/ossec</code>).
          schema:
            type: string
            format: path
        - in: query
          name: installer
          description: Installation script.
          schema:
            type: string
            format: alphanumeric
      responses:
        '200':
          description: 'Agent upgraded'
          content:
            application/json:
              schema:
                $ref: '#/components/schemas/ApiResponse'
              example:
                message: "Installation started"
        default:
          $ref: '#/components/responses/ResponseError'

  /agents/{agent_name}:
    put:
      tags:
        - agents
      summary: 'Add agent (quick method)'
      description: 'Adds a new agent with name `agent_name`. This agent will use `any` as IP.'
      operationId: api.controllers.agents_controller.put_new_agent
      parameters:
        - $ref: '#/components/parameters/pretty'
        - $ref: '#/components/parameters/wait_for_complete'
        - $ref: '#/components/parameters/agent_name'
      responses:
        '200':
          description: 'Agent added'
          content:
            application/json:
              schema:
                allOf:
                - $ref: '#/components/schemas/ApiResponse'
                - type: object
                  properties:
                    data:
                      $ref: '#/components/schemas/AgentIdKey'
              example:
                data:
                  id: "008"
                  key: MDA4IG15TmV3QWdlbnQgYW55IDIyNGVmNmI4NjYyMDk5OTc5NzdiZWJhNDRmZTAyNDI0NjU2ZDM1NjhjNWJiZWI4Njk0M2JkMzdjZjA5YjZlM2M=
        default:
          $ref: '#/components/responses/ResponseError'

  /agents/{agent_id}/upgrade_result:
    get:
      tags:
        - agents
      summary: 'Get upgrade result from agent'
      description: 'Returns the upgrade result after updating an agent.'
      operationId: api.controllers.agents_controller.get_agent_upgrade
      parameters:
        - $ref: '#/components/parameters/pretty'
        - $ref: '#/components/parameters/wait_for_complete'
        - $ref: '#/components/parameters/agent_id'
        - in: query
          name: timeout
          description: Seconds to wait for the agent to respond.
          schema:
            type: integer
            format: int32
      responses:
        '200':
          description: 'Get agent upgrade result'
          content:
            application/json:
              schema:
                $ref: '#/components/schemas/ApiResponse'
              example:
                message: Agent upgraded successfully
        default:
          $ref: '#/components/responses/ResponseError'

  /agents/group/{group_id}:
    delete:
      tags:
        - agents
      summary: 'Remove multiple agents from a specified group.'
      description: 'Remove multiple agents from a specified group.'
      operationId: api.controllers.agents_controller.delete_multiple_agent_group
      parameters:
        - $ref: '#/components/parameters/pretty'
        - $ref: '#/components/parameters/wait_for_complete'
        - $ref: '#/components/parameters/list_agents'
        - $ref: '#/components/parameters/group_id'
      responses:
        '200':
          description: 'Remove the group of multiple agents'
          content:
            application/json:
              schema:
                allOf:
                - $ref: '#/components/schemas/ApiResponse'
                - type: object
                  properties:
                    data:
                      $ref: '#/components/schemas/ItemAffected'
              example:
                message: All selected agents were removed to group dmz
                data:
                  affected_agents:
                  - '001'
                  - '002'
        default:
          $ref: '#/components/responses/ResponseError'

    post:
      tags:
        - agents
      summary: 'Add multiple agents to a group'
      description: 'Adds multiple agents to the specified group.'
      operationId: api.controllers.agents_controller.post_multiple_agent_group
      parameters:
        - $ref: '#/components/parameters/pretty'
        - $ref: '#/components/parameters/wait_for_complete'
        - $ref: '#/components/parameters/group_id'

      requestBody:
        content:
          application/json:
            schema:
              properties:
                agent_id_list:
                  description: List of agents ID.
                  type: array
                  items:
                    $ref: '#/components/schemas/AgentID'
      responses:
        '200':
          description: 'Add multiple agents to a group'
          content:
            application/json:
              schema:
                allOf:
                - $ref: '#/components/schemas/ApiResponse'
                - type: object
                  properties:
                    data:
                      $ref: '#/components/schemas/ItemAffected'
              example:
                message: All selected agents assigned to group dmz
                data:
                  affected_agents:
                  - '001'
                  - '002'
        default:
          $ref: '#/components/responses/ResponseError'

  /agents/groups:
    delete:
      tags:
        - agents
      summary: 'Removes a list of groups'
      description: Removes multiple groups.
      operationId: api.controllers.agents_controller.delete_list_group
      parameters:
        - $ref: '#/components/parameters/pretty'
        - $ref: '#/components/parameters/wait_for_complete'
        - $ref: '#/components/parameters/list_groups'
      responses:
        '200':
          description: 'Remove multiple group of multiple agents'
          content:
            application/json:
              schema:
                allOf:
                - $ref: '#/components/schemas/ApiResponse'
                - type: object
                  properties:
                    data:
                      $ref: '#/components/schemas/AllItemsAffected'
              example:
                message: All selected groups were removed
                data:
                  affected_groups:
                  - 'webserver'
                  - 'dataserver'
                  affected_agents:
                  - '002'
                  - '005'
                  - '003'
        default:
          $ref: '#/components/responses/ResponseError'

    get:
      tags:
        - agents
      summary: 'Get all groups'
      description: 'Returns a list containing basic information about each agent group such as number of agents belonging to the group and the checksums of the configuration and shared files.'
      operationId: api.controllers.agents_controller.get_list_group
      parameters:
        - $ref: '#/components/parameters/pretty'
        - $ref: '#/components/parameters/wait_for_complete'
        - $ref: '#/components/parameters/offset'
        - $ref: '#/components/parameters/limit'
        - $ref: '#/components/parameters/sort'
        - $ref: '#/components/parameters/search'
        - $ref: '#/components/parameters/hash'
      responses:
        '200':
          description: 'List all groups'
          content:
            application/json:
              schema:
                allOf:
                - $ref: '#/components/schemas/ApiResponse'
                - type: object
                  properties:
                    data:
                      allOf:
                        - $ref: '#/components/schemas/ListMetadata'
                        - type: object
                          properties:
                            items:
                              type: array
                              items:
                                $ref: '#/components/schemas/AgentGroup'
              example:
                data:
                  item:
                  - count: 2
                    name: default
                    mergedSum: f8d49771911ed9d5c45b03a40babd065
                    configSum: ab73af41699f13fdd81903b5f23d8d00
                  - count: 3
                    name: dmz
                    mergedSum: 220d6c5fc253f251827ee7487341c0fc
                    configSum: cfbae9ecc10eb15f1b4fc736de6758cc
                  - count: 0
                    name: pciserver
                    mergedSum: 220d6c5fc253f251827ee7487341c0fc
                    configSum: ab73af41699f13fdd81903b5f23d8d00
        default:
          $ref: '#/components/responses/ResponseError'

  /agents/groups/{group_id}:
    delete:
      tags:
        - agents
      summary: 'Remove group'
      description: 'Removes the group. Agents that were assigned to the removed group will automatically revert to the "default" group.'
      operationId: api.controllers.agents_controller.delete_group
      parameters:
        - $ref: '#/components/parameters/pretty'
        - $ref: '#/components/parameters/wait_for_complete'
        - $ref: '#/components/parameters/group_id'
      responses:
        '200':
          description: 'Remove a group and revert agents to default group'
          content:
            application/json:
              schema:
                allOf:
                - $ref: '#/components/schemas/ApiResponse'
                - type: object
                  properties:
                    data:
                      allOf:
                        - $ref: '#/components/schemas/ItemAffected'
                        - $ref: '#/components/schemas/AgentGroupDeleted'
              example:
                message: All selected groups were removed
                data:
                  affected_groups:
                  - 'dmz'
                  affected_agents:
                  - '001'
                  - '002'
        default:
          $ref: '#/components/responses/ResponseError'

    get:
      tags:
        - agents
      summary: 'Get agents in a group'
      description: 'Returns the list of agents that belongs to the specified group.'
      operationId: api.controllers.agents_controller.get_agent_in_group
      parameters:
        - $ref: '#/components/parameters/pretty'
        - $ref: '#/components/parameters/wait_for_complete'
        - $ref: '#/components/parameters/group_id'
        - $ref: '#/components/parameters/offset'
        - $ref: '#/components/parameters/limit'
        - $ref: '#/components/parameters/select'
        - $ref: '#/components/parameters/sort'
        - $ref: '#/components/parameters/search'
        - $ref: '#/components/parameters/statusAgentParam'
        - $ref: '#/components/parameters/query'
      responses:
        '200':
          description: 'List of agents or error description'
          content:
            application/json:
              schema:
                allOf:
                - $ref: '#/components/schemas/ApiResponse'
                - type: object
                  properties:
                    data:
                      allOf:
                        - $ref: '#/components/schemas/ListMetadata'
                        - type: object
                          properties:
                            items:
                              type: array
                              items:
                                $ref: '#/components/schemas/Agent'
              example:
                data:
                  totalItems: 3
                  items:
                  - os:
                      arch: x86_64
                      codename: Bionic Beaver
                      major: '18'
                      minor: '04'
                      name: Ubuntu
                      platform: ubuntu
                      uname: Linux |agent-1 |4.15.0-43-generic |#46-Ubuntu SMP Thu Dec 6 14:45:28 UTC 2018 |x86_64
                      version: 18.04.1 LTS
                    group:
                      - default
                      - dmz
                    lastKeepAlive: '2019-02-19T10:31:09Z'
                    ip: 172.17.0.201
                    manager: manager
                    status: Active
                    version: Wazuh v3.8.2
                    dateAdd: '2019-02-19T10:25:42Z'
                    name: agent-1
                    configSum: ab73af41699f13fdd81903b5f23d8d00
                    registerIP: 172.17.0.201
                    node_name: node01
                    id: '001'
                    mergedSum: f8d49771911ed9d5c45b03a40babd065
                  - group:
                    - default
                    - dmz
                    status: Never connected
                    dateAdd: '2019-02-19T10:30:59Z'
                    name: server001
                    registerIP: 10.0.0.62
                    ip: 10.0.0.62
                    node_name: unknown
                    id: '002'
                  - group:
                    - dmz
                    ip: 10.0.0.15
                    status: Never connected
                    dateAdd: '2019-02-19T10:31:00Z'
                    name: main_database
                    registerIP: 10.0.0.15
                    node_name: unknown
                    id: '004'
        default:
          $ref: '#/components/responses/ResponseError'

    put:
      tags:
        - agents
      summary: 'Create a group'
      description: 'Creates a new group.'
      operationId: api.controllers.agents_controller.put_group
      parameters:
        - $ref: '#/components/parameters/pretty'
        - $ref: '#/components/parameters/wait_for_complete'
        - $ref: '#/components/parameters/group_id'
      responses:
        '200':
          description: 'Add new agent'
          content:
            application/json:
              schema:
                $ref: '#/components/schemas/ApiResponse'
              example:
                message: "Group 'pciserver' created"
        default:
          $ref: '#/components/responses/ResponseError'

  /agents/groups/{group_id}/configuration:
    get:
      tags:
        - agents
      summary: 'Get group configuration'
      description: 'Returns the group configuration defined in the `agent.conf` file.'
      operationId: api.controllers.agents_controller.get_group_config
      parameters:
        - $ref: '#/components/parameters/pretty'
        - $ref: '#/components/parameters/wait_for_complete'
        - $ref: '#/components/parameters/group_id'
        - $ref: '#/components/parameters/offset'
        - $ref: '#/components/parameters/limit'
      responses:
        '200':
          description: 'Get group configuration'
          content:
            application/json:
              schema:
                allOf:
                - $ref: '#/components/schemas/ApiResponse'
                - type: object
                  properties:
                    data:
                      allOf:
                        - $ref: '#/components/schemas/ListMetadata'
                        - type: object
                          properties:
                            items:
                              type: array
                              items:
                                $ref: '#/components/schemas/GroupConfiguration'
              example:
                data:
                  totalItems: 1
                  items:
                  - filters:
                      os: Linux
                  - config:
                      localfile:
                      - location: /var/log/linux.log
                      - log_format: syslog
        default:
          $ref: '#/components/responses/ResponseError'

    post:
      tags:
        - agents
      summary: 'Update group configuration'
      description: Update an specified group's configuration. This API call expects a full valid XML file with the shared configuration tags/syntax.
      operationId: api.controllers.agents_controller.post_group_config
      parameters:
        - $ref: '#/components/parameters/pretty'
        - $ref: '#/components/parameters/wait_for_complete'
        - $ref: '#/components/parameters/group_id'

      requestBody:
        content:
          application/xml:
            schema:
              properties:
                file_name:
                  description: Updated file
                  type: string

      responses:
        '200':
          description: 'Upload configuration'
          content:
            application/json:
              schema:
                $ref: '#/components/schemas/ApiResponse'
              example:
                message: Agent configuration was updated successfully
        default:
          $ref: '#/components/responses/ResponseError'

  /agents/groups/{group_id}/files:
    get:
      tags:
        - agents
      summary: 'Get group files'
      description: 'Return the files placed under the group directory.'
      operationId: api.controllers.agents_controller.get_group_files
      parameters:
        - $ref: '#/components/parameters/pretty'
        - $ref: '#/components/parameters/wait_for_complete'
        - $ref: '#/components/parameters/group_id'
        - $ref: '#/components/parameters/offset'
        - $ref: '#/components/parameters/limit'
        - $ref: '#/components/parameters/sort'
        - $ref: '#/components/parameters/search'
        - $ref: '#/components/parameters/hash'
      responses:
        '200':
          description: 'Get group files'
          content:
            application/json:
              schema:
                allOf:
                - $ref: '#/components/schemas/ApiResponse'
                - type: object
                  properties:
                    data:
                      allOf:
                        - $ref: '#/components/schemas/ListMetadata'
                        - type: object
                          properties:
                            items:
                              type: array
                              items:
                                properties:
                                  filename:
                                    type: string
                                  hash:
                                    type: string
              example:
                data:
                  totalItems: 24
                  items:
                    - filename: agent.conf
                      hash: ab73af41699f13fdd81903b5f23d8d00
                    - filename: ar.conf
                      hash: 76d8be9b97d8eae4c239e530ee7e71c8
                    - filename: cis_apache2224_rcl.txt
                      hash: 3c2469443a08b01c454ca35558cb9fa6
                    - filename: cis_debian_linux_rcl.txt
                      hash: cc12fdba595817758f308024f61acb71
                    - filename: cis_mysql5-6_community_rcl.txt
                      hash: f5f770160baf596373e4f77f987cc422
                    - filename: cis_mysql5-6_enterprise_rcl.txt
                      hash: de9865c809f1555d537e5a49872eaf4c
                    - filename: cis_rhel5_linux_rcl.txt
                      hash: a3af38b3f81a48332c7bcd9cf8aa6eff
                    - filename: cis_rhel6_linux_rcl.txt
                      hash: bdcfa3ab90b553f8e5c84cfa9fd90289
                    - filename: cis_rhel7_linux_rcl.txt
                      hash: 039e579029e3edcf8241fb391f46b12f
                    - filename: cis_rhel_linux_rcl.txt
                      hash: 569cd8a2cc7527cc75f81f77098de461
                    - filename: cis_sles11_linux_rcl.txt,
                      hash: d86ee36d384930293cbcc83c8fb57c93
                    - filename: cis_sles12_linux_rcl.txt
                      hash: 6f58710fa8eef659dc782a3fa4699e33
                    - filename: cis_win2012r2_domainL1_rcl.txt
                      hash: 8819dfa3523933b113e27a85fc9e568d
                    - filename: cis_win2012r2_domainL2_rcl.txt
                      hash: e8a2c7ab57bc8102b237f061b8f82dce
                    - filename: cis_win2012r2_memberL1_rcl.txt
                      hash: 38c88156d03af9372efd620e6e57d473
                    - filename: cis_win2012r2_memberL2_rcl.txt
                      hash: c4b62b3e01b5f5634a9719eb8a104028
                    - filename: merged.mg
                      hash: f8d49771911ed9d5c45b03a40babd065
                    - filename: rootkit_files.txt
                      hash: e5ddcac443143cef6237d5f9b8d48585
                    - filename:  rootkit_trojans.txt
                      hash: 6bcf7016d3e6b4c7faa62cf265c24dcc
                    - filename: system_audit_rcl.txt
                      hash: be69b84dd5ee73200bb903a46270e18c
                    - filename: system_audit_ssh.txt
                      hash: 407c1f5e103f0cb58249eb7252a84797
                    - filename: win_applications_rcl.txt
                      hash: 0a4ad12c8145aca8a28d31de5c448b48
                    - filename: win_audit_rcl.txt
                      hash: 92d8011facc8b921ece301ea4ce6a616
                    - filename: win_malware_rcl.txt
                      hash: 6a8d3c63a0e77dea35aaed3ee2cca3a1
        default:
          $ref: '#/components/responses/ResponseError'

  /agents/groups/{group_id}/files/{file_name}:
    get:
      tags:
        - agents
      summary: 'Get a file in group'
      description: 'Returns the contents of the specified group file parsed to JSON.'
      operationId: api.controllers.agents_controller.get_group_file
      parameters:
        - $ref: '#/components/parameters/pretty'
        - $ref: '#/components/parameters/wait_for_complete'
        - $ref: '#/components/parameters/group_id'
        - $ref: '#/components/parameters/file_name'
        - $ref: '#/components/parameters/type_agents'
        - $ref: '#/components/parameters/format'
      responses:
        '200':
          description: 'Get group file'
          content:
            application/json:
              schema:
                allOf:
                - $ref: '#/components/schemas/ApiResponse'
                - type: object
                  properties:
                    data:
                      allOf:
                        - $ref: '#/components/schemas/ListMetadata'
                        - type: object
                          description: "The output format depends on the type of file that has been requested: rootkit file, rootkit trojans or rcl."
              example:
                data:
                  vars:
                  controls:
                    - condition: all required
                      name: CIS - Testing against the CIS Debian Linux Benchmark v1
                      reference: CIS_Debian_Benchmark_v1.0pdf
                      checks:
                        - f:/etc/debian_version
                    - name: "CIS - Debian Linux - 1.4 - Robust partition scheme - /tmp is not on its own partition"
                      condition: "any"
                      reference: "https://benchmarks.cisecurity.org/tools2/linux/CIS_Debian_Benchmark_v1.0.pdf"
                      checks:
                        - "f:/etc/fstab -> !r:/tmp;"
        default:
          $ref: '#/components/responses/ResponseError'

    post:
      tags:
        - agents
      summary: 'Upload file into a group'
      operationId: api.controllers.agents_controller.post_group_file
      parameters:
        - $ref: '#/components/parameters/pretty'
        - $ref: '#/components/parameters/wait_for_complete'
        - $ref: '#/components/parameters/group_id'
        - $ref: '#/components/parameters/file_name'

      requestBody:
        content:
          application/xml:
            schema:
              properties:
                file_name:
                  description: Updated file
                  type: string

      responses:
        '200':
          description: 'Post group file'
          content:
            application/json:
              schema:
                $ref: '#/components/schemas/ApiResponse'
              example:
                message: Agent configuration was updated successfully
        default:
          $ref: '#/components/responses/ResponseError'

  /agents/insert:
    post:
      tags:
        - agents
      summary: 'Add an agent specifying all its basic properties'
      description: 'Adds an agent specifying its name, ID and IP. If an agent with the same ID already exists, replace it using `force` parameter.'
      operationId: api.controllers.agents_controller.insert_agent
      parameters:
        - $ref: '#/components/parameters/pretty'
        - $ref: '#/components/parameters/wait_for_complete'
      requestBody:
        content:
          application/json:
              schema:
                type: object
                properties:
                  id:
                    $ref: '#/components/schemas/AgentID'
                  key:
                    type: string
                    maxLength: 64
                    minLength: 64
                    format: wazuh_key
                    description: Key to use when communicating with the manager. The agent must have the same key on its `client.keys` file.
                  name:
                    description: Agent name.
                    type: string
                    format: names
                  ip:
                    description: "If this is not included, the API will get the IP automatically. If you are behind a proxy, you must set the option config.BehindProxyServer to yes at config.js. Allowed values: IP, IP/NET, ANY"
                    type: string
                    format: alphanumeric
                  force_after:
                    description: Remove the old agent with the same IP if disconnected since <force> seconds.
                    type: integer
                    format: int32
              example:
                name: NewHost_2
                ip: 10.0.10.10
                id: 123
                key: 1abcdefghijklmnopqrstuvwxyzabcdefghijklmnopqrstuvwxyzabcdefghi64
      responses:
        '200':
          description: 'Get group file'
          content:
            application/json:
              schema:
                allOf:
                - $ref: '#/components/schemas/ApiResponse'
                - type: object
                  properties:
                    data:
                      $ref: '#/components/schemas/AgentIdKey'
              example:
                data:
                  id: 123
                  key: MTIzIE5ld0hvc3RfMiAxMC4wLjEwLjEwIDFhYmNkZWZnaGlqa2xtbm9wcXJzdHV2d3h5emFiY2RlZmdoaWprbG1ub3BxcnN0dXZ3eHl6YWJjZGVmZ2hpNjQ=
        default:
          $ref: '#/components/responses/ResponseError'

  /agents/name/{agent_name}:
    get:
      tags:
        - agents
      summary: 'Get an agent by its name'
      description: 'Returns various information from an agent called :agent_name.'
      operationId: api.controllers.agents_controller.get_agent_by_name
      parameters:
        - $ref: '#/components/parameters/pretty'
        - $ref: '#/components/parameters/wait_for_complete'
        - $ref: '#/components/parameters/agent_name'
        - $ref: '#/components/parameters/select'
      responses:
        '200':
          description: 'Get agent'
          content:
            application/json:
              schema:
                allOf:
                - $ref: '#/components/schemas/ApiResponse'
                - type: object
                  properties:
                    data:
                      $ref: '#/components/schemas/Agent'
              example:
                data:
                  ip: 10.0.0.9
                  status: Never connected
                  dateAdd: "2019-02-19T10:31:12Z"
                  name: NewHost
                  registerIP: 10.0.0.9
                  node_name: unknown
                  id: "007"
        default:
          $ref: '#/components/responses/ResponseError'

  /agents/no_group:
    get:
      tags:
        - agents
      summary: 'Get agents without group'
      description: 'Returns a list with the available agents without group.'
      operationId: api.controllers.agents_controller.get_agent_no_group
      parameters:
        - $ref: '#/components/parameters/pretty'
        - $ref: '#/components/parameters/wait_for_complete'
        - $ref: '#/components/parameters/offset'
        - $ref: '#/components/parameters/limit'
        - $ref: '#/components/parameters/select'
        - $ref: '#/components/parameters/sort'
        - $ref: '#/components/parameters/search'
        - $ref: '#/components/parameters/query'
      responses:
        '200':
          description: 'Get agents without group'
          content:
            application/json:
              schema:
                allOf:
                - $ref: '#/components/schemas/ApiResponse'
                - type: object
                  properties:
                    data:
                      allOf:
                        - $ref: '#/components/schemas/ListMetadata'
                        - type: object
                          properties:
                            items:
                              type: array
                              items:
                                $ref: '#/components/schemas/Agent'
              example:
                data:
                  totalItems: 3
                  items:
                    - ip: 10.0.0.20
                      status: Never connected
                      dateAdd: "2019-02-19T10:31:00Z"
                      name: server002
                      registerIP: 10.0.0.20
                      node_name: unknown
                      id: "006"
                    - ip: 10.0.0.9
                      status: Never connected
                      dateAdd: "2019-02-19T10:31:12Z"
                      name: NewHost
                      registerIP: 10.0.0.9
                      node_name: unknown
                      id: "007"
                    - ip: 10.0.10.10
                      status: Never connected
                      dateAdd: "2019-02-19T10:31:13Z"
                      name: NewHost_2
                      registerIP: 10.0.10.10
                      node_name: unknown
                      id: "123"
        default:
          $ref: '#/components/responses/ResponseError'

  /agents/outdated:
    get:
      tags:
        - agents
      summary: 'Get outdated agents'
      description: 'Returns the list of outdated agents.'
      operationId: api.controllers.agents_controller.get_agent_outdated
      parameters:
        - $ref: '#/components/parameters/pretty'
        - $ref: '#/components/parameters/wait_for_complete'
        - $ref: '#/components/parameters/offset'
        - $ref: '#/components/parameters/limit'
        - $ref: '#/components/parameters/sort'
        - $ref: '#/components/parameters/query'
      responses:
        '200':
          description: 'Get outdated agents'
          content:
            application/json:
              schema:
                allOf:
                - $ref: '#/components/schemas/ApiResponse'
                - type: object
                  properties:
                    data:
                      allOf:
                        - $ref: '#/components/schemas/ListMetadata'
                        - type: object
                          properties:
                            items:
                              type: array
                              items:
                                $ref: '#/components/schemas/AgentSimple'
              example:
                data:
                  totalItems: 2
                  items:
                    - version: Wazuh v3.0.0
                      id: "003"
                      name: main_database
                    - version: Wazuh v3.0.0
                      id: "004"
                      name: dmz002
        default:
          $ref: '#/components/responses/ResponseError'

  /agents/restart:
    post:
      tags:
      - agents
      summary: 'Restart a list of agents'
      operationId: api.controllers.agents_controller.restart_list_agents
      parameters:
        - $ref: '#/components/parameters/pretty'
        - $ref: '#/components/parameters/wait_for_complete'

      requestBody:
        content:
          application/json:
            schema:
              properties:
                ids:
                  description: Array of agent ID's.
                  type: array
                  items:
                    type: string

      responses:
        '200':
          description: Agents restarted
          content:
            application/json:
              schema:
                allOf:
                - $ref: '#/components/schemas/ApiResponse'
                - type: object
                  properties:
                    data:
                      $ref: '#/components/schemas/ItemAffected'
                example:
                  message: All selected agents were restarted
                  data:
                    affected_agents:
                    - '002'
                    - '004'
        default:
          $ref: '#/components/responses/ResponseError'

    put:
      tags:
      - agents
      summary: 'Restarts all agents'
      operationId: api.controllers.agents_controller.restart_all_agents
      parameters:
        - $ref: '#/components/parameters/pretty'
        - $ref: '#/components/parameters/wait_for_complete'
      responses:
        '200':
          description: Agents restarted
          content:
            application/json:
              schema:
                $ref: '#/components/schemas/ApiResponse'
              example:
                message: "Restarting all agents"
        default:
          $ref: '#/components/responses/ResponseError'

  /agents/stats/distinct:
    get:
      tags:
        - agents
      summary: 'Get distinct fields in agents'
      description: 'Returns all the different combinations that agents have for the selected fields. It also indicates the total number of agents that have each combination.'
      operationId: api.controllers.agents_controller.get_agent_fields
      parameters:
        - $ref: '#/components/parameters/pretty'
        - $ref: '#/components/parameters/wait_for_complete'
        - $ref: '#/components/parameters/offset'
        - $ref: '#/components/parameters/limit'
        - $ref: '#/components/parameters/sort'
        - $ref: '#/components/parameters/search'
        - $ref: '#/components/parameters/fields'
        - $ref: '#/components/parameters/select'
        - $ref: '#/components/parameters/query'
      responses:
        '200':
          description: 'Get fields in agents'
          content:
            application/json:
              schema:
                allOf:
                - $ref: '#/components/schemas/ApiResponse'
                - type: object
                  properties:
                    data:
                      allOf:
                        - $ref: '#/components/schemas/ListMetadata'
                        - type: object
                          properties:
                            items:
                              type: array
                              items:
                                properties:
                                  os:
                                    properties:
                                      platform:
                                        type: string
                                        nullable: true
                                      version:
                                        type: string
                                        nullable: true
                                      name:
                                        type: string
                                        nullable: true
                                  count:
                                    type: integer
              example:
                data:
                  totalItems: 7
                  items:
                    - os:
                        platform: ubuntu
                      count: 2
                    - count: 5
        default:
          $ref: '#/components/responses/ResponseError'

  /agents/summary:
    get:
      tags:
        - agents
      summary: 'Get agents summary'
      description: 'Returns a summary of the available agents.'
      operationId: api.controllers.agents_controller.get_agent_summary
      parameters:
        - $ref: '#/components/parameters/pretty'
        - $ref: '#/components/parameters/wait_for_complete'
      responses:
        '200':
          description: 'Get summary of agents'
          content:
            application/json:
              schema:
                allOf:
                - $ref: '#/components/schemas/ApiResponse'
                - type: object
                  properties:
                    data:
                      properties:
                        Total:
                          type: integer
                        Active:
                          type: integer
                        Disconnected:
                          type: integer
                        Never connected:
                          type: integer
                        Pending:
                          type: integer
              example:
                data:
                  Total: 7
                  Active: 2
                  Disconnected: 0
                  Never connected: 5
                  Pending: 0
        default:
          $ref: '#/components/responses/ResponseError'

  /agents/summary/os:
    get:
      tags:
        - agents
      summary: 'Get OS summary'
      description: 'Returns a summary of the OS.'
      operationId: api.controllers.agents_controller.get_agent_summary_os
      parameters:
        - $ref: '#/components/parameters/pretty'
        - $ref: '#/components/parameters/wait_for_complete'
        - $ref: '#/components/parameters/offset'
        - $ref: '#/components/parameters/limit'
        - $ref: '#/components/parameters/sort'
        - $ref: '#/components/parameters/search'
        - $ref: '#/components/parameters/query'
      responses:
        '200':
          description: 'Get summary of agents OS'
          content:
            application/json:
              schema:
                allOf:
                - $ref: '#/components/schemas/ApiResponse'
                - type: object
                  properties:
                    data:
                      allOf:
                        - $ref: '#/components/schemas/ListMetadata'
                        - type: object
                          properties:
                            items:
                              description: List of Operating system platforms.
                              type: array
                              items:
                                type: string
              example:
                data:
                  totalItems: 1
                  items:
                    - ubuntu
        default:
          $ref: '#/components/responses/ResponseError'

  /ciscat/{agent_id}/results:
    get:
      tags:
      - ciscat
      summary: 'Get CIS-CAT results from an agent'
      description: "Returns the agent's ciscat results info."
      operationId: api.controllers.ciscat_controller.get_agents_cistat_results
      parameters:
        - $ref: '#/components/parameters/pretty'
        - $ref: '#/components/parameters/wait_for_complete'
        - $ref: '#/components/parameters/agent_id'
        - $ref: '#/components/parameters/offset'
        - $ref: '#/components/parameters/limit'
        - $ref: '#/components/parameters/sort'
        - $ref: '#/components/parameters/search'
        - $ref: '#/components/parameters/select'
        - $ref: '#/components/parameters/benchmark'
        - $ref: '#/components/parameters/profile'
        - $ref: '#/components/parameters/pass'
        - $ref: '#/components/parameters/fail'
        - $ref: '#/components/parameters/error'
        - $ref: '#/components/parameters/notchecked'
        - $ref: '#/components/parameters/unknown'
        - $ref: '#/components/parameters/score'

      responses:
        '200':
          description: 'List of agents or error description'
          content:
            application/json:
              schema:
                allOf:
                - $ref: '#/components/schemas/ApiResponse'
                - type: object
                  properties:
                    data:
                      allOf:
                        - $ref: '#/components/schemas/ListMetadata'
                        - type: object
                          properties:
                            items:
                              type: array
                              items:
                                $ref: '#/components/schemas/CiscatResults'
              example:
                data:
                  totalItems: 2
                  items:
                  - profile: xccdf_org.cisecurity.benchmarks_profile_Level_2_-_Server
                    score: 57
                    error: 0
                    scan:
                      id: 1406741147
                      time: "2018-09-06T07:50:15.632Z"
                    fail: 79
                    benchmark: CIS Ubuntu Linux 16.04 LTS Benchmark
                    pass: 104
                    notchecked: 36
                    unknown: 1
                  - profile: xccdf_org.cisecurity.benchmarks_profile_Level_1_-_Workstation
                    score: 64
                    error: 0
                    scan:
                      id: 1406741147
                      time: "2018-09-06T07:50:52.630Z"
                    fail: 53
                    benchmark: CIS Ubuntu Linux 16.04 LTS Benchmark
                    pass: 96
                    notchecked: 71
                    unknown: 0
        default:
          $ref: '#/components/responses/ResponseError'

  /cluster/node:
    get:
      tags:
      - cluster
      summary: Get information about the local node.
      description: Returns basic information about the cluster node receiving the request.
      operationId: api.controllers.cluster_controller.get_cluster_node
      parameters:
        - $ref: '#/components/parameters/pretty'
        - $ref: '#/components/parameters/wait_for_complete'
      responses:
        '200':
          description: 'Node basic information'
          content:
            application/json:
              schema:
                allOf:
                - $ref: '#/components/schemas/ApiResponse'
                - type: object
                  properties:
                    data:
                      properties:
                        node:
                          description: Node name.
                          type: string
                        cluster:
                          description: Cluster name the node belongs to.
                          type: string
                        type:
                          description: Node type.
                          type: string
              example:
                data:
                  node: "node02"
                  cluster: "wazuh"
                  type: "worker"
        default:
          $ref: '#/components/responses/ResponseError'

  /cluster/nodes:
    get:
      tags:
      - cluster
      summary: Get information about all nodes in the cluster.
      description: Returns a list containing all connected nodes in the cluster.
      operationId: api.controllers.cluster_controller.get_cluster_nodes
      parameters:
        - $ref: '#/components/parameters/pretty'
        - $ref: '#/components/parameters/wait_for_complete'
        - $ref: '#/components/parameters/offset'
        - $ref: '#/components/parameters/limit'
        - $ref: '#/components/parameters/sort'
        - $ref: '#/components/parameters/search'
        - $ref: '#/components/parameters/select'
        - $ref: '#/components/parameters/node_type'
      responses:
        '200':
          description: 'List of connected nodes'
          content:
            application/json:
              schema:
                allOf:
                - $ref: '#/components/schemas/ApiResponse'
                - type: object
                  properties:
                    data:
                      allOf:
                        - $ref: '#/components/schemas/ListMetadata'
                        - type: object
                          properties:
                            items:
                              type: array
                              items:
                                $ref: '#/components/schemas/ClusterNode'
              example:
                data:
                  totalItems: 2
                  items:
                    - name: "node02"
                      type: "worker"
                      version: "3.9.0"
                      ip: "172.17.0.101"
                    - name: "node01"
                      type: "master"
                      version: "3.9.0"
                      ip: "172.17.0.100"
        default:
          $ref: '#/components/responses/ResponseError'

  /cluster/nodes/{node_id}:
    get:
      tags:
      - cluster
      summary: Get information about a specified node.
      description: Returns information about a specified node in the cluster.
      operationId: api.controllers.cluster_controller.get_cluster_node_info
      parameters:
        - $ref: '#/components/parameters/pretty'
        - $ref: '#/components/parameters/wait_for_complete'
        - $ref: '#/components/parameters/select'
        - $ref: '#/components/parameters/node_id'
      responses:
        '200':
          description: 'Node information'
          content:
            application/json:
              schema:
                allOf:
                - $ref: '#/components/schemas/ApiResponse'
                - type: object
                  properties:
                    data:
                      $ref: '#/components/schemas/ClusterNode'
              example:
                data:
                  name: "node02"
                  type: "worker"
                  version: "3.9.0"
                  ip: "172.17.0.101"
        default:
          $ref: '#/components/responses/ResponseError'

  /cluster/healthcheck:
    get:
      tags:
      - cluster
      summary: Show cluster healthcheck
      description: Returns cluster healthcheck information such as last keep alive, last synchronization time and number of agents reporting on each node.
      operationId: api.controllers.cluster_controller.get_healthcheck
      parameters:
        - $ref: '#/components/parameters/pretty'
        - $ref: '#/components/parameters/wait_for_complete'
      responses:
        '200':
          description: Health information
          content:
            application/json:
              schema:
                allOf:
                - $ref: '#/components/schemas/ApiResponse'
                - type: object
                  properties:
                    data:
                      allOf:
                        - $ref: '#/components/schemas/ListMetadata'
                        - type: object
                          properties:
                            items:
                              type: array
                              items:
                                $ref: '#/components/schemas/Healthcheck'
              example:
                data:
                  totalItems: 2
                  items:
                    - name: "node01"
                      info:
                        ip: "172.17.0.100"
                        version: "3.9.0"
                        type: "master"
                        totalActiveAgents: 2
                    - name: "node02"
                      info:
                        ip: "172.17.0.101"
                        version: "3.9.0"
                        type: "worker"
                        totalActiveAgents: 5
                      status:
                        - type: "Agent status"
                          date_start: "2019-01-11T18:52:57.72Z"
                          date_end: "2019-01-11 18:52:57.73"
                          synchronized_files: 4
                          free: true
                        - type: "Extra valid"
                          date_start: "2019-01-11T18:52:57.72Z"
                          date_end: "2019-01-11T18:52:57.73Z"
                          synchronized_files: 4
                          free: true
                        - type: "Integrity"
                          date_start: "2019-01-11T18:52:57.72Z"
                          date_end: "2019-01-11T18:52:57.73Z"
                          synchronized_files:
                            shared: 5
                            missing: 4
                            extra_valid: 0
                            extra: 0
                          free: true
                        - type: "Last keep alive"
                          date_start: "2019-01-11T18:52:57.72Z"
                          date_end: "2019-01-11T18:52:57.73Z"
        default:
          $ref: '#/components/responses/ResponseError'

  /cluster/healthcheck/{node_id}:
    get:
      tags:
      - cluster
      summary: Show a specified node's healthcheck information
      description: Returns cluster healthcheck information of an specified node.
      operationId: api.controllers.cluster_controller.get_healthcheck_node
      parameters:
        - $ref: '#/components/parameters/pretty'
        - $ref: '#/components/parameters/wait_for_complete'
        - $ref: '#/components/parameters/node_id'
      responses:
        '200':
          description: Node health information
          content:
            application/json:
              schema:
                allOf:
                - $ref: '#/components/schemas/ApiResponse'
                - type: object
                  properties:
                    data:
                      $ref: '#/components/schemas/Healthcheck'
              example:
                data:
                  info:
                    ip: "172.17.0.101"
                    version: "3.9.0"
                    type: "worker"
                    totalActiveAgents: 5
                  status:
                    - type: "Agent status"
                      date_start: "2019-01-11 18:52:57.72"
                      date_end: "2019-01-11 18:52:57.73"
                      synchronized_files: 4
                      free: true
                    - type: "Extra valid"
                      date_start: "2019-01-11 18:52:57.72"
                      date_end: "2019-01-11 18:52:57.73"
                      synchronized_files: 4
                      free: true
                    - type: "Integrity"
                      date_start: "2019-01-11 18:52:57.72"
                      date_end: "2019-01-11 18:52:57.73"
                      synchronized_files:
                        shared: 5
                        missing: 4
                        extra_valid: 0
                        extra: 0
                      free: true
                    - type: "Last keep alive"
                      date_start: "2019-01-11 18:52:57.72"
                      date_end: "2019-01-11 18:52:57.73"
        default:
          $ref: '#/components/responses/ResponseError'

  /cluster/status:
    get:
      tags:
      - cluster
      summary: Get cluster status
      description: Returns information about the cluster status.
      operationId: api.controllers.cluster_controller.get_status
      parameters:
        - $ref: '#/components/parameters/pretty'
        - $ref: '#/components/parameters/wait_for_complete'
      responses:
        '200':
          description: 'Cluster status'
          content:
            application/json:
              schema:
                allOf:
                - $ref: '#/components/schemas/ApiResponse'
                - type: object
                  properties:
                    data:
                      properties:
                        enabled:
                          description: Whether the cluster is enabled in the Wazuh configuration.
                          type: string
                          enum:
                          - yes
                          - no
                        running:
                          description: Whether the cluster daemon is running.
                          type: string
                          enum:
                          - yes
                          - no
              example:
                data:
                  enabled: yes
                  running: yes
        default:
          $ref: '#/components/responses/ResponseError'

  /cluster/config:
    get:
      tags:
      - cluster
      summary: Get cluster configuration
      description: Returns the current cluster configuration
      operationId: api.controllers.cluster_controller.get_config
      parameters:
        - $ref: '#/components/parameters/pretty'
        - $ref: '#/components/parameters/wait_for_complete'
      responses:
        '200':
          description: Cluster configuration
          content:
            application/json:
              schema:
                allOf:
                - $ref: '#/components/schemas/ApiResponse'
                - type: object
                  properties:
                    data:
                      properties:
                        name:
                          description: Cluster name.
                          type: string
                        node_name:
                          description: Node name.
                          type: string
                        node_type:
                          description: Node type.
                          type: string
                          enum:
                          - master
                          - worker
                        key:
                          description: Cluster key used to encrypt messages.
                          type: string
                        port:
                          description: Port used by the **master** node to communicate with workers.
                          type: integer
                        bind_addr:
                          description: Network interface used by the **master** to listen to incoming connections.
                          type: string
                        nodes:
                          description: List of cluster master nodes. This list is used by **worker** nodes to connect to the master.
                          type: array
                          items:
                            type: string
                        hidden:
                          description: Whether to hide the cluster information in the alerts.
                          type: string
                        disabled:
                          description: Whether the cluster is enabled or not.
                          type: boolean
              example:
                data:
                  name: wazuh
                  node_name: node02
                  node_type: worker
                  key: 9d273b53510fef702b54a92e9cffc82e
                  port: 1516
                  bind_addr: 0.0.0.0
                  nodes:
                    - 172.17.0.100
                  hidden: no
                  disabled: false
        default:
          $ref: '#/components/responses/ResponseError'

  /cluster/{node_id}/status:
    get:
      tags:
      - cluster
      summary: Get a specified node's status
      description: Returns the status of all Wazuh daemons in node node_id
      operationId: api.controllers.cluster_controller.get_status_node
      parameters:
        - $ref: '#/components/parameters/pretty'
        - $ref: '#/components/parameters/wait_for_complete'
        - $ref: '#/components/parameters/node_id'
      responses:
        '200':
          description: 'Node wazuh daemons statuses'
          content:
            application/json:
              schema:
                allOf:
                - $ref: '#/components/schemas/ApiResponse'
                - type: object
                  properties:
                    data:
                      $ref: '#/components/schemas/WazuhDaemonsStatus'
              example:
                data:
                  ossec-agentlessd: stopped
                  ossec-analysisd: running
                  ossec-authd: stopped
                  ossec-csyslogd: stopped
                  ossec-dbd: stopped
                  ossec-monitord: running
                  ossec-execd: running
                  ossec-integratord: stopped
                  ossec-logcollector: running
                  ossec-maild: stopped
                  ossec-remoted: running
                  ossec-reportd: stopped
                  ossec-syscheckd: running
                  wazuh-clusterd: running
                  wazuh-modulesd: running
        default:
          $ref: '#/components/responses/ResponseError'

  /cluster/{node_id}/info:
    get:
      tags:
      - cluster
      summary: Get a specified node's information
      description: Returns basic information about a specified node such as version, compilation date, installation path.
      operationId: api.controllers.cluster_controller.get_info_node
      parameters:
        - $ref: '#/components/parameters/pretty'
        - $ref: '#/components/parameters/wait_for_complete'
        - $ref: '#/components/parameters/node_id'
      responses:
        '200':
          description: 'Node information'
          content:
            application/json:
              schema:
                allOf:
                - $ref: '#/components/schemas/ApiResponse'
                - type: object
                  properties:
                    data:
                      $ref: '#/components/schemas/WazuhInfo'
              example:
                data:
                  path: /var/ossec
                  version: v3.9.0
                  compilation_date: "2019-03-06T11:24:59Z"
                  type: manager
                  max_agents: 14000
                  openssl_support: yes
                  ruleset_version: 3905
                  tz_offset: +0000
                  tz_name: UTC
        default:
          $ref: '#/components/responses/ResponseError'

  /cluster/{node_id}/configuration:
    get:
      tags:
      - cluster
      summary: Get a specified node's configuration
      description: Returns wazuh configuration used in node {node_id}
      operationId: api.controllers.cluster_controller.get_configuration_node
      parameters:
        - $ref: '#/components/parameters/pretty'
        - $ref: '#/components/parameters/wait_for_complete'
        - $ref: '#/components/parameters/node_id'
        - $ref: '#/components/parameters/section'
        - $ref: '#/components/parameters/field'
      responses:
        '200':
          description: 'Node configuration'
          content:
            application/json:
              schema:
                allOf:
                - $ref: '#/components/schemas/ApiResponse'
                - type: object
                  properties:
                    data:
                      $ref: '#/components/schemas/WazuhConfiguration'
              example:
                data:
                  global:
                    jsonout_output: yes
                    alerts_log: yes
                    logall: no
                    logall_json: no
                    email_notification: no
                    smtp_server: smtp.example.wazuh.com
                    email_from: ossecm@example.wazuh.com
                    email_to: recipient@example.wazuh.com
                    email_maxperhour: 12
                    email_log_source: alerts.log
                    queue_size: 131072
                    white_list:
                      - 127.0.0.1
                      - ^localhost.localdomain$
                      - 127.0.0.53
                  alerts:
                    log_alert_level: "3"
                    email_alert_level: "12"
                  cis-cat:
                    disabled: yes
                    timeout: 1800
                    interval: 1d
                    scan-on-start: yes
                    java_path: wodles/java
                    ciscat_path: wodles/ciscat
                  command:
                    - name: disable-account
                      executable: disable-account.sh
                      expect: user
                      timeout_allowed: yes
                    - name: restart-ossec
                      executable: restart-ossec.sh
        default:
          $ref: '#/components/responses/ResponseError'

  /cluster/{node_id}/stats:
    get:
      tags:
      - cluster
      summary: Get a specified node's stats.
      description: Returns Wazuh statistical information in node {node_id} for the current or specified date.
      operationId: api.controllers.cluster_controller.get_stats_node
      parameters:
        - $ref: '#/components/parameters/pretty'
        - $ref: '#/components/parameters/wait_for_complete'
        - $ref: '#/components/parameters/node_id'
        - $ref: '#/components/parameters/date'
      responses:
        '200':
          description: 'Wazuh node stats'
          content:
            application/json:
              schema:
                allOf:
                - $ref: '#/components/schemas/ApiResponse'
                - type: object
                  properties:
                    data:
                      $ref: '#/components/schemas/WazuhStats'
              example:
                data:
                  - hour: 15
                    alerts:
                      - sigid: 5303
                        level: 3
                        times: 1
                      - sigid: 5501
                        level: 3
                        times: 4
                      - sigid: 221
                        level: 0
                        times: 653
                    totalAlerts: 658
                    events: 4387
                    firewall: 0
                  - hour: 16
                    alerts:
                      - sigid: 5521
                        level: 0
                        times: 1
                      - sigid: 530
                        level: 0
                        times: 120
                    totalAlerts: 121
                    events: 4379
                    syscheck: 0
                    firewall: 0
        default:
          $ref: '#/components/responses/ResponseError'

  /cluster/{node_id}/stats/hourly:
    get:
      tags:
      - cluster
      summary: Get a specified node's stats by hour.
      description: Returns Wazuh statistical information in node {node_id} per hour. Each number in the averages field represents the average of alerts per hour.
      operationId: api.controllers.cluster_controller.get_stats_hourly_node
      parameters:
        - $ref: '#/components/parameters/pretty'
        - $ref: '#/components/parameters/wait_for_complete'
        - $ref: '#/components/parameters/node_id'
      responses:
        '200':
          description: 'Wazuh node hourly stats'
          content:
            application/json:
              schema:
                allOf:
                - $ref: '#/components/schemas/ApiResponse'
                - type: object
                  properties:
                    data:
                      $ref: '#/components/schemas/WazuhHourlyStats'
              example:
                data:
                  averages:
                    - 40
                    - 24
                    - 67
                    - 234
                    - 66
                    - 24
                    - 634
                    - 66
                    - 123
                    - 56
                    - 65
                    - 23
                    - 666
                    - 233
                    - 646
                    - 44
                    - 64
                    - 99
                    - 34
                    - 235
                    - 653
                    - 25
                    - 65
                    - 23
                  interactions: 0
        default:
          $ref: '#/components/responses/ResponseError'

  /cluster/{node_id}/stats/weekly:
    get:
      tags:
      - cluster
      summary: Get a specified node's stats by week.
      description: Returns Wazuh statistical information in node {node_id} per week. Each number in the averages field represents the average of alerts per hour for that specific day.
      operationId: api.controllers.cluster_controller.get_stats_weekly_node
      parameters:
        - $ref: '#/components/parameters/pretty'
        - $ref: '#/components/parameters/wait_for_complete'
        - $ref: '#/components/parameters/node_id'
      responses:
        '200':
          description: 'Wazuh node weekly stats'
          content:
            application/json:
              schema:
                allOf:
                - $ref: '#/components/schemas/ApiResponse'
                - type: object
                  properties:
                    data:
                      $ref: '#/components/schemas/WazuhWeeklyStats'
              example:
                data:
                  Sun:
                    averages:
                    - 40
                    - 24
                    - 67
                    - 234
                    - 66
                    - 24
                    - 634
                    - 66
                    - 123
                    - 56
                    - 65
                    - 23
                    - 666
                    - 233
                    - 646
                    - 44
                    - 64
                    - 99
                    - 34
                    - 235
                    - 653
                    - 25
                    - 65
                    - 23
                    interactions: 0
                  Mon:
                    averages:
                    - 40
                    - 24
                    - 67
                    - 234
                    - 66
                    - 24
                    - 634
                    - 66
                    - 123
                    - 56
                    - 65
                    - 23
                    - 666
                    - 233
                    - 646
                    - 44
                    - 64
                    - 99
                    - 34
                    - 235
                    - 653
                    - 25
                    - 65
                    - 23
                    interactions: 0
                  Tue:
                    averages:
                    - 40
                    - 24
                    - 67
                    - 234
                    - 66
                    - 24
                    - 634
                    - 66
                    - 123
                    - 56
                    - 65
                    - 23
                    - 666
                    - 233
                    - 646
                    - 44
                    - 64
                    - 99
                    - 34
                    - 235
                    - 653
                    - 25
                    - 65
                    - 23
                    interactions: 0
                  Wed:
                    averages:
                    - 40
                    - 24
                    - 67
                    - 234
                    - 66
                    - 24
                    - 634
                    - 66
                    - 123
                    - 56
                    - 65
                    - 23
                    - 666
                    - 233
                    - 646
                    - 44
                    - 64
                    - 99
                    - 34
                    - 235
                    - 653
                    - 25
                    - 65
                    - 23
                    interactions: 0
                  Thu:
                    averages:
                    - 40
                    - 24
                    - 67
                    - 234
                    - 66
                    - 24
                    - 634
                    - 66
                    - 123
                    - 56
                    - 65
                    - 23
                    - 666
                    - 233
                    - 646
                    - 44
                    - 64
                    - 99
                    - 34
                    - 235
                    - 653
                    - 25
                    - 65
                    - 23
                    interactions: 0
                  Fri:
                    averages:
                    - 40
                    - 24
                    - 67
                    - 234
                    - 66
                    - 24
                    - 634
                    - 66
                    - 123
                    - 56
                    - 65
                    - 23
                    - 666
                    - 233
                    - 646
                    - 44
                    - 64
                    - 99
                    - 34
                    - 235
                    - 653
                    - 25
                    - 65
                    - 23
                    interactions: 0
                  Sat:
                    averages:
                    - 40
                    - 24
                    - 67
                    - 234
                    - 66
                    - 24
                    - 634
                    - 66
                    - 123
                    - 56
                    - 65
                    - 23
                    - 666
                    - 233
                    - 646
                    - 44
                    - 64
                    - 99
                    - 34
                    - 235
                    - 653
                    - 25
                    - 65
                    - 23
                    interactions: 0
        default:
          $ref: '#/components/responses/ResponseError'

  /cluster/{node_id}/stats/analysisd:
    get:
      tags:
      - cluster
      summary: Get a specified node's analysisd stats.
      description: Returns Wazuh analysisd statistical information in node {node_id}.
      operationId: api.controllers.cluster_controller.get_stats_analysisd_node
      parameters:
        - $ref: '#/components/parameters/pretty'
        - $ref: '#/components/parameters/wait_for_complete'
        - $ref: '#/components/parameters/node_id'
      responses:
        '200':
          description: 'Wazuh node analysisd stats'
          content:
            application/json:
              schema:
                allOf:
                - $ref: '#/components/schemas/ApiResponse'
                - type: object
                  properties:
                    data:
                      $ref: '#/components/schemas/WazuhAnalysisdStats'
              example:
                data:
                  total_events_decoded: 5
                  syscheck_events_decoded: 0
                  syscheck_edps: 0
                  syscollector_events_decoded: 0
                  syscollector_edps: 0
                  rootcheck_events_decoded: 0
                  rootcheck_edps: 0
                  sca_events_decoded: 0
                  sca_edps: 0
                  hostinfo_events_decoded: 0
                  hostinfo_edps: 0
                  winevt_events_decoded: 0
                  winevt_edps: 0
                  other_events_decoded: 5
                  other_events_edps: 1
                  events_processed: 5
                  events_edps: 1
                  events_received: 5
                  events_dropped: 0
                  alerts_written: 0
                  firewall_written: 0
                  fts_written: 0
                  syscheck_queue_usage: 0
                  syscheck_queue_size: 16384
                  syscollector_queue_usage: 0
                  syscollector_queue_size: 16384
                  rootcheck_queue_usage: 0
                  rootcheck_queue_size: 16384
                  sca_queue_usage: 0
                  sca_queue_size: 16384
                  hostinfo_queue_usage: 0
                  hostinfo_queue_size: 16384
                  winevt_queue_usage: 0
                  winevt_queue_size: 16384
                  event_queue_usage: 0
                  event_queue_size: 16384
                  rule_matching_queue_usage: 0
                  rule_matching_queue_size: 16384
                  alerts_queue_usage: 0
                  alerts_queue_size: 16384
                  firewall_queue_usage: 0
                  firewall_queue_size: 16384
                  statistical_queue_usage: 0
                  statistical_queue_size: 16384
                  archives_queue_usage: 0
                  archives_queue_size: 16384
        default:
          $ref: '#/components/responses/ResponseError'

  /cluster/{node_id}/stats/remoted:
    get:
      tags:
      - cluster
      summary: Get a specified node's remoted stats.
      description: Returns Wazuh remoted statistical information in node {node_id}.
      operationId: api.controllers.cluster_controller.get_stats_remoted_node
      parameters:
        - $ref: '#/components/parameters/pretty'
        - $ref: '#/components/parameters/wait_for_complete'
        - $ref: '#/components/parameters/node_id'
      responses:
        '200':
          description: 'Wazuh node remoted stats'
          content:
            application/json:
              schema:
                allOf:
                - $ref: '#/components/schemas/ApiResponse'
                - type: object
                  properties:
                    data:
                      $ref: '#/components/schemas/WazuhRemotedStats'
              example:
                data:
                  queue_size: 0
                  total_queue_size: 131072
                  tcp_sessions: 0
                  evt_count: 0
                  ctrl_msg_count: 0
                  discarded_count: 0
                  msg_sent: 0
                  recv_bytes: 0
        default:
          $ref: '#/components/responses/ResponseError'

  /cluster/{node_id}/logs:
    get:
      tags:
      - cluster
      summary: Get a specified node's wazuh logs.
      description: Returns the last 2000 wazuh log entries in node {node_id}.
      operationId: api.controllers.cluster_controller.get_log_node
      parameters:
        - $ref: '#/components/parameters/pretty'
        - $ref: '#/components/parameters/wait_for_complete'
        - $ref: '#/components/parameters/node_id'
        - $ref: '#/components/parameters/offset'
        - $ref: '#/components/parameters/limit'
        - $ref: '#/components/parameters/sort'
        - $ref: '#/components/parameters/search'
        - $ref: '#/components/parameters/category'
        - $ref: '#/components/parameters/type_log'
      responses:
        '200':
          description: 'Wazuh node logs'
          content:
            application/json:
              schema:
                allOf:
                - $ref: '#/components/schemas/ApiResponse'
                - type: object
                  properties:
                    data:
                      allOf:
                        - $ref: '#/components/schemas/ListMetadata'
                        - type: object
                          properties:
                            items:
                              type: array
                              items:
                                $ref: '#/components/schemas/WazuhLogs'
              example:
                data:
                  totalItems: 3
                  items:
                    - timestamp: "2019-03-07T11:21:17Z"
                      tag: ossec-syscheckd
                      level: info
                      description: "Syscheck scan frequency: 43200 seconds"
                    - timestamp: "2019-03-07T11:21:17Z"
                      tag: ossec-syscheckd
                      level: info
                      description: Starting syscheck scan.
                    - timestamp: "2019-03-07T11:21:17Z"
                      tag: ossec-rootcheck
                      level: info
                      description: Starting rootcheck scan.
        default:
          $ref: '#/components/responses/ResponseError'

  /cluster/{node_id}/logs/summary:
    get:
      tags:
      - cluster
      summary: Get a summary of a specified node's wazuh logs.
      description: Returns a summary of the last 2000 wazuh log entries in node {node_id}.
      operationId: api.controllers.cluster_controller.get_log_summary_node
      parameters:
        - $ref: '#/components/parameters/pretty'
        - $ref: '#/components/parameters/wait_for_complete'
        - $ref: '#/components/parameters/node_id'
      responses:
        '200':
          description: 'Wazuh node logs summary'
          content:
            application/json:
              schema:
                allOf:
                - $ref: '#/components/schemas/ApiResponse'
                - type: object
                  properties:
                    data:
                      $ref: '#/components/schemas/WazuhLogsSummary'
              example:
                data:
                  wazuh-modulesd:
                    info: 2
                    all: 2
                    critical: 0
                    debug: 0
                    error: 0
                    warning: 0
                  wazuh-db:
                    info: 1
                    all: 4
                    critical: 0
                    debug: 0
                    error: 3
                    warning: 0
                  ossec-rootcheck:
                    info: 8
                    all: 8
                    critical: 0
                    debug: 0
                    error: 0
                    warning: 0
        default:
          $ref: '#/components/responses/ResponseError'

  /cluster/{node_id}/files:
    get:
      tags:
      - cluster
      summary: Get file contents from a specified node in the cluster.
      description: Returns file contents from any file in cluster node {node_id}.
      operationId: api.controllers.cluster_controller.get_files_node
      parameters:
        - $ref: '#/components/parameters/pretty'
        - $ref: '#/components/parameters/wait_for_complete'
        - $ref: '#/components/parameters/node_id'
        - $ref: '#/components/parameters/path'
      responses:
        '200':
          description: 'File contents'
          content:
            application/json:
              schema:
                allOf:
                - $ref: '#/components/schemas/ApiResponse'
                - type: object
                  properties:
                    data:
                      type: object
                      properties:
                        contents:
                          description: File contents.
                          type: string
              example:
                data:
                  contents: "<!-- Local rules -->\n\n<!-- Modify it at your will. -->\n<!-- Copyright (C) 2015-2019, Wazuh Inc. -->\n\n<!-- Example -->\n<group name=\"local,syslog,sshd,\">\n\n  <!--\n  Dec 10 01:02:02 host sshd[1234]: Failed none for root from 1.1.1.1 port 1066 ssh2\n -->\n  <rule id=\"100001\" level=\"5\">\n    <if_sid>5716</if_sid>\n    <srcip>1.1.1.1</srcip>\n    <description>sshd: authentication failed from IP 1.1.1.1.</description>\n    <group>authentication_failed,pci_dss_10.2.4,pci_dss_10.2.5,</group>\n  </rule>\n\n</group>\n"
        default:
          $ref: '#/components/responses/ResponseError'

    post:
      tags:
      - cluster
      summary: Updates file contents in a specified cluster node.
      description: Replaces file contents with the data contained in the API request in a specified cluster node.
      operationId: api.controllers.cluster_controller.post_files_node
      parameters:
        - $ref: '#/components/parameters/pretty'
        - $ref: '#/components/parameters/wait_for_complete'
        - $ref: '#/components/parameters/node_id'
        - $ref: '#/components/parameters/path'
        - $ref: '#/components/parameters/overwrite'
      responses:
        '200':
          description: 'Confirmation message'
          content:
            application/json:
              schema:
                $ref: '#/components/schemas/ApiResponse'
              example:
                message: File updated successfully.
        default:
          $ref: '#/components/responses/ResponseError'

    delete:
      tags:
      - cluster
      summary: Removes a file in a specified cluster node.
      description: Removes a specified file in the node {node-id}.
      operationId: api.controllers.cluster_controller.delete_files_node
      parameters:
        - $ref: '#/components/parameters/pretty'
        - $ref: '#/components/parameters/wait_for_complete'
        - $ref: '#/components/parameters/node_id'
        - $ref: '#/components/parameters/path'
      responses:
        '200':
          description: 'Confirmation message'
          content:
            application/json:
              schema:
                $ref: '#/components/schemas/ApiResponse'
              example:
                message: File was deleted.
        default:
          $ref: '#/components/responses/ResponseError'

  /cluster/restart:
    put:
      tags:
      - cluster
      summary: Restarts all nodes in cluster.
      description: Restarts all nodes in cluster.
      operationId: api.controllers.cluster_controller.put_restart
      parameters:
        - $ref: '#/components/parameters/pretty'
        - $ref: '#/components/parameters/wait_for_complete'
      responses:
        '200':
          description: 'Confirmation message'
          content:
            application/json:
              schema:
                $ref: '#/components/schemas/ApiResponse'
              example:
                message: Restarting cluster.
        default:
          $ref: '#/components/responses/ResponseError'

  /cluster/{node_id}/restart:
    put:
      tags:
      - cluster
      summary: Restarts a specific node in cluster.
      description: Restarts a specific node in cluster.
      operationId: api.controllers.cluster_controller.put_restart_node
      parameters:
        - $ref: '#/components/parameters/pretty'
        - $ref: '#/components/parameters/wait_for_complete'
        - $ref: '#/components/parameters/node_id'
      responses:
        '200':
          description: 'Confirmation message'
          content:
            application/json:
              schema:
                $ref: '#/components/schemas/ApiResponse'
              example:
                message: Restarting manager.
        default:
          $ref: '#/components/responses/ResponseError'

  /cluster/configuration/validation:
    get:
      tags:
      - cluster
      summary: Check Wazuh configuration in all cluster nodes.
      description: Returns wether the Wazuh configuration in all cluster nodes is correct.
      operationId: api.controllers.cluster_controller.get_conf_validation
      parameters:
        - $ref: '#/components/parameters/pretty'
        - $ref: '#/components/parameters/wait_for_complete'
      responses:
        '200':
          description: 'Configuration is OK'

        '400':
          description: 'Error in configuration'
          content:
            application/json:
              schema:
                allOf:
                  - $ref: '#/components/schemas/ApiError'
                  - type: object
                    properties:
                      errors:
                        type: array
                        items:
                          type: string
              example:
                type: "about:blank"
                title: "Bad configuration"
                detail: "Wazuh configuration has not been properly set"
                errors:
                  - "(1230): Invalid element in the configuration: 'hello'."
                  - "(1202): Configuration error at '/var/ossec/etc/ossec.conf'."
        default:
          $ref: '#/components/responses/ResponseError'


  /cluster/{node_id}/configuration/validation:
    get:
      tags:
      - cluster
      summary: Check Wazuh configuration in a cluster node
      description: Returns wether the Wazuh configuration in node {node_id} is correct.
      operationId: api.controllers.cluster_controller.get_conf_validation_node
      parameters:
        - $ref: '#/components/parameters/pretty'
        - $ref: '#/components/parameters/wait_for_complete'
        - $ref: '#/components/parameters/node_id'
      responses:
        '200':
          description: 'Configuration is OK'

        '400':
          description: 'Error in configuration'
          content:
            application/json:
              schema:
                allOf:
                  - $ref: '#/components/schemas/ApiError'
                  - type: object
                    properties:
                      errors:
                        type: array
                        items:
                          type: string
              example:
                type: "about:blank"
                title: "Bad configuration"
                detail: "Wazuh configuration has not been properly set"
                errors:
                  - "(1230): Invalid element in the configuration: 'hello'."
                  - "(1202): Configuration error at '/var/ossec/etc/ossec.conf'."
        default:
          $ref: '#/components/responses/ResponseError'

  /lists:
    get:
      tags:
      - lists
      summary: 'Get all CDB lists'
      description: 'Returns the contents of all CDB lists. Optionally, the result can be filtered by several criteria. See available parameters for more details.'
      operationId: api.controllers.lists_controller.get_lists
      parameters:
        - $ref: '#/components/parameters/pretty'
        - $ref: '#/components/parameters/wait_for_complete'
        - $ref: '#/components/parameters/sort'
        - $ref: '#/components/parameters/search'
        - $ref: '#/components/parameters/offset'
        - $ref: '#/components/parameters/limit'
        - $ref: '#/components/parameters/statusRLDParam'
        - $ref: '#/components/parameters/pathFilter'
      responses:
        '200':
          description: 'Successfully got CDB lists'
          content:
            application/json:
              schema:
                allOf:
                - $ref: '#/components/schemas/ApiResponse'
                - type: object
                  properties:
                    data:
                      allOf:
                        - $ref: '#/components/schemas/ListMetadata'
                        - type: object
                          properties:
                            items:
                              type: array
                              items:
                                $ref: '#/components/schemas/CDBList'
              example:
                data:
                  totalItems: 2
                  items:
                    - path: etc/lists/amazon/aws-eventnames
                      items:
                      - key: AttachLoadBalancers
                        value: Autoscaling
                      - key: TerminateInstanceInAutoScalingGroup
                        value: Autoscaling
                      - key: CreateStack
                        value: Cloudformation
                    - path: etc/lists/audit-keys
                      items:
                      - key: audit-wazuh-w
                        value: write
                      - key: audit-wazuh-a
                        value: attribute
        default:
          $ref: '#/components/responses/ResponseError'


  /lists/files:
    get:
      tags:
      - lists
      summary: 'Get paths from all lists'
      description: 'Returns the path from all lists. Use this method to know all the CDB lists and their location in the filesystem relative to Wazuh installation folder'
      operationId: api.controllers.lists_controller.get_lists_files
      parameters:
        - $ref: '#/components/parameters/pretty'
        - $ref: '#/components/parameters/wait_for_complete'
      responses:
        '200':
          description: 'Successfully got all CDB lists and the files where are defined'
          content:
            application/json:
              schema:
                allOf:
                - $ref: '#/components/schemas/ApiResponse'
                - type: object
                  properties:
                    data:
                      allOf:
                        - $ref: '#/components/schemas/ListMetadata'
                        - type: object
                          properties:
                            items:
                              type: array
                              items:
                                type: object
                                properties:
                                  name:
                                    description: Name of the CDB list file.
                                    type: string
                                  path:
                                    description: Path where the CDB list file is stored. This path is relative to the Wazuh installation path.
                                    type: string
                example:
                  data:
                    totalItems: 2
                    items:
                      - name: security-eventchannel
                        path: etc/lists
                      - name: aws-sources
                        path: etc/lists/amazon
        default:
          $ref: '#/components/responses/ResponseError'

  /manager/status:
    get:
      tags:
      - manager
      summary: Get the Wazuh manager status
      description: Returns the status of all Wazuh daemons
      operationId: api.controllers.manager_controller.get_status
      parameters:
        - $ref: '#/components/parameters/pretty'
        - $ref: '#/components/parameters/wait_for_complete'
      responses:
        '200':
          description: 'Wazuh manager daemons statuses'
          content:
            application/json:
              schema:
                allOf:
                - $ref: '#/components/schemas/ApiResponse'
                - type: object
                  properties:
                    data:
                      $ref: '#/components/schemas/WazuhDaemonsStatus'
              example:
                data:
                  ossec-agentlessd: stopped
                  ossec-analysisd: running
                  ossec-authd: stopped
                  ossec-csyslogd: stopped
                  ossec-dbd: stopped
                  ossec-monitord: running
                  ossec-execd: running
                  ossec-integratord: stopped
                  ossec-logcollector: running
                  ossec-maild: stopped
                  ossec-remoted: running
                  ossec-reportd: stopped
                  ossec-syscheckd: running
                  wazuh-clusterd: running
                  wazuh-modulesd: running
        default:
          $ref: '#/components/responses/ResponseError'

  /manager/info:
    get:
      tags:
      - manager
      summary: Get Wazuh manager information
      description: Returns basic information such as version, compilation date, installation path.
      operationId: api.controllers.manager_controller.get_info
      parameters:
        - $ref: '#/components/parameters/pretty'
        - $ref: '#/components/parameters/wait_for_complete'
      responses:
        '200':
          description: 'Manager information'
          content:
            application/json:
              schema:
                allOf:
                - $ref: '#/components/schemas/ApiResponse'
                - type: object
                  properties:
                    data:
                      $ref: '#/components/schemas/WazuhInfo'
              example:
                data:
                  path: /var/ossec
                  version: v3.9.0
                  compilation_date: "2019-03-06T11:24:59Z"
                  type: manager
                  max_agents: 14000
                  openssl_support: yes
                  ruleset_version: 3905
                  tz_offset: +0000
                  tz_name: UTC
        default:
          $ref: '#/components/responses/ResponseError'

  /manager/configuration:
    get:
      tags:
      - manager
      summary: Get configuration
      description: Returns wazuh configuration used
      operationId: api.controllers.manager_controller.get_configuration
      parameters:
        - $ref: '#/components/parameters/pretty'
        - $ref: '#/components/parameters/wait_for_complete'
        - $ref: '#/components/parameters/section'
        - $ref: '#/components/parameters/field'
      responses:
        '200':
          description: 'Wazuh configuration'
          content:
            application/json:
              schema:
                allOf:
                - $ref: '#/components/schemas/ApiResponse'
                - type: object
                  properties:
                    data:
                      $ref: '#/components/schemas/WazuhConfiguration'
              example:
                data:
                  global:
                    jsonout_output: yes
                    alerts_log: yes
                    logall: no
                    logall_json: no
                    email_notification: no
                    smtp_server: smtp.example.wazuh.com
                    email_from: ossecm@example.wazuh.com
                    email_to: recipient@example.wazuh.com
                    email_maxperhour: 12
                    email_log_source: alerts.log
                    queue_size: 131072
                    white_list:
                      - 127.0.0.1
                      - ^localhost.localdomain$
                      - 127.0.0.53
                  alerts:
                    log_alert_level: "3"
                    email_alert_level: "12"
                  cis-cat:
                    disabled: yes
                    timeout: 1800
                    interval: 1d
                    scan-on-start: yes
                    java_path: wodles/java
                    ciscat_path: wodles/ciscat
                  command:
                    - name: disable-account
                      executable: disable-account.sh
                      expect: user
                      timeout_allowed: yes
                    - name: restart-ossec
                      executable: restart-ossec.sh
        default:
          $ref: '#/components/responses/ResponseError'

  /manager/stats:
    get:
      tags:
      - manager
      summary: Get stats.
      description: Returns Wazuh statistical information for the current or specified date.
      operationId: api.controllers.manager_controller.get_stats
      parameters:
        - $ref: '#/components/parameters/pretty'
        - $ref: '#/components/parameters/wait_for_complete'
        - $ref: '#/components/parameters/date'
      responses:
        '200':
          description: 'Wazuh stats'
          content:
            application/json:
              schema:
                allOf:
                - $ref: '#/components/schemas/ApiResponse'
                - type: object
                  properties:
                    data:
                      $ref: '#/components/schemas/WazuhStats'
              example:
                data:
                  - hour: 15
                    alerts:
                      - sigid: 5303
                        level: 3
                        times: 1
                      - sigid: 5501
                        level: 3
                        times: 4
                      - sigid: 221
                        level: 0
                        times: 653
                    totalAlerts: 658
                    events: 4387
                    firewall: 0
                  - hour: 16
                    alerts:
                      - sigid: 5521
                        level: 0
                        times: 1
                      - sigid: 530
                        level: 0
                        times: 120
                    totalAlerts: 121
                    events: 4379
                    syscheck: 0
                    firewall: 0
        default:
          $ref: '#/components/responses/ResponseError'

  /manager/stats/hourly:
    get:
      tags:
      - manager
      summary: Get stats by hour.
      description: Returns Wazuh statistical information per hour. Each number in the averages field represents the average of alerts per hour.
      operationId: api.controllers.manager_controller.get_stats_hourly
      parameters:
        - $ref: '#/components/parameters/pretty'
        - $ref: '#/components/parameters/wait_for_complete'
      responses:
        '200':
          description: 'Wazuh hourly stats'
          content:
            application/json:
              schema:
                allOf:
                - $ref: '#/components/schemas/ApiResponse'
                - type: object
                  properties:
                    data:
                      $ref: '#/components/schemas/WazuhHourlyStats'
              example:
                data:
                  averages:
                    - 40
                    - 24
                    - 67
                    - 234
                    - 66
                    - 24
                    - 634
                    - 66
                    - 123
                    - 56
                    - 65
                    - 23
                    - 666
                    - 233
                    - 646
                    - 44
                    - 64
                    - 99
                    - 34
                    - 235
                    - 653
                    - 25
                    - 65
                    - 23
                  interactions: 0
        default:
          $ref: '#/components/responses/ResponseError'

  /manager/stats/weekly:
    get:
      tags:
      - manager
      summary: Get stats by week.
      description: Returns Wazuh statistical information per week. Each number in the averages field represents the average of alerts per hour for that specific day.
      operationId: api.controllers.manager_controller.get_stats_weekly
      parameters:
        - $ref: '#/components/parameters/pretty'
        - $ref: '#/components/parameters/wait_for_complete'
      responses:
        '200':
          description: 'Wazuh weekly stats'
          content:
            application/json:
              schema:
                allOf:
                - $ref: '#/components/schemas/ApiResponse'
                - type: object
                  properties:
                    data:
                      $ref: '#/components/schemas/WazuhWeeklyStats'
              example:
                data:
                  Sun:
                    averages:
                    - 40
                    - 24
                    - 67
                    - 234
                    - 66
                    - 24
                    - 634
                    - 66
                    - 123
                    - 56
                    - 65
                    - 23
                    - 666
                    - 233
                    - 646
                    - 44
                    - 64
                    - 99
                    - 34
                    - 235
                    - 653
                    - 25
                    - 65
                    - 23
                    interactions: 0
                  Mon:
                    averages:
                    - 40
                    - 24
                    - 67
                    - 234
                    - 66
                    - 24
                    - 634
                    - 66
                    - 123
                    - 56
                    - 65
                    - 23
                    - 666
                    - 233
                    - 646
                    - 44
                    - 64
                    - 99
                    - 34
                    - 235
                    - 653
                    - 25
                    - 65
                    - 23
                    interactions: 0
                  Tue:
                    averages:
                    - 40
                    - 24
                    - 67
                    - 234
                    - 66
                    - 24
                    - 634
                    - 66
                    - 123
                    - 56
                    - 65
                    - 23
                    - 666
                    - 233
                    - 646
                    - 44
                    - 64
                    - 99
                    - 34
                    - 235
                    - 653
                    - 25
                    - 65
                    - 23
                    interactions: 0
                  Wed:
                    averages:
                    - 40
                    - 24
                    - 67
                    - 234
                    - 66
                    - 24
                    - 634
                    - 66
                    - 123
                    - 56
                    - 65
                    - 23
                    - 666
                    - 233
                    - 646
                    - 44
                    - 64
                    - 99
                    - 34
                    - 235
                    - 653
                    - 25
                    - 65
                    - 23
                    interactions: 0
                  Thu:
                    averages:
                    - 40
                    - 24
                    - 67
                    - 234
                    - 66
                    - 24
                    - 634
                    - 66
                    - 123
                    - 56
                    - 65
                    - 23
                    - 666
                    - 233
                    - 646
                    - 44
                    - 64
                    - 99
                    - 34
                    - 235
                    - 653
                    - 25
                    - 65
                    - 23
                    interactions: 0
                  Fri:
                    averages:
                    - 40
                    - 24
                    - 67
                    - 234
                    - 66
                    - 24
                    - 634
                    - 66
                    - 123
                    - 56
                    - 65
                    - 23
                    - 666
                    - 233
                    - 646
                    - 44
                    - 64
                    - 99
                    - 34
                    - 235
                    - 653
                    - 25
                    - 65
                    - 23
                    interactions: 0
                  Sat:
                    averages:
                    - 40
                    - 24
                    - 67
                    - 234
                    - 66
                    - 24
                    - 634
                    - 66
                    - 123
                    - 56
                    - 65
                    - 23
                    - 666
                    - 233
                    - 646
                    - 44
                    - 64
                    - 99
                    - 34
                    - 235
                    - 653
                    - 25
                    - 65
                    - 23
                    interactions: 0
        default:
          $ref: '#/components/responses/ResponseError'

  /manager/stats/analysisd:
    get:
      tags:
      - manager
      summary: Get a analysisd stats.
      description: Returns Wazuh analysisd statistical information.
      operationId: api.controllers.manager_controller.get_stats_analysisd
      parameters:
        - $ref: '#/components/parameters/pretty'
        - $ref: '#/components/parameters/wait_for_complete'
      responses:
        '200':
          description: 'Wazuh analysisd stats'
          content:
            application/json:
              schema:
                allOf:
                - $ref: '#/components/schemas/ApiResponse'
                - type: object
                  properties:
                    data:
                      $ref: '#/components/schemas/WazuhAnalysisdStats'
              example:
                data:
                  total_events_decoded: 5
                  syscheck_events_decoded: 0
                  syscheck_edps: 0
                  syscollector_events_decoded: 0
                  syscollector_edps: 0
                  rootcheck_events_decoded: 0
                  rootcheck_edps: 0
                  sca_events_decoded: 0
                  sca_edps: 0
                  hostinfo_events_decoded: 0
                  hostinfo_edps: 0
                  winevt_events_decoded: 0
                  winevt_edps: 0
                  other_events_decoded: 5
                  other_events_edps: 1
                  events_processed: 5
                  events_edps: 1
                  events_received: 5
                  events_dropped: 0
                  alerts_written: 0
                  firewall_written: 0
                  fts_written: 0
                  syscheck_queue_usage: 0
                  syscheck_queue_size: 16384
                  syscollector_queue_usage: 0
                  syscollector_queue_size: 16384
                  rootcheck_queue_usage: 0
                  rootcheck_queue_size: 16384
                  sca_queue_usage: 0
                  sca_queue_size: 16384
                  hostinfo_queue_usage: 0
                  hostinfo_queue_size: 16384
                  winevt_queue_usage: 0
                  winevt_queue_size: 16384
                  event_queue_usage: 0
                  event_queue_size: 16384
                  rule_matching_queue_usage: 0
                  rule_matching_queue_size: 16384
                  alerts_queue_usage: 0
                  alerts_queue_size: 16384
                  firewall_queue_usage: 0
                  firewall_queue_size: 16384
                  statistical_queue_usage: 0
                  statistical_queue_size: 16384
                  archives_queue_usage: 0
                  archives_queue_size: 16384
        default:
          $ref: '#/components/responses/ResponseError'

  /manager/stats/remoted:
    get:
      tags:
      - manager
      summary: Get remoted stats.
      description: Returns Wazuh remoted statistical information.
      operationId: api.controllers.manager_controller.get_stats_remoted
      parameters:
        - $ref: '#/components/parameters/pretty'
        - $ref: '#/components/parameters/wait_for_complete'
      responses:
        '200':
          description: 'Wazuh remoted stats'
          content:
            application/json:
              schema:
                allOf:
                - $ref: '#/components/schemas/ApiResponse'
                - type: object
                  properties:
                    data:
                      $ref: '#/components/schemas/WazuhRemotedStats'
              example:
                data:
                  queue_size: 0
                  total_queue_size: 131072
                  tcp_sessions: 0
                  evt_count: 0
                  ctrl_msg_count: 0
                  discarded_count: 0
                  msg_sent: 0
                  recv_bytes: 0
        default:
          $ref: '#/components/responses/ResponseError'

  /manager/logs:
    get:
      tags:
      - manager
      summary: Get the wazuh manager logs.
      description: Returns the last 2000 wazuh log entries.
      operationId: api.controllers.manager_controller.get_log
      parameters:
        - $ref: '#/components/parameters/pretty'
        - $ref: '#/components/parameters/wait_for_complete'
        - $ref: '#/components/parameters/offset'
        - $ref: '#/components/parameters/limit'
        - $ref: '#/components/parameters/sort'
        - $ref: '#/components/parameters/search'
        - $ref: '#/components/parameters/category'
        - $ref: '#/components/parameters/type_log'
      responses:
        '200':
          description: 'Wazuh logs'
          content:
            application/json:
              schema:
                allOf:
                - $ref: '#/components/schemas/ApiResponse'
                - type: object
                  properties:
                    data:
                      allOf:
                        - $ref: '#/components/schemas/ListMetadata'
                        - type: object
                          properties:
                            items:
                              type: array
                              items:
                                $ref: '#/components/schemas/WazuhLogs'
              example:
                data:
                  totalItems: 3
                  items:
                    - timestamp: "2019-03-07 11:21:17"
                      tag: ossec-syscheckd
                      level: info
                      description: "Syscheck scan frequency: 43200 seconds"
                    - timestamp: "2019-03-07 11:21:17"
                      tag: ossec-syscheckd
                      level: info
                      description: Starting syscheck scan.
                    - timestamp: "2019-03-07 11:21:17"
                      tag: ossec-rootcheck
                      level: info
                      description: Starting rootcheck scan.
        default:
          $ref: '#/components/responses/ResponseError'

  /manager/logs/summary:
    get:
      tags:
      - manager
      summary: Get a summary of the wazuh manager logs.
      description: Returns a summary of the last 2000 wazuh log entries.
      operationId: api.controllers.manager_controller.get_log_summary
      parameters:
        - $ref: '#/components/parameters/pretty'
        - $ref: '#/components/parameters/wait_for_complete'
      responses:
        '200':
          description: 'Wazuh logs summary'
          content:
            application/json:
              schema:
                allOf:
                - $ref: '#/components/schemas/ApiResponse'
                - type: object
                  properties:
                    data:
                      $ref: '#/components/schemas/WazuhLogsSummary'
              example:
                data:
                  wazuh-modulesd:
                    info: 2
                    all: 2
                    critical: 0
                    debug: 0
                    error: 0
                    warning: 0
                  wazuh-db:
                    info: 1
                    all: 4
                    critical: 0
                    debug: 0
                    error: 3
                    warning: 0
                  ossec-rootcheck:
                    info: 8
                    all: 8
                    critical: 0
                    debug: 0
                    error: 0
                    warning: 0
        default:
          $ref: '#/components/responses/ResponseError'

  /manager/files:
    get:
      tags:
      - manager
      summary: Get file contents.
      description: Returns file contents from any file.
      operationId: api.controllers.manager_controller.get_files
      parameters:
        - $ref: '#/components/parameters/pretty'
        - $ref: '#/components/parameters/wait_for_complete'
        - $ref: '#/components/parameters/path'
      responses:
        '200':
          description: 'File contents'
          content:
            application/json:
              schema:
                allOf:
                  - $ref: '#/components/schemas/ApiResponse'
                  - type: object
                    properties:
                      data:
                        type: object
                        properties:
                          contents:
                            description: File contents.
                            type: string
              example:
                data:
                  contents: "<!-- Local rules -->\n\n<!-- Modify it at your will. -->\n<!-- Copyright (C) 2015-2019, Wazuh Inc. -->\n\n<!-- Example -->\n<group name=\"local,syslog,sshd,\">\n\n  <!--\n  Dec 10 01:02:02 host sshd[1234]: Failed none for root from 1.1.1.1 port 1066 ssh2\n -->\n  <rule id=\"100001\" level=\"5\">\n    <if_sid>5716</if_sid>\n    <srcip>1.1.1.1</srcip>\n    <description>sshd: authentication failed from IP 1.1.1.1.</description>\n    <group>authentication_failed,pci_dss_10.2.4,pci_dss_10.2.5,</group>\n  </rule>\n\n</group>\n"
        default:
          $ref: '#/components/responses/ResponseError'

    post:
      tags:
      - manager
      summary: Updates file contents.
      description: Replaces file contents with the data contained in the API request.
      operationId: api.controllers.manager_controller.post_files
      parameters:
        - $ref: '#/components/parameters/pretty'
        - $ref: '#/components/parameters/wait_for_complete'
        - $ref: '#/components/parameters/path'
        - $ref: '#/components/parameters/overwrite'
      responses:
        '200':
          description: 'Confirmation message'
          content:
            application/json:
              schema:
                $ref: '#/components/schemas/ApiResponse'
              example:
                message: File updated successfully.
        default:
          $ref: '#/components/responses/ResponseError'

    delete:
      tags:
      - manager
      summary: Removes a file.
      description: Removes a specified file.
      operationId: api.controllers.manager_controller.delete_files
      parameters:
        - $ref: '#/components/parameters/pretty'
        - $ref: '#/components/parameters/wait_for_complete'
        - $ref: '#/components/parameters/path'
      responses:
        '200':
          description: 'Confirmation message'
          content:
            application/json:
              schema:
                $ref: '#/components/schemas/ApiResponse'
              example:
                message: File was deleted.
        default:
          $ref: '#/components/responses/ResponseError'

  /manager/restart:
    put:
      tags:
      - manager
      summary: Restarts the wazuh manager.
      description: Restarts the wazuh manager.
      operationId: api.controllers.manager_controller.put_restart
      parameters:
        - $ref: '#/components/parameters/pretty'
        - $ref: '#/components/parameters/wait_for_complete'
      responses:
        '200':
          description: 'Confirmation message'
          content:
            application/json:
              schema:
                $ref: '#/components/schemas/ApiResponse'
              example:
                message: Restarting manager.
        default:
          $ref: '#/components/responses/ResponseError'

  /manager/configuration/validation:
    get:
      tags:
      - manager
      summary: Check Wazuh configuration.
      description: Returns wether the Wazuh configuration is correct.
      operationId: api.controllers.manager_controller.get_conf_validation
      parameters:
        - $ref: '#/components/parameters/pretty'
        - $ref: '#/components/parameters/wait_for_complete'
      responses:
        '200':
          description: 'Configuration is OK'

        '400':
          description: 'Error in configuration'
          content:
            application/json:
              schema:
                allOf:
                  - $ref: '#/components/schemas/ApiError'
                  - type: object
                    properties:
                      errors:
                        type: array
                        items:
                          type: string
              example:
                type: "about:blank"
                title: "Bad configuration"
                detail: "Wazuh configuration has not been properly set"
                errors:
                  - "(1230): Invalid element in the configuration: 'hello'."
                  - "(1202): Configuration error at '/var/ossec/etc/ossec.conf'."
        default:
          $ref: '#/components/responses/ResponseError'

  /rootcheck:
    put:
      tags:
      - rootcheck
      summary: Run a rootcheck scan in all agents.
      description: Runs syscheck and rootcheck in all agents (Wazuh launches both processes simultaneously).
      operationId: api.controllers.rootcheck_controller.put_rootcheck
      parameters:
        - $ref: '#/components/parameters/pretty'
        - $ref: '#/components/parameters/wait_for_complete'
      responses:
        '200':
          description: Confirmation message
          content:
            application/json:
              schema:
                $ref: '#/components/schemas/ApiResponse'
              example:
                message: "Restarting Syscheck/Rootcheck on all agents"
        default:
          $ref: '#/components/responses/ResponseError'

    delete:
      tags:
      - rootcheck
      summary: Clear rootcheck scan results in all agents.
      description: Clear rootcheck scan results in all agents.
      operationId: api.controllers.rootcheck_controller.delete_rootcheck
      parameters:
        - $ref: '#/components/parameters/pretty'
        - $ref: '#/components/parameters/wait_for_complete'
      responses:
        '200':
          description: Confirmation message
          content:
            application/json:
              schema:
                $ref: '#/components/schemas/ApiResponse'
              example:
                message: "Rootcheck database deleted"
        default:
          $ref: '#/components/responses/ResponseError'

  /rootcheck/{agent_id}:
    get:
      tags:
      - rootcheck
      summary: Get Rootcheck database
      description: Returns rootcheck findings and scan results in the specified agent.
      operationId: api.controllers.rootcheck_controller.get_rootcheck_agent
      parameters:
        - $ref: '#/components/parameters/pretty'
        - $ref: '#/components/parameters/wait_for_complete'
        - $ref: '#/components/parameters/agent_id'
        - $ref: '#/components/parameters/offset'
        - $ref: '#/components/parameters/limit'
        - $ref: '#/components/parameters/sort'
        - $ref: '#/components/parameters/search'
        - $ref: '#/components/parameters/select'
        - $ref: '#/components/parameters/query'
        - $ref: '#/components/parameters/rootcheck_status'
        - $ref: '#/components/parameters/pci'
        - $ref: '#/components/parameters/cis'
      responses:
        '200':
          description: Latest rootcheck scan result
          content:
            application/json:
              schema:
                allOf:
                - $ref: '#/components/schemas/ApiResponse'
                - type: object
                  properties:
                    data:
                      allOf:
                        - $ref: '#/components/schemas/ListMetadata'
                        - type: object
                          properties:
                            items:
                              type: array
                              items:
                                $ref: '#/components/schemas/RootcheckDatabase'
              example:
                data:
                  totalItems: 2
                  items:
                    - status: outstanding
                      readDay: "2019-03-08T09:20:05Z"
                      oldDay: "2019-03-08T09:20:05Z"
                      event: "System Audit: SSH Hardening - 3: Root can log in. File: /etc/ssh/sshd_config. Reference: 3 ."
                    - status: outstanding
                      readDay: "2019-03-08T09:20:05Z"
                      oldDay: "2019-03-08T09:20:05Z"
                      pci: 2.2.4
                      event: "System Audit: SSH Hardening - 4: No Public Key authentication {PCI_DSS: 2.2.4}. File: /etc/ssh/sshd_config. Reference: 4 ."
        default:
          $ref: '#/components/responses/ResponseError'

    put:
      tags:
      - rootcheck
      summary: Run rootcheck scan in an agent.
      description: Runs syscheck and rootcheck scans in a specified agent (Wazuh launches both processes at the same time).
      operationId: api.controllers.rootcheck_controller.put_rootcheck_agent
      parameters:
        - $ref: '#/components/parameters/pretty'
        - $ref: '#/components/parameters/wait_for_complete'
        - $ref: '#/components/parameters/agent_id'
      responses:
        '200':
          description: Confirmation message
          content:
            application/json:
              schema:
                $ref: '#/components/schemas/ApiResponse'
              example:
                message: "Restarting Syscheck/Rootcheck locally"
        default:
          $ref: '#/components/responses/ResponseError'

    delete:
      tags:
      - rootcheck
      summary: Clear rootcheck scan results for a specified agent.
      description: Clear rootcheck scan results for a specified agent.
      operationId: api.controllers.rootcheck_controller.delete_rootcheck_agent
      parameters:
        - $ref: '#/components/parameters/pretty'
        - $ref: '#/components/parameters/wait_for_complete'
        - $ref: '#/components/parameters/agent_id'
      responses:
        '200':
          description: Confirmation message
          content:
            application/json:
              schema:
                $ref: '#/components/schemas/ApiResponse'
              example:
                message: "Rootcheck database deleted"
        default:
          $ref: '#/components/responses/ResponseError'

  /rootcheck/{agent_id}/pci:
    get:
      tags:
      - rootcheck
      summary: Get PCI requirements in the rootcheck database.
      description: Returns a list containing PCI requirements that have been detected by rootcheck scans.
      operationId: api.controllers.rootcheck_controller.get_rootcheck_pci_agent
      parameters:
        - $ref: '#/components/parameters/pretty'
        - $ref: '#/components/parameters/wait_for_complete'
        - $ref: '#/components/parameters/agent_id'
        - $ref: '#/components/parameters/offset'
        - $ref: '#/components/parameters/limit'
        - $ref: '#/components/parameters/sort'
        - $ref: '#/components/parameters/search'
      responses:
        '200':
          description: PCI requirements list.
          content:
            application/json:
              schema:
                allOf:
                - $ref: '#/components/schemas/ApiResponse'
                - type: object
                  properties:
                    data:
                      allOf:
                        - $ref: '#/components/schemas/ListMetadata'
                        - type: object
                          properties:
                            items:
                              type: array
                              items:
                                type: string
              example:
                data:
                  totalItems: 1
                  items:
                  - 2.2.4
        default:
          $ref: '#/components/responses/ResponseError'

  /rootcheck/{agent_id}/cis:
    get:
      tags:
      - rootcheck
      summary: Get CIS requirements in the rootcheck database.
      description: Returns a list containing CIS requirements that have been detected by rootcheck scans.
      operationId: api.controllers.rootcheck_controller.get_rootcheck_cis_agent
      parameters:
        - $ref: '#/components/parameters/pretty'
        - $ref: '#/components/parameters/wait_for_complete'
        - $ref: '#/components/parameters/agent_id'
        - $ref: '#/components/parameters/offset'
        - $ref: '#/components/parameters/limit'
        - $ref: '#/components/parameters/sort'
        - $ref: '#/components/parameters/search'
      responses:
        '200':
          description: CIS requirements list.
          content:
            application/json:
              schema:
                allOf:
                - $ref: '#/components/schemas/ApiResponse'
                - type: object
                  properties:
                    data:
                      allOf:
                        - $ref: '#/components/schemas/ListMetadata'
                        - type: object
                          properties:
                            items:
                              type: array
                              items:
                                type: string
              example:
                data:
                  totalItems: 2
                  items:
                  - "2.3 Debian Linux"
                  - "1.4 Debian Linux"
        default:
          $ref: '#/components/responses/ResponseError'

  /rootcheck/{agent_id}/last_scan:
    get:
      tags:
      - rootcheck
      summary: Get last rootcheck scan dates.
      description: Returns when the last rootcheck scan started and ended. If the scan is still in progress the end date will be unknown.
      operationId: api.controllers.rootcheck_controller.get_last_scan_agent
      parameters:
        - $ref: '#/components/parameters/pretty'
        - $ref: '#/components/parameters/wait_for_complete'
        - $ref: '#/components/parameters/agent_id'
      responses:
        '200':
          description: 'Scan dates'
          content:
            application/json:
              schema:
                allOf:
                - $ref: '#/components/schemas/ApiResponse'
                - type: object
                  properties:
                    data:
                      $ref: '#/components/schemas/LastScan'
              example:
                data:
                  end: "2019-03-08T10:35:21Z"
                  start: "2019-03-08T10:34:56Z"
        default:
          $ref: '#/components/responses/ResponseError'

  /rules:
    get:
      tags:
      - rules
      summary: Get information about all Wazuh rules.
      description: Returns a list containing information about each rule such as file where it's defined, description, rule group, status, etc.
      operationId: api.controllers.rules_controller.get_rules
      parameters:
        - $ref: '#/components/parameters/pretty'
        - $ref: '#/components/parameters/wait_for_complete'
        - $ref: '#/components/parameters/offset'
        - $ref: '#/components/parameters/limit'
        - $ref: '#/components/parameters/sort'
        - $ref: '#/components/parameters/search'
        - $ref: '#/components/parameters/statusRLDParam'
        - $ref: '#/components/parameters/group'
        - $ref: '#/components/parameters/level'
        - $ref: '#/components/parameters/file'
        - $ref: '#/components/parameters/rulesetPath'
        - $ref: '#/components/parameters/pci'
        - $ref: '#/components/parameters/gdpr'
      responses:
        '200':
          description: "Rules"
          content:
            application/json:
              schema:
                allOf:
                - $ref: '#/components/schemas/ApiResponse'
                - type: object
                  properties:
                    data:
                      allOf:
                        - $ref: '#/components/schemas/ListMetadata'
                        - type: object
                          properties:
                            items:
                              type: array
                              items:
                                $ref: '#/components/schemas/Rules'
              example:
                data:
                  totalItems: 2
                  items:
                    - file: 0016-wazuh_rules.xml
                      path: ruleset/rules
                      id: 203
                      level: 9
                      description: Agent event queue is full. Events may be lost.
                      status: enabled
                      groups:
                      - agent_flooding
                      - wazuh
                      pci:
                      -
                      gdpr:
                      - IV_35.7.d
                      details:
                        if_sid: "201"
                        level: "full"
                    - file: 0015-ossec_rules.xml
                      path: ruleset/rules
                      id: 513
                      level: 9
                      description: Windows malware detected.
                      status: enabled
                      groups:
                      - rootcheck
                      - gpg13_4.2
                      - ossec
                      pci:
                      -
                      gdpr:
                      - IV_35.7.d
                      details:
                        if_sid: "510"
                        match: "^Windows Malware"
        default:
          $ref: '#/components/responses/ResponseError'

  /rules/{rule_id}:
    get:
      tags:
      - rules
      summary: Filters rules by ID.
      description: Filters results of /rules endpoint filtering by ID.
      operationId: api.controllers.rules_controller.get_rules_id
      parameters:
        - $ref: '#/components/parameters/pretty'
        - $ref: '#/components/parameters/wait_for_complete'
        - $ref: '#/components/parameters/rule_id'
        - $ref: '#/components/parameters/offset'
        - $ref: '#/components/parameters/limit'
        - $ref: '#/components/parameters/sort'
        - $ref: '#/components/parameters/search'
      responses:
        '200':
          description: "Rules"
          content:
            application/json:
              schema:
                allOf:
                - $ref: '#/components/schemas/ApiResponse'
                - type: object
                  properties:
                    data:
                      allOf:
                        - $ref: '#/components/schemas/ListMetadata'
                        - type: object
                          properties:
                            items:
                              type: array
                              items:
                                $ref: '#/components/schemas/Rules'
              example:
                data:
                  totalItems: 1
                  items:
                    - file: 0225-mcafee_av_rules.xml
                      path: ruleset/rules
                      id: 7514
                      level: 5
                      description: McAfee Windows AV - EICAR test file detected.
                      status: enabled
                      groups:
                      - mcafee
                      pci:
                      -
                      gdpr:
                      -
                      details:
                        if_sid: "7505"
                        match: contains the EICAR test file
                        options: alert_by_email
        default:
          $ref: '#/components/responses/ResponseError'

  /rules/groups:
    get:
      tags:
      - rules
      summary: Get all rule groups names.
      description: Returns a list containing all rule groups names.
      operationId: api.controllers.rules_controller.get_rules_groups
      parameters:
        - $ref: '#/components/parameters/pretty'
        - $ref: '#/components/parameters/wait_for_complete'
        - $ref: '#/components/parameters/offset'
        - $ref: '#/components/parameters/limit'
        - $ref: '#/components/parameters/sort'
        - $ref: '#/components/parameters/search'
      responses:
        '200':
          description: 'Rule groups names'
          content:
            application/json:
              schema:
                allOf:
                - $ref: '#/components/schemas/ApiResponse'
                - type: object
                  properties:
                    data:
                      allOf:
                        - $ref: '#/components/schemas/ListMetadata'
                        - type: object
                          properties:
                            items:
                              type: array
                              items:
                                type: string
              example:
                data:
                  totalItems: 4
                  items:
                    - access_control
                    - access_denied
                    - accesslog
                    - account_changed
        default:
          $ref: '#/components/responses/ResponseError'

  /rules/pci:
    get:
      tags:
      - rules
      summary: Get all PCI requirements.
      description: Returns all PCI requirements names defined in the Wazuh ruleset.
      operationId: api.controllers.rules_controller.get_rules_pci
      parameters:
        - $ref: '#/components/parameters/pretty'
        - $ref: '#/components/parameters/wait_for_complete'
        - $ref: '#/components/parameters/offset'
        - $ref: '#/components/parameters/limit'
        - $ref: '#/components/parameters/sort'
        - $ref: '#/components/parameters/search'
      responses:
        '200':
          description: 'PCI requirements names'
          content:
            application/json:
              schema:
                allOf:
                - $ref: '#/components/schemas/ApiResponse'
                - type: object
                  properties:
                    data:
                      allOf:
                        - $ref: '#/components/schemas/ListMetadata'
                        - type: object
                          properties:
                            items:
                              type: array
                              items:
                                type: string
              example:
                data:
                  totalItems: 4
                  items:
                    - "1.1.1"
                    - "1.3.4"
                    - "1.4"
                    - "10.1"
        default:
          $ref: '#/components/responses/ResponseError'

  /rules/gdpr:
    get:
      tags:
      - rules
      summary: Get all GDPR requirements.
      description: Returns all PCI requirements names defined in the Wazuh ruleset.
      operationId: api.controllers.rules_controller.get_rules_gdpr
      parameters:
        - $ref: '#/components/parameters/pretty'
        - $ref: '#/components/parameters/wait_for_complete'
        - $ref: '#/components/parameters/offset'
        - $ref: '#/components/parameters/limit'
        - $ref: '#/components/parameters/sort'
        - $ref: '#/components/parameters/search'
      responses:
        '200':
          description: 'PCI requirements names'
          content:
            application/json:
              schema:
                allOf:
                - $ref: '#/components/schemas/ApiResponse'
                - type: object
                  properties:
                    data:
                      allOf:
                        - $ref: '#/components/schemas/ListMetadata'
                        - type: object
                          properties:
                            items:
                              type: array
                              items:
                                type: string
              example:
                data:
                  totalItems: 4
                  items:
                    - "II_5.1.f"
                    - "IV_30.1.g"
                    - "IV_32.2"
                    - "IV_35.7.d"
        default:
          $ref: '#/components/responses/ResponseError'

  /rules/files:
    get:
      tags:
      - rules
      summary: Get all files which defines rules.
      description: Returns a list containing all files used to define rules and their status.
      operationId: api.controllers.rules_controller.get_rules_files
      parameters:
        - $ref: '#/components/parameters/pretty'
        - $ref: '#/components/parameters/wait_for_complete'
        - $ref: '#/components/parameters/offset'
        - $ref: '#/components/parameters/limit'
        - $ref: '#/components/parameters/sort'
        - $ref: '#/components/parameters/search'
        - $ref: '#/components/parameters/pathFilter'
        - $ref: '#/components/parameters/file'
        - $ref: '#/components/parameters/statusRLDParam'
      responses:
        '200':
          description: 'SCA database elements'
          content:
            application/json:
              schema:
                allOf:
                - $ref: '#/components/schemas/ApiResponse'
                - type: object
                  properties:
                    data:
                      allOf:
                        - $ref: '#/components/schemas/ListMetadata'
                        - type: object
                          properties:
                            items:
                              type: array
                              items:
                                $ref: '#/components/schemas/RulesFiles'
              example:
                data:
                  totalItems: 4
                  items:
                    - file: 0010-rules_config.xml
                      path: ruleset/rules
                      status: enabled
                    - file: 0015-ossec_rules.xml
                      path: ruleset/rules
                      status: enabled
                    - file: 0016-wazuh_rules.xml
                      path: ruleset/rules
                      status: enabled
                    - file: 0020-syslog_rules.xml
                      path: ruleset/rules
                      status: enabled
        default:
          $ref: '#/components/responses/ResponseError'

  /rules/files/{file}/download:
    get:
      tags:
        - rules
      summary: Download an specified rule file.
      description: Download an specified rule file.
      operationId: api.controllers.rules_controller.get_download_file
      parameters:
        - $ref: '#/components/parameters/pretty'
        - $ref: '#/components/parameters/wait_for_complete'
        - $ref: '#/components/parameters/downloadFile'
      responses:
        '200':
          description: Rule contents.
          content:
            application/xml:
              schema:
                type: string
        default:
          $ref: '#/components/responses/ResponseError'

  /sca/{agent_id}:
    get:
      tags:
      - sca
      summary: 'Get security configuration assessment (SCA) database'
      description: 'Returns the security SCA database of an agent.'
      operationId: api.controllers.sca_controller.get_sca_agent
      parameters:
        - $ref: '#/components/parameters/pretty'
        - $ref: '#/components/parameters/wait_for_complete'
        - $ref: '#/components/parameters/agent_id'
        - $ref: '#/components/parameters/name'
        - $ref: '#/components/parameters/description'
        - $ref: '#/components/parameters/references'
        - $ref: '#/components/parameters/offset'
        - $ref: '#/components/parameters/limit'
        - $ref: '#/components/parameters/sort'
        - $ref: '#/components/parameters/search'
        - $ref: '#/components/parameters/query'
      responses:
        '200':
          description: 'SCA database elements'
          content:
            application/json:
              schema:
                allOf:
                - $ref: '#/components/schemas/ApiResponse'
                - type: object
                  properties:
                    data:
                      allOf:
                        - $ref: '#/components/schemas/ListMetadata'
                        - type: object
                          properties:
                            items:
                              type: array
                              items:
                                $ref: '#/components/schemas/SCADatabase'
              example:
               data:
                totalItems: 2
                items:
                - name: "System audit for SSH hardening"
                  pass: 3
                  score: 33
                  references: "https://www.ssh.com/ssh/"
                  fail: 6
                  description: "Guidance for establishing a secure configuration for SSH service vulnerabilities."
                  policy_id: "system_audit_ssh"
                  end_scan: "2019-03-06T10:12:02Z"
                  start_scan: "2019-03-06T10:12:02Z"
                - name: "CIS benchmark for Debian/Linux"
                  pass: 36
                  score: 87
                  references: "https://www.cisecurity.org/cis-benchmarks/"
                  fail: 5
                  description: "This document provides prescriptive guidance for establishing a secure configuration posture for Debian Linux systems running on x86 and x64 platforms. Many lists are included including filesystem types, services, clients, and network protocols. Not all items in these lists are guaranteed to exist on all distributions and additional similar items may exist which should be considered in addition to those explicitly mentioned."
                  policy_id: "cis_debian"
                  end_scan: "2019-03-06T10:11:53Z"
                  start_scan: "2019-03-06T10:11:53Z"
        default:
          $ref: '#/components/responses/ResponseError'

  /sca/{agent_id}/checks/{policy_id}:
    get:
      tags:
      - sca
      summary: 'Get policy monitoring alerts for a given policy'
      description: 'Returns the policy monitoring alerts for a given policy'
      operationId: api.controllers.sca_controller.get_sca_checks
      parameters:
        - $ref: '#/components/parameters/pretty'
        - $ref: '#/components/parameters/wait_for_complete'
        - $ref: '#/components/parameters/agent_id'
        - $ref: '#/components/parameters/policy_id'
        - $ref: '#/components/parameters/title'
        - $ref: '#/components/parameters/description'
        - $ref: '#/components/parameters/rationale'
        - $ref: '#/components/parameters/remediation'
        - $ref: '#/components/parameters/file'
        - $ref: '#/components/parameters/process'
        - $ref: '#/components/parameters/directory'
        - $ref: '#/components/parameters/registry'
        - $ref: '#/components/parameters/references'
        - $ref: '#/components/parameters/result'
        - $ref: '#/components/parameters/offset'
        - $ref: '#/components/parameters/limit'
        - $ref: '#/components/parameters/sort'
        - $ref: '#/components/parameters/search'
        - $ref: '#/components/parameters/query'
      responses:
        '200':
          description: 'List of SCA Checks for a given policy ID'
          content:
            application/json:
              schema:
                allOf:
                - $ref: '#/components/schemas/ApiResponse'
                - type: object
                  properties:
                    data:
                      allOf:
                        - $ref: '#/components/schemas/ListMetadata'
                        - type: object
                          properties:
                            items:
                              type: array
                              items:
                                $ref: '#/components/schemas/SCAChecks'
              example:
                data:
                  totalItems: 2
                  items:
                  - remediation: "For new installations, during installation create a custom partition setup and specify a separate partition for /var. For systems that were previously installed, create a new partition and configure /etc/fstab as appropriate."
                    rationale: "Since the /var directory may contain world-writable files and directories, there is a risk of resource exhaustion if it is not bound to a separate partition."
                    title: "Ensure separate partition exists for /var"
                    policy_id: cis_debian
                    file: /etc/fstab
                    description: "The /var directory is used by daemons and other system services to temporarily store dynamic data. Some directories created by these processes may be world-writable."
                    id: 5003
                    result: failed
                    references: "https://tldp.org/HOWTO/LVM-HOWTO/"
                    compliance:
                    - key: cis
                      value: "1.1.6"
                    - key: cis_csc
                      value: "5"
                  - remediation: "Run the following commands to remove exim: # apt-get remove exim4; # apt-get purge exim4"
                    rationale: "Unless POP3 and/or IMAP servers are to be provided by this system, it is recommended that the package be removed to reduce the potential attack surface."
                    title: "Ensure IMAP and POP3 server is not enabled (POP3)"
                    policy_id: cis_debian
                    file: /etc/inetd.conf
                    description: exim is an open source IMAP and POP3 server for Linux based systems.
                    id: 5022
                    result: passed
                    compliance:
                    - key: cis
                      value: "2.2.11"
                    - key: cis_csc
                      value: "9"
                    - key: pci_dss
                      value: "2.2.2"
        default:
          $ref: '#/components/responses/ResponseError'

  /syscheck:
    put:
      tags:
      - syscheck
      summary: Run a syscheck scan in all agents.
      description: Runs syscheck and rootcheck in all agents (Wazuh launches both processes simultaneously).
      operationId: api.controllers.syscheck_controller.put_syscheck
      parameters:
        - $ref: '#/components/parameters/pretty'
        - $ref: '#/components/parameters/wait_for_complete'
      responses:
        '200':
          description: Confirmation message
          content:
            application/json:
              schema:
                $ref: '#/components/schemas/ApiResponse'
              example:
                message: "Restarting Syscheck/Rootcheck on all agents"
        default:
          $ref: '#/components/responses/ResponseError'

  /syscheck/{agent_id}:
    get:
      tags:
      - syscheck
      summary: Get File integrity monitoring scan results
      description: Returns FIM findings in the specified agent.
      operationId: api.controllers.syscheck_controller.get_syscheck_agent
      parameters:
        - $ref: '#/components/parameters/pretty'
        - $ref: '#/components/parameters/wait_for_complete'
        - $ref: '#/components/parameters/agent_id'
        - $ref: '#/components/parameters/offset'
        - $ref: '#/components/parameters/limit'
        - $ref: '#/components/parameters/sort'
        - $ref: '#/components/parameters/search'
        - $ref: '#/components/parameters/select'
        - $ref: '#/components/parameters/file'
        - $ref: '#/components/parameters/filetype'
        - $ref: '#/components/parameters/summary'
        - $ref: '#/components/parameters/md5'
        - $ref: '#/components/parameters/sha1'
        - $ref: '#/components/parameters/sha256'
        - $ref: '#/components/parameters/hashfilter'
      responses:
        '200':
          description: Latest syscheck scan result
          content:
            application/json:
              schema:
                allOf:
                - $ref: '#/components/schemas/ApiResponse'
                - type: object
                  properties:
                    data:
                      allOf:
                        - $ref: '#/components/schemas/ListMetadata'
                        - type: object
                          properties:
                            items:
                              type: array
                              items:
                                $ref: '#/components/schemas/SyscheckDatabase'
              example:
                data:
                  totalItems: 2
                  items:
                    - size: 61
                      md5: 8588d49be3999f2daf69c3090682594f
                      inode: 946
                      perm: "100644"
                      gname: root
                      mtime: "2019-01-15T15:49:39Z"
                      sha1: a2219a7fd0a77be7422a02049b8d27805c0250ba
                      date: "2019-03-08T10:35:06Z"
                      uname: root
                      sha256: 303c346ece82ca4f6713ac176164285d0469f326b6f12a787e11f5d702529277
                      gid: 0
                      type: file
                      uid: 0
                      file: /etc/ssl/certs/TeliaSonera_Root_CA_v1.pem
                    - sha1: 016f8bd2ea009451042a856611d5d2967760e833
                      file: /etc/ssh/ssh_config
                      md5: f7bf238a3b0bf155c565454a9f819731
                      inode: 1579
                      uid: "0"
                      date: "2019-03-08T10:35:01Z"
                      perm: 100644
                      type: file
                      gname: root
                      uname: root
                      size: 1580
                      gid: "0"
                      mtime: "2018-11-05T11:51:29Z"
                      sha256: a39fbc57dc2ef8a473f078d1f6a35f725809400df67070b8852e8ed725047df2
        default:
          $ref: '#/components/responses/ResponseError'

    put:
      tags:
      - syscheck
      summary: Run FIM scan in an agent.
      description: Runs syscheck and rootcheck scans in a specified agent (Wazuh launches both processes at the same time).
      operationId: api.controllers.syscheck_controller.put_syscheck_agent
      parameters:
        - $ref: '#/components/parameters/pretty'
        - $ref: '#/components/parameters/wait_for_complete'
        - $ref: '#/components/parameters/agent_id'
      responses:
        '200':
          description: Confirmation message
          content:
            application/json:
              schema:
                $ref: '#/components/schemas/ApiResponse'
              example:
                message: "Restarting Syscheck/Rootcheck locally"
        default:
          $ref: '#/components/responses/ResponseError'

    delete:
      tags:
      - syscheck
      summary: Clear FIM scan results for a specified agent.
      description: Clear file integrity monitoring scan results for a specified agent.
      operationId: api.controllers.syscheck_controller.delete_syscheck_agent
      parameters:
        - $ref: '#/components/parameters/pretty'
        - $ref: '#/components/parameters/wait_for_complete'
        - $ref: '#/components/parameters/agent_id'
      responses:
        '200':
          description: Confirmation message
          content:
            application/json:
              schema:
                $ref: '#/components/schemas/ApiResponse'
              example:
                message: "Syscheck database deleted"
        default:
          $ref: '#/components/responses/ResponseError'

  /syscheck/{agent_id}/last_scan:
    get:
      tags:
      - syscheck
      summary: Get last syscheck scan dates.
      description: Returns when the last syscheck scan started and ended. If the scan is still in progress the end date will be unknown.
      operationId: api.controllers.syscheck_controller.get_last_scan_agent
      parameters:
        - $ref: '#/components/parameters/pretty'
        - $ref: '#/components/parameters/wait_for_complete'
        - $ref: '#/components/parameters/agent_id'
      responses:
        '200':
          description: 'Scan dates'
          content:
            application/json:
              schema:
                allOf:
                - $ref: '#/components/schemas/ApiResponse'
                - type: object
                  properties:
                    data:
                      $ref: '#/components/schemas/LastScan'
              example:
                data:
                  end: "2019-03-08T10:35:21Z"
                  start: "2019-03-08T10:34:56Z"
        default:
          $ref: '#/components/responses/ResponseError'

  /decoders:
    get:
      tags:
        - decoders
      summary: 'Get all decoders'
      description: "Returns information about all decoders included in ossec.conf. This information include decoder's route, decoder's name, decoder's file among others"
      operationId: api.controllers.decoders_controller.get_decoders
      parameters:
        - $ref: '#/components/parameters/pretty'
        - $ref: '#/components/parameters/wait_for_complete'
        - $ref: '#/components/parameters/offset'
        - $ref: '#/components/parameters/limit'
        - $ref: '#/components/parameters/sort'
        - $ref: '#/components/parameters/search'
        - $ref: '#/components/parameters/file'
        - $ref: '#/components/parameters/rulesetPath'
        - $ref: '#/components/parameters/statusRLDParam'

      responses:
        '200':
          description: 'List of decoders included in ossec.conf'
          content:
            application/json:
              schema:
                allOf:
                - $ref: '#/components/schemas/ApiResponse'
                - type: object
                  properties:
                    data:
                      allOf:
                        - $ref: '#/components/schemas/ListMetadata'
                        - type: object
                          properties:
                            items:
                              type: array
                              items:
                                $ref: '#/components/schemas/Decoder'
              example:
                data:
                  totalItems: 571
                  items:
                  - file: 0005-wazuh_decoders.xml
                    name: wazuh
                    position: 0
                    status: enabled
                    details:
                      prematch: "^wazuh: "
                  - file: 0005-wazuh_decoders.xml
                    name: agent-buffer
                    position: 1
                    status: enabled
                    details:
                      parent: wazuh
                      prematch: "^Agent buffer:"
                      regex:
                        - "^ '(\\S+)'."
                      order: level
        default:
          $ref: '#/components/responses/ResponseError'

  /decoders/{decoder_name}:
    get:
      tags:
        - decoders
      summary: 'Get decoders by name'
      description: "Returns information about decoders with a specified name. This information include decoder's route, decoder's name, decoder's file among others"
      operationId: api.controllers.decoders_controller.get_decoders_by_name
      parameters:
        - $ref: '#/components/parameters/pretty'
        - $ref: '#/components/parameters/wait_for_complete'
        - $ref: '#/components/parameters/decoder_name'
        - $ref: '#/components/parameters/offset'
        - $ref: '#/components/parameters/limit'
        - $ref: '#/components/parameters/sort'
        - $ref: '#/components/parameters/search'
      responses:
        '200':
          description: 'List of decoders with a specified selected'
          content:
            application/json:
              schema:
                allOf:
                - $ref: '#/components/schemas/ApiResponse'
                - type: object
                  properties:
                    data:
                      allOf:
                        - $ref: '#/components/schemas/ListMetadata'
                        - type: object
                          properties:
                            items:
                              type: array
                              items:
                                $ref: '#/components/schemas/Decoder'
              example:
                data:
                  totalItems: 3
                  items:
                  - file: 0025-apache_decoders.xml
                    name: apache-errorlog
                    position: 0
                    status: enabled
                    details:
                      program_name: "^apache2|^httpd"
                  - file: 0025-apache_decoders.xml
                    name: apache-errorlog
                    position: 1
                    status: enabled
                    details:
                      prematch: "^[warn] |^[notice] |^[error] "
                  - file: 0025-apache_decoders.xml
                    name: apache-errorlog
                    position: 2
                    status: enabled
                    details:
                      prematch: "^[\\w+ \\w+ \\d+ \\d+:\\d+:\\d+.\\d+ \\d+] [\\S+:warn] |^[\\w+ \\w+ \\d+ \\d+:\\d+:\\d+.\\d+ \\d+] [\\S+:notice] |^[\\w+ \\w+ \\d+ \\d+:\\d+:\\d+.\\d+ \\d+] [\\S*:error] |^[\\w+ \\w+ \\d+ \\d+:\\d+:\\d+.\\d+ \\d+] [\\S+:info] "
        default:
          $ref: '#/components/responses/ResponseError'

  /decoders/files:
    get:
      tags:
        - decoders
      summary: 'Get all decoders files'
      description: "Returns information about all decoders files used in Wazuh. This information include decoder's file, decoder's route and decoder's status among others"
      operationId: api.controllers.decoders_controller.get_decoders_files
      parameters:
        - $ref: '#/components/parameters/pretty'
        - $ref: '#/components/parameters/wait_for_complete'
        - $ref: '#/components/parameters/offset'
        - $ref: '#/components/parameters/limit'
        - $ref: '#/components/parameters/sort'
        - $ref: '#/components/parameters/search'
        - $ref: '#/components/parameters/file'
        - $ref: '#/components/parameters/rulesetPath'
        - $ref: '#/components/parameters/statusRLDParam'
      responses:
        '200':
          description: 'List of decoders files'
          content:
            application/json:
              schema:
                allOf:
                - $ref: '#/components/schemas/ApiResponse'
                - type: object
                  properties:
                    data:
                      allOf:
                        - $ref: '#/components/schemas/ListMetadata'
                        - type: object
                          properties:
                            items:
                              type: array
                              items:
                                $ref: '#/components/schemas/DecoderFile'
              example:
                data:
                  totalItems: 571
                  items:
                  - file: 0185-openldap_decoders.xml
                    status: enabled
                    path: /var/ossec/ruleset/decoders
                  - file: 0220-postfix_decoders.xml
                    status: enabled
                    path: /var/ossec/ruleset/decoders
                  - file: 0400-identity_guard_decoders.xml
                    status: enabled
                    path: /var/ossec/ruleset/decoders
                  - file: 0190-openvpn_decoders.xml
                    status: enabled
                    path: /var/ossec/ruleset/decoders
        default:
          $ref: '#/components/responses/ResponseError'

  /decoders/files/{file}/download:
    get:
      tags:
      - decoders
      summary: Download an specified decoder file.
      description: Download an specified decoder file.
      operationId: api.controllers.decoders_controller.get_download_file
      parameters:
        - $ref: '#/components/parameters/pretty'
        - $ref: '#/components/parameters/wait_for_complete'
        - $ref: '#/components/parameters/downloadFile'
      responses:
        '200':
          description: Decoder contents.
          content:
            application/xml:
              schema:
                type: string
        default:
          $ref: '#/components/responses/ResponseError'

  /decoders/parents:
    get:
      tags:
        - decoders
      summary: 'Get all parent decoders'
      description: 'Returns information about all parent decoders. A parent decoder is a decoder used as base of other decoders'
      operationId: api.controllers.decoders_controller.get_decoders_parents
      parameters:
        - $ref: '#/components/parameters/pretty'
        - $ref: '#/components/parameters/wait_for_complete'
        - $ref: '#/components/parameters/offset'
        - $ref: '#/components/parameters/limit'
        - $ref: '#/components/parameters/sort'
        - $ref: '#/components/parameters/search'
      responses:
        '200':
          description: 'List of parent decoders'
          content:
            application/json:
              schema:
                allOf:
                - $ref: '#/components/schemas/ApiResponse'
                - type: object
                  properties:
                    data:
                      allOf:
                        - $ref: '#/components/schemas/ListMetadata'
                        - type: object
                          properties:
                            items:
                              type: array
                              items:
                                $ref: '#/components/schemas/Decoder'
              example:
                data:
                  totalItems: 153
                  items:
                  - file: local_decoder.xml
                    name: local_decoder_example
                    position: 0
                    status: enabled
                    details:
                      program_name: local_decoder_example
                  - file: 0465-azure_decoders.xml
                    name: azure-storage
                    position: 1
                    status: enabled
                    details:
                      prematch: "^azure_tag: azure-storage. "
                      regex:
                        - "^azure_storage_tag: (\\S+)"
                      order: tag
        default:
          $ref: '#/components/responses/ResponseError'

  /experimental/syscheck:
    delete:
      tags:
        - experimental
      summary: 'Clear syscheck database'
      description: 'Clears the syscheck database for all agents.'
      operationId: api.controllers.experimental_controller.clear_syscheck_database
      parameters:
        - $ref: '#/components/parameters/pretty'
        - $ref: '#/components/parameters/wait_for_complete'
      responses:
        '200':
          description: 'Delete syscheck database'
          content:
            application/json:
              schema:
                $ref: '#/components/schemas/ApiResponse'
              example:
                message: Syscheck database deleted
        default:
          $ref: '#/components/responses/ResponseError'

  /experimental/ciscat/results:
    get:
      tags:
        - experimental
      summary: 'Get CIS-CAT results'
      description: "Returns the agent's ciscat results info."
      operationId: api.controllers.experimental_controller.get_cis_cat_results
      parameters:
        - $ref: '#/components/parameters/pretty'
        - $ref: '#/components/parameters/wait_for_complete'
        - $ref: '#/components/parameters/offset'
        - $ref: '#/components/parameters/limit'
        - $ref: '#/components/parameters/sort'
        - $ref: '#/components/parameters/search'
        - $ref: '#/components/parameters/select'
        - $ref: '#/components/parameters/benchmark'
        - $ref: '#/components/parameters/profile'
        - $ref: '#/components/parameters/pass'
        - $ref: '#/components/parameters/fail'
        - $ref: '#/components/parameters/error'
        - $ref: '#/components/parameters/notchecked'
        - $ref: '#/components/parameters/unknown'
        - $ref: '#/components/parameters/score'
      responses:
        '200':
          description: 'Return a list of CIS-CAT results'
          content:
            application/json:
              schema:
                allOf:
                - $ref: '#/components/schemas/ApiResponse'
                - type: object
                  properties:
                    data:
                      allOf:
                        - $ref: '#/components/schemas/ListMetadata'
                        - type: object
                          properties:
                            items:
                              type: array
                              items:
                                $ref: '#/components/schemas/CiscatResults'
              example:
                data:
                  totalItems: 2
                  items:
                  - profile: xccdf_org.cisecurity.benchmarks_profile_Level_1_-_Workstation
                    score: 64
                    error: 0
                    scan:
                      id: 1406741147
                      time: "2018-09-06T07:50:52.630Z"
                    fail: 53
                    benchmark: CIS Ubuntu Linux 16.04 LTS Benchmark
                    pass: 96
                    notchecked: 71
                    unknown: 0
                  - profile: xccdf_org.cisecurity.benchmarks_profile_Level_2_-_Server
                    score: 57
                    error: 0
                    scan:
                      id: 1406741147
                      time: "2018-09-06T07:50:15.632Z"
                    fail: 79
                    benchmark: CIS Ubuntu Linux 16.04 LTS Benchmark
                    pass: 104
                    notchecked: 36
                    unknown: 1
        default:
          $ref: '#/components/responses/ResponseError'

  /experimental/syscollector/hardware:
    get:
      tags:
        - experimental
      summary: 'Get hardware info of all agents'
      description: "Returns the agent's hardware info. This information include cpu, ram, scan info among others of all agents."
      operationId: api.controllers.experimental_controller.get_hardware_info
      parameters:
        - $ref: '#/components/parameters/pretty'
        - $ref: '#/components/parameters/wait_for_complete'
        - $ref: '#/components/parameters/offset'
        - $ref: '#/components/parameters/limit'
        - $ref: '#/components/parameters/sort'
        - $ref: '#/components/parameters/search'
        - $ref: '#/components/parameters/select'
        - $ref: '#/components/parameters/ram_free'
        - $ref: '#/components/parameters/ram_total'
        - $ref: '#/components/parameters/cpu_cores'
        - $ref: '#/components/parameters/cpu_mhz'
        - $ref: '#/components/parameters/cpu_name'
        - $ref: '#/components/parameters/board_serial'
      responses:
        '200':
          description: "Return a list of agent's hardware results"
          content:
            application/json:
              schema:
                allOf:
                - $ref: '#/components/schemas/ApiResponse'
                - type: object
                  properties:
                    data:
                      allOf:
                        - $ref: '#/components/schemas/ListMetadata'
                        - type: object
                          properties:
                            items:
                              type: array
                              items:
                                $ref: '#/components/schemas/SyscollectorHardware'
              example:
                data:
                  totalItems: 4
                  items:
                  - cpu:
                      core: 2
                      mhz: 1992.001
                      name: Intel(R) Core(TM) i7-8550U CPU @ 1.80GHz
                    ram:
                      free: 65396
                      total: 492832
                      usage: 87
                    scan:
                      id: 219248827
                      time: "2019-02-19T10:22:14Z"
                    board_serial: "0"
                    agent_id: "000"
                  - cpu:
                      core: 1
                      mhz: 1992.001
                      name: Intel(R) Core(TM) i7-8550U CPU @ 1.80GHz
                    ram:
                      free: 40372
                      total: 234968
                      usage: 83
                    scan:
                      id: 257116304
                      time: "2019-02-19T10:26:20Z"
                    board_serial: "0"
                    agent_id: "001"
        default:
          $ref: '#/components/responses/ResponseError'

  /experimental/syscollector/netaddr:
    get:
      tags:
        - experimental
      summary: 'Get the IPv4 and IPv6 addresses associated all network interfaces'
      description: "Returns the agent's IPv4 and IPv6 addresses associated its network interfaces. This information include used IP protocol, interface, IP address  among others  of all agents."
      operationId: api.controllers.experimental_controller.get_network_address_info
      parameters:
        - $ref: '#/components/parameters/pretty'
        - $ref: '#/components/parameters/wait_for_complete'
        - $ref: '#/components/parameters/offset'
        - $ref: '#/components/parameters/limit'
        - $ref: '#/components/parameters/sort'
        - $ref: '#/components/parameters/search'
        - $ref: '#/components/parameters/select'
        - $ref: '#/components/parameters/proto'
        - $ref: '#/components/parameters/address'
        - $ref: '#/components/parameters/broadcast'
        - $ref: '#/components/parameters/netmask'
      responses:
        '200':
          description: "Return a list of agent's network results"
          content:
            application/json:
              schema:
                allOf:
                - $ref: '#/components/schemas/ApiResponse'
                - type: object
                  properties:
                    data:
                      allOf:
                        - $ref: '#/components/schemas/ListMetadata'
                        - type: object
                          properties:
                            items:
                              type: array
                              items:
                                $ref: '#/components/schemas/SyscollectorNetwork'
              example:
                data:
                  totalItems: 16
                  items:
                  - proto: "ipv6"
                    iface: "enp0s3"
                    scan_id: 1203337658
                    address: "fe80::f9:71ff:fed7:9d11"
                    netmask: "ffff:ffff:ffff:ffff::"
                    agent_id: "000"
                  - proto: "ipv6"
                    iface: "enp0s8"
                    scan_id: 1203337658
                    address: "fe80::a00:27ff:fefc:51f5"
                    netmask: "ffff:ffff:ffff:ffff::"
                    agent_id: "000"
        default:
          $ref: '#/components/responses/ResponseError'

  /experimental/syscollector/netiface:
    get:
      tags:
        - experimental
      summary: 'Get all network interfaces from all agents.'
      description: "Returns the agent's network interfaces. This information include rx, scan, tx info and some network information among others  of all agents."
      operationId: api.controllers.experimental_controller.get_network_interface_info
      parameters:
        - $ref: '#/components/parameters/pretty'
        - $ref: '#/components/parameters/wait_for_complete'
        - $ref: '#/components/parameters/offset'
        - $ref: '#/components/parameters/limit'
        - $ref: '#/components/parameters/sort'
        - $ref: '#/components/parameters/search'
        - $ref: '#/components/parameters/select'
        - $ref: '#/components/parameters/name'
        - $ref: '#/components/parameters/adapter'
        - $ref: '#/components/parameters/type_syscollector'
        - $ref: '#/components/parameters/state'
        - $ref: '#/components/parameters/mtu'
        - $ref: '#/components/parameters/tx_packets'
        - $ref: '#/components/parameters/rx_packets'
        - $ref: '#/components/parameters/tx_bytes'
        - $ref: '#/components/parameters/rx_bytes'
        - $ref: '#/components/parameters/tx_errors'
        - $ref: '#/components/parameters/rx_errors'
        - $ref: '#/components/parameters/tx_dropped'
        - $ref: '#/components/parameters/rx_dropped'
      responses:
        '200':
          description: "Return a list of agent's network interfaces results"
          content:
            application/json:
              schema:
                allOf:
                - $ref: '#/components/schemas/ApiResponse'
                - type: object
                  properties:
                    data:
                      allOf:
                        - $ref: '#/components/schemas/ListMetadata'
                        - type: object
                          properties:
                            items:
                              type: array
                              items:
                                $ref: '#/components/schemas/SyscollectorInterface'
              example:
                data:
                  totalItems: 8
                  items:
                  - rx:
                      bytes: 47319629
                      dropped: 0
                      errors: 0
                      packets: 43889
                    scan:
                      id: 1203337658
                      time: "2019-02-19T10:22:14Z"
                    tx:
                      bytes: 843282
                      dropped: 0
                      errors: 0
                      packets: 12505
                    mac: "02:f9:71:d7:9d:11"
                    name: "enp0s3"
                    type: "ethernet"
                    mtu: 1500
                    state: "up"
                    agent_id: "000"
                  - rx:
                      bytes: 0
                      dropped: 0
                      errors: 0
                      packets: 0
                    scan:
                      id: 1203337658
                      time: "2019-02-19T10:22:14Z"
                    tx:
                      bytes: 3874
                      dropped: 0
                      errors: 0
                      packets: 19
                    mac: "08:00:27:fc:51:f5"
                    name: "enp0s8"
                    type: "ethernet"
                    mtu: 1500
                    state: "up"
                    agent_id: "000"
        default:
          $ref: '#/components/responses/ResponseError'

  /experimental/syscollector/netproto:
    get:
      tags:
        - experimental
      summary: 'Get network protocol info of all agents'
      description: "Returns the agent's routing configuration for each network interface. This information include interface, type protocol information among others of all agents."
      operationId: api.controllers.experimental_controller.get_network_protocol_info
      parameters:
        - $ref: '#/components/parameters/pretty'
        - $ref: '#/components/parameters/wait_for_complete'
        - $ref: '#/components/parameters/offset'
        - $ref: '#/components/parameters/limit'
        - $ref: '#/components/parameters/sort'
        - $ref: '#/components/parameters/search'
        - $ref: '#/components/parameters/select'
        - $ref: '#/components/parameters/iface'
        - $ref: '#/components/parameters/type_syscollector'
        - $ref: '#/components/parameters/gateway'
        - $ref: '#/components/parameters/dhcp'
      responses:
        '200':
          description: "Return a list of agent's network protocol results"
          content:
            application/json:
              schema:
                allOf:
                - $ref: '#/components/schemas/ApiResponse'
                - type: object
                  properties:
                    data:
                      allOf:
                        - $ref: '#/components/schemas/ListMetadata'
                        - type: object
                          properties:
                            items:
                              type: array
                              items:
                                $ref: '#/components/schemas/SyscollectorProtocol'
              example:
                data:
                  totalItems: 16
                  items:
                  - iface: "enp0s3"
                    scan_id: 1203337658
                    type: "ipv6"
                    dhcp: "enabled"
                    agent_id: "000"
                  - iface: "enp0s8"
                    scan_id: 1203337658
                    type: "ipv6"
                    dhcp: "enabled"
                    agent_id: "000"
        default:
          $ref: '#/components/responses/ResponseError'

  /experimental/syscollector/os:
    get:
      tags:
        - experimental
      summary: 'Get OS info of all agents'
      description: "Returns the agent's OS info. This information include os information, architecture information among others of all agents."
      operationId: api.controllers.experimental_controller.get_os_info
      parameters:
        - $ref: '#/components/parameters/pretty'
        - $ref: '#/components/parameters/wait_for_complete'
        - $ref: '#/components/parameters/offset'
        - $ref: '#/components/parameters/limit'
        - $ref: '#/components/parameters/sort'
        - $ref: '#/components/parameters/search'
        - $ref: '#/components/parameters/select'
        - $ref: '#/components/parameters/os_name'
        - $ref: '#/components/parameters/architecture'
        - $ref: '#/components/parameters/os_version'
        - $ref: '#/components/parameters/version'
        - $ref: '#/components/parameters/release'
      responses:
        '200':
          description: "Return a list of agent's OS results"
          content:
            application/json:
              schema:
                allOf:
                - $ref: '#/components/schemas/ApiResponse'
                - type: object
                  properties:
                    data:
                      allOf:
                        - $ref: '#/components/schemas/ListMetadata'
                        - type: object
                          properties:
                            items:
                              type: array
                              items:
                                $ref: '#/components/schemas/SyscollectorOS'
              example:
                data:
                  totalItems: 4
                  items:
                  - os:
                      codename: "Bionic Beaver"
                      major: "18"
                      minor: "04"
                      name: "Ubuntu"
                      platform: "ubuntu"
                      version: "18.04.1 LTS (Bionic Beaver)"
                    scan:
                      id: 651932304
                      time: "2019-02-19T10:22:14Z"
                    release: "4.15.0-43-generic"
                    architecture: "x86_64"
                    version: "#46-Ubuntu SMP Thu Dec 6 14:45:28 UTC 2018"
                    sysname: "Linux"
                    hostname: "master"
                    agent_id: "000"
                  - os:
                      codename: "Bionic Beaver"
                      major: "18"
                      minor: "04"
                      name: "Ubuntu"
                      platform: "ubuntu"
                      version: "18.04.1 LTS (Bionic Beaver)"
                    scan:
                      id: 780978297
                      time: "2019-02-19T10:26:20Z"
                    release: "4.15.0-43-generic"
                    architecture: "x86_64"
                    version: "#46-Ubuntu SMP Thu Dec 6 14:45:28 UTC 2018"
                    sysname: "Linux"
                    hostname: "agent-1"
                    agent_id: "001"
        default:
          $ref: '#/components/responses/ResponseError'

  /experimental/syscollector/packages:
    get:
      tags:
        - experimental
      summary: 'Get packages info of all agents'
      description: "Returns the agent's packages info. This information include name, section, size, priority information of all packages among others of all agents."
      operationId: api.controllers.experimental_controller.get_packages_info
      parameters:
        - $ref: '#/components/parameters/pretty'
        - $ref: '#/components/parameters/wait_for_complete'
        - $ref: '#/components/parameters/offset'
        - $ref: '#/components/parameters/limit'
        - $ref: '#/components/parameters/sort'
        - $ref: '#/components/parameters/search'
        - $ref: '#/components/parameters/select'
        - $ref: '#/components/parameters/vendor'
        - $ref: '#/components/parameters/name'
        - $ref: '#/components/parameters/architecture'
        - $ref: '#/components/parameters/format'
        - $ref: '#/components/parameters/package_version'
      responses:
        '200':
          description: "Return a list of agent's packages results"
          content:
            application/json:
              schema:
                allOf:
                - $ref: '#/components/schemas/ApiResponse'
                - type: object
                  properties:
                    data:
                      allOf:
                        - $ref: '#/components/schemas/ListMetadata'
                        - type: object
                          properties:
                            items:
                              type: array
                              items:
                                $ref: '#/components/schemas/SyscollectorPackages'
              example:
                data:
                  totalItems: 2014
                  items:
                  - scan:
                      id: 1631140954
                      time: "2019-02-19T10:22:14Z"
                    name: "acl"
                    section: "utils"
                    priority: "optional"
                    size: 200
                    description: "Access control list utilities"
                    architecture: "amd64"
                    multiarch: "foreign"
                    vendor: "Ubuntu Developers <ubuntu-devel-discuss@lists.ubuntu.com>"
                    version: "2.2.52-3build1"
                    format: "deb"
                    agent_id: "000"
                  - scan:
                      id: 1631140954
                      time: "2019-02-19T10:22:14Z"
                    name: "accountsservice"
                    section: "admin"
                    priority: "optional"
                    size: 440
                    description: "query and manipulate user account information"
                    architecture: "amd64"
                    multiarch: "foreign"
                    vendor: "Ubuntu Developers <ubuntu-devel-discuss@lists.ubuntu.com>"
                    version: "0.6.45-1ubuntu1"
                    format: "deb"
                    agent_id: "000"
        default:
          $ref: '#/components/responses/ResponseError'

  /experimental/syscollector/ports:
    get:
      tags:
        - experimental
      summary: 'Get ports info of all agents'
      description: "Returns the agent's ports info. This information include local IP, Remote IP, protocol information among others of all agents."
      operationId: api.controllers.experimental_controller.get_ports_info
      parameters:
        - $ref: '#/components/parameters/pretty'
        - $ref: '#/components/parameters/wait_for_complete'
        - $ref: '#/components/parameters/offset'
        - $ref: '#/components/parameters/limit'
        - $ref: '#/components/parameters/sort'
        - $ref: '#/components/parameters/search'
        - $ref: '#/components/parameters/select'
        - $ref: '#/components/parameters/pid'
        - $ref: '#/components/parameters/protocol'
        - $ref: '#/components/parameters/local_ip'
        - $ref: '#/components/parameters/local_port'
        - $ref: '#/components/parameters/remote_ip'
        - $ref: '#/components/parameters/tx_queue'
        - $ref: '#/components/parameters/state'
        - $ref: '#/components/parameters/process'
      responses:
        '200':
          description: "Return a list of agent's packages results"
          content:
            application/json:
              schema:
                allOf:
                - $ref: '#/components/schemas/ApiResponse'
                - type: object
                  properties:
                    data:
                      allOf:
                        - $ref: '#/components/schemas/ListMetadata'
                        - type: object
                          properties:
                            items:
                              type: array
                              items:
                                $ref: '#/components/schemas/SyscollectorPorts'
              example:
                data:
                  totalItems: 18
                  items:
                  - local:
                      ip: 172.17.0.100
                      port: 1516
                    remote:
                      ip: 172.17.0.101
                      port: 54550
                    scan:
                      id: 1672337392
                      time: "2019-03-14T10:38:21Z"
                    state: established
                    protocol: tcp
                    rx_queue: 0
                    tx_queue: 0
                    inode: 321208
                  - local:
                      ip: "::"
                      port: 55000
                    remote:
                      ip: "::"
                      port: 0
                    scan:
                      id: 1672337392
                      time: "2019-03-14T10:38:21Z"
                    state: listening
                    protocol: tcp6
                    rx_queue: 0
                    inode: 18153
                    tx_queue: 0
        default:
          $ref: '#/components/responses/ResponseError'

  /experimental/syscollector/processes:
    get:
      tags:
        - experimental
      summary: 'Get processes info of all agents'
      description: "Returns the agent's processes info."
      operationId: api.controllers.experimental_controller.get_processes_info
      parameters:
        - $ref: '#/components/parameters/pretty'
        - $ref: '#/components/parameters/wait_for_complete'
        - $ref: '#/components/parameters/offset'
        - $ref: '#/components/parameters/limit'
        - $ref: '#/components/parameters/sort'
        - $ref: '#/components/parameters/search'
        - $ref: '#/components/parameters/select'
        - $ref: '#/components/parameters/process_pid'
        - $ref: '#/components/parameters/process_state'
        - $ref: '#/components/parameters/ppid'
        - $ref: '#/components/parameters/egroup'
        - $ref: '#/components/parameters/euser'
        - $ref: '#/components/parameters/fgroup'
        - $ref: '#/components/parameters/process_name'
        - $ref: '#/components/parameters/nlwp'
        - $ref: '#/components/parameters/pgrp'
        - $ref: '#/components/parameters/priority'
        - $ref: '#/components/parameters/rgroup'
        - $ref: '#/components/parameters/ruser'
        - $ref: '#/components/parameters/sgroup'
        - $ref: '#/components/parameters/suser'
      responses:
        '200':
          description: "Return a list of agent's processes results"
          content:
            application/json:
              schema:
                allOf:
                - $ref: '#/components/schemas/ApiResponse'
                - type: object
                  properties:
                    data:
                      allOf:
                        - $ref: '#/components/schemas/ListMetadata'
                        - type: object
                          properties:
                            items:
                              type: array
                              items:
                                $ref: '#/components/schemas/SyscollectorProcess'
              example:
                data:
                  totalItems: 420
                  items:
                  - scan:
                      id: 225991434
                      time: "2019-03-08T08:30:59Z"
                    fgroup: "root"
                    state: "S"
                    priority: 20
                    suser: "root"
                    ppid: 0
                    vm_size: 0
                    session: 0
                    pid: "2"
                    nlwp: 1
                    name: "kthreadd"
                    euser: "root"
                    sgroup: "root"
                    size: 0
                    stime: 0
                    nice: 0
                    share: 0
                    processor: 1
                    ruser: "root"
                    egroup: "root"
                    rgroup: "root"
                    pgrp: 0
                    resident: 0
                    utime: 0
                    tgid: 2
                    start_time: 8
                    tty: 0
                    agent_id: "000"
                  - scan:
                      id: 225991434
                      time: "2019-03-08T08:30:59Z"
                    fgroup: "root"
                    state: "S"
                    priority: 25
                    suser: "root"
                    ppid: 2
                    vm_size: 0
                    session: 0
                    pid: "28"
                    nlwp: 1
                    name: "ksmd"
                    euser: "root"
                    sgroup: "root"
                    size: 0
                    stime: 0
                    nice: 5
                    share: 0
                    processor: 1
                    ruser: "root"
                    egroup: "root"
                    rgroup: "root"
                    pgrp: 0
                    resident: 0
                    utime: 0
                    tgid: 28
                    start_time: 22
                    tty: 0
                    agent_id: "000"
        default:
          $ref: '#/components/responses/ResponseError'

  /syscollector/{agent_id}/hardware:
    get:
      tags:
        - syscollector
      summary: 'Get hardware info'
      description: "Returns the agent's hardware info. This information include cpu, ram, scan info among others."
      operationId: api.controllers.syscollector_controller.get_hardware_info
      parameters:
        - $ref: '#/components/parameters/pretty'
        - $ref: '#/components/parameters/wait_for_complete'
        - $ref: '#/components/parameters/agent_id'
        - $ref: '#/components/parameters/select'
      responses:
        '200':
          description: "Return a list of agent's hardware results"
          content:
            application/json:
              schema:
                allOf:
                - $ref: '#/components/schemas/ApiResponse'
                - type: object
                  properties:
                    data:
                      $ref: '#/components/schemas/SyscollectorHardware'
              example:
                data:
                  cpu:
                    core: 2
                    mhz: 1991.999
                    name: Intel(R) Core(TM) i7-8550U CPU @ 1.80GHz
                  ram:
                    free: 55592
                    total: 492832
                    usage: 89
                  scan:
                    id: 599386135
                    time: "2019-03-08T08:30:53Z"
                  board_serial: "0"
        default:
          $ref: '#/components/responses/ResponseError'

  /syscollector/{agent_id}/netaddr:
    get:
      tags:
        - syscollector
      summary: 'Get network address info of an agent'
      description: "Returns the agent's network address info. This information include used IP protocol, interface, IP address  among others."
      operationId: api.controllers.syscollector_controller.get_network_address_info
      parameters:
        - $ref: '#/components/parameters/pretty'
        - $ref: '#/components/parameters/wait_for_complete'
        - $ref: '#/components/parameters/agent_id'
        - $ref: '#/components/parameters/offset'
        - $ref: '#/components/parameters/limit'
        - $ref: '#/components/parameters/sort'
        - $ref: '#/components/parameters/search'
        - $ref: '#/components/parameters/select'
        - $ref: '#/components/parameters/iface'
        - $ref: '#/components/parameters/proto'
        - $ref: '#/components/parameters/address'
        - $ref: '#/components/parameters/broadcast'
        - $ref: '#/components/parameters/netmask'
      responses:
        '200':
          description: "Return a list of agent's network results"
          content:
            application/json:
              schema:
                allOf:
                - $ref: '#/components/schemas/ApiResponse'
                - type: object
                  properties:
                    data:
                      allOf:
                        - $ref: '#/components/schemas/ListMetadata'
                        - type: object
                          properties:
                            items:
                              type: array
                              items:
                                $ref: '#/components/schemas/SyscollectorNetwork'
              example:
                data:
                  totalItems: 4
                  items:
                  - proto: "ipv6"
                    address: "fe80::f9:71ff:fed7:9d11"
                    iface: "enp0s3"
                    netmask: "ffff:ffff:ffff:ffff::"
                    scan_id: 1478544824
                  - proto: "ipv6"
                    address: "fe80::a00:27ff:fe78:5d4"
                    iface: "enp0s8"
                    netmask: "ffff:ffff:ffff:ffff::"
                    scan_id: 1478544824
        default:
          $ref: '#/components/responses/ResponseError'

  /syscollector/{agent_id}/netiface:
    get:
      tags:
        - syscollector
      summary: 'Get network interface info of an agents'
      description: "Returns the agent's network interface info. This information include rx, scan, tx info and some network information among others."
      operationId: api.controllers.syscollector_controller.get_network_interface_info
      parameters:
        - $ref: '#/components/parameters/pretty'
        - $ref: '#/components/parameters/wait_for_complete'
        - $ref: '#/components/parameters/agent_id'
        - $ref: '#/components/parameters/offset'
        - $ref: '#/components/parameters/limit'
        - $ref: '#/components/parameters/sort'
        - $ref: '#/components/parameters/search'
        - $ref: '#/components/parameters/select'
        - $ref: '#/components/parameters/name'
        - $ref: '#/components/parameters/adapter'
        - $ref: '#/components/parameters/typesys'
        - $ref: '#/components/parameters/state'
        - $ref: '#/components/parameters/mtu'
        - $ref: '#/components/parameters/tx_packets'
        - $ref: '#/components/parameters/rx_packets'
        - $ref: '#/components/parameters/tx_bytes'
        - $ref: '#/components/parameters/rx_bytes'
        - $ref: '#/components/parameters/tx_errors'
        - $ref: '#/components/parameters/rx_errors'
        - $ref: '#/components/parameters/tx_dropped'
        - $ref: '#/components/parameters/rx_dropped'
      responses:
        '200':
          description: "Return a list of agent's network interfaces results"
          content:
            application/json:
              schema:
                allOf:
                - $ref: '#/components/schemas/ApiResponse'
                - type: object
                  properties:
                    data:
                      allOf:
                        - $ref: '#/components/schemas/ListMetadata'
                        - type: object
                          properties:
                            items:
                              type: array
                              items:
                                $ref: '#/components/schemas/SyscollectorInterface'
              example:
                data:
                  totalItems: 2
                  items:
                  - rx:
                      bytes: 151695946
                      dropped: 0
                      errors: 0
                      packets: 111792
                    scan:
                      id: 1478544824
                      time: "2019-03-08T08:30:53Z"
                    tx:
                      bytes: 2408059
                      dropped: 0
                      errors: 0
                      packets: 35104
                    name: "enp0s3"
                    state: "up"
                    type: "ethernet"
                    mtu: 1500
                    mac: "02:f9:71:d7:9d:11"
                  - rx:
                      bytes: 0
                      dropped: 0
                      errors: 0
                      packets: 0
                    scan:
                      id: 1478544824
                      time: "2019-03-08T08:30:53Z"
                    tx:
                      bytes: 5312
                      dropped: 0
                      errors: 0
                      packets: 24
                    name: "enp0s8"
                    state: "up"
                    type: "ethernet"
                    mtu: 1500
                    mac: "08:00:27:78:05:d4"
        default:
          $ref: '#/components/responses/ResponseError'

  /syscollector/{agent_id}/netproto:
    get:
      tags:
        - syscollector
      summary: 'Get network protocol info of an agent'
      description: "Returns the agent's routing configuration for each network interface."
      operationId: api.controllers.syscollector_controller.get_network_protocol_info
      parameters:
        - $ref: '#/components/parameters/pretty'
        - $ref: '#/components/parameters/wait_for_complete'
        - $ref: '#/components/parameters/agent_id'
        - $ref: '#/components/parameters/offset'
        - $ref: '#/components/parameters/limit'
        - $ref: '#/components/parameters/sort'
        - $ref: '#/components/parameters/search'
        - $ref: '#/components/parameters/select'
        - $ref: '#/components/parameters/iface'
        - $ref: '#/components/parameters/type_syscollector'
        - $ref: '#/components/parameters/gateway'
        - $ref: '#/components/parameters/dhcp'
      responses:
        '200':
          description: "Return a list of agent's network protocol results"
          content:
            application/json:
              schema:
                allOf:
                - $ref: '#/components/schemas/ApiResponse'
                - type: object
                  properties:
                    data:
                      allOf:
                        - $ref: '#/components/schemas/ListMetadata'
                        - type: object
                          properties:
                            items:
                              type: array
                              items:
                                $ref: '#/components/schemas/SyscollectorProtocol'
              example:
                data:
                  totalItems: 4
                  items:
                  - type: "ipv6"
                    iface: "enp0s3"
                    dhcp: "enabled"
                    scan_id: 1478544824
                  - type: "ipv6"
                    iface: "enp0s8"
                    dhcp: "enabled"
                    scan_id: 1478544824
        default:
          $ref: '#/components/responses/ResponseError'

  /syscollector/{agent_id}/os:
    get:
      tags:
        - syscollector
      summary: 'Get OS info'
      description: "Returns the agent's OS info. This information include os information, architecture information among others of all agents."
      operationId: api.controllers.syscollector_controller.get_os_info
      parameters:
        - $ref: '#/components/parameters/pretty'
        - $ref: '#/components/parameters/wait_for_complete'
        - $ref: '#/components/parameters/agent_id'
        - $ref: '#/components/parameters/select'
      responses:
        '200':
          description: "Return a list of agent's OS results"
          content:
            application/json:
              schema:
                allOf:
                - $ref: '#/components/schemas/ApiResponse'
                - type: object
                  properties:
                    data:
                      $ref: '#/components/schemas/SyscollectorOS'
              example:
                data:
                  os:
                    codename: "Bionic Beaver"
                    major: "18"
                    minor: "04"
                    name: "Ubuntu"
                    platform: "ubuntu"
                    version: "18.04.1 LTS (Bionic Beaver)"
                  scan:
                    id: 242764188
                    time: "2019-03-08T08:30:53Z"
                  architecture: "x86_64"
                  release: "4.15.0-43-generic"
                  version: "#46-Ubuntu SMP Thu Dec 6 14:45:28 UTC 2018"
                  sysname: "Linux"
                  hostname: "master"
        default:
          $ref: '#/components/responses/ResponseError'

  /syscollector/{agent_id}/packages:
    get:
      tags:
        - syscollector
      summary: 'Get packages info'
      description: "Returns the agent's packages info. This information include name, section, size, priority information of all packages among others."
      operationId: api.controllers.syscollector_controller.get_packages_info
      parameters:
        - $ref: '#/components/parameters/pretty'
        - $ref: '#/components/parameters/wait_for_complete'
        - $ref: '#/components/parameters/agent_id'
        - $ref: '#/components/parameters/offset'
        - $ref: '#/components/parameters/limit'
        - $ref: '#/components/parameters/sort'
        - $ref: '#/components/parameters/search'
        - $ref: '#/components/parameters/select'
        - $ref: '#/components/parameters/vendor'
        - $ref: '#/components/parameters/name'
        - $ref: '#/components/parameters/architecture'
        - $ref: '#/components/parameters/file_format'
        - $ref: '#/components/parameters/package_version'
      responses:
        '200':
          description: "Return a list of agent's packages results"
          content:
            application/json:
              schema:
                allOf:
                - $ref: '#/components/schemas/ApiResponse'
                - type: object
                  properties:
                    data:
                      allOf:
                        - $ref: '#/components/schemas/ListMetadata'
                        - type: object
                          properties:
                            items:
                              type: array
                              items:
                                $ref: '#/components/schemas/SyscollectorPackages'
              example:
                data:
                  totalItems: 535
                  items:
                  - scan:
                      id: 520922172
                      time: "2019-03-08T08:30:53Z"
                    vendor: "Ubuntu Developers <ubuntu-devel-discuss@lists.ubuntu.com>"
                    name: "base-files"
                    priority: "required"
                    description: "Debian base system miscellaneous files"
                    architecture: "amd64"
                    format: "deb"
                    size: 386
                    version: "10.1ubuntu2.3"
                    section: "admin"
                    multiarch: "foreign"
                  - scan:
                      id: 520922172
                      time: "2019-03-08T08:30:53Z"
                    vendor: "Colin Watson <cjwatson@debian.org>"
                    name: "base-passwd"
                    priority: "required"
                    description: "Debian base system master password and group files"
                    architecture: "amd64"
                    format: "deb"
                    size: 228
                    version: "3.5.44"
                    section: "admin"
                    multiarch: "foreign"
        default:
          $ref: '#/components/responses/ResponseError'

  /syscollector/{agent_id}/ports:
    get:
      tags:
        - syscollector
      summary: 'Get ports info of an agents'
      description: "Returns the agent's ports info. This information include local IP, Remote IP, protocol information among others."
      operationId: api.controllers.syscollector_controller.get_ports_info
      parameters:
        - $ref: '#/components/parameters/pretty'
        - $ref: '#/components/parameters/wait_for_complete'
        - $ref: '#/components/parameters/agent_id'
        - $ref: '#/components/parameters/offset'
        - $ref: '#/components/parameters/limit'
        - $ref: '#/components/parameters/sort'
        - $ref: '#/components/parameters/search'
        - $ref: '#/components/parameters/select'
        - $ref: '#/components/parameters/pid'
        - $ref: '#/components/parameters/protocol'
        - $ref: '#/components/parameters/local_ip'
        - $ref: '#/components/parameters/local_port'
        - $ref: '#/components/parameters/remote_ip'
        - $ref: '#/components/parameters/tx_queue'
        - $ref: '#/components/parameters/state'
      responses:
        '200':
          description: "Return a list of agent's packages results"
          content:
            application/json:
              schema:
                allOf:
                - $ref: '#/components/schemas/ApiResponse'
                - type: object
                  properties:
                    data:
                      allOf:
                        - $ref: '#/components/schemas/ListMetadata'
                        - type: object
                          properties:
                            items:
                              type: array
                              items:
                                $ref: '#/components/schemas/SyscollectorPorts'
              example:
                data:
                  totalItems: 18
                  items:
                  - local:
                      ip: 172.17.0.100
                      port: 1516
                    remote:
                      ip: 172.17.0.101
                      port: 54550
                    scan:
                      id: 1672337392
                      time: "2019-03-14T10:38:21Z"
                    state: established
                    protocol: tcp
                    rx_queue: 0
                    tx_queue: 0
                    inode: 321208
                  - local:
                      ip: "::"
                      port: 55000
                    remote:
                      ip: "::"
                      port: 0
                    scan:
                      id: 1672337392
                      time: "2019-03-14T10:38:21Z"
                    state: listening
                    protocol: tcp6
                    rx_queue: 0
                    inode: 18153
                    tx_queue: 0
        default:
          $ref: '#/components/responses/ResponseError'

  /syscollector/{agent_id}/processes:
    get:
      tags:
        - syscollector
      summary: 'Get processes info'
      description: "Returns the agent's processes info."
      operationId: api.controllers.syscollector_controller.get_processes_info
      parameters:
        - $ref: '#/components/parameters/pretty'
        - $ref: '#/components/parameters/wait_for_complete'
        - $ref: '#/components/parameters/agent_id'
        - $ref: '#/components/parameters/offset'
        - $ref: '#/components/parameters/limit'
        - $ref: '#/components/parameters/sort'
        - $ref: '#/components/parameters/search'
        - $ref: '#/components/parameters/select'
        - $ref: '#/components/parameters/process_pid'
        - $ref: '#/components/parameters/process_state'
        - $ref: '#/components/parameters/ppid'
        - $ref: '#/components/parameters/egroup'
        - $ref: '#/components/parameters/euser'
        - $ref: '#/components/parameters/fgroup'
        - $ref: '#/components/parameters/process_name'
        - $ref: '#/components/parameters/nlwp'
        - $ref: '#/components/parameters/pgrp'
        - $ref: '#/components/parameters/priority'
        - $ref: '#/components/parameters/rgroup'
        - $ref: '#/components/parameters/ruser'
        - $ref: '#/components/parameters/sgroup'
        - $ref: '#/components/parameters/suser'
      responses:
        '200':
          description: "Return a list of agent's processes results"
          content:
            application/json:
              schema:
                allOf:
                - $ref: '#/components/schemas/ApiResponse'
                - type: object
                  properties:
                    data:
                      allOf:
                        - $ref: '#/components/schemas/ListMetadata'
                        - type: object
                          properties:
                            items:
                              type: array
                              items:
                                $ref: '#/components/schemas/SyscollectorProcess'
              example:
                data:
                  totalItems: 120
                  items:
                  - scan:
                      id: 225991434
                      time: "2019-03-08T08:30:59Z"
                    fgroup: "root"
                    state: "S"
                    priority: 20
                    suser: "root"
                    ppid: 2196
                    vm_size: 13312
                    session: 2195
                    pid: "2204"
                    nlwp: 1
                    name: "bash"
                    euser: "root"
                    sgroup: "root"
                    size: 3328
                    stime: 0
                    nice: 0
                    argvs: "/tmp/vagrant-shell,172.17.0.100,master,node01"
                    share: 595
                    processor: 1
                    ruser: "root"
                    cmd: "bash"
                    egroup: "root"
                    rgroup: "root"
                    pgrp: 2195
                    resident: 659
                    utime: 0
                    tgid: 2204
                    start_time: 8
                    tty: 0
                  - scan:
                      id: 225991434
                      time: "2019-03-08T08:30:59Z"
                    fgroup: "root"
                    state: "I"
                    priority: 0
                    suser: "root"
                    ppid: 2
                    vm_size: 0
                    session: 0
                    pid: "121"
                    nlwp: 1
                    name: "charger_manager"
                    euser: "root"
                    sgroup: "root"
                    size: 0
                    stime: 0
                    nice: -20
                    share: 0
                    processor: 1
                    ruser: "root"
                    egroup: "root"
                    rgroup: "root"
                    pgrp: 0
                    resident: 0
                    utime: 0
                    tgid: 121
                    start_time: 1009
                    tty: 0
        default:
          $ref: '#/components/responses/ResponseError'

  /security/user/authenticate:
    get:
      tags:
      - login
      summary: 'User/password authentication to get an access token'
      description: 'This method should be called to get an API token. This token will expire at some time.'
      operationId: api.controllers.login_controller.login_user
      security:
        - basicAuth: []
      responses:
        '200':
          description: 'Login successful'
          content:
            application/json:
              schema:
                type: object
                properties:
                  token:
                    type: string
        '401':
          description: 'Access unauthorized'
        default:
          $ref: '#/components/responses/ResponseError'

externalDocs:
  description: Find more about Wazuh API usage
  url: 'https://documentation.wazuh.com/current/user-manual/api/index.html'<|MERGE_RESOLUTION|>--- conflicted
+++ resolved
@@ -2388,8 +2388,6 @@
           - rootkit_files
           - rootkit_trojans
           - rcl
-<<<<<<< HEAD
-=======
     type_syscollector:
       in: query
       name: type
@@ -2397,7 +2395,6 @@
       schema:
         type: string
         format: alphanumeric
->>>>>>> dd9bd47c
     typesys:
       in: query
       name: type
