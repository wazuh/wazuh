--- conflicted
+++ resolved
@@ -2418,7 +2418,6 @@
       schema:
         type: string
         format: alphanumeric
-<<<<<<< HEAD
     role_id:
       in: path
       name: role_id
@@ -2440,8 +2439,6 @@
       schema:
         type: string
         format: ruleset_path
-=======
->>>>>>> 488c7659
     score:
       in: query
       name: score
