--- conflicted
+++ resolved
@@ -62,10 +62,7 @@
         id:
           type: string
 
-<<<<<<< HEAD
-=======
-
->>>>>>> 4ec60332
+
     ApiError:
       type: object
       required:
