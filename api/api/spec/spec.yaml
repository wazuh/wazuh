--- conflicted
+++ resolved
@@ -149,10 +149,12 @@
                 type: string
               mergedSum:
                 type: string
-                pattern: \w{32}  # MD5
+                pattern: \w{32}
+                format: md5
               configSum:
                 type: string
-                pattern: \w{32}  # MD5
+                pattern: \w{32}
+                format: md5
 
     AgentGroupDeleted:
       type: object
@@ -186,7 +188,8 @@
           type: string
         key:
           type: string
-          format: \w+=*  # Base 64
+          pattern: \w+=*
+          format: base64
 
     AgentSimple:
       type: object
@@ -5579,7 +5582,7 @@
         - $ref: '#/components/parameters/search'
         - $ref: '#/components/parameters/select'
         - $ref: '#/components/parameters/query'
-        - $ref: '#/components/parameters/status'
+        - $ref: '#/components/parameters/rootcheck_status'
         - $ref: '#/components/parameters/pci'
         - $ref: '#/components/parameters/cis'
       responses:
@@ -5906,7 +5909,6 @@
                     id: 1003
                     policy_id: "system_audit"
                     compliance:
-<<<<<<< HEAD
                     -
 
   /syscheck:
@@ -6090,10 +6092,7 @@
                 data:
                   end: "2019-03-08 10:35:21"
                   start: "2019-03-08 10:34:56"
-  
-=======
-
->>>>>>> c1a32ac0
+
   /decoders:
     get:
       tags:
