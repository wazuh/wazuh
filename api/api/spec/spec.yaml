--- conflicted
+++ resolved
@@ -130,8 +130,8 @@
             minor:
               type: string
         id:
-          $ref: '#/components/parameters/agent_id'
-    
+          type: string
+
     AgentGroup:
       type: object
       required:
@@ -151,7 +151,7 @@
                 type: string
               configSum:
                 type: string
-    
+
     AgentGroupDeleted:
       type: object
       required:
@@ -173,7 +173,7 @@
           type: array
           items:
             type: string
-          
+
     AgentIdKey:
       type: object
       required:
@@ -184,7 +184,7 @@
           type: string
         key:
           type: string
-          
+
     AgentSimple:
       type: object
       required:
@@ -198,7 +198,7 @@
           type: string
         name:
           type: string
-    
+
     AgentStatus:
       type: string
       enum:
@@ -206,7 +206,7 @@
       - pending
       - neverconnected
       - disconnected
-    
+
     AgentConfiguration:
       type: object
       required:
@@ -231,7 +231,7 @@
                   type: string
               frequency:
                 type: integer
-    
+
     GroupConfiguration:
       type: object
       required:
@@ -254,7 +254,7 @@
                     type: string
                   log_format:
                     type: string
-    
+
     ## Cache model
     GroupCache:
       type: object
@@ -273,7 +273,7 @@
               type: array
               items:
                 type: string
-    
+
     CacheConfig:
       type: object
       properties:
@@ -291,7 +291,7 @@
           type: boolean
         redisClient:
           type: boolean
-  
+
     ## CisCat models
     CiscatResults:
       type: object
@@ -322,8 +322,6 @@
 
     ## Cluster models
     ClusterNode:
-<<<<<<< HEAD
-=======
       type: object
       properties:
         name:
@@ -338,7 +336,7 @@
           format: \d+\.\d+\.\d+
         ip:
           type: string
-    
+
     Healthcheck:
       type: object
       properties:
@@ -505,7 +503,7 @@
           type: object
         labels:
           type: object
-    
+
     WazuhStats:
       type: array
       items:
@@ -532,7 +530,7 @@
             type: integer
           firewall:
             type: integer
-      
+
     WazuhHourlyStats:
       type: object
       properties:
@@ -562,25 +560,25 @@
           $ref: '#/components/schemas/WazuhHourlyStats'
         Sat:
           $ref: '#/components/schemas/WazuhHourlyStats'
-    
+
     WazuhAnalysisdStats:
       type: object
       properties:
-        total_events_decoded: 
+        total_events_decoded:
           type: integer
         syscheck_events_decoded:
           type: integer
         syscheck_edps:
           type: integer
-        syscollector_events_decoded: 
-          type: integer
-        syscollector_edps: 
+        syscollector_events_decoded:
+          type: integer
+        syscollector_edps:
           type: integer
         rootcheck_events_decoded:
           type: integer
         rootcheck_edps:
           type: integer
-        sca_events_decoded: 
+        sca_events_decoded:
           type: integer
         sca_edps:
           type: integer
@@ -592,15 +590,15 @@
           type: integer
         winevt_edps:
           type: integer
-        other_events_decoded: 
+        other_events_decoded:
           type: integer
         other_events_edps:
           type: integer
-        events_processed: 
-          type: integer
-        events_edps: 
-          type: integer
-        events_received: 
+        events_processed:
+          type: integer
+        events_edps:
+          type: integer
+        events_received:
           type: integer
         events_dropped:
           type: integer
@@ -612,51 +610,51 @@
           type: integer
         syscheck_queue_usage:
           type: integer
-        syscheck_queue_size: 
+        syscheck_queue_size:
           type: integer
         syscollector_queue_usage:
           type: integer
-        syscollector_queue_size: 
+        syscollector_queue_size:
           type: integer
         rootcheck_queue_usage:
           type: integer
-        rootcheck_queue_size: 
+        rootcheck_queue_size:
           type: integer
         sca_queue_usage:
           type: integer
-        sca_queue_size: 
+        sca_queue_size:
           type: integer
         hostinfo_queue_usage:
           type: integer
-        hostinfo_queue_size: 
+        hostinfo_queue_size:
           type: integer
         winevt_queue_usage:
           type: integer
-        winevt_queue_size: 
+        winevt_queue_size:
           type: integer
         event_queue_usage:
           type: integer
-        event_queue_size: 
+        event_queue_size:
           type: integer
         rule_matching_queue_usage:
           type: integer
-        rule_matching_queue_size: 
+        rule_matching_queue_size:
           type: integer
         alerts_queue_usage:
           type: integer
-        alerts_queue_size: 
+        alerts_queue_size:
           type: integer
         firewall_queue_usage:
           type: integer
-        firewall_queue_size: 
+        firewall_queue_size:
           type: integer
         statistical_queue_usage:
           type: integer
-        statistical_queue_size: 
+        statistical_queue_size:
           type: integer
         archives_queue_usage:
           type: integer
-        archives_queue_size: 
+        archives_queue_size:
           type: integer
 
     WazuhRemotedStats:
@@ -808,508 +806,7 @@
             $ref: '#/components/schemas/LogSummary'
           ossec-reportd:
             $ref: '#/components/schemas/LogSummary'
-    
-    ConfigurationValidation:
-      type: object
-      properties:
-        status:
-          type: string
-          enum:
-          - OK
-          - KO
-        details:
-          type: array
-          items:
-            type: string
-
-    # SCA models
-    SCAChecks:
->>>>>>> 99f53c18
-      type: object
-      properties:
-        name:
-          type: string
-        type:
-          type: string
-          enum:
-          - worker
-          - master
-        version:
-          type: string
-          format: \d+\.\d+\.\d+
-        ip:
-          type: string
-    
-    Healthcheck:
-      type: object
-      properties:
-        name:
-          type: string
-        info:
-          type: object
-          properties:
-            ip:
-              type: string
-            version:
-              type: string
-              format: \d+\.\d+\.\d+
-            type:
-              type: string
-              enum:
-              - worker
-              - master
-            totalActiveAgents:
-              type: integer
-        status:
-          type: array
-          items:
-            type: object
-            properties:
-              type:
-                type: string
-                enum:
-                  - Agent status
-                  - Extra valid
-                  - Integrity
-                  - Last keep alive
-              date_start:
-                type: string
-                format: date-time
-              date_end:
-                type: string
-                format: date-time
-              synchronized_files:
-                type: integer
-              free:
-                type: boolean
-
-    DaemonStatus:
-      type: string
-      enum:
-      - stopped
-      - running
-
-    # Cluster and manager models
-    WazuhDaemonsStatus:
-      type: object
-      properties:
-        ossec-agentlessd:
-          $ref: '#/components/schemas/DaemonStatus'
-        ossec-analysisd:
-          $ref: '#/components/schemas/DaemonStatus'
-        ossec-authd:
-          $ref: '#/components/schemas/DaemonStatus'
-        ossec-csyslogd:
-          $ref: '#/components/schemas/DaemonStatus'
-        ossec-dbd:
-          $ref: '#/components/schemas/DaemonStatus'
-        ossec-monitord:
-          $ref: '#/components/schemas/DaemonStatus'
-        ossec-execd:
-          $ref: '#/components/schemas/DaemonStatus'
-        ossec-integratord:
-          $ref: '#/components/schemas/DaemonStatus'
-        ossec-logcollector:
-          $ref: '#/components/schemas/DaemonStatus'
-        ossec-maild:
-          $ref: '#/components/schemas/DaemonStatus'
-        ossec-remoted:
-          $ref: '#/components/schemas/DaemonStatus'
-        ossec-reportd:
-          $ref: '#/components/schemas/DaemonStatus'
-        ossec-syscheckd:
-          $ref: '#/components/schemas/DaemonStatus'
-        wazuh-clusterd:
-          $ref: '#/components/schemas/DaemonStatus'
-        wazuh-modulesd:
-          $ref: '#/components/schemas/DaemonStatus'
-
-    WazuhInfo:
-      type: object
-      properties:
-        path:
-          type: string
-        version:
-          type: string
-        compilation_date:
-          type: string
-        type:
-          type: string
-        max_agents:
-          type: integer
-        openssl_support:
-          type: string
-          enum:
-          - yes
-          - no
-        ruleset_version:
-          type: string
-        tz_offset:
-          type: string
-        tz_name:
-          type: string
-
-    WazuhConfiguration:
-      type: object
-      properties:
-        active-response:
-          type: object
-        command:
-          type: array
-          items:
-            type: object
-        agentless:
-          type: object
-        localfile:
-          type: array
-          items:
-            type: object
-        remote:
-          type: array
-          items:
-            type: object
-        syslog_output:
-          type: object
-        integration:
-          type: object
-        alerts:
-          type: object
-        client:
-          type: object
-        database_output:
-          type: object
-        email_alerts:
-          type: object
-        reports:
-          type: object
-        global:
-          type: object
-        open-scap:
-          type: object
-        cis-cat:
-          type: object
-        syscollector:
-          type: object
-        rootcheck:
-          type: object
-        ruleset:
-          type: object
-        syscheck:
-          type: object
-        auth:
-          type: object
-        cluster:
-          type: object
-        vulnerability-detector:
-          type: object
-        osquery:
-          type: object
-        labels:
-          type: object
-    
-    WazuhStats:
-      type: array
-      items:
-        type: object
-        properties:
-          hour:
-            type: integer
-          alerts:
-            type: array
-            items:
-              type: object
-              properties:
-                sigid:
-                  type: integer
-                level:
-                  type: integer
-                times:
-                  type: integer
-          totalAlerts:
-            type: integer
-          events:
-            type: integer
-          syscheck:
-            type: integer
-          firewall:
-            type: integer
-      
-    WazuhHourlyStats:
-      type: object
-      properties:
-        averages:
-          type: array
-          items:
-            type: integer
-          minItems: 24
-          maxItems: 24
-        iterations:
-          type: integer
-
-    WazuhWeeklyStats:
-      type: object
-      properties:
-        Sun:
-          $ref: '#/components/schemas/WazuhHourlyStats'
-        Mon:
-          $ref: '#/components/schemas/WazuhHourlyStats'
-        Tue:
-          $ref: '#/components/schemas/WazuhHourlyStats'
-        Wed:
-          $ref: '#/components/schemas/WazuhHourlyStats'
-        Thu:
-          $ref: '#/components/schemas/WazuhHourlyStats'
-        Fri:
-          $ref: '#/components/schemas/WazuhHourlyStats'
-        Sat:
-          $ref: '#/components/schemas/WazuhHourlyStats'
-    
-    WazuhAnalysisdStats:
-      type: object
-      properties:
-        total_events_decoded: 
-          type: integer
-        syscheck_events_decoded:
-          type: integer
-        syscheck_edps:
-          type: integer
-        syscollector_events_decoded: 
-          type: integer
-        syscollector_edps: 
-          type: integer
-        rootcheck_events_decoded:
-          type: integer
-        rootcheck_edps:
-          type: integer
-        sca_events_decoded: 
-          type: integer
-        sca_edps:
-          type: integer
-        hostinfo_events_decoded:
-          type: integer
-        hostinfo_edps:
-          type: integer
-        winevt_events_decoded:
-          type: integer
-        winevt_edps:
-          type: integer
-        other_events_decoded: 
-          type: integer
-        other_events_edps:
-          type: integer
-        events_processed: 
-          type: integer
-        events_edps: 
-          type: integer
-        events_received: 
-          type: integer
-        events_dropped:
-          type: integer
-        alerts_written:
-          type: integer
-        firewall_written:
-          type: integer
-        fts_written:
-          type: integer
-        syscheck_queue_usage:
-          type: integer
-        syscheck_queue_size: 
-          type: integer
-        syscollector_queue_usage:
-          type: integer
-        syscollector_queue_size: 
-          type: integer
-        rootcheck_queue_usage:
-          type: integer
-        rootcheck_queue_size: 
-          type: integer
-        sca_queue_usage:
-          type: integer
-        sca_queue_size: 
-          type: integer
-        hostinfo_queue_usage:
-          type: integer
-        hostinfo_queue_size: 
-          type: integer
-        winevt_queue_usage:
-          type: integer
-        winevt_queue_size: 
-          type: integer
-        event_queue_usage:
-          type: integer
-        event_queue_size: 
-          type: integer
-        rule_matching_queue_usage:
-          type: integer
-        rule_matching_queue_size: 
-          type: integer
-        alerts_queue_usage:
-          type: integer
-        alerts_queue_size: 
-          type: integer
-        firewall_queue_usage:
-          type: integer
-        firewall_queue_size: 
-          type: integer
-        statistical_queue_usage:
-          type: integer
-        statistical_queue_size: 
-          type: integer
-        archives_queue_usage:
-          type: integer
-        archives_queue_size: 
-          type: integer
-
-    WazuhRemotedStats:
-      type: object
-      properties:
-        queue_size:
-          type: integer
-        total_queue_size:
-          type: integer
-        tcp_sessions:
-          type: integer
-        evt_count:
-          type: integer
-        ctrl_msg_count:
-          type: integer
-        discarded_count:
-          type: integer
-        msg_sent:
-          type: integer
-        recv_bytes:
-          type: integer
-
-    WazuhLogs:
-      type: object
-      properties:
-        timestamp:
-          type: string
-        tag:
-          type: string
-          enum:
-          - ossec-analysisd
-          - ossec-remoted
-          - sca
-          - ossec-authd
-          - wazuh-db
-          - ossec-execd
-          - ossec-maild
-          - ossec-monitord
-          - ossec-logcollector
-          - ossec-rootcheck
-          - ossec-syscheckd
-          - wazuh-modulesd
-          - wazuh-modulesd:agent-key-polling
-          - wazuh-modulesd:aws-s3
-          - wazuh-modulesd:azure-logs
-          - wazuh-modulesd:ciscat
-          - wazuh-modulesd:command
-          - wazuh-modulesd:database
-          - wazuh-modulesd:docker-listener
-          - wazuh-modulesd:download
-          - wazuh-modulesd:oscap
-          - wazuh-modulesd:osquery
-          - wazuh-modulesd:syscollector
-          - wazuh-modulesd:vulnerability-detector
-          - ossec-agentlessd
-          - ossec-testrule
-          - ossec-csyslogd
-          - ossec-dbd
-          - ossec-integratord
-          - ossec-reportd
-        level:
-          type: string
-          enum:
-          - error
-          - info
-          - warning
-          - debug
-          - debug2
-          - critical
-        description:
-          type: string
-
-    LogSummary:
-      type: object
-      properties:
-        info:
-          type: integer
-        all:
-          type: integer
-        critical:
-          type: integer
-        error:
-          type: integer
-        debug:
-          type: integer
-        warning:
-          type: integer
-
-    WazuhLogsSummary:
-      type: object
-      properties:
-          ossec-analysisd:
-            $ref: '#/components/schemas/LogSummary'
-          ossec-remoted:
-            $ref: '#/components/schemas/LogSummary'
-          sca:
-            $ref: '#/components/schemas/LogSummary'
-          ossec-authd:
-            $ref: '#/components/schemas/LogSummary'
-          wazuh-db:
-            $ref: '#/components/schemas/LogSummary'
-          ossec-execd:
-            $ref: '#/components/schemas/LogSummary'
-          ossec-maild:
-            $ref: '#/components/schemas/LogSummary'
-          ossec-monitord:
-            $ref: '#/components/schemas/LogSummary'
-          ossec-logcollector:
-            $ref: '#/components/schemas/LogSummary'
-          ossec-rootcheck:
-            $ref: '#/components/schemas/LogSummary'
-          ossec-syscheckd:
-            $ref: '#/components/schemas/LogSummary'
-          wazuh-modulesd:
-            $ref: '#/components/schemas/LogSummary'
-          wazuh-modulesd:agent-key-polling:
-            $ref: '#/components/schemas/LogSummary'
-          wazuh-modulesd:aws-s3:
-            $ref: '#/components/schemas/LogSummary'
-          wazuh-modulesd:azure-logs:
-            $ref: '#/components/schemas/LogSummary'
-          wazuh-modulesd:ciscat:
-            $ref: '#/components/schemas/LogSummary'
-          wazuh-modulesd:command:
-            $ref: '#/components/schemas/LogSummary'
-          wazuh-modulesd:database:
-            $ref: '#/components/schemas/LogSummary'
-          wazuh-modulesd:docker-listener:
-            $ref: '#/components/schemas/LogSummary'
-          wazuh-modulesd:download:
-            $ref: '#/components/schemas/LogSummary'
-          wazuh-modulesd:oscap:
-            $ref: '#/components/schemas/LogSummary'
-          wazuh-modulesd:osquery:
-            $ref: '#/components/schemas/LogSummary'
-          wazuh-modulesd:syscollector:
-            $ref: '#/components/schemas/LogSummary'
-          wazuh-modulesd:vulnerability-detector:
-            $ref: '#/components/schemas/LogSummary'
-          ossec-agentlessd:
-            $ref: '#/components/schemas/LogSummary'
-          ossec-testrule:
-            $ref: '#/components/schemas/LogSummary'
-          ossec-csyslogd:
-            $ref: '#/components/schemas/LogSummary'
-          ossec-dbd:
-            $ref: '#/components/schemas/LogSummary'
-          ossec-integratord:
-            $ref: '#/components/schemas/LogSummary'
-          ossec-reportd:
-            $ref: '#/components/schemas/LogSummary'
-    
+
     ConfigurationValidation:
       type: object
       properties:
@@ -3864,7 +3361,7 @@
                   node: "node02"
                   cluster: "wazuh"
                   type: "worker"
-  
+
   /cluster/nodes:
     get:
       tags:
@@ -4958,7 +4455,7 @@
               example:
                 error: 0
                 data: Restarting cluster.
-  
+
   /cluster/{node_id}/restart:
     put:
       tags:
@@ -5798,7 +5295,7 @@
               example:
                 error: 0
                 data: File was deleted.
-  
+
   /manager/restart:
     put:
       tags:
@@ -5851,2055 +5348,6 @@
               example:
                 error: 0
                 data:
-<<<<<<< HEAD
-=======
-                  totalItems: 2
-                  items:
-                  - profile: xccdf_org.cisecurity.benchmarks_profile_Level_2_-_Server
-                    score: 57
-                    error: 0
-                    scan:
-                      id: 1406741147
-                      time: "2018-09-06T07:50:15.632-07:00"
-                    fail: 79
-                    benchmark: CIS Ubuntu Linux 16.04 LTS Benchmark
-                    pass: 104
-                    notchecked: 36
-                    unknown: 1
-                  - profile: xccdf_org.cisecurity.benchmarks_profile_Level_1_-_Workstation
-                    score: 64
-                    error: 0
-                    scan:
-                      id: 1406741147
-                      time: "2018-09-06T07:50:52.630-07:00"
-                    fail: 53
-                    benchmark: CIS Ubuntu Linux 16.04 LTS Benchmark
-                    pass: 96
-                    notchecked: 71
-                    unknown: 0
-
-  /cluster/node:
-    get:
-      tags:
-      - cluster
-      summary: Get information about the local node.
-      description: Returns basic information about the cluster node receiving the request.
-      operationId: api.controllers.cluster_controller.get_cluster_node
-      parameters:
-        - $ref: '#/components/parameters/pretty'
-        - $ref: '#/components/parameters/wait_for_complete'
-      responses:
-        '200':
-          description: 'Node basic information'
-          content:
-            application/json:
-              schema:
-                allOf:
-                - $ref: '#/components/schemas/ApiResponse'
-                - type: object
-                  properties:
-                    data:
-                      properties:
-                        node:
-                          type: string
-                        cluster:
-                          type: string
-                        type:
-                          type: string
-              example:
-                error: 0
-                data:
-                  node: "node02"
-                  cluster: "wazuh"
-                  type: "worker"
-  
-  /cluster/nodes:
-    get:
-      tags:
-      - cluster
-      summary: Get information about all nodes in the cluster.
-      description: Returns a list containing all connected nodes in the cluster.
-      operationId: api.controllers.cluster_controller.get_cluster_nodes
-      parameters:
-        - $ref: '#/components/parameters/pretty'
-        - $ref: '#/components/parameters/wait_for_complete'
-        - $ref: '#/components/parameters/offset'
-        - $ref: '#/components/parameters/limit'
-        - $ref: '#/components/parameters/sort'
-        - $ref: '#/components/parameters/search'
-        - $ref: '#/components/parameters/select'
-        - $ref: '#/components/parameters/node_type'
-      responses:
-        '200':
-          description: 'List of connected nodes'
-          content:
-            application/json:
-              schema:
-                allOf:
-                - $ref: '#/components/schemas/ApiResponse'
-                - type: object
-                  properties:
-                    data:
-                      allOf:
-                        - $ref: '#/components/schemas/ListMetadata'
-                        - type: object
-                          properties:
-                            items:
-                              type: array
-                              items:
-                                $ref: '#/components/schemas/ClusterNode'
-              example:
-                error: 0
-                data:
-                  totalItems: 2
-                  items:
-                    - name: "node02"
-                      type: "worker"
-                      version: "3.9.0"
-                      ip: "172.17.0.101"
-                    - name: "node01"
-                      type: "master"
-                      version: "3.9.0"
-                      ip: "172.17.0.100"
-
-  /cluster/nodes/{node_id}:
-    get:
-      tags:
-      - cluster
-      summary: Get information about a specified node.
-      description: Returns information about a specified node in the cluster.
-      operationId: api.controllers.cluster_controller.get_cluster_node_info
-      parameters:
-        - $ref: '#/components/parameters/pretty'
-        - $ref: '#/components/parameters/wait_for_complete'
-        - $ref: '#/components/parameters/select'
-        - $ref: '#/components/parameters/node_id'
-      responses:
-        '200':
-          description: 'Node information'
-          content:
-            application/json:
-              schema:
-                allOf:
-                - $ref: '#/components/schemas/ApiResponse'
-                - type: object
-                  properties:
-                    data:
-                      allOf:
-                        - $ref: '#/components/schemas/ClusterNode'
-              example:
-                error: 0
-                data:
-                  name: "node02"
-                  type: "worker"
-                  version: "3.9.0"
-                  ip: "172.17.0.101"
-
-  /cluster/healthcheck:
-    get:
-      tags:
-      - cluster
-      summary: Show cluster healthcheck
-      description: Returns cluster healthcheck information such as last keep alive, last synchronization time and number of agents reporting on each node.
-      operationId: api.controllers.cluster_controller.get_healthcheck
-      parameters:
-        - $ref: '#/components/parameters/pretty'
-        - $ref: '#/components/parameters/wait_for_complete'
-      responses:
-        '200':
-          description: Health information
-          content:
-            application/json:
-              schema:
-                allOf:
-                - $ref: '#/components/schemas/ApiResponse'
-                - type: object
-                  properties:
-                    data:
-                      allOf:
-                        - $ref: '#/components/schemas/ListMetadata'
-                        - type: object
-                          properties:
-                            items:
-                              type: array
-                              items:
-                                $ref: '#/components/schemas/Healthcheck'
-              example:
-                error: 0
-                data:
-                  totalItems: 2
-                  items:
-                    - name: "node01"
-                      info:
-                        ip: "172.17.0.100"
-                        version: "3.9.0"
-                        type: "master"
-                        totalActiveAgents: 2
-                    - name: "node02"
-                      info:
-                        ip: "172.17.0.101"
-                        version: "3.9.0"
-                        type: "worker"
-                        totalActiveAgents: 5
-                      status:
-                        - type: "Agent status"
-                          date_start: "2019-01-11 18:52:57.72"
-                          date_end: "2019-01-11 18:52:57.73"
-                          synchronized_files: 4
-                          free: true
-                        - type: "Extra valid"
-                          date_start: "2019-01-11 18:52:57.72"
-                          date_end: "2019-01-11 18:52:57.73"
-                          synchronized_files: 4
-                          free: true
-                        - type: "Integrity"
-                          date_start: "2019-01-11 18:52:57.72"
-                          date_end: "2019-01-11 18:52:57.73"
-                          synchronized_files:
-                            shared: 5
-                            missing: 4
-                            extra_valid: 0
-                            extra: 0
-                          free: true
-                        - type: "Last keep alive"
-                          date_start: "2019-01-11 18:52:57.72"
-                          date_end: "2019-01-11 18:52:57.73"
-
-  /cluster/healthcheck/{node_id}:
-    get:
-      tags:
-      - cluster
-      summary: Show a specified node's healthcheck information
-      description: Returns cluster healthcheck information of an specified node.
-      operationId: api.controllers.cluster_controller.get_healthcheck_node
-      parameters:
-        - $ref: '#/components/parameters/pretty'
-        - $ref: '#/components/parameters/wait_for_complete'
-        - $ref: '#/components/parameters/node_id'
-      responses:
-        '200':
-          description: Node health information
-          content:
-            application/json:
-              schema:
-                allOf:
-                - $ref: '#/components/schemas/ApiResponse'
-                - type: object
-                  properties:
-                    data:
-                      allOf:
-                        - $ref: '#/components/schemas/Healthcheck'
-              example:
-                error: 0
-                data:
-                  info:
-                    ip: "172.17.0.101"
-                    version: "3.9.0"
-                    type: "worker"
-                    totalActiveAgents: 5
-                  status:
-                    - type: "Agent status"
-                      date_start: "2019-01-11 18:52:57.72"
-                      date_end: "2019-01-11 18:52:57.73"
-                      synchronized_files: 4
-                      free: true
-                    - type: "Extra valid"
-                      date_start: "2019-01-11 18:52:57.72"
-                      date_end: "2019-01-11 18:52:57.73"
-                      synchronized_files: 4
-                      free: true
-                    - type: "Integrity"
-                      date_start: "2019-01-11 18:52:57.72"
-                      date_end: "2019-01-11 18:52:57.73"
-                      synchronized_files:
-                        shared: 5
-                        missing: 4
-                        extra_valid: 0
-                        extra: 0
-                      free: true
-                    - type: "Last keep alive"
-                      date_start: "2019-01-11 18:52:57.72"
-                      date_end: "2019-01-11 18:52:57.73"
-
-  /cluster/status:
-    get:
-      tags:
-      - cluster
-      summary: Get cluster status
-      description: Returns information about the cluster status.
-      operationId: api.controllers.cluster_controller.get_status
-      parameters:
-        - $ref: '#/components/parameters/pretty'
-        - $ref: '#/components/parameters/wait_for_complete'
-      responses:
-        '200':
-          description: 'Cluster status'
-          content:
-            application/json:
-              schema:
-                allOf:
-                - $ref: '#/components/schemas/ApiResponse'
-                - type: object
-                  properties:
-                    data:
-                      properties:
-                        enabled:
-                          type: string
-                          enum:
-                          - yes
-                          - no
-                        running:
-                          type: string
-                          enum:
-                          - yes
-                          - no
-              example:
-                error: 0
-                data:
-                  enabled: yes
-                  running: yes
-
-  /cluster/config:
-    get:
-      tags:
-      - cluster
-      summary: Get cluster configuration
-      description: Returns the current cluster configuration
-      operationId: api.controllers.cluster_controller.get_config
-      parameters:
-        - $ref: '#/components/parameters/pretty'
-        - $ref: '#/components/parameters/wait_for_complete'
-      responses:
-        '200':
-          description: Cluster configuration
-          content:
-            application/json:
-              schema:
-                allOf:
-                - $ref: '#/components/schemas/ApiResponse'
-                - type: object
-                  properties:
-                    data:
-                      properties:
-                        name:
-                          type: string
-                        node_name:
-                          type: string
-                        node_type:
-                          type: string
-                          enum:
-                          - master
-                          - worker
-                        key:
-                          type: string
-                        port:
-                          type: integer
-                        bind_addr:
-                          type: string
-                        nodes:
-                          type: array
-                          items:
-                            type: string
-                        hidden:
-                          type: string
-                        disabled:
-                          type: boolean
-              example:
-                error: 0
-                data:
-                  name: wazuh
-                  node_name: node02
-                  node_type: worker
-                  key: 9d273b53510fef702b54a92e9cffc82e
-                  port: 1516
-                  bind_addr: 0.0.0.0
-                  nodes:
-                    - 172.17.0.100
-                  hidden: no
-                  disabled: false
-
-  /cluster/{node_id}/status:
-    get:
-      tags:
-      - cluster
-      summary: Get a specified node's status
-      description: Returns the status of all Wazuh daemons in node node_id
-      operationId: api.controllers.cluster_controller.get_status_node
-      parameters:
-        - $ref: '#/components/parameters/pretty'
-        - $ref: '#/components/parameters/wait_for_complete'
-        - $ref: '#/components/parameters/node_id'
-      responses:
-        '200':
-          description: 'Node wazuh daemons statuses'
-          content:
-            application/json:
-              schema:
-                allOf:
-                - $ref: '#/components/schemas/ApiResponse'
-                - type: object
-                  properties:
-                    data:
-                      allOf:
-                        - $ref: '#/components/schemas/WazuhDaemonsStatus'
-              example:
-                error: 0
-                data:
-                  ossec-agentlessd: stopped
-                  ossec-analysisd: running
-                  ossec-authd: stopped
-                  ossec-csyslogd: stopped
-                  ossec-dbd: stopped
-                  ossec-monitord: running
-                  ossec-execd: running
-                  ossec-integratord: stopped
-                  ossec-logcollector: running
-                  ossec-maild: stopped
-                  ossec-remoted: running
-                  ossec-reportd: stopped
-                  ossec-syscheckd: running
-                  wazuh-clusterd: running
-                  wazuh-modulesd: running
-
-  /cluster/{node_id}/info:
-    get:
-      tags:
-      - cluster
-      summary: Get a specified node's information
-      description: Returns basic information about a specified node such as version, compilation date, installation path.
-      operationId: api.controllers.cluster_controller.get_info_node
-      parameters:
-        - $ref: '#/components/parameters/pretty'
-        - $ref: '#/components/parameters/wait_for_complete'
-        - $ref: '#/components/parameters/node_id'
-      responses:
-        '200':
-          description: 'Node information'
-          content:
-            application/json:
-              schema:
-                allOf:
-                - $ref: '#/components/schemas/ApiResponse'
-                - type: object
-                  properties:
-                    data:
-                      allOf:
-                        - $ref: '#/components/schemas/WazuhInfo'
-              example:
-                error: 0
-                data:
-                  path: /var/ossec
-                  version: v3.9.0
-                  compilation_date: Wed Mar  6 11:42:59 UTC 2019
-                  type: manager
-                  max_agents: 14000
-                  openssl_support: yes
-                  ruleset_version: 3905
-                  tz_offset: +0000
-                  tz_name: UTC
-
-  /cluster/{node_id}/configuration:
-    get:
-      tags:
-      - cluster
-      summary: Get a specified node's configuration
-      description: Returns wazuh configuration used in node {node_id}
-      operationId: api.controllers.cluster_controller.get_configuration_node
-      parameters:
-        - $ref: '#/components/parameters/pretty'
-        - $ref: '#/components/parameters/wait_for_complete'
-        - $ref: '#/components/parameters/node_id'
-        - $ref: '#/components/parameters/section'
-        - $ref: '#/components/parameters/field'
-      responses:
-        '200':
-          description: 'Node configuration'
-          content:
-            application/json:
-              schema:
-                allOf:
-                - $ref: '#/components/schemas/ApiResponse'
-                - type: object
-                  properties:
-                    data:
-                      allOf:
-                        - $ref: '#/components/schemas/WazuhConfiguration'
-              example:
-                error: 0
-                data:
-                  global:
-                    jsonout_output: yes
-                    alerts_log: yes
-                    logall: no
-                    logall_json: no
-                    email_notification: no
-                    smtp_server: smtp.example.wazuh.com
-                    email_from: ossecm@example.wazuh.com
-                    email_to: recipient@example.wazuh.com
-                    email_maxperhour: 12
-                    email_log_source: alerts.log
-                    queue_size: 131072
-                    white_list:
-                      - 127.0.0.1
-                      - ^localhost.localdomain$
-                      - 127.0.0.53
-                  alerts:
-                    log_alert_level: "3"
-                    email_alert_level: "12"
-                  cis-cat:
-                    disabled: yes
-                    timeout: 1800
-                    interval: 1d
-                    scan-on-start: yes
-                    java_path: wodles/java
-                    ciscat_path: wodles/ciscat
-                  command:
-                    - name: disable-account
-                      executable: disable-account.sh
-                      expect: user
-                      timeout_allowed: yes
-                    - name: restart-ossec
-                      executable: restart-ossec.sh
-
-  /cluster/{node_id}/stats:
-    get:
-      tags:
-      - cluster
-      summary: Get a specified node's stats.
-      description: Returns Wazuh statistical information in node {node_id} for the current or specified date.
-      operationId: api.controllers.cluster_controller.get_stats_node
-      parameters:
-        - $ref: '#/components/parameters/pretty'
-        - $ref: '#/components/parameters/wait_for_complete'
-        - $ref: '#/components/parameters/node_id'
-        - $ref: '#/components/parameters/date'
-      responses:
-        '200':
-          description: 'Wazuh node stats'
-          content:
-            application/json:
-              schema:
-                allOf:
-                - $ref: '#/components/schemas/ApiResponse'
-                - type: object
-                  properties:
-                    data:
-                      allOf:
-                        - $ref: '#/components/schemas/WazuhStats'
-              example:
-                error: 0
-                data:
-                  - hour: 15
-                    alerts:
-                      - sigid: 5303
-                        level: 3
-                        times: 1
-                      - sigid: 5501
-                        level: 3
-                        times: 4
-                      - sigid: 221
-                        level: 0
-                        times: 653
-                    totalAlerts: 658
-                    events: 4387
-                    firewall: 0
-                  - hour: 16
-                    alerts:
-                      - sigid: 5521
-                        level: 0
-                        times: 1
-                      - sigid: 530
-                        level: 0
-                        times: 120
-                    totalAlerts: 121
-                    events: 4379
-                    syscheck: 0
-                    firewall: 0
-
-  /cluster/{node_id}/stats/hourly:
-    get:
-      tags:
-      - cluster
-      summary: Get a specified node's stats by hour.
-      description: Returns Wazuh statistical information in node {node_id} per hour. Each number in the averages field represents the average of alerts per hour.
-      operationId: api.controllers.cluster_controller.get_stats_hourly_node
-      parameters:
-        - $ref: '#/components/parameters/pretty'
-        - $ref: '#/components/parameters/wait_for_complete'
-        - $ref: '#/components/parameters/node_id'
-      responses:
-        '200':
-          description: 'Wazuh node hourly stats'
-          content:
-            application/json:
-              schema:
-                allOf:
-                - $ref: '#/components/schemas/ApiResponse'
-                - type: object
-                  properties:
-                    data:
-                      allOf:
-                        - $ref: '#/components/schemas/WazuhHourlyStats'
-              example:
-                error: 0
-                data:
-                  averages:
-                    - 40
-                    - 24
-                    - 67
-                    - 234
-                    - 66
-                    - 24
-                    - 634
-                    - 66
-                    - 123
-                    - 56
-                    - 65
-                    - 23
-                    - 666
-                    - 233
-                    - 646
-                    - 44
-                    - 64
-                    - 99
-                    - 34
-                    - 235
-                    - 653
-                    - 25
-                    - 65
-                    - 23
-                  interactions: 0
-
-  /cluster/{node_id}/stats/weekly:
-    get:
-      tags:
-      - cluster
-      summary: Get a specified node's stats by week.
-      description: Returns Wazuh statistical information in node {node_id} per week. Each number in the averages field represents the average of alerts per hour for that specific day.
-      operationId: api.controllers.cluster_controller.get_stats_weekly_node
-      parameters:
-        - $ref: '#/components/parameters/pretty'
-        - $ref: '#/components/parameters/wait_for_complete'
-        - $ref: '#/components/parameters/node_id'
-      responses:
-        '200':
-          description: 'Wazuh node weekly stats'
-          content:
-            application/json:
-              schema:
-                allOf:
-                - $ref: '#/components/schemas/ApiResponse'
-                - type: object
-                  properties:
-                    data:
-                      allOf:
-                        - $ref: '#/components/schemas/WazuhWeeklyStats'
-              example:
-                error: 0
-                data:
-                  Sun:
-                    averages:
-                    - 40
-                    - 24
-                    - 67
-                    - 234
-                    - 66
-                    - 24
-                    - 634
-                    - 66
-                    - 123
-                    - 56
-                    - 65
-                    - 23
-                    - 666
-                    - 233
-                    - 646
-                    - 44
-                    - 64
-                    - 99
-                    - 34
-                    - 235
-                    - 653
-                    - 25
-                    - 65
-                    - 23
-                    interactions: 0
-                  Mon:
-                    averages:
-                    - 40
-                    - 24
-                    - 67
-                    - 234
-                    - 66
-                    - 24
-                    - 634
-                    - 66
-                    - 123
-                    - 56
-                    - 65
-                    - 23
-                    - 666
-                    - 233
-                    - 646
-                    - 44
-                    - 64
-                    - 99
-                    - 34
-                    - 235
-                    - 653
-                    - 25
-                    - 65
-                    - 23
-                    interactions: 0
-                  Tue:
-                    averages:
-                    - 40
-                    - 24
-                    - 67
-                    - 234
-                    - 66
-                    - 24
-                    - 634
-                    - 66
-                    - 123
-                    - 56
-                    - 65
-                    - 23
-                    - 666
-                    - 233
-                    - 646
-                    - 44
-                    - 64
-                    - 99
-                    - 34
-                    - 235
-                    - 653
-                    - 25
-                    - 65
-                    - 23
-                    interactions: 0
-                  Wed:
-                    averages:
-                    - 40
-                    - 24
-                    - 67
-                    - 234
-                    - 66
-                    - 24
-                    - 634
-                    - 66
-                    - 123
-                    - 56
-                    - 65
-                    - 23
-                    - 666
-                    - 233
-                    - 646
-                    - 44
-                    - 64
-                    - 99
-                    - 34
-                    - 235
-                    - 653
-                    - 25
-                    - 65
-                    - 23
-                    interactions: 0
-                  Thu:
-                    averages:
-                    - 40
-                    - 24
-                    - 67
-                    - 234
-                    - 66
-                    - 24
-                    - 634
-                    - 66
-                    - 123
-                    - 56
-                    - 65
-                    - 23
-                    - 666
-                    - 233
-                    - 646
-                    - 44
-                    - 64
-                    - 99
-                    - 34
-                    - 235
-                    - 653
-                    - 25
-                    - 65
-                    - 23
-                    interactions: 0
-                  Fri:
-                    averages:
-                    - 40
-                    - 24
-                    - 67
-                    - 234
-                    - 66
-                    - 24
-                    - 634
-                    - 66
-                    - 123
-                    - 56
-                    - 65
-                    - 23
-                    - 666
-                    - 233
-                    - 646
-                    - 44
-                    - 64
-                    - 99
-                    - 34
-                    - 235
-                    - 653
-                    - 25
-                    - 65
-                    - 23
-                    interactions: 0
-                  Sat:
-                    averages:
-                    - 40
-                    - 24
-                    - 67
-                    - 234
-                    - 66
-                    - 24
-                    - 634
-                    - 66
-                    - 123
-                    - 56
-                    - 65
-                    - 23
-                    - 666
-                    - 233
-                    - 646
-                    - 44
-                    - 64
-                    - 99
-                    - 34
-                    - 235
-                    - 653
-                    - 25
-                    - 65
-                    - 23
-                    interactions: 0
-
-  /cluster/{node_id}/stats/analysisd:
-    get:
-      tags:
-      - cluster
-      summary: Get a specified node's analysisd stats.
-      description: Returns Wazuh analysisd statistical information in node {node_id}.
-      operationId: api.controllers.cluster_controller.get_stats_analysisd_node
-      parameters:
-        - $ref: '#/components/parameters/pretty'
-        - $ref: '#/components/parameters/wait_for_complete'
-        - $ref: '#/components/parameters/node_id'
-      responses:
-        '200':
-          description: 'Wazuh node analysisd stats'
-          content:
-            application/json:
-              schema:
-                allOf:
-                - $ref: '#/components/schemas/ApiResponse'
-                - type: object
-                  properties:
-                    data:
-                      allOf:
-                        - $ref: '#/components/schemas/WazuhAnalysisdStats'
-              example:
-                error: 0
-                data:
-                  total_events_decoded: 5
-                  syscheck_events_decoded: 0
-                  syscheck_edps: 0
-                  syscollector_events_decoded: 0
-                  syscollector_edps: 0
-                  rootcheck_events_decoded: 0
-                  rootcheck_edps: 0
-                  sca_events_decoded: 0
-                  sca_edps: 0
-                  hostinfo_events_decoded: 0
-                  hostinfo_edps: 0
-                  winevt_events_decoded: 0
-                  winevt_edps: 0
-                  other_events_decoded: 5
-                  other_events_edps: 1
-                  events_processed: 5
-                  events_edps: 1
-                  events_received: 5
-                  events_dropped: 0
-                  alerts_written: 0
-                  firewall_written: 0
-                  fts_written: 0
-                  syscheck_queue_usage: 0
-                  syscheck_queue_size: 16384
-                  syscollector_queue_usage: 0
-                  syscollector_queue_size: 16384
-                  rootcheck_queue_usage: 0
-                  rootcheck_queue_size: 16384
-                  sca_queue_usage: 0
-                  sca_queue_size: 16384
-                  hostinfo_queue_usage: 0
-                  hostinfo_queue_size: 16384
-                  winevt_queue_usage: 0
-                  winevt_queue_size: 16384
-                  event_queue_usage: 0
-                  event_queue_size: 16384
-                  rule_matching_queue_usage: 0
-                  rule_matching_queue_size: 16384
-                  alerts_queue_usage: 0
-                  alerts_queue_size: 16384
-                  firewall_queue_usage: 0
-                  firewall_queue_size: 16384
-                  statistical_queue_usage: 0
-                  statistical_queue_size: 16384
-                  archives_queue_usage: 0
-                  archives_queue_size: 16384
-
-  /cluster/{node_id}/stats/remoted:
-    get:
-      tags:
-      - cluster
-      summary: Get a specified node's remoted stats.
-      description: Returns Wazuh remoted statistical information in node {node_id}.
-      operationId: api.controllers.cluster_controller.get_stats_remoted_node
-      parameters:
-        - $ref: '#/components/parameters/pretty'
-        - $ref: '#/components/parameters/wait_for_complete'
-        - $ref: '#/components/parameters/node_id'
-      responses:
-        '200':
-          description: 'Wazuh node remoted stats'
-          content:
-            application/json:
-              schema:
-                allOf:
-                - $ref: '#/components/schemas/ApiResponse'
-                - type: object
-                  properties:
-                    data:
-                      allOf:
-                        - $ref: '#/components/schemas/WazuhRemotedStats'
-              example:
-                error: 0
-                data:
-                  queue_size: 0
-                  total_queue_size: 131072
-                  tcp_sessions: 0
-                  evt_count: 0
-                  ctrl_msg_count: 0
-                  discarded_count: 0
-                  msg_sent: 0
-                  recv_bytes: 0
-
-  /cluster/{node_id}/logs:
-    get:
-      tags:
-      - cluster
-      summary: Get a specified node's wazuh logs.
-      description: Returns the last 2000 wazuh log entries in node {node_id}.
-      operationId: api.controllers.cluster_controller.get_log_node
-      parameters:
-        - $ref: '#/components/parameters/pretty'
-        - $ref: '#/components/parameters/wait_for_complete'
-        - $ref: '#/components/parameters/node_id'
-        - $ref: '#/components/parameters/offset'
-        - $ref: '#/components/parameters/limit'
-        - $ref: '#/components/parameters/sort'
-        - $ref: '#/components/parameters/search'
-        - $ref: '#/components/parameters/category'
-        - $ref: '#/components/parameters/type_log'
-      responses:
-        '200':
-          description: 'Wazuh node logs'
-          content:
-            application/json:
-              schema:
-                allOf:
-                - $ref: '#/components/schemas/ApiResponse'
-                - type: object
-                  properties:
-                    data:
-                      allOf:
-                        - $ref: '#/components/schemas/ListMetadata'
-                        - type: object
-                          properties:
-                            items:
-                              type: array
-                              items:
-                                $ref: '#/components/schemas/WazuhLogs'
-              example:
-                error: 0
-                data:
-                  totalItems: 3
-                  items:
-                    - timestamp: "2019-03-07 11:21:17"
-                      tag: ossec-syscheckd
-                      level: info
-                      description: "Syscheck scan frequency: 43200 seconds"
-                    - timestamp: "2019-03-07 11:21:17"
-                      tag: ossec-syscheckd
-                      level: info
-                      description: Starting syscheck scan.
-                    - timestamp: "2019-03-07 11:21:17"
-                      tag: ossec-rootcheck
-                      level: info
-                      description: Starting rootcheck scan.
-
-  /cluster/{node_id}/logs/summary:
-    get:
-      tags:
-      - cluster
-      summary: Get a summary of a specified node's wazuh logs.
-      description: Returns a summary of the last 2000 wazuh log entries in node {node_id}.
-      operationId: api.controllers.cluster_controller.get_log_summary_node
-      parameters:
-        - $ref: '#/components/parameters/pretty'
-        - $ref: '#/components/parameters/wait_for_complete'
-        - $ref: '#/components/parameters/node_id'
-      responses:
-        '200':
-          description: 'Wazuh node logs summary'
-          content:
-            application/json:
-              schema:
-                allOf:
-                - $ref: '#/components/schemas/ApiResponse'
-                - type: object
-                  properties:
-                    data:
-                      allOf:
-                        - $ref: '#/components/schemas/WazuhLogsSummary'
-              example:
-                error: 0
-                data:
-                  wazuh-modulesd:
-                    info: 2
-                    all: 2
-                    critical: 0
-                    debug: 0
-                    error: 0
-                    warning: 0
-                  wazuh-db:
-                    info: 1
-                    all: 4
-                    critical: 0
-                    debug: 0
-                    error: 3
-                    warning: 0
-                  ossec-rootcheck:
-                    info: 8
-                    all: 8
-                    critical: 0
-                    debug: 0
-                    error: 0
-                    warning: 0
-
-  /cluster/{node_id}/files:
-    get:
-      tags:
-      - cluster
-      summary: Get file contents from a specified node in the cluster.
-      description: Returns file contents from any file in cluster node {node_id}.
-      operationId: api.controllers.cluster_controller.get_files_node
-      parameters:
-        - $ref: '#/components/parameters/pretty'
-        - $ref: '#/components/parameters/wait_for_complete'
-        - $ref: '#/components/parameters/node_id'
-        - $ref: '#/components/parameters/path'
-      responses:
-        '200':
-          description: 'File contents'
-          content:
-            application/json:
-              schema:
-                allOf:
-                - $ref: '#/components/schemas/ApiResponse'
-                - type: object
-                  properties:
-                    data:
-                      type: string
-              example:
-                error: 0
-                data: "<!-- Local rules -->\n\n<!-- Modify it at your will. -->\n<!-- Copyright (C) 2015-2019, Wazuh Inc. -->\n\n<!-- Example -->\n<group name=\"local,syslog,sshd,\">\n\n  <!--\n  Dec 10 01:02:02 host sshd[1234]: Failed none for root from 1.1.1.1 port 1066 ssh2\n -->\n  <rule id=\"100001\" level=\"5\">\n    <if_sid>5716</if_sid>\n    <srcip>1.1.1.1</srcip>\n    <description>sshd: authentication failed from IP 1.1.1.1.</description>\n    <group>authentication_failed,pci_dss_10.2.4,pci_dss_10.2.5,</group>\n  </rule>\n\n</group>\n"
-    post:
-      tags:
-      - cluster
-      summary: Updates file contents in a specified cluster node.
-      description: Replaces file contents with the data contained in the API request in a specified cluster node.
-      operationId: api.controllers.cluster_controller.post_files_node
-      parameters:
-        - $ref: '#/components/parameters/pretty'
-        - $ref: '#/components/parameters/wait_for_complete'
-        - $ref: '#/components/parameters/node_id'
-        - $ref: '#/components/parameters/path'
-        - $ref: '#/components/parameters/overwrite'
-      responses:
-        '200':
-          description: 'Confirmation message'
-          content:
-            application/json:
-              schema:
-                allOf:
-                - $ref: '#/components/schemas/ApiResponse'
-                - type: object
-                  properties:
-                    data:
-                      type: string
-              example:
-                error: 0
-                data: File updated successfully.
-    delete:
-      tags:
-      - cluster
-      summary: Removes a file in a specified cluster node.
-      description: Removes a specified file in the node {node-id}.
-      operationId: api.controllers.cluster_controller.delete_files_node
-      parameters:
-        - $ref: '#/components/parameters/pretty'
-        - $ref: '#/components/parameters/wait_for_complete'
-        - $ref: '#/components/parameters/node_id'
-        - $ref: '#/components/parameters/path'
-      responses:
-        '200':
-          description: 'Confirmation message'
-          content:
-            application/json:
-              schema:
-                allOf:
-                - $ref: '#/components/schemas/ApiResponse'
-                - type: object
-                  properties:
-                    data:
-                      type: string
-              example:
-                error: 0
-                data: File was deleted.
-
-  /cluster/restart:
-    put:
-      tags:
-      - cluster
-      summary: Restarts all nodes in cluster.
-      description: Restarts all nodes in cluster.
-      operationId: api.controllers.cluster_controller.put_restart
-      parameters:
-        - $ref: '#/components/parameters/pretty'
-        - $ref: '#/components/parameters/wait_for_complete'
-      responses:
-        '200':
-          description: 'Confirmation message'
-          content:
-            application/json:
-              schema:
-                allOf:
-                - $ref: '#/components/schemas/ApiResponse'
-                - type: object
-                  properties:
-                    data:
-                      type: string
-              example:
-                error: 0
-                data: Restarting cluster.
-  
-  /cluster/{node_id}/restart:
-    put:
-      tags:
-      - cluster
-      summary: Restarts a specific node in cluster.
-      description: Restarts a specific node in cluster.
-      operationId: api.controllers.cluster_controller.put_restart_node
-      parameters:
-        - $ref: '#/components/parameters/pretty'
-        - $ref: '#/components/parameters/wait_for_complete'
-        - $ref: '#/components/parameters/node_id'
-      responses:
-        '200':
-          description: 'Confirmation message'
-          content:
-            application/json:
-              schema:
-                allOf:
-                - $ref: '#/components/schemas/ApiResponse'
-                - type: object
-                  properties:
-                    data:
-                      type: string
-              example:
-                error: 0
-                data: Restarting manager.
-
-  /cluster/configuration/validation:
-    get:
-      tags:
-      - cluster
-      summary: Check Wazuh configuration in all cluster nodes.
-      description: Returns wether the Wazuh configuration in all cluster nodes is correct.
-      operationId: api.controllers.cluster_controller.get_conf_validation
-      parameters:
-        - $ref: '#/components/parameters/pretty'
-        - $ref: '#/components/parameters/wait_for_complete'
-      responses:
-        '200':
-          description: 'Confirmation message'
-          content:
-            application/json:
-              schema:
-                allOf:
-                - $ref: '#/components/schemas/ApiResponse'
-                - type: object
-                  properties:
-                    data:
-                      allOf:
-                        - $ref: '#/components/schemas/ConfigurationValidation'
-              example:
-                error: 0
-                data:
-                  status: KO
-                  details:
-                    - "(1230): Invalid element in the configuration: 'hello'."
-                    - "(1202): Configuration error at '/var/ossec/etc/ossec.conf'."
-
-  /cluster/{node_id}/configuration/validation:
-    get:
-      tags:
-      - cluster
-      summary: Check Wazuh configuration in a cluster node
-      description: Returns wether the Wazuh configuration in node {node_id} is correct.
-      operationId: api.controllers.cluster_controller.get_conf_validation_node
-      parameters:
-        - $ref: '#/components/parameters/pretty'
-        - $ref: '#/components/parameters/wait_for_complete'
-        - $ref: '#/components/parameters/node_id'
-      responses:
-        '200':
-          description: 'Confirmation message'
-          content:
-            application/json:
-              schema:
-                allOf:
-                - $ref: '#/components/schemas/ApiResponse'
-                - type: object
-                  properties:
-                    data:
-                      allOf:
-                        - $ref: '#/components/schemas/ConfigurationValidation'
-              example:
-                error: 0
-                data:
-                  status: KO
-                  details:
-                    - "(1230): Invalid element in the configuration: 'hello'."
-                    - "(1202): Configuration error at '/var/ossec/etc/ossec.conf'."
-
-  /manager/status:
-    get:
-      tags:
-      - manager
-      summary: Get the Wazuh manager status
-      description: Returns the status of all Wazuh daemons
-      operationId: api.controllers.manager_controller.get_status
-      parameters:
-        - $ref: '#/components/parameters/pretty'
-        - $ref: '#/components/parameters/wait_for_complete'
-      responses:
-        '200':
-          description: 'Wazuh manager daemons statuses'
-          content:
-            application/json:
-              schema:
-                allOf:
-                - $ref: '#/components/schemas/ApiResponse'
-                - type: object
-                  properties:
-                    data:
-                      allOf:
-                        - $ref: '#/components/schemas/WazuhDaemonsStatus'
-              example:
-                error: 0
-                data:
-                  ossec-agentlessd: stopped
-                  ossec-analysisd: running
-                  ossec-authd: stopped
-                  ossec-csyslogd: stopped
-                  ossec-dbd: stopped
-                  ossec-monitord: running
-                  ossec-execd: running
-                  ossec-integratord: stopped
-                  ossec-logcollector: running
-                  ossec-maild: stopped
-                  ossec-remoted: running
-                  ossec-reportd: stopped
-                  ossec-syscheckd: running
-                  wazuh-clusterd: running
-                  wazuh-modulesd: running
-
-  /manager/info:
-    get:
-      tags:
-      - manager
-      summary: Get Wazuh manager information
-      description: Returns basic information such as version, compilation date, installation path.
-      operationId: api.controllers.manager_controller.get_info
-      parameters:
-        - $ref: '#/components/parameters/pretty'
-        - $ref: '#/components/parameters/wait_for_complete'
-      responses:
-        '200':
-          description: 'Manager information'
-          content:
-            application/json:
-              schema:
-                allOf:
-                - $ref: '#/components/schemas/ApiResponse'
-                - type: object
-                  properties:
-                    data:
-                      allOf:
-                        - $ref: '#/components/schemas/WazuhInfo'
-              example:
-                error: 0
-                data:
-                  path: /var/ossec
-                  version: v3.9.0
-                  compilation_date: Wed Mar  6 11:42:59 UTC 2019
-                  type: manager
-                  max_agents: 14000
-                  openssl_support: yes
-                  ruleset_version: 3905
-                  tz_offset: +0000
-                  tz_name: UTC
-
-  /manager/configuration:
-    get:
-      tags:
-      - manager
-      summary: Get configuration
-      description: Returns wazuh configuration used
-      operationId: api.controllers.manager_controller.get_configuration
-      parameters:
-        - $ref: '#/components/parameters/pretty'
-        - $ref: '#/components/parameters/wait_for_complete'
-        - $ref: '#/components/parameters/section'
-        - $ref: '#/components/parameters/field'
-      responses:
-        '200':
-          description: 'Wazuh configuration'
-          content:
-            application/json:
-              schema:
-                allOf:
-                - $ref: '#/components/schemas/ApiResponse'
-                - type: object
-                  properties:
-                    data:
-                      allOf:
-                        - $ref: '#/components/schemas/WazuhConfiguration'
-              example:
-                error: 0
-                data:
-                  global:
-                    jsonout_output: yes
-                    alerts_log: yes
-                    logall: no
-                    logall_json: no
-                    email_notification: no
-                    smtp_server: smtp.example.wazuh.com
-                    email_from: ossecm@example.wazuh.com
-                    email_to: recipient@example.wazuh.com
-                    email_maxperhour: 12
-                    email_log_source: alerts.log
-                    queue_size: 131072
-                    white_list:
-                      - 127.0.0.1
-                      - ^localhost.localdomain$
-                      - 127.0.0.53
-                  alerts:
-                    log_alert_level: "3"
-                    email_alert_level: "12"
-                  cis-cat:
-                    disabled: yes
-                    timeout: 1800
-                    interval: 1d
-                    scan-on-start: yes
-                    java_path: wodles/java
-                    ciscat_path: wodles/ciscat
-                  command:
-                    - name: disable-account
-                      executable: disable-account.sh
-                      expect: user
-                      timeout_allowed: yes
-                    - name: restart-ossec
-                      executable: restart-ossec.sh
-
-  /manager/stats:
-    get:
-      tags:
-      - manager
-      summary: Get stats.
-      description: Returns Wazuh statistical information for the current or specified date.
-      operationId: api.controllers.manager_controller.get_stats
-      parameters:
-        - $ref: '#/components/parameters/pretty'
-        - $ref: '#/components/parameters/wait_for_complete'
-        - $ref: '#/components/parameters/date'
-      responses:
-        '200':
-          description: 'Wazuh stats'
-          content:
-            application/json:
-              schema:
-                allOf:
-                - $ref: '#/components/schemas/ApiResponse'
-                - type: object
-                  properties:
-                    data:
-                      allOf:
-                        - $ref: '#/components/schemas/WazuhStats'
-              example:
-                error: 0
-                data:
-                  - hour: 15
-                    alerts:
-                      - sigid: 5303
-                        level: 3
-                        times: 1
-                      - sigid: 5501
-                        level: 3
-                        times: 4
-                      - sigid: 221
-                        level: 0
-                        times: 653
-                    totalAlerts: 658
-                    events: 4387
-                    firewall: 0
-                  - hour: 16
-                    alerts:
-                      - sigid: 5521
-                        level: 0
-                        times: 1
-                      - sigid: 530
-                        level: 0
-                        times: 120
-                    totalAlerts: 121
-                    events: 4379
-                    syscheck: 0
-                    firewall: 0
-
-  /manager/stats/hourly:
-    get:
-      tags:
-      - manager
-      summary: Get stats by hour.
-      description: Returns Wazuh statistical information per hour. Each number in the averages field represents the average of alerts per hour.
-      operationId: api.controllers.manager_controller.get_stats_hourly
-      parameters:
-        - $ref: '#/components/parameters/pretty'
-        - $ref: '#/components/parameters/wait_for_complete'
-      responses:
-        '200':
-          description: 'Wazuh hourly stats'
-          content:
-            application/json:
-              schema:
-                allOf:
-                - $ref: '#/components/schemas/ApiResponse'
-                - type: object
-                  properties:
-                    data:
-                      allOf:
-                        - $ref: '#/components/schemas/WazuhHourlyStats'
-              example:
-                error: 0
-                data:
-                  averages:
-                    - 40
-                    - 24
-                    - 67
-                    - 234
-                    - 66
-                    - 24
-                    - 634
-                    - 66
-                    - 123
-                    - 56
-                    - 65
-                    - 23
-                    - 666
-                    - 233
-                    - 646
-                    - 44
-                    - 64
-                    - 99
-                    - 34
-                    - 235
-                    - 653
-                    - 25
-                    - 65
-                    - 23
-                  interactions: 0
-
-  /manager/stats/weekly:
-    get:
-      tags:
-      - manager
-      summary: Get stats by week.
-      description: Returns Wazuh statistical information per week. Each number in the averages field represents the average of alerts per hour for that specific day.
-      operationId: api.controllers.manager_controller.get_stats_weekly
-      parameters:
-        - $ref: '#/components/parameters/pretty'
-        - $ref: '#/components/parameters/wait_for_complete'
-      responses:
-        '200':
-          description: 'Wazuh weekly stats'
-          content:
-            application/json:
-              schema:
-                allOf:
-                - $ref: '#/components/schemas/ApiResponse'
-                - type: object
-                  properties:
-                    data:
-                      allOf:
-                        - $ref: '#/components/schemas/WazuhWeeklyStats'
-              example:
-                error: 0
-                data:
-                  Sun:
-                    averages:
-                    - 40
-                    - 24
-                    - 67
-                    - 234
-                    - 66
-                    - 24
-                    - 634
-                    - 66
-                    - 123
-                    - 56
-                    - 65
-                    - 23
-                    - 666
-                    - 233
-                    - 646
-                    - 44
-                    - 64
-                    - 99
-                    - 34
-                    - 235
-                    - 653
-                    - 25
-                    - 65
-                    - 23
-                    interactions: 0
-                  Mon:
-                    averages:
-                    - 40
-                    - 24
-                    - 67
-                    - 234
-                    - 66
-                    - 24
-                    - 634
-                    - 66
-                    - 123
-                    - 56
-                    - 65
-                    - 23
-                    - 666
-                    - 233
-                    - 646
-                    - 44
-                    - 64
-                    - 99
-                    - 34
-                    - 235
-                    - 653
-                    - 25
-                    - 65
-                    - 23
-                    interactions: 0
-                  Tue:
-                    averages:
-                    - 40
-                    - 24
-                    - 67
-                    - 234
-                    - 66
-                    - 24
-                    - 634
-                    - 66
-                    - 123
-                    - 56
-                    - 65
-                    - 23
-                    - 666
-                    - 233
-                    - 646
-                    - 44
-                    - 64
-                    - 99
-                    - 34
-                    - 235
-                    - 653
-                    - 25
-                    - 65
-                    - 23
-                    interactions: 0
-                  Wed:
-                    averages:
-                    - 40
-                    - 24
-                    - 67
-                    - 234
-                    - 66
-                    - 24
-                    - 634
-                    - 66
-                    - 123
-                    - 56
-                    - 65
-                    - 23
-                    - 666
-                    - 233
-                    - 646
-                    - 44
-                    - 64
-                    - 99
-                    - 34
-                    - 235
-                    - 653
-                    - 25
-                    - 65
-                    - 23
-                    interactions: 0
-                  Thu:
-                    averages:
-                    - 40
-                    - 24
-                    - 67
-                    - 234
-                    - 66
-                    - 24
-                    - 634
-                    - 66
-                    - 123
-                    - 56
-                    - 65
-                    - 23
-                    - 666
-                    - 233
-                    - 646
-                    - 44
-                    - 64
-                    - 99
-                    - 34
-                    - 235
-                    - 653
-                    - 25
-                    - 65
-                    - 23
-                    interactions: 0
-                  Fri:
-                    averages:
-                    - 40
-                    - 24
-                    - 67
-                    - 234
-                    - 66
-                    - 24
-                    - 634
-                    - 66
-                    - 123
-                    - 56
-                    - 65
-                    - 23
-                    - 666
-                    - 233
-                    - 646
-                    - 44
-                    - 64
-                    - 99
-                    - 34
-                    - 235
-                    - 653
-                    - 25
-                    - 65
-                    - 23
-                    interactions: 0
-                  Sat:
-                    averages:
-                    - 40
-                    - 24
-                    - 67
-                    - 234
-                    - 66
-                    - 24
-                    - 634
-                    - 66
-                    - 123
-                    - 56
-                    - 65
-                    - 23
-                    - 666
-                    - 233
-                    - 646
-                    - 44
-                    - 64
-                    - 99
-                    - 34
-                    - 235
-                    - 653
-                    - 25
-                    - 65
-                    - 23
-                    interactions: 0
-
-  /manager/stats/analysisd:
-    get:
-      tags:
-      - manager
-      summary: Get a analysisd stats.
-      description: Returns Wazuh analysisd statistical information.
-      operationId: api.controllers.manager_controller.get_stats_analysisd
-      parameters:
-        - $ref: '#/components/parameters/pretty'
-        - $ref: '#/components/parameters/wait_for_complete'
-      responses:
-        '200':
-          description: 'Wazuh analysisd stats'
-          content:
-            application/json:
-              schema:
-                allOf:
-                - $ref: '#/components/schemas/ApiResponse'
-                - type: object
-                  properties:
-                    data:
-                      allOf:
-                        - $ref: '#/components/schemas/WazuhAnalysisdStats'
-              example:
-                error: 0
-                data:
-                  total_events_decoded: 5
-                  syscheck_events_decoded: 0
-                  syscheck_edps: 0
-                  syscollector_events_decoded: 0
-                  syscollector_edps: 0
-                  rootcheck_events_decoded: 0
-                  rootcheck_edps: 0
-                  sca_events_decoded: 0
-                  sca_edps: 0
-                  hostinfo_events_decoded: 0
-                  hostinfo_edps: 0
-                  winevt_events_decoded: 0
-                  winevt_edps: 0
-                  other_events_decoded: 5
-                  other_events_edps: 1
-                  events_processed: 5
-                  events_edps: 1
-                  events_received: 5
-                  events_dropped: 0
-                  alerts_written: 0
-                  firewall_written: 0
-                  fts_written: 0
-                  syscheck_queue_usage: 0
-                  syscheck_queue_size: 16384
-                  syscollector_queue_usage: 0
-                  syscollector_queue_size: 16384
-                  rootcheck_queue_usage: 0
-                  rootcheck_queue_size: 16384
-                  sca_queue_usage: 0
-                  sca_queue_size: 16384
-                  hostinfo_queue_usage: 0
-                  hostinfo_queue_size: 16384
-                  winevt_queue_usage: 0
-                  winevt_queue_size: 16384
-                  event_queue_usage: 0
-                  event_queue_size: 16384
-                  rule_matching_queue_usage: 0
-                  rule_matching_queue_size: 16384
-                  alerts_queue_usage: 0
-                  alerts_queue_size: 16384
-                  firewall_queue_usage: 0
-                  firewall_queue_size: 16384
-                  statistical_queue_usage: 0
-                  statistical_queue_size: 16384
-                  archives_queue_usage: 0
-                  archives_queue_size: 16384
-
-  /manager/stats/remoted:
-    get:
-      tags:
-      - manager
-      summary: Get remoted stats.
-      description: Returns Wazuh remoted statistical information.
-      operationId: api.controllers.manager_controller.get_stats_remoted
-      parameters:
-        - $ref: '#/components/parameters/pretty'
-        - $ref: '#/components/parameters/wait_for_complete'
-      responses:
-        '200':
-          description: 'Wazuh remoted stats'
-          content:
-            application/json:
-              schema:
-                allOf:
-                - $ref: '#/components/schemas/ApiResponse'
-                - type: object
-                  properties:
-                    data:
-                      allOf:
-                        - $ref: '#/components/schemas/WazuhRemotedStats'
-              example:
-                error: 0
-                data:
-                  queue_size: 0
-                  total_queue_size: 131072
-                  tcp_sessions: 0
-                  evt_count: 0
-                  ctrl_msg_count: 0
-                  discarded_count: 0
-                  msg_sent: 0
-                  recv_bytes: 0
-
-  /manager/logs:
-    get:
-      tags:
-      - manager
-      summary: Get the wazuh manager logs.
-      description: Returns the last 2000 wazuh log entries.
-      operationId: api.controllers.manager_controller.get_log
-      parameters:
-        - $ref: '#/components/parameters/pretty'
-        - $ref: '#/components/parameters/wait_for_complete'
-        - $ref: '#/components/parameters/offset'
-        - $ref: '#/components/parameters/limit'
-        - $ref: '#/components/parameters/sort'
-        - $ref: '#/components/parameters/search'
-        - $ref: '#/components/parameters/category'
-        - $ref: '#/components/parameters/type_log'
-      responses:
-        '200':
-          description: 'Wazuh logs'
-          content:
-            application/json:
-              schema:
-                allOf:
-                - $ref: '#/components/schemas/ApiResponse'
-                - type: object
-                  properties:
-                    data:
-                      allOf:
-                        - $ref: '#/components/schemas/ListMetadata'
-                        - type: object
-                          properties:
-                            items:
-                              type: array
-                              items:
-                                $ref: '#/components/schemas/WazuhLogs'
-              example:
-                error: 0
-                data:
-                  totalItems: 3
-                  items:
-                    - timestamp: "2019-03-07 11:21:17"
-                      tag: ossec-syscheckd
-                      level: info
-                      description: "Syscheck scan frequency: 43200 seconds"
-                    - timestamp: "2019-03-07 11:21:17"
-                      tag: ossec-syscheckd
-                      level: info
-                      description: Starting syscheck scan.
-                    - timestamp: "2019-03-07 11:21:17"
-                      tag: ossec-rootcheck
-                      level: info
-                      description: Starting rootcheck scan.
-
-  /manager/logs/summary:
-    get:
-      tags:
-      - manager
-      summary: Get a summary of the wazuh manager logs.
-      description: Returns a summary of the last 2000 wazuh log entries.
-      operationId: api.controllers.manager_controller.get_log_summary
-      parameters:
-        - $ref: '#/components/parameters/pretty'
-        - $ref: '#/components/parameters/wait_for_complete'
-      responses:
-        '200':
-          description: 'Wazuh logs summary'
-          content:
-            application/json:
-              schema:
-                allOf:
-                - $ref: '#/components/schemas/ApiResponse'
-                - type: object
-                  properties:
-                    data:
-                      allOf:
-                        - $ref: '#/components/schemas/WazuhLogsSummary'
-              example:
-                error: 0
-                data:
-                  wazuh-modulesd:
-                    info: 2
-                    all: 2
-                    critical: 0
-                    debug: 0
-                    error: 0
-                    warning: 0
-                  wazuh-db:
-                    info: 1
-                    all: 4
-                    critical: 0
-                    debug: 0
-                    error: 3
-                    warning: 0
-                  ossec-rootcheck:
-                    info: 8
-                    all: 8
-                    critical: 0
-                    debug: 0
-                    error: 0
-                    warning: 0
-
-  /manager/files:
-    get:
-      tags:
-      - manager
-      summary: Get file contents.
-      description: Returns file contents from any file.
-      operationId: api.controllers.manager_controller.get_files
-      parameters:
-        - $ref: '#/components/parameters/pretty'
-        - $ref: '#/components/parameters/wait_for_complete'
-        - $ref: '#/components/parameters/path'
-      responses:
-        '200':
-          description: 'File contents'
-          content:
-            application/json:
-              schema:
-                allOf:
-                - $ref: '#/components/schemas/ApiResponse'
-                - type: object
-                  properties:
-                    data:
-                      type: string
-              example:
-                error: 0
-                data: "<!-- Local rules -->\n\n<!-- Modify it at your will. -->\n<!-- Copyright (C) 2015-2019, Wazuh Inc. -->\n\n<!-- Example -->\n<group name=\"local,syslog,sshd,\">\n\n  <!--\n  Dec 10 01:02:02 host sshd[1234]: Failed none for root from 1.1.1.1 port 1066 ssh2\n -->\n  <rule id=\"100001\" level=\"5\">\n    <if_sid>5716</if_sid>\n    <srcip>1.1.1.1</srcip>\n    <description>sshd: authentication failed from IP 1.1.1.1.</description>\n    <group>authentication_failed,pci_dss_10.2.4,pci_dss_10.2.5,</group>\n  </rule>\n\n</group>\n"
-    post:
-      tags:
-      - manager
-      summary: Updates file contents.
-      description: Replaces file contents with the data contained in the API request.
-      operationId: api.controllers.manager_controller.post_files
-      parameters:
-        - $ref: '#/components/parameters/pretty'
-        - $ref: '#/components/parameters/wait_for_complete'
-        - $ref: '#/components/parameters/path'
-        - $ref: '#/components/parameters/overwrite'
-      responses:
-        '200':
-          description: 'Confirmation message'
-          content:
-            application/json:
-              schema:
-                allOf:
-                - $ref: '#/components/schemas/ApiResponse'
-                - type: object
-                  properties:
-                    data:
-                      type: string
-              example:
-                error: 0
-                data: File updated successfully.
-    delete:
-      tags:
-      - manager
-      summary: Removes a file.
-      description: Removes a specified file.
-      operationId: api.controllers.manager_controller.delete_files
-      parameters:
-        - $ref: '#/components/parameters/pretty'
-        - $ref: '#/components/parameters/wait_for_complete'
-        - $ref: '#/components/parameters/path'
-      responses:
-        '200':
-          description: 'Confirmation message'
-          content:
-            application/json:
-              schema:
-                allOf:
-                - $ref: '#/components/schemas/ApiResponse'
-                - type: object
-                  properties:
-                    data:
-                      type: string
-              example:
-                error: 0
-                data: File was deleted.
-  
-  /manager/restart:
-    put:
-      tags:
-      - manager
-      summary: Restarts the wazuh manager.
-      description: Restarts the wazuh manager.
-      operationId: api.controllers.manager_controller.put_restart
-      parameters:
-        - $ref: '#/components/parameters/pretty'
-        - $ref: '#/components/parameters/wait_for_complete'
-      responses:
-        '200':
-          description: 'Confirmation message'
-          content:
-            application/json:
-              schema:
-                allOf:
-                - $ref: '#/components/schemas/ApiResponse'
-                - type: object
-                  properties:
-                    data:
-                      type: string
-              example:
-                error: 0
-                data: Restarting manager.
-
-  /manager/configuration/validation:
-    get:
-      tags:
-      - manager
-      summary: Check Wazuh configuration.
-      description: Returns wether the Wazuh configuration is correct.
-      operationId: api.controllers.manager_controller.get_conf_validation
-      parameters:
-        - $ref: '#/components/parameters/pretty'
-        - $ref: '#/components/parameters/wait_for_complete'
-      responses:
-        '200':
-          description: 'Confirmation message'
-          content:
-            application/json:
-              schema:
-                allOf:
-                - $ref: '#/components/schemas/ApiResponse'
-                - type: object
-                  properties:
-                    data:
-                      allOf:
-                        - $ref: '#/components/schemas/ConfigurationValidation'
-              example:
-                error: 0
-                data:
->>>>>>> 99f53c18
                   status: KO
                   details:
                     - "(1230): Invalid element in the configuration: 'hello'."
@@ -8289,4 +5737,4 @@
 
 externalDocs:
   description: Find more about Wazuh API usage
-  url: 'https://documentation.wazuh.com/current/user-manual/api/index.html'
+  url: 'https://documentation.wazuh.com/current/user-manual/api/index.html'