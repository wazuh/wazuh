openapi: '3.0.0'
info:
  description: "The Wazuh API is an open source RESTful API that allows for interaction\
    \ with the Wazuh manager from a web browser, command line tool like cURL or any\
    \ script or program that can make web requests. The Wazuh Kibana app relies on\
    \ this heavily and Wazuh’s goal is to accommodate complete remote management of\
    \ the Wazuh infrastructure via the Wazuh Kibana app. Use the API to easily perform\
    \ everyday actions like adding an agent, restarting the manager(s) or agent(s)\
    \ or looking up syscheck details.\n"
  version: 4.0.0
  title: "Wazuh API"
  license:
    name: GPL 2.0
    url: 'https://github.com/wazuh/wazuh/blob/master/LICENSE'

components:
  schemas:
    ## Common models
    ApiResponse:
      type: object
      required:
      - error
      properties:
        error:
          type: integer
          format: int32
        message:
          type: string
    
    ListMetadata:
      type: object
      properties:
        totalItems:
          type: integer
          format: int32

    ## Agents models
    Agent:
      type: object
      properties:
        status:
          $ref: '#/components/schemas/AgentStatus'
        configSum:
          type: string
        group:
          type: array
          items:
            type: string
        name:
          type: string
        mergedSum:
          type: string
        ip:
          type: string
        manager:
          type: string
        node_name:
          type: string
        dateAdd:
          type: string
        version:
          type: string
        lastKeepAlive:
          type: string
        os:
          type: object
          properties:
            major:
              type: string
            name:
              type: string
            uname:
              type: string
            platform:
              type: string
            version:
              type: string
            codename:
              type: string
            arch:
              type: string
            minor:
              type: string
        id:
          type: string
  
    AgentByName:
      type: object
      properties:
        ip:
          type: string
        status:
          $ref: '#/components/schemas/AgentStatus'
        dateAdd:
          type: string
        name:
          type: string
        registerIP:
          type: string
        node_name:
          type: string
        id:
          type: string
  
    AgentAffected:
      type: object
      properties:
        msg:
          type: string
        affected_agents:
          type: array
          items:
            type: integer
    
    AllAgentAffected:
      type: object
      additionalProperties:
        $ref: '#/components/schemas/AgentAffected'
      properties:
        older_than:
          type: string
        total_affected_agents:
          type: integer
          format: int32
    
    AgentGroup:
      type: object
      properties:
        items:
          type: array
          items:
            properties:
              count:
                type: integer
              name:
                type: string
              mergedSum:
                type: string
              configSum:
                type: string
    
    AgentGroupDeleted:
      type: object
      properties:
        msg:
          type: string
        ids:
          type: array
          items:
            type: string
        affected_agents:
          type: array
          items:
            type: integer
          
    AgentIdKey:
      type: object
      properties:
        id:
          type: string
        key:
          type: string
          
    AgentSimple:
      type: object
      properties:
        version:
          type: string
        id:
          type: string
        name:
          type: string
    
    AgentStatus:
      type: string
      enum:
      - active
      - pending
      - neverconnected
      - disconnected
    
    AgentConfiguration:
      type: object
      properties:
        configuration:
          type: array
          items:
            properties:
              file:
                type: string
              logformat:
                type: string
              command:
                type: string
              alias:
                type: string
              target:
                type: array
                items:
                  type: string
              frequency:
                type: integer
    
    GroupConfiguration:
      type: object
      properties:
        filter:
          type: object
          properties:
            os:
              type: string
        config:
          type: object
          properties:
            localfile:
              type: array
              items:
                properties:
                  location:
                    type: string
                  log_format:
                    type: string
    
    ## Cache models
    GroupCache:
      type: object
      properties:
        all:
          type: array
          items:
            type: string
        group:
          type: object
    
    GroupCacheComplete:
      type: object
      properties:
        all:
          type: array
          items:
            type: string
        group:
          type: object
          properties:
            agents:
              type: array
              items:
                type: string
                
    ## CisCat models
    CiscatResults:
      type: object
      properties:
        profile:
          type: string
        score:
          type: integer
        error:
          type: integer
        scan:
          type: object
          properties:
            id:
              type: integer
            time:
              type: string
        fail:
          type: integer
        benchmark:
          type: integer
        pass:
          type: integer
        notchecked:
          type: integer
        unknown:
          type: integer
          
    # SCA models
    SCAChecks:
      type: object
      properties:
        file:
          type: string
        policy_id:
          type: string
        id:
          type: integer
        title:
          type: string
        description:
          type: string
        rationale:
          type: string
        remediation:
          type: string
        process:
          type: string
        directory:
          type: string
        registry:
          type: string
        references:
          type: string
        result:
          type: string
          enum:
            - "passed"
            - "failed"

    SCADatabase:
      type: object
      properties:
        policy_id:
          type: string
        name:
          type: string
        description:
          type: string
        references:
          type: string
        pass:
          type: integer
        fail:
          type: integer
        score:
          type: integer
        end_scan:
          type: string
        start_scan:
          type: string
        
  securitySchemes:
    basicAuth:
      type: http
      scheme: basic
      description: "Intended method to get a token"
      x-basicInfoFunc: api.authentication.check_user
    jwt:
      type: http
      scheme: bearer
      bearerFormat: JWT
      x-bearerInfoFunc: api.authentication.decode_token
  parameters:
    agent_id:
      in: path
      name: agent_id
      description: Agent ID
      required: true
      schema:
        type: integer
    agent_name:
      in: path
      name: agent_name
      description: Agent name.
      required: true
      schema:
        type: string
    benchmark:
      in: query
      name: benchmark
      description: Filters by benchmark.
      schema:
        type: string
    component:
      in: path
      name: component
      description: Selected agent's component.
      required: true
      schema:
        type: array
        items:
          type: string
          enum:
          - agent
          - agentless
          - analysis
          - auth
          - com
          - csyslog
          - integrator
          - logcollector
          - mail
          - monitor
          - request
          - syscheck
          - wmodules
    configuration:
      in: path
      name: configuration
      description: Selected agent's configuration to read
      required: true
      schema:
        type: array
        items:
          type: string
          enum:
          - client
          - buffer
          - labels
          - internal
          - agentless
          - global
          - active_response
          - alerts
          - command
          - rules
          - decoders
          - auth
          - active-response
          - cluster
          - csyslog
          - integration
          - localfile
          - socket
          - remote
          - syscheck
          - rootcheck
          - wmodules
    description:
      in: query
      name: description
      description: Filters by policy description.
      schema:
        type: string
    directory:
      in: query
      name: directory
      description: Filters by directory.
      schema:
        type: string
    error:
      in: query
      name: error
      description: Filters by encountered errors.
      schema:
        type: integer
    fail:
      in: query
      name: fail
      description: Filters by failed checks.
      schema:
        type: integer
    fields:
      in: query
      name: fields
      description: List of fields affecting the operation.
      schema:
        type: string
    file:
      in: query
      name: file
      description: Filters by filename.
      schema:
        type: integer
    file_name:
      in: path
      name: file_name
      description: Filename.
      required: true
      schema:
        type: string
    format:
      in: query
      name: fromat
      description: Optional. Output format (JSON, XML).
      schema:
        type: array
        items:
          type: string
          enum:
          - json
          - xml
    group_cache:
      in: path
      name: group
      description: Cache group.
      required: true
      schema:
        type: string
    group_id:
      in: path
      name: group_id
      description: Group ID.
      required: true
      schema:
        type: string
    hash:
      in: query
      name: hash
      description: Select algorithm to generate the sum.
      schema:
        type: string
    limit:  
      in: query
      name: limit
      description: Maximum number of elements to return
      schema:
        type: integer
        format: int32
        default: 1
        minimum: 1
    list_agents:
      in: query
      name: list_agents
      description: Array of agent's IDs
      required: true
      schema:
        type: array
        items:
          type: integer
    list_groups:
      in: query
      name: list_groups
      description: Array of group's IDs
      schema:
        type: array
        items:
          type: string
    name:
      in: query
      name: name
      description: Filters by agent name.
      schema:
        type: string
    notchecked:
      in: query
      name: notchecked
      description: Filters by not checked.
      schema:
        type: integer
    offset:
      in: query
      name: offset
      description: First element to return in the collection
      schema:
        type: integer
        format: int32
        default: 0
        minimum: 0
    olderThanParam:
      in: query
      name: older_than
      description: |
        Filters out disconnected agents for longer than specified. Time in seconds, ‘[n_days]d’, ‘[n_hours]h’, ‘[n_minutes]m’ or ‘[n_seconds]s’. For never connected agents, uses the register date.
      schema:
        type: string
    pass:
      in: query
      name: pass
      description: Filters by passed checks.
      schema:
        type: integer
    pretty:
      in: query
      name: pretty
      description: Show results in human-readable format
      schema:
        type: boolean
        default: false
    process:
      in: query
      name: process
      description: Filters by process name.
      schema:
        type: integer
    profile:
      in: query
      name: profile
      description: Filters by evaluated profile.
      schema:
        type: string
    policy_id:
      in: path
      name: policy_id
      description: Filters by policy id.
      required: True
      schema:
        type: integer
    purge:
      in: query
      name: purge
      description: Delete an agent from the key store
      schema:
        type: boolean
        default: false
    query:
      in: query
      name: q
      description: Query to filter results by. For example q=&quot;status=Active&quot;
      schema:
        type: string
    rationale:
      in: query
      name: rationale
      description: Filters by rationale.
      schema:
        type: string
    registry:
      in: query
      name: registry
      description: Filters by registry.
      schema:
        type: string
    references:
      in: query
      name: references
      description: Filters by references.
      schema:
        type: string
    remediation:
      in: query
      name: remediation
      description: Filters by remediation.
      schema:
        type: string
    result:
      in: query
      name: result
      description: Filters by result.
      schema:
        type: string
    score:
      in: query
      name: score
      description: Filters by final score.
      schema:
        type: integer
    search:
      in: query
      name: search
      description: Looks for elements with the specified string
      schema:
        type: string
    select:  
      in: query
      name: select
      description: Select which fields to return (separated by comma)
      schema:
        type: array
        items:
          type: string
    # It'd be more appropriate to be an array of strings, and separate the ascending or descending order in another param
    sort:
      in: query
      name: sort
      description: |
            Sorts the collection by a field or fields (separated by comma). Use +/- at the beginning to list in ascending or descending order.
      schema:
        type: string
    statusParam:
      in: query
      name: status
      description: Filters by agent status. Use commas to enter multiple statuses.
      schema:
        type: array
        items:
          type: string
          enum:
          - active
          - pending
          - neverconnected
          - disconnected
    title:
      in: query
      name: title
      description: Filters by title.
      schema:
        type: string
    type:
      in: query
      name: type
      description: Type of file.
      schema:
        type: array
        items:
          type: string
          enum:
          - conf
          - rootkit_files
          - rootkit_trojans
          - rcl
    unknown:
      in: query
      name: unknown
      description: Filters by unknown results.
      schema:
        type: integer
    version:
      in: query
      name: version
      description: Filters by agents version.
      schema:
        type: string
    wait_for_complete:
      in: query
      name: wait_for_complete
      description: Disable timeout response
      schema:
        type: boolean
        default: false

tags:
  - name: active-response
    description: 'Agents Active Response'
  - name: agents
    description: 'Agents management related operations'
  - name: cache
    description: 'API cache management'
  - name: ciscat
    description: ''
  - name: cluster
    description: ''
  - name: sca
    description: 'Policy monitoring'
  - name: decoders
    description: ''
  - name: experimental
    description: ''
  - name: lists
    description: ''
  - name: login
    description: 'User authentication'
  - name: manager
    description: ''
  - name: rootcheck
    description: ''
  - name: rules
    description: ''
  - name: syscheck
    description: ''
  - name: syscollector
    description: ''

security:
    - jwt: []

paths:
  /active-response/{agent_id}:
    put:
      tags:
        - active-response
      summary: 'Run an AR command in the agent'
      description: 'Runs an Active Response command on a specified agent'
<<<<<<< HEAD
      operationId: api.controllers.active_response_controller.active_response
=======
      operationId: api.controllers.active_response_controller.activeResponse
>>>>>>> 8e81381d
      parameters:
        - $ref: '#/components/parameters/agent_id'
      
      requestBody:
        content:
          application/json:
              schema:
                properties:
                  command:
                    description: Command running in the agent.
                    type: string
                    
                  custom:
                    description: Custom.
                    type: boolean
                    default: false
  
                  arguments:
                    description: Command arguments.
                    type: array
                    items:
                      type: string
                required:
                  - command
      responses:
        '200':
          description: 'Command send to agent'
          content:
            application/json:
              schema:
                allOf:
                - $ref: '#/components/schemas/ApiResponse'
                - type: object
                  properties:
                    data:
                      type: string
                example:
                  data: "Command sent."
                  error: 0

  /agents:
    delete:
      tags:
      - agents
      summary: Delete agents
      description: |
        Removes agents, using a list of them or a criterion based on the status or time of the last connection. The Wazuh API must be restarted after removing an agent.
<<<<<<< HEAD
      operationId: api.controllers.agents_controller.delete_agents
=======
      operationId: api.controllers.agents_controller.deleteAgents
>>>>>>> 8e81381d
      parameters:
        - $ref: '#/components/parameters/pretty'
        - $ref: '#/components/parameters/wait_for_complete'
        - $ref: '#/components/parameters/list_agents'
        - $ref: '#/components/parameters/purge'
        - $ref: '#/components/parameters/statusParam'
        - $ref: '#/components/parameters/olderThanParam'
      responses:
        '200':
          description: Delete agents
          content:
            application/json:
              schema:
                allOf:
                - $ref: '#/components/schemas/ApiResponse'
                - type: object
                  properties:
                    data:
                      $ref: '#/components/schemas/AllAgentAffected'  
              example:
                error: 0
                data:
                  msg: All selected agents were removed
                  affected_agents:
                  - '003'
                  - '005'
                  older_than: 10s
                  total_affected_agents: 2
<<<<<<< HEAD

=======
>>>>>>> 8e81381d
    get:
      tags:
      - agents
      summary: 'Get all agents'
      description: 'Returns a list with the available agents.'
<<<<<<< HEAD
      operationId: api.controllers.agents_controller.get_all_agents
=======
      operationId: api.controllers.agents_controller.getAllAgents
>>>>>>> 8e81381d
      parameters:
        - $ref: '#/components/parameters/pretty'
        - $ref: '#/components/parameters/wait_for_complete'
        - $ref: '#/components/parameters/offset'
        - $ref: '#/components/parameters/limit'
        - $ref: '#/components/parameters/select'
        - $ref: '#/components/parameters/sort'
        - $ref: '#/components/parameters/search'
        - $ref: '#/components/parameters/statusParam'
        - $ref: '#/components/parameters/query'
        - $ref: '#/components/parameters/olderThanParam'
        - in: query
          name: os.platform
          description: Filters by OS platform.
          schema:
            type: string
        - in: query
          name: os.version
          description: Filters by OS version.
          schema:
            type: string
        - in: query
          name: os.name
          description: Filters by OS name.
          schema:
            type: string
        - in: query
          name: manager
          description: Filters by manager hostname to which agents are connected.
          schema:
            type: string
        - $ref: '#/components/parameters/version'
        - in: query
          name: group
          description: Filters by group of agents.
          schema:
            type: string
        - in: query
          name: node_name
          description: Filters by node name.
          schema:
            type: string
        - $ref: '#/components/parameters/name'
        - in: query
          name: ip
          description: Filters by agent IP
          schema:
            type: string
      responses:
        '200':
          description: 'List of agents or error description'
          content:
            application/json:
              schema:
                allOf:
                - $ref: '#/components/schemas/ApiResponse'
                - type: object
                  properties:
                    data:
                      allOf:
                        - $ref: '#/components/schemas/ListMetadata'
                        - type: object
                          properties:
                            items:
                              type: array
                              items:
                                $ref: '#/components/schemas/Agent'
              example:
                error: 0
                data:
                  totalItems: 7
                  items:
                  - status: Active
                    configSum: ab73af41699f13fdd81903b5f23d8d00
                    group:
                    - default
                    name: agent1
                    mergedSum: f1a9e24e02ba4cc5ea80a9d3feb3bb9a
                    ip: 192.168.185.7
                    manager: manager
                    node_name: node02
                    dateAdd: '2018-10-11 09:38:47'
                    version: Wazuh v3.8.0
                    lastKeepAlive: '2018-10-11 13:58:08'
                    os:
                      major: '16'
                      name: Ubuntu
                      uname: Linux |ubuntu |4.4.0-135-generic |#161-Ubuntu SMP Mon Aug 27 10:45:01
                        UTC 2018 |x86_64
                      platform: ubuntu
                      version: 16.04.5 LTS
                      codename: Xenial Xerus
                      arch: x86_64
                      minor: '04'
                    id: '001'
                  - status: Active
                    name: manager
                    ip: 127.0.0.1
                    manager: manager
                    node_name: node01
                    dateAdd: '2018-10-11 09:37:23'
                    version: Wazuh v3.8.0
                    lastKeepAlive: '9999-12-31 23:59:59'
                    os:
                      major: '18'
                      name: Ubuntu
                      uname: Linux |manager |4.15.0-36-generic |#39-Ubuntu SMP Mon Sep 24 16:19:09
                        UTC 2018 |x86_64
                      platform: ubuntu
                      version: 18.04.1 LTS
                      codename: Bionic Beaver
                      arch: x86_64
                      minor: '04'
                    id: '000'
                  - status: Never connected
                    dateAdd: '2018-10-11 13:58:23'
                    name: NewHost_2
                    ip: 10.0.10.10
                    id: '123'
                    node_name: unknown
                  - status: Never connected
                    dateAdd: '2018-10-11 13:58:22'
                    name: NewHost
                    ip: 10.0.0.9
                    id: '007'
                    node_name: unknown
                  - status: Never connected
                    dateAdd: '2018-10-11 13:58:10'
                    group:
                    - default
                    name: server001
                    ip: 10.0.0.62
                    id: '002'
                    node_name: unknown
    post:
      tags:
      - agents
      summary: 'Add agent'
      description: 'Add a new agent.'
<<<<<<< HEAD
      operationId: api.controllers.agents_controller.add_agent
=======
      operationId: api.controllers.agents_controller.postAgent
>>>>>>> 8e81381d
      parameters:
        - $ref: '#/components/parameters/pretty'
        - $ref: '#/components/parameters/wait_for_complete'

      requestBody:
        content:
          application/json:
              schema:
                properties:
                  name:
                    description: Agent name.
                    type: string
                  ip:
                    description: "If this is not included, the API will get the IP automatically. If you are behind a proxy, you must set the option config.BehindProxyServer to yes at config.js. Allowed values: IP, IP/NET, ANY"
                    type: string
                  force_time:
                    description: Remove the old agent with the same IP if disconnected since <force_time> seconds.
                    type: integer
                    minimum: 1
                required:
                - name
                - ip
      responses:
        '200':
          description: 'Add an agent'
          content:
            application/json:
              schema:
                allOf:
                - $ref: '#/components/schemas/ApiResponse'
                - type: object
                  properties:
                    data:
                      $ref: '#/components/schemas/AgentIdKey'
              example:
                error: 0
                data:
                  id: "007"
                  key: MDA3IE5ld0hvc3QgMTAuMC4wLjkgZTk5MDE2ZTkzMjMyZDBjZDYyMGIyZTZmMTM2ZjMzMDQxMjY3M2E0NGRmOTNmODk1NzFjMGQyYzczY2VlYzRhZQ==
<<<<<<< HEAD

=======
                  
>>>>>>> 8e81381d
  /agents/{agent_id}:
    delete:
      tags:
        - agents
      summary: 'Delete an agent'
      description: 'Removes an agent.'
<<<<<<< HEAD
      operationId: api.controllers.agents_controller.delete_agent
=======
      operationId: api.controllers.agents_controller.deleteAgent
>>>>>>> 8e81381d
      parameters:
        - $ref: '#/components/parameters/pretty'
        - $ref: '#/components/parameters/wait_for_complete'
        - $ref: '#/components/parameters/agent_id'
        - $ref: '#/components/parameters/purge'
      responses:
        '200':
          description: 'Delete agent'
          content:
            application/json:
              schema:
                allOf:
                - $ref: '#/components/schemas/ApiResponse'
                - type: object
                  properties:
                    data:
                      $ref: '#/components/schemas/AgentAffected'
              example:
                error: 0
                data:
                  msg: All selected agents were removed
                  affected_agents:
                  - '008'
    get:
      tags:
        - agents
      summary: 'Get an agent'
      description: 'Returns various information from an agent.'
<<<<<<< HEAD
      operationId: api.controllers.agents_controller.get_agent
=======
      operationId: api.controllers.agents_controller.getAgent
>>>>>>> 8e81381d
      parameters:
        - $ref: '#/components/parameters/pretty'
        - $ref: '#/components/parameters/wait_for_complete'
        - $ref: '#/components/parameters/agent_id'
        - $ref: '#/components/parameters/select'
      responses:
        '200':
          description: 'Get agent'
          content:
            application/json:
              schema:
                allOf:
                - $ref: '#/components/schemas/ApiResponse'
                - type: object
                  properties:
                    data:
                      allOf:
                        - $ref: '#/components/schemas/Agent'
              example:
                error: 0
                data:
                    lastKeepAlive: '9999-12-31 23:59:59'
                    ip: 127.0.0.1
                    manager: manager
                    os:
                      arch: x86_64
                      codename: Bionic Beaver
                      major: '18'
                      minor: '04'
                      name: Ubuntu
                      platform: ubuntu
                      uname: Linux |manager |4.15.0-36-generic |#39-Ubuntu SMP Mon Sep 24 16:19:09
                        UTC 2018 |x86_64
                      version: 18.04.1 LTS
                    status: Active
                    version: Wazuh v3.8.0
                    dateAdd: '2018-10-11 09:37:23'
                    name: manager
                    node_name: node01
                    id: '000'
<<<<<<< HEAD

=======
  
>>>>>>> 8e81381d
  /agents/{agent_id}/config/{component}/{configuration}:
    get:
      tags:
        - agents
      summary: 'Get active configuration'
      description: 'Returns the active configuration in JSON format.'
<<<<<<< HEAD
      operationId: api.controllers.agents_controller.get_agent_config
=======
      operationId: api.controllers.agents_controller.getAgentConfig
>>>>>>> 8e81381d
      parameters:
        - $ref: '#/components/parameters/pretty'
        - $ref: '#/components/parameters/wait_for_complete'
        - $ref: '#/components/parameters/agent_id'
        - $ref: '#/components/parameters/component'
        - $ref: '#/components/parameters/configuration'
      responses:
        '200':
          description: 'Get agent configuration'
          content:
            application/json:
              schema:
                allOf:
                - $ref: '#/components/schemas/ApiResponse'
                - type: object
                  properties:
                    data:
                      allOf:
                        - $ref: '#/components/schemas/AgentConfiguration'
              example:
                error: 0
                data:
                    localfile:
                      - logformat: command
                        command: df -P
                        alias: df -P
                        target:
                          - agent
                        frequency: 360
                      - logformat: full_command
                        command: netstat -tulpn | sed 's/\\([[:alnum:]]\\+\\)\\ \\+[[:digit:]]\\+\\ \\+[[:digit:]]\\+\\ \\+\\(.*\\):\\([[:digit:]]*\\)\\ \\+\\([0-9\\.\\:\\*]\\+\\).\\+\\ \\([[:digit:]]*\\/[[:alnum:]\\-]*\\).*/\\1 \\2 == \\3 == \\4 \\5/' | sort -k 4 -g | sed 's/ == \\(.*\\) ==/:\\1/' | sed 1,2d
                        alias: netstat listening ports
                        target:
                          - agent
                        frequency: 360
                      - logformat: full_command
                        command: last -n 20
                        alias: last -n 20
                        target:
                          - agent
                        frequency: 360
                      - file: /var/ossec/logs/active-responses.log
                        logformat: syslog
                        target:
                          - agent
                      - file: /var/log/auth.log
                        logformat: syslog
                        target:
                          - agent
                      - file: /var/log/syslog
                        logformat: syslog
                        target:
                          - agent
                      - file: /var/log/dpkg.log
                        logformat: syslog
                        target:
                          - agent
                      - file: /var/log/kern.log
                        logformat: syslog
                        target:
                          - agent
<<<<<<< HEAD

=======
  
>>>>>>> 8e81381d
  /agents/{agent_id}/group:
    delete:
      tags:
        - agents
      summary: 'Remove all agent groups.'
      description: 'Removes the group of the agent. The agent will automatically revert to the "default" group.'
<<<<<<< HEAD
      operationId: api.controllers.agents_controller.delete_agent_group
=======
      operationId: api.controllers.agents_controller.deleteAgentGroup
>>>>>>> 8e81381d
      parameters:
        - $ref: '#/components/parameters/pretty'
        - $ref: '#/components/parameters/wait_for_complete'
        - $ref: '#/components/parameters/agent_id'
      responses:
        '200':
          description: 'Remove the group of the agent'
          content:
            application/json:
              schema:
                allOf:
                - $ref: '#/components/schemas/ApiResponse'
                - type: object
                  properties:
                    data:
                      type: string
                example:
                  error: 0
                  data: "Group unset for agent '004'."
<<<<<<< HEAD

=======
                  
>>>>>>> 8e81381d
  /agents/{agent_id}/group/is_sync:
    get:
      tags:
        - agents
      summary: 'Get sync status of agent'
      description: 'Returns the sync status in JSON format.'
<<<<<<< HEAD
      operationId: api.controllers.agents_controller.get_sync_agent
=======
      operationId: api.controllers.agents_controller.getSyncAgent
>>>>>>> 8e81381d
      parameters:
        - $ref: '#/components/parameters/pretty'
        - $ref: '#/components/parameters/wait_for_complete'
        - $ref: '#/components/parameters/agent_id'
      responses:
        '200':
          description: 'Get agent sync'
          content:
            application/json:
              schema:
                allOf:
                  - $ref: '#/components/schemas/ApiResponse'
                  - type: object
                    properties:
                      data:
                        properties:
                          syncef:
                            type: boolean
                        
              example:
                error: 0
                data:
                    synced: false
<<<<<<< HEAD

=======
                  
>>>>>>> 8e81381d
  /agents/{agent_id}/group/{group_id}:
    delete:
      tags:
        - agents
      summary: 'Remove a single group of an agent'
      description: 'Remove the group of the agent but will leave the rest of its group if it belongs to a multigroup.'
<<<<<<< HEAD
      operationId: api.controllers.agents_controller.delete_agent_single_group
=======
      operationId: api.controllers.agents_controller.deleteAgentSingleGroup
>>>>>>> 8e81381d
      parameters:
        - $ref: '#/components/parameters/pretty'
        - $ref: '#/components/parameters/wait_for_complete'
        - $ref: '#/components/parameters/agent_id'
        - $ref: '#/components/parameters/group_id'
      responses:
        '200':
          description: 'Remove the group of the agent'
          content:
            application/json:
              schema:
                allOf:
                - $ref: '#/components/schemas/ApiResponse'
                - type: object
                  properties:
                    data:
                      type: string
                example:
                  error: 0
                  data: "Group 'dmz' unset for agent '004'."
    put:
      tags:
        - agents
      summary: 'Add agent group'
      description: 'Adds an agent to the specified group.'
<<<<<<< HEAD
      operationId: api.controllers.agents_controller.put_agent_single_group
=======
      operationId: api.controllers.agents_controller.putAgentSingleGroup
>>>>>>> 8e81381d
      parameters:
        - $ref: '#/components/parameters/pretty'
        - $ref: '#/components/parameters/wait_for_complete'
        - $ref: '#/components/parameters/agent_id'
        - $ref: '#/components/parameters/group_id'
        - in: query
          name: force_single_group
          description: Wheter to append new group to current agent's group or replace it.
          schema:
            type: boolean
      responses:
        '200':
          description: 'Add agent to group'
          content:
            application/json:
              schema:
                allOf:
                  - $ref: '#/components/schemas/ApiResponse'
                  - type: object
                    properties:
                      data: 
                        type: string
                example:
                  error: 0
                  data: "Group '004' already belongs to group 'dmz'."
<<<<<<< HEAD

=======
                  
>>>>>>> 8e81381d
  /agents/{agent_id}/key:
    get:
      tags:
        - agents
      summary: 'Get agent key'
      description: 'Returns the key of an agent.'
<<<<<<< HEAD
      operationId: api.controllers.agents_controller.get_agent_key
=======
      operationId: api.controllers.agents_controller.getAgentKey
>>>>>>> 8e81381d
      parameters:
        - $ref: '#/components/parameters/pretty'
        - $ref: '#/components/parameters/wait_for_complete'
        - $ref: '#/components/parameters/agent_id'
      responses:
        '200':
          description: 'Get agent key'
          content:
            application/json:
              schema:
                allOf:
                  - $ref: '#/components/schemas/ApiResponse'
                  - type: object
                    properties:
                      data:
                        type: string
                        
              example:
                error: 0
                data: MDA0IG1haW5fZGF0YWJhc2UgMTAuMC4wLjE1IDIzNGM1Y2MzZjhhNzA2OWY2ZGRjN2I0NDc1MWZmNmE1Zjg3MjExMTJiZWJhNmFhMWUyMDIzNWI4MTBjYWNiM2I=
<<<<<<< HEAD

=======
                
>>>>>>> 8e81381d
  /agents/{agent_id}/restart:
    put:
      tags:
        - agents
      summary: 'Restart an agent'
      description: 'Restarts the specified agent.'
<<<<<<< HEAD
      operationId: api.controllers.agents_controller.put_restart_agent
=======
      operationId: api.controllers.agents_controller.putRestartAgent
>>>>>>> 8e81381d
      parameters:
        - $ref: '#/components/parameters/pretty'
        - $ref: '#/components/parameters/wait_for_complete'
        - $ref: '#/components/parameters/agent_id'
      responses:
        '200':
          description: 'Agent restarted'
          content:
            application/json:
              schema:
                allOf:
                - $ref: '#/components/schemas/ApiResponse'
                - type: object
                  properties:
                    data:
                      $ref: '#/components/schemas/AgentAffected'
                example:
                  error: 0
                  data: 
                    msg: All selected agents were restarted
                    affected_agents:
                      - "007"
<<<<<<< HEAD

=======
  
>>>>>>> 8e81381d
  /agents/{agent_id}/upgrade:
    put:
      tags:
        - agents
      summary: 'Upgrade agent using online repository'
      description: 'Upgrade the agent using a WPK file from online repository.'
<<<<<<< HEAD
      operationId: api.controllers.agents_controller.put_upgrade_agent
=======
      operationId: api.controllers.agents_controller.putUpgradeAgent
>>>>>>> 8e81381d
      parameters:
        - $ref: '#/components/parameters/pretty'
        - $ref: '#/components/parameters/wait_for_complete'
        - $ref: '#/components/parameters/agent_id'
        - in: query
          name: wpk_repo
          description: WPK repository.
          schema:
            type: string
        - $ref: '#/components/parameters/version'
        - in: query
          name: use_http
          description: Use protocol http. If it's false use https. By default the value is set to false.
          schema:
            type: boolean
        - in: query
          name: force
          description: Force upgrade.
          schema:
            type: integer
            enum:
              - "0"
              - "1"
      responses:
        '200':
          description: 'Agent upgraded'
          content:
            application/json:
              schema:
                allOf:
                  - $ref: '#/components/schemas/ApiResponse'
                  - type: object
                    properties:
                      data: 
                        type: string
              example:
                error: 0
                data: "Upgrade procedure started"
<<<<<<< HEAD

=======
                
>>>>>>> 8e81381d
  /agents/{agent_id}/upgrade_custom:
    put:
      tags:
        - agents
      summary: 'Upgrade agent using online repository'
      description: 'Upgrade the agent using a WPK file from online repository.'
<<<<<<< HEAD
      operationId: api.controllers.agents_controller.put_upgrade_custom_agent
=======
      operationId: api.controllers.agents_controller.putUpgradeCustomAgent
>>>>>>> 8e81381d
      parameters:
        - $ref: '#/components/parameters/pretty'
        - $ref: '#/components/parameters/wait_for_complete'
        - $ref: '#/components/parameters/agent_id'
        - in: query
          name: file_path
          description: Path to the WPK file. The file must be on a folder on the Wazuh's installation directory (by default, <code>/var/ossec</code>).
          schema:
            type: string
        - in: query
          name: installer
          description: Installation script.
          schema:
            type: string
      responses:
        '200':
          description: 'Agent upgraded'
          content:
            application/json:
              schema:
                allOf:
                  - $ref: '#/components/schemas/ApiResponse'
                  - type: object
                    properties:
                      data: 
                        type: string
              example:
                error: 0
                data: "Installation started"
<<<<<<< HEAD

=======
  
>>>>>>> 8e81381d
  /agents/{agent_name}:
    put:
      tags:
        - agents
      summary: 'Add agent (quick method)'
      description: 'Adds a new agent with name :agent_name. This agent will use ANY as IP.'
<<<<<<< HEAD
      operationId: api.controllers.agents_controller.put_new_agent
=======
      operationId: api.controllers.agents_controller.putNewAgent
>>>>>>> 8e81381d
      parameters:
        - $ref: '#/components/parameters/pretty'
        - $ref: '#/components/parameters/wait_for_complete'
        - $ref: '#/components/parameters/agent_name'
      responses:
        '200':
          description: 'Agent added'
          content:
            application/json:
              schema:
                allOf:
                - $ref: '#/components/schemas/ApiResponse'
                - type: object
                  properties:
                    data:
                      $ref: '#/components/schemas/AgentIdKey'
              example:
                error: 0
                data:
                  id: "008"
                  key: MDA4IG15TmV3QWdlbnQgYW55IDIyNGVmNmI4NjYyMDk5OTc5NzdiZWJhNDRmZTAyNDI0NjU2ZDM1NjhjNWJiZWI4Njk0M2JkMzdjZjA5YjZlM2M=
<<<<<<< HEAD

=======
  
>>>>>>> 8e81381d
  /agents/{agent_id}/upgrade_result:
    get:
      tags:
        - agents
      summary: 'Get upgrade result from agent'
      description: 'Returns the upgrade result from an agent.'
<<<<<<< HEAD
      operationId: api.controllers.agents_controller.get_agent_upgrade
=======
      operationId: api.controllers.agents_controller.getAgentUpgrade
>>>>>>> 8e81381d
      parameters:
        - $ref: '#/components/parameters/pretty'
        - $ref: '#/components/parameters/wait_for_complete'
        - $ref: '#/components/parameters/agent_id'
        - in: query
          name: timeout
          description: Seconds to wait for the agent to respond.
          schema:
            type: integer
          
      responses:
        '200':
          description: 'Get agent upgrade result'
          content:
            application/json:
              schema:
                allOf:
                  - $ref: '#/components/schemas/ApiResponse'
                  - type: object
                    properties:
                      data:
                        type: string
                        
              example:
                error: 0
                data: Agent upgraded successfully
<<<<<<< HEAD

=======
  
>>>>>>> 8e81381d
  /agents/group/{group_id}:
    delete:
      tags:
        - agents
      summary: 'Remove a single group of multiple agents'
      description: 'Remove a list of agents of a group.'
<<<<<<< HEAD
      operationId: api.controllers.agents_controller.delete_multiple_agent_group
=======
      operationId: api.controllers.agents_controller.deleteMultipleAgentGroup
>>>>>>> 8e81381d
      parameters:
        - $ref: '#/components/parameters/pretty'
        - $ref: '#/components/parameters/wait_for_complete'
        - $ref: '#/components/parameters/list_agents'
        - $ref: '#/components/parameters/group_id'
      responses:
        '200':
          description: 'Remove the group of multiple agents'
          content:
            application/json:
              schema:
                allOf:
                - $ref: '#/components/schemas/ApiResponse'
                - type: object
                  properties:
                    data:
                      $ref: '#/components/schemas/AgentAffected'
              example:
                error: 0
                data:
                  msg: All selected agents were removed to group dmz
                  affected_agents:
                  - '001'
                  - '002'
    post:
      tags:
        - agents
      summary: 'Add a list of agents to a group'
      description: 'Adds a list of agents to the specified group.'
<<<<<<< HEAD
      operationId: api.controllers.agents_controller.post_multiple_agent_group
=======
      operationId: api.controllers.agents_controller.postMultipleAgentGroup
>>>>>>> 8e81381d
      parameters:
        - $ref: '#/components/parameters/pretty'
        - $ref: '#/components/parameters/wait_for_complete'
        - $ref: '#/components/parameters/group_id'
      
      requestBody:
        content:
          application/json:
            schema:
              properties:
                agent_id_list:
                  description: List of agents ID.
                  type: array
                  items:
                    type: string
      responses:
        '200':
          description: 'Add multiple agents to a group'
          content:
            application/json:
              schema:
                allOf:
                - $ref: '#/components/schemas/ApiResponse'
                - type: object
                  properties:
                    data:
                      $ref: '#/components/schemas/AgentAffected'
              example:
                error: 0
                data:
                  msg: All selected agents assigned to group dmz
                  affected_agents:
                  - '001'
                  - '002'
<<<<<<< HEAD

=======
  
>>>>>>> 8e81381d
  /agents/groups:
    delete:
      tags:
        - agents
      summary: 'Delete a list of groups'
<<<<<<< HEAD
      operationId: api.controllers.agents_controller.delete_list_group
=======
      operationId: api.controllers.agents_controller.deleteListGroup
>>>>>>> 8e81381d
      parameters:
        - $ref: '#/components/parameters/pretty'
        - $ref: '#/components/parameters/wait_for_complete'
        - $ref: '#/components/parameters/list_groups'
      responses:
        '200':
          description: 'Remove multiple group of multiple agents'
          content:
            application/json:
              schema:
                allOf:
                - $ref: '#/components/schemas/ApiResponse'
                - type: object
                  properties:
                    data:
                      $ref: '#/components/schemas/AgentGroupDeleted'
              example:
                error: 0
                data:
                  msg: All selected groups were removed
                  affected_groups:
                  - 'webserver'
                  - 'dataserver'
                  affected_agents:
                  - '002'
                  - '005'
                  - '003'
    get:
      tags:
        - agents
      summary: 'Get groups'
      description: 'Returns the list of existing agent groups.'
<<<<<<< HEAD
      operationId: api.controllers.agents_controller.get_list_group
=======
      operationId: api.controllers.agents_controller.getListGroup
>>>>>>> 8e81381d
      parameters:
        - $ref: '#/components/parameters/pretty'
        - $ref: '#/components/parameters/wait_for_complete'
        - $ref: '#/components/parameters/offset'
        - $ref: '#/components/parameters/limit'
        - $ref: '#/components/parameters/sort'
        - $ref: '#/components/parameters/search'
        - $ref: '#/components/parameters/hash'
      responses:
        '200':
          description: 'List all groups'
          content:
            application/json:
              schema:
                allOf:
                - $ref: '#/components/schemas/ApiResponse'
                - type: object
                  properties:
                    data:
                      $ref: '#/components/schemas/AgentGroup'
              example:
                error: 0
                data:
                  item:
                  - count: 2
                    name: default
                    mergedSum: f8d49771911ed9d5c45b03a40babd065
                    configSum: ab73af41699f13fdd81903b5f23d8d00
                  - count: 3
                    name: dmz
                    mergedSum: 220d6c5fc253f251827ee7487341c0fc
                    configSum: cfbae9ecc10eb15f1b4fc736de6758cc
                  - count: 0
                    name: pciserver
                    mergedSum: 220d6c5fc253f251827ee7487341c0fc
                    configSum: ab73af41699f13fdd81903b5f23d8d00

  /agents/groups/{group_id}:
    delete:
      tags:
        - agents
      summary: 'Remove group'
      description: 'Removes the group. Agents that were assigned to the removed group will automatically revert to the "default" group.'
<<<<<<< HEAD
      operationId: api.controllers.agents_controller.delete_group
=======
      operationId: api.controllers.agents_controller.deleteGroup
>>>>>>> 8e81381d
      parameters:
        - $ref: '#/components/parameters/pretty'
        - $ref: '#/components/parameters/wait_for_complete'
        - $ref: '#/components/parameters/group_id'
      responses:
        '200':
          description: 'Remove a group and revert agents to default group'
          content:
            application/json:
              schema:
                allOf:
                - $ref: '#/components/schemas/ApiResponse'
                - type: object
                  properties:
                    data:
                      $ref: '#/components/schemas/AgentGroupDeleted'
              example:
                error: 0
                data:
                  msg: All selected groups were removed
                  affected_groups:
                  - 'dmz'
                  affected_agents:
    get:
      tags:
        - agents
      summary: 'Get agents in a group'
      description: 'Returns the list of agents in a group.'
<<<<<<< HEAD
      operationId: api.controllers.agents_controller.get_agent_in_group
=======
      operationId: api.controllers.agents_controller.getAgentInGroup
>>>>>>> 8e81381d
      parameters:
        - $ref: '#/components/parameters/pretty'
        - $ref: '#/components/parameters/wait_for_complete'
        - $ref: '#/components/parameters/group_id'
        - $ref: '#/components/parameters/offset'
        - $ref: '#/components/parameters/limit'
        - $ref: '#/components/parameters/select'
        - $ref: '#/components/parameters/sort'
        - $ref: '#/components/parameters/search'
        - $ref: '#/components/parameters/statusParam'
        - $ref: '#/components/parameters/query'
      responses:
        '200':
          description: 'List of agents or error description'
          content:
            application/json:
              schema:
                allOf:
                - $ref: '#/components/schemas/ApiResponse'
                - type: object
                  properties:
                    data:
                      allOf:
                        - $ref: '#/components/schemas/ListMetadata'
                        - type: object
                          properties:
                            items:
                              type: array
                              items:
                                $ref: '#/components/schemas/Agent'
              example:
                error: 0
                data:
                  totalItems: 3
                  items:
                  - os:
                      arch: x86_64
                      codename: Bionic Beaver
                      major: '18'
                      minor: '04'
                      name: Ubuntu
                      platform: ubuntu
                      uname: Linux |agent-1 |4.15.0-43-generic |#46-Ubuntu SMP Thu Dec 6 14:45:28 UTC 2018 |x86_64
                      version: 18.04.1 LTS
                    group:
                      - default
                      - dmz
                    lastKeepAlive: '2019-02-19 10:31:09'
                    ip: 172.17.0.201
                    manager: manager
                    status: Active
                    version: Wazuh v3.8.2
                    dateAdd: '2019-02-19 10:25:42'
                    name: agent-1
                    configSum: ab73af41699f13fdd81903b5f23d8d00
                    registerIP: 172.17.0.201
                    node_name: node01
                    id: '001'
                    mergedSum: f8d49771911ed9d5c45b03a40babd065
                  - group:
                    - default
                    - dmz
                    lastKeepAlive: '10.0.0.62'
                    status: Never connected
                    dateAdd: '2019-02-19 10:30:59'
                    name: server001
                    registerIP: 10.0.0.62
                    node_name: unknown
                    id: '002'
                  - group:
                    - dmz
                    lastKeepAlive: '10.0.0.15'
                    status: Never connected
                    dateAdd: '2019-02-19 10:31:00'
                    name: main_database
                    registerIP: 10.0.0.15
                    node_name: unknown
                    id: '004'
    put:
      tags:
        - agents
      summary: 'Create a group'
      description: 'Creates a new group.'
<<<<<<< HEAD
      operationId: api.controllers.agents_controller.put_group
=======
      operationId: api.controllers.agents_controller.putGroup
>>>>>>> 8e81381d
      parameters:
        - $ref: '#/components/parameters/pretty'
        - $ref: '#/components/parameters/wait_for_complete'
        - $ref: '#/components/parameters/group_id'
      responses:
        '200':
          description: 'Add new agent'
          content:
            application/json:
              schema:
                allOf:
                  - $ref: '#/components/schemas/ApiResponse'
                  - type: object
                    properties:
                      data: 
                        type: string
              example:
                error: 0
                data: "Group 'pciserver' created"
<<<<<<< HEAD

=======
  
>>>>>>> 8e81381d
  /agents/groups/{group_id}/configuration:
    get:
      tags:
        - agents
      summary: 'Get group configuration'
      description: 'Returns the group configuration (agent.conf).'
<<<<<<< HEAD
      operationId: api.controllers.agents_controller.get_group_config
=======
      operationId: api.controllers.agents_controller.getGroupConfig
>>>>>>> 8e81381d
      parameters:
        - $ref: '#/components/parameters/pretty'
        - $ref: '#/components/parameters/wait_for_complete'
        - $ref: '#/components/parameters/group_id'
        - $ref: '#/components/parameters/offset'
        - $ref: '#/components/parameters/limit'
      responses:
        '200':
          description: 'Get group configuration'
          content:
            application/json:
              schema:
                allOf:
                - $ref: '#/components/schemas/ApiResponse'
                - type: object
                  properties:
                    data:
                      allOf:
                        - $ref: '#/components/schemas/ListMetadata'
                        - type: object
                          properties:
                            items:
                              type: array
                              items:
                                $ref: '#/components/schemas/GroupConfiguration'
              example:
                error: 0
                data:
                  totalItems: 1
                  items:
                  - filters:
                      os: Linux
                  - config:
                      localfile:
                      - location: /var/log/linux.log
                      - log_format: syslog
    post:
      tags:
        - agents
      summary: 'Put configuration file (agent.conf) into a group'
      description: 'Upload the group configuration (agent.conf).'
<<<<<<< HEAD
      operationId: api.controllers.agents_controller.post_group_config
=======
      operationId: api.controllers.agents_controller.postGroupConfig
>>>>>>> 8e81381d
      parameters:
        - $ref: '#/components/parameters/pretty'
        - $ref: '#/components/parameters/wait_for_complete'
        - $ref: '#/components/parameters/group_id'
        
      requestBody:
        content:
          application/xml:
            schema:
              properties:
                file_name:
                  description: Updated file
                  type: string
      
      responses:
        '200':
          description: 'Upload configuration'
          content:
            application/json:
              schema:
                allOf:
                - $ref: '#/components/schemas/ApiResponse'
                - type: object
                  properties:
                    data:
                      type: string
              example:
                error: 0
                data: Agent configuration was updated successfully
<<<<<<< HEAD

=======
      
>>>>>>> 8e81381d
  /agents/groups/{group_id}/files:
    get:
      tags:
        - agents
      summary: 'Get group files'
      description: 'Returns the files belonging to the group.'
<<<<<<< HEAD
      operationId: api.controllers.agents_controller.get_group_files
=======
      operationId: api.controllers.agents_controller.getGroupFiles
>>>>>>> 8e81381d
      parameters:
        - $ref: '#/components/parameters/pretty'
        - $ref: '#/components/parameters/wait_for_complete'
        - $ref: '#/components/parameters/group_id'
        - $ref: '#/components/parameters/offset'
        - $ref: '#/components/parameters/limit'
        - $ref: '#/components/parameters/sort'
        - $ref: '#/components/parameters/search'
        - $ref: '#/components/parameters/hash'
      responses:
        '200':
          description: 'Get group files'
          content:
            application/json:
              schema:
                allOf:
                - $ref: '#/components/schemas/ApiResponse'
                - type: object
                  properties:
                    data:
                      allOf:
                        - $ref: '#/components/schemas/ListMetadata'
                        - type: object
                          properties:
                            items:
                              type: array
                              items:
                                properties:
                                  filename:
                                    type: string
                                  hash:
                                    type: string
              example:
                error: 0
                data:
                  totalItems: 24
                  items:
                    - filename: agent.conf
                      hash: ab73af41699f13fdd81903b5f23d8d00
                    - filename: ar.conf
                      hash: 76d8be9b97d8eae4c239e530ee7e71c8
                    - filename: cis_apache2224_rcl.txt
                      hash: 3c2469443a08b01c454ca35558cb9fa6
                    - filename: cis_debian_linux_rcl.txt
                      hash: cc12fdba595817758f308024f61acb71
                    - filename: cis_mysql5-6_community_rcl.txt
                      hash: f5f770160baf596373e4f77f987cc422
                    - filename: cis_mysql5-6_enterprise_rcl.txt
                      hash: de9865c809f1555d537e5a49872eaf4c
                    - filename: cis_rhel5_linux_rcl.txt
                      hash: a3af38b3f81a48332c7bcd9cf8aa6eff
                    - filename: cis_rhel6_linux_rcl.txt
                      hash: bdcfa3ab90b553f8e5c84cfa9fd90289
                    - filename: cis_rhel7_linux_rcl.txt
                      hash: 039e579029e3edcf8241fb391f46b12f
                    - filename: cis_rhel_linux_rcl.txt
                      hash: 569cd8a2cc7527cc75f81f77098de461
                    - filename: cis_sles11_linux_rcl.txt,
                      hash: d86ee36d384930293cbcc83c8fb57c93
                    - filename: cis_sles12_linux_rcl.txt
                      hash: 6f58710fa8eef659dc782a3fa4699e33
                    - filename: cis_win2012r2_domainL1_rcl.txt
                      hash: 8819dfa3523933b113e27a85fc9e568d
                    - filename: cis_win2012r2_domainL2_rcl.txt
                      hash: e8a2c7ab57bc8102b237f061b8f82dce
                    - filename: cis_win2012r2_memberL1_rcl.txt
                      hash: 38c88156d03af9372efd620e6e57d473
                    - filename: cis_win2012r2_memberL2_rcl.txt
                      hash: c4b62b3e01b5f5634a9719eb8a104028
                    - filename: merged.mg
                      hash: f8d49771911ed9d5c45b03a40babd065
                    - filename: rootkit_files.txt
                      hash: e5ddcac443143cef6237d5f9b8d48585
                    - filename:  rootkit_trojans.txt
                      hash: 6bcf7016d3e6b4c7faa62cf265c24dcc
                    - filename: system_audit_rcl.txt
                      hash: be69b84dd5ee73200bb903a46270e18c
                    - filename: system_audit_ssh.txt
                      hash: 407c1f5e103f0cb58249eb7252a84797
                    - filename: win_applications_rcl.txt
                      hash: 0a4ad12c8145aca8a28d31de5c448b48
                    - filename: win_audit_rcl.txt
                      hash: 92d8011facc8b921ece301ea4ce6a616
                    - filename: win_malware_rcl.txt
                      hash: 6a8d3c63a0e77dea35aaed3ee2cca3a1
<<<<<<< HEAD

=======
      
>>>>>>> 8e81381d
  /agents/groups/{group_id}/files/{file_name}:
    get:
      tags:
        - agents
      summary: 'Get a file in group'
      description: 'Returns the specified file belonging to the group parsed to JSON.'
<<<<<<< HEAD
      operationId: api.controllers.agents_controller.get_group_file
=======
      operationId: api.controllers.agents_controller.getGroupFile
>>>>>>> 8e81381d
      parameters:
        - $ref: '#/components/parameters/pretty'
        - $ref: '#/components/parameters/wait_for_complete'
        - $ref: '#/components/parameters/group_id'
        - $ref: '#/components/parameters/file_name'
        - $ref: '#/components/parameters/type'
        - $ref: '#/components/parameters/format'
      responses:
        '200':
          description: 'Get group file'
          content:
            application/json:
              schema:
                allOf:
                - $ref: '#/components/schemas/ApiResponse'
                - type: object
                  properties:
                    data:
                      allOf:
                        - $ref: '#/components/schemas/ListMetadata'
                        - type: object
                          properties:
                            controls:
                              type: array
                              items:
                                properties:
                                  condition:
                                    type: string
                                  name:
                                    type: string
                                  reference:
                                    type: string
                                  checks:
                                    type: array
                                    items:
                                      type: string
              example:
                error: 0
                data:
                  controls:
                    - ...: ...
                    - condition: all required
                      name: CIS - Testing against the CIS Debian Linux Benchmark v1
                      reference: CIS_Debian_Benchmark_v1.0pdf
                      checks: 
                        - f:/etc/debian_version
    post:
      tags:
        - agents
      summary: 'Upload file into a group'
<<<<<<< HEAD
      operationId: api.controllers.agents_controller.post_group_file
=======
      operationId: api.controllers.agents_controller.postGroupFile
>>>>>>> 8e81381d
      parameters:
        - $ref: '#/components/parameters/pretty'
        - $ref: '#/components/parameters/wait_for_complete'
        - $ref: '#/components/parameters/group_id'
        - $ref: '#/components/parameters/file_name'
      
      requestBody:
        content:
          application/xml:
            schema:
              properties:
                file_name:
                  description: Updated file
                  type: string
      
      responses:
        '200':
          description: 'Post group file'
          content:
            application/json:
              schema:
                allOf:
                - $ref: '#/components/schemas/ApiResponse'
                - type: object
                  properties:
                    data:
                      type: string
              example:
                error: 0
                data: Agent configuration was updated successfully
<<<<<<< HEAD

=======
             
>>>>>>> 8e81381d
  /agents/groups/insert:
    post:
      tags:
        - agents
      summary: 'Get a file in group'
      description: 'Returns the specified file belonging to the group parsed to JSON.'
<<<<<<< HEAD
      operationId: api.controllers.agents_controller.insert_agent
=======
      operationId: api.controllers.agents_controller.insertAgent
>>>>>>> 8e81381d
      parameters:
        - $ref: '#/components/parameters/pretty'
        - $ref: '#/components/parameters/wait_for_complete'
      requestBody:
        content:
          application/json:
              schema:
                properties:
                  name:
                    description: Agent name.
                    type: string
                    
                  ip:
                    description: "If this is not included, the API will get the IP automatically. If you are behind a proxy, you must set the option config.BehindProxyServer to yes at config.js. Allowed values: IP, IP/NET, ANY"
                    type: string
                    
                  id:
                    description: Agent ID.
                    type: string
                    
                  key:
                    description: "Agent key. Minimum length: 64 characters. Allowed values: ^[a-zA-Z0-9]+$"
                    type: string
  
                  force:
                    description: Remove the old agent with the same IP if disconnected since <force> seconds.
                    type: integer
      responses:
        '200':
          description: 'Get group file'
          content:
            application/json:
              schema:
                allOf:
                - $ref: '#/components/schemas/ApiResponse'
                - type: object
                  properties:
                    data:
                      $ref: '#/components/schemas/AgentIdKey'
              example:
                error: 0
                data:
                  id: 123
                  key: MTIzIE5ld0hvc3RfMiAxMC4wLjEwLjEwIDFhYmNkZWZnaGlqa2xtbm9wcXJzdHV2d3h5emFiY2RlZmdoaWprbG1ub3BxcnN0dXZ3eHl6YWJjZGVmZ2hpNjQ=
<<<<<<< HEAD

=======
  
>>>>>>> 8e81381d
  /agents/name/{agent_name}:
    get:
      tags:
        - agents
      summary: 'Get an agent by its name'
      description: 'Returns various information from an agent called :agent_name.'
<<<<<<< HEAD
      operationId: api.controllers.agents_controller.get_agent_by_name
=======
      operationId: api.controllers.agents_controller.getAgentByName
>>>>>>> 8e81381d
      parameters:
        - $ref: '#/components/parameters/pretty'
        - $ref: '#/components/parameters/wait_for_complete'
        - $ref: '#/components/parameters/agent_name'
        - $ref: '#/components/parameters/select'
      responses:
        '200':
          description: 'Get agent'
          content:
            application/json:
              schema:
                allOf:
                - $ref: '#/components/schemas/ApiResponse'
                - type: object
                  properties:
                    data:
                      allOf:
                        - $ref: '#/components/schemas/AgentByName'
              example:
                error: 0
                data:
                  ip: 10.0.0.9
                  status: Never connected
                  dateAdd: "2019-02-19 10:31:12"
                  name: NewHost
                  registerIP: 10.0.0.9
                  node_name: unknown
                  id: "007"
<<<<<<< HEAD

=======
                  
>>>>>>> 8e81381d
  /agents/no_group:
    get:
      tags:
        - agents
      summary: 'Get agents without group'
      description: 'Returns a list with the available agents without group.'
<<<<<<< HEAD
      operationId: api.controllers.agents_controller.get_agent_no_group
=======
      operationId: api.controllers.agents_controller.getAgentNoGroup
>>>>>>> 8e81381d
      parameters:
        - $ref: '#/components/parameters/pretty'
        - $ref: '#/components/parameters/wait_for_complete'
        - $ref: '#/components/parameters/offset'
        - $ref: '#/components/parameters/limit'
        - $ref: '#/components/parameters/select'
        - $ref: '#/components/parameters/sort'
        - $ref: '#/components/parameters/search'
        - $ref: '#/components/parameters/query'
      responses:
        '200':
          description: 'Get agents without group'
          content:
            application/json:
              schema:
                allOf:
                - $ref: '#/components/schemas/ApiResponse'
                - type: object
                  properties:
                    data:
                      allOf:
                        - $ref: '#/components/schemas/ListMetadata'
                        - type: object
                          properties:
                            items:
                              type: array
                              items:
                                $ref: '#/components/schemas/AgentByName'
              example:
                error: 0
                data:
                  totalItems: 3
                  items:
                    - ip: 10.0.0.20
                      status: Never connected
                      dateAdd: "2019-02-19 10:31:00"
                      name: server002
                      registerIP: 10.0.0.20
                      node_name: unknown
                      id: "006"
                    - ip: 10.0.0.9
                      status: Never connected
                      dateAdd: "2019-02-19 10:31:12"
                      name: NewHost
                      registerIP: 10.0.0.9
                      node_name: unknown
                      id: "007"
                    - ip: 10.0.10.10
                      status: Never connected
                      dateAdd: "2019-02-19 10:31:13"
                      name: NewHost_2
                      registerIP: 10.0.10.10
                      node_name: unknown
                      id: "123"
<<<<<<< HEAD

=======
                      
>>>>>>> 8e81381d
  /agents/outdated:
    get:
      tags:
        - agents
      summary: 'Get outdated agents'
      description: 'Returns the list of outdated agents.'
<<<<<<< HEAD
      operationId: api.controllers.agents_controller.get_agent_outdated
=======
      operationId: api.controllers.agents_controller.getAgentOutdated
>>>>>>> 8e81381d
      parameters:
        - $ref: '#/components/parameters/pretty'
        - $ref: '#/components/parameters/wait_for_complete'
        - $ref: '#/components/parameters/offset'
        - $ref: '#/components/parameters/limit'
        - $ref: '#/components/parameters/sort'
        - $ref: '#/components/parameters/query'
      responses:
        '200':
          description: 'Get outdated agents'
          content:
            application/json:
              schema:
                allOf:
                - $ref: '#/components/schemas/ApiResponse'
                - type: object
                  properties:
                    data:
                      allOf:
                        - $ref: '#/components/schemas/ListMetadata'
                        - type: object
                          properties:
                            items:
                              type: array
                              items:
                                $ref: '#/components/schemas/AgentSimple'
              example:
                error: 0
                data:
                  totalItems: 2
                  items:
                    - version: Wazuh v3.0.0
                      id: "003"
                      name: main_database
                    - version: Wazuh v3.0.0
                      id: "004"
                      name: dmz002
<<<<<<< HEAD

=======
  
>>>>>>> 8e81381d
  /agents/restart:
    post:
      tags:
      - agents
      summary: 'Restart a list of agents'
<<<<<<< HEAD
      operationId: api.controllers.agents_controller.restart_list_agents
=======
      operationId: api.controllers.agents_controller.restartLisAgents
>>>>>>> 8e81381d
      parameters:
        - $ref: '#/components/parameters/pretty'
        - $ref: '#/components/parameters/wait_for_complete'
        
      requestBody:
        content:
          application/json:
            schema:
              properties:
                ids:
                  description: Array of agent ID's.
                  type: array
                  items:
                    type: string
                  
      responses:
        '200':
          description: Agents restarted
          content:
            application/json:
              schema:
                allOf:
                - $ref: '#/components/schemas/ApiResponse'
                - type: object
                  properties:
                    data:
                      $ref: '#/components/schemas/AgentAffected'
                example:
                  error: 0
                  data:
                    msg: All selected agents were restarted
                    affected_agents:
                    - '002'
                    - '004'
    put:
      tags:
      - agents
      summary: 'Restarts all agents'
<<<<<<< HEAD
      operationId: api.controllers.agents_controller.restart_all_agents
=======
      operationId: api.controllers.agents_controller.restartAllAgents
>>>>>>> 8e81381d
      parameters:
        - $ref: '#/components/parameters/pretty'
        - $ref: '#/components/parameters/wait_for_complete'
      responses:
        '200':
          description: Agents restarted
          content:
            application/json:
              schema:
                allOf:
                - $ref: '#/components/schemas/ApiResponse'
                example:
                  error: 0
                  data: "Restarting all agents"
<<<<<<< HEAD

=======
  
>>>>>>> 8e81381d
  /agents/stats/distinct:
    get:
      tags:
        - agents
      summary: 'Get distinct fields in agents'
      description: 'Returns all the different combinations that agents have for the selected fields. It also indicates the total number of agents that have each combination.'
<<<<<<< HEAD
      operationId: api.controllers.agents_controller.get_agent_fields
=======
      operationId: api.controllers.agents_controller.getAgentFields
>>>>>>> 8e81381d
      parameters:
        - $ref: '#/components/parameters/pretty'
        - $ref: '#/components/parameters/wait_for_complete'
        - $ref: '#/components/parameters/offset'
        - $ref: '#/components/parameters/limit'
        - $ref: '#/components/parameters/sort'
        - $ref: '#/components/parameters/search'
        - $ref: '#/components/parameters/fields'
        - $ref: '#/components/parameters/select'
        - $ref: '#/components/parameters/query'
      responses:
        '200':
          description: 'Get fields in agents'
          content:
            application/json:
              schema:
                allOf:
                - $ref: '#/components/schemas/ApiResponse'
                - type: object
                  properties:
                    data:
                      allOf:
                        - $ref: '#/components/schemas/ListMetadata'
                        - type: object
                          properties:
                            items:
                              type: array
                              items:
                                properties:
                                  os:
                                    properties:
                                      platform:
                                        type: string
                                        nullable: true
                                      version:
                                        type: string
                                        nullable: true
                                      name:
                                        type: string
                                        nullable: true
                                  count:
                                    type: integer
              example:
                error: 0
                data:
                  totalItems: 7
                  items:
                    - os:
                        platform: ubuntu
                      count: 2
                    - count: 5
<<<<<<< HEAD

=======
  
>>>>>>> 8e81381d
  /agents/summary:
    get:
      tags:
        - agents
      summary: 'Get agents summary'
      description: 'Returns a summary of the available agents.'
<<<<<<< HEAD
      operationId: api.controllers.agents_controller.get_agent_summary
=======
      operationId: api.controllers.agents_controller.getAgentSummart
>>>>>>> 8e81381d
      parameters:
        - $ref: '#/components/parameters/pretty'
        - $ref: '#/components/parameters/wait_for_complete'
      responses:
        '200':
          description: 'Get summary of agents'
          content:
            application/json:
              schema:
                allOf:
                - $ref: '#/components/schemas/ApiResponse'
                - type: object
                  properties:
                    data:
                      properties:
                        Total:
                          type: integer
                        Active:
                          type: integer
                        Disconnected:
                          type: integer
                        Never connected:
                          type: integer
                        Pending:
                          type: integer
              example:
                error: 0
                data:
                  Total: 7
                  Active: 2
                  Disconnected: 0
                  Never connected: 5
                  Pending: 0
<<<<<<< HEAD

=======
              
>>>>>>> 8e81381d
  /agents/summary/os:
    get:
      tags:
        - agents
      summary: 'Get OS summary'
      description: 'Returns a summary of the OS.'
<<<<<<< HEAD
      operationId: api.controllers.agents_controller.get_agent_summary_os
=======
      operationId: api.controllers.agents_controller.getAgentSummaryOS
>>>>>>> 8e81381d
      parameters:
        - $ref: '#/components/parameters/pretty'
        - $ref: '#/components/parameters/wait_for_complete'
        - $ref: '#/components/parameters/offset'
        - $ref: '#/components/parameters/limit'
        - $ref: '#/components/parameters/sort'
        - $ref: '#/components/parameters/search'
        - $ref: '#/components/parameters/query'
      responses:
        '200':
          description: 'Get summary of agents OS'
          content:
            application/json:
              schema:
                allOf:
                - $ref: '#/components/schemas/ApiResponse'
                - type: object
                  properties:
                    data:
                      allOf:
                        - $ref: '#/components/schemas/ListMetadata'
                        - type: object
                          properties:
                            items:
                              type: array
                              items:
                                type: string
              example:
                error: 0
                data:
                  totalItems: 1
                  items:
                    - ubuntu
  
  /cache/:
    delete:
      tags:
        - cache
<<<<<<< HEAD
      summary: 'Clear group cache'
      description: 'Clears cache of the specified group.'
      operationId: api.controllers.cache_controller.delete_cache
=======
      summary: 'Clear entire cache'
      description: 'Clears entire cache.'
      operationId: api.controllers.cache_controller.deleteCache
>>>>>>> 8e81381d
      parameters:
        - $ref: '#/components/parameters/pretty'
        - $ref: '#/components/parameters/wait_for_complete'
      responses:
        '200':
          description: 'Cache delete'
          content:
            application/json:
              schema:
                allOf:
                - $ref: '#/components/schemas/ApiResponse'
                - type: object
                  properties:
                    data:
                      $ref: '#/components/schemas/GroupCache'
              example:
                error: 0
                data:
                  all:
                    -
                  groups:
    get:
      tags:
        - cache
      summary: 'Get cache index'
      description: 'Returns current cache index.'
<<<<<<< HEAD
      operationId: api.controllers.cache_controller.get_cache
=======
      operationId: api.controllers.cache_controller.getCache
>>>>>>> 8e81381d
      parameters:
        - $ref: '#/components/parameters/pretty'
        - $ref: '#/components/parameters/wait_for_complete'
      responses:
        '200':
          description: 'Cache index'
          content:
            application/json:
              schema:
                allOf:
                - $ref: '#/components/schemas/ApiResponse'
                - type: object
                  properties:
                    data:
                      $ref: '#/components/schemas/GroupCache'
              example:
                error: 0
                data:
                  all:
                    -
                  groups:
      
  /cache/{group}:
    delete:
      tags:
        - cache
      summary: 'Clear group cache'
      description: 'Clears cache of the specified group.'
<<<<<<< HEAD
      operationId: api.controllers.cache_controller.delete_cache_group
=======
      operationId: api.controllers.cache_controller.deleteCacheGroup
>>>>>>> 8e81381d
      parameters:
        - $ref: '#/components/parameters/pretty'
        - $ref: '#/components/parameters/wait_for_complete'
        - $ref: '#/components/parameters/group_cache'
      responses:
        '200':
          description: 'Cache group delete'
          content:
            application/json:
              schema:
                allOf:
                - $ref: '#/components/schemas/ApiResponse'
                - type: object
                  properties:
                    data:
                      $ref: '#/components/schemas/GroupCacheComplete'
              example:
                error: 0
                data:
                  all:
                    - /agents/stats/distinct?pretty&fields=os.platform
                  groups:
                    agents:
                      - /agents/stats/distinct?pretty&fields=os.platform
  
  /cache/config:
    get:
      tags:
        - cache
<<<<<<< HEAD
      summary: 'Get cache index'
      description: 'Returns current cache index.'
      operationId: api.controllers.cache_controller.get_cache_config
=======
      summary: 'Return cache configuration.'
      description: 'Returns cache configuration.'
      operationId: api.controllers.cache_controller.getCacheConfig
>>>>>>> 8e81381d
      parameters:
        - $ref: '#/components/parameters/pretty'
        - $ref: '#/components/parameters/wait_for_complete'
      responses:
        '200':
          description: 'Cache index'
          content:
            application/json:
              schema:
                allOf:
                - $ref: '#/components/schemas/ApiResponse'
                - type: object
                  properties:
                    data:
                      properties:
                        debug:
                          type: boolean
                        defaultDuration:
                          type: integer
                        enabled:
                          type: boolean
                        appendKey:
                          type: array
                          items:
                            type: string
                        jsonp:
                          type: boolean
                        redisClient:
                          type: boolean
              example:
                error: 0
                data:
                  debug: false
                  defaultDuration: 750
                  enabled: false
                  appendKey:
                    -
                  jsonp: false
                  redisClient: false
      
  /ciscat/{agent_id}/results:
    get:
      tags:
      - ciscat
      summary: 'Get CIS-CAT results from an agent'
      description: "Returns the agent's ciscat results info."
<<<<<<< HEAD
      operationId: api.controllers.ciscat_controller.get_agents_cistat_results
=======
      operationId: api.controllers.ciscat_controller.getAgentsCistatResults
>>>>>>> 8e81381d
      parameters:
        - $ref: '#/components/parameters/pretty'
        - $ref: '#/components/parameters/wait_for_complete'
        - $ref: '#/components/parameters/agent_id'
        - $ref: '#/components/parameters/offset'
        - $ref: '#/components/parameters/limit'
        - $ref: '#/components/parameters/sort'
        - $ref: '#/components/parameters/search'
        - $ref: '#/components/parameters/select'
        - $ref: '#/components/parameters/benchmark'
        - $ref: '#/components/parameters/profile'
        - $ref: '#/components/parameters/pass'
        - $ref: '#/components/parameters/fail'
        - $ref: '#/components/parameters/error'
        - $ref: '#/components/parameters/notchecked'
        - $ref: '#/components/parameters/unknown'
        - $ref: '#/components/parameters/score'
        
      responses:
        '200':
          description: 'List of agents or error description'
          content:
            application/json:
              schema:
                allOf:
                - $ref: '#/components/schemas/ApiResponse'
                - type: object
                  properties:
                    data:
                      allOf:
                        - $ref: '#/components/schemas/ListMetadata'
                        - type: object
                          properties:
                            items:
                              type: array
                              items:
                                $ref: '#/components/schemas/CiscatResults'
              example:
                error: 0
                data:
                  totalItems: 2
                  items:
                  - profile: xccdf_org.cisecurity.benchmarks_profile_Level_2_-_Server
                    score: 57
                    error: 0
                    scan:
                      id: 1406741147
                      time: "2018-09-06T07:50:15.632-07:00"
                    fail: 79
                    benchmark: CIS Ubuntu Linux 16.04 LTS Benchmark
                    pass: 104
                    notchecked: 36
                    unknown: 1
                  - profile: xccdf_org.cisecurity.benchmarks_profile_Level_1_-_Workstation
                    score: 64
                    error: 0
                    scan:
                      id: 1406741147
                      time: "2018-09-06T07:50:52.630-07:00"
                    fail: 53
                    benchmark: CIS Ubuntu Linux 16.04 LTS Benchmark
                    pass: 96
                    notchecked: 71
                    unknown: 0
  
<<<<<<< HEAD
  /sca/{agent_id}/:
    #Not Corret Schema
    get:
      tags:
      - agents
      summary: 'Get all agents'
      description: 'Returns a list with the available agents.'
      operationId: api.controllers.sca_controller.get_sca
=======
  /sca/{agent_id}:
    get:
      tags:
      - sca
      summary: 'Get security configuration assessment (SCA) database'
      description: 'Returns the security SCA database of an agent.'
      operationId: api.controllers.sca_controller.get_sca_agent
>>>>>>> 8e81381d
      parameters:
        - $ref: '#/components/parameters/pretty'
        - $ref: '#/components/parameters/wait_for_complete'
        - $ref: '#/components/parameters/agent_id'
        - $ref: '#/components/parameters/name'
        - $ref: '#/components/parameters/description'
        - $ref: '#/components/parameters/references'
        - $ref: '#/components/parameters/offset'
        - $ref: '#/components/parameters/limit'
        - $ref: '#/components/parameters/sort'
        - $ref: '#/components/parameters/search'
        - $ref: '#/components/parameters/query'
      responses:
        '200':
<<<<<<< HEAD
          description: 'Configuration Assessment'
=======
          description: 'SCA database elements'
>>>>>>> 8e81381d
          content:
            application/json:
              schema:
                allOf:
                - $ref: '#/components/schemas/ApiResponse'
                - type: object
                  properties:
                    data:
                      allOf:
                        - $ref: '#/components/schemas/ListMetadata'
                        - type: object
                          properties:
                            items:
                              type: array
                              items:
                                $ref: '#/components/schemas/SCADatabase'
              example:
               error: 0
               data:
                totalItems: 2
                items:
                - name: "System audit for SSH hardening"
                  pass: 3
                  score: 33
                  references: "https://www.ssh.com/ssh/"
                  fail: 6
                  description: "Guidance for establishing a secure configuration for SSH service vulnerabilities."
                  policy_id: "system_audit_ssh"
                  end_scan: "2019-03-06 10:12:02"
                  start_scan: "2019-03-06 10:12:02"
                - name: "CIS benchmark for Debian/Linux"
                  pass: 36
                  score: 87
                  references: "https://www.cisecurity.org/cis-benchmarks/"
                  fail: 5
                  description: "This document provides prescriptive guidance for establishing a secure configuration posture for Debian Linux systems running on x86 and x64 platforms. Many lists are included including filesystem types, services, clients, and network protocols. Not all items in these lists are guaranteed to exist on all distributions and additional similar items may exist which should be considered in addition to those explicitly mentioned."
                  policy_id: "cis_debian"
                  end_scan: "2019-03-06 10:11:53"
                  start_scan: "2019-03-06 10:11:53"

  /sca/{agent_id}/checks/{policy_id}:
    get:
      tags:
      - sca
      summary: 'Get policy monitoring alerts for a given policy'
      description: 'Returns the policy monitoring alerts for a given policy'
      operationId: api.controllers.sca_controller.get_sca_checks
      parameters:
        - $ref: '#/components/parameters/pretty'
        - $ref: '#/components/parameters/wait_for_complete'
        - $ref: '#/components/parameters/agent_id'
        - $ref: '#/components/parameters/policy_id'
        - $ref: '#/components/parameters/title'
        - $ref: '#/components/parameters/description'
        - $ref: '#/components/parameters/rationale'
        - $ref: '#/components/parameters/remediation'
        - $ref: '#/components/parameters/file'
        - $ref: '#/components/parameters/process'
        - $ref: '#/components/parameters/directory'
        - $ref: '#/components/parameters/registry'
        - $ref: '#/components/parameters/references'
        - $ref: '#/components/parameters/result'
        - $ref: '#/components/parameters/offset'
        - $ref: '#/components/parameters/limit'
        - $ref: '#/components/parameters/sort'
        - $ref: '#/components/parameters/search'
        - $ref: '#/components/parameters/query'
      responses:
        '200':
          description: 'List of SCA Checks for a given policy ID'
          content:
            application/json:
              schema:
                allOf:
                - $ref: '#/components/schemas/ApiResponse'
                - type: object
                  properties:
                    data:
                      allOf:
                        - $ref: '#/components/schemas/ListMetadata'
                        - type: object
                          properties:
                            items:
                              type: array
                              items:
                                $ref: '#/components/schemas/SCAChecks'
              example:
                error: 0
                data:
                  totalItems: 2
                  items:
<<<<<<< HEAD
                  - end_scan: "2019-02-19 10:22:15"
                    name: System audit for web-related vulnerabilities
                    start_scan: "2019-02-19 10:22:15"
                    description: Guidance for establishing a secure configuration for web-related vulnerabilities.
                    fail: 0
                    references: (null)
                    policy_id: system_audit
                    score: 100
                    pass: 76
=======
                  - result: "passed"
                    title: "Web exploits (uncommon file name inside htdocs) - Possible compromise"
                    directory:  "/var/www,/var/htdocs,/home/httpd,/usr/local/apache,/usr/local/apache2,/usr/local/www"
                    id: 1008
                    policy_id: "system_audit"
                    compliance:
                    - key: "pci_dss"
                      value: "6.5, 6.6, 11.4"
                  - file: "/etc/php.ini"
                    result: "passed"
                    title: "PHP - Displaying of errors is enabled"
                    id: 1003
                    policy_id: "system_audit"
                    compliance:
                    - 
>>>>>>> 8e81381d
  
  /security/user/authenticate:
    get:
      tags:
      - login
      summary: 'User/password authentication to get an access token'
      description: 'This method should be called to get an API token. This token will expire at some time.'
<<<<<<< HEAD
      operationId: api.controllers.login_controller.login_user
=======
      operationId: api.controllers.login_controller.loginUser
>>>>>>> 8e81381d
      security:
        - basicAuth: []
      responses:
        '200':
          description: 'Login successful'
          content:
            application/json:
              schema:
                type: object
                properties:
                  token:
                    type: string
        '401':
          description: 'Access unauthorized'

externalDocs:
  description: Find more about Wazuh API usage
  url: 'https://documentation.wazuh.com/current/user-manual/api/index.html'
<|MERGE_RESOLUTION|>--- conflicted
+++ resolved
@@ -741,11 +741,7 @@
         - active-response
       summary: 'Run an AR command in the agent'
       description: 'Runs an Active Response command on a specified agent'
-<<<<<<< HEAD
       operationId: api.controllers.active_response_controller.active_response
-=======
-      operationId: api.controllers.active_response_controller.activeResponse
->>>>>>> 8e81381d
       parameters:
         - $ref: '#/components/parameters/agent_id'
       
@@ -793,11 +789,7 @@
       summary: Delete agents
       description: |
         Removes agents, using a list of them or a criterion based on the status or time of the last connection. The Wazuh API must be restarted after removing an agent.
-<<<<<<< HEAD
       operationId: api.controllers.agents_controller.delete_agents
-=======
-      operationId: api.controllers.agents_controller.deleteAgents
->>>>>>> 8e81381d
       parameters:
         - $ref: '#/components/parameters/pretty'
         - $ref: '#/components/parameters/wait_for_complete'
@@ -826,20 +818,12 @@
                   - '005'
                   older_than: 10s
                   total_affected_agents: 2
-<<<<<<< HEAD
-
-=======
->>>>>>> 8e81381d
     get:
       tags:
       - agents
       summary: 'Get all agents'
       description: 'Returns a list with the available agents.'
-<<<<<<< HEAD
       operationId: api.controllers.agents_controller.get_all_agents
-=======
-      operationId: api.controllers.agents_controller.getAllAgents
->>>>>>> 8e81381d
       parameters:
         - $ref: '#/components/parameters/pretty'
         - $ref: '#/components/parameters/wait_for_complete'
@@ -979,11 +963,7 @@
       - agents
       summary: 'Add agent'
       description: 'Add a new agent.'
-<<<<<<< HEAD
       operationId: api.controllers.agents_controller.add_agent
-=======
-      operationId: api.controllers.agents_controller.postAgent
->>>>>>> 8e81381d
       parameters:
         - $ref: '#/components/parameters/pretty'
         - $ref: '#/components/parameters/wait_for_complete'
@@ -1023,22 +1003,13 @@
                 data:
                   id: "007"
                   key: MDA3IE5ld0hvc3QgMTAuMC4wLjkgZTk5MDE2ZTkzMjMyZDBjZDYyMGIyZTZmMTM2ZjMzMDQxMjY3M2E0NGRmOTNmODk1NzFjMGQyYzczY2VlYzRhZQ==
-<<<<<<< HEAD
-
-=======
-                  
->>>>>>> 8e81381d
   /agents/{agent_id}:
     delete:
       tags:
         - agents
       summary: 'Delete an agent'
       description: 'Removes an agent.'
-<<<<<<< HEAD
       operationId: api.controllers.agents_controller.delete_agent
-=======
-      operationId: api.controllers.agents_controller.deleteAgent
->>>>>>> 8e81381d
       parameters:
         - $ref: '#/components/parameters/pretty'
         - $ref: '#/components/parameters/wait_for_complete'
@@ -1067,11 +1038,7 @@
         - agents
       summary: 'Get an agent'
       description: 'Returns various information from an agent.'
-<<<<<<< HEAD
       operationId: api.controllers.agents_controller.get_agent
-=======
-      operationId: api.controllers.agents_controller.getAgent
->>>>>>> 8e81381d
       parameters:
         - $ref: '#/components/parameters/pretty'
         - $ref: '#/components/parameters/wait_for_complete'
@@ -1112,22 +1079,13 @@
                     name: manager
                     node_name: node01
                     id: '000'
-<<<<<<< HEAD
-
-=======
-  
->>>>>>> 8e81381d
   /agents/{agent_id}/config/{component}/{configuration}:
     get:
       tags:
         - agents
       summary: 'Get active configuration'
       description: 'Returns the active configuration in JSON format.'
-<<<<<<< HEAD
       operationId: api.controllers.agents_controller.get_agent_config
-=======
-      operationId: api.controllers.agents_controller.getAgentConfig
->>>>>>> 8e81381d
       parameters:
         - $ref: '#/components/parameters/pretty'
         - $ref: '#/components/parameters/wait_for_complete'
@@ -1189,22 +1147,13 @@
                         logformat: syslog
                         target:
                           - agent
-<<<<<<< HEAD
-
-=======
-  
->>>>>>> 8e81381d
   /agents/{agent_id}/group:
     delete:
       tags:
         - agents
       summary: 'Remove all agent groups.'
       description: 'Removes the group of the agent. The agent will automatically revert to the "default" group.'
-<<<<<<< HEAD
       operationId: api.controllers.agents_controller.delete_agent_group
-=======
-      operationId: api.controllers.agents_controller.deleteAgentGroup
->>>>>>> 8e81381d
       parameters:
         - $ref: '#/components/parameters/pretty'
         - $ref: '#/components/parameters/wait_for_complete'
@@ -1224,22 +1173,13 @@
                 example:
                   error: 0
                   data: "Group unset for agent '004'."
-<<<<<<< HEAD
-
-=======
-                  
->>>>>>> 8e81381d
   /agents/{agent_id}/group/is_sync:
     get:
       tags:
         - agents
       summary: 'Get sync status of agent'
       description: 'Returns the sync status in JSON format.'
-<<<<<<< HEAD
       operationId: api.controllers.agents_controller.get_sync_agent
-=======
-      operationId: api.controllers.agents_controller.getSyncAgent
->>>>>>> 8e81381d
       parameters:
         - $ref: '#/components/parameters/pretty'
         - $ref: '#/components/parameters/wait_for_complete'
@@ -1263,22 +1203,13 @@
                 error: 0
                 data:
                     synced: false
-<<<<<<< HEAD
-
-=======
-                  
->>>>>>> 8e81381d
   /agents/{agent_id}/group/{group_id}:
     delete:
       tags:
         - agents
       summary: 'Remove a single group of an agent'
       description: 'Remove the group of the agent but will leave the rest of its group if it belongs to a multigroup.'
-<<<<<<< HEAD
       operationId: api.controllers.agents_controller.delete_agent_single_group
-=======
-      operationId: api.controllers.agents_controller.deleteAgentSingleGroup
->>>>>>> 8e81381d
       parameters:
         - $ref: '#/components/parameters/pretty'
         - $ref: '#/components/parameters/wait_for_complete'
@@ -1304,11 +1235,7 @@
         - agents
       summary: 'Add agent group'
       description: 'Adds an agent to the specified group.'
-<<<<<<< HEAD
       operationId: api.controllers.agents_controller.put_agent_single_group
-=======
-      operationId: api.controllers.agents_controller.putAgentSingleGroup
->>>>>>> 8e81381d
       parameters:
         - $ref: '#/components/parameters/pretty'
         - $ref: '#/components/parameters/wait_for_complete'
@@ -1334,22 +1261,13 @@
                 example:
                   error: 0
                   data: "Group '004' already belongs to group 'dmz'."
-<<<<<<< HEAD
-
-=======
-                  
->>>>>>> 8e81381d
   /agents/{agent_id}/key:
     get:
       tags:
         - agents
       summary: 'Get agent key'
       description: 'Returns the key of an agent.'
-<<<<<<< HEAD
       operationId: api.controllers.agents_controller.get_agent_key
-=======
-      operationId: api.controllers.agents_controller.getAgentKey
->>>>>>> 8e81381d
       parameters:
         - $ref: '#/components/parameters/pretty'
         - $ref: '#/components/parameters/wait_for_complete'
@@ -1370,22 +1288,13 @@
               example:
                 error: 0
                 data: MDA0IG1haW5fZGF0YWJhc2UgMTAuMC4wLjE1IDIzNGM1Y2MzZjhhNzA2OWY2ZGRjN2I0NDc1MWZmNmE1Zjg3MjExMTJiZWJhNmFhMWUyMDIzNWI4MTBjYWNiM2I=
-<<<<<<< HEAD
-
-=======
-                
->>>>>>> 8e81381d
   /agents/{agent_id}/restart:
     put:
       tags:
         - agents
       summary: 'Restart an agent'
       description: 'Restarts the specified agent.'
-<<<<<<< HEAD
       operationId: api.controllers.agents_controller.put_restart_agent
-=======
-      operationId: api.controllers.agents_controller.putRestartAgent
->>>>>>> 8e81381d
       parameters:
         - $ref: '#/components/parameters/pretty'
         - $ref: '#/components/parameters/wait_for_complete'
@@ -1408,22 +1317,13 @@
                     msg: All selected agents were restarted
                     affected_agents:
                       - "007"
-<<<<<<< HEAD
-
-=======
-  
->>>>>>> 8e81381d
   /agents/{agent_id}/upgrade:
     put:
       tags:
         - agents
       summary: 'Upgrade agent using online repository'
       description: 'Upgrade the agent using a WPK file from online repository.'
-<<<<<<< HEAD
       operationId: api.controllers.agents_controller.put_upgrade_agent
-=======
-      operationId: api.controllers.agents_controller.putUpgradeAgent
->>>>>>> 8e81381d
       parameters:
         - $ref: '#/components/parameters/pretty'
         - $ref: '#/components/parameters/wait_for_complete'
@@ -1462,22 +1362,13 @@
               example:
                 error: 0
                 data: "Upgrade procedure started"
-<<<<<<< HEAD
-
-=======
-                
->>>>>>> 8e81381d
   /agents/{agent_id}/upgrade_custom:
     put:
       tags:
         - agents
       summary: 'Upgrade agent using online repository'
       description: 'Upgrade the agent using a WPK file from online repository.'
-<<<<<<< HEAD
       operationId: api.controllers.agents_controller.put_upgrade_custom_agent
-=======
-      operationId: api.controllers.agents_controller.putUpgradeCustomAgent
->>>>>>> 8e81381d
       parameters:
         - $ref: '#/components/parameters/pretty'
         - $ref: '#/components/parameters/wait_for_complete'
@@ -1507,22 +1398,13 @@
               example:
                 error: 0
                 data: "Installation started"
-<<<<<<< HEAD
-
-=======
-  
->>>>>>> 8e81381d
   /agents/{agent_name}:
     put:
       tags:
         - agents
       summary: 'Add agent (quick method)'
       description: 'Adds a new agent with name :agent_name. This agent will use ANY as IP.'
-<<<<<<< HEAD
       operationId: api.controllers.agents_controller.put_new_agent
-=======
-      operationId: api.controllers.agents_controller.putNewAgent
->>>>>>> 8e81381d
       parameters:
         - $ref: '#/components/parameters/pretty'
         - $ref: '#/components/parameters/wait_for_complete'
@@ -1544,22 +1426,13 @@
                 data:
                   id: "008"
                   key: MDA4IG15TmV3QWdlbnQgYW55IDIyNGVmNmI4NjYyMDk5OTc5NzdiZWJhNDRmZTAyNDI0NjU2ZDM1NjhjNWJiZWI4Njk0M2JkMzdjZjA5YjZlM2M=
-<<<<<<< HEAD
-
-=======
-  
->>>>>>> 8e81381d
   /agents/{agent_id}/upgrade_result:
     get:
       tags:
         - agents
       summary: 'Get upgrade result from agent'
       description: 'Returns the upgrade result from an agent.'
-<<<<<<< HEAD
       operationId: api.controllers.agents_controller.get_agent_upgrade
-=======
-      operationId: api.controllers.agents_controller.getAgentUpgrade
->>>>>>> 8e81381d
       parameters:
         - $ref: '#/components/parameters/pretty'
         - $ref: '#/components/parameters/wait_for_complete'
@@ -1586,22 +1459,13 @@
               example:
                 error: 0
                 data: Agent upgraded successfully
-<<<<<<< HEAD
-
-=======
-  
->>>>>>> 8e81381d
   /agents/group/{group_id}:
     delete:
       tags:
         - agents
       summary: 'Remove a single group of multiple agents'
       description: 'Remove a list of agents of a group.'
-<<<<<<< HEAD
       operationId: api.controllers.agents_controller.delete_multiple_agent_group
-=======
-      operationId: api.controllers.agents_controller.deleteMultipleAgentGroup
->>>>>>> 8e81381d
       parameters:
         - $ref: '#/components/parameters/pretty'
         - $ref: '#/components/parameters/wait_for_complete'
@@ -1631,11 +1495,7 @@
         - agents
       summary: 'Add a list of agents to a group'
       description: 'Adds a list of agents to the specified group.'
-<<<<<<< HEAD
       operationId: api.controllers.agents_controller.post_multiple_agent_group
-=======
-      operationId: api.controllers.agents_controller.postMultipleAgentGroup
->>>>>>> 8e81381d
       parameters:
         - $ref: '#/components/parameters/pretty'
         - $ref: '#/components/parameters/wait_for_complete'
@@ -1670,21 +1530,12 @@
                   affected_agents:
                   - '001'
                   - '002'
-<<<<<<< HEAD
-
-=======
-  
->>>>>>> 8e81381d
   /agents/groups:
     delete:
       tags:
         - agents
       summary: 'Delete a list of groups'
-<<<<<<< HEAD
       operationId: api.controllers.agents_controller.delete_list_group
-=======
-      operationId: api.controllers.agents_controller.deleteListGroup
->>>>>>> 8e81381d
       parameters:
         - $ref: '#/components/parameters/pretty'
         - $ref: '#/components/parameters/wait_for_complete'
@@ -1717,11 +1568,7 @@
         - agents
       summary: 'Get groups'
       description: 'Returns the list of existing agent groups.'
-<<<<<<< HEAD
       operationId: api.controllers.agents_controller.get_list_group
-=======
-      operationId: api.controllers.agents_controller.getListGroup
->>>>>>> 8e81381d
       parameters:
         - $ref: '#/components/parameters/pretty'
         - $ref: '#/components/parameters/wait_for_complete'
@@ -1765,11 +1612,7 @@
         - agents
       summary: 'Remove group'
       description: 'Removes the group. Agents that were assigned to the removed group will automatically revert to the "default" group.'
-<<<<<<< HEAD
       operationId: api.controllers.agents_controller.delete_group
-=======
-      operationId: api.controllers.agents_controller.deleteGroup
->>>>>>> 8e81381d
       parameters:
         - $ref: '#/components/parameters/pretty'
         - $ref: '#/components/parameters/wait_for_complete'
@@ -1798,11 +1641,7 @@
         - agents
       summary: 'Get agents in a group'
       description: 'Returns the list of agents in a group.'
-<<<<<<< HEAD
       operationId: api.controllers.agents_controller.get_agent_in_group
-=======
-      operationId: api.controllers.agents_controller.getAgentInGroup
->>>>>>> 8e81381d
       parameters:
         - $ref: '#/components/parameters/pretty'
         - $ref: '#/components/parameters/wait_for_complete'
@@ -1886,11 +1725,7 @@
         - agents
       summary: 'Create a group'
       description: 'Creates a new group.'
-<<<<<<< HEAD
       operationId: api.controllers.agents_controller.put_group
-=======
-      operationId: api.controllers.agents_controller.putGroup
->>>>>>> 8e81381d
       parameters:
         - $ref: '#/components/parameters/pretty'
         - $ref: '#/components/parameters/wait_for_complete'
@@ -1910,22 +1745,13 @@
               example:
                 error: 0
                 data: "Group 'pciserver' created"
-<<<<<<< HEAD
-
-=======
-  
->>>>>>> 8e81381d
   /agents/groups/{group_id}/configuration:
     get:
       tags:
         - agents
       summary: 'Get group configuration'
       description: 'Returns the group configuration (agent.conf).'
-<<<<<<< HEAD
       operationId: api.controllers.agents_controller.get_group_config
-=======
-      operationId: api.controllers.agents_controller.getGroupConfig
->>>>>>> 8e81381d
       parameters:
         - $ref: '#/components/parameters/pretty'
         - $ref: '#/components/parameters/wait_for_complete'
@@ -1967,11 +1793,7 @@
         - agents
       summary: 'Put configuration file (agent.conf) into a group'
       description: 'Upload the group configuration (agent.conf).'
-<<<<<<< HEAD
       operationId: api.controllers.agents_controller.post_group_config
-=======
-      operationId: api.controllers.agents_controller.postGroupConfig
->>>>>>> 8e81381d
       parameters:
         - $ref: '#/components/parameters/pretty'
         - $ref: '#/components/parameters/wait_for_complete'
@@ -2001,22 +1823,13 @@
               example:
                 error: 0
                 data: Agent configuration was updated successfully
-<<<<<<< HEAD
-
-=======
-      
->>>>>>> 8e81381d
   /agents/groups/{group_id}/files:
     get:
       tags:
         - agents
       summary: 'Get group files'
       description: 'Returns the files belonging to the group.'
-<<<<<<< HEAD
       operationId: api.controllers.agents_controller.get_group_files
-=======
-      operationId: api.controllers.agents_controller.getGroupFiles
->>>>>>> 8e81381d
       parameters:
         - $ref: '#/components/parameters/pretty'
         - $ref: '#/components/parameters/wait_for_complete'
@@ -2102,22 +1915,13 @@
                       hash: 92d8011facc8b921ece301ea4ce6a616
                     - filename: win_malware_rcl.txt
                       hash: 6a8d3c63a0e77dea35aaed3ee2cca3a1
-<<<<<<< HEAD
-
-=======
-      
->>>>>>> 8e81381d
   /agents/groups/{group_id}/files/{file_name}:
     get:
       tags:
         - agents
       summary: 'Get a file in group'
       description: 'Returns the specified file belonging to the group parsed to JSON.'
-<<<<<<< HEAD
       operationId: api.controllers.agents_controller.get_group_file
-=======
-      operationId: api.controllers.agents_controller.getGroupFile
->>>>>>> 8e81381d
       parameters:
         - $ref: '#/components/parameters/pretty'
         - $ref: '#/components/parameters/wait_for_complete'
@@ -2168,11 +1972,7 @@
       tags:
         - agents
       summary: 'Upload file into a group'
-<<<<<<< HEAD
       operationId: api.controllers.agents_controller.post_group_file
-=======
-      operationId: api.controllers.agents_controller.postGroupFile
->>>>>>> 8e81381d
       parameters:
         - $ref: '#/components/parameters/pretty'
         - $ref: '#/components/parameters/wait_for_complete'
@@ -2203,22 +2003,13 @@
               example:
                 error: 0
                 data: Agent configuration was updated successfully
-<<<<<<< HEAD
-
-=======
-             
->>>>>>> 8e81381d
   /agents/groups/insert:
     post:
       tags:
         - agents
       summary: 'Get a file in group'
       description: 'Returns the specified file belonging to the group parsed to JSON.'
-<<<<<<< HEAD
       operationId: api.controllers.agents_controller.insert_agent
-=======
-      operationId: api.controllers.agents_controller.insertAgent
->>>>>>> 8e81381d
       parameters:
         - $ref: '#/components/parameters/pretty'
         - $ref: '#/components/parameters/wait_for_complete'
@@ -2263,22 +2054,13 @@
                 data:
                   id: 123
                   key: MTIzIE5ld0hvc3RfMiAxMC4wLjEwLjEwIDFhYmNkZWZnaGlqa2xtbm9wcXJzdHV2d3h5emFiY2RlZmdoaWprbG1ub3BxcnN0dXZ3eHl6YWJjZGVmZ2hpNjQ=
-<<<<<<< HEAD
-
-=======
-  
->>>>>>> 8e81381d
   /agents/name/{agent_name}:
     get:
       tags:
         - agents
       summary: 'Get an agent by its name'
       description: 'Returns various information from an agent called :agent_name.'
-<<<<<<< HEAD
       operationId: api.controllers.agents_controller.get_agent_by_name
-=======
-      operationId: api.controllers.agents_controller.getAgentByName
->>>>>>> 8e81381d
       parameters:
         - $ref: '#/components/parameters/pretty'
         - $ref: '#/components/parameters/wait_for_complete'
@@ -2307,22 +2089,13 @@
                   registerIP: 10.0.0.9
                   node_name: unknown
                   id: "007"
-<<<<<<< HEAD
-
-=======
-                  
->>>>>>> 8e81381d
   /agents/no_group:
     get:
       tags:
         - agents
       summary: 'Get agents without group'
       description: 'Returns a list with the available agents without group.'
-<<<<<<< HEAD
       operationId: api.controllers.agents_controller.get_agent_no_group
-=======
-      operationId: api.controllers.agents_controller.getAgentNoGroup
->>>>>>> 8e81381d
       parameters:
         - $ref: '#/components/parameters/pretty'
         - $ref: '#/components/parameters/wait_for_complete'
@@ -2377,22 +2150,13 @@
                       registerIP: 10.0.10.10
                       node_name: unknown
                       id: "123"
-<<<<<<< HEAD
-
-=======
-                      
->>>>>>> 8e81381d
   /agents/outdated:
     get:
       tags:
         - agents
       summary: 'Get outdated agents'
       description: 'Returns the list of outdated agents.'
-<<<<<<< HEAD
       operationId: api.controllers.agents_controller.get_agent_outdated
-=======
-      operationId: api.controllers.agents_controller.getAgentOutdated
->>>>>>> 8e81381d
       parameters:
         - $ref: '#/components/parameters/pretty'
         - $ref: '#/components/parameters/wait_for_complete'
@@ -2430,21 +2194,12 @@
                     - version: Wazuh v3.0.0
                       id: "004"
                       name: dmz002
-<<<<<<< HEAD
-
-=======
-  
->>>>>>> 8e81381d
   /agents/restart:
     post:
       tags:
       - agents
       summary: 'Restart a list of agents'
-<<<<<<< HEAD
       operationId: api.controllers.agents_controller.restart_list_agents
-=======
-      operationId: api.controllers.agents_controller.restartLisAgents
->>>>>>> 8e81381d
       parameters:
         - $ref: '#/components/parameters/pretty'
         - $ref: '#/components/parameters/wait_for_complete'
@@ -2483,11 +2238,7 @@
       tags:
       - agents
       summary: 'Restarts all agents'
-<<<<<<< HEAD
       operationId: api.controllers.agents_controller.restart_all_agents
-=======
-      operationId: api.controllers.agents_controller.restartAllAgents
->>>>>>> 8e81381d
       parameters:
         - $ref: '#/components/parameters/pretty'
         - $ref: '#/components/parameters/wait_for_complete'
@@ -2502,22 +2253,13 @@
                 example:
                   error: 0
                   data: "Restarting all agents"
-<<<<<<< HEAD
-
-=======
-  
->>>>>>> 8e81381d
   /agents/stats/distinct:
     get:
       tags:
         - agents
       summary: 'Get distinct fields in agents'
       description: 'Returns all the different combinations that agents have for the selected fields. It also indicates the total number of agents that have each combination.'
-<<<<<<< HEAD
       operationId: api.controllers.agents_controller.get_agent_fields
-=======
-      operationId: api.controllers.agents_controller.getAgentFields
->>>>>>> 8e81381d
       parameters:
         - $ref: '#/components/parameters/pretty'
         - $ref: '#/components/parameters/wait_for_complete'
@@ -2569,22 +2311,13 @@
                         platform: ubuntu
                       count: 2
                     - count: 5
-<<<<<<< HEAD
-
-=======
-  
->>>>>>> 8e81381d
   /agents/summary:
     get:
       tags:
         - agents
       summary: 'Get agents summary'
       description: 'Returns a summary of the available agents.'
-<<<<<<< HEAD
       operationId: api.controllers.agents_controller.get_agent_summary
-=======
-      operationId: api.controllers.agents_controller.getAgentSummart
->>>>>>> 8e81381d
       parameters:
         - $ref: '#/components/parameters/pretty'
         - $ref: '#/components/parameters/wait_for_complete'
@@ -2618,22 +2351,13 @@
                   Disconnected: 0
                   Never connected: 5
                   Pending: 0
-<<<<<<< HEAD
-
-=======
-              
->>>>>>> 8e81381d
   /agents/summary/os:
     get:
       tags:
         - agents
       summary: 'Get OS summary'
       description: 'Returns a summary of the OS.'
-<<<<<<< HEAD
       operationId: api.controllers.agents_controller.get_agent_summary_os
-=======
-      operationId: api.controllers.agents_controller.getAgentSummaryOS
->>>>>>> 8e81381d
       parameters:
         - $ref: '#/components/parameters/pretty'
         - $ref: '#/components/parameters/wait_for_complete'
@@ -2672,15 +2396,9 @@
     delete:
       tags:
         - cache
-<<<<<<< HEAD
-      summary: 'Clear group cache'
-      description: 'Clears cache of the specified group.'
+      summary: 'Clear entire cache'
+      description: 'Clears entire cache'
       operationId: api.controllers.cache_controller.delete_cache
-=======
-      summary: 'Clear entire cache'
-      description: 'Clears entire cache.'
-      operationId: api.controllers.cache_controller.deleteCache
->>>>>>> 8e81381d
       parameters:
         - $ref: '#/components/parameters/pretty'
         - $ref: '#/components/parameters/wait_for_complete'
@@ -2707,11 +2425,7 @@
         - cache
       summary: 'Get cache index'
       description: 'Returns current cache index.'
-<<<<<<< HEAD
       operationId: api.controllers.cache_controller.get_cache
-=======
-      operationId: api.controllers.cache_controller.getCache
->>>>>>> 8e81381d
       parameters:
         - $ref: '#/components/parameters/pretty'
         - $ref: '#/components/parameters/wait_for_complete'
@@ -2740,11 +2454,7 @@
         - cache
       summary: 'Clear group cache'
       description: 'Clears cache of the specified group.'
-<<<<<<< HEAD
       operationId: api.controllers.cache_controller.delete_cache_group
-=======
-      operationId: api.controllers.cache_controller.deleteCacheGroup
->>>>>>> 8e81381d
       parameters:
         - $ref: '#/components/parameters/pretty'
         - $ref: '#/components/parameters/wait_for_complete'
@@ -2774,15 +2484,9 @@
     get:
       tags:
         - cache
-<<<<<<< HEAD
-      summary: 'Get cache index'
-      description: 'Returns current cache index.'
-      operationId: api.controllers.cache_controller.get_cache_config
-=======
       summary: 'Return cache configuration.'
       description: 'Returns cache configuration.'
-      operationId: api.controllers.cache_controller.getCacheConfig
->>>>>>> 8e81381d
+      operationId: api.controllers.cache_controller.get_cache_config
       parameters:
         - $ref: '#/components/parameters/pretty'
         - $ref: '#/components/parameters/wait_for_complete'
@@ -2829,11 +2533,7 @@
       - ciscat
       summary: 'Get CIS-CAT results from an agent'
       description: "Returns the agent's ciscat results info."
-<<<<<<< HEAD
       operationId: api.controllers.ciscat_controller.get_agents_cistat_results
-=======
-      operationId: api.controllers.ciscat_controller.getAgentsCistatResults
->>>>>>> 8e81381d
       parameters:
         - $ref: '#/components/parameters/pretty'
         - $ref: '#/components/parameters/wait_for_complete'
@@ -2899,16 +2599,6 @@
                     notchecked: 71
                     unknown: 0
   
-<<<<<<< HEAD
-  /sca/{agent_id}/:
-    #Not Corret Schema
-    get:
-      tags:
-      - agents
-      summary: 'Get all agents'
-      description: 'Returns a list with the available agents.'
-      operationId: api.controllers.sca_controller.get_sca
-=======
   /sca/{agent_id}:
     get:
       tags:
@@ -2916,7 +2606,6 @@
       summary: 'Get security configuration assessment (SCA) database'
       description: 'Returns the security SCA database of an agent.'
       operationId: api.controllers.sca_controller.get_sca_agent
->>>>>>> 8e81381d
       parameters:
         - $ref: '#/components/parameters/pretty'
         - $ref: '#/components/parameters/wait_for_complete'
@@ -2931,11 +2620,7 @@
         - $ref: '#/components/parameters/query'
       responses:
         '200':
-<<<<<<< HEAD
-          description: 'Configuration Assessment'
-=======
           description: 'SCA database elements'
->>>>>>> 8e81381d
           content:
             application/json:
               schema:
@@ -3027,17 +2712,6 @@
                 data:
                   totalItems: 2
                   items:
-<<<<<<< HEAD
-                  - end_scan: "2019-02-19 10:22:15"
-                    name: System audit for web-related vulnerabilities
-                    start_scan: "2019-02-19 10:22:15"
-                    description: Guidance for establishing a secure configuration for web-related vulnerabilities.
-                    fail: 0
-                    references: (null)
-                    policy_id: system_audit
-                    score: 100
-                    pass: 76
-=======
                   - result: "passed"
                     title: "Web exploits (uncommon file name inside htdocs) - Possible compromise"
                     directory:  "/var/www,/var/htdocs,/home/httpd,/usr/local/apache,/usr/local/apache2,/usr/local/www"
@@ -3053,19 +2727,14 @@
                     policy_id: "system_audit"
                     compliance:
                     - 
->>>>>>> 8e81381d
-  
+
   /security/user/authenticate:
     get:
       tags:
       - login
       summary: 'User/password authentication to get an access token'
       description: 'This method should be called to get an API token. This token will expire at some time.'
-<<<<<<< HEAD
       operationId: api.controllers.login_controller.login_user
-=======
-      operationId: api.controllers.login_controller.loginUser
->>>>>>> 8e81381d
       security:
         - basicAuth: []
       responses:
