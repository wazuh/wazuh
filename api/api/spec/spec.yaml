--- conflicted
+++ resolved
@@ -281,40 +281,6 @@
         unknown:
           type: integer
 
-<<<<<<< HEAD
-    # Rootcheck models
-    RootcheckDatabase:
-      type: object
-      properties:
-        status:
-          type: string
-          enum:
-          - outstanding
-          - solved
-        readDay:
-          type: string
-          format: date-time
-        oldDay:
-          type: string
-          format: date-time
-        pci:
-          type: string
-        cis:
-          type: string
-        event:
-          type: string
-
-    LastScan:
-      type: object
-      properties:
-        end:
-          type: string
-          format: date-time
-        start:
-          type: string
-          format: date-time
-   
-=======
     ## Cluster models
     ClusterNode:
       type: object
@@ -815,7 +781,38 @@
           items:
             type: string
 
->>>>>>> 99f53c18
+    # Rootcheck models
+    RootcheckDatabase:
+      type: object
+      properties:
+        status:
+          type: string
+          enum:
+          - outstanding
+          - solved
+        readDay:
+          type: string
+          format: date-time
+        oldDay:
+          type: string
+          format: date-time
+        pci:
+          type: string
+        cis:
+          type: string
+        event:
+          type: string
+
+    LastScan:
+      type: object
+      properties:
+        end:
+          type: string
+          format: date-time
+        start:
+          type: string
+          format: date-time
+
     # SCA models
     SCAChecks:
       type: object
@@ -872,6 +869,7 @@
           type: string
           format: date-time
 
+    # Syscheck models
     SyscheckDatabase:
       type: object
       properties:
@@ -1284,69 +1282,6 @@
       schema:
         type: boolean
         default: false
-<<<<<<< HEAD
-    status:
-      in: query
-      name: status
-      description: Filter by scan status
-      schema:
-        type: string
-        enum:
-        - all
-        - outstanding
-        - solved
-    pci:
-      in: query
-      name: pci
-      description: Filters by PCI requirement.
-      schema:
-        type: string
-    cis:
-      in: query
-      name: cis
-      description: Filters by CIS requirement.
-      schema:
-        type: string
-    filetype:
-      in: query
-      name: type
-      description: Filters by file type.
-      schema:
-        type: string
-        enum:
-        - file
-        - registry
-    summary:
-      in: query
-      name: summary
-      description: Returns a summary grouping by filename.
-      schema:
-        type: boolean
-    md5:
-      in: query
-      name: md5
-      description: Filters files with the specified MD5 checksum.
-      schema:
-        type: string
-    sha1:
-      in: query
-      name: sha1
-      description: Filters files with the specified SHA1 checksum.
-      schema:
-        type: string
-    sha256:
-      in: query
-      name: sha256
-      description: Filters files with the specified SHA256 checksum.
-      schema:
-        type: string
-    hashfilter:
-      in: query
-      name: hash
-      description: Filters files with the specified checksum (MD5, SHA256 or SHA1)
-      schema:
-        type: string
-=======
     node_type:
       in: query
       name: type
@@ -1470,7 +1405,67 @@
       description: If set to false, an exception will be raised when updating contents of an already existing filename.
       schema:
         type: boolean
->>>>>>> 99f53c18
+    status:
+      in: query
+      name: status
+      description: Filter by scan status
+      schema:
+        type: string
+        enum:
+        - all
+        - outstanding
+        - solved
+    pci:
+      in: query
+      name: pci
+      description: Filters by PCI requirement.
+      schema:
+        type: string
+    cis:
+      in: query
+      name: cis
+      description: Filters by CIS requirement.
+      schema:
+        type: string
+    filetype:
+      in: query
+      name: type
+      description: Filters by file type.
+      schema:
+        type: string
+        enum:
+        - file
+        - registry
+    summary:
+      in: query
+      name: summary
+      description: Returns a summary grouping by filename.
+      schema:
+        type: boolean
+    md5:
+      in: query
+      name: md5
+      description: Filters files with the specified MD5 checksum.
+      schema:
+        type: string
+    sha1:
+      in: query
+      name: sha1
+      description: Filters files with the specified SHA1 checksum.
+      schema:
+        type: string
+    sha256:
+      in: query
+      name: sha256
+      description: Filters files with the specified SHA256 checksum.
+      schema:
+        type: string
+    hashfilter:
+      in: query
+      name: hash
+      description: Filters files with the specified checksum (MD5, SHA256 or SHA1)
+      schema:
+        type: string
 
 tags:
   - name: active-response
@@ -3372,15 +3367,6 @@
                     notchecked: 71
                     unknown: 0
 
-<<<<<<< HEAD
-  /rootcheck:
-    put:
-      tags:
-      - rootcheck
-      summary: Run a rootcheck scan in all agents.
-      description: Runs syscheck and rootcheck in all agents (Wazuh launches both processes simultaneously).
-      operationId: api.controllers.rootcheck_controller.put_rootcheck
-=======
   /cluster/node:
     get:
       tags:
@@ -3388,43 +3374,20 @@
       summary: Get information about the local node.
       description: Returns basic information about the cluster node receiving the request.
       operationId: api.controllers.cluster_controller.get_cluster_node
->>>>>>> 99f53c18
-      parameters:
-        - $ref: '#/components/parameters/pretty'
-        - $ref: '#/components/parameters/wait_for_complete'
-      responses:
-        '200':
-<<<<<<< HEAD
-          description: Confirmation message
-=======
+      parameters:
+        - $ref: '#/components/parameters/pretty'
+        - $ref: '#/components/parameters/wait_for_complete'
+      responses:
+        '200':
           description: 'Node basic information'
->>>>>>> 99f53c18
-          content:
-            application/json:
-              schema:
-                allOf:
-                - $ref: '#/components/schemas/ApiResponse'
-                - type: object
-                  properties:
-                    data:
-<<<<<<< HEAD
-                      type: string
-              example:
-                error: 0
-                data: "Restarting Syscheck/Rootcheck on all agents"
-    delete:
-      tags:
-      - rootcheck
-      summary: Clear rootcheck scan results in all agents.
-      description: Clear rootcheck scan results in all agents.
-      operationId: api.controllers.rootcheck_controller.delete_rootcheck
-      parameters:
-        - $ref: '#/components/parameters/pretty'
-        - $ref: '#/components/parameters/wait_for_complete'
-      responses:
-        '200':
-          description: Confirmation message
-=======
+          content:
+            application/json:
+              schema:
+                allOf:
+                - $ref: '#/components/schemas/ApiResponse'
+                - type: object
+                  properties:
+                    data:
                       properties:
                         node:
                           type: string
@@ -3458,45 +3421,14 @@
       responses:
         '200':
           description: 'List of connected nodes'
->>>>>>> 99f53c18
-          content:
-            application/json:
-              schema:
-                allOf:
-                - $ref: '#/components/schemas/ApiResponse'
-                - type: object
-                  properties:
-                    data:
-<<<<<<< HEAD
-                      type: string
-              example:
-                error: 0
-                data: "Rootcheck database deleted"
-
-  /rootcheck/{agent_id}:
-    get:
-      tags:
-      - rootcheck
-      summary: Get Rootcheck database
-      description: Returns rootcheck findings and scan results in the specified agent.
-      operationId: api.controllers.rootcheck_controller.get_rootcheck_agent
-      parameters:
-        - $ref: '#/components/parameters/pretty'
-        - $ref: '#/components/parameters/wait_for_complete'
-        - $ref: '#/components/parameters/agent_id'
-        - $ref: '#/components/parameters/offset'
-        - $ref: '#/components/parameters/limit'
-        - $ref: '#/components/parameters/sort'
-        - $ref: '#/components/parameters/search'
-        - $ref: '#/components/parameters/select'
-        - $ref: '#/components/parameters/query'
-        - $ref: '#/components/parameters/status'
-        - $ref: '#/components/parameters/pci'
-        - $ref: '#/components/parameters/cis'
-      responses:
-        '200':
-          description: Latest rootcheck scan result
-=======
+          content:
+            application/json:
+              schema:
+                allOf:
+                - $ref: '#/components/schemas/ApiResponse'
+                - type: object
+                  properties:
+                    data:
                       allOf:
                         - $ref: '#/components/schemas/ListMetadata'
                         - type: object
@@ -3565,7 +3497,6 @@
       responses:
         '200':
           description: Health information
->>>>>>> 99f53c18
           content:
             application/json:
               schema:
@@ -3581,40 +3512,12 @@
                             items:
                               type: array
                               items:
-<<<<<<< HEAD
-                                $ref: '#/components/schemas/RootcheckDatabase'
-=======
                                 $ref: '#/components/schemas/Healthcheck'
->>>>>>> 99f53c18
               example:
                 error: 0
                 data:
                   totalItems: 2
                   items:
-<<<<<<< HEAD
-                    - status: outstanding
-                      readDay: "2019-03-08 09:20:05"
-                      oldDay: "2019-03-08 09:20:05"
-                      event: "System Audit: SSH Hardening - 3: Root can log in. File: /etc/ssh/sshd_config. Reference: 3 ."
-                    - status: outstanding
-                      readDay: "2019-03-08 09:20:05"
-                      oldDay: "2019-03-08 09:20:05"
-                      pci: 2.2.4
-                      event: "System Audit: SSH Hardening - 4: No Public Key authentication {PCI_DSS: 2.2.4}. File: /etc/ssh/sshd_config. Reference: 4 ."
-    put:
-      tags:
-      - rootcheck
-      summary: Run rootcheck scan in an agent.
-      description: Runs syscheck and rootcheck scans in a specified agent (Wazuh launches both processes at the same time).
-      operationId: api.controllers.rootcheck_controller.put_rootcheck_agent
-      parameters:
-        - $ref: '#/components/parameters/pretty'
-        - $ref: '#/components/parameters/wait_for_complete'
-        - $ref: '#/components/parameters/agent_id'
-      responses:
-        '200':
-          description: Confirmation message
-=======
                     - name: "node01"
                       info:
                         ip: "172.17.0.100"
@@ -3665,34 +3568,14 @@
       responses:
         '200':
           description: Node health information
->>>>>>> 99f53c18
-          content:
-            application/json:
-              schema:
-                allOf:
-                - $ref: '#/components/schemas/ApiResponse'
-                - type: object
-                  properties:
-                    data:
-<<<<<<< HEAD
-                      type: string
-              example:
-                error: 0
-                data: "Restarting Syscheck/Rootcheck locally"
-    delete:
-      tags:
-      - rootcheck
-      summary: Clear rootcheck scan results for a specified agent.
-      description: Clear rootcheck scan results for a specified agent.
-      operationId: api.controllers.rootcheck_controller.delete_rootcheck_agent
-      parameters:
-        - $ref: '#/components/parameters/pretty'
-        - $ref: '#/components/parameters/wait_for_complete'
-        - $ref: '#/components/parameters/agent_id'
-      responses:
-        '200':
-          description: Confirmation message
-=======
+          content:
+            application/json:
+              schema:
+                allOf:
+                - $ref: '#/components/schemas/ApiResponse'
+                - type: object
+                  properties:
+                    data:
                       allOf:
                         - $ref: '#/components/schemas/Healthcheck'
               example:
@@ -3740,40 +3623,14 @@
       responses:
         '200':
           description: 'Cluster status'
->>>>>>> 99f53c18
-          content:
-            application/json:
-              schema:
-                allOf:
-                - $ref: '#/components/schemas/ApiResponse'
-                - type: object
-                  properties:
-                    data:
-<<<<<<< HEAD
-                      type: string
-              example:
-                error: 0
-                data: "Rootcheck database deleted"
-
-  /rootcheck/{agent_id}/pci:
-    get:
-      tags:
-      - rootcheck
-      summary: Get PCI requirements in the rootcheck database.
-      description: Returns a list containing PCI requirements that have been detected by rootcheck scans.
-      operationId: api.controllers.rootcheck_controller.get_rootcheck_pci_agent
-      parameters:
-        - $ref: '#/components/parameters/pretty'
-        - $ref: '#/components/parameters/wait_for_complete'
-        - $ref: '#/components/parameters/agent_id'
-        - $ref: '#/components/parameters/offset'
-        - $ref: '#/components/parameters/limit'
-        - $ref: '#/components/parameters/sort'
-        - $ref: '#/components/parameters/search'
-      responses:
-        '200':
-          description: PCI requirements list.
-=======
+          content:
+            application/json:
+              schema:
+                allOf:
+                - $ref: '#/components/schemas/ApiResponse'
+                - type: object
+                  properties:
+                    data:
                       properties:
                         enabled:
                           type: string
@@ -3864,7 +3721,6 @@
       responses:
         '200':
           description: 'Node wazuh daemons statuses'
->>>>>>> 99f53c18
           content:
             application/json:
               schema:
@@ -3874,33 +3730,6 @@
                   properties:
                     data:
                       allOf:
-<<<<<<< HEAD
-                        - $ref: '#/components/schemas/ListMetadata'
-                        - type: object
-                          properties:
-                            items:
-                              type: array
-                              items:
-                                type: string
-              example:
-                error: 0
-                data:
-                  totalItems: 1
-                  items:
-                  - 2.2.4
-
-  /rootcheck/{agent_id}/cis:
-    get:
-      tags:
-      - rootcheck
-      summary: Get CIS requirements in the rootcheck database.
-      description: Returns a list containing CIS requirements that have been detected by rootcheck scans.
-      operationId: api.controllers.rootcheck_controller.get_rootcheck_cis_agent
-      parameters:
-        - $ref: '#/components/parameters/pretty'
-        - $ref: '#/components/parameters/wait_for_complete'
-        - $ref: '#/components/parameters/agent_id'
-=======
                         - $ref: '#/components/schemas/WazuhDaemonsStatus'
               example:
                 error: 0
@@ -4468,22 +4297,15 @@
         - $ref: '#/components/parameters/pretty'
         - $ref: '#/components/parameters/wait_for_complete'
         - $ref: '#/components/parameters/node_id'
->>>>>>> 99f53c18
         - $ref: '#/components/parameters/offset'
         - $ref: '#/components/parameters/limit'
         - $ref: '#/components/parameters/sort'
         - $ref: '#/components/parameters/search'
-<<<<<<< HEAD
-      responses:
-        '200':
-          description: CIS requirements list.
-=======
         - $ref: '#/components/parameters/category'
         - $ref: '#/components/parameters/type_log'
       responses:
         '200':
           description: 'Wazuh node logs'
->>>>>>> 99f53c18
           content:
             application/json:
               schema:
@@ -4499,31 +4321,6 @@
                             items:
                               type: array
                               items:
-<<<<<<< HEAD
-                                type: string
-              example:
-                error: 0
-                data:
-                  totalItems: 2
-                  items:
-                  - "2.3 Debian Linux"
-                  - "1.4 Debian Linux"
-
-  /rootcheck/{agent_id}/last_scan:
-    get:
-      tags:
-      - rootcheck
-      summary: Get last rootcheck scan dates.
-      description: Returns when the last rootcheck scan started and ended. If the scan is still in progress the end date will be unknown.
-      operationId: api.controllers.rootcheck_controller.get_last_scan_agent
-      parameters:
-        - $ref: '#/components/parameters/pretty'
-        - $ref: '#/components/parameters/wait_for_complete'
-        - $ref: '#/components/parameters/agent_id'
-      responses:
-        '200':
-          description: 'Scan dates'
-=======
                                 $ref: '#/components/schemas/WazuhLogs'
               example:
                 error: 0
@@ -5578,7 +5375,6 @@
       responses:
         '200':
           description: 'Confirmation message'
->>>>>>> 99f53c18
           content:
             application/json:
               schema:
@@ -5588,14 +5384,6 @@
                   properties:
                     data:
                       allOf:
-<<<<<<< HEAD
-                      - $ref: '#/components/schemas/LastScan'
-              example:
-                error: 0
-                data:
-                  end: "2019-03-08 10:35:21"
-                  start: "2019-03-08 10:34:56"
-=======
                         - $ref: '#/components/schemas/ConfigurationValidation'
               example:
                 error: 0
@@ -5604,7 +5392,273 @@
                   details:
                     - "(1230): Invalid element in the configuration: 'hello'."
                     - "(1202): Configuration error at '/var/ossec/etc/ossec.conf'."
->>>>>>> 99f53c18
+
+  /rootcheck:
+    put:
+      tags:
+      - rootcheck
+      summary: Run a rootcheck scan in all agents.
+      description: Runs syscheck and rootcheck in all agents (Wazuh launches both processes simultaneously).
+      operationId: api.controllers.rootcheck_controller.put_rootcheck
+      parameters:
+        - $ref: '#/components/parameters/pretty'
+        - $ref: '#/components/parameters/wait_for_complete'
+      responses:
+        '200':
+          description: Confirmation message
+          content:
+            application/json:
+              schema:
+                allOf:
+                - $ref: '#/components/schemas/ApiResponse'
+                - type: object
+                  properties:
+                    data:
+                      type: string
+              example:
+                error: 0
+                data: "Restarting Syscheck/Rootcheck on all agents"
+    delete:
+      tags:
+      - rootcheck
+      summary: Clear rootcheck scan results in all agents.
+      description: Clear rootcheck scan results in all agents.
+      operationId: api.controllers.rootcheck_controller.delete_rootcheck
+      parameters:
+        - $ref: '#/components/parameters/pretty'
+        - $ref: '#/components/parameters/wait_for_complete'
+      responses:
+        '200':
+          description: Confirmation message
+          content:
+            application/json:
+              schema:
+                allOf:
+                - $ref: '#/components/schemas/ApiResponse'
+                - type: object
+                  properties:
+                    data:
+                      type: string
+              example:
+                error: 0
+                data: "Rootcheck database deleted"
+
+  /rootcheck/{agent_id}:
+    get:
+      tags:
+      - rootcheck
+      summary: Get Rootcheck database
+      description: Returns rootcheck findings and scan results in the specified agent.
+      operationId: api.controllers.rootcheck_controller.get_rootcheck_agent
+      parameters:
+        - $ref: '#/components/parameters/pretty'
+        - $ref: '#/components/parameters/wait_for_complete'
+        - $ref: '#/components/parameters/agent_id'
+        - $ref: '#/components/parameters/offset'
+        - $ref: '#/components/parameters/limit'
+        - $ref: '#/components/parameters/sort'
+        - $ref: '#/components/parameters/search'
+        - $ref: '#/components/parameters/select'
+        - $ref: '#/components/parameters/query'
+        - $ref: '#/components/parameters/status'
+        - $ref: '#/components/parameters/pci'
+        - $ref: '#/components/parameters/cis'
+      responses:
+        '200':
+          description: Latest rootcheck scan result
+          content:
+            application/json:
+              schema:
+                allOf:
+                - $ref: '#/components/schemas/ApiResponse'
+                - type: object
+                  properties:
+                    data:
+                      allOf:
+                        - $ref: '#/components/schemas/ListMetadata'
+                        - type: object
+                          properties:
+                            items:
+                              type: array
+                              items:
+                                $ref: '#/components/schemas/RootcheckDatabase'
+              example:
+                error: 0
+                data:
+                  totalItems: 2
+                  items:
+                    - status: outstanding
+                      readDay: "2019-03-08 09:20:05"
+                      oldDay: "2019-03-08 09:20:05"
+                      event: "System Audit: SSH Hardening - 3: Root can log in. File: /etc/ssh/sshd_config. Reference: 3 ."
+                    - status: outstanding
+                      readDay: "2019-03-08 09:20:05"
+                      oldDay: "2019-03-08 09:20:05"
+                      pci: 2.2.4
+                      event: "System Audit: SSH Hardening - 4: No Public Key authentication {PCI_DSS: 2.2.4}. File: /etc/ssh/sshd_config. Reference: 4 ."
+    put:
+      tags:
+      - rootcheck
+      summary: Run rootcheck scan in an agent.
+      description: Runs syscheck and rootcheck scans in a specified agent (Wazuh launches both processes at the same time).
+      operationId: api.controllers.rootcheck_controller.put_rootcheck_agent
+      parameters:
+        - $ref: '#/components/parameters/pretty'
+        - $ref: '#/components/parameters/wait_for_complete'
+        - $ref: '#/components/parameters/agent_id'
+      responses:
+        '200':
+          description: Confirmation message
+          content:
+            application/json:
+              schema:
+                allOf:
+                - $ref: '#/components/schemas/ApiResponse'
+                - type: object
+                  properties:
+                    data:
+                      type: string
+              example:
+                error: 0
+                data: "Restarting Syscheck/Rootcheck locally"
+    delete:
+      tags:
+      - rootcheck
+      summary: Clear rootcheck scan results for a specified agent.
+      description: Clear rootcheck scan results for a specified agent.
+      operationId: api.controllers.rootcheck_controller.delete_rootcheck_agent
+      parameters:
+        - $ref: '#/components/parameters/pretty'
+        - $ref: '#/components/parameters/wait_for_complete'
+        - $ref: '#/components/parameters/agent_id'
+      responses:
+        '200':
+          description: Confirmation message
+          content:
+            application/json:
+              schema:
+                allOf:
+                - $ref: '#/components/schemas/ApiResponse'
+                - type: object
+                  properties:
+                    data:
+                      type: string
+              example:
+                error: 0
+                data: "Rootcheck database deleted"
+
+  /rootcheck/{agent_id}/pci:
+    get:
+      tags:
+      - rootcheck
+      summary: Get PCI requirements in the rootcheck database.
+      description: Returns a list containing PCI requirements that have been detected by rootcheck scans.
+      operationId: api.controllers.rootcheck_controller.get_rootcheck_pci_agent
+      parameters:
+        - $ref: '#/components/parameters/pretty'
+        - $ref: '#/components/parameters/wait_for_complete'
+        - $ref: '#/components/parameters/agent_id'
+        - $ref: '#/components/parameters/offset'
+        - $ref: '#/components/parameters/limit'
+        - $ref: '#/components/parameters/sort'
+        - $ref: '#/components/parameters/search'
+      responses:
+        '200':
+          description: PCI requirements list.
+          content:
+            application/json:
+              schema:
+                allOf:
+                - $ref: '#/components/schemas/ApiResponse'
+                - type: object
+                  properties:
+                    data:
+                      allOf:
+                        - $ref: '#/components/schemas/ListMetadata'
+                        - type: object
+                          properties:
+                            items:
+                              type: array
+                              items:
+                                type: string
+              example:
+                error: 0
+                data:
+                  totalItems: 1
+                  items:
+                  - 2.2.4
+
+  /rootcheck/{agent_id}/cis:
+    get:
+      tags:
+      - rootcheck
+      summary: Get CIS requirements in the rootcheck database.
+      description: Returns a list containing CIS requirements that have been detected by rootcheck scans.
+      operationId: api.controllers.rootcheck_controller.get_rootcheck_cis_agent
+      parameters:
+        - $ref: '#/components/parameters/pretty'
+        - $ref: '#/components/parameters/wait_for_complete'
+        - $ref: '#/components/parameters/agent_id'
+        - $ref: '#/components/parameters/offset'
+        - $ref: '#/components/parameters/limit'
+        - $ref: '#/components/parameters/sort'
+        - $ref: '#/components/parameters/search'
+      responses:
+        '200':
+          description: CIS requirements list.
+          content:
+            application/json:
+              schema:
+                allOf:
+                - $ref: '#/components/schemas/ApiResponse'
+                - type: object
+                  properties:
+                    data:
+                      allOf:
+                        - $ref: '#/components/schemas/ListMetadata'
+                        - type: object
+                          properties:
+                            items:
+                              type: array
+                              items:
+                                type: string
+              example:
+                error: 0
+                data:
+                  totalItems: 2
+                  items:
+                  - "2.3 Debian Linux"
+                  - "1.4 Debian Linux"
+
+  /rootcheck/{agent_id}/last_scan:
+    get:
+      tags:
+      - rootcheck
+      summary: Get last rootcheck scan dates.
+      description: Returns when the last rootcheck scan started and ended. If the scan is still in progress the end date will be unknown.
+      operationId: api.controllers.rootcheck_controller.get_last_scan_agent
+      parameters:
+        - $ref: '#/components/parameters/pretty'
+        - $ref: '#/components/parameters/wait_for_complete'
+        - $ref: '#/components/parameters/agent_id'
+      responses:
+        '200':
+          description: 'Scan dates'
+          content:
+            application/json:
+              schema:
+                allOf:
+                - $ref: '#/components/schemas/ApiResponse'
+                - type: object
+                  properties:
+                    data:
+                      allOf:
+                      - $ref: '#/components/schemas/LastScan'
+              example:
+                error: 0
+                data:
+                  end: "2019-03-08 10:35:21"
+                  start: "2019-03-08 10:34:56"
 
   /sca/{agent_id}:
     get:
@@ -5733,29 +5787,7 @@
                     id: 1003
                     policy_id: "system_audit"
                     compliance:
-                    - 
-
-  /security/user/authenticate:
-    get:
-      tags:
-      - login
-      summary: 'User/password authentication to get an access token'
-      description: 'This method should be called to get an API token. This token will expire at some time.'
-      operationId: api.controllers.login_controller.login_user
-      security:
-        - basicAuth: []
-      responses:
-        '200':
-          description: 'Login successful'
-          content:
-            application/json:
-              schema:
-                type: object
-                properties:
-                  token:
-                    type: string
-        '401':
-          description: 'Access unauthorized'
+                    -
 
   /syscheck:
     put:
@@ -5939,6 +5971,28 @@
                   end: "2019-03-08 10:35:21"
                   start: "2019-03-08 10:34:56"
 
+  /security/user/authenticate:
+    get:
+      tags:
+      - login
+      summary: 'User/password authentication to get an access token'
+      description: 'This method should be called to get an API token. This token will expire at some time.'
+      operationId: api.controllers.login_controller.login_user
+      security:
+        - basicAuth: []
+      responses:
+        '200':
+          description: 'Login successful'
+          content:
+            application/json:
+              schema:
+                type: object
+                properties:
+                  token:
+                    type: string
+        '401':
+          description: 'Access unauthorized'
+
 externalDocs:
   description: Find more about Wazuh API usage
   url: 'https://documentation.wazuh.com/current/user-manual/api/index.html'
