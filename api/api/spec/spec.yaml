--- conflicted
+++ resolved
@@ -719,84 +719,6 @@
     WazuhAnalysisdStats:
       type: object
       properties:
-<<<<<<< HEAD
-        total_events_decoded:
-          type: number
-          format: float
-          description: Total events decoded in the last 5 seconds. This number is not accumulative, the number in the following 5 seconds can be lower than the previous one.
-        syscheck_events_decoded:
-          type: number
-          format: float
-          description: Same as `total_events_decoded` but for FIM events.
-        syscheck_edps:
-          type: number
-          format: float
-          description: FIM events decoded per second (EDPS = Events Decoded Per Second).
-        syscollector_events_decoded:
-          type: number
-          format: float
-          description: Same as `total_events_decoded` but for system inventory events.
-        syscollector_edps:
-          type: number
-          format: float
-          description: System inventory events decoded per second.
-        rootcheck_events_decoded:
-          type: number
-          format: float
-          description: Same as `total_events_decoded` but for rootcheck events.
-        rootcheck_edps:
-          type: number
-          format: float
-          description: Rootcheck events decoded per second.
-        sca_events_decoded:
-          type: number
-          format: float
-          description: Same as `total_events_decoded` but for policy monitoring events.
-        sca_edps:
-          type: number
-          format: float
-          description: Policy monitoring events decoded per second.
-        hostinfo_events_decoded:
-          type: number
-          format: float
-          description: Same as `total_events_decoded` but for hostinfo events.
-        hostinfo_edps:
-          type: number
-          format: float
-          description: Hostinfo events decoded per second.
-        winevt_events_decoded:
-          type: number
-          format: float
-          description: Same as `total_events_decoded` but for Windows events.
-        winevt_edps:
-          type: number
-          format: float
-          description: Windows events decoded per second.
-        other_events_decoded:
-          type: number
-          format: float
-          description: Same as `total_events_decoded` but for non catalogued events.
-        other_events_edps:
-          type: number
-          format: float
-          description: Non catalogued events decoded per second.
-        events_processed:
-          type: number
-          format: float
-          description: Total of events processed (i.e. matched against Wazuh ruleset) in the last 5 seconds.
-        events_edps:
-          type: number
-          format: float
-          description: Same as `events_processed` but per second.
-        events_received:
-          type: number
-          format: float
-          description: Events received in `analysisd` from the rest of modules in the last 5 seconds.
-        events_dropped:
-          type: number
-          format: float
-          description: "Discarded events because they didn't match any rule in the ruleset."
-=======
         alerts_queue_size:
           type: number
           format: float
@@ -805,73 +727,10 @@
           type: number
           format: float
           description: If an event matches a rule, an alert is raised. The alerts are pushed to a _pending to write in disk alerts_ queue. This variable shows usage of that queue.
->>>>>>> 488c7659
         alerts_written:
           type: number
           format: float
           description: Total of alerts written in disk during the last 5 seconds.
-<<<<<<< HEAD
-        firewall_written:
-          type: number
-          format: float
-          description: Same as `alerts_written` but focusing in firewall alerts.
-        fts_written:
-          type: number
-          format: float
-          description: "Same as `alerts_written` but focusing in [FTS alerts](https://documentation.wazuh.com/current/user-manual/ruleset/ruleset-xml-syntax/decoders.html?highlight=fts#fts)."
-        syscheck_queue_usage:
-          type: number
-          format: float
-          description: Percentage of use in the syscheck events queue pending to be decoded. Events are discarded when the queue is full.
-        syscheck_queue_size:
-          type: number
-          format: float
-          description: Syscheck events queue size.
-        syscollector_queue_usage:
-          type: number
-          format: float
-          description: Same as `syscheck_queue_usage` but for system inventory events.
-        syscollector_queue_size:
-          type: number
-          format: float
-          description: System inventory events queue size.
-        rootcheck_queue_usage:
-          type: number
-          format: float
-          description: Same as `syscheck_queue_usage` but for rootcheck events.
-        rootcheck_queue_size:
-          type: number
-          format: float
-          description: Rootcheck events queue size.
-        sca_queue_usage:
-          type: number
-          format: float
-          description: Same as `syscheck_queue_usage` but for policy monitoring events.
-        sca_queue_size:
-          type: number
-          format: float
-          description: Policy monitoring events queue size.
-        hostinfo_queue_usage:
-          type: number
-          format: float
-          description: Same as `syscheck_queue_usage` but for hostinfo events.
-        hostinfo_queue_size:
-          type: number
-          format: float
-          description: Hostinfo events queue size.
-        winevt_queue_usage:
-          type: number
-          format: float
-          description: Same as `syscheck_queue_usage` but for Windows events.
-        winevt_queue_size:
-          type: number
-          format: float
-          description: Windows events queue size.
-        event_queue_usage:
-          type: number
-          format: float
-          description: Same as `syscheck_queue_usage` but for events not catalogued in any of the previously mentioned queues.
-=======
         archives_queue_size:
           type: number
           format: float
@@ -880,33 +739,10 @@
           type: number
           format: float
           description: _Events to write in the archives.log_ queue usage.
->>>>>>> 488c7659
         event_queue_size:
           type: number
           format: float
           description: Non catalogued events queue size.
-<<<<<<< HEAD
-        rule_matching_queue_usage:
-          type: number
-          format: float
-          description: After decoding, events are pushed to a _pending to process_ queue which will match the events against the Wazuh ruleset to raise alerts. This variable shows usage of that queue.
-        rule_matching_queue_size:
-          type: number
-          format: float
-          description: Pending to process events queue size.
-        alerts_queue_usage:
-          type: number
-          format: float
-          description: If an event matches a rule, an alert is raised. The alerts are pushed to a _pending to write in disk alerts_ queue. This variable shows usage of that queue.
-        alerts_queue_size:
-          type: number
-          format: float
-          description: Pending to write in disk alerts queue size.
-        firewall_queue_usage:
-          type: number
-          format: float
-          description: Percentage of use in the queue of events to write in the firewall log.
-=======
         event_queue_usage:
           type: number
           format: float
@@ -927,17 +763,10 @@
           type: number
           format: float
           description: Events received in `analysisd` from the rest of modules in the last 5 seconds.
->>>>>>> 488c7659
         firewall_queue_size:
           type: number
           format: float
           description: _Events to write in the firewall log_ queue size.
-<<<<<<< HEAD
-        statistical_queue_usage:
-          type: number
-          format: float
-          description: Stats log queue usage.
-=======
         firewall_queue_usage:
           type: number
           format: float
@@ -1014,21 +843,10 @@
           type: number
           format: float
           description: Same as `syscheck_queue_usage` but for policy monitoring events.
->>>>>>> 488c7659
         statistical_queue_size:
           type: number
           format: float
           description: Stats log queue size.
-<<<<<<< HEAD
-        archives_queue_usage:
-          type: number
-          format: float
-          description: _Events to write in the archives.log_ queue usage.
-        archives_queue_size:
-          type: number
-          format: float
-          description: _Events to write in the archives.log_ queue size.
-=======
         statistical_queue_usage:
           type: number
           format: float
@@ -1085,30 +903,10 @@
           type: number
           format: float
           description: Same as `syscheck_queue_usage` but for Windows events.
->>>>>>> 488c7659
 
     WazuhRemotedStats:
       type: object
       properties:
-<<<<<<< HEAD
-        queue_size:
-          type: number
-          format: float
-          description: Usage of the queue to storage events from agents.
-        total_queue_size:
-          type: number
-          format: float
-          description: Total queue size to store events from agents.
-        tcp_sessions:
-          type: number
-          format: float
-          description: Number of TCP active sessions during the last five seconds.
-        evt_count:
-          type: number
-          format: float
-          description: Number of events sent to Analysisd during the last five seconds.
-=======
->>>>>>> 488c7659
         ctrl_msg_count:
           type: number
           format: float
@@ -2879,25 +2677,6 @@
       required: true
       schema:
         type: string
-<<<<<<< HEAD
-        format: etc_path
-    get_files_path:
-      in: query
-      name: path
-      description: Filepath to return.
-      required: true
-      schema:
-        type: string
-        format: get_files_path
-    edit_files_path:
-      in: query
-      name: path
-      description: Filepath to return.
-      required: true
-      schema:
-        type: string
-        format: edit_files_path
-=======
         format: etc_file_path
     get_files_path:
       in: query
@@ -2914,7 +2693,6 @@
       schema:
         type: string
         format: etc_and_ruleset_path
->>>>>>> 488c7659
     overwrite:
       in: query
       name: overwrite
@@ -5377,42 +5155,24 @@
                         type: "worker"
                         totalActiveAgents: 5
                       status:
-<<<<<<< HEAD
                         last_sync_agentinfo:
-                          date_start_master: "2019-01-11 18:52:57.72"
-                          date_end_master: "2019-01-11 18:52:57.73"
+                          date_start_master: "2019-01-11T18:52:57.72Z"
+                          date_end_master: "2019-01-11T18:52:57.73Z"
                           total_agentinfo: 1
                         sync_integrity_free: true
                         last_sync_agentgroups:
-                          date_end_master: "2019-01-11 18:52:51.56"
+                          date_end_master: "2019-01-11T18:52:51.56Z"
                           total_agentgroups: 0
-                          date_start_master: "2019-01-11 18:52:51.56"
+                          date_start_master: "2019-01-11T18:52:51.56Z"
                         last_sync_integrity:
                           total_files:
                             shared: 2
-=======
-                        - type: "Agent status"
-                          date_start: "2019-01-11T18:52:57.72Z"
-                          date_end: "2019-01-11T18:52:57.73Z"
-                          synchronized_files: 4
-                          free: true
-                        - type: "Extra valid"
-                          date_start: "2019-01-11T18:52:57.72Z"
-                          date_end: "2019-01-11T18:52:57.73Z"
-                          synchronized_files: 4
-                          free: true
-                        - type: "Integrity"
-                          date_start: "2019-01-11T18:52:57.72Z"
-                          date_end: "2019-01-11T18:52:57.73Z"
-                          synchronized_files:
-                            shared: 5
->>>>>>> 488c7659
                             missing: 4
                             extra_valid: 0
                             extra: 0
-                          date_end_master: "2019-01-11 18:52:45.47"
-                          date_start_master: "2019-01-11 18:52:44.36"
-                        last_keep_alive: "2019-01-11 18:52:16.661280"
+                          date_end_master: "2019-01-11T18:52:45.47Z"
+                          date_start_master: "2019-01-11T18:52:44.36Z"
+                        last_keep_alive: "2019-01-11T18:52:16.66Z"
                         sync_agentinfo_free: true
                         sync_extravalid_free: true
         default:
