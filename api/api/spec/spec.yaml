--- conflicted
+++ resolved
@@ -2032,18 +2032,15 @@
       description: Filters by directory.
       schema:
         type: string
-<<<<<<< HEAD
-        format: paths
-=======
         format: path
     download:
       in: query
-      name: download
-      description: Downloads the specified file.
+      name: file
+      required: True
+      description: File name to download.
       schema:
         type: string
         format: alphanumeric
->>>>>>> 84cecba3
     error:
       in: query
       name: error
@@ -2994,14 +2991,6 @@
       in: query
       name: package_version
       description: Filters by version name.
-      schema:
-        type: string
-        format: alphanumeric
-    download:
-      in: query
-      name: file
-      required: True
-      description: File name to download.
       schema:
         type: string
         format: alphanumeric
