openapi: '3.0.0'
info:
  description: "The Wazuh API is an open source RESTful API that allows for interaction\
    \ with the Wazuh manager from a web browser, command line tool like cURL or any\
    \ script or program that can make web requests. The Wazuh Kibana app relies on\
    \ this heavily and Wazuh’s goal is to accommodate complete remote management of\
    \ the Wazuh infrastructure via the Wazuh Kibana app. Use the API to easily perform\
    \ everyday actions like adding an agent, restarting the manager(s) or agent(s)\
    \ or looking up syscheck details.\n"
  version: '4.0.0'
  x-revision: 4000
  title: 'Wazuh API'
  license:
    name: 'GPL 2.0'
    url: 'https://github.com/wazuh/wazuh/blob/master/LICENSE'

components:
  responses:
    ResponseError:
      description: Response to report a result error
      content:
        application/json:
          schema:
            $ref: '#/components/schemas/ApiError'

  schemas:
    ## Common models
    ApiResponse:
      type: object
      properties:
        message:
          type: string
          description: Human readable description to explain the result of the request

    ListMetadata:
      type: object
      required:
      - totalItems
      properties:
        totalItems:
          type: integer
          format: int32
          minimum: 0
          description: Total elements available. It can be used to implement pagination over results.

    SimpleApiError:
      type: object
      required:
        - error
      properties:
        error:
          type: object
          additionalProperties:
            properties:
              code:
                type: integer
                format: int32
              message:
                type: string
              remediation:
                type: string
        id:
          type: string


    ApiError:
      type: object
      required:
        - type
        - title
        - detail
      nullable: true
      properties:
        type:
          type: string
          format: uri
        title:
          type: string
        detail:
          type: string
        instance:
          type: string
          format: uri
        code:
          type: integer
          format: int32
        remediation:
          type: string
        dapi_errors:
          type: object
          additionalProperties:
            type: object
            properties:
              error:
                type: string
              logfile:
                type: string
                format: path

    ScanIdTime:
      type: object
      properties:
        id:
          type: integer
          format: int64
          description: Scan ID.
        time:
          type: string
          format: date-time
          description: Date when the scan was performed.

    ItemAffected:
      type: object
      required:
      - affected_items
      properties:
        affected_items:
          type: array
          description: Items that successfully applied the API call action.
          items:
            type: string
        failed_items:
          type: array
          description: List of items that have failed when doing the requested operation. It's not returned when it's empty.
          items:
            $ref: '#/components/schemas/SimpleApiError'

    AllItemsAffected:
      type: object
      required:
        - older_than
        - total_affected_items
      allOf:
        - $ref: '#/components/schemas/ItemAffected'
      properties:
        older_than:
          type: string
          format: timeframe
          default: 7d
          description: Returns older than parameter used. It can be the default value or the parameter send by the user.
        total_affected_items:
          type: integer
          format: int32
          description: Number of items that have successfully did the requested operation.
        total_failed_items:
          type: integer
          format: int32
          minimum: 1
          description: Number of items that couldn't do the requested operation. Only returned when it's higher than 0.

    BasicInfo:
      type: object
      properties:
        title:
          type: string
          description: API title name.
        api_version:
          type: string
          description: API version installed in the node.
        revision:
          type: integer
          format: int32
        license_name:
          type: string
          description: API license name.
        license_url:
          type: string
          description: API license url.
        hostname:
          type: string
          description: Server hostname.
        timestamp:
          type: string

    GroupId:
      type: string
      format: alphanumeric

    ## Agents models
    ExtraAgentFields:
      type: object
      properties:
        status:
          $ref: '#/components/schemas/AgentStatus'
        configSum:
          type: string
          description: MD5 checksum of agent configuration file.
        group:
          type: array
          description: List of groups that the agent belongs to.
          items:
            type: string
        mergedSum:
          type: string
          description: MD5 checksum of all agent shared configuration files merged.
        ip:
          type: string
          description: IP where the agent communicates with the manager. If the manager can't get this information, it will be the same as registerIP field.
        registerIP:
          type: string
          description: IP used at agent registration process.
        manager:
          type: string
          description: Hostname of the manager where the agent is reporting to.
        node_name:
          type: string
          description: Node ID where the agent is reporting to.
        dateAdd:
          type: string
          format: date-time
          description: Date when the agent was registered.
        lastKeepAlive:
          type: string
          format: date-time
          description: Date when the last keep alive was received from the agent.

        os:
          type: object
          properties:
            major:
              type: string
            name:
              type: string
            uname:
              type: string
            platform:
              type: string
            version:
              type: string
            codename:
              type: string
            arch:
              type: string
            minor:
              type: string
          description: Agent OS information.

    Agent:
      allOf:
      - $ref: '#/components/schemas/AgentSimple'
      - $ref: '#/components/schemas/ExtraAgentFields'

    AgentGroup:
      type: object
      required:
      - count
      - name
      - configSum
      properties:
        count:
          type: integer
          minimum: 0
          description: Number of agents belonging to that group.
        name:
          type: string
        mergedSum:
          type: string
          format: hash
          description: MD5 checksum of all group shared files merged in a single one (merged.mg)
        configSum:
          type: string
          format: hash
          description: MD5 checksum of the group configuration file (agent.conf).

    AgentGroupDeleted:
      type: object
      required:
      - affected_agents
      allOf:
        - $ref: '#/components/schemas/ItemAffected'
      properties:
        affected_agents:
          type: array
          description: List of agents which belonged to the group but were moved to the default one.
          items:
            $ref: '#/components/schemas/AgentID'

    AgentIdKey:
      type: object
      required:
        - id
        - key
      properties:
        id:
          $ref: '#/components/schemas/AgentID'
        key:
          type: string
          format: base64

    AgentSimple:
      type: object
      properties:
        version:
          type: string
          description: Wazuh version the agent has intalled.
        id:
          $ref: '#/components/schemas/AgentID'
        name:
          type: string
          description: Agent name used at registration process.

    AgentSimpleResponse:
      type: object
      required:
      - id
      - name
      $ref: '#/components/schemas/AgentSimple'
      

    AgentStatus:
      type: string
      enum:
      - active
      - pending
      - neverconnected
      - disconnected
      description: Agent status. It is calculated based on the last keep alive and the Wazuh version.

    AgentID:
      type: string
      minLength: 3
      description: Agent ID.
      format: numbers

    AgentConfiguration:
      type: object
      description: Configuration the agent is currently using. The output of this API call depends on the component requested and the agent configuration.

    GroupConfiguration:
      type: object
      required:
      - filters
      - config
      properties:
        filters:
          type: object
          properties:
            os:
              type: string
              description: OS family where the configuration is being applied.
            name:
              type: string
              description: The name of the agent where that configuration is being applied.
            profile:
              type: string
              description: Profile name. Any agent configured to use the defined profile may use the block.
        config:
          type: object
          description: Group configuration. The fields on this object depend on the actual group configuration.

    ## CisCat models
    CiscatResults:
      type: object
      properties:
        profile:
          type: string
          description: CIS-CAT profile scanned.
        score:
          type: integer
          format: int32
          description: Percentage of passed checks.
        error:
          type: integer
          format: int32
          description: "Number of checks that CIS-CAT wasn't able to run."
        scan:
          $ref: '#/components/schemas/ScanIdTime'
        fail:
          type: integer
          format: int32
          description: Number of failed checks. If this number is higher than 0 the host will probably have a vulnerability.
        benchmark:
          type: string
          description: CIS-CAT benchmark where the profile is defined.
        pass:
          type: integer
          format: int32
          description: Number of passed checks.
        notchecked:
          type: integer
          format: int32
          description: Number of not passed checks.
        unknown:
          type: integer
          format: int32
          description: Number of checks which status CIS-CAT wasn't able to determine.

    ## Cluster models
    ClusterNodeBasic:
      type: object
      properties:
        type:
          type: string
          enum:
          - worker
          - master
          description: Node type.
        version:
          type: string
          format: \d+\.\d+\.\d+
          description: Wazuh version installed in the node.
        ip:
          type: string
          description: IP the node is using to communicate with other nodes in the cluster.

    ClusterNodeName:
      type: string
      description: Node ID.

    ClusterNode:
      allOf:
        - $ref: '#/components/schemas/ClusterNodeBasic'
        - type: object
          properties:
            name:
              $ref: '#/components/schemas/ClusterNodeName'

    Healthcheck:
      type: object
      properties:
        n_connected_nodes:
          type: integer
          format: int32
        nodes:
          type: object
          additionalProperties:
            type: object
            properties:
              info:
                type: object
                properties:
                  name:
                    $ref: '#/components/schemas/ClusterNodeName'
                  info:
                    allOf:
                      - $ref: '#/components/schemas/ClusterNodeBasic'
                      - type: object
                        properties:
                          totalActiveAgents:
                            type: integer
                            format: int32
                            minimum: 0
                            description: Number of agents currently reporting to that node.
              status:
                type: object
                properties:
                  last_keep_alive:
                    type: string
                  last_sync_agent_groups:
                    type: object
                    properties:
                      date_start_master:
                        type: string
                      date_end_master:
                        type: string
                      total_agentgroups:
                        type: integer
                        format: int32
                  last_sync_agentinfo:
                    type: object
                    properties:
                      date_start_master:
                        type: string
                      date_end_master:
                        type: string
                      total_agentinfo:
                        type: integer
                        format: int32
                  last_sync_integrity:
                    type: object
                    properties:
                      date_start_master:
                          type: string
                      date_end_master:
                          type: string
                      total_files:
                        type: object
                        properties:
                          extra:
                            type: integer
                            format: int32
                          extra_valid:
                            type: integer
                            format: int32
                          missing:
                            type: integer
                            format: int32
                          shared:
                            type: integer
                            format: int32
                  sync_agentinfo_free:
                    type: boolean
                  sync_extravalid_free:
                    type: boolean
                  sync_integrity_free:
                    type: boolean
            required:
              - info


    DaemonStatus:
      type: string
      enum:
      - stopped
      - running

    # Cluster and manager models
    WazuhDaemonsStatus:
      type: object
      properties:
        ossec-agentlessd:
          $ref: '#/components/schemas/DaemonStatus'
        ossec-analysisd:
          $ref: '#/components/schemas/DaemonStatus'
        ossec-authd:
          $ref: '#/components/schemas/DaemonStatus'
        ossec-csyslogd:
          $ref: '#/components/schemas/DaemonStatus'
        ossec-dbd:
          $ref: '#/components/schemas/DaemonStatus'
        ossec-execd:
          $ref: '#/components/schemas/DaemonStatus'
        ossec-integratord:
          $ref: '#/components/schemas/DaemonStatus'
        ossec-logcollector:
          $ref: '#/components/schemas/DaemonStatus'
        ossec-maild:
          $ref: '#/components/schemas/DaemonStatus'
        ossec-monitord:
          $ref: '#/components/schemas/DaemonStatus'
        ossec-remoted:
          $ref: '#/components/schemas/DaemonStatus'
        ossec-reportd:
          $ref: '#/components/schemas/DaemonStatus'
        ossec-syscheckd:
          $ref: '#/components/schemas/DaemonStatus'
        wazuh-apid:
          $ref: '#/components/schemas/DaemonStatus'
        wazuh-clusterd:
          $ref: '#/components/schemas/DaemonStatus'
        wazuh-db:
          $ref: '#/components/schemas/DaemonStatus'
        wazuh-modulesd:
          $ref: '#/components/schemas/DaemonStatus'

    WazuhInfo:
      type: object
      properties:
        path:
          type: string
          format: paths
          description: Wazuh install path.
        version:
          type: string
          description: Wazuh version.
        compilation_date:
          type: string
          format: date-time
        type:
          type: string
          description: "Wazuh install type. "
          enum:
          - server
          - local
          - hybrid
        max_agents:
          type: string
          minimum: 0
          description: Maximum number of agents that can be registered. This variable is defined at compilation time.
        openssl_support:
          type: string
        ruleset_version:
          type: string
        tz_offset:
          type: string
        tz_name:
          type: string

    WazuhConfiguration:
      type: object
      properties:
        active-response:
          type: array
          items:
            type: object
        agentless:
          type: array
          items:
            type: object
        alerts:
          type: object
        auth:
          type: object
        client:
          type: object
        client_buffer:
          type: object
        cluster:
          type: object
        command:
          type: array
          items:
            type: object
        database_output:
          type: object
        email_alerts:
          type: object
        global:
          type: object
        integration:
          type: array
          items:
            type: object
        labels:
          type: object
        localfile:
          type: array
          items:
            type: object
        logging:
          type: object
        remote:
          type: array
          items:
            type: object
        reports:
          type: object
        rootcheck:
          type: object
        ruleset:
          type: object
        sca:
          type: object
        socket:
          type: object
        syscheck:
          type: object
        syslog_output:
          type: array
          items:
            type: object

        #Wodle sections inside WazuhConfiguration(ossec.conf)
        agent-key-polling:
          type: object
        aws-s3:
          type: object
        azure-logs:
          type: object
        cis-cat:
          type: object
        docker-listener:
          type: object
        open-scap:
          type: object
        osquery:
          type: object
        syscollector:
          type: object
        vulnerability-detector:
          type: object

    WazuhStats:
      type: array
      items:
        type: object
        properties:
          alerts:
            type: array
            items:
              type: object
              properties:
                sigid:
                  type: integer
                  format: int32
                  description: Rule ID that matched the event.
                level:
                  type: integer
                  format: int32
                  minimum: 0
                  maximum: 15
                  description: Alert level
                times:
                  type: integer
                  format: int32
                  description: Number of times the alert was raised during the specified hour.
          events:
            type: integer
            format: int32
            description: Number of events procesed during the specified hour.
          firewall:
            type: integer
            format: int32
            description: Number of firewall alerts raised during the specified hour.
          hour:
            type: integer
            format: int32
            description: Hour of the day in 24h format.
          syscheck:
            type: integer
            format: int32
            description: Number of syscheck alerts raised during the specified hour.
          totalAlerts:
            type: integer
            format: int32
            description: Number of alerts raised during the specified hour.

    WazuhHourlyStats:
      type: object
      properties:
        averages:
          type: array
          maxLength: 24
          minLength: 24
          description: Array containing the number of alerts for every hour.
          items:
            type: integer
        interactions:
          type: integer
          format: int32

    WazuhWeeklyStats:
      type: object
      properties:
        Sun:
          $ref: '#/components/schemas/WazuhHourlyStats'
        Mon:
          $ref: '#/components/schemas/WazuhHourlyStats'
        Tue:
          $ref: '#/components/schemas/WazuhHourlyStats'
        Wed:
          $ref: '#/components/schemas/WazuhHourlyStats'
        Thu:
          $ref: '#/components/schemas/WazuhHourlyStats'
        Fri:
          $ref: '#/components/schemas/WazuhHourlyStats'
        Sat:
          $ref: '#/components/schemas/WazuhHourlyStats'

    WazuhAnalysisdStats:
      type: object
      properties:
        alerts_queue_size:
          type: number
          format: float
          description: Pending to write in disk alerts queue size.
        alerts_queue_usage:
          type: number
          format: float
          description: If an event matches a rule, an alert is raised. The alerts are pushed to a _pending to write in disk alerts_ queue. This variable shows usage of that queue.
        alerts_written:
          type: number
          format: float
          description: Total of alerts written in disk during the last 5 seconds.
        archives_queue_size:
          type: number
          format: float
          description: _Events to write in the archives.log_ queue size.
        archives_queue_usage:
          type: number
          format: float
          description: _Events to write in the archives.log_ queue usage.
        event_queue_size:
          type: number
          format: float
          description: Non catalogued events queue size.
        event_queue_usage:
          type: number
          format: float
          description: Same as `syscheck_queue_usage` but for events not catalogued in any of the previously mentioned queues.
        events_dropped:
          type: number
          format: float
          description: "Discarded events because they didn't match any rule in the ruleset."
        events_edps:
          type: number
          format: float
          description: Same as `events_processed` but per second.
        events_processed:
          type: number
          format: float
          description: Total of events processed (i.e. matched against Wazuh ruleset) in the last 5 seconds.
        events_received:
          type: number
          format: float
          description: Events received in `analysisd` from the rest of modules in the last 5 seconds.
        firewall_queue_size:
          type: number
          format: float
          description: _Events to write in the firewall log_ queue size.
        firewall_queue_usage:
          type: number
          format: float
          description: Percentage of use in the queue of events to write in the firewall log.
        firewall_written:
          type: number
          format: float
          description: Same as `alerts_written` but focusing in firewall alerts.
        fts_written:
          type: number
          format: float
          description: "Same as `alerts_written` but focusing in [FTS alerts](https://documentation.wazuh.com/current/user-manual/ruleset/ruleset-xml-syntax/decoders.html?highlight=fts#fts)."
        hostinfo_edps:
          type: number
          format: float
          description: Hostinfo events decoded per second.
        hostinfo_events_decoded:
          type: number
          format: float
          description: Same as `total_events_decoded` but for hostinfo events.
        hostinfo_queue_size:
          type: number
          format: float
          description: Hostinfo events queue size.
        hostinfo_queue_usage:
          type: number
          format: float
          description: Same as `syscheck_queue_usage` but for hostinfo events.
        other_events_decoded:
          type: number
          format: float
          description: Same as `total_events_decoded` but for non catalogued events.
        other_events_edps:
          type: number
          format: float
          description: Non catalogued events decoded per second.
        rootcheck_edps:
          type: number
          format: float
          description: Rootcheck events decoded per second.
        rootcheck_events_decoded:
          type: number
          format: float
          description: Same as `total_events_decoded` but for rootcheck events.
        rootcheck_queue_size:
          type: number
          format: float
          description: Rootcheck events queue size.
        rootcheck_queue_usage:
          type: number
          format: float
          description: Same as `syscheck_queue_usage` but for rootcheck events.
        rule_matching_queue_size:
          type: number
          format: float
          description: Pending to process events queue size.
        rule_matching_queue_usage:
          type: number
          format: float
          description: After decoding, events are pushed to a _pending to process_ queue which will match the events against the Wazuh ruleset to raise alerts. This variable shows usage of that queue.
        sca_edps:
          type: number
          format: float
          description: Policy monitoring events decoded per second.
        sca_events_decoded:
          type: number
          format: float
          description: Same as `total_events_decoded` but for policy monitoring events.
        sca_queue_size:
          type: number
          format: float
          description: Policy monitoring events queue size.
        sca_queue_usage:
          type: number
          format: float
          description: Same as `syscheck_queue_usage` but for policy monitoring events.
        statistical_queue_size:
          type: number
          format: float
          description: Stats log queue size.
        statistical_queue_usage:
          type: number
          format: float
          description: Stats log queue usage.
        syscheck_edps:
          type: number
          format: float
          description: FIM events decoded per second (EDPS = Events Decoded Per Second).
        syscheck_events_decoded:
          type: number
          format: float
          description: Same as `total_events_decoded` but for FIM events.
        syscheck_queue_size:
          type: number
          format: float
          description: Syscheck events queue size.
        syscheck_queue_usage:
          type: number
          format: float
          description: Percentage of use in the syscheck events queue pending to be decoded. Events are discarded when the queue is full.
        syscollector_edps:
          type: number
          format: float
          description: System inventory events decoded per second.
        syscollector_events_decoded:
          type: number
          format: float
          description: Same as `total_events_decoded` but for system inventory events.
        syscollector_queue_size:
          type: number
          format: float
          description: System inventory events queue size.
        syscollector_queue_usage:
          type: number
          format: float
          description: Same as `syscheck_queue_usage` but for system inventory events.
        total_events_decoded:
          type: number
          format: float
          description: Total events decoded in the last 5 seconds. This number is not accumulative, the number in the following 5 seconds can be lower than the previous one.
        winevt_edps:
          type: number
          format: float
          description: Windows events decoded per second.
        winevt_events_decoded:
          type: number
          format: float
          description: Same as `total_events_decoded` but for Windows events.
        winevt_queue_size:
          type: number
          format: float
          description: Windows events queue size.
        winevt_queue_usage:
          type: number
          format: float
          description: Same as `syscheck_queue_usage` but for Windows events.

    WazuhRemotedStats:
      type: object
      properties:
        ctrl_msg_count:
          type: number
          format: float
          description: Number of control messages received from all agents during the last five seconds.
        discarded_count:
          type: number
          format: float
          description: Number of discarded events received from agents during the last five seconds.
        evt_count:
          type: number
          format: float
          description: Number of events sent to Analysisd during the last five seconds.
        msg_sent:
          type: number
          format: float
          description: Number of messages sent to the agents during the last five seconds.
        queue_size:
          type: number
          format: float
          description: Usage of the queue to storage events from agents.
        recv_bytes:
          type: number
          format: float
          description: Number of received bytes from all agents during the last five seconds.
        tcp_sessions:
          type: number
          format: float
          description: Number of TCP active sessions during the last five seconds.
        total_queue_size:
          type: number
          format: float
          description: Total queue size to store events from agents.

    WazuhLogs:
      type: object
      properties:
        description:
          type: string
          description: Log message.
        level:
          type: string
          description: Log level.
          enum:
            - critical
            - debug
            - debug2
            - error
            - info
            - warning
        tag:
          type: string
          description: Wazuh component that logged the event.
          enum:
            - ossec-agentlessd
            - ossec-analysisd
            - ossec-authd
            - ossec-csyslogd
            - ossec-dbd
            - ossec-execd
            - ossec-integratord
            - ossec-maild
            - ossec-monitord
            - ossec-logcollector
            - ossec-remoted
            - ossec-reportd
            - ossec-rootcheck
            - ossec-syscheckd
            - ossec-testrule
            - sca
            - wazuh-db
            - wazuh-modulesd
            - wazuh-modulesd:agent-key-polling
            - wazuh-modulesd:aws-s3
            - wazuh-modulesd:azure-logs
            - wazuh-modulesd:ciscat
            - wazuh-modulesd:command
            - wazuh-modulesd:database
            - wazuh-modulesd:docker-listener
            - wazuh-modulesd:download
            - wazuh-modulesd:oscap
            - wazuh-modulesd:osquery
            - wazuh-modulesd:syscollector
            - wazuh-modulesd:vulnerability-detector
        timestamp:
          type: string
          format: date-time

    LogSummary:
      type: object
      properties:
        all:
          type: integer
          format: int32
          minimum: 0
        critical:
          type: integer
          format: int32
          minimum: 0
        debug:
          type: integer
          format: int32
          minimum: 0
        error:
          type: integer
          format: int32
          minimum: 0
        info:
          type: integer
          format: int32
          minimum: 0
        warning:
          type: integer
          format: int32
          minimum: 0

    WazuhLogsSummary:
      type: object
      properties:
          ossec-agentlessd:
            $ref: '#/components/schemas/LogSummary'
          ossec-analysisd:
            $ref: '#/components/schemas/LogSummary'
          ossec-authd:
            $ref: '#/components/schemas/LogSummary'
          ossec-csyslogd:
            $ref: '#/components/schemas/LogSummary'
          ossec-dbd:
            $ref: '#/components/schemas/LogSummary'
          ossec-execd:
            $ref: '#/components/schemas/LogSummary'
          ossec-integratord:
            $ref: '#/components/schemas/LogSummary'
          ossec-maild:
            $ref: '#/components/schemas/LogSummary'
          ossec-monitord:
            $ref: '#/components/schemas/LogSummary'
          ossec-logcollector:
            $ref: '#/components/schemas/LogSummary'
          ossec-remoted:
            $ref: '#/components/schemas/LogSummary'
          ossec-reportd:
            $ref: '#/components/schemas/LogSummary'
          ossec-rootcheck:
            $ref: '#/components/schemas/LogSummary'
          ossec-syscheckd:
            $ref: '#/components/schemas/LogSummary'
          ossec-testrule:
            $ref: '#/components/schemas/LogSummary'
          sca:
            $ref: '#/components/schemas/LogSummary'
          wazuh-db:
            $ref: '#/components/schemas/LogSummary'
          wazuh-modulesd:
            $ref: '#/components/schemas/LogSummary'
          wazuh-modulesd:agent-key-polling:
            $ref: '#/components/schemas/LogSummary'
          wazuh-modulesd:aws-s3:
            $ref: '#/components/schemas/LogSummary'
          wazuh-modulesd:azure-logs:
            $ref: '#/components/schemas/LogSummary'
          wazuh-modulesd:ciscat:
            $ref: '#/components/schemas/LogSummary'
          wazuh-modulesd:command:
            $ref: '#/components/schemas/LogSummary'
          wazuh-modulesd:database:
            $ref: '#/components/schemas/LogSummary'
          wazuh-modulesd:docker-listener:
            $ref: '#/components/schemas/LogSummary'
          wazuh-modulesd:download:
            $ref: '#/components/schemas/LogSummary'
          wazuh-modulesd:oscap:
            $ref: '#/components/schemas/LogSummary'
          wazuh-modulesd:osquery:
            $ref: '#/components/schemas/LogSummary'
          wazuh-modulesd:syscollector:
            $ref: '#/components/schemas/LogSummary'
          wazuh-modulesd:vulnerability-detector:
            $ref: '#/components/schemas/LogSummary'

    ConfirmationMessage:
      type: object
      properties:
        message:
          type: string
          description: Confirmation message

    ConfigurationValidation:
      type: object
      properties:
        status:
          type: string
          description: Configuration status.
          enum:
          - OK

    # Rootcheck models
    RootcheckDatabase:
      type: object
      properties:
        status:
          type: string
          description: Status of the check, respecting to the previous scan.
          enum:
          - outstanding
          - solved
        readDay:
          type: string
          format: date-time
          description: Lastest scan date.
        oldDay:
          type: string
          format: date-time
          description: Previous scan date.
        pci:
          type: string
          description: PCI DSS requirement level.
        cis:
          type: string
          description: CIS compliance requirement level.
        event:
          type: string
          description: Brief description of what is being checked.

    LastScan:
      type: object
      properties:
        end:
          type: string
          nullable: true
          format: date-time
          description: 'Date when the latest scan finished. If it is in progress, or no scans have been run, null will be returned.'
        start:
          type: string
          nullable: true
          format: date-time
          description: 'Date when the latest scan started. If no scans have been run, null will be returned.'

    # Rules models
    RulesFiles:
      type: object
      properties:
        file:
          type: string
          description: Filename where the rule is defined.
        path:
          type: string
          description: Path where the file defining the rule is located. The path is relative to the Wazuh install path.
        status:
          type: string
          description: Rule status.
          enum:
          - enabled
          - disabled

    Rules:
      allOf:
        - $ref: '#/components/schemas/RulesFiles'
        - type: object
          properties:
            id:
              type: integer
              format: int32
              description: Rule ID.
            level:
              type: integer
              format: int32
              minimum: 0
              maximum: 15
              description: Rule level.
            description:
              type: string
              description: Rule description. This description is shown when an alert matching the rule is raised.
            groups:
              type: array
              description: Groups the rule belongs to.
              items:
                type: string
            pci:
              type: array
              description: PCI DSS checks the rule is checking.
              items:
                type: string
            gdpr:
              type: array
              description: GDPR checks the rule is checking.
              items:
                type: string
            details:
              type: object
              description: Rule definition details.

    # SCA models
    SCAChecks:
      type: object
      properties:
        file:
          type: string
          description: Analyzed file path.
        policy_id:
          type: string
          description: Scanned policy ID.
        id:
          type: integer
          format: int32
          description: Policy check ID. A policy contains multiple checks.
        title:
          type: string
          description: A brief description of what is being checked.
        description:
          type: string
          description: A description of what is being checked.
        rationale:
          type: string
          description: Explains why this check is necessary.
        remediation:
          type: string
          description: Explains how to fix the check, this field is very useful in case the check failed.
        process:
          type: string
          description: Checks whether a process is running or not. It's only returned when the checked process it's running.
        directory:
          type: string
          description: Analyzed directories.
        registry:
          type: string
          description: Analyzed registry.
        references:
          type: string
          description: A link to a documentation page about the check.
        result:
          type: string
          description: Check result.
          enum:
            - "passed"
            - "failed"

    SCADatabase:
      type: object
      properties:
        policy_id:
          type: string
          description: Policy ID. This value must be used in `GET/sca/{agent_id}/checks/{policy_id}` API call.
        name:
          type: string
          description: Policy name.
        description:
          type: string
          description: Brief description of what the policy is checking.
        references:
          type: string
          description: A link to a documentation page about the policy.
        pass:
          type: integer
          format: int32
          description: Number of passed checks.
        fail:
          type: integer
          format: int32
          description: Number of failed checks. If this number is higher than 0 the host has a vulnerability.
        score:
          type: integer
          format: int32
          description: Percentage of passed checks.
        end_scan:
          type: string
          format: date-time
          description: When the last scan finished.
        start_scan:
          type: string
          format: date-time
          description: When the last scan started.

    # Syscheck models
    SyscheckDatabase:
      type: object
      properties:
        sha1:
          type: string
          format: hash_or_empty
          description: SHA1 checksum of the file.
        file:
          type: string
          description: File name that raised the alert.
        md5:
          type: string
          format: hash_or_empty
          description: MD5 checksum of the file.
        inode:
          type: integer
          format: int32
          description: inode of the file. Only available in Linux agents.
        uid:
          type: string
          format: numbers_or_empty
          description: UID of the file.
        date:
          type: string
          format: date-time
          description: Date when the alert was raised.
        perm:
          type: string
          format: numbers_or_empty
          description: File permissions.
        type:
          type: string
          description: File type. Registry type only available in Windows agents.
          enum:
          - file
          - registry
        gname:
          type: string
          format: names_or_empty
          description: Group name. Only available in Linux agents.
        uname:
          type: string
          format: names_or_empty
          description: User name of the file.
        size:
          type: integer
          format: int64
          description: File size in bytes.
        gid:
          type: string
          format: numbers_or_empty
          description: GID of the file. Only available in Linux agents.
        mtime:
          type: string
          format: date-time_or_empty
          description: Last modification date of the file.
        sha256:
          type: string
          format: hash_or_empty
          description: SHA256 checksum of the file.

    # Decoders models
    Decoder:
      type: object
      allOf:
        - $ref: '#/components/schemas/DecoderFile'
      properties:
        name:
          type: string
          description: Decoder name
        position:
          type: integer
          format: int32
          minimum: 0
          description: Position of this decoder in the decoder file. The parent decoder will have position 0, the following defined decoder will have position 1, and so on.
        details:
          type: object
          description: Decoder definition fields.
          properties:
            program_name:
              type: string
              nullable: true
            parent:
              type: string
            prematch:
              type: string
            regex:
              type: array
              items:
                type: string
            order:
              type: string
            accumulate:
              type: boolean
              nullable: true

    DecoderFile:
      type: object
      required:
      - file
      - status
      - path
      properties:
        file:
          type: string
          description: Filename containing decoder definitions.
        status:
          type: string
          description: Whether the decoders defined in that file are used by Wazuh or not.
        path:
          type: string
          format: ruleset_path
          description: Decoder file path.

    # Syscollector models
    SyscollectorHardware:
      type: object
      properties:
        board_serial:
          type: string
          description: Motherboard serial number. This value will be empty in virtual machines.
        cpu:
          type: object
          properties:
            cores:
              type: integer
              format: int32
              minimum: 0
              description: Number of cores the CPU has.
            mhz:
              type: number
              format: float
              minimum: 0
              description: Mhz the CPU has.
            name:
              type: string
              description: CPU name.
        ram:
          type: object
          properties:
            free:
              type: integer
              format: int32
              minimum: 0
              description: Current free RAM memory.
            total:
              type: integer
              format: int32
              minimum: 0
              description: Total RAM memory.
            usage:
              type: integer
              format: int32
              minimum: 0
              maximum: 100
              description: RAM memory currently used.
        scan:
          $ref: '#/components/schemas/ScanIdTime'
        agent_id:
          $ref: '#/components/schemas/AgentID'

    SyscollectorNetwork:
      type: object
      properties:
        address:
          type: string
          description: IP address associated with the network interface.
        broadcast:
          type: string
          description: IP address associated with the broadcast.
        iface:
          type: string
          description: Network interface name.
        netmask:
          type: string
          description: Netmask associated with the network interface.
        proto:
          type: string
          description: Protocol associated with the network interface.
        scan_id:
          type: integer
          format: int64
          description: Scan ID.
        agent_id:
          $ref: '#/components/schemas/AgentID'

    NetworkInterfacePackets:
      type: object
      properties:
        bytes:
          type: integer
          format: int32
          minimum: 0
          description: Number of bytes in the network interface.
        dropped:
          type: integer
          format: int32
          minimum: 0
          description: Number of dropped packages in the network interface.
        error:
          type: integer
          format: int32
          minimum: 0
          description: Number of packages containing any error in the network interface.
        packets:
          type: integer
          format: int32
          minimum: 0
          description: Number of packages in the network interface.

    SyscollectorInterface:
      type: object
      properties:
        mac:
          type: string
          description: MAC Address of the network interface.
        mtu:
          type: integer
          format: int32
          minimum: 0
          description: "Network interface's Maximum Transfer Unit"
        name:
          type: string
          description: Network interface name.
        rx:
          description: Information related to received packets in the network interface.
          $ref: '#/components/schemas/NetworkInterfacePackets'
        scan:
          $ref: '#/components/schemas/ScanIdTime'
        state:
          type: string
          description: Network interface state.
          enum:
            - up
            - down
        tx:
          description: Information related to sent packets in the network interface.
          $ref: '#/components/schemas/NetworkInterfacePackets'
        type:
          type: string
          description: Network interface type.
        agent_id:
          $ref: '#/components/schemas/AgentID'

    SyscollectorProtocol:
      type: object
      properties:
        dhcp:
          $ref: '#/components/schemas/DHCPStatus'
        gateway:
          description: Gateway IP.
          type: string
        iface:
          description: Network interface name.
          type: string
        scan_id:
          type: integer
          format: int64
          description: Scan ID.
        type:
          type: string
          description: Protocol of the interface data
          enum:
          - ipv4
          - ipv6
        agent_id:
          $ref: '#/components/schemas/AgentID'

    DHCPStatus:
      type: string
      description: DHCP status.
      enum:
        - enabled
        - disabled
        - unknown
        - BOOTP

    SyscollectorOS:
      type: object
      properties:
        architecture:
          type: string
          description: OS arquitecture.
        hostname:
          type: string
          description: Machine's hostname.
        os:
          type: object
          properties:
            codename:
              type: string
              description: OS version codename.
            major:
              type: string
              description: Major release version.
            minor:
              type: string
              description: Minor release version
            name:
              type: string
              description: OS name.
            platform:
              type: string
              description: OS platform name.
            version:
              type: string
              description: Full version name.
        release:
          type: string
          description: Release name.
        scan:
          $ref: '#/components/schemas/ScanIdTime'
        sysname:
          type: string
          description: System name.
        version:
          type: string
          description: Release version.
        agent_id:
          $ref: '#/components/schemas/AgentID'

    SyscollectorPackages:
      type: object
      properties:
        architecture:
          type: string
          description: Package architecture.
        description:
          type: string
          description: Brief package description.
        format:
          type: string
          description: Package format.
          enum:
            - deb
            - rpm
            - win
            - pkg
        multiarch:
          type: string
          description: Whether the package has multiarchitecture support.
          enum:
            - allowed
            - same
            - foreign
        name:
          type: string
          description: Package name.
        priority:
          type: string
          description: Package priority.
        scan:
          $ref: '#/components/schemas/ScanIdTime'
        section:
          type: string
          description: Package section.
        source:
          type: string
          description: Source section.
        size:
          type: integer
          description: Installed package size in bytes.
        vendor:
          type: string
          description: Vendor name.
        version:
          type: string
          description: Release version installed.
        agent_id:
          $ref: '#/components/schemas/AgentID'

    PortInfo:
      type: object
      properties:
        ip:
          type: string
          description: Bind IP.
        port:
          type: integer
          minimum: 0
          format: int32
          description: Port used.

    SyscollectorPorts:
      type: object
      properties:
        inode:
          type: integer
          format: int64
          description: Port inode.
        local:
          $ref: '#/components/schemas/PortInfo'
          description: Information regarding local opened port.
        protocol:
          type: string
          description: Protocol used in the communication.
          enum:
            - tcp
            - udp
            - tcp6
            - udp6
        remote:
          $ref: '#/components/schemas/PortInfo'
          description: Information regarding the remote port the machine is connected to.
        rx_queue:
          type: integer
          format: int32
          minimum: 0
          description: Packets at the receiver queue.
        scan:
          $ref: '#/components/schemas/ScanIdTime'
        state:
          type: string
          description: Communication status.
          enum:
          - established
          - syn_sent
          - syn_recv
          - fin_wait1
          - fin_wait2
          - time_wait
          - close
          - close_wait
          - last_ack
          - listening
          - closing
          - delete_tcp
          - unknown
        tx_queue:
          type: integer
          format: int32
          minimum: 0
          description: Packets pending to be transmitted.


        agent_id:
          $ref: '#/components/schemas/AgentID'
        pid:
          type: integer
          format: int32
          description: PID owner of the opened port.
        process:
          type: string
          format: alphanumeric
          description: Name of the PID.

    SyscollectorProcess:
      type: object
      properties:
        argvs:
          type: string
          description: Process received arguments.
        cmd:
          type: string
          description: Executed command.
        egroup:
          type: string
          description: Effective group.
        euser:
          type: string
          description: Effective user.
        fgroup:
          type: string
          description: Filesystem group name.
        name:
          type: string
          description: Process name.
        nice:
          type: integer
          format: int32
          description: Nice value of the process
        nlwp:
          type: integer
          format: int32
          description: Number of light weight processes.
        pgrp:
          type: integer
          format: int32
          description: Process group.
        pid:
          type: string
          description: Process PID.
        ppid:
          type: integer
          format: int32
          minimum: 0
          description: Process parent PID.
        priority:
          type: integer
          format: int32
          description: Kernel scheduling priority.
        processor:
          type: integer
          format: int32
          minimum: 0
          description: Processor number which is running the process.
        resident:
          type: integer
          format: int32
          description: Process resident size in bytes.
        rgroup:
          type: string
          description: Real group.
        ruser:
          type: string
          description: Real user.
        scan:
          $ref: '#/components/schemas/ScanIdTime'
        session:
          type: integer
          format: int32
          description: Process session.
        sgroup:
          type: string
          description: Saved-set group
        share:
          type: integer
          format: int32
          minimum: 0
          description: Shared memory.
        size:
          type: integer
          format: int32
          minimum: 0
          description: Process size in bytes.
        start_time:
          type: integer
          format: int64
          description: Time when the process started.
        state:
          type: string
          description: Process state.
        stime:
          type: integer
          format: int32
          minimum: 0
          description: Time spent executing system code.
        suser:
          type: string
          description: Saved-set user.
        tgid:
          type: integer
          format: int32
          description: Thread Group ID.
        tty:
          type: integer
          format: int32
          description: Process TTY number.
        utime:
          type: integer
          format: int32
          description: Time spent executing user code.
        vm_size:
          type: integer
          format: int32
          minimum: 0
          description: Total VM size (KB)
        agent_id:
          $ref: '#/components/schemas/AgentID'

    # Lists models
    CDBList:
      type: object
      properties:
        items:
          type: array
          items:
            type: object
            properties:
              key:
                type: string
              value:
                type: string
        path:
          type: string
          format: etc_path
          description: Filepath that contains the returned CDB definitions.

    CDBListFile:
      type: object
      required:
        - folder
        - name
        - path
      properties:
        folder:
          type: string
          format: path
          description: Folder path where the CDB list file is contained
        name:
          type: string
          description: Name of the CDB list file.
        path:
          type: string
          format: etc_path
          description: File path of the CDB list. This path is relative to the Wazuh installation path.

    CDBListPair:
      type: object
      required:
        - key
        - value
      properties:
        key:
          type: string
          description: Value of the CDB list item key.
        value:
          type: string
          description: Value of the CDB list item value.

  securitySchemes:
    basicAuth:
      type: http
      scheme: basic
      description: "Intended method to get a token"
      x-basicInfoFunc: api.authentication.check_user
    jwt:
      type: http
      scheme: bearer
      bearerFormat: JWT
      x-bearerInfoFunc: api.authentication.decode_token

  parameters:
    agent_id:
      in: path
      name: agent_id
      description: Agent ID. All posible values since 000 onwards.
      required: true
      schema:
        $ref: '#/components/schemas/AgentID'
    agent_name:
      in: path
      name: agent_name
      description: Agent name used when the agent was registered.
      required: true
      schema:
        type: string
        format: names
    benchmark:
      in: query
      name: benchmark
      description: Filters by benchmark type.
      schema:
        type: string
        format: alphanumeric
    component:
      in: path
      name: component
      description: Selected agent's component.
      required: true
      schema:
        type: string
        enum:
        - agent
        - agentless
        - analysis
        - auth
        - com
        - csyslog
        - integrator
        - logcollector
        - mail
        - monitor
        - request
        - syscheck
        - wmodules
    configuration:
      in: path
      name: configuration
      description: |
        <p>Selected agent's configuration to read. The configuration to read depends on the selected component. The following table shows all available combinations of component and configuration values:</p>
        <table class="table table-striped table-bordered">
        <thead>
        <tr>
        <th>Component</th>
        <th>Configuration</th>
        <th>Tag</th>
        </tr>
        </thead>
        <tbody>
        <tr>
        <td>agent</td>
        <td>client</td>
        <td><code>&lt;client&gt;</code></td>
        </tr>
        <tr>
        <td>agent</td>
        <td>buffer</td>
        <td><code>&lt;client_buffer&gt;</code></td>
        </tr>
        <tr>
        <td>agent</td>
        <td>labels</td>
        <td><code>&lt;labels&gt;</code></td>
        </tr>
        <tr>
        <td>agent</td>
        <td>internal</td>
        <td>agent, monitord, remoted</td>
        </tr>
        <tr>
        <td>agentless</td>
        <td>agentless</td>
        <td><code>&lt;agentless&gt;</code></td>
        </tr>
        <tr>
        <td>analysis</td>
        <td>global</td>
        <td><code>&lt;global&gt;</code></td>
        </tr>
        <tr>
        <td>analysis</td>
        <td>active_response</td>
        <td><code>&lt;active-response&gt;</code></td>
        </tr>
        <tr>
        <td>analysis</td>
        <td>alerts</td>
        <td><code>&lt;alerts&gt;</code></td>
        </tr>
        <tr>
        <td>analysis</td>
        <td>command</td>
        <td><code>&lt;command&gt;</code></td>
        </tr>
        <tr>
        <td>analysis</td>
        <td>rules</td>
        <td><code>&lt;rule&gt;</code></td>
        </tr>
        <tr>
        <td>analysis</td>
        <td>decoders</td>
        <td><code>&lt;decoder&gt;</code></td>
        </tr>
        <tr>
        <td>analysis</td>
        <td>internal</td>
        <td>analysisd</td>
        </tr>
        <tr>
        <td>auth</td>
        <td>auth</td>
        <td><code>&lt;auth&gt;</code></td>
        </tr>
        <tr>
        <td>com</td>
        <td>active-response</td>
        <td><code>&lt;active-response&gt;</code></td>
        </tr>
        <tr>
        <td>com</td>
        <td>internal</td>
        <td>execd</td>
        </tr>
        <tr>
        <td>com</td>
        <td>cluster</td>
        <td>cluster</td>
        </tr>
        <tr>
        <td>csyslog</td>
        <td>csyslog</td>
        <td><code>&lt;csyslog_output&gt;</code></td>
        </tr>
        <tr>
        <td>integrator</td>
        <td>integration</td>
        <td><code>&lt;integration&gt;</code></td>
        </tr>
        <tr>
        <td>logcollector</td>
        <td>localfile</td>
        <td><code>&lt;localfile&gt;</code></td>
        </tr>
        <tr>
        <td>logcollector</td>
        <td>socket</td>
        <td><code>&lt;socket&gt;</code></td>
        </tr>
        <tr>
        <td>logcollector</td>
        <td>internal</td>
        <td>logcollector</td>
        </tr>
        <tr>
        <td>mail</td>
        <td>global</td>
        <td><code>&lt;global&gt;&lt;email...&gt;</code></td>
        </tr>
        <tr>
        <td>mail</td>
        <td>alerts</td>
        <td><code>&lt;email_alerts&gt;</code></td>
        </tr>
        <tr>
        <td>mail</td>
        <td>internal</td>
        <td>maild</td>
        </tr>
        <tr>
        <td>monitor</td>
        <td>internal</td>
        <td>monitord</td>
        </tr>
        <tr>
        <td>request</td>
        <td>remote</td>
        <td><code>&lt;remote&gt;</code></td>
        </tr>
        <tr>
        <td>request</td>
        <td>internal</td>
        <td>remoted</td>
        </tr>
        <tr>
        <td>syscheck</td>
        <td>syscheck</td>
        <td><code>&lt;syscheck&gt;</code></td>
        </tr>
        <tr>
        <td>syscheck</td>
        <td>rootcheck</td>
        <td><code>&lt;rootcheck&gt;</code></td>
        </tr>
        <tr>
        <td>syscheck</td>
        <td>internal</td>
        <td>syscheck, rootcheck</td>
        </tr>
        <tr>
        <td>wmodules</td>
        <td>wmodules</td>
        <td><code>&lt;wodle&gt;</code></td>
        </tr>
        </tbody>
        </table>
      required: true
      schema:
        type: string
        enum:
        - client
        - buffer
        - labels
        - internal
        - agentless
        - global
        - active_response
        - alerts
        - command
        - rules
        - decoders
        - auth
        - active-response
        - cluster
        - csyslog
        - integration
        - localfile
        - socket
        - remote
        - syscheck
        - rootcheck
        - wmodules
    decoder_name:
      in: path
      name: decoder_name
      description: Decoder name.
      required: true
      schema:
        type: string
        format: names
    description:
      in: query
      name: description
      description: Filters by policy description.
      schema:
        type: string
        format: alphanumeric
    directory:
      in: query
      name: directory
      description: Filters by directory.
      schema:
        type: string
        format: path
    downloadFile:
      in: path
      name: file
      required: True
      description: File name to download.
      schema:
        type: string
        format: alphanumeric
    error:
      in: query
      name: error
      description: Filters by encountered errors.
      schema:
        type: integer
        format: int32
        minimum: 0
    fail:
      in: query
      name: fail
      description: Filters by failed checks.
      schema:
        type: integer
        format: int32
        minimum: 0
    fields:
      in: query
      name: fields
      description: List of fields affecting the operation.
      schema:
        type: array
        items:
          type: string
          format: names
    file:
      in: query
      name: file
      description: Filters by filename.
      schema:
        type: string
        format: alphanumeric
    full_path_filter:
      in: query
      name: file
      description: Filters by full path.
      schema:
        type: string
        format: paths
    file_name:
      in: path
      name: file_name
      description: Filename.
      required: true
      schema:
        type: string
        format: alphanumeric
    format:
      in: query
      name: format
      description: Select output format to return the file. JSON will format the file in JSON format and XML will return the XML raw file in a string.
      schema:
        type: array
        items:
          type: string
          enum:
          - json
          - xml
    file_format:
      in: query
      name: format
      description: Select output format to return the file. JSON will format the file in JSON format and XML will return the XML raw file in a string.
      schema:
        type: string
        format: alphanumeric
    group_id:
      in: path
      name: group_id
      description: Group ID.
      required: true
      schema:
        $ref: '#/components/schemas/GroupId'
    agent_group:
      in: query
      name: group
      description: Filters by group of agents.
      schema:
        $ref: '#/components/schemas/GroupId'
    hash:
      in: query
      name: hash
      description: Select algorithm to generate the returned checksums.
      schema:
        type: string
        enum:
          - md5
          - sha1
          - sha224
          - sha256
          - sha384
          - sha512
          - blake2b
          - blake2s
          - sha3_224
          - sha3_256
          - sha3_384
          - sha3_512
    limit:
      in: query
      name: limit
      description: Maximum number of elements to return
      schema:
        type: integer
        format: int32
        default: 500
        minimum: 1
    list_agents:
      in: query
      name: list_agents
      description: List of agents IDs (separated by comma)
      required: true
      schema:
        type: array
        items:
          $ref: '#/components/schemas/AgentID'
    list_groups:
      in: query
      name: list_groups
      description: Array of group's IDs
      required: true
      schema:
        type: array
        items:
          $ref: '#/components/schemas/GroupId'
    manager_host:
      in: query
      name: manager
      description: Filters by manager hostname which agents are connected to.
      schema:
        type: string
        format: alphanumeric
    name:
      in: query
      name: name
      description: Filters by agent name.
      schema:
        type: string
        format: alphanumeric
    notchecked:
      in: query
      name: notchecked
      description: Filters by not checked.
      schema:
        type: integer
        format: int32
        minimum: 0
    offset:
      in: query
      name: offset
      description: First element to return in the collection
      schema:
        type: integer
        format: int32
        default: 0
        minimum: 0
    olderThanParam:
      in: query
      name: older_than
      description: |
        Filters out agents which time lapse from last keep alive signal is longer than specified. Time in seconds, ‘[n_days]d’, ‘[n_hours]h’, ‘[n_minutes]m’ or ‘[n_seconds]s’. For never connected agents, uses the register date. For example, `7d`, `10s` and `10` are valid values. When no time unit is specified, seconds are used.
      schema:
        type: string
        format: timeframe
    pass:
      in: query
      name: pass
      description: Filters by passed checks.
      schema:
        type: integer
        format: int32
        minimum: 0
    pretty:
      in: query
      name: pretty
      description: Show results in human-readable format
      schema:
        type: boolean
        default: false
    process:
      in: query
      name: process
      description: Filters by process name.
      schema:
        type: string
        format: alphanumeric
    profile:
      in: query
      name: profile
      description: Filters by evaluated profile.
      schema:
        type: string
        format: alphanumeric
    policy_id:
      in: path
      name: policy_id
      description: Filters by policy id.
      required: true
      schema:
        type: string
        format: alphanumeric
    purge:
      in: query
      name: purge
      description: Delete an agent from the key store
      schema:
        type: boolean
        default: false
    query:
      in: query
      name: q
      description: Query to filter results by. For example q=&quot;status=Active&quot;
      schema:
        type: string
        format: query
    rationale:
      in: query
      name: rationale
      description: Filters by rationale.
      schema:
        type: string
        format: alphanumeric
    registry:
      in: query
      name: registry
      description: Filters by registry.
      schema:
        type: string
        format: alphanumeric
    references:
      in: query
      name: references
      description: Filters by references.
      schema:
        type: string
        format: alphanumeric
    remediation:
      in: query
      name: remediation
      description: Filters by remediation.
      schema:
        type: string
        format: alphanumeric
    result:
      in: query
      name: result
      description: Filters by result.
      schema:
        type: string
        format: alphanumeric
    score:
      in: query
      name: score
      description: Filters by final score.
      schema:
        type: integer
        format: int32
        minimum: 0
    search:
      in: query
      name: search
      description: |
        Looks for elements with the specified string. If want the complementary search, put a '-' at the
        beginning.
      schema:
        type: string
        format: search
    select:
      in: query
      name: select
      description: |
        Select which fields to return (separated by comma). Use '_' for nested fields. For example, "{field1: field2}"
        may be selected with "field1_field2".
      schema:
        type: array
        items:
          type: string
          format: names
    # It'd be more appropriate to be an array of strings, and separate the ascending or descending order in another param
    sort:
      in: query
      name: sort
      description: |
        Sorts the collection by a field or fields (separated by comma). Use +/- at the beginning to list in ascending or descending order.
        Use '_' for nested fields. For example, "{field1: field2}"
            may be selected with "field1_field2".
      schema:
        type: string
        format: sort
    statusAgentParam:
      in: query
      name: status
      description: Filters by agent status. Use commas to enter multiple statuses.
      schema:
        type: array
        items:
          type: string
          enum:
          - active
          - pending
          - neverconnected
          - disconnected
        minItems: 1
    statusRLDParam:
      in: query
      name: status
      description: Filters by list status. Use commas to enter multiple statuses.
      schema:
        type: string
        enum:
        - enabled
        - disabled
        - all
        minItems: 1
    title:
      in: query
      name: title
      description: Filters by title.
      schema:
        type: string
        format: alphanumeric
    type_agents:
      in: query
      name: type
      description: Type of file.
      schema:
        type: array
        items:
          type: string
          enum:
          - conf
          - rootkit_files
          - rootkit_trojans
          - rcl
    type_syscollector:
      in: query
      name: type
      description: Type of network.
      schema:
        type: string
        format: alphanumeric
    typesys:
      in: query
      name: type
      description: Type of file.
      schema:
        type: string
    unknown:
      in: query
      name: unknown
      description: Filters by unknown results.
      schema:
        type: integer
        format: int32
    version:
      in: query
      name: version
      description: Filters by agents version.
      schema:
        type: string
        format: alphanumeric
    wait_for_complete:
      in: query
      name: wait_for_complete
      description: Disable timeout response
      schema:
        type: boolean
        default: false
    node_type:
      in: query
      name: type
      description: Filters by node type.
      schema:
        type: string
        enum:
        - worker
        - master
    node_id:
      in: path
      name: node_id
      description: Cluster node name.
      required: true
      schema:
        type: string
        format: names
    node_name:
      in: query
      name: node_name
      description: Filters by node name.
      schema:
        type: string
        format: names
    section:
      in: query
      name: section
      description: Indicates the wazuh configuration section
      schema:
        type: string
        enum:
        - active-response
        - agentless
        - alerts
        - auth
        - client
        - client_buffer
        - cluster
        - command
        - database_output
        - email_alerts
        - global
        - integration
        - labels
        - localfile
        - logging
        - remote
        - reports
        - rootcheck
        - ruleset
        - sca
        - socket
        - syscheck
        - syslog_output
        # Wodle sections
        - agent-key-polling
        - aws-s3
        - azure-logs
        - cis-cat
        - docker-listener
        - open-scap
        - osquery
        - syscollector
        - vulnerability-detector
    field:
      in: query
      name: field
      description: Indicates a section child, e.g, fields for rule section are include, decoder_dir, etc.
      schema:
        type: string
        format: names
    date:
      in: query
      name: date
      description: Selects the date for getting the statistical information. Format YYYY-MM-DD.
      schema:
        type: string
        format: date
    category:
      in: query
      name: category
      description: Filter by category of log.
      schema:
        type: string
        enum:
        - ossec-agentlessd
        - ossec-analysisd
        - ossec-authd
        - ossec-csyslogd
        - ossec-dbd
        - ossec-execd
        - ossec-integratord
        - ossec-maild
        - ossec-monitord
        - ossec-logcollector
        - ossec-remoted
        - ossec-reportd
        - ossec-rootcheck
        - ossec-syscheckd
        - ossec-testrule
        - sca
        - wazuh-db
        - wazuh-modulesd
        - wazuh-modulesd:agent-key-polling
        - wazuh-modulesd:aws-s3
        - wazuh-modulesd:azure-logs
        - wazuh-modulesd:ciscat
        - wazuh-modulesd:command
        - wazuh-modulesd:database
        - wazuh-modulesd:docker-listener
        - wazuh-modulesd:download
        - wazuh-modulesd:oscap
        - wazuh-modulesd:osquery
        - wazuh-modulesd:syscollector
        - wazuh-modulesd:vulnerability-detector
    type_log:
      in: query
      name: type_log
      description: Filters by log level.
      schema:
        type: string
        enum:
          - all
          - critical
          - debug
          - debug2
          - error
          - info
          - warning
    edit_files_path:
      in: query
      name: path
      description: Filepath to upload/delete file.
      required: true
      schema:
        type: string
        format: etc_file_path
    get_files_path:
      in: query
      name: path
      description: Filepath to return file.
      required: true
      schema:
        type: string
        format: etc_and_ruleset_file_path
    etc_and_ruleset_path:
      in: query
      name: path
      description: Path to return.
      schema:
        type: string
        format: etc_and_ruleset_path
    overwrite:
      in: query
      name: overwrite
      description: If set to false, an exception will be raised when updating contents of an already existing filename.
      schema:
        type: boolean
        default: false
    group:
      in: query
      name: group
      description: Filters by rule group.
      schema:
        type: string
        format: alphanumeric
    level:
      in: query
      name: level
      description: Filters by rule level. Can be a single level (4) or an interval (2-4)
      schema:
        type: string
        format: range
    pci:
      in: query
      name: pci
      description: Filters by PCI requirement name.
      schema:
        type: string
        format: alphanumeric
    gdpr:
      in: query
      name: gdpr
      description: Filters by GDPR requirement.
      schema:
        type: string
        format: alphanumeric
    rule_id:
      in: path
      name: rule_id
      description: Filters by rule ID.
      required: true
      schema:
        type: integer
        format: int32
        minimum: 1
    rootcheck_status:
      in: query
      name: status
      description: Filter by scan status
      schema:
        type: string
        enum:
        - all
        - outstanding
        - solved
    cis:
      in: query
      name: cis
      description: Filters by CIS requirement.
      schema:
        type: string
        format: alphanumeric
    filetype:
      in: query
      name: type
      description: Filters by file type.
      schema:
        type: string
        enum:
        - file
        - registry
    summary:
      in: query
      name: summary
      description: Returns a summary grouping by filename.
      schema:
        type: boolean
        default: false
    md5:
      in: query
      name: md5
      description: Filters files with the specified MD5 checksum.
      schema:
        type: string
        format: hash
    sha1:
      in: query
      name: sha1
      description: Filters files with the specified SHA1 checksum.
      schema:
        type: string
        format: hash
    sha256:
      in: query
      name: sha256
      description: Filters files with the specified SHA256 checksum.
      schema:
        type: string
        format: hash
    hashfilter:
      in: query
      name: hash
      description: Filters files with the specified hash (md5, sha256 or sha1)
      schema:
        type: string
        format: hash
    ram_free:
      in: query
      name: ram_free
      description: Filters by ram_free.
      schema:
        type: integer
        format: int64
        minimum: 0
    ram_total:
      in: query
      name: ram_total
      description: Filters by ram_total.
      schema:
        type: integer
        format: int64
        minimum: 0
    cpu_cores:
      in: query
      name: cpu_cores
      description: Filters by cpu_cores.
      schema:
        type: integer
        format: int32
        minimum: 1
    cpu_mhz:
      in: query
      name: cpu_mhz
      description: Filters by cpu_mhz.
      schema:
        type: number
        format: float
        minimum: 1
    cpu_name:
      in: query
      name: cpu_name
      description: Filters by cpu_name.
      schema:
        type: string
        format: alphanumeric
    board_serial:
      in: query
      name: board_serial
      description: Filters by board_serial.
      schema:
        type: string
        format: alphanumeric
    proto:
      in: query
      name: proto
      description: Filters by IP protocol.
      schema:
        type: string
        format: alphanumeric
    address:
      in: query
      name: address
      description: Filters by IP address.
      schema:
        type: string
        format: alphanumeric
    broadcast:
      in: query
      name: broadcast
      description: Filters by broadcast direction.
      schema:
        type: string
        format: alphanumeric
    netmask:
      in: query
      name: netmask
      description: Filters by netmask.
      schema:
        type: string
        format: alphanumeric
    adapter:
      in: query
      name: adapter
      description: Filters by adapter.
      schema:
        type: string
        format: alphanumeric
    state:
      in: query
      name: state
      description: Filters by state.
      schema:
        type: string
        format: alphanumeric
    mtu:
      in: query
      name: mtu
      description: Filters by mtu.
      schema:
        type: integer
        format: int32
        minimum: 0
    tx_packets:
      in: query
      name: tx_packets
      description: Filters by tx_packets.
      schema:
        type: integer
        format: int32
        minimum: 0
    rx_packets:
      in: query
      name: rx_packets
      description: Filters by rx_packets.
      schema:
        type: integer
        format: int32
        minimum: 0
    tx_bytes:
      in: query
      name: tx_bytes
      description: Filters by tx_bytes.
      schema:
        type: integer
        format: int32
        minimum: 0
    rx_bytes:
      in: query
      name: rx_bytes
      description: Filters by rx_bytes.
      schema:
        type: integer
        format: int32
        minimum: 0
    tx_errors:
      in: query
      name: tx_errors
      description: Filters by tx_errors.
      schema:
        type: integer
        format: int32
        minimum: 0
    rx_errors:
      in: query
      name: rx_errors
      description: Filters by rx_errors.
      schema:
        type: integer
        format: int32
        minimum: 0
    tx_dropped:
      in: query
      name: tx_dropped
      description: Filters by tx_dropped.
      schema:
        type: integer
        format: int32
        minimum: 0
    rx_dropped:
      in: query
      name: rx_dropped
      description: Filters by rx_dropped.
      schema:
        type: integer
        format: int32
        minimum: 0
    iface:
      in: query
      name: iface
      description: Filters by network interface.
      schema:
        type: string
        format: alphanumeric
    gateway:
      in: query
      name: gateway
      description: Filters by network gateway.
      schema:
        type: string
        format: alphanumeric
    dhcp:
      in: query
      name: dhcp
      description: Filters by network dhcp (enabled or disabled).
      schema:
        type: string
        enum:
          - enabled
          - disabled
    os_name:
      in: query
      name: os_name
      description: "Filters by os_name. Example: Ubuntu, Windows..."
      schema:
        type: string
        format: alphanumeric
    os_platform:
      in: query
      name: os_platform
      description: Filters by OS platform.
      schema:
        type: string
        format: alphanumeric
    architecture:
      in: query
      name: architecture
      description: Filters by architecture.
      schema:
        type: string
        format: alphanumeric
    os_version:
      in: query
      name: os_version
      description: Filters by os_version.
      schema:
        type: string
        format: alphanumeric
    release:
      in: query
      name: release
      description: Filters by release.
      schema:
        type: string
        format: alphanumeric
    vendor:
      in: query
      name: vendor
      description: Filters by vendor.
      schema:
        type: string
        format: alphanumeric
    pid:
      in: query
      name: pid
      description: Filters by pid.
      schema:
        type: string
        format: numbers
    protocol:
      in: query
      name: protocol
      description: Filters by protocol.
      schema:
        type: string
        format: alphanumeric
    list_filepath:
      in: query
      name: path
      description: List file path.
      required: true
      schema:
        type: string
        format: etc_path
    local_ip:
      in: query
      name: local_ip
      description: Filters by Local IP.
      schema:
        type: string
        format: alphanumeric
    local_port:
      in: query
      name: local_port
      description: Filters by Local Port.
      schema:
        type: string
        format: numbers
    remote_ip:
      in: query
      name: remote_ip
      description: Filters by Remote IP.
      schema:
        type: string
        format: alphanumeric
    tx_queue:
      in: query
      name: tx_queue
      description: Filters by tx_queue.
      schema:
        type: string
        format: numbers
    process_pid:
      in: query
      name: pid
      description: Filters by process pid.
      schema:
        type: string
        format: numbers
    process_state:
      in: query
      name: state
      description: Filters by process state.
      schema:
        type: string
        format: alphanumeric
    ppid:
      in: query
      name: ppid
      description: Filters by process parent pid.
      schema:
        type: string
        format: numbers
    egroup:
      in: query
      name: egroup
      description: Filters by process egroup.
      schema:
        type: string
        format: alphanumeric
    euser:
      in: query
      name: euser
      description: Filters by process euser.
      schema:
        type: string
        format: alphanumeric
    fgroup:
      in: query
      name: fgroup
      description: Filters by process fgroup.
      schema:
        type: string
        format: alphanumeric
    process_name:
      in: query
      name: name
      description: Filters by process name.
      schema:
        type: string
        format: alphanumeric
    nlwp:
      in: query
      name: nlwp
      description: Filters by process nlwp.
      schema:
        type: string
        format: numbers
    pgrp:
      in: query
      name: pgrp
      description: Filters by process pgrp.
      schema:
        type: string
        format: numbers
    priority:
      in: query
      name: priority
      description: Filters by process priority.
      schema:
        type: string
        format: numbers
    rgroup:
      in: query
      name: rgroup
      description: Filters by process rgroup.
      schema:
        type: string
        format: alphanumeric
    ruser:
      in: query
      name: ruser
      description: Filters by process ruser.
      schema:
        type: string
        format: alphanumeric
    sgroup:
      in: query
      name: sgroup
      description: Filters by process sgroup.
      schema:
        type: string
        format: alphanumeric
    suser:
      in: query
      name: suser
      description: Filters by process suser.
      schema:
        type: string
        format: alphanumeric
    package_version:
      in: query
      name: version
      description: Filters by version name.
      schema:
        type: string
        format: alphanumeric
    older_than:
      in: query
      name: older_than
      description: |
        Consider only agents which last keep alive is older than the specified time frame. For never connected agents, register date is considered instead of last keep alive. For example, `7d`, `10s` and `10` are valid values. When no time unit is specified, seconds are assumed.
      schema:
        type: string
        format: timeframe
        default: 7d
    ip:
      in: query
      name: ip
      description: Filters by the IP used by the agent to communicate with the manager. If it's not available, it will have the same value as registerIP.
      schema:
        type: string
        format: alphanumeric
    registerIP:
      in: query
      name: registerIP
      description: Filters by the IP used when registering the agent.
      schema:
        type: string
        format: alphanumeric
    force_single_group:
      in: query
      name: force_single_group
      description: Wheter to append new group to current agent's group or replace it.
      schema:
        type: boolean
    wpk_repo:
      in: query
      name: wpk_repo
      description: WPK repository.
      schema:
        type: string
        format: path
    use_http:
      in: query
      name: use_http
      description: Use protocol http. If it's false use https. By default the value is set to false.
      schema:
        type: boolean
        default: false
    force:
      in: query
      name: force
      description: Force upgrade.
      schema:
        type: boolean
        default: false
    file_path:
      in: query
      name: file_path
      description: Path to the WPK file. The file must be on a folder on the Wazuh's installation directory (by default, <code>/var/ossec</code>).
      schema:
        type: string
        format: path
    installer:
      in: query
      name: installer
      description: Installation script.
      schema:
        type: string
        format: alphanumeric

tags:
  - name: active-response
    description: 'Agents Active Response'
  - name: agents
    description: 'Agents management related operations'
  - name: ciscat
    description: 'Retrieve information from CIS-CAT scans.'
  - name: cluster
    description: 'Wazuh cluster and nodes management'
  - name: sca
    description: 'Policy monitoring'
  - name: decoders
    description: 'Wazuh decoders management'
  - name: experimental
    description: 'Not ready for production endpoints. Use with caution'
  - name: lists
    description: 'CDB lists'
  - name: login
    description: 'User authentication'
  - name: manager
    description: 'Wazuh manager information, status and logs'
  - name: rootcheck
    description: 'Detection of rootkit, ports and hidden processes and many other scans.'
  - name: rules
    description: 'Wazuh ruleset management'
  - name: syscheck
    description: 'File integrity monitoring.'
  - name: syscollector
    description: 'Capability to collect interesting information for each agent'

#security:
<<<<<<< HEAD
  #- jwt: []
=======
#   - jwt: []
>>>>>>> c5508773

paths:
  /:
    get:
      summary: 'Root-endpoint info'
      description: 'Returns various basic information about the API'
      operationId: api.controllers.default_controller.default_info
      responses:
        '200':
          description: 'API default info'
          content:
            application/json:
              schema:
                type: object
                properties:
                  data:
                    $ref: '#/components/schemas/BasicInfo'
              example:
                title: "Wazuh API"
                api_version: "v4.0.0"
                revision: 4000
                license_name: "GPL 2.0"
                license_url: "https://github.com/wazuh/wazuh/blob/master/LICENSE"
                hostname: "wazuh"
                timestamp: "2019-04-02T08:08:11+0000"
 
  /active-response/{agent_id}:
    put:
      tags:
        - active-response
      summary: 'Run an AR command in the agent'
      description: 'Runs an Active Response command on a specified agent'
      operationId: api.controllers.active_response_controller.active_response
      parameters:
        - $ref: '#/components/parameters/agent_id'

      requestBody:
        content:
          application/json:
              schema:
                properties:
                  command:
                    description: Command running in the agent. If this value starts by `!`, then it refers to a script name instead of a command name.
                    type: string

                  custom:
                    description: Whether the specified command is a custom command or not.
                    type: boolean
                    default: false

                  arguments:
                    description: Command arguments.
                    type: array
                    items:
                      type: string
                required:
                  - command
      responses:
        '200':
          description: 'Command send to agent'
          content:
            application/json:
              schema:
                $ref: '#/components/schemas/ApiResponse'
              example:
                message: "Command sent."
        default:
          $ref: '#/components/responses/ResponseError'

  /agents:
    delete:
      tags:
      - agents
      summary: Delete agents
      description: |
        Deletes agents, using a list of them or a criterion based on the status or time of the last connection.
      operationId: api.controllers.agents_controller.delete_agents
      parameters:
        - $ref: '#/components/parameters/pretty'
        - $ref: '#/components/parameters/wait_for_complete'
        - $ref: '#/components/parameters/list_agents'
        - $ref: '#/components/parameters/purge'
        - $ref: '#/components/parameters/statusAgentParam'
        - $ref: '#/components/parameters/older_than'
      responses:
        '200':
          description: Delete agents
          content:
            application/json:
              schema:
                allOf:
                - $ref: '#/components/schemas/ApiResponse'
                - type: object
                  properties:
                    data:
                      $ref: '#/components/schemas/AllItemsAffected'
              example:
                message: All selected agents were deleted
                data:
                  affected_agents:
                  - '003'
                  - '005'
                  older_than: 10s
                  total_affected_agents: 2
        default:
          $ref: '#/components/responses/ResponseError'
    get:
      tags:
      - agents
      summary: 'Get all agents'
      description: 'Returns a list with the available agents.'
      operationId: api.controllers.agents_controller.get_all_agents
      parameters:
        - $ref: '#/components/parameters/pretty'
        - $ref: '#/components/parameters/wait_for_complete'
        - $ref: '#/components/parameters/offset'
        - $ref: '#/components/parameters/limit'
        - $ref: '#/components/parameters/select'
        - $ref: '#/components/parameters/sort'
        - $ref: '#/components/parameters/search'
        - $ref: '#/components/parameters/statusAgentParam'
        - $ref: '#/components/parameters/query'
        - $ref: '#/components/parameters/olderThanParam'
        - $ref: '#/components/parameters/os_platform'
        - $ref: '#/components/parameters/os_version'
        - $ref: '#/components/parameters/os_name'
        - $ref: '#/components/parameters/manager_host'
        - $ref: '#/components/parameters/version'
        - $ref: '#/components/parameters/agent_group'
        - $ref: '#/components/parameters/node_name'
        - $ref: '#/components/parameters/name'
        - $ref: '#/components/parameters/ip'
        - $ref: '#/components/parameters/registerIP'
      responses:
        '200':
          description: 'List of agents or error description'
          content:
            application/json:
              schema:
                allOf:
                - $ref: '#/components/schemas/ApiResponse'
                - type: object
                  properties:
                    data:
                      allOf:
                        - $ref: '#/components/schemas/ListMetadata'
                        - type: object
                          properties:
                            items:
                              type: array
                              items:
                                $ref: '#/components/schemas/Agent'
              example:
                data:
                  totalItems: 7
                  items:
                  - status: Active
                    configSum: ab73af41699f13fdd81903b5f23d8d00
                    group:
                    - default
                    name: agent1
                    mergedSum: f1a9e24e02ba4cc5ea80a9d3feb3bb9a
                    ip: 192.168.185.7
                    registerIP: any
                    manager: manager
                    node_name: node02
                    dateAdd: '2018-10-11T09:38:47Z'
                    version: Wazuh v3.8.0
                    lastKeepAlive: '2018-10-11T13:58:08Z'
                    os:
                      major: '16'
                      name: Ubuntu
                      uname: Linux |ubuntu |4.4.0-135-generic |#161-Ubuntu SMP Mon Aug 27 10:45:01
                        UTC 2018 |x86_64
                      platform: ubuntu
                      version: 16.04.5 LTS
                      codename: Xenial Xerus
                      arch: x86_64
                      minor: '04'
                    id: '001'
                  - status: Active
                    name: manager
                    ip: 127.0.0.1
                    registerIP: 127.0.0.1
                    manager: manager
                    node_name: node01
                    dateAdd: '2018-10-11T09:37:23Z'
                    version: Wazuh v3.8.0
                    lastKeepAlive: '9999-12-31T23:59:59Z'
                    os:
                      major: '18'
                      name: Ubuntu
                      uname: Linux |manager |4.15.0-36-generic |#39-Ubuntu SMP Mon Sep 24 16:19:09
                        UTC 2018 |x86_64
                      platform: ubuntu
                      version: 18.04.1 LTS
                      codename: Bionic Beaver
                      arch: x86_64
                      minor: '04'
                    id: '000'
                  - status: Never connected
                    dateAdd: '2018-10-11T13:58:23Z'
                    name: NewHost_2
                    ip: 10.0.10.10
                    registerIP: any
                    id: '123'
                    node_name: unknown
                  - status: Never connected
                    dateAdd: '2018-10-11T13:58:22Z'
                    name: NewHost
                    ip: 10.0.0.9
                    registerIP: 10.0.0.9
                    id: '007'
                    node_name: unknown
                  - status: Never connected
                    dateAdd: '2018-10-11T13:58:10Z'
                    group:
                    - default
                    name: server001
                    ip: 10.0.0.62
                    registerIP: any
                    id: '002'
                    node_name: unknown
        default:
          $ref: '#/components/responses/ResponseError'
    post:
      tags:
      - agents
      summary: 'Add agent'
      description: 'Add a new agent.'
      operationId: api.controllers.agents_controller.add_agent
      parameters:
        - $ref: '#/components/parameters/pretty'
        - $ref: '#/components/parameters/wait_for_complete'

      requestBody:
        content:
          application/json:
              schema:
                properties:
                  name:
                    description: Agent name.
                    type: string
                  ip:
                    description: "If this is not included, the API will get the IP automatically. If you are behind a proxy, you must set the option BehindProxyServer to yes at API configuration. Allowed values: IP, IP/NET, ANY"
                    type: string
                  force_time:
                    description: Remove the old agent with the same IP if disconnected since <force_time> seconds.
                    type: integer
                    minimum: 1
                required:
                - name
      responses:
        '200':
          description: 'Add an agent'
          content:
            application/json:
              schema:
                allOf:
                - $ref: '#/components/schemas/ApiResponse'
                - type: object
                  properties:
                    data:
                      $ref: '#/components/schemas/AgentIdKey'
              example:
                data:
                  id: "007"
                  key: MDA3IE5ld0hvc3QgMTAuMC4wLjkgZTk5MDE2ZTkzMjMyZDBjZDYyMGIyZTZmMTM2ZjMzMDQxMjY3M2E0NGRmOTNmODk1NzFjMGQyYzczY2VlYzRhZQ==
        default:
          $ref: '#/components/responses/ResponseError'

  /agents/{agent_id}:
    delete:
      tags:
        - agents
      summary: 'Delete an agent'
      description: 'Deletes an agent.'
      operationId: api.controllers.agents_controller.delete_agent
      parameters:
        - $ref: '#/components/parameters/pretty'
        - $ref: '#/components/parameters/wait_for_complete'
        - $ref: '#/components/parameters/agent_id'
        - $ref: '#/components/parameters/purge'
      responses:
        '200':
          description: 'Delete an agent'
          content:
            application/json:
              schema:
                allOf:
                - $ref: '#/components/schemas/ApiResponse'
                - type: object
                  properties:
                    data:
                      $ref: '#/components/schemas/ItemAffected'
              example:
                message: All selected agents were deleted
                data:
                  affected_agents:
                  - '008'
        default:
          $ref: '#/components/responses/ResponseError'
    get:
      tags:
        - agents
      summary: 'Get an agent'
      description: 'Returns various information from an agent.'
      operationId: api.controllers.agents_controller.get_agent
      parameters:
        - $ref: '#/components/parameters/pretty'
        - $ref: '#/components/parameters/wait_for_complete'
        - $ref: '#/components/parameters/agent_id'
        - $ref: '#/components/parameters/select'
      responses:
        '200':
          description: 'Get agent'
          content:
            application/json:
              schema:
                allOf:
                - $ref: '#/components/schemas/ApiResponse'
                - type: object
                  properties:
                    data:
                      $ref: '#/components/schemas/Agent'
              example:
                data:
                  configSum: "ab73af41699f13fdd81903b5f23d8d00"
                  dateAdd: '2018-10-11T09:37:23Z'
                  group:
                    - default
                  id: "002"
                  ip: "172.18.0.6"
                  lastKeepAlive: "2019-03-14T11:36:55Z"
                  manager: "9f393e777dfb"
                  mergedSum: "f8d49771911ed9d5c45b03a40babd065"
                  name: "176772c37776"
                  node_name: "worker1"
                  os:
                    arch: "x86_64"
                    codename: "Bionic Beaver"
                    major: "18"
                    minor: "04"
                    name: "Ubuntu"
                    platform: "ubuntu"
                    uname: "Linux |176772c37776 |4.15.0-46-generic |#49~16.04.1-Ubuntu SMP Tue Feb 12 17:45:24 UTC 2019 |x86_64"
                    version: "18.04.2 LTS"
                  registerIP: "172.18.0.6"
                  status: "Active"
                  version: "Wazuh v3.8.2"
        default:
          $ref: '#/components/responses/ResponseError'

  /agents/{agent_id}/config/{component}/{configuration}:
    get:
      tags:
        - agents
      summary: 'Get active configuration'
      description: 'Returns the active configuration the agent is currently using. This can be different from the configuration present in the configuration file, if it has been modified and the agent has not been restarted yet.'
      operationId: api.controllers.agents_controller.get_agent_config
      parameters:
        - $ref: '#/components/parameters/pretty'
        - $ref: '#/components/parameters/wait_for_complete'
        - $ref: '#/components/parameters/agent_id'
        - $ref: '#/components/parameters/component'
        - $ref: '#/components/parameters/configuration'
      responses:
        '200':
          description: 'Get agent configuration'
          content:
            application/json:
              schema:
                allOf:
                - $ref: '#/components/schemas/ApiResponse'
                - type: object
                  properties:
                    data:
                      $ref: '#/components/schemas/AgentConfiguration'
              example:
                data:
                    localfile:
                      - logformat: command
                        command: df -P
                        alias: df -P
                        target:
                          - agent
                        frequency: 360
                      - logformat: full_command
                        command: netstat -tulpn | sed 's/\\([[:alnum:]]\\+\\)\\ \\+[[:digit:]]\\+\\ \\+[[:digit:]]\\+\\ \\+\\(.*\\):\\([[:digit:]]*\\)\\ \\+\\([0-9\\.\\:\\*]\\+\\).\\+\\ \\([[:digit:]]*\\/[[:alnum:]\\-]*\\).*/\\1 \\2 == \\3 == \\4 \\5/' | sort -k 4 -g | sed 's/ == \\(.*\\) ==/:\\1/' | sed 1,2d
                        alias: netstat listening ports
                        target:
                          - agent
                        frequency: 360
                      - logformat: full_command
                        command: last -n 20
                        alias: last -n 20
                        target:
                          - agent
                        frequency: 360
                      - file: /var/ossec/logs/active-responses.log
                        logformat: syslog
                        target:
                          - agent
                      - file: /var/log/auth.log
                        logformat: syslog
                        target:
                          - agent
                      - file: /var/log/syslog
                        logformat: syslog
                        target:
                          - agent
                      - file: /var/log/dpkg.log
                        logformat: syslog
                        target:
                          - agent
                      - file: /var/log/kern.log
                        logformat: syslog
                        target:
                          - agent
        default:
          $ref: '#/components/responses/ResponseError'

  /agents/{agent_id}/group:
    delete:
      tags:
        - agents
      summary: 'Removes agent from all groups'
      description: 'Removes the agent from all groups. The agent will automatically revert to the "default" group.'
      operationId: api.controllers.agents_controller.delete_agent_group
      parameters:
        - $ref: '#/components/parameters/pretty'
        - $ref: '#/components/parameters/wait_for_complete'
        - $ref: '#/components/parameters/agent_id'
      responses:
        '200':
          description: 'Remove the agent from all groups'
          content:
            application/json:
              schema:
                $ref: '#/components/schemas/ApiResponse'
              example:
                message: "Agent '012' removed from all groups. Assignment reverted to default."
        default:
          $ref: '#/components/responses/ResponseError'

  /agents/{agent_id}/group/is_sync:
    get:
      tags:
        - agents
      summary: 'Get agent configuration sync status'
      description: 'Returns whether the agent configuration has been synchronized with the agent or not. This can be useful to check after updating a group configuration.'
      operationId: api.controllers.agents_controller.get_sync_agent
      parameters:
        - $ref: '#/components/parameters/pretty'
        - $ref: '#/components/parameters/wait_for_complete'
        - $ref: '#/components/parameters/agent_id'
      responses:
        '200':
          description: 'Get agent sync'
          content:
            application/json:
              schema:
                allOf:
                  - $ref: '#/components/schemas/ApiResponse'
                  - type: object
                    properties:
                      data:
                        properties:
                          syncef:
                            type: boolean
              example:
                data:
                    synced: false
        default:
          $ref: '#/components/responses/ResponseError'

  /agents/{agent_id}/group/{group_id}:
    delete:
      tags:
        - agents
      summary: 'Remove an agent from a specific group'
      description: 'Removes an agent from a group. If the agent has multigroups, it will preserve all previous groups except the last one.'
      operationId: api.controllers.agents_controller.delete_agent_single_group
      parameters:
        - $ref: '#/components/parameters/pretty'
        - $ref: '#/components/parameters/wait_for_complete'
        - $ref: '#/components/parameters/agent_id'
        - $ref: '#/components/parameters/group_id'
      responses:
        '200':
          description: 'Remove agent from a group'
          content:
            application/json:
              schema:
                $ref: '#/components/schemas/ApiResponse'
              example:
                message: "Agent '004' removed from group 'dmz'."
        default:
          $ref: '#/components/responses/ResponseError'

    put:
      tags:
        - agents
      summary: 'Add agent group'
      description: 'Adds an agent to the specified group.'
      operationId: api.controllers.agents_controller.put_agent_single_group
      parameters:
        - $ref: '#/components/parameters/pretty'
        - $ref: '#/components/parameters/wait_for_complete'
        - $ref: '#/components/parameters/agent_id'
        - $ref: '#/components/parameters/group_id'
        - $ref: '#/components/parameters/force_single_group'
      responses:
        '200':
          description: 'Add agent to group'
          content:
            application/json:
              schema:
                $ref: '#/components/schemas/ApiResponse'
              example:
                message: "Group '004' already belongs to group 'dmz'."
        default:
          $ref: '#/components/responses/ResponseError'

  /agents/{agent_id}/key:
    get:
      tags:
        - agents
      summary: 'Get agent key'
      description: 'Returns the key of an agent.'
      operationId: api.controllers.agents_controller.get_agent_key
      parameters:
        - $ref: '#/components/parameters/pretty'
        - $ref: '#/components/parameters/wait_for_complete'
        - $ref: '#/components/parameters/agent_id'
      responses:
        '200':
          description: 'Get agent key'
          content:
            application/json:
              schema:
                allOf:
                  - $ref: '#/components/schemas/ApiResponse'
                  - type: object
                    properties:
                      data:
                        type: object
                        properties:
                          key:
                            type: string
                            description: Agent key.
              example:
                data:
                  key: MDA0IG1haW5fZGF0YWJhc2UgMTAuMC4wLjE1IDIzNGM1Y2MzZjhhNzA2OWY2ZGRjN2I0NDc1MWZmNmE1Zjg3MjExMTJiZWJhNmFhMWUyMDIzNWI4MTBjYWNiM2I=
        default:
          $ref: '#/components/responses/ResponseError'

  /agents/{agent_id}/restart:
    put:
      tags:
        - agents
      summary: 'Restart an agent'
      description: 'Restarts the specified agent.'
      operationId: api.controllers.agents_controller.put_restart_agent
      parameters:
        - $ref: '#/components/parameters/pretty'
        - $ref: '#/components/parameters/wait_for_complete'
        - $ref: '#/components/parameters/agent_id'
      responses:
        '200':
          description: 'Agent restarted'
          content:
            application/json:
              schema:
                allOf:
                - $ref: '#/components/schemas/ApiResponse'
                - type: object
                  properties:
                    data:
                      $ref: '#/components/schemas/ItemAffected'
                example:
                  message: All selected agents were restarted
                  data:
                    affected_items:
                      - "007"
        default:
          $ref: '#/components/responses/ResponseError'

  /agents/{agent_id}/upgrade:
    put:
      tags:
        - agents
      summary: 'Upgrade agent using online repository'
      description: 'Upgrade the agent using a WPK file from online repository.'
      operationId: api.controllers.agents_controller.put_upgrade_agent
      parameters:
        - $ref: '#/components/parameters/pretty'
        - $ref: '#/components/parameters/wait_for_complete'
        - $ref: '#/components/parameters/agent_id'
        - $ref: '#/components/parameters/wpk_repo'
        - $ref: '#/components/parameters/version'
        - $ref: '#/components/parameters/use_http'
        - $ref: '#/components/parameters/force'
      responses:
        '200':
          description: 'Agent upgraded'
          content:
            application/json:
              schema:
                $ref: '#/components/schemas/ApiResponse'
              example:
                message: "Upgrade procedure started"
        default:
          $ref: '#/components/responses/ResponseError'

  /agents/{agent_id}/upgrade_custom:
    put:
      tags:
        - agents
      summary: 'Upgrade agent using a custom file'
      description: 'Upgrade the agent using a local WPK file.'
      operationId: api.controllers.agents_controller.put_upgrade_custom_agent
      parameters:
        - $ref: '#/components/parameters/pretty'
        - $ref: '#/components/parameters/wait_for_complete'
        - $ref: '#/components/parameters/agent_id'
        - $ref: '#/components/parameters/file_path'
        - $ref: '#/components/parameters/installer'
      responses:
        '200':
          description: 'Agent upgraded'
          content:
            application/json:
              schema:
                $ref: '#/components/schemas/ApiResponse'
              example:
                message: "Installation started"
        default:
          $ref: '#/components/responses/ResponseError'

  /agents/{agent_name}:
    put:
      tags:
        - agents
      summary: 'Add agent (quick method)'
      description: 'Adds a new agent with name `agent_name`. This agent will use `any` as IP.'
      operationId: api.controllers.agents_controller.put_new_agent
      parameters:
        - $ref: '#/components/parameters/pretty'
        - $ref: '#/components/parameters/wait_for_complete'
        - $ref: '#/components/parameters/agent_name'
      responses:
        '200':
          description: 'Agent added'
          content:
            application/json:
              schema:
                allOf:
                - $ref: '#/components/schemas/ApiResponse'
                - type: object
                  properties:
                    data:
                      $ref: '#/components/schemas/AgentIdKey'
              example:
                data:
                  id: "008"
                  key: MDA4IG15TmV3QWdlbnQgYW55IDIyNGVmNmI4NjYyMDk5OTc5NzdiZWJhNDRmZTAyNDI0NjU2ZDM1NjhjNWJiZWI4Njk0M2JkMzdjZjA5YjZlM2M=
        default:
          $ref: '#/components/responses/ResponseError'

  /agents/{agent_id}/upgrade_result:
    get:
      tags:
        - agents
      summary: 'Get upgrade result from agent'
      description: 'Returns the upgrade result after updating an agent.'
      operationId: api.controllers.agents_controller.get_agent_upgrade
      parameters:
        - $ref: '#/components/parameters/pretty'
        - $ref: '#/components/parameters/wait_for_complete'
        - $ref: '#/components/parameters/agent_id'
        - in: query
          name: timeout
          description: Seconds to wait for the agent to respond.
          schema:
            type: integer
            format: int32
      responses:
        '200':
          description: 'Get agent upgrade result'
          content:
            application/json:
              schema:
                $ref: '#/components/schemas/ApiResponse'
              example:
                message: Agent upgraded successfully
        default:
          $ref: '#/components/responses/ResponseError'

  /agents/group/{group_id}:
    delete:
      tags:
        - agents
      summary: 'Remove multiple agents from a single group.'
      description: 'Removes multiple agents from a specified group.'
      operationId: api.controllers.agents_controller.delete_multiple_agent_group
      parameters:
        - $ref: '#/components/parameters/pretty'
        - $ref: '#/components/parameters/wait_for_complete'
        - $ref: '#/components/parameters/list_agents'
        - $ref: '#/components/parameters/group_id'
      responses:
        '200':
          description: 'Remove multiple agents from a single group.'
          content:
            application/json:
              schema:
                allOf:
                - $ref: '#/components/schemas/ApiResponse'
                - type: object
                  properties:
                    data:
                      $ref: '#/components/schemas/ItemAffected'
              example:
                message: All selected agents were removed from group dmz
                data:
                  affected_agents:
                  - '001'
                  - '002'
        default:
          $ref: '#/components/responses/ResponseError'

    post:
      tags:
        - agents
      summary: 'Add multiple agents to a group'
      description: 'Adds multiple agents to the specified group.'
      operationId: api.controllers.agents_controller.post_multiple_agent_group
      parameters:
        - $ref: '#/components/parameters/pretty'
        - $ref: '#/components/parameters/wait_for_complete'
        - $ref: '#/components/parameters/group_id'

      requestBody:
        content:
          application/json:
            schema:
              properties:
                ids:
                  description: List of agents ID.
                  type: array
                  items:
                    $ref: '#/components/schemas/AgentID'
      responses:
        '200':
          description: 'Add multiple agents to a group'
          content:
            application/json:
              schema:
                allOf:
                - $ref: '#/components/schemas/ApiResponse'
                - type: object
                  properties:
                    data:
                      $ref: '#/components/schemas/ItemAffected'
              example:
                message: All selected agents assigned to group dmz
                data:
                  affected_agents:
                  - '001'
                  - '002'
        default:
          $ref: '#/components/responses/ResponseError'

  /agents/groups:
    delete:
      tags:
        - agents
      summary: 'Delete a list of groups'
      description: Deletes multiple groups.
      operationId: api.controllers.agents_controller.delete_list_group
      parameters:
        - $ref: '#/components/parameters/pretty'
        - $ref: '#/components/parameters/wait_for_complete'
        - $ref: '#/components/parameters/list_groups'
      responses:
        '200':
          description: 'Remove multiple group of multiple agents'
          content:
            application/json:
              schema:
                allOf:
                - $ref: '#/components/schemas/ApiResponse'
                - type: object
                  properties:
                    data:
                      $ref: '#/components/schemas/AgentGroupDeleted'
              example:
                message: All selected groups were deleted
                data:
                  affected_groups:
                  - 'webserver'
                  - 'dataserver'
                  affected_agents:
                  - '002'
                  - '005'
                  - '003'
        default:
          $ref: '#/components/responses/ResponseError'

    get:
      tags:
        - agents
      summary: 'Get all groups'
      description: 'Returns a list containing basic information about each agent group such as number of agents belonging to the group and the checksums of the configuration and shared files.'
      operationId: api.controllers.agents_controller.get_list_group
      parameters:
        - $ref: '#/components/parameters/pretty'
        - $ref: '#/components/parameters/wait_for_complete'
        - $ref: '#/components/parameters/offset'
        - $ref: '#/components/parameters/limit'
        - $ref: '#/components/parameters/sort'
        - $ref: '#/components/parameters/search'
        - $ref: '#/components/parameters/hash'
      responses:
        '200':
          description: 'List all groups'
          content:
            application/json:
              schema:
                allOf:
                - $ref: '#/components/schemas/ApiResponse'
                - type: object
                  properties:
                    data:
                      allOf:
                        - $ref: '#/components/schemas/ListMetadata'
                        - type: object
                          properties:
                            items:
                              type: array
                              items:
                                $ref: '#/components/schemas/AgentGroup'
              example:
                data:
                  item:
                  - count: 2
                    name: default
                    mergedSum: f8d49771911ed9d5c45b03a40babd065
                    configSum: ab73af41699f13fdd81903b5f23d8d00
                  - count: 3
                    name: dmz
                    mergedSum: 220d6c5fc253f251827ee7487341c0fc
                    configSum: cfbae9ecc10eb15f1b4fc736de6758cc
                  - count: 0
                    name: pciserver
                    mergedSum: 220d6c5fc253f251827ee7487341c0fc
                    configSum: ab73af41699f13fdd81903b5f23d8d00
        default:
          $ref: '#/components/responses/ResponseError'

  /agents/groups/{group_id}:
    delete:
      tags:
        - agents
      summary: 'Delete group'
      description: 'Deletes a group. Agents that were assigned only to the deleted group will automatically revert to the "default" group.'
      operationId: api.controllers.agents_controller.delete_group
      parameters:
        - $ref: '#/components/parameters/pretty'
        - $ref: '#/components/parameters/wait_for_complete'
        - $ref: '#/components/parameters/group_id'
      responses:
        '200':
          description: 'Delete a group'
          content:
            application/json:
              schema:
                allOf:
                - $ref: '#/components/schemas/ApiResponse'
                - type: object
                  properties:
                    data:
                      $ref: '#/components/schemas/AgentGroupDeleted'
              example:
                message: All selected groups were deleted
                data:
                  affected_groups:
                  - 'dmz'
                  affected_agents:
                  - '001'
                  - '002'
        default:
          $ref: '#/components/responses/ResponseError'

    get:
      tags:
        - agents
      summary: 'Get agents in a group'
      description: 'Returns the list of agents that belongs to the specified group.'
      operationId: api.controllers.agents_controller.get_agent_in_group
      parameters:
        - $ref: '#/components/parameters/pretty'
        - $ref: '#/components/parameters/wait_for_complete'
        - $ref: '#/components/parameters/group_id'
        - $ref: '#/components/parameters/offset'
        - $ref: '#/components/parameters/limit'
        - $ref: '#/components/parameters/select'
        - $ref: '#/components/parameters/sort'
        - $ref: '#/components/parameters/search'
        - $ref: '#/components/parameters/statusAgentParam'
        - $ref: '#/components/parameters/query'
      responses:
        '200':
          description: 'List of agents or error description'
          content:
            application/json:
              schema:
                allOf:
                - $ref: '#/components/schemas/ApiResponse'
                - type: object
                  properties:
                    data:
                      allOf:
                        - $ref: '#/components/schemas/ListMetadata'
                        - type: object
                          properties:
                            items:
                              type: array
                              items:
                                $ref: '#/components/schemas/Agent'
              example:
                data:
                  totalItems: 3
                  items:
                  - os:
                      arch: x86_64
                      codename: Bionic Beaver
                      major: '18'
                      minor: '04'
                      name: Ubuntu
                      platform: ubuntu
                      uname: Linux |agent-1 |4.15.0-43-generic |#46-Ubuntu SMP Thu Dec 6 14:45:28 UTC 2018 |x86_64
                      version: 18.04.1 LTS
                    group:
                      - default
                      - dmz
                    lastKeepAlive: '2019-02-19T10:31:09Z'
                    ip: 172.17.0.201
                    manager: manager
                    status: Active
                    version: Wazuh v3.8.2
                    dateAdd: '2019-02-19T10:25:42Z'
                    name: agent-1
                    configSum: ab73af41699f13fdd81903b5f23d8d00
                    registerIP: 172.17.0.201
                    node_name: node01
                    id: '001'
                    mergedSum: f8d49771911ed9d5c45b03a40babd065
                  - group:
                    - default
                    - dmz
                    status: Never connected
                    dateAdd: '2019-02-19T10:30:59Z'
                    name: server001
                    registerIP: 10.0.0.62
                    ip: 10.0.0.62
                    node_name: unknown
                    id: '002'
                  - group:
                    - dmz
                    ip: 10.0.0.15
                    status: Never connected
                    dateAdd: '2019-02-19T10:31:00Z'
                    name: main_database
                    registerIP: 10.0.0.15
                    node_name: unknown
                    id: '004'
        default:
          $ref: '#/components/responses/ResponseError'

    put:
      tags:
        - agents
      summary: 'Create a group'
      description: 'Creates a new group.'
      operationId: api.controllers.agents_controller.put_group
      parameters:
        - $ref: '#/components/parameters/pretty'
        - $ref: '#/components/parameters/wait_for_complete'
        - $ref: '#/components/parameters/group_id'
      responses:
        '200':
          description: 'Add new agent'
          content:
            application/json:
              schema:
                $ref: '#/components/schemas/ApiResponse'
              example:
                message: "Group 'pciserver' created"
        default:
          $ref: '#/components/responses/ResponseError'

  /agents/groups/{group_id}/configuration:
    get:
      tags:
        - agents
      summary: 'Get group configuration'
      description: 'Returns the group configuration defined in the `agent.conf` file.'
      operationId: api.controllers.agents_controller.get_group_config
      parameters:
        - $ref: '#/components/parameters/pretty'
        - $ref: '#/components/parameters/wait_for_complete'
        - $ref: '#/components/parameters/group_id'
        - $ref: '#/components/parameters/offset'
        - $ref: '#/components/parameters/limit'
      responses:
        '200':
          description: 'Get group configuration'
          content:
            application/json:
              schema:
                allOf:
                - $ref: '#/components/schemas/ApiResponse'
                - type: object
                  properties:
                    data:
                      allOf:
                        - $ref: '#/components/schemas/ListMetadata'
                        - type: object
                          properties:
                            items:
                              type: array
                              items:
                                $ref: '#/components/schemas/GroupConfiguration'
              example:
                data:
                  totalItems: 1
                  items:
                  - filters:
                      os: Linux
                  - config:
                      localfile:
                      - location: /var/log/linux.log
                      - log_format: syslog
        default:
          $ref: '#/components/responses/ResponseError'

    post:
      tags:
        - agents
      summary: 'Update group configuration'
      description: Update an specified group's configuration. This API call expects a full valid XML file with the shared configuration tags/syntax.
      operationId: api.controllers.agents_controller.post_group_config
      parameters:
        - $ref: '#/components/parameters/pretty'
        - $ref: '#/components/parameters/wait_for_complete'
        - $ref: '#/components/parameters/group_id'

      requestBody:
        required: true
        content:
          application/xml:
            schema:
              properties:
                tmp_file:
                  description: Updated file
                  type: string

      responses:
        '200':
          description: 'Upload configuration'
          content:
            application/json:
              schema:
                $ref: '#/components/schemas/ApiResponse'
              example:
                message: Agent configuration was updated successfully
        default:
          $ref: '#/components/responses/ResponseError'

  /agents/groups/{group_id}/files:
    get:
      tags:
        - agents
      summary: 'Get group files'
      description: 'Return the files placed under the group directory.'
      operationId: api.controllers.agents_controller.get_group_files
      parameters:
        - $ref: '#/components/parameters/pretty'
        - $ref: '#/components/parameters/wait_for_complete'
        - $ref: '#/components/parameters/group_id'
        - $ref: '#/components/parameters/offset'
        - $ref: '#/components/parameters/limit'
        - $ref: '#/components/parameters/sort'
        - $ref: '#/components/parameters/search'
        - $ref: '#/components/parameters/hash'
      responses:
        '200':
          description: 'Get group files'
          content:
            application/json:
              schema:
                allOf:
                - $ref: '#/components/schemas/ApiResponse'
                - type: object
                  properties:
                    data:
                      allOf:
                        - $ref: '#/components/schemas/ListMetadata'
                        - type: object
                          properties:
                            items:
                              type: array
                              items:
                                properties:
                                  filename:
                                    type: string
                                  hash:
                                    type: string
              example:
                data:
                  totalItems: 24
                  items:
                    - filename: agent.conf
                      hash: ab73af41699f13fdd81903b5f23d8d00
                    - filename: ar.conf
                      hash: 76d8be9b97d8eae4c239e530ee7e71c8
                    - filename: cis_apache2224_rcl.txt
                      hash: 3c2469443a08b01c454ca35558cb9fa6
                    - filename: cis_debian_linux_rcl.txt
                      hash: cc12fdba595817758f308024f61acb71
                    - filename: cis_mysql5-6_community_rcl.txt
                      hash: f5f770160baf596373e4f77f987cc422
                    - filename: cis_mysql5-6_enterprise_rcl.txt
                      hash: de9865c809f1555d537e5a49872eaf4c
                    - filename: cis_rhel5_linux_rcl.txt
                      hash: a3af38b3f81a48332c7bcd9cf8aa6eff
                    - filename: cis_rhel6_linux_rcl.txt
                      hash: bdcfa3ab90b553f8e5c84cfa9fd90289
                    - filename: cis_rhel7_linux_rcl.txt
                      hash: 039e579029e3edcf8241fb391f46b12f
                    - filename: cis_rhel_linux_rcl.txt
                      hash: 569cd8a2cc7527cc75f81f77098de461
                    - filename: cis_sles11_linux_rcl.txt,
                      hash: d86ee36d384930293cbcc83c8fb57c93
                    - filename: cis_sles12_linux_rcl.txt
                      hash: 6f58710fa8eef659dc782a3fa4699e33
                    - filename: cis_win2012r2_domainL1_rcl.txt
                      hash: 8819dfa3523933b113e27a85fc9e568d
                    - filename: cis_win2012r2_domainL2_rcl.txt
                      hash: e8a2c7ab57bc8102b237f061b8f82dce
                    - filename: cis_win2012r2_memberL1_rcl.txt
                      hash: 38c88156d03af9372efd620e6e57d473
                    - filename: cis_win2012r2_memberL2_rcl.txt
                      hash: c4b62b3e01b5f5634a9719eb8a104028
                    - filename: merged.mg
                      hash: f8d49771911ed9d5c45b03a40babd065
                    - filename: rootkit_files.txt
                      hash: e5ddcac443143cef6237d5f9b8d48585
                    - filename:  rootkit_trojans.txt
                      hash: 6bcf7016d3e6b4c7faa62cf265c24dcc
                    - filename: system_audit_rcl.txt
                      hash: be69b84dd5ee73200bb903a46270e18c
                    - filename: system_audit_ssh.txt
                      hash: 407c1f5e103f0cb58249eb7252a84797
                    - filename: win_applications_rcl.txt
                      hash: 0a4ad12c8145aca8a28d31de5c448b48
                    - filename: win_audit_rcl.txt
                      hash: 92d8011facc8b921ece301ea4ce6a616
                    - filename: win_malware_rcl.txt
                      hash: 6a8d3c63a0e77dea35aaed3ee2cca3a1
        default:
          $ref: '#/components/responses/ResponseError'

  /agents/groups/{group_id}/files/{file_name}:
    get:
      tags:
        - agents
      summary: 'Get a file in group'
      description: 'Returns the contents of the specified group file parsed to JSON.'
      operationId: api.controllers.agents_controller.get_group_file
      parameters:
        - $ref: '#/components/parameters/pretty'
        - $ref: '#/components/parameters/wait_for_complete'
        - $ref: '#/components/parameters/group_id'
        - $ref: '#/components/parameters/file_name'
        - $ref: '#/components/parameters/type_agents'
        - $ref: '#/components/parameters/format'
      responses:
        '200':
          description: 'Get group file'
          content:
            application/json:
              schema:
                allOf:
                - $ref: '#/components/schemas/ApiResponse'
                - type: object
                  properties:
                    data:
                      allOf:
                        - $ref: '#/components/schemas/ListMetadata'
                        - type: object
                          description: "The output format depends on the type of file that has been requested: rootkit file, rootkit trojans or rcl."
              example:
                data:
                  vars:
                  controls:
                    - condition: all required
                      name: CIS - Testing against the CIS Debian Linux Benchmark v1
                      reference: CIS_Debian_Benchmark_v1.0pdf
                      checks:
                        - f:/etc/debian_version
                    - name: "CIS - Debian Linux - 1.4 - Robust partition scheme - /tmp is not on its own partition"
                      condition: "any"
                      reference: "https://benchmarks.cisecurity.org/tools2/linux/CIS_Debian_Benchmark_v1.0.pdf"
                      checks:
                        - "f:/etc/fstab -> !r:/tmp;"
        default:
          $ref: '#/components/responses/ResponseError'

    post:
      tags:
        - agents
      summary: 'Upload file into a group'
      operationId: api.controllers.agents_controller.post_group_file
      parameters:
        - $ref: '#/components/parameters/pretty'
        - $ref: '#/components/parameters/wait_for_complete'
        - $ref: '#/components/parameters/group_id'
        - $ref: '#/components/parameters/file_name'

      requestBody:
        required: true
        content:
          application/xml:
            schema:
              properties:
                tmp_file:
                  description: Updated file
                  type: string

      responses:
        '200':
          description: 'Post group file'
          content:
            application/json:
              schema:
                $ref: '#/components/schemas/ApiResponse'
              example:
                message: Agent configuration was updated successfully
        default:
          $ref: '#/components/responses/ResponseError'

  /agents/insert:
    post:
      tags:
        - agents
      summary: 'Add an agent specifying all its basic properties'
      description: 'Adds an agent specifying its name, ID and IP. If an agent with the same ID already exists, replace it using `force` parameter.'
      operationId: api.controllers.agents_controller.insert_agent
      parameters:
        - $ref: '#/components/parameters/pretty'
        - $ref: '#/components/parameters/wait_for_complete'
      requestBody:
        content:
          application/json:
              schema:
                properties:
                  id:
                    $ref: '#/components/schemas/AgentID'
                  key:
                    type: string
                    maxLength: 64
                    minLength: 64
                    format: wazuh_key
                    description: Key to use when communicating with the manager. The agent must have the same key on its `client.keys` file.
                  name:
                    description: Agent name.
                    type: string
                    format: names
                  ip:
                    description: "If this is not included, the API will get the IP automatically. If you are behind a proxy, you must set the option config.BehindProxyServer to yes at config.js. Allowed values: IP, IP/NET, ANY"
                    type: string
                    format: alphanumeric
                  force_time:
                    description: Remove the old agent with the same IP if disconnected since <force_time> seconds.
                    type: integer
                    format: int32
                required:
                  - name
              example:
                name: NewHost_2
                ip: 10.0.10.10
                id: 123
                key: 1abcdefghijklmnopqrstuvwxyzabcdefghijklmnopqrstuvwxyzabcdefghi64
      responses:
        '200':
          description: 'Get group file'
          content:
            application/json:
              schema:
                allOf:
                - $ref: '#/components/schemas/ApiResponse'
                - type: object
                  properties:
                    data:
                      $ref: '#/components/schemas/AgentIdKey'
              example:
                data:
                  id: 123
                  key: MTIzIE5ld0hvc3RfMiAxMC4wLjEwLjEwIDFhYmNkZWZnaGlqa2xtbm9wcXJzdHV2d3h5emFiY2RlZmdoaWprbG1ub3BxcnN0dXZ3eHl6YWJjZGVmZ2hpNjQ=
        default:
          $ref: '#/components/responses/ResponseError'

  /agents/name/{agent_name}:
    get:
      tags:
        - agents
      summary: 'Get an agent by its name'
      description: 'Returns various information from an agent called :agent_name.'
      operationId: api.controllers.agents_controller.get_agent_by_name
      parameters:
        - $ref: '#/components/parameters/pretty'
        - $ref: '#/components/parameters/wait_for_complete'
        - $ref: '#/components/parameters/agent_name'
        - $ref: '#/components/parameters/select'
      responses:
        '200':
          description: 'Get agent'
          content:
            application/json:
              schema:
                allOf:
                - $ref: '#/components/schemas/ApiResponse'
                - type: object
                  properties:
                    data:
                      $ref: '#/components/schemas/Agent'
              example:
                data:
                  ip: 10.0.0.9
                  status: Never connected
                  dateAdd: "2019-02-19T10:31:12Z"
                  name: NewHost
                  registerIP: 10.0.0.9
                  node_name: unknown
                  id: "007"
        default:
          $ref: '#/components/responses/ResponseError'

  /agents/no_group:
    get:
      tags:
        - agents
      summary: 'Get agents without group'
      description: 'Returns a list with the available agents without group.'
      operationId: api.controllers.agents_controller.get_agent_no_group
      parameters:
        - $ref: '#/components/parameters/pretty'
        - $ref: '#/components/parameters/wait_for_complete'
        - $ref: '#/components/parameters/offset'
        - $ref: '#/components/parameters/limit'
        - $ref: '#/components/parameters/select'
        - $ref: '#/components/parameters/sort'
        - $ref: '#/components/parameters/search'
        - $ref: '#/components/parameters/query'
      responses:
        '200':
          description: 'Get agents without group'
          content:
            application/json:
              schema:
                allOf:
                - $ref: '#/components/schemas/ApiResponse'
                - type: object
                  properties:
                    data:
                      allOf:
                        - $ref: '#/components/schemas/ListMetadata'
                        - type: object
                          properties:
                            items:
                              type: array
                              items:
                                $ref: '#/components/schemas/Agent'
              example:
                data:
                  totalItems: 3
                  items:
                    - ip: 10.0.0.20
                      status: Never connected
                      dateAdd: "2019-02-19T10:31:00Z"
                      name: server002
                      registerIP: 10.0.0.20
                      node_name: unknown
                      id: "006"
                    - ip: 10.0.0.9
                      status: Never connected
                      dateAdd: "2019-02-19T10:31:12Z"
                      name: NewHost
                      registerIP: 10.0.0.9
                      node_name: unknown
                      id: "007"
                    - ip: 10.0.10.10
                      status: Never connected
                      dateAdd: "2019-02-19T10:31:13Z"
                      name: NewHost_2
                      registerIP: 10.0.10.10
                      node_name: unknown
                      id: "123"
        default:
          $ref: '#/components/responses/ResponseError'

  /agents/outdated:
    get:
      tags:
        - agents
      summary: 'Get outdated agents'
      description: 'Returns the list of outdated agents.'
      operationId: api.controllers.agents_controller.get_agent_outdated
      parameters:
        - $ref: '#/components/parameters/pretty'
        - $ref: '#/components/parameters/wait_for_complete'
        - $ref: '#/components/parameters/offset'
        - $ref: '#/components/parameters/limit'
        - $ref: '#/components/parameters/sort'
        - $ref: '#/components/parameters/query'
      responses:
        '200':
          description: 'Get outdated agents'
          content:
            application/json:
              schema:
                allOf:
                - $ref: '#/components/schemas/ApiResponse'
                - type: object
                  properties:
                    data:
                      allOf:
                        - $ref: '#/components/schemas/ListMetadata'
                        - type: object
                          properties:
                            items:
                              type: array
                              items:
                                $ref: '#/components/schemas/AgentSimpleResponse'
              example:
                data:
                  totalItems: 2
                  items:
                    - version: Wazuh v3.0.0
                      id: "003"
                      name: main_database
                    - version: Wazuh v3.0.0
                      id: "004"
                      name: dmz002
        default:
          $ref: '#/components/responses/ResponseError'

  /agents/restart:
    post:
      tags:
      - agents
      summary: 'Restart a list of agents'
      operationId: api.controllers.agents_controller.restart_list_agents
      parameters:
        - $ref: '#/components/parameters/pretty'
        - $ref: '#/components/parameters/wait_for_complete'

      requestBody:
        content:
          application/json:
            schema:
              properties:
                ids:
                  description: Array of agent ID's.
                  type: array
                  items:
                    $ref: '#/components/schemas/AgentID'

      responses:
        '200':
          description: Agents restarted
          content:
            application/json:
              schema:
                allOf:
                - $ref: '#/components/schemas/ApiResponse'
                - type: object
                  properties:
                    data:
                      $ref: '#/components/schemas/ItemAffected'
                example:
                  message: All selected agents were restarted
                  data:
                    affected_agents:
                    - '002'
                    - '004'
        default:
          $ref: '#/components/responses/ResponseError'

    put:
      tags:
      - agents
      summary: 'Restarts all agents'
      operationId: api.controllers.agents_controller.restart_all_agents
      parameters:
        - $ref: '#/components/parameters/pretty'
        - $ref: '#/components/parameters/wait_for_complete'
      responses:
        '200':
          description: Agents restarted
          content:
            application/json:
              schema:
                $ref: '#/components/schemas/ApiResponse'
              example:
                message: "Restarting all agents"
        default:
          $ref: '#/components/responses/ResponseError'

  /agents/stats/distinct:
    get:
      tags:
        - agents
      summary: 'Get distinct fields in agents'
      description: 'Returns all the different combinations that agents have for the selected fields. It also indicates the total number of agents that have each combination.'
      operationId: api.controllers.agents_controller.get_agent_fields
      parameters:
        - $ref: '#/components/parameters/pretty'
        - $ref: '#/components/parameters/wait_for_complete'
        - $ref: '#/components/parameters/offset'
        - $ref: '#/components/parameters/limit'
        - $ref: '#/components/parameters/sort'
        - $ref: '#/components/parameters/search'
        - $ref: '#/components/parameters/fields'
        - $ref: '#/components/parameters/select'
        - $ref: '#/components/parameters/query'
      responses:
        '200':
          description: 'Get fields in agents'
          content:
            application/json:
              schema:
                allOf:
                - $ref: '#/components/schemas/ApiResponse'
                - type: object
                  properties:
                    data:
                      allOf:
                        - $ref: '#/components/schemas/ListMetadata'
                        - type: object
                          properties:
                            items:
                              type: array
                              items:
                                properties:
                                  os:
                                    properties:
                                      platform:
                                        type: string
                                        nullable: true
                                      version:
                                        type: string
                                        nullable: true
                                      name:
                                        type: string
                                        nullable: true
                                  count:
                                    type: integer
              example:
                data:
                  totalItems: 7
                  items:
                    - os:
                        platform: ubuntu
                      count: 2
                    - count: 5
        default:
          $ref: '#/components/responses/ResponseError'

  /agents/summary:
    get:
      tags:
        - agents
      summary: 'Get agents summary'
      description: 'Returns a summary of the available agents.'
      operationId: api.controllers.agents_controller.get_agent_summary
      parameters:
        - $ref: '#/components/parameters/pretty'
        - $ref: '#/components/parameters/wait_for_complete'
      responses:
        '200':
          description: 'Get summary of agents'
          content:
            application/json:
              schema:
                allOf:
                - $ref: '#/components/schemas/ApiResponse'
                - type: object
                  properties:
                    data:
                      properties:
                        Total:
                          type: integer
                        Active:
                          type: integer
                        Disconnected:
                          type: integer
                        Never connected:
                          type: integer
                        Pending:
                          type: integer
              example:
                data:
                  Total: 7
                  Active: 2
                  Disconnected: 0
                  Never connected: 5
                  Pending: 0
        default:
          $ref: '#/components/responses/ResponseError'

  /agents/summary/os:
    get:
      tags:
        - agents
      summary: 'Get OS summary'
      description: 'Returns a summary of the OS.'
      operationId: api.controllers.agents_controller.get_agent_summary_os
      parameters:
        - $ref: '#/components/parameters/pretty'
        - $ref: '#/components/parameters/wait_for_complete'
        - $ref: '#/components/parameters/offset'
        - $ref: '#/components/parameters/limit'
        - $ref: '#/components/parameters/sort'
        - $ref: '#/components/parameters/search'
        - $ref: '#/components/parameters/query'
      responses:
        '200':
          description: 'Get summary of agents OS'
          content:
            application/json:
              schema:
                allOf:
                - $ref: '#/components/schemas/ApiResponse'
                - type: object
                  properties:
                    data:
                      allOf:
                        - $ref: '#/components/schemas/ListMetadata'
                        - type: object
                          properties:
                            items:
                              description: List of Operating system platforms.
                              type: array
                              items:
                                type: string
              example:
                data:
                  totalItems: 1
                  items:
                    - ubuntu
        default:
          $ref: '#/components/responses/ResponseError'

  /ciscat/{agent_id}/results:
    get:
      tags:
      - ciscat
      summary: 'Get CIS-CAT results from an agent'
      description: "Returns the agent's ciscat results info."
      operationId: api.controllers.ciscat_controller.get_agents_cistat_results
      parameters:
        - $ref: '#/components/parameters/pretty'
        - $ref: '#/components/parameters/wait_for_complete'
        - $ref: '#/components/parameters/agent_id'
        - $ref: '#/components/parameters/offset'
        - $ref: '#/components/parameters/limit'
        - $ref: '#/components/parameters/sort'
        - $ref: '#/components/parameters/search'
        - $ref: '#/components/parameters/select'
        - $ref: '#/components/parameters/benchmark'
        - $ref: '#/components/parameters/profile'
        - $ref: '#/components/parameters/pass'
        - $ref: '#/components/parameters/fail'
        - $ref: '#/components/parameters/error'
        - $ref: '#/components/parameters/notchecked'
        - $ref: '#/components/parameters/unknown'
        - $ref: '#/components/parameters/score'

      responses:
        '200':
          description: 'List of agents or error description'
          content:
            application/json:
              schema:
                allOf:
                - $ref: '#/components/schemas/ApiResponse'
                - type: object
                  properties:
                    data:
                      allOf:
                        - $ref: '#/components/schemas/ListMetadata'
                        - type: object
                          properties:
                            items:
                              type: array
                              items:
                                $ref: '#/components/schemas/CiscatResults'
              example:
                data:
                  totalItems: 2
                  items:
                  - profile: xccdf_org.cisecurity.benchmarks_profile_Level_2_-_Server
                    score: 57
                    error: 0
                    scan:
                      id: 1406741147
                      time: "2018-09-06T07:50:15.632Z"
                    fail: 79
                    benchmark: CIS Ubuntu Linux 16.04 LTS Benchmark
                    pass: 104
                    notchecked: 36
                    unknown: 1
                  - profile: xccdf_org.cisecurity.benchmarks_profile_Level_1_-_Workstation
                    score: 64
                    error: 0
                    scan:
                      id: 1406741147
                      time: "2018-09-06T07:50:52.630Z"
                    fail: 53
                    benchmark: CIS Ubuntu Linux 16.04 LTS Benchmark
                    pass: 96
                    notchecked: 71
                    unknown: 0
        default:
          $ref: '#/components/responses/ResponseError'

  /cluster/node:
    get:
      tags:
      - cluster
      summary: Get information about the local node.
      description: Returns basic information about the cluster node receiving the request.
      operationId: api.controllers.cluster_controller.get_cluster_node
      parameters:
        - $ref: '#/components/parameters/pretty'
        - $ref: '#/components/parameters/wait_for_complete'
      responses:
        '200':
          description: 'Node basic information'
          content:
            application/json:
              schema:
                allOf:
                - $ref: '#/components/schemas/ApiResponse'
                - type: object
                  properties:
                    data:
                      properties:
                        node:
                          description: Node name.
                          type: string
                        cluster:
                          description: Cluster name the node belongs to.
                          type: string
                        type:
                          description: Node type.
                          type: string
              example:
                data:
                  node: "node02"
                  cluster: "wazuh"
                  type: "worker"
        default:
          $ref: '#/components/responses/ResponseError'

  /cluster/nodes:
    get:
      tags:
      - cluster
      summary: Get information about all nodes in the cluster.
      description: Returns a list containing all connected nodes in the cluster.
      operationId: api.controllers.cluster_controller.get_cluster_nodes
      parameters:
        - $ref: '#/components/parameters/pretty'
        - $ref: '#/components/parameters/wait_for_complete'
        - $ref: '#/components/parameters/offset'
        - $ref: '#/components/parameters/limit'
        - $ref: '#/components/parameters/sort'
        - $ref: '#/components/parameters/search'
        - $ref: '#/components/parameters/select'
        - $ref: '#/components/parameters/node_type'
      responses:
        '200':
          description: 'List of connected nodes'
          content:
            application/json:
              schema:
                allOf:
                - $ref: '#/components/schemas/ApiResponse'
                - type: object
                  properties:
                    data:
                      allOf:
                        - $ref: '#/components/schemas/ListMetadata'
                        - type: object
                          properties:
                            items:
                              type: array
                              items:
                                $ref: '#/components/schemas/ClusterNode'
              example:
                data:
                  totalItems: 2
                  items:
                    - name: "node02"
                      type: "worker"
                      version: "3.9.0"
                      ip: "172.17.0.101"
                    - name: "node01"
                      type: "master"
                      version: "3.9.0"
                      ip: "172.17.0.100"
        default:
          $ref: '#/components/responses/ResponseError'

  /cluster/nodes/{node_id}:
    get:
      tags:
      - cluster
      summary: Get information about a specified node.
      description: Returns information about a specified node in the cluster.
      operationId: api.controllers.cluster_controller.get_cluster_node_info
      parameters:
        - $ref: '#/components/parameters/pretty'
        - $ref: '#/components/parameters/wait_for_complete'
        - $ref: '#/components/parameters/select'
        - $ref: '#/components/parameters/node_id'
      responses:
        '200':
          description: 'Node information'
          content:
            application/json:
              schema:
                allOf:
                - $ref: '#/components/schemas/ApiResponse'
                - type: object
                  properties:
                    data:
                      $ref: '#/components/schemas/ClusterNode'
              example:
                data:
                  name: "node02"
                  type: "worker"
                  version: "3.9.0"
                  ip: "172.17.0.101"
        default:
          $ref: '#/components/responses/ResponseError'

  /cluster/healthcheck:
    get:
      tags:
      - cluster
      summary: Show cluster healthcheck
      description: Returns cluster healthcheck information such as last keep alive, last synchronization time and number of agents reporting on each node.
      operationId: api.controllers.cluster_controller.get_healthcheck
      parameters:
        - $ref: '#/components/parameters/pretty'
        - $ref: '#/components/parameters/wait_for_complete'
      responses:
        '200':
          description: Health information
          content:
            application/json:
              schema:
                allOf:
                - $ref: '#/components/schemas/ApiResponse'
                - type: object
                  properties:
                    data:
                      $ref: '#/components/schemas/Healthcheck'
              example:
                data:
                  n_connected_nodes: 2
                  nodes:
                    node01:
                      info:
                        ip: "172.17.0.100"
                        version: "3.9.0"
                        type: "master"
                        totalActiveAgents: 2
                    node02:
                      info:
                        ip: "172.17.0.101"
                        version: "3.9.0"
                        type: "worker"
                        totalActiveAgents: 5
                      status:
                        last_sync_agentinfo:
                          date_start_master: "2019-01-11T18:52:57.72Z"
                          date_end_master: "2019-01-11T18:52:57.73Z"
                          total_agentinfo: 1
                        sync_integrity_free: true
                        last_sync_agentgroups:
                          date_end_master: "2019-01-11T18:52:51.56Z"
                          total_agentgroups: 0
                          date_start_master: "2019-01-11T18:52:51.56Z"
                        last_sync_integrity:
                          total_files:
                            shared: 2
                            missing: 4
                            extra_valid: 0
                            extra: 0
                          date_end_master: "2019-01-11T18:52:45.47Z"
                          date_start_master: "2019-01-11T18:52:44.36Z"
                        last_keep_alive: "2019-01-11T18:52:16.66Z"
                        sync_agentinfo_free: true
                        sync_extravalid_free: true
        default:
          $ref: '#/components/responses/ResponseError'

  /cluster/healthcheck/{node_id}:
    get:
      tags:
      - cluster
      summary: Show a specified node's healthcheck information
      description: Returns cluster healthcheck information of an specified node.
      operationId: api.controllers.cluster_controller.get_healthcheck_node
      parameters:
        - $ref: '#/components/parameters/pretty'
        - $ref: '#/components/parameters/wait_for_complete'
        - $ref: '#/components/parameters/node_id'
      responses:
        '200':
          description: Node health information
          content:
            application/json:
              schema:
                allOf:
                - $ref: '#/components/schemas/ApiResponse'
                - type: object
                  properties:
                    data:
                      $ref: '#/components/schemas/Healthcheck'
              example:
                data:
                  info:
                    ip: "172.17.0.101"
                    version: "3.9.0"
                    type: "worker"
                    totalActiveAgents: 5
                  status:
                    - type: "Agent status"
                      date_start: "2019-01-11T18:52:57.72Z"
                      date_end: "2019-01-11T18:52:57.73Z"
                      synchronized_files: 4
                      free: true
                    - type: "Extra valid"
                      date_start: "2019-01-11T18:52:57.72Z"
                      date_end: "2019-01-11T18:52:57.73Z"
                      synchronized_files: 4
                      free: true
                    - type: "Integrity"
                      date_start: "2019-01-11T18:52:57.72Z"
                      date_end: "2019-01-11T18:52:57.73Z"
                      synchronized_files:
                        shared: 5
                        missing: 4
                        extra_valid: 0
                        extra: 0
                      free: true
                    - type: "Last keep alive"
                      date_start: "2019-01-11T18:52:57.72Z"
                      date_end: "2019-01-11T18:52:57.73Z"
        default:
          $ref: '#/components/responses/ResponseError'

  /cluster/status:
    get:
      tags:
      - cluster
      summary: Get cluster status
      description: Returns information about the cluster status.
      operationId: api.controllers.cluster_controller.get_status
      parameters:
        - $ref: '#/components/parameters/pretty'
        - $ref: '#/components/parameters/wait_for_complete'
      responses:
        '200':
          description: 'Cluster status'
          content:
            application/json:
              schema:
                allOf:
                - $ref: '#/components/schemas/ApiResponse'
                - type: object
                  properties:
                    data:
                      properties:
                        enabled:
                          description: Whether the cluster is enabled in the Wazuh configuration.
                          type: string
                          enum:
                          - "yes"
                          - "no"
                        running:
                          description: Whether the cluster daemon is running.
                          type: string
                          enum:
                          - "yes"
                          - "no"
              example:
                data:
                  enabled: "yes"
                  running: "yes"
        default:
          $ref: '#/components/responses/ResponseError'

  /cluster/config:
    get:
      tags:
      - cluster
      summary: Get cluster configuration
      description: Returns the current cluster configuration
      operationId: api.controllers.cluster_controller.get_config
      parameters:
        - $ref: '#/components/parameters/pretty'
        - $ref: '#/components/parameters/wait_for_complete'
      responses:
        '200':
          description: Cluster configuration
          content:
            application/json:
              schema:
                allOf:
                - $ref: '#/components/schemas/ApiResponse'
                - type: object
                  properties:
                    data:
                      properties:
                        name:
                          description: Cluster name.
                          type: string
                        node_name:
                          description: Node name.
                          type: string
                        node_type:
                          description: Node type.
                          type: string
                          enum:
                          - master
                          - worker
                        key:
                          description: Cluster key used to encrypt messages.
                          type: string
                        port:
                          description: Port used by the **master** node to communicate with workers.
                          type: integer
                        bind_addr:
                          description: Network interface used by the **master** to listen to incoming connections.
                          type: string
                        nodes:
                          description: List of cluster master nodes. This list is used by **worker** nodes to connect to the master.
                          type: array
                          items:
                            type: string
                        hidden:
                          description: Whether to hide the cluster information in the alerts.
                          type: string
                        disabled:
                          description: Whether the cluster is enabled or not.
                          type: boolean
              example:
                data:
                  name: wazuh
                  node_name: node02
                  node_type: worker
                  key: 9d273b53510fef702b54a92e9cffc82e
                  port: 1516
                  bind_addr: 0.0.0.0
                  nodes:
                    - 172.17.0.100
                  hidden: no
                  disabled: false
        default:
          $ref: '#/components/responses/ResponseError'

  /cluster/{node_id}/status:
    get:
      tags:
      - cluster
      summary: Get a specified node's status
      description: Returns the status of all Wazuh daemons in node node_id
      operationId: api.controllers.cluster_controller.get_status_node
      parameters:
        - $ref: '#/components/parameters/pretty'
        - $ref: '#/components/parameters/wait_for_complete'
        - $ref: '#/components/parameters/node_id'
      responses:
        '200':
          description: 'Node wazuh daemons statuses'
          content:
            application/json:
              schema:
                allOf:
                - $ref: '#/components/schemas/ApiResponse'
                - type: object
                  properties:
                    data:
                      $ref: '#/components/schemas/WazuhDaemonsStatus'
              example:
                data:
                  ossec-agentlessd: stopped
                  ossec-analysisd: running
                  ossec-authd: stopped
                  ossec-csyslogd: stopped
                  ossec-dbd: stopped
                  ossec-execd: running
                  ossec-integratord: stopped
                  ossec-logcollector: running
                  ossec-maild: stopped
                  ossec-monitord: running
                  ossec-remoted: running
                  ossec-reportd: stopped
                  ossec-syscheckd: running
                  wazuh-apid: running
                  wazuh-clusterd: running
                  wazuh-db: running
                  wazuh-modulesd: running
        default:
          $ref: '#/components/responses/ResponseError'

  /cluster/{node_id}/info:
    get:
      tags:
      - cluster
      summary: Get a specified node's information
      description: Returns basic information about a specified node such as version, compilation date, installation path.
      operationId: api.controllers.cluster_controller.get_info_node
      parameters:
        - $ref: '#/components/parameters/pretty'
        - $ref: '#/components/parameters/wait_for_complete'
        - $ref: '#/components/parameters/node_id'
      responses:
        '200':
          description: 'Node information'
          content:
            application/json:
              schema:
                allOf:
                - $ref: '#/components/schemas/ApiResponse'
                - type: object
                  properties:
                    data:
                      $ref: '#/components/schemas/WazuhInfo'
              example:
                data:
                  path: /var/ossec
                  version: v3.9.0
                  compilation_date: "2019-03-06T11:24:59Z"
                  type: manager
                  max_agents: 14000
                  openssl_support: yes
                  ruleset_version: 3905
                  tz_offset: +0000
                  tz_name: UTC
        default:
          $ref: '#/components/responses/ResponseError'

  /cluster/{node_id}/configuration:
    get:
      tags:
      - cluster
      summary: Get a specified node's configuration
      description: Returns wazuh configuration used in node {node_id}
      operationId: api.controllers.cluster_controller.get_configuration_node
      parameters:
        - $ref: '#/components/parameters/pretty'
        - $ref: '#/components/parameters/wait_for_complete'
        - $ref: '#/components/parameters/node_id'
        - $ref: '#/components/parameters/section'
        - $ref: '#/components/parameters/field'
      responses:
        '200':
          description: 'Node configuration'
          content:
            application/json:
              schema:
                allOf:
                - $ref: '#/components/schemas/ApiResponse'
                - type: object
                  properties:
                    data:
                      $ref: '#/components/schemas/WazuhConfiguration'
              example:
                data:
                  global:
                    jsonout_output: yes
                    alerts_log: yes
                    logall: no
                    logall_json: no
                    email_notification: no
                    smtp_server: smtp.example.wazuh.com
                    email_from: ossecm@example.wazuh.com
                    email_to: recipient@example.wazuh.com
                    email_maxperhour: 12
                    email_log_source: alerts.log
                    queue_size: 131072
                    white_list:
                      - 127.0.0.1
                      - ^localhost.localdomain$
                      - 127.0.0.53
                  alerts:
                    log_alert_level: "3"
                    email_alert_level: "12"
                  cis-cat:
                    disabled: yes
                    timeout: 1800
                    interval: 1d
                    scan-on-start: yes
                    java_path: wodles/java
                    ciscat_path: wodles/ciscat
                  command:
                    - name: disable-account
                      executable: disable-account.sh
                      expect: user
                      timeout_allowed: yes
                    - name: restart-ossec
                      executable: restart-ossec.sh
        default:
          $ref: '#/components/responses/ResponseError'

  /cluster/{node_id}/stats:
    get:
      tags:
      - cluster
      summary: Get a specified node's stats.
      description: Returns Wazuh statistical information in node {node_id} for the current or specified date.
      operationId: api.controllers.cluster_controller.get_stats_node
      parameters:
        - $ref: '#/components/parameters/pretty'
        - $ref: '#/components/parameters/wait_for_complete'
        - $ref: '#/components/parameters/node_id'
        - $ref: '#/components/parameters/date'
      responses:
        '200':
          description: 'Wazuh node stats'
          content:
            application/json:
              schema:
                allOf:
                - $ref: '#/components/schemas/ApiResponse'
                - type: object
                  properties:
                    data:
                      $ref: '#/components/schemas/WazuhStats'
              example:
                data:
                  - hour: 15
                    alerts:
                      - sigid: 5303
                        level: 3
                        times: 1
                      - sigid: 5501
                        level: 3
                        times: 4
                      - sigid: 221
                        level: 0
                        times: 653
                    totalAlerts: 658
                    events: 4387
                    firewall: 0
                  - hour: 16
                    alerts:
                      - sigid: 5521
                        level: 0
                        times: 1
                      - sigid: 530
                        level: 0
                        times: 120
                    totalAlerts: 121
                    events: 4379
                    syscheck: 0
                    firewall: 0
        default:
          $ref: '#/components/responses/ResponseError'

  /cluster/{node_id}/stats/hourly:
    get:
      tags:
      - cluster
      summary: Get a specified node's stats by hour.
      description: Returns Wazuh statistical information in node {node_id} per hour. Each number in the averages field represents the average of alerts per hour.
      operationId: api.controllers.cluster_controller.get_stats_hourly_node
      parameters:
        - $ref: '#/components/parameters/pretty'
        - $ref: '#/components/parameters/wait_for_complete'
        - $ref: '#/components/parameters/node_id'
      responses:
        '200':
          description: 'Wazuh node hourly stats'
          content:
            application/json:
              schema:
                allOf:
                - $ref: '#/components/schemas/ApiResponse'
                - type: object
                  properties:
                    data:
                      $ref: '#/components/schemas/WazuhHourlyStats'
              example:
                data:
                  averages:
                    - 40
                    - 24
                    - 67
                    - 234
                    - 66
                    - 24
                    - 634
                    - 66
                    - 123
                    - 56
                    - 65
                    - 23
                    - 666
                    - 233
                    - 646
                    - 44
                    - 64
                    - 99
                    - 34
                    - 235
                    - 653
                    - 25
                    - 65
                    - 23
                  interactions: 0
        default:
          $ref: '#/components/responses/ResponseError'

  /cluster/{node_id}/stats/weekly:
    get:
      tags:
      - cluster
      summary: Get a specified node's stats by week.
      description: Returns Wazuh statistical information in node {node_id} per week. Each number in the averages field represents the average of alerts per hour for that specific day.
      operationId: api.controllers.cluster_controller.get_stats_weekly_node
      parameters:
        - $ref: '#/components/parameters/pretty'
        - $ref: '#/components/parameters/wait_for_complete'
        - $ref: '#/components/parameters/node_id'
      responses:
        '200':
          description: 'Wazuh node weekly stats'
          content:
            application/json:
              schema:
                allOf:
                - $ref: '#/components/schemas/ApiResponse'
                - type: object
                  properties:
                    data:
                      $ref: '#/components/schemas/WazuhWeeklyStats'
              example:
                data:
                  Sun:
                    averages:
                    - 40
                    - 24
                    - 67
                    - 234
                    - 66
                    - 24
                    - 634
                    - 66
                    - 123
                    - 56
                    - 65
                    - 23
                    - 666
                    - 233
                    - 646
                    - 44
                    - 64
                    - 99
                    - 34
                    - 235
                    - 653
                    - 25
                    - 65
                    - 23
                    interactions: 0
                  Mon:
                    averages:
                    - 40
                    - 24
                    - 67
                    - 234
                    - 66
                    - 24
                    - 634
                    - 66
                    - 123
                    - 56
                    - 65
                    - 23
                    - 666
                    - 233
                    - 646
                    - 44
                    - 64
                    - 99
                    - 34
                    - 235
                    - 653
                    - 25
                    - 65
                    - 23
                    interactions: 0
                  Tue:
                    averages:
                    - 40
                    - 24
                    - 67
                    - 234
                    - 66
                    - 24
                    - 634
                    - 66
                    - 123
                    - 56
                    - 65
                    - 23
                    - 666
                    - 233
                    - 646
                    - 44
                    - 64
                    - 99
                    - 34
                    - 235
                    - 653
                    - 25
                    - 65
                    - 23
                    interactions: 0
                  Wed:
                    averages:
                    - 40
                    - 24
                    - 67
                    - 234
                    - 66
                    - 24
                    - 634
                    - 66
                    - 123
                    - 56
                    - 65
                    - 23
                    - 666
                    - 233
                    - 646
                    - 44
                    - 64
                    - 99
                    - 34
                    - 235
                    - 653
                    - 25
                    - 65
                    - 23
                    interactions: 0
                  Thu:
                    averages:
                    - 40
                    - 24
                    - 67
                    - 234
                    - 66
                    - 24
                    - 634
                    - 66
                    - 123
                    - 56
                    - 65
                    - 23
                    - 666
                    - 233
                    - 646
                    - 44
                    - 64
                    - 99
                    - 34
                    - 235
                    - 653
                    - 25
                    - 65
                    - 23
                    interactions: 0
                  Fri:
                    averages:
                    - 40
                    - 24
                    - 67
                    - 234
                    - 66
                    - 24
                    - 634
                    - 66
                    - 123
                    - 56
                    - 65
                    - 23
                    - 666
                    - 233
                    - 646
                    - 44
                    - 64
                    - 99
                    - 34
                    - 235
                    - 653
                    - 25
                    - 65
                    - 23
                    interactions: 0
                  Sat:
                    averages:
                    - 40
                    - 24
                    - 67
                    - 234
                    - 66
                    - 24
                    - 634
                    - 66
                    - 123
                    - 56
                    - 65
                    - 23
                    - 666
                    - 233
                    - 646
                    - 44
                    - 64
                    - 99
                    - 34
                    - 235
                    - 653
                    - 25
                    - 65
                    - 23
                    interactions: 0
        default:
          $ref: '#/components/responses/ResponseError'

  /cluster/{node_id}/stats/analysisd:
    get:
      tags:
      - cluster
      summary: Get a specified node's analysisd stats.
      description: Returns Wazuh analysisd statistical information in node {node_id}.
      operationId: api.controllers.cluster_controller.get_stats_analysisd_node
      parameters:
        - $ref: '#/components/parameters/pretty'
        - $ref: '#/components/parameters/wait_for_complete'
        - $ref: '#/components/parameters/node_id'
      responses:
        '200':
          description: 'Wazuh node analysisd stats'
          content:
            application/json:
              schema:
                allOf:
                - $ref: '#/components/schemas/ApiResponse'
                - type: object
                  properties:
                    data:
                      $ref: '#/components/schemas/WazuhAnalysisdStats'
              example:
                data:
                  total_events_decoded: 5
                  syscheck_events_decoded: 0
                  syscheck_edps: 0
                  syscollector_events_decoded: 0
                  syscollector_edps: 0
                  rootcheck_events_decoded: 0
                  rootcheck_edps: 0
                  sca_events_decoded: 0
                  sca_edps: 0
                  hostinfo_events_decoded: 0
                  hostinfo_edps: 0
                  winevt_events_decoded: 0
                  winevt_edps: 0
                  other_events_decoded: 5
                  other_events_edps: 1
                  events_processed: 5
                  events_edps: 1
                  events_received: 5
                  events_dropped: 0
                  alerts_written: 0
                  firewall_written: 0
                  fts_written: 0
                  syscheck_queue_usage: 0
                  syscheck_queue_size: 16384
                  syscollector_queue_usage: 0
                  syscollector_queue_size: 16384
                  rootcheck_queue_usage: 0
                  rootcheck_queue_size: 16384
                  sca_queue_usage: 0
                  sca_queue_size: 16384
                  hostinfo_queue_usage: 0
                  hostinfo_queue_size: 16384
                  winevt_queue_usage: 0
                  winevt_queue_size: 16384
                  event_queue_usage: 0
                  event_queue_size: 16384
                  rule_matching_queue_usage: 0
                  rule_matching_queue_size: 16384
                  alerts_queue_usage: 0
                  alerts_queue_size: 16384
                  firewall_queue_usage: 0
                  firewall_queue_size: 16384
                  statistical_queue_usage: 0
                  statistical_queue_size: 16384
                  archives_queue_usage: 0
                  archives_queue_size: 16384
        default:
          $ref: '#/components/responses/ResponseError'

  /cluster/{node_id}/stats/remoted:
    get:
      tags:
      - cluster
      summary: Get a specified node's remoted stats.
      description: Returns Wazuh remoted statistical information in node {node_id}.
      operationId: api.controllers.cluster_controller.get_stats_remoted_node
      parameters:
        - $ref: '#/components/parameters/pretty'
        - $ref: '#/components/parameters/wait_for_complete'
        - $ref: '#/components/parameters/node_id'
      responses:
        '200':
          description: 'Wazuh node remoted stats'
          content:
            application/json:
              schema:
                allOf:
                - $ref: '#/components/schemas/ApiResponse'
                - type: object
                  properties:
                    data:
                      $ref: '#/components/schemas/WazuhRemotedStats'
              example:
                data:
                  queue_size: 0
                  total_queue_size: 131072
                  tcp_sessions: 0
                  evt_count: 0
                  ctrl_msg_count: 0
                  discarded_count: 0
                  msg_sent: 0
                  recv_bytes: 0
        default:
          $ref: '#/components/responses/ResponseError'

  /cluster/{node_id}/logs:
    get:
      tags:
      - cluster
      summary: Get a specified node's wazuh logs.
      description: Returns the last 2000 wazuh log entries in node {node_id}.
      operationId: api.controllers.cluster_controller.get_log_node
      parameters:
        - $ref: '#/components/parameters/pretty'
        - $ref: '#/components/parameters/wait_for_complete'
        - $ref: '#/components/parameters/node_id'
        - $ref: '#/components/parameters/offset'
        - $ref: '#/components/parameters/limit'
        - $ref: '#/components/parameters/sort'
        - $ref: '#/components/parameters/search'
        - $ref: '#/components/parameters/category'
        - $ref: '#/components/parameters/type_log'
      responses:
        '200':
          description: 'Wazuh node logs'
          content:
            application/json:
              schema:
                allOf:
                - $ref: '#/components/schemas/ApiResponse'
                - type: object
                  properties:
                    data:
                      allOf:
                        - $ref: '#/components/schemas/ListMetadata'
                        - type: object
                          properties:
                            items:
                              type: array
                              items:
                                $ref: '#/components/schemas/WazuhLogs'
              example:
                data:
                  totalItems: 3
                  items:
                    - timestamp: "2019-03-07T11:21:17Z"
                      tag: ossec-syscheckd
                      level: info
                      description: "Syscheck scan frequency: 43200 seconds"
                    - timestamp: "2019-03-07T11:21:17Z"
                      tag: ossec-syscheckd
                      level: info
                      description: Starting syscheck scan.
                    - timestamp: "2019-03-07T11:21:17Z"
                      tag: ossec-rootcheck
                      level: info
                      description: Starting rootcheck scan.
        default:
          $ref: '#/components/responses/ResponseError'

  /cluster/{node_id}/logs/summary:
    get:
      tags:
      - cluster
      summary: Get a summary of a specified node's wazuh logs.
      description: Returns a summary of the last 2000 wazuh log entries in node {node_id}.
      operationId: api.controllers.cluster_controller.get_log_summary_node
      parameters:
        - $ref: '#/components/parameters/pretty'
        - $ref: '#/components/parameters/wait_for_complete'
        - $ref: '#/components/parameters/node_id'
      responses:
        '200':
          description: 'Wazuh node logs summary'
          content:
            application/json:
              schema:
                allOf:
                - $ref: '#/components/schemas/ApiResponse'
                - type: object
                  properties:
                    data:
                      $ref: '#/components/schemas/WazuhLogsSummary'
              example:
                data:
                  wazuh-modulesd:
                    info: 2
                    all: 2
                    critical: 0
                    debug: 0
                    error: 0
                    warning: 0
                  wazuh-db:
                    info: 1
                    all: 4
                    critical: 0
                    debug: 0
                    error: 3
                    warning: 0
                  ossec-rootcheck:
                    info: 8
                    all: 8
                    critical: 0
                    debug: 0
                    error: 0
                    warning: 0
        default:
          $ref: '#/components/responses/ResponseError'

  /cluster/{node_id}/files:
    get:
      tags:
      - cluster
      summary: Get file contents from a specified node in the cluster.
      description: Returns file contents from any file in cluster node {node_id}.
      operationId: api.controllers.cluster_controller.get_files_node
      parameters:
        - $ref: '#/components/parameters/pretty'
        - $ref: '#/components/parameters/wait_for_complete'
        - $ref: '#/components/parameters/node_id'
        - $ref: '#/components/parameters/get_files_path'
      responses:
        '200':
          description: 'File contents'
          content:
            application/json:
              schema:
                allOf:
                - $ref: '#/components/schemas/ApiResponse'
                - type: object
                  properties:
                    data:
                      type: object
                      properties:
                        contents:
                          description: File contents.
                          type: string
              example:
                data:
                  contents: "<!-- Local rules -->\n\n<!-- Modify it at your will. -->\n<!-- Copyright (C) 2015-2019, Wazuh Inc. -->\n\n<!-- Example -->\n<group name=\"local,syslog,sshd,\">\n\n  <!--\n  Dec 10 01:02:02 host sshd[1234]: Failed none for root from 1.1.1.1 port 1066 ssh2\n -->\n  <rule id=\"100001\" level=\"5\">\n    <if_sid>5716</if_sid>\n    <srcip>1.1.1.1</srcip>\n    <description>sshd: authentication failed from IP 1.1.1.1.</description>\n    <group>authentication_failed,pci_dss_10.2.4,pci_dss_10.2.5,</group>\n  </rule>\n\n</group>\n"
        default:
          $ref: '#/components/responses/ResponseError'

    post:
      tags:
      - cluster
      summary: Updates file contents in a specified cluster node.
      description: Replaces file contents with the data contained in the API request in a specified cluster node.
      operationId: api.controllers.cluster_controller.post_files_node
      parameters:
        - $ref: '#/components/parameters/pretty'
        - $ref: '#/components/parameters/wait_for_complete'
        - $ref: '#/components/parameters/node_id'
        - $ref: '#/components/parameters/edit_files_path'
        - $ref: '#/components/parameters/overwrite'
      requestBody:
        description: Content of the file to be uploaded
        required: true
        content:
          application/octet-stream:
            schema:
              type: string
              format: binary
      responses:
        '200':
          description: 'Confirmation message'
          content:
            application/json:
              schema:
                $ref: '#/components/schemas/ApiResponse'
              example:
                message: File updated successfully.
        default:
          $ref: '#/components/responses/ResponseError'

    delete:
      tags:
      - cluster
      summary: Removes a file in a specified cluster node.
      description: Removes a specified file in the node {node-id}.
      operationId: api.controllers.cluster_controller.delete_files_node
      parameters:
        - $ref: '#/components/parameters/pretty'
        - $ref: '#/components/parameters/wait_for_complete'
        - $ref: '#/components/parameters/node_id'
        - $ref: '#/components/parameters/edit_files_path'
      responses:
        '200':
          description: 'Confirmation message'
          content:
            application/json:
              schema:
                $ref: '#/components/schemas/ApiResponse'
              example:
                message: File was deleted.
        default:
          $ref: '#/components/responses/ResponseError'

  /cluster/restart:
    put:
      tags:
      - cluster
      summary: Restarts all nodes in cluster.
      description: Restarts all nodes in cluster.
      operationId: api.controllers.cluster_controller.put_restart
      parameters:
        - $ref: '#/components/parameters/pretty'
        - $ref: '#/components/parameters/wait_for_complete'
      responses:
        '200':
          description: 'Confirmation message'
          content:
            application/json:
              schema:
                $ref: '#/components/schemas/ApiResponse'
              example:
                message: Restarting cluster.
        default:
          $ref: '#/components/responses/ResponseError'

  /cluster/{node_id}/restart:
    put:
      tags:
      - cluster
      summary: Restarts a specific node in cluster.
      description: Restarts a specific node in cluster.
      operationId: api.controllers.cluster_controller.put_restart_node
      parameters:
        - $ref: '#/components/parameters/pretty'
        - $ref: '#/components/parameters/wait_for_complete'
        - $ref: '#/components/parameters/node_id'
      responses:
        '200':
          description: 'Confirmation message'
          content:
            application/json:
              schema:
                $ref: '#/components/schemas/ApiResponse'
              example:
                message: Restart request sent.
        default:
          $ref: '#/components/responses/ResponseError'

  /cluster/configuration/validation:
    get:
      tags:
      - cluster
      summary: Check Wazuh configuration in all cluster nodes.
      description: Returns wether the Wazuh configuration in all cluster nodes is correct.
      operationId: api.controllers.cluster_controller.get_conf_validation
      parameters:
        - $ref: '#/components/parameters/pretty'
        - $ref: '#/components/parameters/wait_for_complete'
      responses:
        '200':
          description: 'Configuration is OK'

        default:
          $ref: '#/components/responses/ResponseError'


  /cluster/{node_id}/configuration/validation:
    get:
      tags:
      - cluster
      summary: Check Wazuh configuration in a cluster node
      description: Returns wether the Wazuh configuration in node {node_id} is correct.
      operationId: api.controllers.cluster_controller.get_conf_validation_node
      parameters:
        - $ref: '#/components/parameters/pretty'
        - $ref: '#/components/parameters/wait_for_complete'
        - $ref: '#/components/parameters/node_id'
      responses:
        '200':
          description: 'Configuration is OK'

        default:
          $ref: '#/components/responses/ResponseError'

  /lists:
    get:
      tags:
      - lists
      summary: 'Get all CDB lists'
      description: 'Returns the contents of all CDB lists. Optionally, the result can be filtered by several criteria. See available parameters for more details.'
      operationId: api.controllers.lists_controller.get_lists
      parameters:
        - $ref: '#/components/parameters/pretty'
        - $ref: '#/components/parameters/wait_for_complete'
        - $ref: '#/components/parameters/offset'
        - $ref: '#/components/parameters/limit'
        - $ref: '#/components/parameters/statusRLDParam'
        - $ref: '#/components/parameters/edit_files_path'
        - $ref: '#/components/parameters/sort'
        - $ref: '#/components/parameters/search'

      responses:
        '200':
          description: 'Successfully got CDB lists'
          content:
            application/json:
              schema:
                allOf:
                - $ref: '#/components/schemas/ApiResponse'
                - type: object
                  properties:
                    data:
                      allOf:
                        - $ref: '#/components/schemas/ListMetadata'
                        - type: object
                          properties:
                            items:
                              type: array
                              items:
                                $ref: '#/components/schemas/CDBList'
              example:
                data:
                  totalItems: 2
                  items:
                    - path: etc/lists/amazon/aws-eventnames
                      items:
                      - key: AttachLoadBalancers
                        value: Autoscaling
                      - key: TerminateInstanceInAutoScalingGroup
                        value: Autoscaling
                      - key: CreateStack
                        value: Cloudformation
                    - path: etc/lists/audit-keys
                      items:
                      - key: audit-wazuh-w
                        value: write
                      - key: audit-wazuh-a
                        value: attribute
        default:
          $ref: '#/components/responses/ResponseError'

  /list:
    get:
      tags:
      - lists
      summary: 'Get CBD list from a specific file path'
      description: 'Returns the contents of specified CDB list.'
      operationId: api.controllers.lists_controller.get_list
      parameters:
        - $ref: '#/components/parameters/pretty'
        - $ref: '#/components/parameters/wait_for_complete'
        - $ref: '#/components/parameters/list_filepath'

      responses:
        '200':
          description: 'Successfully got CDB list'
          content:
            application/json:
              schema:
                allOf:
                - $ref: '#/components/schemas/ApiResponse'
                - type: object
                  properties:
                    data:
                      allOf:
                        - type: object
                          properties:
                            items:
                              type: array
                              items:
                                $ref: '#/components/schemas/CDBListPair'

              example:
                data:
                  items:
                    - key: AttachLoadBalancers
                      value: Autoscaling
                    - key: TerminateInstanceInAutoScalingGroup
                      value: Autoscaling
                    - key: CreateStack
                      value: Cloudformation
        default:
          $ref: '#/components/responses/ResponseError'

  /lists/files:
    get:
      tags:
      - lists
      summary: 'Get paths from all CDB lists'
      description: 'Returns the path from all CDB lists. Use this method to know all the CDB lists and their location in the filesystem relative to Wazuh installation folder'
      operationId: api.controllers.lists_controller.get_lists_files
      parameters:
        - $ref: '#/components/parameters/pretty'
        - $ref: '#/components/parameters/wait_for_complete'
      responses:
        '200':
          description: 'Successfully got all CDB lists and the files where they are defined'
          content:
            application/json:
              schema:
                allOf:
                - $ref: '#/components/schemas/ApiResponse'
                - type: object
                  properties:
                    data:
                      allOf:
                        - $ref: '#/components/schemas/ListMetadata'
                        - type: object
                          properties:
                            items:
                              type: array
                              items:
                                $ref: '#/components/schemas/CDBListFile'
              example:
                data:
                  totalItems: 2
                  items:
                    - name: security-eventchannel
                      folder: etc/lists
                      path: etc/lists/security-eventchannel
                    - name: aws-sources
                      folder: etc/lists/amazon
                      path: etc/lists/amazon/aws-sources
        default:
          $ref: '#/components/responses/ResponseError'

  /manager/status:
    get:
      tags:
      - manager
      summary: Get the Wazuh manager status
      description: Returns the status of all Wazuh daemons
      operationId: api.controllers.manager_controller.get_status
      parameters:
        - $ref: '#/components/parameters/pretty'
        - $ref: '#/components/parameters/wait_for_complete'
      responses:
        '200':
          description: 'Wazuh manager daemons statuses'
          content:
            application/json:
              schema:
                allOf:
                - $ref: '#/components/schemas/ApiResponse'
                - type: object
                  properties:
                    data:
                      $ref: '#/components/schemas/WazuhDaemonsStatus'
              example:
                data:
                  ossec-agentlessd: stopped
                  ossec-analysisd: running
                  ossec-authd: stopped
                  ossec-csyslogd: stopped
                  ossec-dbd: stopped
                  ossec-execd: running
                  ossec-integratord: stopped
                  ossec-logcollector: running
                  ossec-maild: stopped
                  ossec-monitord: running
                  ossec-remoted: running
                  ossec-reportd: stopped
                  ossec-syscheckd: running
                  wazuh-apid: running
                  wazuh-clusterd: running
                  wazuh-db: running
                  wazuh-modulesd: running
        default:
          $ref: '#/components/responses/ResponseError'

  /manager/info:
    get:
      tags:
      - manager
      summary: Get Wazuh manager information
      description: Returns basic information such as version, compilation date, installation path.
      operationId: api.controllers.manager_controller.get_info
      parameters:
        - $ref: '#/components/parameters/pretty'
        - $ref: '#/components/parameters/wait_for_complete'
      responses:
        '200':
          description: 'Manager information'
          content:
            application/json:
              schema:
                allOf:
                - $ref: '#/components/schemas/ApiResponse'
                - type: object
                  properties:
                    data:
                      $ref: '#/components/schemas/WazuhInfo'
              example:
                data:
                  path: /var/ossec
                  version: v3.9.0
                  compilation_date: "2019-03-06T11:24:59Z"
                  type: manager
                  max_agents: 14000
                  openssl_support: yes
                  ruleset_version: 3905
                  tz_offset: +0000
                  tz_name: UTC
        default:
          $ref: '#/components/responses/ResponseError'

  /manager/configuration:
    get:
      tags:
      - manager
      summary: Get configuration
      description: Returns wazuh configuration used
      operationId: api.controllers.manager_controller.get_configuration
      parameters:
        - $ref: '#/components/parameters/pretty'
        - $ref: '#/components/parameters/wait_for_complete'
        - $ref: '#/components/parameters/section'
        - $ref: '#/components/parameters/field'
      responses:
        '200':
          description: 'Wazuh configuration'
          content:
            application/json:
              schema:
                allOf:
                - $ref: '#/components/schemas/ApiResponse'
                - type: object
                  properties:
                    data:
                      $ref: '#/components/schemas/WazuhConfiguration'
              example:
                data:
                  global:
                    jsonout_output: yes
                    alerts_log: yes
                    logall: no
                    logall_json: no
                    email_notification: no
                    smtp_server: smtp.example.wazuh.com
                    email_from: ossecm@example.wazuh.com
                    email_to: recipient@example.wazuh.com
                    email_maxperhour: 12
                    email_log_source: alerts.log
                    queue_size: 131072
                    white_list:
                      - 127.0.0.1
                      - ^localhost.localdomain$
                      - 127.0.0.53
                  alerts:
                    log_alert_level: "3"
                    email_alert_level: "12"
                  cis-cat:
                    disabled: yes
                    timeout: 1800
                    interval: 1d
                    scan-on-start: yes
                    java_path: wodles/java
                    ciscat_path: wodles/ciscat
                  command:
                    - name: disable-account
                      executable: disable-account.sh
                      expect: user
                      timeout_allowed: yes
                    - name: restart-ossec
                      executable: restart-ossec.sh
        default:
          $ref: '#/components/responses/ResponseError'

  /manager/stats:
    get:
      tags:
      - manager
      summary: Get stats.
      description: Returns Wazuh statistical information for the current or specified date.
      operationId: api.controllers.manager_controller.get_stats
      parameters:
        - $ref: '#/components/parameters/pretty'
        - $ref: '#/components/parameters/wait_for_complete'
        - $ref: '#/components/parameters/date'
      responses:
        '200':
          description: 'Wazuh stats'
          content:
            application/json:
              schema:
                allOf:
                - $ref: '#/components/schemas/ApiResponse'
                - type: object
                  properties:
                    data:
                      $ref: '#/components/schemas/WazuhStats'
              example:
                data:
                  - hour: 15
                    alerts:
                      - sigid: 5303
                        level: 3
                        times: 1
                      - sigid: 5501
                        level: 3
                        times: 4
                      - sigid: 221
                        level: 0
                        times: 653
                    totalAlerts: 658
                    events: 4387
                    firewall: 0
                  - hour: 16
                    alerts:
                      - sigid: 5521
                        level: 0
                        times: 1
                      - sigid: 530
                        level: 0
                        times: 120
                    totalAlerts: 121
                    events: 4379
                    syscheck: 0
                    firewall: 0
        default:
          $ref: '#/components/responses/ResponseError'

  /manager/stats/hourly:
    get:
      tags:
      - manager
      summary: Get stats by hour.
      description: Returns Wazuh statistical information per hour. Each number in the averages field represents the average of alerts per hour.
      operationId: api.controllers.manager_controller.get_stats_hourly
      parameters:
        - $ref: '#/components/parameters/pretty'
        - $ref: '#/components/parameters/wait_for_complete'
      responses:
        '200':
          description: 'Wazuh hourly stats'
          content:
            application/json:
              schema:
                allOf:
                - $ref: '#/components/schemas/ApiResponse'
                - type: object
                  properties:
                    data:
                      $ref: '#/components/schemas/WazuhHourlyStats'
              example:
                data:
                  averages:
                    - 40
                    - 24
                    - 67
                    - 234
                    - 66
                    - 24
                    - 634
                    - 66
                    - 123
                    - 56
                    - 65
                    - 23
                    - 666
                    - 233
                    - 646
                    - 44
                    - 64
                    - 99
                    - 34
                    - 235
                    - 653
                    - 25
                    - 65
                    - 23
                  interactions: 0
        default:
          $ref: '#/components/responses/ResponseError'

  /manager/stats/weekly:
    get:
      tags:
      - manager
      summary: Get stats by week.
      description: Returns Wazuh statistical information per week. Each number in the averages field represents the average of alerts per hour for that specific day.
      operationId: api.controllers.manager_controller.get_stats_weekly
      parameters:
        - $ref: '#/components/parameters/pretty'
        - $ref: '#/components/parameters/wait_for_complete'
      responses:
        '200':
          description: 'Wazuh weekly stats'
          content:
            application/json:
              schema:
                allOf:
                - $ref: '#/components/schemas/ApiResponse'
                - type: object
                  properties:
                    data:
                      $ref: '#/components/schemas/WazuhWeeklyStats'
              example:
                data:
                  Sun:
                    averages:
                    - 40
                    - 24
                    - 67
                    - 234
                    - 66
                    - 24
                    - 634
                    - 66
                    - 123
                    - 56
                    - 65
                    - 23
                    - 666
                    - 233
                    - 646
                    - 44
                    - 64
                    - 99
                    - 34
                    - 235
                    - 653
                    - 25
                    - 65
                    - 23
                    interactions: 0
                  Mon:
                    averages:
                    - 40
                    - 24
                    - 67
                    - 234
                    - 66
                    - 24
                    - 634
                    - 66
                    - 123
                    - 56
                    - 65
                    - 23
                    - 666
                    - 233
                    - 646
                    - 44
                    - 64
                    - 99
                    - 34
                    - 235
                    - 653
                    - 25
                    - 65
                    - 23
                    interactions: 0
                  Tue:
                    averages:
                    - 40
                    - 24
                    - 67
                    - 234
                    - 66
                    - 24
                    - 634
                    - 66
                    - 123
                    - 56
                    - 65
                    - 23
                    - 666
                    - 233
                    - 646
                    - 44
                    - 64
                    - 99
                    - 34
                    - 235
                    - 653
                    - 25
                    - 65
                    - 23
                    interactions: 0
                  Wed:
                    averages:
                    - 40
                    - 24
                    - 67
                    - 234
                    - 66
                    - 24
                    - 634
                    - 66
                    - 123
                    - 56
                    - 65
                    - 23
                    - 666
                    - 233
                    - 646
                    - 44
                    - 64
                    - 99
                    - 34
                    - 235
                    - 653
                    - 25
                    - 65
                    - 23
                    interactions: 0
                  Thu:
                    averages:
                    - 40
                    - 24
                    - 67
                    - 234
                    - 66
                    - 24
                    - 634
                    - 66
                    - 123
                    - 56
                    - 65
                    - 23
                    - 666
                    - 233
                    - 646
                    - 44
                    - 64
                    - 99
                    - 34
                    - 235
                    - 653
                    - 25
                    - 65
                    - 23
                    interactions: 0
                  Fri:
                    averages:
                    - 40
                    - 24
                    - 67
                    - 234
                    - 66
                    - 24
                    - 634
                    - 66
                    - 123
                    - 56
                    - 65
                    - 23
                    - 666
                    - 233
                    - 646
                    - 44
                    - 64
                    - 99
                    - 34
                    - 235
                    - 653
                    - 25
                    - 65
                    - 23
                    interactions: 0
                  Sat:
                    averages:
                    - 40
                    - 24
                    - 67
                    - 234
                    - 66
                    - 24
                    - 634
                    - 66
                    - 123
                    - 56
                    - 65
                    - 23
                    - 666
                    - 233
                    - 646
                    - 44
                    - 64
                    - 99
                    - 34
                    - 235
                    - 653
                    - 25
                    - 65
                    - 23
                    interactions: 0
        default:
          $ref: '#/components/responses/ResponseError'

  /manager/stats/analysisd:
    get:
      tags:
      - manager
      summary: Get a analysisd stats.
      description: Returns Wazuh analysisd statistical information.
      operationId: api.controllers.manager_controller.get_stats_analysisd
      parameters:
        - $ref: '#/components/parameters/pretty'
        - $ref: '#/components/parameters/wait_for_complete'
      responses:
        '200':
          description: 'Wazuh analysisd stats'
          content:
            application/json:
              schema:
                allOf:
                - $ref: '#/components/schemas/ApiResponse'
                - type: object
                  properties:
                    data:
                      $ref: '#/components/schemas/WazuhAnalysisdStats'
              example:
                data:
                  total_events_decoded: 5
                  syscheck_events_decoded: 0
                  syscheck_edps: 0
                  syscollector_events_decoded: 0
                  syscollector_edps: 0
                  rootcheck_events_decoded: 0
                  rootcheck_edps: 0
                  sca_events_decoded: 0
                  sca_edps: 0
                  hostinfo_events_decoded: 0
                  hostinfo_edps: 0
                  winevt_events_decoded: 0
                  winevt_edps: 0
                  other_events_decoded: 5
                  other_events_edps: 1
                  events_processed: 5
                  events_edps: 1
                  events_received: 5
                  events_dropped: 0
                  alerts_written: 0
                  firewall_written: 0
                  fts_written: 0
                  syscheck_queue_usage: 0
                  syscheck_queue_size: 16384
                  syscollector_queue_usage: 0
                  syscollector_queue_size: 16384
                  rootcheck_queue_usage: 0
                  rootcheck_queue_size: 16384
                  sca_queue_usage: 0
                  sca_queue_size: 16384
                  hostinfo_queue_usage: 0
                  hostinfo_queue_size: 16384
                  winevt_queue_usage: 0
                  winevt_queue_size: 16384
                  event_queue_usage: 0
                  event_queue_size: 16384
                  rule_matching_queue_usage: 0
                  rule_matching_queue_size: 16384
                  alerts_queue_usage: 0
                  alerts_queue_size: 16384
                  firewall_queue_usage: 0
                  firewall_queue_size: 16384
                  statistical_queue_usage: 0
                  statistical_queue_size: 16384
                  archives_queue_usage: 0
                  archives_queue_size: 16384
        default:
          $ref: '#/components/responses/ResponseError'

  /manager/stats/remoted:
    get:
      tags:
      - manager
      summary: Get remoted stats.
      description: Returns Wazuh remoted statistical information.
      operationId: api.controllers.manager_controller.get_stats_remoted
      parameters:
        - $ref: '#/components/parameters/pretty'
        - $ref: '#/components/parameters/wait_for_complete'
      responses:
        '200':
          description: 'Wazuh remoted stats'
          content:
            application/json:
              schema:
                allOf:
                - $ref: '#/components/schemas/ApiResponse'
                - type: object
                  properties:
                    data:
                      $ref: '#/components/schemas/WazuhRemotedStats'
              example:
                data:
                  queue_size: 0
                  total_queue_size: 131072
                  tcp_sessions: 0
                  evt_count: 0
                  ctrl_msg_count: 0
                  discarded_count: 0
                  msg_sent: 0
                  recv_bytes: 0
        default:
          $ref: '#/components/responses/ResponseError'

  /manager/logs:
    get:
      tags:
      - manager
      summary: Get the wazuh manager logs.
      description: Returns the last 2000 wazuh log entries.
      operationId: api.controllers.manager_controller.get_log
      parameters:
        - $ref: '#/components/parameters/pretty'
        - $ref: '#/components/parameters/wait_for_complete'
        - $ref: '#/components/parameters/offset'
        - $ref: '#/components/parameters/limit'
        - $ref: '#/components/parameters/sort'
        - $ref: '#/components/parameters/search'
        - $ref: '#/components/parameters/category'
        - $ref: '#/components/parameters/type_log'
      responses:
        '200':
          description: 'Wazuh logs'
          content:
            application/json:
              schema:
                allOf:
                - $ref: '#/components/schemas/ApiResponse'
                - type: object
                  properties:
                    data:
                      allOf:
                        - $ref: '#/components/schemas/ListMetadata'
                        - type: object
                          properties:
                            items:
                              type: array
                              items:
                                $ref: '#/components/schemas/WazuhLogs'
              example:
                data:
                  totalItems: 3
                  items:
                    - timestamp: "2019-03-07T11:21:17Z"
                      tag: ossec-syscheckd
                      level: info
                      description: "Syscheck scan frequency: 43200 seconds"
                    - timestamp: "2019-03-07T11:21:17Z"
                      tag: ossec-syscheckd
                      level: info
                      description: Starting syscheck scan.
                    - timestamp: "2019-03-07T11:21:17Z"
                      tag: ossec-rootcheck
                      level: info
                      description: Starting rootcheck scan.
        default:
          $ref: '#/components/responses/ResponseError'

  /manager/logs/summary:
    get:
      tags:
      - manager
      summary: Get a summary of the wazuh manager logs.
      description: Returns a s0ummary of the last 2000 wazuh log entries.
      operationId: api.controllers.manager_controller.get_log_summary
      parameters:
        - $ref: '#/components/parameters/pretty'
        - $ref: '#/components/parameters/wait_for_complete'
      responses:
        '200':
          description: 'Wazuh logs summary'
          content:
            application/json:
              schema:
                allOf:
                - $ref: '#/components/schemas/ApiResponse'
                - type: object
                  properties:
                    data:
                      $ref: '#/components/schemas/WazuhLogsSummary'
              example:
                data:
                  wazuh-modulesd:
                    info: 2
                    all: 2
                    critical: 0
                    debug: 0
                    error: 0
                    warning: 0
                  wazuh-db:
                    info: 1
                    all: 4
                    critical: 0
                    debug: 0
                    error: 3
                    warning: 0
                  ossec-rootcheck:
                    info: 8
                    all: 8
                    critical: 0
                    debug: 0
                    error: 0
                    warning: 0
        default:
          $ref: '#/components/responses/ResponseError'

  /manager/files:
    get:
      tags:
      - manager
      summary: Get file contents.
      description: Returns file contents from any file.
      operationId: api.controllers.manager_controller.get_files
      parameters:
        - $ref: '#/components/parameters/pretty'
        - $ref: '#/components/parameters/wait_for_complete'
        - $ref: '#/components/parameters/get_files_path'
      responses:
        '200':
          description: 'File contents'
          content:
            application/json:
              schema:
                allOf:
                  - $ref: '#/components/schemas/ApiResponse'
                  - type: object
                    properties:
                      data:
                        type: object
                        properties:
                          contents:
                            description: File contents.
                            type: string
              example:
                data:
                  contents: "<!-- Local rules -->\n\n<!-- Modify it at your will. -->\n<!-- Copyright (C) 2015-2019, Wazuh Inc. -->\n\n<!-- Example -->\n<group name=\"local,syslog,sshd,\">\n\n  <!--\n  Dec 10 01:02:02 host sshd[1234]: Failed none for root from 1.1.1.1 port 1066 ssh2\n -->\n  <rule id=\"100001\" level=\"5\">\n    <if_sid>5716</if_sid>\n    <srcip>1.1.1.1</srcip>\n    <description>sshd: authentication failed from IP 1.1.1.1.</description>\n    <group>authentication_failed,pci_dss_10.2.4,pci_dss_10.2.5,</group>\n  </rule>\n\n</group>\n"
        default:
          $ref: '#/components/responses/ResponseError'

    post:
      tags:
      - manager
      summary: Update file contents.
      description: Replaces file contents with the data contained in the API request.
      operationId: api.controllers.manager_controller.post_files
      parameters:
        - $ref: '#/components/parameters/pretty'
        - $ref: '#/components/parameters/wait_for_complete'
        - $ref: '#/components/parameters/edit_files_path'
        - $ref: '#/components/parameters/overwrite'
      requestBody:
        description: Content of the file to be uploaded
        required: true
        content:
          application/octet-stream:
            schema:
              type: string
              format: binary
      responses:
        '200':
          description: 'Confirmation message'
          content:
            application/json:
              schema:
                allOf:
                  - $ref: '#/components/schemas/ApiResponse'
                  - $ref: '#/components/schemas/ConfirmationMessage'
              example:
                message: File updated successfully
        default:
          $ref: '#/components/responses/ResponseError'

    delete:
      tags:
      - manager
      summary: Removes a file.
      description: Removes a specified file.
      operationId: api.controllers.manager_controller.delete_files
      parameters:
        - $ref: '#/components/parameters/pretty'
        - $ref: '#/components/parameters/wait_for_complete'
        - $ref: '#/components/parameters/edit_files_path'
      responses:
        '200':
          description: 'Confirmation message'
          content:
            application/json:
              schema:
                allOf:
                  - $ref: '#/components/schemas/ApiResponse'
                  - $ref: '#/components/schemas/ConfirmationMessage'
              example:
                message: File was deleted
        default:
          $ref: '#/components/responses/ResponseError'

  /manager/restart:
    put:
      tags:
      - manager
      summary: Restarts the wazuh manager.
      description: Restarts the wazuh manager.
      operationId: api.controllers.manager_controller.put_restart
      parameters:
        - $ref: '#/components/parameters/pretty'
        - $ref: '#/components/parameters/wait_for_complete'
      responses:
        '200':
          description: 'Confirmation message'
          content:
            application/json:
              schema:
                $ref: '#/components/schemas/ApiResponse'
              example:
                message: Restarting manager
        default:
          $ref: '#/components/responses/ResponseError'

  /manager/configuration/validation:
    get:
      tags:
      - manager
      summary: Check Wazuh configuration.
      description: Returns wether the Wazuh configuration is correct.
      operationId: api.controllers.manager_controller.get_conf_validation
      parameters:
        - $ref: '#/components/parameters/pretty'
        - $ref: '#/components/parameters/wait_for_complete'
      responses:
        '200':
          description: OK message if configuration is right
          content:
              application/json:
                schema:
                  $ref: '#/components/schemas/ConfigurationValidation'
                example:
                  status: OK
        default:
          $ref: '#/components/responses/ResponseError'

  /rootcheck:
    put:
      tags:
      - rootcheck
      summary: Run a rootcheck scan in all agents.
      description: Runs syscheck and rootcheck in all agents (Wazuh launches both processes simultaneously).
      operationId: api.controllers.rootcheck_controller.put_rootcheck
      parameters:
        - $ref: '#/components/parameters/pretty'
        - $ref: '#/components/parameters/wait_for_complete'
      responses:
        '200':
          description: Confirmation message
          content:
            application/json:
              schema:
                $ref: '#/components/schemas/ApiResponse'
              example:
                message: "Restarting Syscheck/Rootcheck on all agents"
        default:
          $ref: '#/components/responses/ResponseError'

    delete:
      tags:
      - rootcheck
      summary: Clear rootcheck scan results in all agents.
      description: Clear rootcheck scan results in all agents.
      operationId: api.controllers.rootcheck_controller.delete_rootcheck
      parameters:
        - $ref: '#/components/parameters/pretty'
        - $ref: '#/components/parameters/wait_for_complete'
      responses:
        '200':
          description: Confirmation message
          content:
            application/json:
              schema:
                $ref: '#/components/schemas/ApiResponse'
              example:
                message: "Rootcheck database deleted"
        default:
          $ref: '#/components/responses/ResponseError'

  /rootcheck/{agent_id}:
    get:
      tags:
      - rootcheck
      summary: Get Rootcheck database
      description: Returns rootcheck findings and scan results in the specified agent.
      operationId: api.controllers.rootcheck_controller.get_rootcheck_agent
      parameters:
        - $ref: '#/components/parameters/pretty'
        - $ref: '#/components/parameters/wait_for_complete'
        - $ref: '#/components/parameters/agent_id'
        - $ref: '#/components/parameters/offset'
        - $ref: '#/components/parameters/limit'
        - $ref: '#/components/parameters/sort'
        - $ref: '#/components/parameters/search'
        - $ref: '#/components/parameters/select'
        - $ref: '#/components/parameters/query'
        - $ref: '#/components/parameters/rootcheck_status'
        - $ref: '#/components/parameters/pci'
        - $ref: '#/components/parameters/cis'
      responses:
        '200':
          description: Latest rootcheck scan result
          content:
            application/json:
              schema:
                allOf:
                - $ref: '#/components/schemas/ApiResponse'
                - type: object
                  properties:
                    data:
                      allOf:
                        - $ref: '#/components/schemas/ListMetadata'
                        - type: object
                          properties:
                            items:
                              type: array
                              items:
                                $ref: '#/components/schemas/RootcheckDatabase'
              example:
                data:
                  totalItems: 2
                  items:
                    - status: outstanding
                      readDay: "2019-03-08T09:20:05Z"
                      oldDay: "2019-03-08T09:20:05Z"
                      event: "System Audit: SSH Hardening - 3: Root can log in. File: /etc/ssh/sshd_config. Reference: 3 ."
                    - status: outstanding
                      readDay: "2019-03-08T09:20:05Z"
                      oldDay: "2019-03-08T09:20:05Z"
                      pci: 2.2.4
                      event: "System Audit: SSH Hardening - 4: No Public Key authentication {PCI_DSS: 2.2.4}. File: /etc/ssh/sshd_config. Reference: 4 ."
        default:
          $ref: '#/components/responses/ResponseError'

    put:
      tags:
      - rootcheck
      summary: Run rootcheck scan in an agent.
      description: Runs syscheck and rootcheck scans in a specified agent (Wazuh launches both processes at the same time).
      operationId: api.controllers.rootcheck_controller.put_rootcheck_agent
      parameters:
        - $ref: '#/components/parameters/pretty'
        - $ref: '#/components/parameters/wait_for_complete'
        - $ref: '#/components/parameters/agent_id'
      responses:
        '200':
          description: Confirmation message
          content:
            application/json:
              schema:
                $ref: '#/components/schemas/ApiResponse'
              example:
                message: "Restarting Syscheck/Rootcheck locally"
        default:
          $ref: '#/components/responses/ResponseError'

    delete:
      tags:
      - rootcheck
      summary: Clear rootcheck scan results for a specified agent.
      description: Clear rootcheck scan results for a specified agent.
      operationId: api.controllers.rootcheck_controller.delete_rootcheck_agent
      parameters:
        - $ref: '#/components/parameters/pretty'
        - $ref: '#/components/parameters/wait_for_complete'
        - $ref: '#/components/parameters/agent_id'
      responses:
        '200':
          description: Confirmation message
          content:
            application/json:
              schema:
                $ref: '#/components/schemas/ApiResponse'
              example:
                message: "Rootcheck database deleted"
        default:
          $ref: '#/components/responses/ResponseError'

  /rootcheck/{agent_id}/pci:
    get:
      tags:
      - rootcheck
      summary: Get PCI requirements in the rootcheck database.
      description: Returns a list containing PCI requirements that have been detected by rootcheck scans.
      operationId: api.controllers.rootcheck_controller.get_rootcheck_pci_agent
      parameters:
        - $ref: '#/components/parameters/pretty'
        - $ref: '#/components/parameters/wait_for_complete'
        - $ref: '#/components/parameters/agent_id'
        - $ref: '#/components/parameters/offset'
        - $ref: '#/components/parameters/limit'
        - $ref: '#/components/parameters/sort'
        - $ref: '#/components/parameters/search'
      responses:
        '200':
          description: PCI requirements list.
          content:
            application/json:
              schema:
                allOf:
                - $ref: '#/components/schemas/ApiResponse'
                - type: object
                  properties:
                    data:
                      allOf:
                        - $ref: '#/components/schemas/ListMetadata'
                        - type: object
                          properties:
                            items:
                              type: array
                              items:
                                type: string
              example:
                data:
                  totalItems: 1
                  items:
                  - 2.2.4
        default:
          $ref: '#/components/responses/ResponseError'

  /rootcheck/{agent_id}/cis:
    get:
      tags:
      - rootcheck
      summary: Get CIS requirements in the rootcheck database.
      description: Returns a list containing CIS requirements that have been detected by rootcheck scans.
      operationId: api.controllers.rootcheck_controller.get_rootcheck_cis_agent
      parameters:
        - $ref: '#/components/parameters/pretty'
        - $ref: '#/components/parameters/wait_for_complete'
        - $ref: '#/components/parameters/agent_id'
        - $ref: '#/components/parameters/offset'
        - $ref: '#/components/parameters/limit'
        - $ref: '#/components/parameters/sort'
        - $ref: '#/components/parameters/search'
      responses:
        '200':
          description: CIS requirements list.
          content:
            application/json:
              schema:
                allOf:
                - $ref: '#/components/schemas/ApiResponse'
                - type: object
                  properties:
                    data:
                      allOf:
                        - $ref: '#/components/schemas/ListMetadata'
                        - type: object
                          properties:
                            items:
                              type: array
                              items:
                                type: string
              example:
                data:
                  totalItems: 2
                  items:
                  - "2.3 Debian Linux"
                  - "1.4 Debian Linux"
        default:
          $ref: '#/components/responses/ResponseError'

  /rootcheck/{agent_id}/last_scan:
    get:
      tags:
      - rootcheck
      summary: Get last rootcheck scan dates.
      description: Returns when the last rootcheck scan started and ended. If the scan is still in progress the end date will be unknown.
      operationId: api.controllers.rootcheck_controller.get_last_scan_agent
      parameters:
        - $ref: '#/components/parameters/pretty'
        - $ref: '#/components/parameters/wait_for_complete'
        - $ref: '#/components/parameters/agent_id'
      responses:
        '200':
          description: 'Scan dates'
          content:
            application/json:
              schema:
                allOf:
                - $ref: '#/components/schemas/ApiResponse'
                - type: object
                  properties:
                    data:
                      $ref: '#/components/schemas/LastScan'
              example:
                data:
                  end: "2019-03-08T10:35:21Z"
                  start: "2019-03-08T10:34:56Z"
        default:
          $ref: '#/components/responses/ResponseError'

  /rules:
    get:
      tags:
      - rules
      summary: Get information about all Wazuh rules.
      description: Returns a list containing information about each rule such as file where it's defined, description, rule group, status, etc.
      operationId: api.controllers.rules_controller.get_rules
      parameters:
        - $ref: '#/components/parameters/pretty'
        - $ref: '#/components/parameters/wait_for_complete'
        - $ref: '#/components/parameters/offset'
        - $ref: '#/components/parameters/limit'
        - $ref: '#/components/parameters/sort'
        - $ref: '#/components/parameters/search'
        - $ref: '#/components/parameters/statusRLDParam'
        - $ref: '#/components/parameters/group'
        - $ref: '#/components/parameters/level'
        - $ref: '#/components/parameters/file'
        - $ref: '#/components/parameters/etc_and_ruleset_path'
        - $ref: '#/components/parameters/pci'
        - $ref: '#/components/parameters/gdpr'
      responses:
        '200':
          description: "Rules"
          content:
            application/json:
              schema:
                allOf:
                - $ref: '#/components/schemas/ApiResponse'
                - type: object
                  properties:
                    data:
                      allOf:
                        - $ref: '#/components/schemas/ListMetadata'
                        - type: object
                          properties:
                            items:
                              type: array
                              items:
                                $ref: '#/components/schemas/Rules'
              example:
                data:
                  totalItems: 2
                  items:
                    - file: 0016-wazuh_rules.xml
                      path: ruleset/rules
                      id: 203
                      level: 9
                      description: Agent event queue is full. Events may be lost.
                      status: enabled
                      groups:
                      - agent_flooding
                      - wazuh
                      pci:
                      -
                      gdpr:
                      - IV_35.7.d
                      details:
                        if_sid: "201"
                        level: "full"
                    - file: 0015-ossec_rules.xml
                      path: ruleset/rules
                      id: 513
                      level: 9
                      description: Windows malware detected.
                      status: enabled
                      groups:
                      - rootcheck
                      - gpg13_4.2
                      - ossec
                      pci:
                      -
                      gdpr:
                      - IV_35.7.d
                      details:
                        if_sid: "510"
                        match: "^Windows Malware"
        default:
          $ref: '#/components/responses/ResponseError'

  /rules/{rule_id}:
    get:
      tags:
      - rules
      summary: Filters rules by ID.
      description: Filters results of /rules endpoint filtering by ID.
      operationId: api.controllers.rules_controller.get_rules_id
      parameters:
        - $ref: '#/components/parameters/pretty'
        - $ref: '#/components/parameters/wait_for_complete'
        - $ref: '#/components/parameters/rule_id'
        - $ref: '#/components/parameters/offset'
        - $ref: '#/components/parameters/limit'
        - $ref: '#/components/parameters/sort'
        - $ref: '#/components/parameters/search'
      responses:
        '200':
          description: "Rules"
          content:
            application/json:
              schema:
                allOf:
                - $ref: '#/components/schemas/ApiResponse'
                - type: object
                  properties:
                    data:
                      allOf:
                        - $ref: '#/components/schemas/ListMetadata'
                        - type: object
                          properties:
                            items:
                              type: array
                              items:
                                $ref: '#/components/schemas/Rules'
              example:
                data:
                  totalItems: 1
                  items:
                    - file: 0225-mcafee_av_rules.xml
                      path: ruleset/rules
                      id: 7514
                      level: 5
                      description: McAfee Windows AV - EICAR test file detected.
                      status: enabled
                      groups:
                      - mcafee
                      pci:
                      -
                      gdpr:
                      -
                      details:
                        if_sid: "7505"
                        match: contains the EICAR test file
                        options: alert_by_email
        default:
          $ref: '#/components/responses/ResponseError'

  /rules/groups:
    get:
      tags:
      - rules
      summary: Get all rule groups names.
      description: Returns a list containing all rule groups names.
      operationId: api.controllers.rules_controller.get_rules_groups
      parameters:
        - $ref: '#/components/parameters/pretty'
        - $ref: '#/components/parameters/wait_for_complete'
        - $ref: '#/components/parameters/offset'
        - $ref: '#/components/parameters/limit'
        - $ref: '#/components/parameters/sort'
        - $ref: '#/components/parameters/search'
      responses:
        '200':
          description: 'Rule groups names'
          content:
            application/json:
              schema:
                allOf:
                - $ref: '#/components/schemas/ApiResponse'
                - type: object
                  properties:
                    data:
                      allOf:
                        - $ref: '#/components/schemas/ListMetadata'
                        - type: object
                          properties:
                            items:
                              type: array
                              items:
                                type: string
              example:
                data:
                  totalItems: 4
                  items:
                    - access_control
                    - access_denied
                    - accesslog
                    - account_changed
        default:
          $ref: '#/components/responses/ResponseError'

  /rules/pci:
    get:
      tags:
      - rules
      summary: Get all PCI requirements.
      description: Returns all PCI requirements names defined in the Wazuh ruleset.
      operationId: api.controllers.rules_controller.get_rules_pci
      parameters:
        - $ref: '#/components/parameters/pretty'
        - $ref: '#/components/parameters/wait_for_complete'
        - $ref: '#/components/parameters/offset'
        - $ref: '#/components/parameters/limit'
        - $ref: '#/components/parameters/sort'
        - $ref: '#/components/parameters/search'
      responses:
        '200':
          description: 'PCI requirements names'
          content:
            application/json:
              schema:
                allOf:
                - $ref: '#/components/schemas/ApiResponse'
                - type: object
                  properties:
                    data:
                      allOf:
                        - $ref: '#/components/schemas/ListMetadata'
                        - type: object
                          properties:
                            items:
                              type: array
                              items:
                                type: string
              example:
                data:
                  totalItems: 4
                  items:
                    - "1.1.1"
                    - "1.3.4"
                    - "1.4"
                    - "10.1"
        default:
          $ref: '#/components/responses/ResponseError'

  /rules/gdpr:
    get:
      tags:
      - rules
      summary: Get all GDPR requirements.
      description: Returns all PCI requirements names defined in the Wazuh ruleset.
      operationId: api.controllers.rules_controller.get_rules_gdpr
      parameters:
        - $ref: '#/components/parameters/pretty'
        - $ref: '#/components/parameters/wait_for_complete'
        - $ref: '#/components/parameters/offset'
        - $ref: '#/components/parameters/limit'
        - $ref: '#/components/parameters/sort'
        - $ref: '#/components/parameters/search'
      responses:
        '200':
          description: 'PCI requirements names'
          content:
            application/json:
              schema:
                allOf:
                - $ref: '#/components/schemas/ApiResponse'
                - type: object
                  properties:
                    data:
                      allOf:
                        - $ref: '#/components/schemas/ListMetadata'
                        - type: object
                          properties:
                            items:
                              type: array
                              items:
                                type: string
              example:
                data:
                  totalItems: 4
                  items:
                    - "II_5.1.f"
                    - "IV_30.1.g"
                    - "IV_32.2"
                    - "IV_35.7.d"
        default:
          $ref: '#/components/responses/ResponseError'

  /rules/files:
    get:
      tags:
      - rules
      summary: Get all files which defines rules.
      description: Returns a list containing all files used to define rules and their status.
      operationId: api.controllers.rules_controller.get_rules_files
      parameters:
        - $ref: '#/components/parameters/pretty'
        - $ref: '#/components/parameters/wait_for_complete'
        - $ref: '#/components/parameters/offset'
        - $ref: '#/components/parameters/limit'
        - $ref: '#/components/parameters/sort'
        - $ref: '#/components/parameters/search'
        - $ref: '#/components/parameters/etc_and_ruleset_path'
        - $ref: '#/components/parameters/file'
        - $ref: '#/components/parameters/statusRLDParam'
      responses:
        '200':
          description: 'SCA database elements'
          content:
            application/json:
              schema:
                allOf:
                - $ref: '#/components/schemas/ApiResponse'
                - type: object
                  properties:
                    data:
                      allOf:
                        - $ref: '#/components/schemas/ListMetadata'
                        - type: object
                          properties:
                            items:
                              type: array
                              items:
                                $ref: '#/components/schemas/RulesFiles'
              example:
                data:
                  totalItems: 4
                  items:
                    - file: 0010-rules_config.xml
                      path: ruleset/rules
                      status: enabled
                    - file: 0015-ossec_rules.xml
                      path: ruleset/rules
                      status: enabled
                    - file: 0016-wazuh_rules.xml
                      path: ruleset/rules
                      status: enabled
                    - file: 0020-syslog_rules.xml
                      path: ruleset/rules
                      status: enabled
        default:
          $ref: '#/components/responses/ResponseError'

  /rules/files/{file}/download:
    get:
      tags:
        - rules
      summary: Download an specified rule file.
      description: Download an specified rule file.
      operationId: api.controllers.rules_controller.get_download_file
      parameters:
        - $ref: '#/components/parameters/pretty'
        - $ref: '#/components/parameters/wait_for_complete'
        - $ref: '#/components/parameters/downloadFile'
      responses:
        '200':
          description: Rule contents.
          content:
            application/xml:
              schema:
                type: string
        default:
          $ref: '#/components/responses/ResponseError'

  /sca/{agent_id}:
    get:
      tags:
      - sca
      summary: 'Get security configuration assessment (SCA) database'
      description: 'Returns the security SCA database of an agent.'
      operationId: api.controllers.sca_controller.get_sca_agent
      parameters:
        - $ref: '#/components/parameters/pretty'
        - $ref: '#/components/parameters/wait_for_complete'
        - $ref: '#/components/parameters/agent_id'
        - $ref: '#/components/parameters/name'
        - $ref: '#/components/parameters/description'
        - $ref: '#/components/parameters/references'
        - $ref: '#/components/parameters/offset'
        - $ref: '#/components/parameters/limit'
        - $ref: '#/components/parameters/sort'
        - $ref: '#/components/parameters/search'
        - $ref: '#/components/parameters/query'
      responses:
        '200':
          description: 'SCA database elements'
          content:
            application/json:
              schema:
                allOf:
                - $ref: '#/components/schemas/ApiResponse'
                - type: object
                  properties:
                    data:
                      allOf:
                        - $ref: '#/components/schemas/ListMetadata'
                        - type: object
                          properties:
                            items:
                              type: array
                              items:
                                $ref: '#/components/schemas/SCADatabase'
              example:
               data:
                totalItems: 2
                items:
                - name: "System audit for SSH hardening"
                  pass: 3
                  score: 33
                  references: "https://www.ssh.com/ssh/"
                  fail: 6
                  description: "Guidance for establishing a secure configuration for SSH service vulnerabilities."
                  policy_id: "system_audit_ssh"
                  end_scan: "2019-03-06T10:12:02Z"
                  start_scan: "2019-03-06T10:12:02Z"
                - name: "CIS benchmark for Debian/Linux"
                  pass: 36
                  score: 87
                  references: "https://www.cisecurity.org/cis-benchmarks/"
                  fail: 5
                  description: "This document provides prescriptive guidance for establishing a secure configuration posture for Debian Linux systems running on x86 and x64 platforms. Many lists are included including filesystem types, services, clients, and network protocols. Not all items in these lists are guaranteed to exist on all distributions and additional similar items may exist which should be considered in addition to those explicitly mentioned."
                  policy_id: "cis_debian"
                  end_scan: "2019-03-06T10:11:53Z"
                  start_scan: "2019-03-06T10:11:53Z"
        default:
          $ref: '#/components/responses/ResponseError'

  /sca/{agent_id}/checks/{policy_id}:
    get:
      tags:
      - sca
      summary: 'Get policy monitoring alerts for a given policy'
      description: 'Returns the policy monitoring alerts for a given policy'
      operationId: api.controllers.sca_controller.get_sca_checks
      parameters:
        - $ref: '#/components/parameters/pretty'
        - $ref: '#/components/parameters/wait_for_complete'
        - $ref: '#/components/parameters/agent_id'
        - $ref: '#/components/parameters/policy_id'
        - $ref: '#/components/parameters/title'
        - $ref: '#/components/parameters/description'
        - $ref: '#/components/parameters/rationale'
        - $ref: '#/components/parameters/remediation'
        - $ref: '#/components/parameters/file'
        - $ref: '#/components/parameters/process'
        - $ref: '#/components/parameters/directory'
        - $ref: '#/components/parameters/registry'
        - $ref: '#/components/parameters/references'
        - $ref: '#/components/parameters/result'
        - $ref: '#/components/parameters/offset'
        - $ref: '#/components/parameters/limit'
        - $ref: '#/components/parameters/sort'
        - $ref: '#/components/parameters/search'
        - $ref: '#/components/parameters/query'
      responses:
        '200':
          description: 'List of SCA Checks for a given policy ID'
          content:
            application/json:
              schema:
                allOf:
                - $ref: '#/components/schemas/ApiResponse'
                - type: object
                  properties:
                    data:
                      allOf:
                        - $ref: '#/components/schemas/ListMetadata'
                        - type: object
                          properties:
                            items:
                              type: array
                              items:
                                $ref: '#/components/schemas/SCAChecks'
              example:
                data:
                  totalItems: 2
                  items:
                  - remediation: "For new installations, during installation create a custom partition setup and specify a separate partition for /var. For systems that were previously installed, create a new partition and configure /etc/fstab as appropriate."
                    rationale: "Since the /var directory may contain world-writable files and directories, there is a risk of resource exhaustion if it is not bound to a separate partition."
                    title: "Ensure separate partition exists for /var"
                    policy_id: cis_debian
                    file: /etc/fstab
                    description: "The /var directory is used by daemons and other system services to temporarily store dynamic data. Some directories created by these processes may be world-writable."
                    id: 5003
                    result: failed
                    references: "https://tldp.org/HOWTO/LVM-HOWTO/"
                    compliance:
                    - key: cis
                      value: "1.1.6"
                    - key: cis_csc
                      value: "5"
                  - remediation: "Run the following commands to remove exim: # apt-get remove exim4; # apt-get purge exim4"
                    rationale: "Unless POP3 and/or IMAP servers are to be provided by this system, it is recommended that the package be removed to reduce the potential attack surface."
                    title: "Ensure IMAP and POP3 server is not enabled (POP3)"
                    policy_id: cis_debian
                    file: /etc/inetd.conf
                    description: exim is an open source IMAP and POP3 server for Linux based systems.
                    id: 5022
                    result: passed
                    compliance:
                    - key: cis
                      value: "2.2.11"
                    - key: cis_csc
                      value: "9"
                    - key: pci_dss
                      value: "2.2.2"
        default:
          $ref: '#/components/responses/ResponseError'

  /syscheck:
    put:
      tags:
      - syscheck
      summary: Run a syscheck scan in all agents.
      description: Runs syscheck and rootcheck in all agents (Wazuh launches both processes simultaneously).
      operationId: api.controllers.syscheck_controller.put_syscheck
      parameters:
        - $ref: '#/components/parameters/pretty'
        - $ref: '#/components/parameters/wait_for_complete'
      responses:
        '200':
          description: Confirmation message
          content:
            application/json:
              schema:
                $ref: '#/components/schemas/ApiResponse'
              example:
                message: "Restarting Syscheck/Rootcheck on all agents"
        default:
          $ref: '#/components/responses/ResponseError'

  /syscheck/{agent_id}:
    get:
      tags:
      - syscheck
      summary: Get File integrity monitoring scan results
      description: Returns FIM findings in the specified agent.
      operationId: api.controllers.syscheck_controller.get_syscheck_agent
      parameters:
        - $ref: '#/components/parameters/pretty'
        - $ref: '#/components/parameters/wait_for_complete'
        - $ref: '#/components/parameters/agent_id'
        - $ref: '#/components/parameters/offset'
        - $ref: '#/components/parameters/limit'
        - $ref: '#/components/parameters/sort'
        - $ref: '#/components/parameters/search'
        - $ref: '#/components/parameters/select'
        - $ref: '#/components/parameters/full_path_filter'
        - $ref: '#/components/parameters/filetype'
        - $ref: '#/components/parameters/summary'
        - $ref: '#/components/parameters/md5'
        - $ref: '#/components/parameters/sha1'
        - $ref: '#/components/parameters/sha256'
        - $ref: '#/components/parameters/hashfilter'
      responses:
        '200':
          description: Latest syscheck scan result
          content:
            application/json:
              schema:
                allOf:
                - $ref: '#/components/schemas/ApiResponse'
                - type: object
                  properties:
                    data:
                      allOf:
                        - $ref: '#/components/schemas/ListMetadata'
                        - type: object
                          properties:
                            items:
                              type: array
                              items:
                                $ref: '#/components/schemas/SyscheckDatabase'
              example:
                data:
                  totalItems: 2
                  items:
                    - size: 61
                      md5: 8588d49be3999f2daf69c3090682594f
                      inode: 946
                      perm: "100644"
                      gname: root
                      mtime: "2019-01-15T15:49:39Z"
                      sha1: a2219a7fd0a77be7422a02049b8d27805c0250ba
                      date: "2019-03-08T10:35:06Z"
                      uname: root
                      sha256: 303c346ece82ca4f6713ac176164285d0469f326b6f12a787e11f5d702529277
                      gid: 0
                      type: file
                      uid: 0
                      file: /etc/ssl/certs/TeliaSonera_Root_CA_v1.pem
                    - sha1: 016f8bd2ea009451042a856611d5d2967760e833
                      file: /etc/ssh/ssh_config
                      md5: f7bf238a3b0bf155c565454a9f819731
                      inode: 1579
                      uid: "0"
                      date: "2019-03-08T10:35:01Z"
                      perm: 100644
                      type: file
                      gname: root
                      uname: root
                      size: 1580
                      gid: "0"
                      mtime: "2018-11-05T11:51:29Z"
                      sha256: a39fbc57dc2ef8a473f078d1f6a35f725809400df67070b8852e8ed725047df2
        default:
          $ref: '#/components/responses/ResponseError'

    put:
      tags:
      - syscheck
      summary: Run FIM scan in an agent.
      description: Runs syscheck and rootcheck scans in a specified agent (Wazuh launches both processes at the same time).
      operationId: api.controllers.syscheck_controller.put_syscheck_agent
      parameters:
        - $ref: '#/components/parameters/pretty'
        - $ref: '#/components/parameters/wait_for_complete'
        - $ref: '#/components/parameters/agent_id'
      responses:
        '200':
          description: Confirmation message
          content:
            application/json:
              schema:
                $ref: '#/components/schemas/ApiResponse'
              example:
                message: "Restarting Syscheck/Rootcheck locally"
        default:
          $ref: '#/components/responses/ResponseError'

    delete:
      tags:
      - syscheck
      summary: Clear FIM scan results for a specified agent.
      description: Clear file integrity monitoring scan results for a specified agent.
      operationId: api.controllers.syscheck_controller.delete_syscheck_agent
      parameters:
        - $ref: '#/components/parameters/pretty'
        - $ref: '#/components/parameters/wait_for_complete'
        - $ref: '#/components/parameters/agent_id'
      responses:
        '200':
          description: Confirmation message
          content:
            application/json:
              schema:
                $ref: '#/components/schemas/ApiResponse'
              example:
                message: "Syscheck database deleted"
        default:
          $ref: '#/components/responses/ResponseError'

  /syscheck/{agent_id}/last_scan:
    get:
      tags:
      - syscheck
      summary: Get last syscheck scan dates.
      description: Returns when the last syscheck scan started and ended. If the scan is still in progress the end date will be unknown.
      operationId: api.controllers.syscheck_controller.get_last_scan_agent
      parameters:
        - $ref: '#/components/parameters/pretty'
        - $ref: '#/components/parameters/wait_for_complete'
        - $ref: '#/components/parameters/agent_id'
      responses:
        '200':
          description: 'Scan dates'
          content:
            application/json:
              schema:
                allOf:
                - $ref: '#/components/schemas/ApiResponse'
                - type: object
                  properties:
                    data:
                      $ref: '#/components/schemas/LastScan'
              example:
                data:
                  end: "2019-03-08T10:35:21Z"
                  start: "2019-03-08T10:34:56Z"
        default:
          $ref: '#/components/responses/ResponseError'

  /decoders:
    get:
      tags:
        - decoders
      summary: 'Get all decoders'
      description: "Returns information about all decoders included in ossec.conf. This information include decoder's route, decoder's name, decoder's file among others"
      operationId: api.controllers.decoders_controller.get_decoders
      parameters:
        - $ref: '#/components/parameters/pretty'
        - $ref: '#/components/parameters/wait_for_complete'
        - $ref: '#/components/parameters/offset'
        - $ref: '#/components/parameters/limit'
        - $ref: '#/components/parameters/sort'
        - $ref: '#/components/parameters/search'
        - $ref: '#/components/parameters/file'
        - $ref: '#/components/parameters/etc_and_ruleset_path'
        - $ref: '#/components/parameters/statusRLDParam'

      responses:
        '200':
          description: 'List of decoders included in ossec.conf'
          content:
            application/json:
              schema:
                allOf:
                - $ref: '#/components/schemas/ApiResponse'
                - type: object
                  properties:
                    data:
                      allOf:
                        - $ref: '#/components/schemas/ListMetadata'
                        - type: object
                          properties:
                            items:
                              type: array
                              items:
                                $ref: '#/components/schemas/Decoder'
              example:
                data:
                  totalItems: 571
                  items:
                  - file: 0005-wazuh_decoders.xml
                    name: wazuh
                    position: 0
                    status: enabled
                    details:
                      prematch: "^wazuh: "
                  - file: 0005-wazuh_decoders.xml
                    name: agent-buffer
                    position: 1
                    status: enabled
                    details:
                      parent: wazuh
                      prematch: "^Agent buffer:"
                      regex:
                        - "^ '(\\S+)'."
                      order: level
        default:
          $ref: '#/components/responses/ResponseError'

  /decoders/{decoder_name}:
    get:
      tags:
        - decoders
      summary: 'Get decoders by name'
      description: "Returns information about decoders with a specified name. This information include decoder's route, decoder's name, decoder's file among others"
      operationId: api.controllers.decoders_controller.get_decoders_by_name
      parameters:
        - $ref: '#/components/parameters/pretty'
        - $ref: '#/components/parameters/wait_for_complete'
        - $ref: '#/components/parameters/decoder_name'
        - $ref: '#/components/parameters/offset'
        - $ref: '#/components/parameters/limit'
        - $ref: '#/components/parameters/sort'
        - $ref: '#/components/parameters/search'
      responses:
        '200':
          description: 'List of decoders with a specified selected'
          content:
            application/json:
              schema:
                allOf:
                - $ref: '#/components/schemas/ApiResponse'
                - type: object
                  properties:
                    data:
                      allOf:
                        - $ref: '#/components/schemas/ListMetadata'
                        - type: object
                          properties:
                            items:
                              type: array
                              items:
                                $ref: '#/components/schemas/Decoder'
              example:
                data:
                  totalItems: 3
                  items:
                  - file: 0025-apache_decoders.xml
                    name: apache-errorlog
                    position: 0
                    status: enabled
                    details:
                      program_name: "^apache2|^httpd"
                  - file: 0025-apache_decoders.xml
                    name: apache-errorlog
                    position: 1
                    status: enabled
                    details:
                      prematch: "^[warn] |^[notice] |^[error] "
                  - file: 0025-apache_decoders.xml
                    name: apache-errorlog
                    position: 2
                    status: enabled
                    details:
                      prematch: "^[\\w+ \\w+ \\d+ \\d+:\\d+:\\d+.\\d+ \\d+] [\\S+:warn] |^[\\w+ \\w+ \\d+ \\d+:\\d+:\\d+.\\d+ \\d+] [\\S+:notice] |^[\\w+ \\w+ \\d+ \\d+:\\d+:\\d+.\\d+ \\d+] [\\S*:error] |^[\\w+ \\w+ \\d+ \\d+:\\d+:\\d+.\\d+ \\d+] [\\S+:info] "
        default:
          $ref: '#/components/responses/ResponseError'

  /decoders/files:
    get:
      tags:
        - decoders
      summary: 'Get all decoders files'
      description: "Returns information about all decoders files used in Wazuh. This information include decoder's file, decoder's route and decoder's status among others"
      operationId: api.controllers.decoders_controller.get_decoders_files
      parameters:
        - $ref: '#/components/parameters/pretty'
        - $ref: '#/components/parameters/wait_for_complete'
        - $ref: '#/components/parameters/offset'
        - $ref: '#/components/parameters/limit'
        - $ref: '#/components/parameters/sort'
        - $ref: '#/components/parameters/search'
        - $ref: '#/components/parameters/file'
        - $ref: '#/components/parameters/etc_and_ruleset_path'
        - $ref: '#/components/parameters/statusRLDParam'
      responses:
        '200':
          description: 'List of decoders files'
          content:
            application/json:
              schema:
                allOf:
                - $ref: '#/components/schemas/ApiResponse'
                - type: object
                  properties:
                    data:
                      allOf:
                        - $ref: '#/components/schemas/ListMetadata'
                        - type: object
                          properties:
                            items:
                              type: array
                              items:
                                $ref: '#/components/schemas/DecoderFile'
              example:
                data:
                  totalItems: 571
                  items:
                  - file: 0185-openldap_decoders.xml
                    status: enabled
                    path: /var/ossec/ruleset/decoders
                  - file: 0220-postfix_decoders.xml
                    status: enabled
                    path: /var/ossec/ruleset/decoders
                  - file: 0400-identity_guard_decoders.xml
                    status: enabled
                    path: /var/ossec/ruleset/decoders
                  - file: 0190-openvpn_decoders.xml
                    status: enabled
                    path: /var/ossec/ruleset/decoders
        default:
          $ref: '#/components/responses/ResponseError'

  /decoders/files/{file}/download:
    get:
      tags:
      - decoders
      summary: Download an specified decoder file.
      description: Download an specified decoder file.
      operationId: api.controllers.decoders_controller.get_download_file
      parameters:
        - $ref: '#/components/parameters/pretty'
        - $ref: '#/components/parameters/wait_for_complete'
        - $ref: '#/components/parameters/downloadFile'
      responses:
        '200':
          description: Decoder contents.
          content:
            application/xml:
              schema:
                type: string
        default:
          $ref: '#/components/responses/ResponseError'

  /decoders/parents:
    get:
      tags:
        - decoders
      summary: 'Get all parent decoders'
      description: 'Returns information about all parent decoders. A parent decoder is a decoder used as base of other decoders'
      operationId: api.controllers.decoders_controller.get_decoders_parents
      parameters:
        - $ref: '#/components/parameters/pretty'
        - $ref: '#/components/parameters/wait_for_complete'
        - $ref: '#/components/parameters/offset'
        - $ref: '#/components/parameters/limit'
        - $ref: '#/components/parameters/sort'
        - $ref: '#/components/parameters/search'
      responses:
        '200':
          description: 'List of parent decoders'
          content:
            application/json:
              schema:
                allOf:
                - $ref: '#/components/schemas/ApiResponse'
                - type: object
                  properties:
                    data:
                      allOf:
                        - $ref: '#/components/schemas/ListMetadata'
                        - type: object
                          properties:
                            items:
                              type: array
                              items:
                                $ref: '#/components/schemas/Decoder'
              example:
                data:
                  totalItems: 153
                  items:
                  - file: local_decoder.xml
                    name: local_decoder_example
                    position: 0
                    status: enabled
                    details:
                      program_name: local_decoder_example
                  - file: 0465-azure_decoders.xml
                    name: azure-storage
                    position: 1
                    status: enabled
                    details:
                      prematch: "^azure_tag: azure-storage. "
                      regex:
                        - "^azure_storage_tag: (\\S+)"
                      order: tag
        default:
          $ref: '#/components/responses/ResponseError'

  /experimental/syscheck:
    delete:
      tags:
        - experimental
      summary: 'Clear syscheck database'
      description: 'Clears the syscheck database for all agents.'
      operationId: api.controllers.experimental_controller.clear_syscheck_database
      parameters:
        - $ref: '#/components/parameters/pretty'
        - $ref: '#/components/parameters/wait_for_complete'
      responses:
        '200':
          description: 'Delete syscheck database'
          content:
            application/json:
              schema:
                $ref: '#/components/schemas/ApiResponse'
              example:
                message: Syscheck database deleted
        default:
          $ref: '#/components/responses/ResponseError'

  /experimental/ciscat/results:
    get:
      tags:
        - experimental
      summary: 'Get CIS-CAT results'
      description: "Returns the agent's ciscat results info."
      operationId: api.controllers.experimental_controller.get_cis_cat_results
      parameters:
        - $ref: '#/components/parameters/pretty'
        - $ref: '#/components/parameters/wait_for_complete'
        - $ref: '#/components/parameters/offset'
        - $ref: '#/components/parameters/limit'
        - $ref: '#/components/parameters/sort'
        - $ref: '#/components/parameters/search'
        - $ref: '#/components/parameters/select'
        - $ref: '#/components/parameters/benchmark'
        - $ref: '#/components/parameters/profile'
        - $ref: '#/components/parameters/pass'
        - $ref: '#/components/parameters/fail'
        - $ref: '#/components/parameters/error'
        - $ref: '#/components/parameters/notchecked'
        - $ref: '#/components/parameters/unknown'
        - $ref: '#/components/parameters/score'
      responses:
        '200':
          description: 'Return a list of CIS-CAT results'
          content:
            application/json:
              schema:
                allOf:
                - $ref: '#/components/schemas/ApiResponse'
                - type: object
                  properties:
                    data:
                      allOf:
                        - $ref: '#/components/schemas/ListMetadata'
                        - type: object
                          properties:
                            items:
                              type: array
                              items:
                                $ref: '#/components/schemas/CiscatResults'
              example:
                data:
                  totalItems: 2
                  items:
                  - profile: xccdf_org.cisecurity.benchmarks_profile_Level_1_-_Workstation
                    score: 64
                    error: 0
                    scan:
                      id: 1406741147
                      time: "2018-09-06T07:50:52.630Z"
                    fail: 53
                    benchmark: CIS Ubuntu Linux 16.04 LTS Benchmark
                    pass: 96
                    notchecked: 71
                    unknown: 0
                  - profile: xccdf_org.cisecurity.benchmarks_profile_Level_2_-_Server
                    score: 57
                    error: 0
                    scan:
                      id: 1406741147
                      time: "2018-09-06T07:50:15.632Z"
                    fail: 79
                    benchmark: CIS Ubuntu Linux 16.04 LTS Benchmark
                    pass: 104
                    notchecked: 36
                    unknown: 1
        default:
          $ref: '#/components/responses/ResponseError'

  /experimental/syscollector/hardware:
    get:
      tags:
        - experimental
      summary: 'Get hardware info of all agents'
      description: "Returns the agent's hardware info. This information include cpu, ram, scan info among others of all agents."
      operationId: api.controllers.experimental_controller.get_hardware_info
      parameters:
        - $ref: '#/components/parameters/pretty'
        - $ref: '#/components/parameters/wait_for_complete'
        - $ref: '#/components/parameters/offset'
        - $ref: '#/components/parameters/limit'
        - $ref: '#/components/parameters/sort'
        - $ref: '#/components/parameters/search'
        - $ref: '#/components/parameters/select'
        - $ref: '#/components/parameters/ram_free'
        - $ref: '#/components/parameters/ram_total'
        - $ref: '#/components/parameters/cpu_cores'
        - $ref: '#/components/parameters/cpu_mhz'
        - $ref: '#/components/parameters/cpu_name'
        - $ref: '#/components/parameters/board_serial'
      responses:
        '200':
          description: "Return a list of agent's hardware results"
          content:
            application/json:
              schema:
                allOf:
                - $ref: '#/components/schemas/ApiResponse'
                - type: object
                  properties:
                    data:
                      allOf:
                        - $ref: '#/components/schemas/ListMetadata'
                        - type: object
                          properties:
                            items:
                              type: array
                              items:
                                $ref: '#/components/schemas/SyscollectorHardware'
              example:
                data:
                  totalItems: 4
                  items:
                  - cpu:
                      core: 2
                      mhz: 1992.001
                      name: Intel(R) Core(TM) i7-8550U CPU @ 1.80GHz
                    ram:
                      free: 65396
                      total: 492832
                      usage: 87
                    scan:
                      id: 219248827
                      time: "2019-02-19T10:22:14Z"
                    board_serial: "0"
                    agent_id: "000"
                  - cpu:
                      core: 1
                      mhz: 1992.001
                      name: Intel(R) Core(TM) i7-8550U CPU @ 1.80GHz
                    ram:
                      free: 40372
                      total: 234968
                      usage: 83
                    scan:
                      id: 257116304
                      time: "2019-02-19T10:26:20Z"
                    board_serial: "0"
                    agent_id: "001"
        default:
          $ref: '#/components/responses/ResponseError'

  /experimental/syscollector/netaddr:
    get:
      tags:
        - experimental
      summary: 'Get the IPv4 and IPv6 addresses associated all network interfaces'
      description: "Returns the agent's IPv4 and IPv6 addresses associated its network interfaces. This information include used IP protocol, interface, IP address  among others  of all agents."
      operationId: api.controllers.experimental_controller.get_network_address_info
      parameters:
        - $ref: '#/components/parameters/pretty'
        - $ref: '#/components/parameters/wait_for_complete'
        - $ref: '#/components/parameters/offset'
        - $ref: '#/components/parameters/limit'
        - $ref: '#/components/parameters/sort'
        - $ref: '#/components/parameters/search'
        - $ref: '#/components/parameters/select'
        - $ref: '#/components/parameters/proto'
        - $ref: '#/components/parameters/address'
        - $ref: '#/components/parameters/broadcast'
        - $ref: '#/components/parameters/netmask'
      responses:
        '200':
          description: "Return a list of agent's network results"
          content:
            application/json:
              schema:
                allOf:
                - $ref: '#/components/schemas/ApiResponse'
                - type: object
                  properties:
                    data:
                      allOf:
                        - $ref: '#/components/schemas/ListMetadata'
                        - type: object
                          properties:
                            items:
                              type: array
                              items:
                                $ref: '#/components/schemas/SyscollectorNetwork'
              example:
                data:
                  totalItems: 16
                  items:
                  - proto: "ipv6"
                    iface: "enp0s3"
                    scan_id: 1203337658
                    address: "fe80::f9:71ff:fed7:9d11"
                    netmask: "ffff:ffff:ffff:ffff::"
                    agent_id: "000"
                  - proto: "ipv6"
                    iface: "enp0s8"
                    scan_id: 1203337658
                    address: "fe80::a00:27ff:fefc:51f5"
                    netmask: "ffff:ffff:ffff:ffff::"
                    agent_id: "000"
        default:
          $ref: '#/components/responses/ResponseError'

  /experimental/syscollector/netiface:
    get:
      tags:
        - experimental
      summary: 'Get all network interfaces from all agents.'
      description: "Returns the agent's network interfaces. This information include rx, scan, tx info and some network information among others  of all agents."
      operationId: api.controllers.experimental_controller.get_network_interface_info
      parameters:
        - $ref: '#/components/parameters/pretty'
        - $ref: '#/components/parameters/wait_for_complete'
        - $ref: '#/components/parameters/offset'
        - $ref: '#/components/parameters/limit'
        - $ref: '#/components/parameters/sort'
        - $ref: '#/components/parameters/search'
        - $ref: '#/components/parameters/select'
        - $ref: '#/components/parameters/name'
        - $ref: '#/components/parameters/adapter'
        - $ref: '#/components/parameters/type_syscollector'
        - $ref: '#/components/parameters/state'
        - $ref: '#/components/parameters/mtu'
        - $ref: '#/components/parameters/tx_packets'
        - $ref: '#/components/parameters/rx_packets'
        - $ref: '#/components/parameters/tx_bytes'
        - $ref: '#/components/parameters/rx_bytes'
        - $ref: '#/components/parameters/tx_errors'
        - $ref: '#/components/parameters/rx_errors'
        - $ref: '#/components/parameters/tx_dropped'
        - $ref: '#/components/parameters/rx_dropped'
      responses:
        '200':
          description: "Return a list of agent's network interfaces results"
          content:
            application/json:
              schema:
                allOf:
                - $ref: '#/components/schemas/ApiResponse'
                - type: object
                  properties:
                    data:
                      allOf:
                        - $ref: '#/components/schemas/ListMetadata'
                        - type: object
                          properties:
                            items:
                              type: array
                              items:
                                $ref: '#/components/schemas/SyscollectorInterface'
              example:
                data:
                  totalItems: 8
                  items:
                  - rx:
                      bytes: 47319629
                      dropped: 0
                      errors: 0
                      packets: 43889
                    scan:
                      id: 1203337658
                      time: "2019-02-19T10:22:14Z"
                    tx:
                      bytes: 843282
                      dropped: 0
                      errors: 0
                      packets: 12505
                    mac: "02:f9:71:d7:9d:11"
                    name: "enp0s3"
                    type: "ethernet"
                    mtu: 1500
                    state: "up"
                    agent_id: "000"
                  - rx:
                      bytes: 0
                      dropped: 0
                      errors: 0
                      packets: 0
                    scan:
                      id: 1203337658
                      time: "2019-02-19T10:22:14Z"
                    tx:
                      bytes: 3874
                      dropped: 0
                      errors: 0
                      packets: 19
                    mac: "08:00:27:fc:51:f5"
                    name: "enp0s8"
                    type: "ethernet"
                    mtu: 1500
                    state: "up"
                    agent_id: "000"
        default:
          $ref: '#/components/responses/ResponseError'

  /experimental/syscollector/netproto:
    get:
      tags:
        - experimental
      summary: 'Get network protocol info of all agents'
      description: "Returns the agent's routing configuration for each network interface. This information include interface, type protocol information among others of all agents."
      operationId: api.controllers.experimental_controller.get_network_protocol_info
      parameters:
        - $ref: '#/components/parameters/pretty'
        - $ref: '#/components/parameters/wait_for_complete'
        - $ref: '#/components/parameters/offset'
        - $ref: '#/components/parameters/limit'
        - $ref: '#/components/parameters/sort'
        - $ref: '#/components/parameters/search'
        - $ref: '#/components/parameters/select'
        - $ref: '#/components/parameters/iface'
        - $ref: '#/components/parameters/type_syscollector'
        - $ref: '#/components/parameters/gateway'
        - $ref: '#/components/parameters/dhcp'
      responses:
        '200':
          description: "Return a list of agent's network protocol results"
          content:
            application/json:
              schema:
                allOf:
                - $ref: '#/components/schemas/ApiResponse'
                - type: object
                  properties:
                    data:
                      allOf:
                        - $ref: '#/components/schemas/ListMetadata'
                        - type: object
                          properties:
                            items:
                              type: array
                              items:
                                $ref: '#/components/schemas/SyscollectorProtocol'
              example:
                data:
                  totalItems: 16
                  items:
                  - iface: "enp0s3"
                    scan_id: 1203337658
                    type: "ipv6"
                    dhcp: "enabled"
                    agent_id: "000"
                  - iface: "enp0s8"
                    scan_id: 1203337658
                    type: "ipv6"
                    dhcp: "enabled"
                    agent_id: "000"
        default:
          $ref: '#/components/responses/ResponseError'

  /experimental/syscollector/os:
    get:
      tags:
        - experimental
      summary: 'Get OS info of all agents'
      description: "Returns the agent's OS info. This information include os information, architecture information among others of all agents."
      operationId: api.controllers.experimental_controller.get_os_info
      parameters:
        - $ref: '#/components/parameters/pretty'
        - $ref: '#/components/parameters/wait_for_complete'
        - $ref: '#/components/parameters/offset'
        - $ref: '#/components/parameters/limit'
        - $ref: '#/components/parameters/sort'
        - $ref: '#/components/parameters/search'
        - $ref: '#/components/parameters/select'
        - $ref: '#/components/parameters/os_name'
        - $ref: '#/components/parameters/architecture'
        - $ref: '#/components/parameters/os_version'
        - $ref: '#/components/parameters/version'
        - $ref: '#/components/parameters/release'
      responses:
        '200':
          description: "Return a list of agent's OS results"
          content:
            application/json:
              schema:
                allOf:
                - $ref: '#/components/schemas/ApiResponse'
                - type: object
                  properties:
                    data:
                      allOf:
                        - $ref: '#/components/schemas/ListMetadata'
                        - type: object
                          properties:
                            items:
                              type: array
                              items:
                                $ref: '#/components/schemas/SyscollectorOS'
              example:
                data:
                  totalItems: 4
                  items:
                  - os:
                      codename: "Bionic Beaver"
                      major: "18"
                      minor: "04"
                      name: "Ubuntu"
                      platform: "ubuntu"
                      version: "18.04.1 LTS (Bionic Beaver)"
                    scan:
                      id: 651932304
                      time: "2019-02-19T10:22:14Z"
                    release: "4.15.0-43-generic"
                    architecture: "x86_64"
                    version: "#46-Ubuntu SMP Thu Dec 6 14:45:28 UTC 2018"
                    sysname: "Linux"
                    hostname: "master"
                    agent_id: "000"
                  - os:
                      codename: "Bionic Beaver"
                      major: "18"
                      minor: "04"
                      name: "Ubuntu"
                      platform: "ubuntu"
                      version: "18.04.1 LTS (Bionic Beaver)"
                    scan:
                      id: 780978297
                      time: "2019-02-19T10:26:20Z"
                    release: "4.15.0-43-generic"
                    architecture: "x86_64"
                    version: "#46-Ubuntu SMP Thu Dec 6 14:45:28 UTC 2018"
                    sysname: "Linux"
                    hostname: "agent-1"
                    agent_id: "001"
        default:
          $ref: '#/components/responses/ResponseError'

  /experimental/syscollector/packages:
    get:
      tags:
        - experimental
      summary: 'Get packages info of all agents'
      description: "Returns the agent's packages info. This information include name, section, size, priority information of all packages among others of all agents."
      operationId: api.controllers.experimental_controller.get_packages_info
      parameters:
        - $ref: '#/components/parameters/pretty'
        - $ref: '#/components/parameters/wait_for_complete'
        - $ref: '#/components/parameters/offset'
        - $ref: '#/components/parameters/limit'
        - $ref: '#/components/parameters/sort'
        - $ref: '#/components/parameters/search'
        - $ref: '#/components/parameters/select'
        - $ref: '#/components/parameters/vendor'
        - $ref: '#/components/parameters/name'
        - $ref: '#/components/parameters/architecture'
        - $ref: '#/components/parameters/format'
        - $ref: '#/components/parameters/package_version'
      responses:
        '200':
          description: "Return a list of agent's packages results"
          content:
            application/json:
              schema:
                allOf:
                - $ref: '#/components/schemas/ApiResponse'
                - type: object
                  properties:
                    data:
                      allOf:
                        - $ref: '#/components/schemas/ListMetadata'
                        - type: object
                          properties:
                            items:
                              type: array
                              items:
                                $ref: '#/components/schemas/SyscollectorPackages'
              example:
                data:
                  totalItems: 2014
                  items:
                  - scan:
                      id: 1631140954
                      time: "2019-02-19T10:22:14Z"
                    name: "acl"
                    section: "utils"
                    priority: "optional"
                    size: 200
                    description: "Access control list utilities"
                    architecture: "amd64"
                    multiarch: "foreign"
                    vendor: "Ubuntu Developers <ubuntu-devel-discuss@lists.ubuntu.com>"
                    version: "2.2.52-3build1"
                    format: "deb"
                    agent_id: "000"
                  - scan:
                      id: 1631140954
                      time: "2019-02-19T10:22:14Z"
                    name: "accountsservice"
                    section: "admin"
                    priority: "optional"
                    size: 440
                    description: "query and manipulate user account information"
                    architecture: "amd64"
                    multiarch: "foreign"
                    vendor: "Ubuntu Developers <ubuntu-devel-discuss@lists.ubuntu.com>"
                    version: "0.6.45-1ubuntu1"
                    format: "deb"
                    agent_id: "000"
        default:
          $ref: '#/components/responses/ResponseError'

  /experimental/syscollector/ports:
    get:
      tags:
        - experimental
      summary: 'Get ports info of all agents'
      description: "Returns the agent's ports info. This information include local IP, Remote IP, protocol information among others of all agents."
      operationId: api.controllers.experimental_controller.get_ports_info
      parameters:
        - $ref: '#/components/parameters/pretty'
        - $ref: '#/components/parameters/wait_for_complete'
        - $ref: '#/components/parameters/offset'
        - $ref: '#/components/parameters/limit'
        - $ref: '#/components/parameters/sort'
        - $ref: '#/components/parameters/search'
        - $ref: '#/components/parameters/select'
        - $ref: '#/components/parameters/pid'
        - $ref: '#/components/parameters/protocol'
        - $ref: '#/components/parameters/local_ip'
        - $ref: '#/components/parameters/local_port'
        - $ref: '#/components/parameters/remote_ip'
        - $ref: '#/components/parameters/tx_queue'
        - $ref: '#/components/parameters/state'
        - $ref: '#/components/parameters/process'
      responses:
        '200':
          description: "Return a list of agent's packages results"
          content:
            application/json:
              schema:
                allOf:
                - $ref: '#/components/schemas/ApiResponse'
                - type: object
                  properties:
                    data:
                      allOf:
                        - $ref: '#/components/schemas/ListMetadata'
                        - type: object
                          properties:
                            items:
                              type: array
                              items:
                                $ref: '#/components/schemas/SyscollectorPorts'
              example:
                data:
                  totalItems: 18
                  items:
                  - local:
                      ip: 172.17.0.100
                      port: 1516
                    remote:
                      ip: 172.17.0.101
                      port: 54550
                    scan:
                      id: 1672337392
                      time: "2019-03-14T10:38:21Z"
                    state: established
                    protocol: tcp
                    rx_queue: 0
                    tx_queue: 0
                    inode: 321208
                  - local:
                      ip: "::"
                      port: 55000
                    remote:
                      ip: "::"
                      port: 0
                    scan:
                      id: 1672337392
                      time: "2019-03-14T10:38:21Z"
                    state: listening
                    protocol: tcp6
                    rx_queue: 0
                    inode: 18153
                    tx_queue: 0
        default:
          $ref: '#/components/responses/ResponseError'

  /experimental/syscollector/processes:
    get:
      tags:
        - experimental
      summary: 'Get processes info of all agents'
      description: "Returns the agent's processes info."
      operationId: api.controllers.experimental_controller.get_processes_info
      parameters:
        - $ref: '#/components/parameters/pretty'
        - $ref: '#/components/parameters/wait_for_complete'
        - $ref: '#/components/parameters/offset'
        - $ref: '#/components/parameters/limit'
        - $ref: '#/components/parameters/sort'
        - $ref: '#/components/parameters/search'
        - $ref: '#/components/parameters/select'
        - $ref: '#/components/parameters/process_pid'
        - $ref: '#/components/parameters/process_state'
        - $ref: '#/components/parameters/ppid'
        - $ref: '#/components/parameters/egroup'
        - $ref: '#/components/parameters/euser'
        - $ref: '#/components/parameters/fgroup'
        - $ref: '#/components/parameters/process_name'
        - $ref: '#/components/parameters/nlwp'
        - $ref: '#/components/parameters/pgrp'
        - $ref: '#/components/parameters/priority'
        - $ref: '#/components/parameters/rgroup'
        - $ref: '#/components/parameters/ruser'
        - $ref: '#/components/parameters/sgroup'
        - $ref: '#/components/parameters/suser'
      responses:
        '200':
          description: "Return a list of agent's processes results"
          content:
            application/json:
              schema:
                allOf:
                - $ref: '#/components/schemas/ApiResponse'
                - type: object
                  properties:
                    data:
                      allOf:
                        - $ref: '#/components/schemas/ListMetadata'
                        - type: object
                          properties:
                            items:
                              type: array
                              items:
                                $ref: '#/components/schemas/SyscollectorProcess'
              example:
                data:
                  totalItems: 420
                  items:
                  - scan:
                      id: 225991434
                      time: "2019-03-08T08:30:59Z"
                    fgroup: "root"
                    state: "S"
                    priority: 20
                    suser: "root"
                    ppid: 0
                    vm_size: 0
                    session: 0
                    pid: "2"
                    nlwp: 1
                    name: "kthreadd"
                    euser: "root"
                    sgroup: "root"
                    size: 0
                    stime: 0
                    nice: 0
                    share: 0
                    processor: 1
                    ruser: "root"
                    egroup: "root"
                    rgroup: "root"
                    pgrp: 0
                    resident: 0
                    utime: 0
                    tgid: 2
                    start_time: 8
                    tty: 0
                    agent_id: "000"
                  - scan:
                      id: 225991434
                      time: "2019-03-08T08:30:59Z"
                    fgroup: "root"
                    state: "S"
                    priority: 25
                    suser: "root"
                    ppid: 2
                    vm_size: 0
                    session: 0
                    pid: "28"
                    nlwp: 1
                    name: "ksmd"
                    euser: "root"
                    sgroup: "root"
                    size: 0
                    stime: 0
                    nice: 5
                    share: 0
                    processor: 1
                    ruser: "root"
                    egroup: "root"
                    rgroup: "root"
                    pgrp: 0
                    resident: 0
                    utime: 0
                    tgid: 28
                    start_time: 22
                    tty: 0
                    agent_id: "000"
        default:
          $ref: '#/components/responses/ResponseError'

  /syscollector/{agent_id}/hardware:
    get:
      tags:
        - syscollector
      summary: 'Get hardware info'
      description: "Returns the agent's hardware info. This information include cpu, ram, scan info among others."
      operationId: api.controllers.syscollector_controller.get_hardware_info
      parameters:
        - $ref: '#/components/parameters/pretty'
        - $ref: '#/components/parameters/wait_for_complete'
        - $ref: '#/components/parameters/agent_id'
        - $ref: '#/components/parameters/select'
      responses:
        '200':
          description: "Return a list of agent's hardware results"
          content:
            application/json:
              schema:
                allOf:
                - $ref: '#/components/schemas/ApiResponse'
                - type: object
                  properties:
                    data:
                      $ref: '#/components/schemas/SyscollectorHardware'
              example:
                data:
                  cpu:
                    core: 2
                    mhz: 1991.999
                    name: Intel(R) Core(TM) i7-8550U CPU @ 1.80GHz
                  ram:
                    free: 55592
                    total: 492832
                    usage: 89
                  scan:
                    id: 599386135
                    time: "2019-03-08T08:30:53Z"
                  board_serial: "0"
        default:
          $ref: '#/components/responses/ResponseError'

  /syscollector/{agent_id}/netaddr:
    get:
      tags:
        - syscollector
      summary: 'Get network address info of an agent'
      description: "Returns the agent's network address info. This information include used IP protocol, interface, IP address  among others."
      operationId: api.controllers.syscollector_controller.get_network_address_info
      parameters:
        - $ref: '#/components/parameters/pretty'
        - $ref: '#/components/parameters/wait_for_complete'
        - $ref: '#/components/parameters/agent_id'
        - $ref: '#/components/parameters/offset'
        - $ref: '#/components/parameters/limit'
        - $ref: '#/components/parameters/sort'
        - $ref: '#/components/parameters/search'
        - $ref: '#/components/parameters/select'
        - $ref: '#/components/parameters/iface'
        - $ref: '#/components/parameters/proto'
        - $ref: '#/components/parameters/address'
        - $ref: '#/components/parameters/broadcast'
        - $ref: '#/components/parameters/netmask'
      responses:
        '200':
          description: "Return a list of agent's network results"
          content:
            application/json:
              schema:
                allOf:
                - $ref: '#/components/schemas/ApiResponse'
                - type: object
                  properties:
                    data:
                      allOf:
                        - $ref: '#/components/schemas/ListMetadata'
                        - type: object
                          properties:
                            items:
                              type: array
                              items:
                                $ref: '#/components/schemas/SyscollectorNetwork'
              example:
                data:
                  totalItems: 4
                  items:
                  - proto: "ipv6"
                    address: "fe80::f9:71ff:fed7:9d11"
                    iface: "enp0s3"
                    netmask: "ffff:ffff:ffff:ffff::"
                    scan_id: 1478544824
                  - proto: "ipv6"
                    address: "fe80::a00:27ff:fe78:5d4"
                    iface: "enp0s8"
                    netmask: "ffff:ffff:ffff:ffff::"
                    scan_id: 1478544824
        default:
          $ref: '#/components/responses/ResponseError'

  /syscollector/{agent_id}/netiface:
    get:
      tags:
        - syscollector
      summary: 'Get network interface info of an agents'
      description: "Returns the agent's network interface info. This information include rx, scan, tx info and some network information among others."
      operationId: api.controllers.syscollector_controller.get_network_interface_info
      parameters:
        - $ref: '#/components/parameters/pretty'
        - $ref: '#/components/parameters/wait_for_complete'
        - $ref: '#/components/parameters/agent_id'
        - $ref: '#/components/parameters/offset'
        - $ref: '#/components/parameters/limit'
        - $ref: '#/components/parameters/sort'
        - $ref: '#/components/parameters/search'
        - $ref: '#/components/parameters/select'
        - $ref: '#/components/parameters/name'
        - $ref: '#/components/parameters/adapter'
        - $ref: '#/components/parameters/typesys'
        - $ref: '#/components/parameters/state'
        - $ref: '#/components/parameters/mtu'
        - $ref: '#/components/parameters/tx_packets'
        - $ref: '#/components/parameters/rx_packets'
        - $ref: '#/components/parameters/tx_bytes'
        - $ref: '#/components/parameters/rx_bytes'
        - $ref: '#/components/parameters/tx_errors'
        - $ref: '#/components/parameters/rx_errors'
        - $ref: '#/components/parameters/tx_dropped'
        - $ref: '#/components/parameters/rx_dropped'
      responses:
        '200':
          description: "Return a list of agent's network interfaces results"
          content:
            application/json:
              schema:
                allOf:
                - $ref: '#/components/schemas/ApiResponse'
                - type: object
                  properties:
                    data:
                      allOf:
                        - $ref: '#/components/schemas/ListMetadata'
                        - type: object
                          properties:
                            items:
                              type: array
                              items:
                                $ref: '#/components/schemas/SyscollectorInterface'
              example:
                data:
                  totalItems: 2
                  items:
                  - rx:
                      bytes: 151695946
                      dropped: 0
                      errors: 0
                      packets: 111792
                    scan:
                      id: 1478544824
                      time: "2019-03-08T08:30:53Z"
                    tx:
                      bytes: 2408059
                      dropped: 0
                      errors: 0
                      packets: 35104
                    name: "enp0s3"
                    state: "up"
                    type: "ethernet"
                    mtu: 1500
                    mac: "02:f9:71:d7:9d:11"
                  - rx:
                      bytes: 0
                      dropped: 0
                      errors: 0
                      packets: 0
                    scan:
                      id: 1478544824
                      time: "2019-03-08T08:30:53Z"
                    tx:
                      bytes: 5312
                      dropped: 0
                      errors: 0
                      packets: 24
                    name: "enp0s8"
                    state: "up"
                    type: "ethernet"
                    mtu: 1500
                    mac: "08:00:27:78:05:d4"
        default:
          $ref: '#/components/responses/ResponseError'

  /syscollector/{agent_id}/netproto:
    get:
      tags:
        - syscollector
      summary: 'Get network protocol info of an agent'
      description: "Returns the agent's routing configuration for each network interface."
      operationId: api.controllers.syscollector_controller.get_network_protocol_info
      parameters:
        - $ref: '#/components/parameters/pretty'
        - $ref: '#/components/parameters/wait_for_complete'
        - $ref: '#/components/parameters/agent_id'
        - $ref: '#/components/parameters/offset'
        - $ref: '#/components/parameters/limit'
        - $ref: '#/components/parameters/sort'
        - $ref: '#/components/parameters/search'
        - $ref: '#/components/parameters/select'
        - $ref: '#/components/parameters/iface'
        - $ref: '#/components/parameters/type_syscollector'
        - $ref: '#/components/parameters/gateway'
        - $ref: '#/components/parameters/dhcp'
      responses:
        '200':
          description: "Return a list of agent's network protocol results"
          content:
            application/json:
              schema:
                allOf:
                - $ref: '#/components/schemas/ApiResponse'
                - type: object
                  properties:
                    data:
                      allOf:
                        - $ref: '#/components/schemas/ListMetadata'
                        - type: object
                          properties:
                            items:
                              type: array
                              items:
                                $ref: '#/components/schemas/SyscollectorProtocol'
              example:
                data:
                  totalItems: 4
                  items:
                  - type: "ipv6"
                    iface: "enp0s3"
                    dhcp: "enabled"
                    scan_id: 1478544824
                  - type: "ipv6"
                    iface: "enp0s8"
                    dhcp: "enabled"
                    scan_id: 1478544824
        default:
          $ref: '#/components/responses/ResponseError'

  /syscollector/{agent_id}/os:
    get:
      tags:
        - syscollector
      summary: 'Get OS info'
      description: "Returns the agent's OS info. This information include os information, architecture information among others of all agents."
      operationId: api.controllers.syscollector_controller.get_os_info
      parameters:
        - $ref: '#/components/parameters/pretty'
        - $ref: '#/components/parameters/wait_for_complete'
        - $ref: '#/components/parameters/agent_id'
        - $ref: '#/components/parameters/select'
      responses:
        '200':
          description: "Return a list of agent's OS results"
          content:
            application/json:
              schema:
                allOf:
                - $ref: '#/components/schemas/ApiResponse'
                - type: object
                  properties:
                    data:
                      $ref: '#/components/schemas/SyscollectorOS'
              example:
                data:
                  os:
                    codename: "Bionic Beaver"
                    major: "18"
                    minor: "04"
                    name: "Ubuntu"
                    platform: "ubuntu"
                    version: "18.04.1 LTS (Bionic Beaver)"
                  scan:
                    id: 242764188
                    time: "2019-03-08T08:30:53Z"
                  architecture: "x86_64"
                  release: "4.15.0-43-generic"
                  version: "#46-Ubuntu SMP Thu Dec 6 14:45:28 UTC 2018"
                  sysname: "Linux"
                  hostname: "master"
        default:
          $ref: '#/components/responses/ResponseError'

  /syscollector/{agent_id}/packages:
    get:
      tags:
        - syscollector
      summary: 'Get packages info'
      description: "Returns the agent's packages info. This information include name, section, size, priority information of all packages among others."
      operationId: api.controllers.syscollector_controller.get_packages_info
      parameters:
        - $ref: '#/components/parameters/pretty'
        - $ref: '#/components/parameters/wait_for_complete'
        - $ref: '#/components/parameters/agent_id'
        - $ref: '#/components/parameters/offset'
        - $ref: '#/components/parameters/limit'
        - $ref: '#/components/parameters/sort'
        - $ref: '#/components/parameters/search'
        - $ref: '#/components/parameters/select'
        - $ref: '#/components/parameters/vendor'
        - $ref: '#/components/parameters/name'
        - $ref: '#/components/parameters/architecture'
        - $ref: '#/components/parameters/file_format'
        - $ref: '#/components/parameters/package_version'
      responses:
        '200':
          description: "Return a list of agent's packages results"
          content:
            application/json:
              schema:
                allOf:
                - $ref: '#/components/schemas/ApiResponse'
                - type: object
                  properties:
                    data:
                      allOf:
                        - $ref: '#/components/schemas/ListMetadata'
                        - type: object
                          properties:
                            items:
                              type: array
                              items:
                                $ref: '#/components/schemas/SyscollectorPackages'
              example:
                data:
                  totalItems: 535
                  items:
                  - scan:
                      id: 520922172
                      time: "2019-03-08T08:30:53Z"
                    vendor: "Ubuntu Developers <ubuntu-devel-discuss@lists.ubuntu.com>"
                    name: "base-files"
                    priority: "required"
                    description: "Debian base system miscellaneous files"
                    architecture: "amd64"
                    format: "deb"
                    size: 386
                    version: "10.1ubuntu2.3"
                    section: "admin"
                    multiarch: "foreign"
                  - scan:
                      id: 520922172
                      time: "2019-03-08T08:30:53Z"
                    vendor: "Colin Watson <cjwatson@debian.org>"
                    name: "base-passwd"
                    priority: "required"
                    description: "Debian base system master password and group files"
                    architecture: "amd64"
                    format: "deb"
                    size: 228
                    version: "3.5.44"
                    section: "admin"
                    multiarch: "foreign"
        default:
          $ref: '#/components/responses/ResponseError'

  /syscollector/{agent_id}/ports:
    get:
      tags:
        - syscollector
      summary: 'Get ports info of an agents'
      description: "Returns the agent's ports info. This information include local IP, Remote IP, protocol information among others."
      operationId: api.controllers.syscollector_controller.get_ports_info
      parameters:
        - $ref: '#/components/parameters/pretty'
        - $ref: '#/components/parameters/wait_for_complete'
        - $ref: '#/components/parameters/agent_id'
        - $ref: '#/components/parameters/offset'
        - $ref: '#/components/parameters/limit'
        - $ref: '#/components/parameters/sort'
        - $ref: '#/components/parameters/search'
        - $ref: '#/components/parameters/select'
        - $ref: '#/components/parameters/pid'
        - $ref: '#/components/parameters/protocol'
        - $ref: '#/components/parameters/local_ip'
        - $ref: '#/components/parameters/local_port'
        - $ref: '#/components/parameters/remote_ip'
        - $ref: '#/components/parameters/tx_queue'
        - $ref: '#/components/parameters/state'
      responses:
        '200':
          description: "Return a list of agent's packages results"
          content:
            application/json:
              schema:
                allOf:
                - $ref: '#/components/schemas/ApiResponse'
                - type: object
                  properties:
                    data:
                      allOf:
                        - $ref: '#/components/schemas/ListMetadata'
                        - type: object
                          properties:
                            items:
                              type: array
                              items:
                                $ref: '#/components/schemas/SyscollectorPorts'
              example:
                data:
                  totalItems: 18
                  items:
                  - local:
                      ip: 172.17.0.100
                      port: 1516
                    remote:
                      ip: 172.17.0.101
                      port: 54550
                    scan:
                      id: 1672337392
                      time: "2019-03-14T10:38:21Z"
                    state: established
                    protocol: tcp
                    rx_queue: 0
                    tx_queue: 0
                    inode: 321208
                  - local:
                      ip: "::"
                      port: 55000
                    remote:
                      ip: "::"
                      port: 0
                    scan:
                      id: 1672337392
                      time: "2019-03-14T10:38:21Z"
                    state: listening
                    protocol: tcp6
                    rx_queue: 0
                    inode: 18153
                    tx_queue: 0
        default:
          $ref: '#/components/responses/ResponseError'

  /syscollector/{agent_id}/processes:
    get:
      tags:
        - syscollector
      summary: 'Get processes info'
      description: "Returns the agent's processes info."
      operationId: api.controllers.syscollector_controller.get_processes_info
      parameters:
        - $ref: '#/components/parameters/pretty'
        - $ref: '#/components/parameters/wait_for_complete'
        - $ref: '#/components/parameters/agent_id'
        - $ref: '#/components/parameters/offset'
        - $ref: '#/components/parameters/limit'
        - $ref: '#/components/parameters/sort'
        - $ref: '#/components/parameters/search'
        - $ref: '#/components/parameters/select'
        - $ref: '#/components/parameters/process_pid'
        - $ref: '#/components/parameters/process_state'
        - $ref: '#/components/parameters/ppid'
        - $ref: '#/components/parameters/egroup'
        - $ref: '#/components/parameters/euser'
        - $ref: '#/components/parameters/fgroup'
        - $ref: '#/components/parameters/process_name'
        - $ref: '#/components/parameters/nlwp'
        - $ref: '#/components/parameters/pgrp'
        - $ref: '#/components/parameters/priority'
        - $ref: '#/components/parameters/rgroup'
        - $ref: '#/components/parameters/ruser'
        - $ref: '#/components/parameters/sgroup'
        - $ref: '#/components/parameters/suser'
      responses:
        '200':
          description: "Return a list of agent's processes results"
          content:
            application/json:
              schema:
                allOf:
                - $ref: '#/components/schemas/ApiResponse'
                - type: object
                  properties:
                    data:
                      allOf:
                        - $ref: '#/components/schemas/ListMetadata'
                        - type: object
                          properties:
                            items:
                              type: array
                              items:
                                $ref: '#/components/schemas/SyscollectorProcess'
              example:
                data:
                  totalItems: 120
                  items:
                  - scan:
                      id: 225991434
                      time: "2019-03-08T08:30:59Z"
                    fgroup: "root"
                    state: "S"
                    priority: 20
                    suser: "root"
                    ppid: 2196
                    vm_size: 13312
                    session: 2195
                    pid: "2204"
                    nlwp: 1
                    name: "bash"
                    euser: "root"
                    sgroup: "root"
                    size: 3328
                    stime: 0
                    nice: 0
                    argvs: "/tmp/vagrant-shell,172.17.0.100,master,node01"
                    share: 595
                    processor: 1
                    ruser: "root"
                    cmd: "bash"
                    egroup: "root"
                    rgroup: "root"
                    pgrp: 2195
                    resident: 659
                    utime: 0
                    tgid: 2204
                    start_time: 8
                    tty: 0
                  - scan:
                      id: 225991434
                      time: "2019-03-08T08:30:59Z"
                    fgroup: "root"
                    state: "I"
                    priority: 0
                    suser: "root"
                    ppid: 2
                    vm_size: 0
                    session: 0
                    pid: "121"
                    nlwp: 1
                    name: "charger_manager"
                    euser: "root"
                    sgroup: "root"
                    size: 0
                    stime: 0
                    nice: -20
                    share: 0
                    processor: 1
                    ruser: "root"
                    egroup: "root"
                    rgroup: "root"
                    pgrp: 0
                    resident: 0
                    utime: 0
                    tgid: 121
                    start_time: 1009
                    tty: 0
        default:
          $ref: '#/components/responses/ResponseError'

  /security/user/authenticate:
    get:
      tags:
      - login
      summary: 'User/password authentication to get an access token'
      description: 'This method should be called to get an API token. This token will expire at some time.'
      operationId: api.controllers.login_controller.login_user
      security:
        - basicAuth: []
      responses:
        '200':
          description: 'Login successful'
          content:
            application/json:
              schema:
                type: object
                properties:
                  token:
                    type: string
        '401':
          description: 'Access unauthorized'
        default:
          $ref: '#/components/responses/ResponseError'

externalDocs:
  description: Find more about Wazuh API usage
  url: 'https://documentation.wazuh.com/current/user-manual/api/index.html'<|MERGE_RESOLUTION|>--- conflicted
+++ resolved
@@ -3293,12 +3293,8 @@
   - name: syscollector
     description: 'Capability to collect interesting information for each agent'
 
-#security:
-<<<<<<< HEAD
-  #- jwt: []
-=======
-#   - jwt: []
->>>>>>> c5508773
+security:
+  - jwt: []
 
 paths:
   /:
