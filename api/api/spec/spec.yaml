--- conflicted
+++ resolved
@@ -4704,130 +4704,6 @@
                   items:
                     - ubuntu
 
-<<<<<<< HEAD
-  /cache/:
-    delete:
-      tags:
-        - cache
-      summary: 'Clear entire cache'
-      description: 'Clears entire cache'
-      operationId: api.controllers.cache_controller.delete_cache
-      parameters:
-        - $ref: '#/components/parameters/pretty'
-        - $ref: '#/components/parameters/wait_for_complete'
-      responses:
-        '200':
-          description: 'Cache delete'
-          content:
-            application/json:
-              schema:
-                allOf:
-                - $ref: '#/components/schemas/ApiResponse'
-                - type: object
-                  properties:
-                    data:
-                      $ref: '#/components/schemas/GroupCache'
-              example:
-                error: 0
-                data:
-                  all:
-                    -
-                  groups:
-    get:
-      tags:
-        - cache
-      summary: 'Get cache index'
-      description: 'Returns current cache index.'
-      operationId: api.controllers.cache_controller.get_cache
-      parameters:
-        - $ref: '#/components/parameters/pretty'
-        - $ref: '#/components/parameters/wait_for_complete'
-      responses:
-        '200':
-          description: 'Cache index'
-          content:
-            application/json:
-              schema:
-                allOf:
-                - $ref: '#/components/schemas/ApiResponse'
-                - type: object
-                  properties:
-                    data:
-                      $ref: '#/components/schemas/GroupCache'
-              example:
-                error: 0
-                data:
-                  all:
-                    -
-                  groups:
-
-  /cache/{group}:
-    delete:
-      tags:
-        - cache
-      summary: 'Clear group cache'
-      description: 'Clears cache of the specified group.'
-      operationId: api.controllers.cache_controller.delete_cache_group
-      parameters:
-        - $ref: '#/components/parameters/pretty'
-        - $ref: '#/components/parameters/wait_for_complete'
-        - $ref: '#/components/parameters/group_cache'
-      responses:
-        '200':
-          description: 'Cache group delete'
-          content:
-            application/json:
-              schema:
-                allOf:
-                - $ref: '#/components/schemas/ApiResponse'
-                - type: object
-                  properties:
-                    data:
-                      $ref: '#/components/schemas/GroupCache'
-              example:
-                error: 0
-                data:
-                  all:
-                    - /agents/stats/distinct?pretty&fields=os.platform
-                  groups:
-                    agents:
-                      - /agents/stats/distinct?pretty&fields=os.platform
-
-  /cache/config:
-    get:
-      tags:
-        - cache
-      summary: 'Return cache configuration.'
-      description: 'Returns cache configuration.'
-      operationId: api.controllers.cache_controller.get_cache_config
-      parameters:
-        - $ref: '#/components/parameters/pretty'
-        - $ref: '#/components/parameters/wait_for_complete'
-      responses:
-        '200':
-          description: 'Cache index'
-          content:
-            application/json:
-              schema:
-                allOf:
-                - $ref: '#/components/schemas/ApiResponse'
-                - type: object
-                  properties:
-                    data:
-                      $ref: '#/components/schemas/CacheConfig'
-              example:
-                error: 0
-                data:
-                  debug: false
-                  defaultDuration: 750
-                  enabled: false
-                  appendKey:
-                    -
-                  jsonp: false
-                  redisClient: false
-
-=======
->>>>>>> 84cecba3
   /ciscat/{agent_id}/results:
     get:
       tags:
