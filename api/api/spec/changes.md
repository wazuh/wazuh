## General
* Changed parameter **status** type *string* to *array*
* Date type use a standard format ISO-8601 defined by date-time format.
* Changed parameter **agent_id** type *integer* to *string* with minLength=3
* Changed all return parameters **agent_id** type *integer* to *string*
* Deleted all return parameters **path**, new API don't show any absolute path in responses.
* `error` field has been removed. Now error status is shown in HTTP status code (400 for client error and 500 for server error)
* `data` is never showing a human readable message. To be consistent, it will only contain an object or list of objects. In case
a human readable message is shown, the new field `message` will be used instead.
* Changed search negation from `!` to `-`.

## Active Response
### /active-response/:agent_id
* Parameters **command**, **Custom** and **Arguments** must be in body.
* **command** description changed.
* In response, `data` key is now moved to new `message` key

## Agents


### DELETE /agents
* Parameter **ids** must be in query, not in body because DELETE operations can't have a requestBody in OpenAPI 3
* In response, `msg` key is now moved to new `message` key

### GET /agents
* Parameter **os.name** renamed to **os_name**
* Parameter **os.platform** renamed to **os_platform**
* Parameter **os.version** renamed to **os_version**

### GET /agents/groups/{group_id}

### GET /agents/groups/{group_id}/configuration
* In response, `filter` key is now moved to new `filters` key

### PUT /agents/groups/{group_id}
* In response, `msg` key is now moved to new `message` key
* Verb changed to POST

### POST /agents
* Changed parameter **force** name to **force_time**

### POST /agents/:agent_id
* Verb changed to POST

### DELETE /agents/:agent_id
* Error: parameter **purge** type must be *boolean*, not *string*
* In response, `msg` key is now moved to new `message` key

### DELETE /agents/:agent_id/group
* In response, `data` key is now moved to new `message` key

### DELETE /agents/group/:group_id
* Parameter **agent_id** must be in query, not in body because DELETE operations can't have a requestBody in OpenAPI 3
* Changed parameter **agent_id** name to **list_agents**
* In response, `msg` key is now moved to new `message` key

### PUT /agents/group/:group_id
* Verb changed to PUT

### DELETE /agents/{agent_id}/group/{group_id}
* In response, `data` key is now moved to new `message` key

### PUT /agents/{agent_id}/group/{group_id}
* In response, `data` key is now moved to new `message` key

### DELETE /agents/groups
* Changed parameter **ids** name to **list_groups**
* Changed request parameters **ids** and **failed_ids** to **affected_groups** and **failed_groups**
* In response, `msg` key is now moved to new `message` key

### DELETE /agents/groups/:group_id
* In response, `msg` key is now moved to new `message` key

### POST /agents/groups/:group_id
* In response, now when group don't exists return a WazuhError and when agent don't exists return error infomation in failed_items section.

### PUT /agents/groups/:group_id
* In response, `data` key is now moved to new `message` key

### PUT /agents/groups/:group_id/configuration
* In response, `data` key is now moved to new `message` key
* Verb changed to PUT

<<<<<<< HEAD
### PUT /agents/groups/{group_id}/files/{file_name}
=======
### GET /agents/groups/{group_id}/files/{file_name}
* This endpoint has been split into 2 new endpoints (`GET /agents/groups/{group_id}/files/{file_name}/json` & `GET /agents/groups/{group_id}/files/{file_name}/xml`) because the response changes depending on the format.

### POST /agents/groups/{group_id}/files/{file_name}
>>>>>>> c6bc91af
* In response, `data` key is now moved to new `message` key
* Verb changed to PUT

### PUT /agents/{agent_id}/upgrade
* Changed parameter type **force** from integer to boolean
* In response, `data` key is now moved to new `message` key

### PUT /agents/{agent_id}/upgrade_custom
* In response, `data` key is now moved to new `message` key

### GET /agents/{agent_id}/upgrade_result
* In response, `data` key is now moved to new `message` key

### PUT /agents/:agent_id/restart
* In response, `msg` key is now moved to new `message` key

### POST/agents/insert
* Parameter **force** renamed to **force_after**

### GET/agents/:agent_id/key
* Response structure changed from `{"data": "agent_key"}` to `{"data": {"key": "agent_key"}}`

### PUT/agents/restart
* In response, `msg` key is now moved to new `message` key
* Verb changed to PUT

### PUT/agents/restart
* In response, `data` key is now moved to new `message` key

## Cache
### DELETE /cache 
### GET /cache 
### DELETE /cache{group} (Clear group cache)
### GET /cache/config 
* All cache endpoints have been removed

## Lists
### GET /lists
* Parameter **status** removed (It was not implemented)
* Changed parameter **path** functionality to a filter

### GET /list
* This endpoint provides the old functionality of GET /lists?**path**
* Parameter **path** is required

### GET /list/files
* This endpoint now returns **folder** substituting old **path**
* **path** parameter now returns folder/file 

## Cluster
### GET /cluster/{node_id}/stats
* Changed date format from YYYYMMDD to YYYY-MM-DD

### GET /cluster/{node_id}/files
* Now file contents are return in a structure like `{"data": {"contents": "file contents"}}`

### PUT /cluster/{node_id}/files
* In response, `data` key is now moved to new `message` key
* Verb changed to PUT

### DELETE /cluster/{node_id}/files
* In response, `data` key is now moved to new `message` key

### PUT /cluster/restart
* In response, `data` key is now moved to new `message` key

### PUT /cluster/{node_id}/restart
* In response, `data` key is now moved to new `message` key

### GET /cluster/configuration/validation
* Now errors are shown in a different schema with a HTTP status 400. Errors follow the generic error format and are shown
in `dapi_errors` key

### GET /cluster/{node_id}/configuration/validation
* Now errors are shown in a different schema with a HTTP status 400. Errors follow the generic error format and are shown
in `dapi_errors` key

## Decoders
### GET /decoders
* In response, `regex` key is now an array

### GET /decoders/{decoders_name}
* In response, `regex` key is now an array

### GET /decoders/files
* Parameter **download** removed

### GET /decoders/files/{file_id}/download
* This endpoint provides the functionality of GET /decoders/files with the old removed **download** param 

### GET /decoders/parents
* In response, `regex` key is now an array

## Experimental
### General
* Changed **ram_free**, **ram_total**, **cpu_cores** type to integer and **cpu_mhz** type to number float
* Deleded all parameters **agent_id** from all endpoints

### DELETE/experimental/syscheck
* In response, `data` key is now moved to new `message` key

### /experimental/syscollector/netiface
* Changed **mtu**, **tx_packets**, **rx_packets**, **tx_bytes**, **rx_bytes**, **tx_errors**, **rx_errors**, **tx_dropped** and **rx_dropped** parameters to type integer.

### /experimental/syscollector/processes
* Parameter **pid** renamed to **process_pid**
* Parameter **status** renamed to **process_status**
* Parameter **name** renamed to **process_name**

## Manager

### GET /manager/files
* Now file contents are return in a structure like `{"data": {"contents": "file contents"}}`

### PUT /manager/files
* In response, `data` key is now moved to new `message` key
* Verb changed to PUT

### DELETE /manager/files
* In response, `data` key is now moved to new `message` key

### GET /manager/stats
* Changed date format from YYYYMMDD to YYYY-MM-DD

### GET/manager/info
* Parameter `openssl_support` is now a boolean.

### PUT/manager/restart
* In response, `data` key is now moved to new `message` key

### GET/manager/stats/weekly
* Parameter **hours** changed to **averages**.

### GET/manager/configuration
* Output now always follow the same structure. See spec schema response carefully.

## Rootcheck
### PUT/rootcheck
* In response, `data` key is now moved to new `message` key

### DELETE/rootcheck
* In response, `data` key is now moved to new `message` key

### PUT/rootcheck/:agent_id
* In response, `data` key is now moved to new `message` key

### DELETE/rootcheck/:agent_id
* In response, `data` key is now moved to new `message` key

## Rules
### GET/rules/files
* Parameter **download** removed

### GET/rules/files/:file/download
* This endpoint provides the functionality of GET /rules/files with the old removed **download** param 

## Syscheck
### PUT/syscheck
* In response, `data` key is now moved to new `message` key

### PUT/syscheck/{agent_id}
* In response, `data` key is now moved to new `message` key

### DELETE/syscheck/{agent_id}
* In response, `data` key is now moved to new `message` key

## Syscollector
### /syscollector/:agent_id/netaddr
* Added **agent_id** parameter.

### /syscollector/:agent_id/netiface
* Added **agent_id** parameter.

### /syscollector/:agent_id/netiface
* Added **agent_id** parameter.

### /syscollector/:agent_id/netaddr
* Parameter **iface_name** renamed to **iface**
* Removed parameter **iface_name** from all endpoints

## Version
### GET /version 
* Removed endpoint<|MERGE_RESOLUTION|>--- conflicted
+++ resolved
@@ -81,14 +81,10 @@
 * In response, `data` key is now moved to new `message` key
 * Verb changed to PUT
 
-<<<<<<< HEAD
-### PUT /agents/groups/{group_id}/files/{file_name}
-=======
 ### GET /agents/groups/{group_id}/files/{file_name}
 * This endpoint has been split into 2 new endpoints (`GET /agents/groups/{group_id}/files/{file_name}/json` & `GET /agents/groups/{group_id}/files/{file_name}/xml`) because the response changes depending on the format.
 
-### POST /agents/groups/{group_id}/files/{file_name}
->>>>>>> c6bc91af
+### PUT /agents/groups/{group_id}/files/{file_name}
 * In response, `data` key is now moved to new `message` key
 * Verb changed to PUT
 
