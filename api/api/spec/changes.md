--- conflicted
+++ resolved
@@ -35,14 +35,11 @@
 
 ### DELETE /agents/groups
 * Changed parameter **ids** name to **list_groups**
-<<<<<<< HEAD
-
-### GET /lists
-* Parameter **status** renamed to **list_status**
-=======
 * Changed request parameters **ids** and **failed_ids** to **affected_groups** and **failed_groups**
 
 ##Cache
 ### DELETE /cache (Clear group cache)
 * Changed path to **/cache/:group_id** because this path is used in other endpoint.
->>>>>>> 23d526ab
+
+### GET /lists
+* Parameter **status** renamed to **list_status**