--- conflicted
+++ resolved
@@ -227,13 +227,10 @@
 ### /syscollector/:agent_id/netiface
 * Added **agent_id** parameter.
 
-<<<<<<< HEAD
-=======
 ### /syscollector/:agent_id/netaddr
 * Parameter **iface_name** renamed to **iface**
 * Removed parameter **iface_name** from all endpoints
 
->>>>>>> dd9bd47c
 ## Version
 ### GET /version 
 * Removed endpoint