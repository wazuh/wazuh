## General
* Changed parameter **status** type *string* to *array*
* Date type use a standard format ISO-8601 defined by date-time format.
* Changed parameter **agent_id** type *integer* to *string* with minLength=3
* Changed all return parameters **agent_id** type *integer* to *string*
* Deleted all return parameters **path**, new API don't show any absolute path in responses.
* `error` field has been removed. Now error status is shown in HTTP status code (400 for client error and 500 for server error)
* `data` is never showing a human readable message. To be consistent, it will only contain an object or list of objects. In case
a human readable message is shown, the new field `message` will be used instead.
* Changed search negation from `!` to `-`.

## Active Response
### /active-response/:agent_id
* Parameters **command**, **Custom** and **Arguments** must be in body.
* **command** description changed.
* In response, `data` key is now moved to new `message` key

## Agents


### DELETE /agents
* Parameter **ids** must be in query, not in body because DELETE operations can't have a requestBody in OpenAPI 3
* Parameter **status** renamed to **agent_status**
* In response, `msg` key is now moved to new `message` key

### GET /agents
* Parameter **status** renamed to **agent_status**
* Parameter **os.name** renamed to **os_name**
* Parameter **os.platform** renamed to **os_platform**
* Parameter **os.version** renamed to **os_version**

### GET /agents/groups/{group_id}
* Parameter **status** renamed to **agent_status**

### POST /agents/groups/{group_id}
* In response, `msg` key is now moved to new `message` key

### POST /agents
* Changed parameter **force** name to **force_time**

### DELETE /agents/:agent_id
* Error: parameter **purge** type must be *boolean*, not *string*
* In response, `msg` key is now moved to new `message` key

### DELETE /agents/:agent_id/group
* In response, `data` key is now moved to new `message` key

### DELETE /agents/group/:group_id
* Parameter **agent_id** must be in query, not in body because DELETE operations can't have a requestBody in OpenAPI 3
* Changed parameter **agent_id** name to **list_agents**
* In response, `msg` key is now moved to new `message` key

### DELETE /agents/{agent_id}/group/{group_id}
* In response, `data` key is now moved to new `message` key

### PUT /agents/{agent_id}/group/{group_id}
* In response, `data` key is now moved to new `message` key

### DELETE /agents/groups
* Changed parameter **ids** name to **list_groups**
* Changed request parameters **ids** and **failed_ids** to **affected_groups** and **failed_groups**
* In response, `msg` key is now moved to new `message` key

### DELETE /agents/groups/:group_id
* In response, `msg` key is now moved to new `message` key

### PUT /agents/groups/:group_id
* In response, `data` key is now moved to new `message` key

### POST /agents/groups/:group_id/configuration
* In response, `data` key is now moved to new `message` key

### POST /agents/groups/{group_id}/files/{file_name}
* In response, `data` key is now moved to new `message` key

### PUT /agents/{agent_id}/upgrade
* Changed parameter type **force** from integer to boolean
* In response, `data` key is now moved to new `message` key

### PUT /agents/{agent_id}/upgrade_custom
* In response, `data` key is now moved to new `message` key

### GET /agents/{agent_id}/upgrade_result
* In response, `data` key is now moved to new `message` key

### PUT /agents/:agent_id/restart
* In response, `msg` key is now moved to new `message` key

### POST/agents/insert
* Parameter **force** renamed to **force_after**

### GET/agents/:agent_id/key
* Response structure changed from `{"data": "agent_key"}` to `{"data": {"key": "agent_key"}}`

### POST/agents/restart
* In response, `msg` key is now moved to new `message` key

### PUT/agents/restart
* In response, `data` key is now moved to new `message` key

## Cache
### DELETE /cache 
### GET /cache 
### DELETE /cache{group} (Clear group cache)
### GET /cache/config 
* All cache endpoints have been removed

### GET /lists
* Parameter **status** renamed to **list_status**

## Cluster
### GET /cluster/{node_id}/stats
* Changed date format from YYYYMMDD to YYYY-MM-DD

### GET /cluster/{node_id}/files
* Now file contents are return in a structure like `{"data": {"contents": "file contents"}}`

### POST /cluster/{node_id}/files
* In response, `data` key is now moved to new `message` key

### DELETE /cluster/{node_id}/files
* In response, `data` key is now moved to new `message` key

### PUT /cluster/restart
* In response, `data` key is now moved to new `message` key

### PUT /cluster/{node_id}/restart
* In response, `data` key is now moved to new `message` key

### GET /cluster/configuration/validation
* Now errors are shown in a different schema with a HTTP status 400. See spec for more details.

### GET /cluster/{node_id}/configuration/validation
* Now errors are shown in a different schema with a HTTP status 400. See spec for more details.

<<<<<<< HEAD
### GET /cluster/{node_id}/configuration/{component}/{configuration}
* Now errors are shown in a different schema with a HTTP status 400. See spec for more details.

=======
## Decoders
### GET /decoders
* In response, `regex` key is now an array

### GET /decoders/{decoders_name}
* In response, `regex` key is now an array

### GET /decoders/files
* Parameter **download** removed

### GET /decoders/files/{file_id}/download
* This endpoint provides the functionality of GET /decoders/files with the old removed **download** param 

### GET /decoders/parents
* In response, `regex` key is now an array
>>>>>>> d76df773

## Experimental
### General
* Changed **ram_free**, **ram_total**, **cpu_cores** type to integer and **cpu_mhz** type to number float
* Deleded all parameters **agent_id** from all endpoints

### DELETE/experimental/syscheck
* In response, `data` key is now moved to new `message` key

### /experimental/syscollector/netiface
* Changed **mtu**, **tx_packets**, **rx_packets**, **tx_bytes**, **rx_bytes**, **tx_errors**, **rx_errors**, **tx_dropped** and **rx_dropped** parameters to type integer.

### /experimental/syscollector/processes
* Parameter **pid** renamed to **process_pid**
* Parameter **status** renamed to **process_status**
* Parameter **name** renamed to **process_name**

## Manager

### GET /manager/files
* Now file contents are return in a structure like `{"data": {"contents": "file contents"}}`

### POST /manager/files
* In response, `data` key is now moved to new `message` key

### DELETE /manager/files
* In response, `data` key is now moved to new `message` key

### GET /manager/stats
* Changed date format from YYYYMMDD to YYYY-MM-DD

### GET/manager/info
* Parameter `openssl_support` is now a boolean.

### PUT/manager/restart
* In response, `data` key is now moved to new `message` key

### GET/manager/stats/weekly
* Parameter **hours** changed to **averages**.

## Rootcheck
### PUT/rootcheck
* In response, `data` key is now moved to new `message` key

### DELETE/rootcheck
* In response, `data` key is now moved to new `message` key

### PUT/rootcheck/:agent_id
* In response, `data` key is now moved to new `message` key

### DELETE/rootcheck/:agent_id
* In response, `data` key is now moved to new `message` key


## Syscheck
### PUT/syscheck
* In response, `data` key is now moved to new `message` key

### PUT/syscheck/{agent_id}
* In response, `data` key is now moved to new `message` key

### DELETE/syscheck/{agent_id}
* In response, `data` key is now moved to new `message` key

## Syscollectior
### /syscollector/:agent_id/netaddr
* Added **agent_id** parameter.

### /syscollector/:agent_id/netiface
* Added **agent_id** parameter.

## Version
### GET /version 
* Removed endpoint<|MERGE_RESOLUTION|>--- conflicted
+++ resolved
@@ -133,11 +133,9 @@
 ### GET /cluster/{node_id}/configuration/validation
 * Now errors are shown in a different schema with a HTTP status 400. See spec for more details.
 
-<<<<<<< HEAD
 ### GET /cluster/{node_id}/configuration/{component}/{configuration}
 * Now errors are shown in a different schema with a HTTP status 400. See spec for more details.
 
-=======
 ## Decoders
 ### GET /decoders
 * In response, `regex` key is now an array
@@ -153,7 +151,6 @@
 
 ### GET /decoders/parents
 * In response, `regex` key is now an array
->>>>>>> d76df773
 
 ## Experimental
 ### General
