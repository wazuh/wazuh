--- conflicted
+++ resolved
@@ -44,14 +44,11 @@
 import operator
 from datetime import datetime
 from datetime import timedelta
-<<<<<<< HEAD
 from multiprocessing import Pool
-=======
 from time import mktime
 # Python 2/3 compatibility
 if sys.version_info[0] == 3:
     unicode = str
->>>>>>> b667bc36
 
 
 ################################################################################
@@ -2043,14 +2040,6 @@
                 service_type = AWSInspector
             else:
                 raise Exception("Invalid type of service")
-<<<<<<< HEAD
-            # iterate if there are two regions or more
-            service = service_type(reparse=options.reparse, access_key=options.access_key,
-                secret_key=options.secret_key, aws_profile=options.aws_profile,
-                iam_role_arn=options.iam_role_arn, only_logs_after=options.only_logs_after,
-                region=options.regions, worker_count=options.worker_count)
-            service.get_alerts()
-=======
 
             if not options.regions:
                 debug("+++ Warning: No regions were specified, trying to get events from all regions", 1)
@@ -2062,9 +2051,8 @@
                 service = service_type(reparse=options.reparse, access_key=options.access_key,
                     secret_key=options.secret_key, aws_profile=options.aws_profile,
                     iam_role_arn=options.iam_role_arn, only_logs_after=options.only_logs_after,
-                    region=region)
+                    region=region, worker_count=options.worker_count)
                 service.get_alerts()
->>>>>>> b667bc36
 
     except Exception as err:
         debug("+++ Error: {}".format(err.message), 2)
