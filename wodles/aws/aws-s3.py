--- conflicted
+++ resolved
@@ -219,10 +219,8 @@
 
     This is an abstract class
     """
-<<<<<<< HEAD
-
-=======
->>>>>>> e5bcd5e5
+
+    
     def __init__(self, reparse, access_key, secret_key, profile, iam_role_arn,
                  bucket, only_logs_after, skip_on_error, account_alias,
                  max_queue_buffer, prefix, delete_file):
@@ -471,11 +469,7 @@
                 last_key = query_last_key.fetchone()[0]
             except TypeError as e:
                 # if DB is empty for a region
-<<<<<<< HEAD
-                last_key = self.marker_only_logs_after(aws_region, aws_account_id, self.only_logs_after)
-=======
                 last_key = self.marker_only_logs_after(aws_region, aws_account_id)
->>>>>>> e5bcd5e5
 
         filter_args = {
             'Bucket': self.bucket,
