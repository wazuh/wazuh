--- conflicted
+++ resolved
@@ -68,10 +68,7 @@
 from os import path
 import operator
 from datetime import datetime
-<<<<<<< HEAD
-=======
 import itertools
->>>>>>> c5533aa6
 
 ################################################################################
 # Constants
@@ -782,11 +779,7 @@
 
 class AWSService(WazuhIntegration):
     """
-<<<<<<< HEAD
-    Class for getting AWS Inspector logs
-=======
     Class for getting AWS Services logs from API
->>>>>>> c5533aa6
     :param access_key: AWS access key id
     :param secret_key: AWS secret access key
     :param profile: AWS profile
@@ -807,53 +800,10 @@
     def format_message(self, msg):
         return {'integration': 'aws', 'aws': msg}
 
-<<<<<<< HEAD
-    def send_describe_findings(self, arn_list):
-        if len(arn_list) == 0:
-            debug('+++ There are not new events', 1)
-        else:
-            debug('+++ Processing new events...', 1)
-            response = self.client.describe_findings(findingArns=arn_list)['findings']
-            for elem in response:
-                self.send_msg(self.format_message(elem))
-
-=======
->>>>>>> c5533aa6
     def get_last_log_date(self):
         return '{Y}-{m}-{d} 00:00:00.0'.format(Y=self.only_logs_after[0:4],
             m=self.only_logs_after[4:6], d=self.only_logs_after[6:8])
 
-<<<<<<< HEAD
-    def get_alerts(self):
-        initial_date = self.get_last_log_date()
-        self.init_db(self.sql_create_table)
-        try:
-            # if DB is empty write initial date
-            self.db_cursor.execute(self.sql_insert_value.format(initial_date))
-            self.db_cursor.execute(self.sql_find_last_scan)
-            last_scan = self.db_cursor.fetchone()[0]
-        except sqlite3.IntegrityError:
-            self.db_cursor.execute(self.sql_find_last_scan)
-            last_scan = self.db_cursor.fetchone()[0]
-        datetime_last_scan = datetime.strptime(last_scan, '%Y-%m-%d %H:%M:%S.%f')
-        # get current time (UTC)
-        datetime_current = datetime.utcnow()
-        # describe_findings only retrieves 100 results per call
-        response = self.client.list_findings(maxResults=100, filter={'creationTimeRange':
-            {'beginDate': datetime_last_scan, 'endDate': datetime_current}})
-        self.send_describe_findings(response['findingArns'])
-        # iterate if there are more elements
-        while 'nextToken' in response:
-            response = self.client.list_findings(maxResults=100, nextToken=response['nextToken'], filter={'creationTimeRange':
-            {'beginDate': datetime_last_scan, 'endDate': datetime_current}})
-            self.send_describe_findings(response['findingArns'])
-        # insert last scan in DB
-        self.db_cursor.execute(self.sql_insert_value.format(datetime_current))
-        # close connection with DB
-        self.close_db()
-
-=======
->>>>>>> c5533aa6
 
 class AWSInspector(AWSService):
     """
@@ -896,8 +846,6 @@
             aws_profile=aws_profile, iam_role_arn=iam_role_arn, only_logs_after=only_logs_after,
             service_name='inspector', region=region)
 
-<<<<<<< HEAD
-=======
     def send_describe_findings(self, arn_list):
         if len(arn_list) == 0:
             debug('+++ There are not new events', 1)
@@ -934,7 +882,6 @@
         self.db_cursor.execute(self.sql_insert_value.format(datetime_current))
         # close connection with DB
         self.close_db()
->>>>>>> c5533aa6
 
 ################################################################################
 # Functions
