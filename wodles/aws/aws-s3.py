--- conflicted
+++ resolved
@@ -96,7 +96,6 @@
     :param bucket: Bucket name to extract logs from
     """
 
-<<<<<<< HEAD
     def __init__(self, access_key, secret_key, aws_profile, iam_role_arn,
              service_name=None, region=None, bucket=None):
         # SQL queries
@@ -109,27 +108,7 @@
                                 type='table';"""
 
         self.sql_db_optimize = "PRAGMA optimize;"
-        
-=======
-    def __init__(self, reparse, access_key, secret_key, profile, iam_role_arn,
-                 bucket, only_logs_after, skip_on_error, account_alias,
-                 prefix, delete_file):
-        """
-        AWS Bucket constructor.
-
-        :param reparse: Wether to parse already parsed logs or not
-        :param access_key: AWS access key id
-        :param secret_key: AWS secret access key
-        :param profile: AWS profile
-        :param iam_role_arn: IAM Role
-        :param bucket: Bucket name to extract logs from
-        :param only_logs_after: Date after which obtain logs.
-        :param skip_on_error: Wether to continue processing logs or stop when an error takes place
-        :param account_alias: Alias of the AWS account where the bucket is.
-        :param prefix: Prefix to filter files in bucket
-        :param delete_file: Wether to delete an already processed file from a bucket or not
-        """
->>>>>>> 5fb154fc
+
         self.wazuh_path = open('/etc/ossec-init.conf').readline().split('"')[1]
         self.wazuh_queue = '{0}/queue/ossec/queue'.format(self.wazuh_path)
         self.wazuh_wodle = '{0}/wodles/aws'.format(self.wazuh_path)
@@ -140,21 +119,9 @@
         # db_name is an instance variable of subclass
         self.db_path = "{0}/{1}.db".format(self.wazuh_wodle, self.db_name)
         self.db_connector = sqlite3.connect(self.db_path)
-<<<<<<< HEAD
         self.db_cursor = self.db_connector.cursor()
         if bucket:
             self.bucket = bucket
-=======
-        self.retain_db_records = 5000
-        self.reparse = reparse
-        self.bucket = bucket
-        self.client = self.get_s3_client(access_key, secret_key, profile, iam_role_arn)
-        self.only_logs_after = datetime.strptime(only_logs_after, "%Y%m%d")
-        self.skip_on_error = skip_on_error
-        self.account_alias = account_alias
-        self.prefix = prefix
-        self.delete_file = delete_file
->>>>>>> 5fb154fc
 
     def get_client(self, access_key, secret_key, profile, iam_role_arn, service_name, region_name, bucket):
         conn_args = {}
@@ -255,7 +222,7 @@
 
     def __init__(self, reparse, access_key, secret_key, profile, iam_role_arn,
                  bucket, only_logs_after, skip_on_error, account_alias,
-                 max_queue_buffer, prefix, delete_file):
+                 prefix, delete_file):
         """
         AWS Bucket constructor.
 
@@ -268,7 +235,6 @@
         :param only_logs_after: Date after which obtain logs.
         :param skip_on_error: Wether to continue processing logs or stop when an error takes place
         :param account_alias: Alias of the AWS account where the bucket is.
-        :param max_queue_buffer: Maximum event length
         :param prefix: Prefix to filter files in bucket
         :param delete_file: Wether to delete an already processed file from a bucket or not
         """
@@ -368,7 +334,6 @@
         self.only_logs_after = datetime.strptime(only_logs_after, "%Y%m%d")
         self.skip_on_error = skip_on_error
         self.account_alias = account_alias
-        self.max_queue_buffer = max_queue_buffer
         self.prefix = prefix
         self.delete_file = delete_file
 
@@ -527,7 +492,7 @@
                     my_event[name] = value[0]
                 elif isinstance(value, dict):
                     single_element_list_to_dictionary(my_event[name])
-        
+
         # turn some list fields into dictionaries
         single_element_list_to_dictionary(event)
 
@@ -535,7 +500,7 @@
         # Only add this field if the sourceIPAddress is an IP and not a DNS.
         if 'sourceIPAddress' in event['aws'] and re.match(r'\d+\.\d+.\d+.\d+', event['aws']['sourceIPAddress']):
             event['aws']['source_ip_address'] = event['aws']['sourceIPAddress']
-        
+
         return event
 
     def decompress_file(self, log_key):
@@ -634,7 +599,7 @@
                     else:
                         debug("++ Skipping previously processed file: {file}".format(file=bucket_file['Key']), 1)
                         continue
-                
+
                 debug("++ Found new log: {0}".format(bucket_file['Key']), 2)
                 # Get the log file from S3 and decompress it
                 log_json = self.get_log_file(aws_account_id, bucket_file['Key'])
@@ -652,7 +617,7 @@
                 new_s3_args = self.build_s3_filter_args(aws_account_id, aws_region, True)
                 new_s3_args['ContinuationToken'] = bucket_files['NextContinuationToken']
                 bucket_files = self.client.list_objects_v2(**new_s3_args)
-                
+
                 if 'Contents' not in bucket_files:
                     debug("+++ No logs to process in bucket: {}/{}".format(aws_account_id, aws_region), 1)
                     return
@@ -666,7 +631,7 @@
                                 file=bucket_file['Key']), 1)
                         else:
                             debug("++ Skipping previously processed file: {file}".format(file=bucket_file['Key']), 1)
-                            continue      
+                            continue
                     debug("++ Found new log: {0}".format(bucket_file['Key']), 2)
                     # Get the log file from S3 and decompress it
                     log_json = self.get_log_file(aws_account_id, bucket_file['Key'])
@@ -1080,7 +1045,7 @@
                                 file=bucket_file['Key']), 1)
                         else:
                             debug("++ Skipping previously processed file: {file}".format(file=bucket_file['Key']), 1)
-                            continue 
+                            continue
                     debug("++ Found new log: {0}".format(bucket_file['Key']), 2)
                     # Get the log file from S3 and decompress it
                     log_json = self.get_log_file(aws_account_id, bucket_file['Key'])
@@ -1610,7 +1575,6 @@
         debug_level = int(options.debug)
         debug('+++ Debug mode on - Level: {debug}'.format(debug=options.debug), 1)
 
-<<<<<<< HEAD
     try:
         if options.logBucket:
             if options.type.lower() == 'cloudtrail':
@@ -1629,7 +1593,7 @@
                            secret_key=options.secret_key, profile=options.aws_profile,
                            iam_role_arn=options.iam_role_arn, bucket=options.logBucket,
                            only_logs_after=options.only_logs_after, skip_on_error=options.skip_on_error,
-                           account_alias=options.aws_account_alias, max_queue_buffer=max_queue_buffer,
+                           account_alias=options.aws_account_alias,
                            prefix=options.trail_prefix, delete_file=options.deleteFile)
             bucket.iter_bucket(options.aws_account_id, options.regions)
         elif options.service:
@@ -1647,14 +1611,6 @@
         debug("+++ Error: {}".format(err.message), 2)
         print("ERROR: {}".format(err.message))
         sys.exit(12)
-=======
-    bucket_type = AWSCloudtrailBucket if options.type.lower() == 'cloudtrail' else AWSFirehouseBucket
-    bucket = bucket_type(options.reparse, options.access_key, options.secret_key,
-                         options.aws_profile, options.iam_role_arn, options.logBucket,
-                         options.only_logs_after, options.skip_on_error,
-                         options.aws_account_alias, options.trail_prefix, options.deleteFile)
-    bucket.iter_bucket(options.aws_account_id, options.regions)
->>>>>>> 5fb154fc
 
 
 if __name__ == '__main__':
