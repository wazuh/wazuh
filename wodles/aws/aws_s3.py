#!/usr/bin/env python3

# Import AWS S3
#
# Copyright (C) 2015, Wazuh Inc.
# Copyright: GPLv3
#
# Updated by Jeremy Phillips <jeremy@uranusbytes.com>
#
# Error Codes:
#   1 - Unknown
#   2 - SIGINT
#   3 - Invalid credentials to access S3 bucket
#   4 - boto3 module missing
#   5 - Unexpected error accessing SQLite DB
#   6 - Unable to create SQLite DB
#   7 - Unexpected error querying/working with objects in S3
#   8 - Failed to decompress file
#   9 - Failed to parse file
#   10 - pyarrow module missing
#   11 - Unable to connect to Wazuh
#   12 - Invalid type of bucket
#   13 - Unexpected error sending message to Wazuh
#   14 - Empty bucket
#   15 - Invalid endpoint URL
#   16 - Throttling error
#   17 - Invalid key format
#   18 - Invalid prefix
#   19 - The server datetime and datetime of the AWS environment differ
#   20 - Unable to find SQS
#   21 - Failed fetch/delete from SQS
<<<<<<< HEAD
#   22 - Invalid region
=======

>>>>>>> c3565999

import argparse
import configparser
import signal
import socket
import sqlite3
import sys

try:
    import boto3
except ImportError:
    print('ERROR: boto3 module is required.')
    sys.exit(4)

try:
    import pyarrow.parquet as pq
except ImportError:
    print('ERROR: pyarrow module is required.')
    sys.exit(10)

import botocore
import json
import csv
import gzip
import zipfile
import re
import io
import zlib
from os import path
import operator
from datetime import datetime, timezone
from time import mktime

sys.path.insert(0, path.dirname(path.dirname(path.abspath(__file__))))
import utils

# Python 2/3 compatibility
if sys.version_info[0] == 3:
    unicode = str

################################################################################
# Constants
################################################################################

CREDENTIALS_URL = 'https://documentation.wazuh.com/current/amazon/services/prerequisites/credentials.html'
RETRY_CONFIGURATION_URL = 'https://documentation.wazuh.com/current/amazon/services/prerequisites/considerations.html#Connection-configuration-for-retries'
DEPRECATED_MESSAGE = 'The {name} authentication parameter was deprecated in {release}. ' \
                     'Please use another authentication method instead. Check {url} for more information.'
GUARDDUTY_URL = 'https://documentation.wazuh.com/current/amazon/services/supported-services/guardduty.html'
GUARDDUTY_DEPRECATED_MESSAGE = 'The functionality to process GuardDuty logs stored in S3 via Kinesis was deprecated ' \
                               'in {release}. Consider configuring GuardDuty to store its findings directly in an S3 ' \
                               'bucket instead. Check {url} for more information. '
DEFAULT_AWS_CONFIG_PATH = path.join(path.expanduser('~'), '.aws', 'config')

# Enable/disable debug mode
debug_level = 0
INVALID_CREDENTIALS_ERROR_CODE = "SignatureDoesNotMatch"
INVALID_REQUEST_TIME_ERROR_CODE = "RequestTimeTooSkewed"
THROTTLING_EXCEPTION_ERROR_CODE = "ThrottlingException"

INVALID_CREDENTIALS_ERROR_MESSAGE = "Invalid credentials to access S3 Bucket"
INVALID_REQUEST_TIME_ERROR_MESSAGE = "The server datetime and datetime of the AWS environment differ"
THROTTLING_EXCEPTION_ERROR_MESSAGE = "The '{name}' request was denied due to request throttling. If the problem persists" \
                                     " check the following link to learn how to use the Retry configuration to avoid it: " \
                                     f"'{RETRY_CONFIGURATION_URL}'"

ALL_REGIONS = [
    'us-east-1', 'us-east-2', 'us-west-1', 'us-west-2', 'ap-northeast-1', 'ap-northeast-2', 'ap-southeast-2',
    'ap-south-1', 'eu-central-1', 'eu-west-1'
]



################################################################################
# Classes
################################################################################


class WazuhIntegration:
    """
    Class with common methods
    :param access_key: AWS access key id
    :param secret_key: AWS secret access key
    :param aws_profile: AWS profile
    :param iam_role_arn: IAM Role
    :param service name: Name of the service (s3 for services which stores logs in buckets)
    :param region: Region of service
    :param bucket: Bucket name to extract logs from
    :param iam_role_duration: The desired duration of the session that is going to be assumed.
    :param external_id: AWS external ID for IAM Role assumption
    """

    def __init__(self, access_key, secret_key, aws_profile, iam_role_arn,
                 service_name=None, region=None, bucket=None, discard_field=None,
                 discard_regex=None, sts_endpoint=None, service_endpoint=None, iam_role_duration=None,
                 external_id=None):
        # SQL queries
        self.sql_find_table_names = """
            SELECT
                tbl_name
            FROM
                sqlite_master
            WHERE
                type='table';"""

        self.sql_db_optimize = "PRAGMA optimize;"

        self.sql_create_metadata_table = """
            CREATE TABLE metadata (
                key 'text' NOT NULL,
                value 'text' NOT NULL,
                PRIMARY KEY (key, value));
            """

        self.sql_get_metadata_version = """
            SELECT
                value
            FROM
                metadata
            WHERE
                key='version';
            """

        self.sql_find_table = """
            SELECT
                tbl_name
            FROM
                sqlite_master
            WHERE
                type='table' AND
                name=:name;
            """

        self.sql_insert_version_metadata = """
            INSERT INTO metadata (
                key,
                value)
            VALUES (
                'version',
                :wazuh_version);"""

        self.sql_update_version_metadata = """
            UPDATE
                metadata
            SET
                value=:wazuh_version
            WHERE
                key='version';
            """

        self.sql_drop_table = "DROP TABLE {table_name};"

        self.wazuh_path = utils.find_wazuh_path()
        self.wazuh_version = utils.get_wazuh_version()
        self.wazuh_queue = '{0}/queue/sockets/queue'.format(self.wazuh_path)
        self.wazuh_wodle = '{0}/wodles/aws'.format(self.wazuh_path)
        self.msg_header = "1:Wazuh-AWS:"
        # GovCloud regions
        self.gov_regions = {'us-gov-east-1', 'us-gov-west-1'}

        self.connection_config = self.default_config()

        self.client = self.get_client(access_key=access_key,
                                      secret_key=secret_key,
                                      profile=aws_profile,
                                      iam_role_arn=iam_role_arn,
                                      service_name=service_name,
                                      bucket=bucket,
                                      region=region,
                                      sts_endpoint=sts_endpoint,
                                      service_endpoint=service_endpoint,
                                      iam_role_duration=iam_role_duration,
                                      external_id=external_id
                                      )
<<<<<<< HEAD


=======
>>>>>>> c3565999
        if hasattr(self, 'db_name'):  # If db_name is present, the subclass is not part of the SecLake process
            # db_name is an instance variable of subclass
            self.db_path = "{0}/{1}.db".format(self.wazuh_wodle, self.db_name)
            self.db_connector = sqlite3.connect(self.db_path)
            self.db_cursor = self.db_connector.cursor()
<<<<<<< HEAD
            self.check_metadata_version()
        if bucket:
            self.bucket = bucket

=======
            self.old_version = None  # for DB migration if it is necessary
            self.check_metadata_version()
        if bucket:
            self.bucket = bucket
>>>>>>> c3565999
        self.discard_field = discard_field
        self.discard_regex = re.compile(fr'{discard_regex}')
        # to fetch logs using this date if no only_logs_after value was provided on the first execution
        self.default_date = datetime.utcnow().replace(hour=0, minute=0, second=0, microsecond=0, tzinfo=timezone.utc)

    def check_metadata_version(self):
        try:
            query_metadata = self.db_connector.execute(self.sql_find_table, {'name': 'metadata'})
            metadata = True if query_metadata.fetchone() else False
            if metadata:
                query_version = self.db_connector.execute(self.sql_get_metadata_version)
                metadata_version = query_version.fetchone()[0]
                # update Wazuh version in metadata table
                if metadata_version != self.wazuh_version:
                    self.db_connector.execute(self.sql_update_version_metadata, {'wazuh_version': self.wazuh_version})
                    self.db_connector.commit()
            else:
                # create metadate table
                self.db_connector.execute(self.sql_create_metadata_table)
                # insert wazuh version value
                self.db_connector.execute(self.sql_insert_version_metadata, {'wazuh_version': self.wazuh_version})
                self.db_connector.commit()
                # delete old tables if its exist
                self.delete_deprecated_tables()
        except Exception as e:
            print('ERROR: Error creating metadata table: {}'.format(e))
            sys.exit(5)

    def delete_deprecated_tables(self):
        query_tables = self.db_connector.execute(self.sql_find_table_names)
        tables = query_tables.fetchall()
        for table in tables:
            if 'log_progress' in table:
                self.db_connector.execute(self.sql_drop_table.format(table='log_progress'))
            elif 'trail_progress' in table:
                self.db_connector.execute(self.sql_drop_table.format(table='trail_progress'))

    @staticmethod
    def default_config():
        args = {}
        if not path.exists(DEFAULT_AWS_CONFIG_PATH):
            args['config'] = botocore.config.Config(
                retries={
                    'max_attempts': 10,
                    'mode': 'standard'
                }
            )
            debug(
                f"Generating default configuration for retries: mode {args['config'].retries['mode']} - max_attempts {args['config'].retries['max_attempts']}",
                2)
        else:
            debug(f'Found configuration for connection retries in {path.join(path.expanduser("~"), ".aws", "config")}',
                  2)

        return args

    def get_client(self, access_key, secret_key, profile, iam_role_arn, service_name,
                   bucket, region=None,
                   sts_endpoint=None, service_endpoint=None, iam_role_duration=None, external_id=None):

        conn_args = {}

        if access_key is not None and secret_key is not None:
            print(DEPRECATED_MESSAGE.format(name="access_key and secret_key", release="4.4", url=CREDENTIALS_URL))
            conn_args['aws_access_key_id'] = access_key
            conn_args['aws_secret_access_key'] = secret_key

        if profile is not None:
            conn_args['profile_name'] = profile

        # set region name
        if region and service_name in ('inspector', 'cloudwatchlogs'):
            conn_args['region_name'] = region
        else:
            # it is necessary to set region_name for GovCloud regions
            conn_args['region_name'] = region if region in self.gov_regions \
                else None

        boto_session = boto3.Session(**conn_args)
        service_name = "logs" if service_name == "cloudwatchlogs" else service_name
        # If using a role, create session using that
        try:
            if iam_role_arn:

                sts_client = boto_session.client('sts', endpoint_url=sts_endpoint, **self.connection_config)

                assume_role_kwargs = {'RoleArn': iam_role_arn,
                                      'RoleSessionName': 'WazuhLogParsing'}
                if external_id:
                    assume_role_kwargs['ExternalId'] = external_id

                if iam_role_duration is not None:
                    assume_role_kwargs['DurationSeconds'] = iam_role_duration

                sts_role_assumption = sts_client.assume_role(**assume_role_kwargs)

                sts_session = boto3.Session(aws_access_key_id=sts_role_assumption['Credentials']['AccessKeyId'],
                                            aws_secret_access_key=sts_role_assumption['Credentials']['SecretAccessKey'],
                                            aws_session_token=sts_role_assumption['Credentials']['SessionToken'],
                                            region_name=conn_args.get('region_name'))

                client = sts_session.client(service_name=service_name, endpoint_url=service_endpoint,
                                            **self.connection_config)
            else:
                client = boto_session.client(service_name=service_name, endpoint_url=service_endpoint,
                                             **self.connection_config)

        except (botocore.exceptions.ClientError, botocore.exceptions.NoCredentialsError) as e:
            print("ERROR: Access error: {}".format(e))
            sys.exit(3)
        return client

    def get_sts_client(self, access_key, secret_key, profile=None):
        conn_args = {}

        if access_key is not None and secret_key is not None:
            conn_args['aws_access_key_id'] = access_key
            conn_args['aws_secret_access_key'] = secret_key
        elif profile is not None:
            conn_args['profile_name'] = profile

        boto_session = boto3.Session(**conn_args)

        try:
            sts_client = boto_session.client(service_name='sts', **self.connection_config)

        except Exception as e:
            print("Error getting STS client: {}".format(e))
            sys.exit(3)

        return sts_client

    def send_msg(self, msg, dump_json=True):
        """
        Sends an AWS event to the Wazuh Queue

        :param msg: JSON message to be sent.
        :param dump_json: If json.dumps should be applied to the msg
        """
        try:
            json_msg = json.dumps(msg, default=str)
            debug(json_msg, 3)
            s = socket.socket(socket.AF_UNIX, socket.SOCK_DGRAM)
            s.connect(self.wazuh_queue)
            s.send("{header}{msg}".format(header=self.msg_header,
                                          msg=json_msg if dump_json else msg).encode())
            s.close()
        except socket.error as e:
            if e.errno == 111:
                print("ERROR: Wazuh must be running.")
                sys.exit(11)
            elif e.errno == 90:
                print("ERROR: Message too long to send to Wazuh.  Skipping message...")
                debug(
                    '+++ ERROR: Message longer than buffer socket for Wazuh.  Consider increasing rmem_max  Skipping message...',
                    1)
            else:
                print("ERROR: Error sending message to wazuh: {}".format(e))
                sys.exit(13)
        except Exception as e:
            print("ERROR: Error sending message to wazuh: {}".format(e))
            sys.exit(13)

    def create_table(self, sql_create_table):
        """
        :param sql_create_table: SQL query to create the table
        """
        try:
            debug('+++ Table does not exist; create', 1)
            self.db_connector.execute(sql_create_table)
        except Exception as e:
            print("ERROR: Unable to create SQLite DB: {}".format(e))
            sys.exit(6)

    def init_db(self, sql_create_table):
        """
        :param sql_create_table: SQL query to create the table
        """
        try:
            tables = set(map(operator.itemgetter(0), self.db_connector.execute(self.sql_find_table_names)))
        except Exception as e:
            print("ERROR: Unexpected error accessing SQLite DB: {}".format(e))
            sys.exit(5)
        # if table does not exist, create a new table
        if self.db_table_name not in tables:
            self.create_table(sql_create_table)

    def close_db(self):
        self.db_connector.commit()
        self.db_connector.execute(self.sql_db_optimize)
        self.db_connector.close()


class AWSBucket(WazuhIntegration):
    """
    Represents a bucket with events on the inside.

    This is an abstract class.

    Parameters
    ----------
    reparse : bool
        Whether to parse already parsed logs or not.
    access_key : str
        AWS access key id.
    secret_key : str
        AWS secret access key.
    profile : str
        AWS profile.
    iam_role_arn : str
        IAM Role.
    bucket : str
        Bucket name to extract logs from.
    only_logs_after : str
        Date after which obtain logs.
    skip_on_error : bool
        Whether to continue processing logs or stop when an error takes place.
    account_alias: str
        Alias of the AWS account where the bucket is.
    prefix : str
        Prefix to filter files in bucket.
    suffix : str
        Suffix to filter files in bucket.
    delete_file : bool
        Whether to delete an already processed file from a bucket or not.
    aws_organization_id : str
        The AWS organization ID.
    discard_field : str
        Name of the event field to apply the regex value on.
    discard_regex : str
        REGEX value to determine whether an event should be skipped.

    Attributes
    ----------
    date_format : str
        The format that the service uses to store the date in the bucket's path.
    """
    empty_bucket_message_template = "+++ No logs to process in bucket: {aws_account_id}/{aws_region}"

    def __init__(self, reparse, access_key, secret_key, profile, iam_role_arn,
                 bucket, only_logs_after, skip_on_error, account_alias,
                 prefix, suffix, delete_file, aws_organization_id, region,
                 discard_field, discard_regex, sts_endpoint, service_endpoint, iam_role_duration=None):
        # common SQL queries
        self.sql_already_processed = """
            SELECT
              count(*)
            FROM
              {table_name}
            WHERE
              bucket_path=:bucket_path AND
              aws_account_id=:aws_account_id AND
              aws_region=:aws_region AND
              log_key=:log_name;"""

        self.sql_mark_complete = """
            INSERT INTO {table_name} (
                bucket_path,
                aws_account_id,
                aws_region,
                log_key,
                processed_date,
                created_date) VALUES (
                :bucket_path,
                :aws_account_id,
                :aws_region,
                :log_key,
                DATETIME('now'),
                :created_date);"""

        self.sql_create_table = """
            CREATE TABLE {table_name} (
                bucket_path 'text' NOT NULL,
                aws_account_id 'text' NOT NULL,
                aws_region 'text' NOT NULL,
                log_key 'text' NOT NULL,
                processed_date 'text' NOT NULL,
                created_date 'integer' NOT NULL,
                PRIMARY KEY (bucket_path, aws_account_id, aws_region, log_key));"""

        self.sql_find_last_key_processed = """
            SELECT
                log_key
            FROM
                {table_name}
            WHERE
                bucket_path=:bucket_path AND
                aws_account_id=:aws_account_id AND
                aws_region = :aws_region AND
                log_key LIKE :prefix
            ORDER BY
                log_key DESC
            LIMIT 1;"""

        self.sql_find_first_key_processed = """
            SELECT
                log_key
            FROM
                {table_name}
            WHERE
                bucket_path=:bucket_path AND
                aws_account_id=:aws_account_id AND
                aws_region = :aws_region
            ORDER BY
                log_key ASC
            LIMIT 1;"""

        self.sql_db_maintenance = """
            DELETE FROM {table_name}
            WHERE
                bucket_path=:bucket_path AND
                aws_account_id=:aws_account_id AND
                aws_region=:aws_region AND
                log_key <= (SELECT log_key
                    FROM
                        {table_name}
                    WHERE
                        bucket_path=:bucket_path AND
                        aws_account_id=:aws_account_id AND
                        aws_region=:aws_region
                    ORDER BY
                        log_key DESC
                    LIMIT 1
                    OFFSET :retain_db_records);"""

        self.sql_count_region = """
            SELECT
                count(*)
            FROM
                {table_name}
            WHERE
                bucket_path=:bucket_path AND
                aws_account_id=:aws_account_id AND
                aws_region=:aws_region;"""

        self.db_name = 's3_cloudtrail'
        WazuhIntegration.__init__(self, access_key=access_key,
                                  secret_key=secret_key,
                                  aws_profile=profile,
                                  iam_role_arn=iam_role_arn,
                                  bucket=bucket,
                                  service_name='s3',
                                  region=region,
                                  discard_field=discard_field,
                                  discard_regex=discard_regex,
                                  sts_endpoint=sts_endpoint,
                                  service_endpoint=service_endpoint,
                                  iam_role_duration=iam_role_duration
                                  )
        self.retain_db_records = 500
        self.reparse = reparse
        self.only_logs_after = datetime.strptime(only_logs_after, "%Y%m%d") if only_logs_after else None
        self.skip_on_error = skip_on_error
        self.account_alias = account_alias
        self.prefix = prefix
        self.suffix = suffix
        self.delete_file = delete_file
        self.bucket_path = self.bucket + '/' + self.prefix
        self.aws_organization_id = aws_organization_id
        self.date_regex = re.compile(r'(\d{4}/\d{2}/\d{2})')
        self.prefix_regex = re.compile("^\d{12}$")
        self.check_prefix = False
        self.date_format = "%Y/%m/%d"
        self.db_date_format = "%Y%m%d"

    def _same_prefix(self, match_start: int or None, aws_account_id: str, aws_region: str) -> bool:
        """
        Check if the prefix of a file key is the same as the one expected.

        Parameters
        ----------
        match_start : int or None
            The position of the string with the file key where it started matching with a date format.
        aws_account_id : str
            The account ID of the AWS account.
        aws_region : str
            The region where the bucket is located.

        Returns
        -------
        bool
            True if the prefix is the same, False otherwise.
        """
        return isinstance(match_start, int) and match_start == len(self.get_full_prefix(aws_account_id, aws_region))

    def _get_last_key_processed(self, aws_account_id: str) -> str or None:
        """
        Get the key of the last file processed by the module.

        Parameters
        ----------
        aws_account_id : str
            The account ID of the AWS account.

        Returns
        -------
        str or None
            A str with the key of the last file processed, None if no file has been processed yet.
        """
        query_last_key = self.db_connector.execute(
            self.sql_find_last_key_processed.format(table_name=self.db_table_name), {'bucket_path': self.bucket_path,
                                                                                     'aws_account_id': aws_account_id,
                                                                                     'prefix': f'{self.prefix}%'})
        try:
            return query_last_key.fetchone()[0]
        except (TypeError, IndexError):
            # if DB is empty for a region
            return None

    def already_processed(self, downloaded_file, aws_account_id, aws_region, **kwargs):
        cursor = self.db_connector.execute(self.sql_already_processed.format(table_name=self.db_table_name), {
            'bucket_path': self.bucket_path,
            'aws_account_id': aws_account_id,
            'aws_region': aws_region,
            'log_name': downloaded_file})
        return cursor.fetchone()[0] > 0

    def get_creation_date(self, log_key):
        raise NotImplementedError

    def mark_complete(self, aws_account_id, aws_region, log_file, **kwargs):
        if not self.reparse:
            try:
                self.db_connector.execute(self.sql_mark_complete.format(table_name=self.db_table_name), {
                    'bucket_path': self.bucket_path,
                    'aws_account_id': aws_account_id,
                    'aws_region': aws_region,
                    'log_key': log_file['Key'],
                    'created_date': self.get_creation_date(log_file)})
            except Exception as e:
                debug("+++ Error marking log {} as completed: {}".format(log_file['Key'], e), 2)

    def db_count_region(self, aws_account_id, aws_region):
        """Counts the number of rows in DB for a region
        :param aws_account_id: AWS account ID
        :type aws_account_id: str
        :param aws_region: AWS region
        :param aws_region: str
        :rtype: int
        """
        query_count_region = self.db_connector.execute(
            self.sql_count_region.format(table_name=self.db_table_name), {'bucket_path': self.bucket_path,
                                                                          'aws_account_id': aws_account_id,
                                                                          'aws_region': aws_region,
                                                                          'retain_db_records': self.retain_db_records})
        return query_count_region.fetchone()[0]

    def db_maintenance(self, aws_account_id=None, aws_region=None):
        debug("+++ DB Maintenance", 1)
        try:
            if self.db_count_region(aws_account_id, aws_region) > self.retain_db_records:
                self.db_connector.execute(self.sql_db_maintenance.format(table_name=self.db_table_name), {
                    'bucket_path': self.bucket_path,
                    'aws_account_id': aws_account_id,
                    'aws_region': aws_region,
                    'retain_db_records': self.retain_db_records})
        except Exception as e:
            print(f"ERROR: Failed to execute DB cleanup - AWS Account ID: {aws_account_id}  Region: {aws_region}: {e}")

    def marker_custom_date(self, aws_region: str, aws_account_id: str, date: datetime) -> str:
        """
        Return an AWS bucket marker using a custom date.

        Parameters
        ----------
        aws_region : str
            The region.
        aws_account_id : str
            The account ID.
        date : datetime
            The date that must be used to create the filter.

        Returns
        -------
        str
            The required marker.
        """
        return f'{self.get_full_prefix(aws_account_id, aws_region)}{date.strftime(self.date_format)}'

    def marker_only_logs_after(self, aws_region, aws_account_id):
        return '{init}{only_logs_after}'.format(
            init=self.get_full_prefix(aws_account_id, aws_region),
            only_logs_after=self.only_logs_after.strftime(self.date_format)
        )

    def get_alert_msg(self, aws_account_id, log_key, event, error_msg=""):
        def remove_none_fields(event):
            for key, value in list(event.items()):
                if isinstance(value, dict):
                    remove_none_fields(event[key])
                elif value is None:
                    del event[key]

        # error_msg will only have a value when event is None and vice versa
        msg = {
            'integration': 'aws',
            'aws': {
                'log_info': {
                    'aws_account_alias': self.account_alias,
                    'log_file': log_key,
                    's3bucket': self.bucket
                }
            }
        }
        if event:
            remove_none_fields(event)
            msg['aws'].update(event)
        elif error_msg:
            msg['error_msg'] = error_msg
        return msg

    def get_full_prefix(self, account_id, account_region):
        raise NotImplementedError

    def get_base_prefix(self):
        raise NotImplementedError

    def get_service_prefix(self, account_id):
        raise NotImplementedError

    def find_account_ids(self):
        try:
            prefixes = self.client.list_objects_v2(Bucket=self.bucket, Prefix=self.get_base_prefix(),
                                                   Delimiter='/')['CommonPrefixes']
            accounts = []
            for p in prefixes:
                account_id = p['Prefix'].split('/')[-2]
                if self.prefix_regex.match(account_id):
                    accounts.append(account_id)
            return accounts

        except botocore.exceptions.ClientError as err:
            if err.response['Error']['Code'] == THROTTLING_EXCEPTION_ERROR_CODE:
                debug(f'ERROR: {THROTTLING_EXCEPTION_ERROR_MESSAGE.format(name="find_account_ids")}.', 2)
                sys.exit(16)
            else:
                debug(f'ERROR: The "find_account_ids" request failed: {err}', 1)
                sys.exit(1)

        except KeyError:
<<<<<<< HEAD
            print(
                f"ERROR: No logs found in '{self.get_base_prefix()}'. Check the provided prefix and the location of the"
                f" logs for the bucket type '{get_script_arguments().type.lower()}'")
            sys.exit(18)
=======
            bucket_types = {'cloudtrail', 'config', 'vpcflow', 'guardduty', 'waf', 'custom'}
            print(f"ERROR: Invalid type of bucket. The bucket was set up as '{get_script_arguments().type.lower()}' "
                  f"type and this bucket does not contain log files from this type. Try with other type: "
                  f"{bucket_types - {get_script_arguments().type.lower()} }")
            sys.exit(12)
>>>>>>> c3565999

    def find_regions(self, account_id):
        try:
            regions = self.client.list_objects_v2(Bucket=self.bucket,
                                                  Prefix=self.get_service_prefix(account_id=account_id),
                                                  Delimiter='/')

            if 'CommonPrefixes' in regions:
                return [common_prefix['Prefix'].split('/')[-2] for common_prefix in regions['CommonPrefixes']]
            else:
                debug(f"+++ No regions found for AWS Account {account_id}", 1)
                return []

        except botocore.exceptions.ClientError as err:
            if err.response['Error']['Code'] == THROTTLING_EXCEPTION_ERROR_CODE:
                debug(f'ERROR: {THROTTLING_EXCEPTION_ERROR_MESSAGE.format(name="find_regions")}. ', 2)
                sys.exit(16)
            else:
                debug(f'ERROR: The "find_account_ids" request failed: {err}', 1)
                sys.exit(1)

    def build_s3_filter_args(self, aws_account_id, aws_region, iterating=False, custom_delimiter='', **kwargs):
        filter_marker = ''
        last_key = None
        if self.reparse:
            if self.only_logs_after:
                filter_marker = self.marker_only_logs_after(aws_region, aws_account_id)
            else:
                filter_marker = self.marker_custom_date(aws_region, aws_account_id, self.default_date)
        else:
            query_last_key = self.db_connector.execute(
                self.sql_find_last_key_processed.format(table_name=self.db_table_name), {
                    'bucket_path': self.bucket_path,
                    'aws_region': aws_region,
                    'prefix': f'{self.prefix}%',
                    'aws_account_id': aws_account_id,
                    **kwargs
                })
            try:
                filter_marker = query_last_key.fetchone()[0]
            except (TypeError, IndexError):
                # if DB is empty for a region
                filter_marker = self.marker_only_logs_after(aws_region, aws_account_id) if self.only_logs_after \
                    else self.marker_custom_date(aws_region, aws_account_id, self.default_date)

        filter_args = {
            'Bucket': self.bucket,
            'MaxKeys': 1000,
            'Prefix': self.get_full_prefix(aws_account_id, aws_region)
        }

        # if nextContinuationToken is not used for processing logs in a bucket
        if not iterating:
            filter_args['StartAfter'] = filter_marker
            if self.only_logs_after:
                only_logs_marker = self.marker_only_logs_after(aws_region, aws_account_id)
                filter_args['StartAfter'] = only_logs_marker if only_logs_marker > filter_marker else filter_marker

            if custom_delimiter:
                prefix_len = len(filter_args['Prefix'])
                filter_args['StartAfter'] = filter_args['StartAfter'][:prefix_len] + \
                                            filter_args['StartAfter'][prefix_len:].replace('/', custom_delimiter)
            debug(f"+++ Marker: {filter_args['StartAfter']}", 2)

        return filter_args

    def reformat_msg(self, event):
        debug('++ Reformat message', 3)

        def single_element_list_to_dictionary(my_event):
            for name, value in list(my_event.items()):
                if isinstance(value, list) and len(value) == 1:
                    my_event[name] = value[0]
                elif isinstance(value, dict):
                    single_element_list_to_dictionary(my_event[name])

        # turn some list fields into dictionaries
        single_element_list_to_dictionary(event)

        # in order to support both old and new index pattern, change data.aws.sourceIPAddress fieldname and parse that one with type ip
        # Only add this field if the sourceIPAddress is an IP and not a DNS.
        if 'sourceIPAddress' in event['aws'] and re.match(r'\d+\.\d+.\d+.\d+', event['aws']['sourceIPAddress']):
            event['aws']['source_ip_address'] = event['aws']['sourceIPAddress']

        if 'tags' in event['aws'] and not isinstance(event['aws']['tags'], dict):
            event['aws']['tags'] = {'value': event['aws']['tags']}

        return event

    def _decompress_gzip(self, raw_object: io.BytesIO):
        """
        Method that decompress gzip compressed data.

        Parameters
        ----------
        raw_object : io.BytesIO
            Buffer with the gzip compressed object.

        Returns
        -------
        file_object
            Decompressed object.
        """
        try:
            gzip_file = gzip.open(filename=raw_object, mode='rt')
            # Ensure that the file is not corrupted by reading from it
            gzip_file.read()
            gzip_file.seek(0)
            return gzip_file
        except (gzip.BadGzipFile, zlib.error, TypeError):
            print(f'ERROR: invalid gzip file received.')
            if not self.skip_on_error:
                sys.exit(8)

    def _decompress_zip(self, raw_object: io.BytesIO):
        """
        Method that decompress zip compressed data.

        Parameters
        ----------
        raw_object : io.BytesIO
            Buffer with the zip compressed object.

        Returns
        -------
        file_object
            Decompressed object.
        """
        try:
            zipfile_object = zipfile.ZipFile(raw_object, compression=zipfile.ZIP_DEFLATED)
            return io.TextIOWrapper(zipfile_object.open(zipfile_object.namelist()[0]))
        except zipfile.BadZipFile:
            print('ERROR: invalid zip file received.')
        if not self.skip_on_error:
            sys.exit(8)

    def decompress_file(self, log_key: str):
        """
        Method that returns a file stored in a bucket decompressing it if necessary.

        Parameters
        ----------
        log_key : str
            Name of the file that should be returned.
        """
        raw_object = io.BytesIO(self.client.get_object(Bucket=self.bucket, Key=log_key)['Body'].read())
        if log_key[-3:] == '.gz':
            return self._decompress_gzip(raw_object)
        elif log_key[-4:] == '.zip':
            return self._decompress_zip(raw_object)
        elif log_key[-7:] == '.snappy':
            print(f"ERROR: couldn't decompress the {log_key} file, snappy compression is not supported.")
            if not self.skip_on_error:
                sys.exit(8)
        else:
            return io.TextIOWrapper(raw_object)

    def load_information_from_file(self, log_key):
        """
        AWS logs are stored in different formats depending on the service:
        * A JSON with an unique field "Records" which is an array of jsons. The filename has .json extension. (Cloudtrail)
        * Multiple JSONs stored in the same line and with no separation. The filename has no extension. (GuardDuty, IAM, Macie, Inspector)
        * TSV format. The filename has no extension. Has multiple lines. (VPC)
        :param log_key: name of the log file
        :return: list of events in json format.
        """
        raise NotImplementedError

    def get_log_file(self, aws_account_id, log_key):
        def exception_handler(error_txt, error_code):
            if self.skip_on_error:
                debug("++ {}; skipping...".format(error_txt), 1)
                try:
                    error_msg = self.get_alert_msg(aws_account_id,
                                                   log_key,
                                                   None,
                                                   error_txt)
                    self.send_msg(error_msg)
                except:
                    debug("++ Failed to send message to Wazuh", 1)
            else:
                print("ERROR: {}".format(error_txt))
                sys.exit(error_code)

        try:
            return self.load_information_from_file(log_key=log_key)
        except (TypeError, IOError, zipfile.BadZipfile, zipfile.LargeZipFile) as e:
            exception_handler("Failed to decompress file {}: {}".format(log_key, e), 8)
        except (ValueError, csv.Error) as e:
            exception_handler("Failed to parse file {}: {}".format(log_key, e), 9)
        except Exception as e:
            exception_handler("Unkown error reading/parsing file {}: {}".format(log_key, e), 1)

    def iter_bucket(self, account_id, regions):
        self.init_db(self.sql_create_table.format(table_name=self.db_table_name))
        self.iter_regions_and_accounts(account_id, regions)
        self.db_connector.commit()
        self.db_connector.execute(self.sql_db_optimize)
        self.db_connector.close()

    def iter_regions_and_accounts(self, account_id, regions):
        if not account_id:
            # No accounts provided, so find which exist in s3 bucket
            account_id = self.find_account_ids()
        for aws_account_id in account_id:
            # No regions provided, so find which exist for this AWS account
            if not regions:
                regions = self.find_regions(aws_account_id)
                if not regions:
                    continue
            for aws_region in regions:
                debug("+++ Working on {} - {}".format(aws_account_id, aws_region), 1)
                self.iter_files_in_bucket(aws_account_id, aws_region)
                self.db_maintenance(aws_account_id=aws_account_id, aws_region=aws_region)

    def send_event(self, event):
        # Change dynamic fields to strings; truncate values as needed
        event_msg = self.reformat_msg(event)
        # Send the message
        self.send_msg(event_msg)

    def iter_events(self, event_list, log_key, aws_account_id):
        def _check_recursive(json_item=None, nested_field: str = '', regex: str = ''):
            field_list = nested_field.split('.', 1)
            try:
                expression_to_evaluate = json_item[field_list[0]]
            except TypeError:
                if isinstance(json_item, list):
                    return any(_check_recursive(i, field_list[0], regex=regex) for i in json_item)
                return False
            except KeyError:
                return False
            if len(field_list) == 1:
                def check_regex(exp):
                    try:
                        return re.match(regex, exp) is not None
                    except TypeError:
                        return isinstance(exp, list) and any(check_regex(ex) for ex in exp)

                return check_regex(expression_to_evaluate)
            return _check_recursive(expression_to_evaluate, field_list[1], regex=regex)

        def _event_should_be_skipped(event_):
            return self.discard_field and self.discard_regex \
<<<<<<< HEAD
                and _check_recursive(event_, nested_field=self.discard_field, regex=self.discard_regex)
=======
                and check_recursive(event_, nested_field=self.discard_field, regex=self.discard_regex)
>>>>>>> c3565999

        if event_list is not None:
            for event in event_list:
                if _event_should_be_skipped(event):
                    debug(f'+++ The "{self.discard_regex.pattern}" regex found a match in the "{self.discard_field}" '
                          f'field. The event will be skipped.', 2)
                    continue
                # Parse out all the values of 'None'
                event_msg = self.get_alert_msg(aws_account_id, log_key, event)

                self.send_event(event_msg)

    def _print_no_logs_to_process_message(self, bucket, aws_account_id, aws_region, **kwargs):
        if aws_account_id is not None and aws_region is not None:
            message_args = {
                'aws_account_id': aws_account_id, 'aws_region': aws_region, **kwargs
            }
        else:
            message_args = {'bucket': bucket}

        debug(self.empty_bucket_message_template.format(**message_args), 1)

    def iter_files_in_bucket(self, aws_account_id=None, aws_region=None, **kwargs):
        if aws_account_id is None:
            aws_account_id = self.aws_account_id

        try:
            bucket_files = self.client.list_objects_v2(
                **self.build_s3_filter_args(aws_account_id, aws_region, **kwargs)
            )
            if self.reparse:
                debug('++ Reparse mode enabled', 2)

            while True:
                if 'Contents' not in bucket_files:
                    self._print_no_logs_to_process_message(self.bucket, aws_account_id, aws_region, **kwargs)
                    return

                processed_logs = 0

                for bucket_file in bucket_files['Contents']:

                    if not bucket_file['Key']:
                        continue

                    if bucket_file['Key'][-1] == '/':
                        # The file is a folder
                        continue

                    if self.check_prefix:
                        date_match = self.date_regex.search(bucket_file['Key'])
                        match_start = date_match.span()[0] if date_match else None

                        if not self._same_prefix(match_start, aws_account_id, aws_region):
                            debug(f"++ Skipping file with another prefix: {bucket_file['Key']}", 3)
                            continue

                    if self.already_processed(bucket_file['Key'], aws_account_id, aws_region, **kwargs):
                        if self.reparse:
                            debug(f"++ File previously processed, but reparse flag set: {bucket_file['Key']}", 1)
                        else:
                            debug(f"++ Skipping previously processed file: {bucket_file['Key']}", 1)
                            continue

                    debug(f"++ Found new log: {bucket_file['Key']}", 2)
                    # Get the log file from S3 and decompress it
                    log_json = self.get_log_file(aws_account_id, bucket_file['Key'])
                    self.iter_events(log_json, bucket_file['Key'], aws_account_id)
                    # Remove file from S3 Bucket
                    if self.delete_file:
                        debug(f"+++ Remove file from S3 Bucket:{bucket_file['Key']}", 2)
                        self.client.delete_object(Bucket=self.bucket, Key=bucket_file['Key'])
                    self.mark_complete(aws_account_id, aws_region, bucket_file, **kwargs)
                    processed_logs += 1

                # This is a workaround in order to work with custom buckets that don't have
                # base prefix to search the logs
                if processed_logs == 0:
                    self._print_no_logs_to_process_message(self.bucket, aws_account_id, aws_region, **kwargs)

                if bucket_files['IsTruncated']:
                    new_s3_args = self.build_s3_filter_args(aws_account_id, aws_region, True, **kwargs)
                    new_s3_args['ContinuationToken'] = bucket_files['NextContinuationToken']
                    bucket_files = self.client.list_objects_v2(**new_s3_args)
                else:
                    break

        except botocore.exceptions.ClientError as err:
            if err.response['Error']['Code'] == 'ThrottlingException':
                debug('Error: The "iter_files_in_bucket" request was denied due to request throttling. If the problem '
                      'persists check the following link to learn how to use the Retry configuration to avoid it: '
                      f'{RETRY_CONFIGURATION_URL}', 2)
                sys.exit(16)
            else:
                debug(f'ERROR: The "iter_files_in_bucket" request failed: {err}', 1)
                sys.exit(1)

        except Exception as err:
            if hasattr(err, 'message'):
                debug(f"+++ Unexpected error: {err.message}", 2)
            else:
                debug(f"+++ Unexpected error: {err}", 2)
            print(f"ERROR: Unexpected error querying/working with objects in S3: {err}")
            sys.exit(7)

    def check_bucket(self):
        """Check if the bucket is empty or the credentials are wrong."""
        try:
            # If folders are not among the first 1000 results, pagination is needed.
            paginator = self.client.get_paginator("list_objects_v2")
            for page in paginator.paginate(Bucket=self.bucket, Prefix=self.prefix, Delimiter='/'):
                if 'CommonPrefixes' in page:
                    break
            else:
                print("ERROR: No files were found in '{0}'. No logs will be processed.".format(self.bucket_path))
                exit(14)

        except botocore.exceptions.ClientError as error:
            error_message = "Unknown"
            exit_number = 1
            error_code = error.response.get("Error", {}).get("Code")

            if error_code == THROTTLING_EXCEPTION_ERROR_CODE:
                error_message = f"{THROTTLING_EXCEPTION_ERROR_MESSAGE.format(name='check_bucket')}: {error}"
                exit_number = 16
            elif error_code == INVALID_CREDENTIALS_ERROR_CODE:
                error_message = INVALID_CREDENTIALS_ERROR_MESSAGE
                exit_number = 3
            elif error_code == INVALID_REQUEST_TIME_ERROR_CODE:
                error_message = INVALID_REQUEST_TIME_ERROR_MESSAGE
                exit_number = 19

            print(f"ERROR: {error_message}")
            exit(exit_number)
        except botocore.exceptions.EndpointConnectionError as e:
            print(f"ERROR: {str(e)}")
            exit(15)


class AWSLogsBucket(AWSBucket):
    """
    Abstract class for logs generated from services such as CloudTrail or Config
    """

    def __init__(self, **kwargs):
        AWSBucket.__init__(self, **kwargs)
        # If not empty, both self.prefix and self.suffix always have a trailing '/'
        self.bucket_path = f"{self.bucket}/{self.prefix}{self.suffix}"

    def get_base_prefix(self):
        base_path = '{}AWSLogs/{}'.format(self.prefix, self.suffix)
        if self.aws_organization_id:
            base_path = '{base_prefix}{aws_organization_id}/'.format(
                base_prefix=base_path,
                aws_organization_id=self.aws_organization_id)

        return base_path

    def get_service_prefix(self, account_id):
        return '{base_prefix}{aws_account_id}/{aws_service}/'.format(
            base_prefix=self.get_base_prefix(),
            aws_account_id=account_id,
            aws_service=self.service)

    def get_full_prefix(self, account_id, account_region):
        return '{service_prefix}{aws_region}/'.format(
            service_prefix=self.get_service_prefix(account_id),
            aws_region=account_region)

    def get_creation_date(self, log_file):
        # An example of cloudtrail filename would be
        # AWSLogs/11111111/CloudTrail/ap-northeast-1/2018/08/10/111111_CloudTrail_ap-northeast-1_20180810T0115Z_DgrtLuV9YQvGGdN6.json.gz
        # the following line extracts this part -> 20180810
        return int(path.basename(log_file['Key']).split('_')[-2].split('T')[0])

    def get_extra_data_from_filename(self, filename):
        debug('++ Parse arguments from log file name', 2)
        filename_parts = filename.split('_')
        aws_account_id = filename_parts[0]
        aws_region = filename_parts[2]
        log_timestamp = datetime.strptime(filename_parts[3].split('.')[0], '%Y%m%dT%H%M%SZ')
        log_key = '{init}/{date_path}/{log_filename}'.format(
            init=self.get_full_prefix(aws_account_id, aws_region),
            date_path=datetime.strftime(log_timestamp, self.date_format),
            log_filename=filename
        )
        return aws_region, aws_account_id, log_key

    def get_alert_msg(self, aws_account_id, log_key, event, error_msg=""):
        alert_msg = AWSBucket.get_alert_msg(self, aws_account_id, log_key, event, error_msg)
        alert_msg['aws']['aws_account_id'] = aws_account_id
        return alert_msg

    def load_information_from_file(self, log_key):
        with self.decompress_file(log_key=log_key) as f:
            json_file = json.load(f)
            return None if self.field_to_load not in json_file else [dict(x, source=self.service.lower()) for x in
                                                                     json_file[self.field_to_load]]


class AWSCloudTrailBucket(AWSLogsBucket):
    """
    Represents a bucket with AWS CloudTrail logs
    """

    def __init__(self, **kwargs):
        self.db_table_name = 'cloudtrail'
        AWSLogsBucket.__init__(self, **kwargs)
        self.service = 'CloudTrail'
        self.field_to_load = 'Records'

    def reformat_msg(self, event):
        AWSBucket.reformat_msg(self, event)
        # Some fields in CloudTrail are dynamic in nature, which causes problems for ES mapping
        # ES mapping expects for a dictionary, if the field is any other type (list or string)
        # turn it into a dictionary
        for field_to_cast in ['additionalEventData', 'responseElements', 'requestParameters']:
            if field_to_cast in event['aws'] and not isinstance(event['aws'][field_to_cast], dict):
                event['aws'][field_to_cast] = {'string': str(event['aws'][field_to_cast])}

        if 'requestParameters' in event['aws']:
            request_parameters = event['aws']['requestParameters']
            if 'disableApiTermination' in request_parameters:
                disable_api_termination = request_parameters['disableApiTermination']
                if isinstance(disable_api_termination, bool):
                    request_parameters['disableApiTermination'] = {'value': disable_api_termination}
                elif isinstance(disable_api_termination, dict):
                    pass
                else:
                    print("WARNING: Could not reformat event {0}".format(event))

        return event


class AWSConfigBucket(AWSLogsBucket):
    """
    Represents a bucket with AWS Config logs
    """

    def __init__(self, **kwargs):
        self.db_table_name = 'config'
        AWSLogsBucket.__init__(self, **kwargs)
        self.service = 'Config'
        self.field_to_load = 'configurationItems'
        # SQL queries for AWS Config
        self.sql_find_last_key_processed_of_day = """
            SELECT
                log_key
            FROM
                {table_name}
            WHERE
                bucket_path=:bucket_path AND
                aws_account_id=:aws_account_id AND
                aws_region = :aws_region AND
                created_date = :created_date
            ORDER BY
                log_key DESC
            LIMIT 1;"""
        self._leading_zero_regex = re.compile(r'/(0)(?P<num>\d)')
        self._extract_date_regex = re.compile(r'\d{4}/\d{1,2}/\d{1,2}')

    def _format_created_date(self, date: str) -> str:
        """
        Return a date with the format used by the created_date field of the database.

        Parameters
        ----------
        date : str
            Date in the "%Y/%m/%d" format.

        Returns
        -------
        str
            Date with the format used by the database.
        """
        return datetime.strftime(datetime.strptime(date, self.date_format), self.db_date_format)

    def _remove_padding_zeros_from_marker(self, marker: str) -> str:
        """Remove the leading zeros from the month and day of a given marker.

        For example, 'AWSLogs/123456789012/Config/us-east-1/2020/01/06' would become
        'AWSLogs/123456789012/Config/us-east-1/2020/1/6'.

        Parameters
        ----------
        marker : str
            The marker which may include a date with leading zeros as part of the month and the day.

        Returns
        -------
        str
            Marker without padding zeros in the date.
        """
        try:
            date = self._extract_date_regex.search(marker).group(0)
            # We can't call re.sub directly on the marker because the AWS account ID could start with a 0 too
            parsed_date = re.sub(self._leading_zero_regex, r'/\g<num>', date)
            return marker.replace(date, parsed_date)
        except AttributeError:
            print(f"ERROR: There was an error while trying to extract a date from the marker '{marker}'")
            sys.exit(16)

    def marker_only_logs_after(self, aws_region: str, aws_account_id: str) -> str:
        """Return a marker using the only_logs_after date to pass it as a filter to the list_objects_v2 method.

        This method removes the leading zeroes for the month and the day to comply with the config buckets folder
        structure.

        Parameters
        ----------
        aws_region : str
            Region where the bucket is located.
        aws_account_id : str
            Account ID that's being used to access the bucket.

        Returns
        -------
        str
            Marker generated using the only_logs_after value.
        """
        return self._remove_padding_zeros_from_marker(AWSBucket.marker_only_logs_after(self, aws_region,
                                                                                       aws_account_id))

    def marker_custom_date(self, aws_region: str, aws_account_id: str, date: datetime) -> str:
        """Return a marker using the specified date to pass it as a filter to the list_objects_v2 method.

        This method removes the leading zeroes for the month and the day to comply with the config buckets folder
        structure.

        Parameters
        ----------
        aws_region : str
            Region where the bucket is located.
        aws_account_id : str
            Account ID that's being used to access the bucket.
        date : datetime
            Date that will be used to generate the marker.

        Returns
        -------
        str
            Marker generated using the specified date.
        """
        return self._remove_padding_zeros_from_marker(AWSBucket.marker_custom_date(self, aws_region, aws_account_id,
                                                                                   date))

    def reformat_msg(self, event):
        AWSBucket.reformat_msg(self, event)
        if 'configuration' in event['aws']:
            configuration = event['aws']['configuration']

            # Remove unnecessary fields to avoid performance issues
            for key in configuration:
                if type(configuration[key]) is dict and "Content" in configuration[key]:
                    content_list = list(configuration[key]["Content"].keys())
                    configuration[key]["Content"] = content_list

            if 'securityGroups' in configuration:
                security_groups = configuration['securityGroups']
                if isinstance(security_groups, unicode):
                    configuration['securityGroups'] = {'groupId': [security_groups]}
                elif isinstance(security_groups, list):
                    group_ids = [sec_group['groupId'] for sec_group in security_groups if 'groupId' in sec_group]
                    group_names = [sec_group['groupName'] for sec_group in security_groups if 'groupName' in sec_group]
                    configuration['securityGroups'] = {}
                    if len(group_ids) > 0:
                        configuration['securityGroups']['groupId'] = group_ids
                    if len(group_names) > 0:
                        configuration['securityGroups']['groupName'] = group_names
                elif isinstance(configuration['securityGroups'], dict):
                    configuration['securityGroups'] = {key: [value] for key, value in security_groups.items()}
                else:
                    print("WARNING: Could not reformat event {0}".format(event))

            if 'availabilityZones' in configuration:
                availability_zones = configuration['availabilityZones']
                if isinstance(availability_zones, unicode):
                    configuration['availabilityZones'] = {'zoneName': [availability_zones]}
                elif isinstance(availability_zones, list):
                    subnet_ids = [zone['subnetId'] for zone in availability_zones if 'subnetId' in zone]
                    zone_names = [zone['zoneName'] for zone in availability_zones if 'zoneName' in zone]
                    configuration['availabilityZones'] = {}
                    if len(subnet_ids) > 0:
                        configuration['availabilityZones']['subnetId'] = subnet_ids
                    if len(zone_names) > 0:
                        configuration['availabilityZones']['zoneName'] = zone_names
                elif isinstance(configuration['availabilityZones'], dict):
                    configuration['availabilityZones'] = {key: [value] for key, value in availability_zones.items()}
                else:
                    print("WARNING: Could not reformat event {0}".format(event))

            if 'state' in configuration:
                state = configuration['state']
                if isinstance(state, unicode):
                    configuration['state'] = {'name': state}
                elif isinstance(state, dict):
                    pass
                else:
                    print("WARNING: Could not reformat event {0}".format(event))

            if 'createdTime' in configuration:
                created_time = configuration['createdTime']
                if isinstance(created_time, float) or isinstance(created_time, int):
                    configuration['createdTime'] = float(created_time)
                else:
                    try:
                        date_string = str(created_time)
                        configuration['createdTime'] = mktime(datetime.strptime(date_string,
                                                                                "%Y-%m-%dT%H:%M:%S.%fZ").timetuple())
                    except Exception:
                        print("WARNING: Could not reformat event {0}".format(event))

            if 'iamInstanceProfile' in configuration:
                iam_profile = configuration['iamInstanceProfile']
                if isinstance(iam_profile, unicode):
                    configuration['iamInstanceProfile'] = {'name': iam_profile}
                elif isinstance(iam_profile, dict):
                    pass
                else:
                    print("WARNING: Could not reformat event {0}".format(event))

        return event


class AWSVPCFlowBucket(AWSLogsBucket):
    """
    Represents a bucket with AWS VPC logs
    """
    empty_bucket_message_template = (
        "+++ No logs to process for {flow_log_id} flow log ID in bucket: {aws_account_id}/{aws_region}"
    )
    empty_bucket_message_template_without_log_id = "+++ No logs to process in bucket: {aws_account_id}/{aws_region}"

    def __init__(self, **kwargs):
        self.db_table_name = 'vpcflow'
        AWSLogsBucket.__init__(self, **kwargs)
        self.service = 'vpcflowlogs'
        self.access_key = kwargs['access_key']
        self.secret_key = kwargs['secret_key']
        self.profile_name = kwargs['profile']
        # SQL queries for VPC must be after constructor call
        self.sql_already_processed = """
            SELECT
                count(*)
            FROM
                {table_name}
            WHERE
                bucket_path=:bucket_path AND
                aws_account_id=:aws_account_id AND
                aws_region=:aws_region AND
                flow_log_id=:flow_log_id AND
                log_key=:log_key;"""

        self.sql_mark_complete = """
            INSERT INTO {table_name} (
                bucket_path,
                aws_account_id,
                aws_region,
                flow_log_id,
                log_key,
                processed_date,
                created_date)
            VALUES (
                :bucket_path,
                :aws_account_id,
                :aws_region,
                :flow_log_id,
                :log_key,
                DATETIME('now'),
                :created_date);"""

        self.sql_create_table = """
            CREATE TABLE {table_name} (
                bucket_path 'text' NOT NULL,
                aws_account_id 'text' NOT NULL,
                aws_region 'text' NOT NULL,
                flow_log_id 'text' NOT NULL,
                log_key 'text' NOT NULL,
                processed_date 'text' NOT NULL,
                created_date 'integer' NOT NULL,
                PRIMARY KEY (bucket_path, aws_account_id, aws_region, flow_log_id, log_key));"""

        self.sql_find_last_key_processed = """
            SELECT
                log_key
            FROM
                {table_name}
            WHERE
                bucket_path=:bucket_path AND
                aws_account_id=:aws_account_id AND
                aws_region = :aws_region AND
                flow_log_id = :flow_log_id AND
                log_key LIKE :prefix
            ORDER BY
                log_key DESC
            LIMIT 1;"""

        self.sql_db_maintenance = """
            DELETE FROM {table_name}
            WHERE
                bucket_path=:bucket_path AND
                aws_account_id=:aws_account_id AND
                aws_region=:aws_region AND
                flow_log_id=:flow_log_id AND
                log_key <= (SELECT log_key
                    FROM
                        {table_name}
                    WHERE
                        bucket_path=:bucket_path AND
                        aws_account_id=:aws_account_id AND
                        aws_region=:aws_region AND
                        flow_log_id=:flow_log_id
                    ORDER BY
                        log_key DESC
                    LIMIT 1
                    OFFSET :retain_db_records);"""

        self.sql_count_region = """
            SELECT
                count(*)
            FROM
                {table_name}
            WHERE
                bucket_path=:bucket_path AND
                aws_account_id=:aws_account_id AND
                aws_region=:aws_region AND
                flow_log_id=:flow_log_id;"""

    def load_information_from_file(self, log_key):
        with self.decompress_file(log_key=log_key) as f:
            fieldnames = (
                "version", "account_id", "interface_id", "srcaddr", "dstaddr", "srcport", "dstport", "protocol",
                "packets", "bytes", "start", "end", "action", "log_status")
            unix_fields = ('start', 'end')
            result = []

            tsv_file = csv.DictReader(f, fieldnames=fieldnames, delimiter=' ')

            # Transform UNIX timestamp to ISO8601
            for row in tsv_file:
                for key, value in row.items():
                    if key in unix_fields and value not in unix_fields:
                        row[key] = datetime.utcfromtimestamp(int(value)).strftime('%Y-%m-%dT%H:%M:%SZ')

                result.append(dict(row, source='vpc'))

            return result

    def get_ec2_client(self, access_key, secret_key, region, profile_name=None):
        conn_args = {}
        conn_args['region_name'] = region

        if access_key is not None and secret_key is not None:
            conn_args['aws_access_key_id'] = access_key
            conn_args['aws_secret_access_key'] = secret_key
        elif profile_name is not None:
            conn_args['profile_name'] = profile_name

        boto_session = boto3.Session(**conn_args)

        if region not in ALL_REGIONS:
            raise ValueError(f"Invalid region '{region}'")

        try:
            ec2_client = boto_session.client(service_name='ec2', **self.connection_config)
        except Exception as e:
            print("Error getting EC2 client: {}".format(e))
            sys.exit(3)

        return ec2_client

    def get_flow_logs_ids(self, access_key, secret_key, region, account_id, profile_name=None):
        try:
            ec2_client = self.get_ec2_client(access_key, secret_key, region, profile_name=profile_name)
            return list(map(operator.itemgetter('FlowLogId'), ec2_client.describe_flow_logs()['FlowLogs']))
        except ValueError:
            debug(
                self.empty_bucket_message_template_without_log_id.format(aws_account_id=account_id, aws_region=region),
                msg_level=1
            )
            debug(
                f"+++ WARNING: Check the provided region: '{region}'. It's an invalid one.", msg_level=1
            )
            return []

    def already_processed(self, downloaded_file, aws_account_id, aws_region, flow_log_id):
        cursor = self.db_connector.execute(self.sql_already_processed.format(table_name=self.db_table_name), {
            'bucket_path': self.bucket_path,
            'aws_account_id': aws_account_id,
            'aws_region': aws_region,
            'flow_log_id': flow_log_id,
            'log_key': downloaded_file})
        return cursor.fetchone()[0] > 0

    def iter_regions_and_accounts(self, account_id, regions):
        if not account_id:
            # No accounts provided, so find which exist in s3 bucket
            account_id = self.find_account_ids()
        for aws_account_id in account_id:
            # No regions provided, so find which exist for this AWS account
            if not regions:
                regions = self.find_regions(aws_account_id)
                if regions == []:
                    continue
            for aws_region in regions:
                debug("+++ Working on {} - {}".format(aws_account_id, aws_region), 1)
                # get flow log ids for the current region
                flow_logs_ids = self.get_flow_logs_ids(
                    self.access_key, self.secret_key, aws_region, aws_account_id, profile_name=self.profile_name
                )
                # for each flow log id
                for flow_log_id in flow_logs_ids:
                    self.iter_files_in_bucket(aws_account_id, aws_region, flow_log_id=flow_log_id)
                    self.db_maintenance(aws_account_id, aws_region, flow_log_id)

    def db_count_region(self, aws_account_id, aws_region, flow_log_id):
        """Counts the number of rows in DB for a region
        :param aws_account_id: AWS account ID
        :type aws_account_id: str
        :param aws_region: AWS region
        :type aws_region: str
        :param flow_log_id: Flow log ID
        :type flow_log_id: str
        :rtype: int
        """
        query_count_region = self.db_connector.execute(
            self.sql_count_region.format(table_name=self.db_table_name), {
                'bucket_path': self.bucket_path,
                'aws_account_id': aws_account_id,
                'aws_region': aws_region,
                'flow_log_id': flow_log_id,
                'retain_db_records': self.retain_db_records})
        return query_count_region.fetchone()[0]

    def db_maintenance(self, aws_account_id=None, aws_region=None, flow_log_id=None):
        debug("+++ DB Maintenance", 1)
        try:
            if self.db_count_region(aws_account_id, aws_region, flow_log_id) > self.retain_db_records:
                self.db_connector.execute(self.sql_db_maintenance.format(table_name=self.db_table_name), {
                    'bucket_path': self.bucket_path,
                    'aws_account_id': aws_account_id,
                    'aws_region': aws_region,
                    'flow_log_id': flow_log_id,
                    'retain_db_records': self.retain_db_records})
        except Exception as e:
            print(f"ERROR: Failed to execute DB cleanup - AWS Account ID: {aws_account_id}  Region: {aws_region}: {e}")

    def get_vpc_prefix(self, aws_account_id, aws_region, date, flow_log_id):
        return self.get_full_prefix(aws_account_id, aws_region) + date \
            + '/' + aws_account_id + '_vpcflowlogs_' + aws_region + '_' + flow_log_id
<<<<<<< HEAD
=======

    def build_s3_filter_args(self, aws_account_id, aws_region, date, flow_log_id, iterating=False):
        filter_marker = ''
        if self.reparse:
            filter_marker = self.marker_custom_date(aws_region, aws_account_id,
                                                    datetime.strptime(date, self.date_format))
        else:
            query_last_key_of_day = self.db_connector.execute(
                self.sql_find_last_key_processed_of_day.format(table_name=self.db_table_name,
                                                               bucket_path=self.bucket_path,
                                                               aws_account_id=aws_account_id,
                                                               aws_region=aws_region,
                                                               flow_log_id=flow_log_id,
                                                               created_date=int(date.replace('/', ''))))
            try:
                filter_marker = query_last_key_of_day.fetchone()[0]
            except (TypeError, IndexError) as e:
                # if DB is empty for a region
                filter_marker = self.get_full_prefix(aws_account_id, aws_region) + date

        vpc_prefix = self.get_vpc_prefix(aws_account_id, aws_region, date, flow_log_id)
        filter_args = {
            'Bucket': self.bucket,
            'MaxKeys': 1000,
            'Prefix': vpc_prefix
        }

        # if nextContinuationToken is not used for processing logs in a bucket
        if not iterating:
            filter_args['StartAfter'] = filter_marker
            if self.only_logs_after:
                only_logs_marker = self.marker_only_logs_after(aws_region, aws_account_id)
                filter_args['StartAfter'] = only_logs_marker if only_logs_marker > filter_marker else filter_marker
            debug(f'+++ Marker: {filter_args.get("StartAfter")}', 2)

        return filter_args

    def iter_files_in_bucket(self, aws_account_id, aws_region, date, flow_log_id):
        try:
            bucket_files = self.client.list_objects_v2(
                **self.build_s3_filter_args(aws_account_id, aws_region, date, flow_log_id))

            if 'Contents' not in bucket_files:
                debug("+++ No logs to process for {} flow log ID in bucket: {}/{}".format(flow_log_id,
                                                                                          aws_account_id, aws_region),
                      1)
                return

            for bucket_file in bucket_files['Contents']:
                if not bucket_file['Key']:
                    continue

                if bucket_file['Key'][-1] == '/':
                    # The file is a folder
                    continue

                if self.already_processed(bucket_file['Key'], aws_account_id, aws_region, flow_log_id):
                    if self.reparse:
                        debug("++ File previously processed, but reparse flag set: {file}".format(
                            file=bucket_file['Key']), 1)
                    else:
                        debug("++ Skipping previously processed file: {file}".format(file=bucket_file['Key']), 1)
                        continue

                debug("++ Found new log: {0}".format(bucket_file['Key']), 2)
                # Get the log file from S3 and decompress it
                log_json = self.get_log_file(aws_account_id, bucket_file['Key'])
                self.iter_events(log_json, bucket_file['Key'], aws_account_id)
                # Remove file from S3 Bucket
                if self.delete_file:
                    debug("+++ Remove file from S3 Bucket:{0}".format(bucket_file['Key']), 2)
                    self.client.delete_object(Bucket=self.bucket, Key=bucket_file['Key'])
                self.mark_complete(aws_account_id, aws_region, bucket_file, flow_log_id)
            # Iterate if there are more logs
            while bucket_files['IsTruncated']:
                new_s3_args = self.build_s3_filter_args(aws_account_id, aws_region, date, flow_log_id, True)
                new_s3_args['ContinuationToken'] = bucket_files['NextContinuationToken']
                bucket_files = self.client.list_objects_v2(**new_s3_args)

                if 'Contents' not in bucket_files:
                    debug("+++ No logs to process for {} flow log ID in bucket: {}/{}".format(flow_log_id,
                                                                                              aws_account_id,
                                                                                              aws_region), 1)
                    return

                for bucket_file in bucket_files['Contents']:
                    if not bucket_file['Key']:
                        continue

                    if bucket_file['Key'][-1] == '/':
                        # The file is a folder
                        continue

                    if self.already_processed(bucket_file['Key'], aws_account_id, aws_region, flow_log_id):
                        if self.reparse:
                            debug("++ File previously processed, but reparse flag set: {file}".format(
                                file=bucket_file['Key']), 1)
                        else:
                            debug("++ Skipping previously processed file: {file}".format(file=bucket_file['Key']), 1)
                            continue
                    debug("++ Found new log: {0}".format(bucket_file['Key']), 2)
                    # Get the log file from S3 and decompress it
                    log_json = self.get_log_file(aws_account_id, bucket_file['Key'])
                    self.iter_events(log_json, bucket_file['Key'], aws_account_id)
                    # Remove file from S3 Bucket
                    if self.delete_file:
                        debug("+++ Remove file from S3 Bucket:{0}".format(bucket_file['Key']), 2)
                        self.client.delete_object(Bucket=self.bucket, Key=bucket_file['Key'])
                    self.mark_complete(aws_account_id, aws_region, bucket_file, flow_log_id)

        except botocore.exceptions.ClientError as err:
            debug(f'ERROR: The "iter_files_in_bucket" request failed: {err}', 1)
            sys.exit(16)

        except Exception as err:
            if hasattr(err, 'message'):
                debug("+++ Unexpected error: {}".format(err.message), 2)
            else:
                debug("+++ Unexpected error: {}".format(err), 2)
            print("ERROR: Unexpected error querying/working with objects in S3: {}".format(err))
            sys.exit(7)
>>>>>>> c3565999

    def mark_complete(self, aws_account_id, aws_region, log_file, flow_log_id):
        if self.reparse:
            if self.already_processed(log_file['Key'], aws_account_id, aws_region, flow_log_id):
                debug(
                    '+++ File already marked complete, but reparse flag set: {log_key}'.format(log_key=log_file['Key']),
                    2)
        else:
            try:
                self.db_connector.execute(self.sql_mark_complete.format(table_name=self.db_table_name), {
                    'bucket_path': self.bucket_path,
                    'aws_account_id': aws_account_id,
                    'aws_region': aws_region,
                    'flow_log_id': flow_log_id,
                    'log_key': log_file['Key'],
                    'created_date': self.get_creation_date(log_file)})
            except Exception as e:
                debug("+++ Error marking log {} as completed: {}".format(log_file['Key'], e), 2)


class AWSCustomBucket(AWSBucket):

    empty_bucket_message_template = "+++ No logs to process in bucket: {bucket}"

    def __init__(self, db_table_name=None, **kwargs):
        # only special services have a different DB table
        if db_table_name:
            self.db_table_name = db_table_name
        else:
            self.db_table_name = 'custom'
        AWSBucket.__init__(self, **kwargs)
        self.retain_db_records = 500
        # get STS client
        access_key = kwargs.get('access_key', None)
        secret_key = kwargs.get('secret_key', None)
        profile = kwargs.get('profile', None)
        self.sts_client = self.get_sts_client(access_key, secret_key, profile=profile)
        # get account ID
        self.aws_account_id = self.sts_client.get_caller_identity().get('Account')
        self.macie_location_pattern = re.compile(r'"lat":(-?0+\d+\.\d+),"lon":(-?0+\d+\.\d+)')
        self.check_prefix = True
        # SQL queries for custom buckets
        self.sql_already_processed = """
            SELECT
                count(*)
            FROM
                {table_name}
            WHERE
                bucket_path=:bucket_path AND
                aws_account_id=:aws_account_id AND
                log_key=:log_key;"""

        self.sql_mark_complete = """
            INSERT INTO {table_name} (
                bucket_path,
                aws_account_id,
                log_key,
                processed_date,
                created_date)
            VALUES (
                :bucket_path,
                :aws_account_id,
                :log_key,
                DATETIME('now'),
                :created_date);"""

        self.sql_create_table = """
            CREATE TABLE {table_name} (
                bucket_path 'text' NOT NULL,
                aws_account_id 'text' NOT NULL,
                log_key 'text' NOT NULL,
                processed_date 'text' NOT NULL,
                created_date 'integer' NOT NULL,
                PRIMARY KEY (bucket_path, aws_account_id, log_key));"""

        self.sql_find_last_key_processed = """
            SELECT
                log_key
            FROM
                {table_name}
            WHERE
                bucket_path=:bucket_path AND
                aws_account_id=:aws_account_id AND
                log_key LIKE :prefix
            ORDER BY
                log_key DESC
            LIMIT 1;"""

        self.sql_db_maintenance = """
            DELETE FROM {table_name}
            WHERE
                bucket_path=:bucket_path AND
                aws_account_id=:aws_account_id AND
                log_key <=
                (SELECT log_key
                    FROM
                        {table_name}
                    WHERE
                        bucket_path=:bucket_path AND
                        aws_account_id=:aws_account_id
                    ORDER BY
                        log_key DESC
                    LIMIT 1
                    OFFSET :retain_db_records);"""

        self.sql_count_custom = """
            SELECT
                count(*)
            FROM
                {table_name}
            WHERE
                bucket_path=:bucket_path AND
                aws_account_id=:aws_account_id;"""

    def load_information_from_file(self, log_key):
        def json_event_generator(data):
            while data:
                try:
                    json_data, json_index = decoder.raw_decode(data)
                except ValueError as err:
                    # Handle undefined values for lat and lon fields in Macie logs
                    match = self.macie_location_pattern.search(data)
                    if not match or not match.group(1) or not match.group(2):
                        raise err
                    lat = float(match.group(1))
                    lon = float(match.group(2))
                    new_pattern = f'"lat":{lat},"lon":{lon}'
                    data = re.sub(self.macie_location_pattern, new_pattern, data)
                    json_data, json_index = decoder.raw_decode(data)
                data = data[json_index:]
                yield json_data

        with self.decompress_file(log_key=log_key) as f:
            if f.read(1) == '{':
                decoder = json.JSONDecoder()
                return [dict(event['detail'], source=event['source'].replace('aws.', '')) for event in
                        json_event_generator('{' + f.read()) if 'detail' in event]
            else:
                fieldnames = (
                    "version", "account_id", "interface_id", "srcaddr", "dstaddr", "srcport", "dstport", "protocol",
                    "packets", "bytes", "start", "end", "action", "log_status")
                tsv_file = csv.DictReader(f, fieldnames=fieldnames, delimiter=' ')
                return [dict(x, source='vpc') for x in tsv_file]

    def get_creation_date(self, log_file):
        # The Amazon S3 object name follows the pattern DeliveryStreamName-DeliveryStreamVersion-YYYY-MM-DD-HH-MM-SS-RandomString
        name_regex = re.match(r".*(\d\d\d\d[\/\-]\d\d[\/\-]\d\d).*", log_file['Key'])
        if name_regex is None:
            return int(log_file['LastModified'].strftime('%Y%m%d'))
        else:
            return int(name_regex.group(1).replace('/', '').replace('-', ''))

    def get_full_prefix(self, account_id, account_region):
        return self.prefix

    def reformat_msg(self, event):

        def list_paths_from_dict(d, discard_levels=None, glue=".", path=None):
            path = [] if path is None else path
            if not isinstance(d, dict):
                path.extend(d if isinstance(d, list) else [str(d)])
                return [glue.join(path[:discard_levels if discard_levels is None else -discard_levels])]
            return [item for k, v in d.items() for item in list_paths_from_dict(v,
                                                                                path=path + [k],
                                                                                discard_levels=discard_levels,
                                                                                glue=glue)]

        AWSBucket.reformat_msg(self, event)
        if event['aws']['source'] == 'macie' and 'trigger' in event['aws']:
            del event['aws']['trigger']

        if 'service' in event['aws'] and 'additionalInfo' in event['aws']['service'] and \
                'unusual' in event['aws']['service']['additionalInfo'] and \
                not isinstance(event['aws']['service']['additionalInfo']['unusual'], dict):
            event['aws']['service']['additionalInfo']['unusual'] = {
                'value': event['aws']['service']['additionalInfo']['unusual']}

        if event['aws']['source'] == 'macie':
            for field in ('Bucket', 'DLP risk', 'IP', 'Location', 'Object',
                          'Owner', 'Themes', 'Timestamps', 'recipientAccountId'):
                try:
                    if isinstance(event['aws']['summary'][field], dict):
                        event['aws']['summary'][field] = list_paths_from_dict(event['aws']['summary'][field],
                                                                              discard_levels=1,
                                                                              path=[])
                except KeyError:
                    pass

            try:
                for event_name in event['aws']['summary']['Events']:
                    for event_field in event['aws']['summary']['Events'][event_name]:
                        event['aws']['summary']['Events'][event_name][event_field] = list_paths_from_dict(
                            event['aws']['summary']['Events'][event_name][event_field],
                            discard_levels=0 if event_field == 'count' else 1,
                            path=[])
            except KeyError:
                pass

        return event

    def iter_regions_and_accounts(self, account_id, regions):
        # Only <self.retain_db_records> logs for each region are stored in DB. Using self.bucket as region name
        # would prevent to lose lots of logs from different buckets.
        # no iterations for accounts_id or regions on custom buckets
        self.iter_files_in_bucket()
        self.db_maintenance()

    def already_processed(self, downloaded_file, aws_account_id, aws_region):
        cursor = self.db_connector.execute(self.sql_already_processed.format(table_name=self.db_table_name), {
            'bucket_path': self.bucket_path,
            'aws_account_id': self.aws_account_id,
            'log_key': downloaded_file})
        return cursor.fetchone()[0] > 0

    def mark_complete(self, aws_account_id, aws_region, log_file):
        AWSBucket.mark_complete(self, aws_account_id or self.aws_account_id, aws_region, log_file)

    def db_count_custom(self, aws_account_id=None):
        """Counts the number of rows in DB for a region
        :param aws_account_id: AWS account ID
        :type aws_account_id: str
        :rtype: int
        """
        query_count_custom = self.db_connector.execute(
            self.sql_count_custom.format(table_name=self.db_table_name), {
                'bucket_path': self.bucket_path,
                'aws_account_id': aws_account_id if aws_account_id else self.aws_account_id,
                'retain_db_records': self.retain_db_records})

        return query_count_custom.fetchone()[0]

    def db_maintenance(self, aws_account_id=None, **kwargs):
        debug("+++ DB Maintenance", 1)
        try:
            if self.db_count_custom(aws_account_id) > self.retain_db_records:
                self.db_connector.execute(self.sql_db_maintenance.format(table_name=self.db_table_name), {
                    'bucket_path': self.bucket_path,
                    'aws_account_id': aws_account_id if aws_account_id else self.aws_account_id,
                    'retain_db_records': self.retain_db_records})
        except Exception as e:
            print(f"ERROR: Failed to execute DB cleanup - Path: {self.bucket_path}: {e}")


class AWSGuardDutyBucket(AWSCustomBucket):

    def __init__(self, **kwargs):
        self.db_table_name = 'guardduty'
        AWSCustomBucket.__init__(self, self.db_table_name, **kwargs)
        self.service = 'GuardDuty'
        if self.check_guardduty_type():
            self.type = "GuardDutyNative"
            self.empty_bucket_message_template = AWSBucket.empty_bucket_message_template
        else:
            self.type = "GuardDutyKinesis"

    def check_guardduty_type(self):
        try:
            return \
                    'CommonPrefixes' in self.client.list_objects_v2(Bucket=self.bucket, Prefix=f'{self.prefix}AWSLogs',
                                                                    Delimiter='/', MaxKeys=1)
        except Exception as err:
            if hasattr(err, 'message'):
                debug(f"+++ Unexpected error: {err.message}", 2)
            else:
                debug(f"+++ Unexpected error: {err}", 2)
            print(f"ERROR: Unexpected error querying/working with objects in S3: {err}")
            sys.exit(7)

    def get_service_prefix(self, account_id):
        return AWSLogsBucket.get_service_prefix(self, account_id)

    def get_full_prefix(self, account_id, account_region):
        if self.type == "GuardDutyNative":
            return AWSLogsBucket.get_full_prefix(self, account_id, account_region)
        else:
            return self.prefix

    def get_base_prefix(self):
        if self.type == "GuardDutyNative":
            return AWSLogsBucket.get_base_prefix(self)
        else:
            return self.prefix

    def iter_regions_and_accounts(self, account_id, regions):
        if self.type == "GuardDutyNative":
            AWSBucket.iter_regions_and_accounts(self, account_id, regions)
        else:
            print(GUARDDUTY_DEPRECATED_MESSAGE.format(release="4.5", url=GUARDDUTY_URL))
            self.check_prefix = True
            AWSCustomBucket.iter_regions_and_accounts(self, account_id, regions)

    def send_event(self, event):
        # Send the message (splitted if it is necessary)
        for msg in self.reformat_msg(event):
            self.send_msg(msg)

    def reformat_msg(self, event):
        debug('++ Reformat message', 3)
        if event['aws']['source'] == 'guardduty' and 'service' in event['aws'] and \
                'action' in event['aws']['service'] and \
                'portProbeAction' in event['aws']['service']['action'] and \
                'portProbeDetails' in event['aws']['service']['action']['portProbeAction'] and \
                len(event['aws']['service']['action']['portProbeAction']['portProbeDetails']) > 1:

            port_probe_details = event['aws']['service']['action']['portProbeAction']['portProbeDetails']
            for detail in port_probe_details:
                event['aws']['service']['action']['portProbeAction']['portProbeDetails'] = detail
                yield event
        else:
            AWSBucket.reformat_msg(self, event)
            yield event

    def load_information_from_file(self, log_key):
        if log_key.endswith('.jsonl.gz'):
            with self.decompress_file(log_key=log_key) as f:
                json_list = list(f)
                result = []
                for json_item in json_list:
                    x = json.loads(json_item)
                    result.append(dict(x, source=x['service']['serviceName']))
                return result
        else:
            return AWSCustomBucket.load_information_from_file(self, log_key)


class CiscoUmbrella(AWSCustomBucket):

    def __init__(self, **kwargs):
        db_table_name = 'cisco_umbrella'
        AWSCustomBucket.__init__(self, db_table_name, **kwargs)
        self.check_prefix = False
        self.date_format = '%Y-%m-%d'

    def load_information_from_file(self, log_key):
        """Load data from a Cisco Umbrella log file."""
        with self.decompress_file(log_key=log_key) as f:
            if 'dnslogs' in self.prefix:
                fieldnames = ('timestamp', 'most_granular_identity',
                              'identities', 'internal_ip', 'external_ip',
                              'action', 'query_type', 'response_code', 'domain',  # noqa: E501
                              'categories', 'most_granular_identity_type',
                              'identity_types', 'blocked_categories'
                              )
            elif 'proxylogs' in self.prefix:
                fieldnames = ('timestamp', 'identities', 'internal_ip',
                              'external_ip', 'destination_ip', 'content_type',
                              'verdict', 'url', 'referer', 'user_agent',
                              'status_code', 'requested_size', 'response_size',
                              'response_body_size', 'sha', 'categories',
                              'av_detections', 'puas', 'amp_disposition',
                              'amp_malware_name', 'amp_score', 'identity_type',
                              'blocked_categories'
                              )
            elif 'iplogs' in self.prefix:
                fieldnames = ('timestamp', 'identity', 'source_ip',
                              'source_port', 'destination_ip',
                              'destination_port', 'categories'
                              )
            else:
                print("ERROR: Only 'dnslogs', 'proxylogs' or 'iplogs' are allowed for Cisco Umbrella")
                exit(12)
            csv_file = csv.DictReader(f, fieldnames=fieldnames, delimiter=',')

            # remove None values in csv_file
            return [dict({k: v for k, v in row.items() if v is not None},
                         source='cisco_umbrella') for row in csv_file]

    def marker_only_logs_after(self, aws_region, aws_account_id):
        return '{init}{only_logs_after}'.format(
            init=self.get_full_prefix(aws_account_id, aws_region),
            only_logs_after=self.only_logs_after.strftime(self.date_format)
        )


class AWSWAFBucket(AWSCustomBucket):
    standard_http_headers = ['a-im', 'accept', 'accept-charset', 'accept-encoding', 'accept-language',
                             'access-control-request-method', 'access-control-request-headers', 'authorization',
                             'cache-control', 'connection', 'content-encoding', 'content-length', 'content-type',
                             'cookie', 'date', 'expect', 'forwarded', 'from', 'host', 'http2-settings', 'if-match',
                             'if-modified-since', 'if-none-match', 'if-range', 'if-unmodified-since', 'max-forwards',
                             'origin', 'pragma', 'prefer', 'proxy-authorization', 'range', 'referer', 'te', 'trailer',
                             'transfer-encoding', 'user-agent', 'upgrade', 'via', 'warning', 'x-requested-with',
                             'x-forwarded-for', 'x-forwarded-host', 'x-forwarded-proto']

    def __init__(self, **kwargs):
        db_table_name = 'waf'
        AWSCustomBucket.__init__(self, db_table_name, **kwargs)

    def load_information_from_file(self, log_key):
        """Load data from a WAF log file."""

        def json_event_generator(data):
            while data:
                json_data, json_index = decoder.raw_decode(data)
                data = data[json_index:]
                yield json_data

        content = []
        decoder = json.JSONDecoder()
        with self.decompress_file(log_key=log_key) as f:
            for line in f.readlines():
                try:
                    for event in json_event_generator(line.rstrip()):
                        event['source'] = 'waf'
                        try:
                            headers = {}
                            for element in event['httpRequest']['headers']:
                                name = element["name"]
                                if name.lower() in self.standard_http_headers:
                                    headers[name] = element["value"]
                            event['httpRequest']['headers'] = headers
                        except (KeyError, TypeError):
                            print(f"ERROR: the {log_key} file doesn't have the expected structure.")
                            if not self.skip_on_error:
                                sys.exit(9)
                        content.append(event)

                except json.JSONDecodeError:
                    print("ERROR: Events from {} file could not be loaded.".format(log_key.split('/')[-1]))
                    if not self.skip_on_error:
                        sys.exit(9)

        return json.loads(json.dumps(content))


class AWSLBBucket(AWSCustomBucket):
    """Class that has common methods unique to the load balancers."""

    empty_bucket_message_template = AWSBucket.empty_bucket_message_template

    def __init__(self, *args, **kwargs):
        self.service = 'elasticloadbalancing'
        AWSCustomBucket.__init__(self, *args, **kwargs)

    def get_base_prefix(self):
        return f'{self.prefix}AWSLogs/{self.suffix}'

    def get_service_prefix(self, account_id):
        return f'{self.get_base_prefix()}{account_id}/{self.service}/'

    def iter_regions_and_accounts(self, account_id, regions):
        AWSBucket.iter_regions_and_accounts(self, account_id, regions)

    def get_full_prefix(self, account_id, account_region):
        return f'{self.get_service_prefix(account_id)}{account_region}/'

    def mark_complete(self, aws_account_id, aws_region, log_file):
        AWSBucket.mark_complete(self, aws_account_id, aws_region, log_file)


class AWSALBBucket(AWSLBBucket):

    def __init__(self, **kwargs):
        db_table_name = 'alb'
        AWSLBBucket.__init__(self, db_table_name, **kwargs)

    def load_information_from_file(self, log_key):
        """Load data from a ALB access log file."""
        with self.decompress_file(log_key=log_key) as f:
            fieldnames = (
                "type", "time", "elb", "client_port", "target_port", "request_processing_time",
                "target_processing_time", "response_processing_time", "elb_status_code", "target_status_code",
                "received_bytes", "sent_bytes", "request", "user_agent", "ssl_cipher", "ssl_protocol",
                "target_group_arn", "trace_id", "domain_name", "chosen_cert_arn", "matched_rule_priority",
                "request_creation_time", "action_executed", "redirect_url", "error_reason", "target_port_list",
                "target_status_code_list", "classification", "classification_reason")
            tsv_file = csv.DictReader(f, fieldnames=fieldnames, delimiter=' ')
            tsv_file = [dict(x, source='alb') for x in tsv_file]

            fields_to_process_map = {
                "client_port": "client_ip",
                "target_port": "target_ip",
                "target_port_list": "target_ip_list"
            }

            for log_entry in tsv_file:
                for field_to_process, ip_field in fields_to_process_map.items():
                    try:
                        port, ip = "", ""
                        for item in [i.split(":") for i in log_entry[field_to_process].split()]:
                            ip += f"{item[0]} "
                            port += f"{item[1]} "
                        log_entry[field_to_process], log_entry[ip_field] = port.strip(), ip.strip()
                    except (ValueError, IndexError):
                        debug(f"Unable to process correctly ABL log entry, for field {field_to_process}.", msg_level=1)
                        debug(f"Log Entry: {log_entry}", msg_level=2)

            return tsv_file


class AWSCLBBucket(AWSLBBucket):

    def __init__(self, **kwargs):
        db_table_name = 'clb'
        AWSLBBucket.__init__(self, db_table_name, **kwargs)

    def load_information_from_file(self, log_key):
        """Load data from a CLB access log file."""
        with self.decompress_file(log_key=log_key) as f:
            fieldnames = (
                "time", "elb", "client_port", "backend_port", "request_processing_time", "backend_processing_time",
                "response_processing_time", "elb_status_code", "backend_status_code", "received_bytes", "sent_bytes",
                "request", "user_agent", "ssl_cipher", "ssl_protocol")
            tsv_file = csv.DictReader(f, fieldnames=fieldnames, delimiter=' ')

            return [dict(x, source='clb') for x in tsv_file]


class AWSNLBBucket(AWSLBBucket):

    def __init__(self, **kwargs):
        db_table_name = 'nlb'
        AWSLBBucket.__init__(self, db_table_name, **kwargs)

    def load_information_from_file(self, log_key):
        """Load data from a NLB access log file."""
        with self.decompress_file(log_key=log_key) as f:
            fieldnames = (
                "type", "version", "time", "elb", "listener", "client_port", "destination_port", "connection_time",
                "tls_handshake_time", "received_bytes", "sent_bytes", "incoming_tls_alert", "chosen_cert_arn",
                "chosen_cert_serial", "tls_cipher", "tls_protocol_version", "tls_named_group", "domain_name",
                "alpn_fe_protocol", "alpn_client_preference_list")
            tsv_file = csv.DictReader(f, fieldnames=fieldnames, delimiter=' ')

            tsv_file = [dict(x, source='nlb') for x in tsv_file]

            # Split ip_addr:port field into ip_addr and port fields
            for log_entry in tsv_file:
                try:
                    log_entry['client_ip'], log_entry['client_port'] = log_entry['client_port'].split(':')
                    log_entry['destination_ip'], log_entry['destination_port'] = \
                        log_entry['destination_port'].split(':')
                except ValueError:
                    log_entry['client_ip'] = log_entry['client_port']
                    log_entry['destination_ip'] = log_entry['destination_port']

            return tsv_file


class AWSServerAccess(AWSCustomBucket):

    def __init__(self, **kwargs):
        db_table_name = 's3_server_access'
        AWSCustomBucket.__init__(self, db_table_name=db_table_name, **kwargs)
        self.date_regex = re.compile(r'(\d{4}-\d{2}-\d{2}-\d{2}-\d{2}-\d{2})')
        self.date_format = '%Y-%m-%d'

    def _key_is_old(self, file_date: datetime or None, last_key_date: datetime or None) -> bool:
        """
        Check if the file key provided is too old to process.

        Parameters
        ----------
        file_date : datetime or None
            The date extracted from a file key.
        last_key_date : datetime or None
            The date extracted from a file key.

        Returns
        -------
        bool
            True if the file must be skipped, False otherwise.
        """
        if file_date:
            if (self.only_logs_after and file_date < self.only_logs_after) or \
                    (last_key_date and file_date < last_key_date):
                return True

        return False

    def iter_files_in_bucket(self, aws_account_id: str = None, aws_region: str = None):
        if aws_account_id is None:
            aws_account_id = self.aws_account_id

        try:
            bucket_files = self.client.list_objects_v2(**self.build_s3_filter_args(aws_account_id, aws_region,
                                                                                   custom_delimiter='-'))
            while True:
                if 'Contents' not in bucket_files:
                    self._print_no_logs_to_process_message(self.bucket, aws_account_id, aws_region)
                    return

                processed_logs = 0

                for bucket_file in bucket_files['Contents']:
                    if not bucket_file['Key']:
                        continue

                    if bucket_file['Key'][-1] == '/':
                        # The file is a folder
                        continue

                    try:
                        date_match = self.date_regex.search(bucket_file['Key'])
                        match_start = date_match.span()[0] if date_match else None
                    except TypeError:
                        if self.skip_on_error:
                            debug(f"+++ WARNING: The format of the {bucket_file['Key']} filename is not valid, "
                                  "skipping it.", 1)
                            continue
                        else:
                            print(f"ERROR: The filename of {bucket_file['Key']} doesn't have the a valid format.")
                            sys.exit(17)

                    if not self._same_prefix(match_start, aws_account_id, aws_region):
                        debug(f"++ Skipping file with another prefix: {bucket_file['Key']}", 3)
                        continue

                    if self.already_processed(bucket_file['Key'], aws_account_id, aws_region):
                        if self.reparse:
                            debug(f"++ File previously processed, but reparse flag set: {bucket_file['Key']}", 1)
                        else:
                            debug(f"++ Skipping previously processed file: {bucket_file['Key']}", 2)
                            continue

                    debug(f"++ Found new log: {bucket_file['Key']}", 2)
                    # Get the log file from S3 and decompress it
                    log_json = self.get_log_file(aws_account_id, bucket_file['Key'])
                    self.iter_events(log_json, bucket_file['Key'], aws_account_id)
                    # Remove file from S3 Bucket
                    if self.delete_file:
                        debug(f"+++ Remove file from S3 Bucket:{bucket_file['Key']}", 2)
                        self.client.delete_object(Bucket=self.bucket, Key=bucket_file['Key'])
                    self.mark_complete(aws_account_id, aws_region, bucket_file)
                    processed_logs += 1

                if processed_logs == 0:
                    self._print_no_logs_to_process_message(self.bucket, aws_account_id, aws_region)

                if bucket_files['IsTruncated']:
                    new_s3_args = self.build_s3_filter_args(aws_account_id, aws_region, True)
                    new_s3_args['ContinuationToken'] = bucket_files['NextContinuationToken']
                    bucket_files = self.client.list_objects_v2(**new_s3_args)
                else:
                    break

        except Exception as err:
            if hasattr(err, 'message'):
                debug(f"+++ Unexpected error: {err.message}", 2)
            else:
                debug(f"+++ Unexpected error: {err}", 2)
            print(f"ERROR: Unexpected error querying/working with objects in S3: {err}")
            sys.exit(7)

    def marker_only_logs_after(self, aws_region: str, aws_account_id: str) -> str:
        """
        Return a marker to filter AWS log files using the `only_logs_after` value.

        Parameters
        ----------
        aws_region : str
            The region where the bucket is located.
        aws_account_id : str
            The account ID of the AWS account.

        Returns
        -------
        str
            The filter, with the file's prefix and date.
        """
        return self.get_full_prefix(aws_account_id, aws_region) + self.only_logs_after.strftime(self.date_format)

    def check_bucket(self):
        """Check if the bucket is empty or the credentials are wrong."""
        try:
            bucket_objects = self.client.list_objects_v2(Bucket=self.bucket, Prefix=self.prefix, Delimiter='/')
            if not 'CommonPrefixes' in bucket_objects and not 'Contents' in bucket_objects:
                print("ERROR: No files were found in '{0}'. No logs will be processed.".format(self.bucket_path))
                exit(14)
        except botocore.exceptions.ClientError as error:
            error_message = "Unknown"
            exit_number = 1
            error_code = error.response.get("Error", {}).get("Code")

            if error_code == THROTTLING_EXCEPTION_ERROR_CODE:
                error_message = f"{THROTTLING_EXCEPTION_ERROR_MESSAGE.format(name='check_bucket')}: {error}"
                exit_number = 16
            elif error_code == INVALID_CREDENTIALS_ERROR_CODE:
                error_message = INVALID_CREDENTIALS_ERROR_MESSAGE
                exit_number = 3
            elif error_code == INVALID_REQUEST_TIME_ERROR_CODE:
                error_message = INVALID_REQUEST_TIME_ERROR_MESSAGE
                exit_number = 19

            print(f"ERROR: {error_message}")
            exit(exit_number)

    def load_information_from_file(self, log_key):
        """Load data from a S3 access log file."""

        def parse_line(line_):
            def merge_values(delimiter='"', remove=False):
                next_ = next(it, None)
                while next_:
                    value_list[-1] = f'{value_list[-1]} {next_}'
                    try:
                        if next_[-1] == delimiter:
                            if remove:
                                value_list[-1] = value_list[-1][1:-1]
                            break
                    except TypeError:
                        pass
                    next_ = next(it, None)

            value_list = list()
            it = iter(line_.split(" "))
            value = next(it, None)
            while value:
                value_list.append(value)
                # Check if the current value should be combined with the next ones
                try:
                    if value[0] == "[" and value[-1] != "]":
                        merge_values(delimiter=']', remove=True)
                    elif value[0] == '"' and value[-1] != '"':
                        merge_values(remove=True)
                    elif value[0] == "'" and value[-1] != "'":
                        merge_values(remove=True)
                    elif (value[0] == '"' and value[-1] == '"') or (value[0] == "'" and value[-1] == "'"):
                        value_list[-1] = value_list[-1][1:-1]
                except TypeError:
                    pass
                value = next(it, None)
            try:
                value_list[-1] = value_list[-1].replace("\n", "")
            except TypeError:
                pass
            return value_list

        with self.decompress_file(log_key=log_key) as f:
            fieldnames = (
                "bucket_owner", "bucket", "time", "remote_ip", "requester", "request_id", "operation", "key",
                "request_uri", "http_status", "error_code", "bytes_sent", "object_sent", "total_time",
                "turn_around_time", "referer", "user_agent", "version_id", "host_id", "signature_version",
                "cipher_suite", "authentication_type", "host_header", "tls_version")
            result = list()
            for line in f:
                json_list = dict(zip(fieldnames, parse_line(line)))
                json_list["source"] = 's3_server_access'
                result.append(json_list)
            return result


class AWSService(WazuhIntegration):
    """
    Class for getting AWS Services logs from API calls
    :param access_key: AWS access key id
    :param secret_key: AWS secret access key
    :param profile: AWS profile
    :param iam_role_arn: IAM Role
    :param only_logs_after: Date after which obtain logs.
    :param region: Region of service
    """

    def __init__(self, reparse, access_key, secret_key, aws_profile, iam_role_arn,
                 service_name, only_logs_after, region, aws_log_groups=None, remove_log_streams=None,
                 discard_field=None, discard_regex=None, sts_endpoint=None, service_endpoint=None,
                 iam_role_duration=None):
        # DB name
        self.db_name = 'aws_services'
        # table name
        self.db_table_name = 'aws_services'
        self.reparse = reparse

        WazuhIntegration.__init__(self, access_key=access_key, secret_key=secret_key,
                                  aws_profile=aws_profile, iam_role_arn=iam_role_arn,
                                  service_name=service_name, region=region, discard_field=discard_field,
                                  discard_regex=discard_regex, sts_endpoint=sts_endpoint,
                                  service_endpoint=service_endpoint, iam_role_duration=iam_role_duration)

        # get sts client (necessary for getting account ID)
        self.sts_client = self.get_sts_client(access_key, secret_key, aws_profile)
        # get account ID
        self.account_id = self.sts_client.get_caller_identity().get('Account')
        self.only_logs_after = only_logs_after

        # SQL queries for services
        self.sql_create_table = """
            CREATE TABLE {table_name} (
                    service_name 'text' NOT NULL,
                    aws_account_id 'text' NOT NULL,
                    aws_region 'text' NOT NULL,
                    scan_date 'text' NOT NULL,
                    PRIMARY KEY (service_name, aws_account_id, aws_region, scan_date));"""

        self.sql_insert_value = """
            INSERT INTO {table_name} (
                service_name,
                aws_account_id,
                aws_region,
                scan_date)
            VALUES (
                :service_name,
                :aws_account_id,
                :aws_region,
                :scan_date);"""

        self.sql_find_last_scan = """
            SELECT
                scan_date
            FROM
                {table_name}
            WHERE
                service_name=:service_name AND
                aws_account_id=:aws_account_id AND
                aws_region=:aws_region
            ORDER BY
                scan_date DESC
            LIMIT 1;"""

        self.sql_db_maintenance = """
            DELETE FROM {table_name}
            WHERE
                service_name=:service_name AND
                aws_account_id=:aws_account_id AND
                aws_region=:aws_region AND
                rowid NOT IN (SELECT ROWID
                    FROM
                        {table_name}
                    WHERE
                        service_name=:service_name AND
                        aws_account_id=:aws_account_id AND
                        aws_region=:aws_region
                    ORDER BY
                        scan_date DESC
                    LIMIT :retain_db_records);"""

    def get_last_log_date(self):
        date = self.only_logs_after if self.only_logs_after is not None else self.default_date.strftime('%Y%m%d')
        return f'{date[0:4]}-{date[4:6]}-{date[6:8]} 00:00:00.0'

    def format_message(self, msg):
        # rename service field to source
        if 'service' in msg:
            msg['source'] = msg['service'].lower()
            del msg['service']
        # cast createdAt
        if 'createdAt' in msg:
            msg['createdAt'] = datetime.strftime(msg['createdAt'],
                                                 '%Y-%m-%dT%H:%M:%SZ')
        # cast updatedAt
        if 'updatedAt' in msg:
            msg['updatedAt'] = datetime.strftime(msg['updatedAt'],
                                                 '%Y-%m-%dT%H:%M:%SZ')

        return {'integration': 'aws', 'aws': msg}

    @staticmethod
    def check_region(region: str) -> None:
        if region not in ALL_REGIONS:
            raise ValueError(f"Invalid region '{region}'")


class AWSInspector(AWSService):
    """
    Class for getting AWS Inspector logs

    Parameters
    ----------
    access_key : str
        AWS access key id.
    secret_key : str
        AWS secret access key.
    aws_profile : str
        AWS profile.
    iam_role_arn : str
        IAM Role that will be assumed to use the service.
    only_logs_after : str
        Date after which obtain logs.
    region : str
        AWS region that will be used to fetch the events.

    Attributes
    ----------
    sent_events : int
        The number of events collected and sent to analysisd.
    """

    def __init__(self, reparse, access_key, secret_key, aws_profile,
                 iam_role_arn, only_logs_after, region, aws_log_groups=None,
                 remove_log_streams=None, discard_field=None, discard_regex=None,
                 sts_endpoint=None, service_endpoint=None, iam_role_duration=None):

        self.service_name = 'inspector'
        self.inspector_region = region

        AWSService.__init__(self, reparse=reparse, access_key=access_key, secret_key=secret_key,
                            aws_profile=aws_profile, iam_role_arn=iam_role_arn, only_logs_after=only_logs_after,
                            service_name=self.service_name, region=region, aws_log_groups=aws_log_groups,
                            remove_log_streams=remove_log_streams, discard_field=discard_field,
                            discard_regex=discard_regex, sts_endpoint=sts_endpoint, service_endpoint=service_endpoint,
                            iam_role_duration=iam_role_duration)

        # max DB records for region
        self.retain_db_records = 5
        self.reparse = reparse
        self.sent_events = 0

    def send_describe_findings(self, arn_list: list):
        """
        Collect and send to analysisd the requested findings.

        Parameters
        ----------
        arn_list : list[str]
            The ARN of the findings that should be requested to AWS and sent to analysisd.
        """
        if len(arn_list) != 0:
            response = self.client.describe_findings(findingArns=arn_list)['findings']
            self.sent_events += len(response)
            debug(f"+++ Processing {len(response)} events", 3)
            for elem in response:
                self.send_msg(self.format_message(elem))

    def get_alerts(self):
        self.init_db(self.sql_create_table.format(table_name=self.db_table_name))
        try:
            initial_date = self.get_last_log_date()
            # reparse logs if this parameter exists
            if self.reparse:
                last_scan = initial_date
            else:
                self.db_cursor.execute(self.sql_find_last_scan.format(table_name=self.db_table_name), {
                    'service_name': self.service_name,
                    'aws_account_id': self.account_id,
                    'aws_region': self.inspector_region})
                last_scan = self.db_cursor.fetchone()[0]
        except TypeError as e:
            # write initial date if DB is empty
            self.db_cursor.execute(self.sql_insert_value.format(table_name=self.db_table_name), {
                'service_name': self.service_name,
                'aws_account_id': self.account_id,
                'aws_region': self.inspector_region,
                'scan_date': initial_date})
            last_scan = initial_date

        date_last_scan = datetime.strptime(last_scan, '%Y-%m-%d %H:%M:%S.%f')
        date_scan = date_last_scan
        if self.only_logs_after:
            date_only_logs = datetime.strptime(self.only_logs_after, "%Y%m%d")
            date_scan = date_only_logs if date_only_logs > date_last_scan else date_last_scan

        # get current time (UTC)
        date_current = datetime.utcnow()
        # describe_findings only retrieves 100 results per call
        response = self.client.list_findings(maxResults=100, filter={'creationTimeRange':
                                                                         {'beginDate': date_scan,
                                                                          'endDate': date_current}})
        debug(f"+++ Listing findings starting from {date_scan}", 2)
        self.send_describe_findings(response['findingArns'])
        # Iterate if there are more elements
        while 'nextToken' in response:
            response = self.client.list_findings(maxResults=100, nextToken=response['nextToken'],
                                                 filter={'creationTimeRange': {'beginDate': date_scan,
                                                                               'endDate': date_current}})
            self.send_describe_findings(response['findingArns'])

        if self.sent_events:
            debug(f"+++ {self.sent_events} events collected and processed in {self.inspector_region}", 1)
        else:
            debug(f'+++ There are no new events in the "{self.inspector_region}" region', 1)

        # insert last scan in DB
        self.db_cursor.execute(self.sql_insert_value.format(table_name=self.db_table_name), {
            'service_name': self.service_name,
            'aws_account_id': self.account_id,
            'aws_region': self.inspector_region,
            'scan_date': date_current})
        # DB maintenance
        self.db_cursor.execute(self.sql_db_maintenance.format(table_name=self.db_table_name), {
            'service_name': self.service_name,
            'aws_account_id': self.account_id,
            'aws_region': self.inspector_region,
            'retain_db_records': self.retain_db_records})
        # close connection with DB
        self.close_db()


class AWSCloudWatchLogs(AWSService):
    """
    Class for getting AWS Cloudwatch logs

    Attributes
    ----------
    access_key : str
        AWS access key id
    secret_key : str
        AWS secret access key
    aws_profile : str
        AWS profile
    iam_role_arn : str
        IAM Role
    only_logs_after : str
        Date after which obtain logs
    region : str
        Region where the logs are located
    aws_log_groups : str
        String containing a list of log group names separated by a comma
    remove_log_streams : bool
        Indicate if log streams should be removed after being fetched
    db_table_name : str
        Name of the table to be created on aws_service.db
    only_logs_after_millis : int
        only_logs_after expressed as the number of milliseconds after Jan 1, 1970 00:00:00 UTC
    reparse : bool
        Whether to parse already parsed logs or not.
    log_group_list : list of str
        List of each log group to be parsed
    sql_cloudwatch_create_table : str
        Query for the creation of the table
    sql_cloudwatch_insert : str
        Query to insert the token for a given log stream
    sql_cloudwatch_update : str
        Query for updating the token, start_time and end_time values
    sql_cloudwatch_select : str
        Query to obtain the token, start_time and end_time values
    sql_cloudwatch_select_logstreams : str
        Query to get all logstreams in the DB
    sql_cloudwatch_purge : str
        Query to delete a row from the DB.
    """

    def __init__(self, reparse, access_key, secret_key, aws_profile,
                 iam_role_arn, only_logs_after, region, aws_log_groups,
                 remove_log_streams, discard_field=None, discard_regex=None, sts_endpoint=None, service_endpoint=None,
                 iam_role_duration=None):

        self.sql_cloudwatch_create_table = """
            CREATE TABLE {table_name} (
                    aws_region 'text' NOT NULL,
                    aws_log_group 'text' NOT NULL,
                    aws_log_stream 'text' NOT NULL,
                    next_token 'text',
                    start_time 'integer',
                    end_time 'integer',
                    PRIMARY KEY (aws_region, aws_log_group, aws_log_stream));"""

        self.sql_cloudwatch_insert = """
            INSERT INTO {table_name} (
                aws_region,
                aws_log_group,
                aws_log_stream,
                next_token,
                start_time,
                end_time)
            VALUES
                (:aws_region,
                :aws_log_group,
                :aws_log_stream,
                :next_token,
                :start_time,
                :end_time);"""

        self.sql_cloudwatch_update = """
            UPDATE
                {table_name}
            SET
                next_token=:next_token,
                start_time=:start_time,
                end_time=:end_time
            WHERE
                aws_region=:aws_region AND
                aws_log_group=:aws_log_group AND
                aws_log_stream=:aws_log_stream;"""

        self.sql_cloudwatch_select = """
            SELECT
                next_token,
                start_time,
                end_time
            FROM
                {table_name}
            WHERE
                aws_region=:aws_region AND
                aws_log_group=:aws_log_group AND
                aws_log_stream=:aws_log_stream"""
        self.sql_cloudwatch_select_logstreams = """
            SELECT
                aws_log_stream
            FROM
                {table_name}
            WHERE
                aws_region=:aws_region AND
                aws_log_group=:aws_log_group
            ORDER BY
                aws_log_stream;"""
        self.sql_cloudwatch_purge = """
            DELETE FROM {table_name}
            WHERE
                aws_region=:aws_region AND
                aws_log_group=:aws_log_group AND
                aws_log_stream=:aws_log_stream;"""

        AWSService.__init__(self, reparse=reparse, access_key=access_key, secret_key=secret_key,
                            aws_profile=aws_profile, iam_role_arn=iam_role_arn, only_logs_after=only_logs_after,
                            region=region, aws_log_groups=aws_log_groups, remove_log_streams=remove_log_streams,
                            service_name='cloudwatchlogs', discard_field=discard_field, discard_regex=discard_regex,
                            iam_role_duration=iam_role_duration, sts_endpoint=sts_endpoint,
                            service_endpoint=service_endpoint)

        self.reparse = reparse
        self.region = region
        self.db_table_name = 'cloudwatch_logs'
        self.log_group_list = [group for group in aws_log_groups.split(",") if group != ""] if aws_log_groups else []
        self.remove_log_streams = remove_log_streams
        self.only_logs_after_millis = int(datetime.strptime(only_logs_after, '%Y%m%d').replace(
            tzinfo=timezone.utc).timestamp() * 1000) if only_logs_after else None
        self.default_date_millis = int(self.default_date.timestamp() * 1000)
        debug("only logs: {}".format(self.only_logs_after_millis), 1)

    def get_alerts(self):
        """Iterate over all the log streams for each log group provided by the user in the given region to get their
        logs and send them to analysisd, which will raise alerts if applicable.

        It will avoid getting duplicate events by using the token, start_time and end_time variables stored in the DB.
        Logs with a timestamp lesser that start_time and greater than end_time will be fetched using the
        `get_alerts_within_range` function.

        The log streams will be removed after fetching them if `remove_log_streams` value is True.

        The database will be purged to remove unnecessary records at the end of each log group iteration.
        """
        self.init_db(self.sql_cloudwatch_create_table.format(table_name=self.db_table_name))

        if self.reparse:
            debug('Reparse mode ON', 1)

        try:
            for log_group in self.log_group_list:
                for log_stream in self.get_log_streams(log_group=log_group):
                    debug('Getting data from DB for log stream "{}" in log group "{}"'.format(log_stream, log_group), 1)
                    db_values = self.get_data_from_db(log_group=log_group, log_stream=log_stream)
                    debug('Token: "{}", start_time: "{}", '
                          'end_time: "{}"'.format(db_values['token'] if db_values else None,
                                                  db_values['start_time'] if db_values else None,
                                                  db_values['end_time'] if db_values else None), 2)
                    result_before = None
                    start_time = self.only_logs_after_millis if self.only_logs_after_millis else self.default_date_millis
                    end_time = None
                    token = None

                    if db_values:
                        if self.reparse:
                            result_before = self.get_alerts_within_range(log_group=log_group, log_stream=log_stream,
                                                                         token=None, start_time=start_time,
                                                                         end_time=None)

                        elif db_values['start_time'] and db_values['start_time'] > start_time:
                            result_before = self.get_alerts_within_range(log_group=log_group, log_stream=log_stream,
                                                                         token=None, start_time=start_time,
                                                                         end_time=db_values['start_time'])

                        if db_values['end_time']:
                            if not self.only_logs_after_millis or db_values['end_time'] > self.only_logs_after_millis:
                                start_time = db_values['end_time'] + 1
                                token = db_values['token']

                    result_after = self.get_alerts_within_range(log_group=log_group, log_stream=log_stream, token=token,
                                                                start_time=start_time, end_time=end_time)

                    db_values = self.update_values(values=db_values, result_before=result_before,
                                                   result_after=result_after)

                    self.save_data_db(log_group=log_group, log_stream=log_stream, values=db_values)

                    if self.remove_log_streams:
                        self.remove_aws_log_stream(log_group=log_group, log_stream=log_stream)

                self.purge_db(log_group=log_group)
        finally:
            debug("committing changes and closing the DB", 1)
            self.close_db()

    def remove_aws_log_stream(self, log_group, log_stream):
        """Remove a log stream from a log group in AWS Cloudwatch Logs.

        Parameters
        ----------
        log_group : str
            Name of the group where the log stream is stored
        log_stream : str
            Name of the log stream to be removed
        """
        try:
            debug('Removing log stream "{}" from log group "{}"'.format(log_group, log_stream), 1)
            self.client.delete_log_stream(logGroupName=log_group, logStreamName=log_stream)
        except botocore.exceptions.ClientError as err:
            debug(f'ERROR: The "remove_aws_log_stream" request failed: {err}', 1)
            sys.exit(16)
        except Exception:
            debug('Error trying to remove "{}" log stream from "{}" log group.'.format(log_stream, log_group), 0)

    def get_alerts_within_range(self, log_group, log_stream, token, start_time, end_time):
        """Get all the logs from a log stream with a timestamp between the range of the provided start and end times and
        send them to Analysisd.

        It will fetch every log from the given log stream using boto3 `get_log_events` until it returns an empty
        response.

        Parameters
        ----------
        log_group : str
            Name of the log group where the log stream is stored
        log_stream : str
            Name of the log stream to get its logs
        token : str
            Token to the next set of logs. Obtained from a previous call and stored in DB.
        start_time : int
            The start of the time range, expressed as the number of milliseconds after Jan 1, 1970 00:00:00 UTC.
            Logs with a timestamp equal to this time or later will be fetched.
        end_time : int
            The end of the time range, expressed as the number of milliseconds after Jan 1, 1970 00:00:00 UTC.
            Events with a timestamp equal to or later than this time won't be fetched.

        Returns
        -------
        A dict containing the Token for the next set of logs, the timestamp of the first fetched log and the timestamp
        of the latest one.
        """
        response = None
        min_start_time = start_time
        max_end_time = end_time if end_time is not None else start_time

        parameters = {'logGroupName': log_group,
                      'logStreamName': log_stream,
                      'nextToken': token,
                      'startTime': start_time,
                      'endTime': end_time,
                      'startFromHead': True}

        # Request event logs until CloudWatch returns an empty list for the log stream
        while response is None or response['events'] != list():
            debug('Getting CloudWatch logs from log stream "{}" in log group "{}" using token "{}", start_time '
                  '"{}" and end_time "{}"'.format(log_stream, log_group, token, start_time, end_time), 1)

            # Try to get CloudWatch Log events until the request succeeds or the allowed number of attempts is reached
            try:
                response = self.client.get_log_events(
                    **{param: value for param, value in parameters.items() if value is not None})

            except botocore.exceptions.EndpointConnectionError:
                debug(f'WARNING: The "get_log_events" request was denied because the endpoint URL was not '
                      f'available. Attempting again.', 1)
            except botocore.exceptions.ClientError as err:
                debug(f'ERROR: The "get_log_events" request failed: {err}', 1)
                sys.exit(16)

            # Update token
            token = response['nextForwardToken']
            parameters['nextToken'] = token

            # Send events to Analysisd
            if response['events']:
                debug('+++ Sending events to Analysisd...', 1)
                for event in response['events']:
                    debug('The message is "{}"'.format(event['message']), 3)
                    debug('The message\'s timestamp is {}'.format(event["timestamp"]), 3)
                    self.send_msg(event['message'], dump_json=False)

                    if min_start_time is None:
                        min_start_time = event['timestamp']
                    elif event['timestamp'] < min_start_time:
                        min_start_time = event['timestamp']

                    if max_end_time is None:
                        max_end_time = event['timestamp']
                    elif event['timestamp'] > max_end_time:
                        max_end_time = event['timestamp']
                debug(f"+++ Sent {len(response['events'])} events to Analysisd", 1)

        return {'token': token, 'start_time': min_start_time, 'end_time': max_end_time}

    def get_data_from_db(self, log_group, log_stream):
        """Get the token, start time and end time of a log stream stored in DB.

        Parameters
        ----------
        log_group : str
            Name of the log group
        log_stream : str
            Name of the log stream

        Returns
        -------
        A dict containing the token, start_time and end_time of the log stream. None if no data were found in the DB.
        """
        self.db_cursor.execute(self.sql_cloudwatch_select.format(table_name=self.db_table_name), {
            'aws_region': self.region,
            'aws_log_group': log_group,
            'aws_log_stream': log_stream})
        query_result = self.db_cursor.fetchone()
        if query_result:
            return {'token': None if query_result[0] == "None" else query_result[0],
                    'start_time': None if query_result[1] == "None" else query_result[1],
                    'end_time': None if query_result[2] == "None" else query_result[2]}

    def update_values(self, values, result_after, result_before):
        """Update the values for token, start_time and end_time using the results of previous 'get_alerts_within_range'
        executions.

        Parameters
        ----------
        values : dict
            A dict containing the token, start_time and end_time values to be updated
        result_after : dict
            A dict containing the resulting token, start_time and end_time values of a 'get_alerts_within_range'
            execution
        result_before : dict
            A dict containing the resulting token, start_time and end_time values of a 'get_alerts_within_range'
            execution

        Returns
        -------
        A dict containing the last token, minimal start_time and maximum end_value of the provided parameters.
        """
        min_start_time = result_before['start_time'] if result_before else None
        max_end_time = result_before['end_time'] if result_before else None

        if result_after is not None:
            if min_start_time is None:
                min_start_time = result_after['start_time']
            # It's necessary to ensure that we're not comparing None with int
            elif result_after['start_time'] is not None:
                min_start_time = result_after['start_time'] if result_after[
                                                                   'start_time'] < min_start_time else min_start_time

            if max_end_time is None:
                max_end_time = result_after['end_time']
            elif result_after['end_time'] is not None:
                max_end_time = result_after['end_time'] if result_after['end_time'] > max_end_time else max_end_time

        token = result_before['token'] if result_before is not None else None
        token = result_after['token'] if result_after is not None else token

        if values is None:
            return {'token': token, 'start_time': min_start_time, 'end_time': max_end_time}
        else:
            result = {'token': token}

            if values['start_time'] is not None:
                result['start_time'] = min_start_time if min_start_time is not None and min_start_time < values[
                    'start_time'] else values['start_time']
            else:
                result['start_time'] = max_end_time

            if values['end_time'] is not None:
                result['end_time'] = max_end_time if max_end_time is not None and max_end_time > values['end_time'] else \
                    values['end_time']
            else:
                result['end_time'] = max_end_time
            return result

    def save_data_db(self, log_group, log_stream, values):
        """Insert the token, start_time and end_time values into the DB. If the values already exists they will be
        updated instead.

        Parameters
        ----------
        log_group : str
            Name of the log group
        log_stream : str
            Name of the log stream
        values : dict
            Dict containing the token, start_time and end_time.
        """
        debug('Saving data for log group "{}" and log stream "{}".'.format(log_group, log_stream), 1)
        debug('The saved values are "{}"'.format(values), 2)
        try:
            self.db_cursor.execute(self.sql_cloudwatch_insert.format(table_name=self.db_table_name), {
                'aws_region': self.region,
                'aws_log_group': log_group,
                'aws_log_stream': log_stream,
                'next_token': values['token'],
                'start_time': values['start_time'],
                'end_time': values['end_time']})
        except sqlite3.IntegrityError:
            debug("Some data already exists on DB for that key. Updating their values...", 2)
            self.db_cursor.execute(self.sql_cloudwatch_update.format(table_name=self.db_table_name), {
                'aws_region': self.region,
                'aws_log_group': log_group,
                'aws_log_stream': log_stream,
                'next_token': values['token'],
                'start_time': values['start_time'],
                'end_time': values['end_time']})

    def get_log_streams(self, log_group):
        """Get the list of log streams stored in the specified log group.

        Parameters
        ----------
        log_group : str
            Name of the log group to get its log streams

        Returns
        -------
        A list with the name of each log stream for the given log group.
        """

        result_list = list()
        debug('Getting log streams for "{}" log group'.format(log_group), 1)

        try:
            # Get all log streams using the token of the previous call to describe_log_streams
            response = self.client.describe_log_streams(logGroupName=log_group)
            log_streams = response['logStreams']
            token = response.get('nextToken')
            while token:
                response = self.client.describe_log_streams(logGroupName=log_group, nextToken=token)
                log_streams.extend(response['logStreams'])
                token = response.get('nextToken')

            for log_stream in log_streams:
                debug('Found "{}" log stream in {}'.format(log_stream['logStreamName'], log_group), 2)
                result_list.append(log_stream['logStreamName'])

            if result_list == list():
                debug('No log streams were found for log group "{}"'.format(log_group), 1)

        except botocore.exceptions.EndpointConnectionError as e:
            print(f'ERROR: {str(e)}')
        except botocore.exceptions.ClientError as err:
            debug(f'ERROR: The "get_log_streams" request failed: {err}', 1)
            sys.exit(16)
        except Exception:
            debug(
                '++++ The specified "{}" log group does not exist or insufficient privileges to access it.'.format(
                    log_group), 0)

        return result_list

    def purge_db(self, log_group):
        """Remove from AWS_Service.db any record for log streams that no longer exists on AWS CloudWatch.

        Parameters
        ----------
        log group : str
            Name of the log group to check its log streams
        """
        debug('Purging the BD', 1)
        # Get the list of log streams from DB
        self.db_cursor.execute(self.sql_cloudwatch_select_logstreams.format(table_name=self.db_table_name), {
            'aws_region': self.region,
            'aws_log_group': log_group})
        query_result = self.db_cursor.fetchall()
        log_streams_sql = set()
        for log_stream in query_result:
            log_streams_sql.add(log_stream[0])

        # Get the list of log streams from AWS
        log_streams_aws = set(self.get_log_streams(log_group))

        # Check the difference and remove if applicable
        log_streams_to_purge = log_streams_sql - log_streams_aws
        if log_streams_to_purge != set():
            debug('Data for the following log streams will be removed from {}: "{}"'.format(self.db_table_name,
                                                                                            log_streams_to_purge), 2)
        for log_stream in log_streams_to_purge:
            self.db_cursor.execute(self.sql_cloudwatch_purge.format(tablename=self.db_table_name), {
                'aws_region': self.region,
                'aws_log_group': log_group,
                'aws_log_stream': log_stream})


class AWSSLSubscriberBucket(WazuhIntegration):
    """
    Class for processing AWS Security Lake events from S3.

    Attributes
    ----------
    access_key : str
        AWS access key id.
    secret_key : str
        AWS secret access key.
    aws_profile : str
        AWS profile.
    iam_role_arn : str
        IAM Role.
    """

    def __init__(self, access_key: str = None, secret_key: str = None, aws_profile: str = None,
                 service_endpoint: str = None, sts_endpoint: str = None, **kwargs):
        WazuhIntegration.__init__(self, access_key=access_key, secret_key=secret_key, aws_profile=aws_profile,
                                  service_name='s3', service_endpoint=service_endpoint, sts_endpoint=sts_endpoint,
                                  **kwargs)

    def obtain_information_from_parquet(self, bucket_path: str, parquet_path: str) -> list:
        """Fetch a parquet file from a bucket and obtain a list of the events it contains.

        Parameters
        ----------
        bucket_path : str
            Path of the bucket to get the parquet file from.
        parquet_path : str
            Relative path of the parquet file inside the bucket.

        Returns
        -------
        events : list
            Events contained inside the parquet file.
        """
        debug(f'Processing file {parquet_path} in {bucket_path}', 2)
        events = []
        try:
            raw_parquet = io.BytesIO(self.client.get_object(Bucket=bucket_path, Key=parquet_path)['Body'].read())
        except Exception as e:
            debug(f'Could not get the parquet file {parquet_path} in {bucket_path}: {e}', 1)
            sys.exit(21)
        pfile = pq.ParquetFile(raw_parquet)
        for i in pfile.iter_batches():
            for j in i.to_pylist():
                events.append(json.dumps(j))
        debug(f'Found {len(events)} events in file {parquet_path}', 2)
        return events

    def process_file(self, message: dict) -> None:
        """Parse an SQS message, obtain the events associated, and send them to Analysisd.

        Parameters
        ----------
        message : dict
            An SQS message received from the queue.
        """
        events_in_file = self.obtain_information_from_parquet(bucket_path=message['bucket_path'],
                                                              parquet_path=message['parquet_path'])
        for event in events_in_file:
            self.send_msg(event, dump_json=False)
        debug(f'{len(events_in_file)} events sent to Analysisd', 2)


class AWSSQSQueue(WazuhIntegration):
    """
    Class for getting AWS SQS Queue notifications.

    Attributes
    ----------
    name: str
        Name of the SQS Queue.
    iam_role_arn : str
        IAM Role.
    access_key : str
        AWS access key id.
    secret_key : str
        AWS secret access key.
    external_id : str
        The name of the External ID to use.
    sts_endpoint : str
        URL for the VPC endpoint to use to obtain the STS token.
    service_endpoint : str
        URL for the endpoint to use to obtain the logs.
    """

    def __init__(self, name: str, iam_role_arn: str, access_key: str = None, secret_key: str = None,
                 external_id: str = None, sts_endpoint=None, service_endpoint=None, **kwargs):
        self.sqs_name = name
        WazuhIntegration.__init__(self, access_key=access_key, secret_key=secret_key, iam_role_arn=iam_role_arn,
                                  aws_profile=None, external_id=external_id, service_name='sqs',
                                  sts_endpoint=sts_endpoint,
                                  **kwargs)
        self.sts_client = self.get_sts_client(access_key, secret_key)
        self.account_id = self.sts_client.get_caller_identity().get('Account')
        self.sqs_url = self._get_sqs_url()
        self.iam_role_arn = iam_role_arn
        self.asl_bucket_handler = AWSSLSubscriberBucket(external_id=external_id,
                                                        iam_role_arn=self.iam_role_arn,
                                                        service_endpoint=service_endpoint,
                                                        sts_endpoint=sts_endpoint)

    def _get_sqs_url(self) -> str:
        """Get the URL of the AWS SQS queue

        Returns
        -------
        url : str
            The URL of the AWS SQS queue
        """
        try:
            url = self.client.get_queue_url(QueueName=self.sqs_name,
                                            QueueOwnerAWSAccountId=self.account_id)['QueueUrl']
            debug(f'The SQS queue is: {url}', 2)
            return url
        except botocore.exceptions.ClientError:
            print('ERROR: Queue does not exist, verify the given name')
            sys.exit(20)

    def delete_message(self, message: dict) -> None:
        """Delete message from the SQS queue.

        Parameters
        ----------
        message : dict
            An SQS message recieved from the queue
        """
        try:
            self.client.delete_message(QueueUrl=self.sqs_url, ReceiptHandle=message["handle"])
            debug(f'Message deleted from: {self.sqs_name}', 2)
        except Exception as e:
            debug(f'ERROR: Error deleting message from SQS: {e}', 1)
            sys.exit(21)

    def fetch_messages(self) -> dict:
        """Retrieves one or more messages (up to 10), from the specified queue.

        Returns
        -------
        dict
            A dictionary with a list of messages from the SQS queue.
        """
        try:
            debug(f'Retrieving messages from: {self.sqs_name}', 2)
            return self.client.receive_message(QueueUrl=self.sqs_url, AttributeNames=['All'],
                                               MaxNumberOfMessages=10, MessageAttributeNames=['All'],
                                               WaitTimeSeconds=20)
        except Exception as e:
            debug(f'ERROR: Error receiving message from SQS: {e}', 1)
            sys.exit(21)

    def get_messages(self) -> list:
        """Retrieve parsed messages from the SQS queue.

        Returns
        -------
        messages : list
            Parsed messages from the SQS queue.
        """
        messages = []
        sqs_raw_messages = self.fetch_messages()
        sqs_messages = sqs_raw_messages.get('Messages', [])
        for mesg in sqs_messages:
            body = mesg['Body']
            msg_handle = mesg["ReceiptHandle"]
            message = json.loads(body)
            parquet_path = message["detail"]["object"]["key"]
            bucket_path = message["detail"]["bucket"]["name"]
            messages.append({"parquet_path": parquet_path, "bucket_path": bucket_path,
                             "handle": msg_handle})
        return messages

    def sync_events(self) -> None:
        """
        Get messages from the SQS queue, parse their events, send them to AnalysisD, and delete them from the queue.
        """
        messages = self.get_messages()
        while messages:
            for message in messages:
                self.asl_bucket_handler.process_file(message)
                self.delete_message(message)
            messages = self.get_messages()


class AWSSLSubscriberBucket(WazuhIntegration):
    """
    Class for processing AWS Security Lake events from S3.

    Attributes
    ----------
    access_key : str
        AWS access key id.
    secret_key : str
        AWS secret access key.
    aws_profile : str
        AWS profile.
    iam_role_arn : str
        IAM Role.
    """

    def __init__(self, access_key: str = None, secret_key: str = None, aws_profile: str = None,
                 service_endpoint: str = None, sts_endpoint: str = None, **kwargs):
        WazuhIntegration.__init__(self, access_key=access_key, secret_key=secret_key, aws_profile=aws_profile,
                                  service_name='s3', service_endpoint=service_endpoint, sts_endpoint=sts_endpoint,
                                  **kwargs)

    def obtain_information_from_parquet(self, bucket_path: str, parquet_path: str) -> list:
        """Fetch a parquet file from a bucket and obtain a list of the events it contains.

        Parameters
        ----------
        bucket_path : str
            Path of the bucket to get the parquet file from.
        parquet_path : str
            Relative path of the parquet file inside the bucket.

        Returns
        -------
        events : list
            Events contained inside the parquet file.
        """
        debug(f'Processing file {parquet_path} in {bucket_path}', 2)
        events = []
        try:
            raw_parquet = io.BytesIO(self.client.get_object(Bucket=bucket_path, Key=parquet_path)['Body'].read())
        except Exception as e:
            debug(f'Could not get the parquet file {parquet_path} in {bucket_path}: {e}', 1)
            sys.exit(21)
        pfile = pq.ParquetFile(raw_parquet)
        for i in pfile.iter_batches():
            for j in i.to_pylist():
                events.append(json.dumps(j))
        debug(f'Found {len(events)} events in file {parquet_path}', 2)
        return events

    def process_file(self, message: dict) -> None:
        """Parse an SQS message, obtain the events associated, and send them to Analysisd.
        
        Parameters
        ----------
        message : dict
            An SQS message received from the queue.
        """
        events_in_file = self.obtain_information_from_parquet(bucket_path=message['bucket_path'],
                                                              parquet_path=message['parquet_path'])
        for event in events_in_file:
            self.send_msg(event, dump_json=False)
        debug(f'{len(events_in_file)} events sent to Analysisd', 2)


class AWSSQSQueue(WazuhIntegration):
    """
    Class for getting AWS SQS Queue notifications.

    Attributes
    ----------
    name: str
        Name of the SQS Queue.
    iam_role_arn : str
        IAM Role.
    access_key : str
        AWS access key id.
    secret_key : str
        AWS secret access key.
    external_id : str
        The name of the External ID to use.
    sts_endpoint : str
        URL for the VPC endpoint to use to obtain the STS token.
    service_endpoint : str
        URL for the endpoint to use to obtain the logs.
    """

    def __init__(self, name: str, iam_role_arn: str, access_key: str = None, secret_key: str = None,
                 external_id: str = None, sts_endpoint=None, service_endpoint=None, **kwargs):
        self.sqs_name = name
        WazuhIntegration.__init__(self, access_key=access_key, secret_key=secret_key, iam_role_arn = iam_role_arn,
                                  aws_profile=None, external_id=external_id, service_name='sqs', sts_endpoint=sts_endpoint,
                                  **kwargs)
        self.sts_client = self.get_sts_client(access_key, secret_key)
        self.account_id = self.sts_client.get_caller_identity().get('Account')
        self.sqs_url = self._get_sqs_url()
        self.iam_role_arn = iam_role_arn
        self.asl_bucket_handler = AWSSLSubscriberBucket(external_id=external_id,
                                                        iam_role_arn=self.iam_role_arn,
                                                        service_endpoint=service_endpoint,
                                                        sts_endpoint=sts_endpoint)

    def _get_sqs_url(self) -> str:
        """Get the URL of the AWS SQS queue

        Returns
        -------
        url : str
            The URL of the AWS SQS queue
        """
        try:
            url = self.client.get_queue_url(QueueName=self.sqs_name,
                                            QueueOwnerAWSAccountId=self.account_id)['QueueUrl']
            debug(f'The SQS queue is: {url}', 2)
            return url
        except botocore.exceptions.ClientError:
            print('ERROR: Queue does not exist, verify the given name')
            sys.exit(20)

    def delete_message(self, message: dict) -> None:
        """Delete message from the SQS queue.

        Parameters
        ----------
        message : dict
            An SQS message recieved from the queue
        """
        try:
            self.client.delete_message(QueueUrl=self.sqs_url, ReceiptHandle=message["handle"])
            debug(f'Message deleted from: {self.sqs_name}', 2)
        except Exception as e:
            debug(f'ERROR: Error deleting message from SQS: {e}', 1)
            sys.exit(21)

    def fetch_messages(self) -> dict:
        """Retrieves one or more messages (up to 10), from the specified queue.

        Returns
        -------
        dict
            A dictionary with a list of messages from the SQS queue.
        """
        try:
            debug(f'Retrieving messages from: {self.sqs_name}', 2)
            return self.client.receive_message(QueueUrl=self.sqs_url, AttributeNames=['All'],
                                               MaxNumberOfMessages=10, MessageAttributeNames=['All'],
                                               WaitTimeSeconds=20)
        except Exception as e:
            debug(f'ERROR: Error receiving message from SQS: {e}', 1)
            sys.exit(21)

    def get_messages(self) -> list:
        """Retrieve parsed messages from the SQS queue.

        Returns
        -------
        messages : list
            Parsed messages from the SQS queue.
        """
        messages = []
        sqs_raw_messages = self.fetch_messages()
        sqs_messages = sqs_raw_messages.get('Messages', [])
        for mesg in sqs_messages:
            body = mesg['Body']
            msg_handle = mesg["ReceiptHandle"]
            message = json.loads(body)
            parquet_path = message["detail"]["object"]["key"]
            bucket_path = message["detail"]["bucket"]["name"]
            messages.append({"parquet_path": parquet_path, "bucket_path": bucket_path,
                             "handle": msg_handle})
        return messages

    def sync_events(self) -> None:
        """
        Get messages from the SQS queue, parse their events, send them to AnalysisD, and delete them from the queue.
        """
        messages = self.get_messages()
        while messages:
            for message in messages:
                self.asl_bucket_handler.process_file(message)
                self.delete_message(message)
            messages = self.get_messages()


class AWSSLSubscriberBucket(WazuhIntegration):
    """
    Class for processing AWS Security Lake events from S3.

    Attributes
    ----------
    access_key : str
        AWS access key id.
    secret_key : str
        AWS secret access key.
    aws_profile : str
        AWS profile.
    iam_role_arn : str
        IAM Role.
    """

    def __init__(self, access_key: str = None, secret_key: str = None, aws_profile: str = None,
                 service_endpoint: str = None, sts_endpoint: str = None, **kwargs):
        WazuhIntegration.__init__(self, access_key=access_key, secret_key=secret_key, aws_profile=aws_profile,
                                  service_name='s3', service_endpoint=service_endpoint, sts_endpoint=sts_endpoint,
                                  **kwargs)

    def obtain_information_from_parquet(self, bucket_path: str, parquet_path: str) -> list:
        """Fetch a parquet file from a bucket and obtain a list of the events it contains.

        Parameters
        ----------
        bucket_path : str
            Path of the bucket to get the parquet file from.
        parquet_path : str
            Relative path of the parquet file inside the bucket.

        Returns
        -------
        events : list
            Events contained inside the parquet file.
        """
        debug(f'Processing file {parquet_path} in {bucket_path}', 2)
        events = []
        try:
            raw_parquet = io.BytesIO(self.client.get_object(Bucket=bucket_path, Key=parquet_path)['Body'].read())
        except Exception as e:
            debug(f'Could not get the parquet file {parquet_path} in {bucket_path}: {e}', 1)
            sys.exit(21)
        pfile = pq.ParquetFile(raw_parquet)
        for i in pfile.iter_batches():
            for j in i.to_pylist():
                events.append(json.dumps(j))
        debug(f'Found {len(events)} events in file {parquet_path}', 2)
        return events

    def process_file(self, message: dict) -> None:
        """Parse an SQS message, obtain the events associated, and send them to Analysisd.
        
        Parameters
        ----------
        message : dict
            An SQS message received from the queue.
        """
        events_in_file = self.obtain_information_from_parquet(bucket_path=message['bucket_path'],
                                                              parquet_path=message['parquet_path'])
        for event in events_in_file:
            self.send_msg(event, dump_json=False)
        debug(f'{len(events_in_file)} events sent to Analysisd', 2)


class AWSSQSQueue(WazuhIntegration):
    """
    Class for getting AWS SQS Queue notifications.

    Attributes
    ----------
    name: str
        Name of the SQS Queue.
    iam_role_arn : str
        IAM Role.
    access_key : str
        AWS access key id.
    secret_key : str
        AWS secret access key.
    external_id : str
        The name of the External ID to use.
    sts_endpoint : str
        URL for the VPC endpoint to use to obtain the STS token.
    service_endpoint : str
        URL for the endpoint to use to obtain the logs.
    """

    def __init__(self, name: str, iam_role_arn: str, access_key: str = None, secret_key: str = None,
                 external_id: str = None, sts_endpoint=None, service_endpoint=None, **kwargs):
        self.sqs_name = name
        WazuhIntegration.__init__(self, access_key=access_key, secret_key=secret_key, iam_role_arn = iam_role_arn,
                                  aws_profile=None, external_id=external_id, service_name='sqs', sts_endpoint=sts_endpoint,
                                  **kwargs)
        self.sts_client = self.get_sts_client(access_key, secret_key)
        self.account_id = self.sts_client.get_caller_identity().get('Account')
        self.sqs_url = self._get_sqs_url()
        self.iam_role_arn = iam_role_arn
        self.asl_bucket_handler = AWSSLSubscriberBucket(external_id=external_id,
                                                        iam_role_arn=self.iam_role_arn,
                                                        service_endpoint=service_endpoint,
                                                        sts_endpoint=sts_endpoint)

    def _get_sqs_url(self) -> str:
        """Get the URL of the AWS SQS queue

        Returns
        -------
        url : str
            The URL of the AWS SQS queue
        """
        try:
            url = self.client.get_queue_url(QueueName=self.sqs_name,
                                            QueueOwnerAWSAccountId=self.account_id)['QueueUrl']
            debug(f'The SQS queue is: {url}', 2)
            return url
        except botocore.exceptions.ClientError:
            print('ERROR: Queue does not exist, verify the given name')
            sys.exit(20)

    def delete_message(self, message: dict) -> None:
        """Delete message from the SQS queue.

        Parameters
        ----------
        message : dict
            An SQS message recieved from the queue
        """
        try:
            self.client.delete_message(QueueUrl=self.sqs_url, ReceiptHandle=message["handle"])
            debug(f'Message deleted from: {self.sqs_name}', 2)
        except Exception as e:
            debug(f'ERROR: Error deleting message from SQS: {e}', 1)
            sys.exit(21)

    def fetch_messages(self) -> dict:
        """Retrieves one or more messages (up to 10), from the specified queue.

        Returns
        -------
        dict
            A dictionary with a list of messages from the SQS queue.
        """
        try:
            debug(f'Retrieving messages from: {self.sqs_name}', 2)
            return self.client.receive_message(QueueUrl=self.sqs_url, AttributeNames=['All'],
                                               MaxNumberOfMessages=10, MessageAttributeNames=['All'],
                                               WaitTimeSeconds=20)
        except Exception as e:
            debug(f'ERROR: Error receiving message from SQS: {e}', 1)
            sys.exit(21)

    def get_messages(self) -> list:
        """Retrieve parsed messages from the SQS queue.

        Returns
        -------
        messages : list
            Parsed messages from the SQS queue.
        """
        messages = []
        sqs_raw_messages = self.fetch_messages()
        sqs_messages = sqs_raw_messages.get('Messages', [])
        for mesg in sqs_messages:
            body = mesg['Body']
            msg_handle = mesg["ReceiptHandle"]
            message = json.loads(body)
            parquet_path = message["detail"]["object"]["key"]
            bucket_path = message["detail"]["bucket"]["name"]
            messages.append({"parquet_path": parquet_path, "bucket_path": bucket_path,
                             "handle": msg_handle})
        return messages

    def sync_events(self) -> None:
        """
        Get messages from the SQS queue, parse their events, send them to AnalysisD, and delete them from the queue.
        """
        messages = self.get_messages()
        while messages:
            for message in messages:
                self.asl_bucket_handler.process_file(message)
                self.delete_message(message)
            messages = self.get_messages()


################################################################################
# Functions
################################################################################

def handler(signal, frame):
    print("ERROR: SIGINT received.")
    sys.exit(2)


def debug(msg, msg_level):
    if debug_level >= msg_level:
        print('DEBUG: {debug_msg}'.format(debug_msg=msg))


def arg_valid_date(arg_string):
    try:
        parsed_date = datetime.strptime(arg_string, "%Y-%b-%d")
        # Return int created from date in YYYYMMDD format
        return parsed_date.strftime('%Y%m%d')
    except ValueError:
        raise argparse.ArgumentTypeError("Argument not a valid date in format YYYY-MMM-DD: '{0}'.".format(arg_string))


def arg_valid_key(arg_string, append_slash=True):
    CHARACTERS_TO_AVOID = "\\{}^%`[]'\"<>~#|"
    XML_CONSTRAINTS = ["&apos;", "&quot;", "&amp;", "&lt;", "&gt;", "&#13;", "&#10;"]

    # Validate against the naming guidelines https://docs.aws.amazon.com/AmazonS3/latest/userguide/object-keys.html
    if any([char in arg_string for char in list(CHARACTERS_TO_AVOID) + XML_CONSTRAINTS]):
        raise argparse.ArgumentTypeError(
            f"'{arg_string}' has an invalid character."
            f" Avoid to use '{CHARACTERS_TO_AVOID}' or '{''.join(XML_CONSTRAINTS)}'."
        )

    if append_slash and arg_string and arg_string[-1] != '/':
        return '{arg_string}/'.format(arg_string=arg_string)
    return arg_string


def aws_logs_groups_valid_key(arg_string):
    return arg_valid_key(arg_string, append_slash=False)


def arg_valid_accountid(arg_string):
    if arg_string is None:
        return []
    account_ids = arg_string.split(',')
    for account in account_ids:
        if not account.strip().isdigit() and len(account) != 12:
            raise argparse.ArgumentTypeError(
                "Not valid AWS account ID (numeric digits only): '{0}'.".format(arg_string))

    return account_ids


def arg_valid_regions(arg_string):
    if not arg_string:
        return []
    final_regions = []
    regions = arg_string.split(',')
    for arg_region in regions:
        if not re.match(r'^([a-z]{2}(-gov)?)-([a-z]{4,7})-\d$', arg_region):
            raise argparse.ArgumentTypeError(
                f"WARNING: The region '{arg_region}' has not a valid format.'"
            )
        if arg_region.strip():
            final_regions.append(arg_region.strip())
    final_regions = list(set(final_regions))
    final_regions.sort()
    return final_regions


def arg_valid_iam_role_duration(arg_string):
    """Checks if the role session duration specified is a valid parameter.

    Parameters
    ----------
    arg_string: str or None
        The desired session duration in seconds.

    Returns
    -------
    num_seconds: None or int
        The returned value will be None if no duration was specified or if it was an invalid value; elsewhere,
        it will return the number of seconds that the session will last.

    Raises
    ------
    argparse.ArgumentTypeError
        If the number provided is not in the expected range.
    """
    # Session duration must be between 15m and 12h
    if not (arg_string is None or (900 <= int(arg_string) <= 3600)):
        raise argparse.ArgumentTypeError("Invalid session duration specified. Value must be between 900 and 3600.")
    return int(arg_string)


<<<<<<< HEAD
def arg_valid_bucket_name(arg: str) -> str:
    """Validate the bucket name against the S3 naming rules.
    https://docs.aws.amazon.com/AmazonS3/latest/userguide/bucketnamingrules.html

    Parameters
    ----------
    arg : str
        Argument to validate.

    Returns
    -------
    str
        The bucket name if match with the rules.

    Raises
    ------
    argparse.ArgumentTypeError
        If the bucket name is not valid.
    """
    if not re.match(r'(?!(^xn--|.+-s3alias$|.+--ol-s3$))^[a-z0-9][a-z0-9-.]{1,61}[a-z0-9]$', arg):
        raise argparse.ArgumentTypeError(f"'{arg}' isn't a valid bucket name.")
    return arg


def get_aws_config_params() -> configparser.RawConfigParser:
    """Read and retrieve parameters from aws config file

    Returns
    -------
    configparser.RawConfigParser
        the parsed config
    """
    config = configparser.RawConfigParser()
    config.read(DEFAULT_AWS_CONFIG_PATH)

    return config


=======
>>>>>>> c3565999
def get_script_arguments():
    parser = argparse.ArgumentParser(usage="usage: %(prog)s [options]",
                                     description="Wazuh wodle for monitoring AWS",
                                     formatter_class=argparse.RawTextHelpFormatter)
    # only one must be present (bucket or service)
    group = parser.add_mutually_exclusive_group(required=True)
    group.add_argument('-b', '--bucket', dest='logBucket', help='Specify the S3 bucket containing AWS logs',
                       action='store', type=arg_valid_bucket_name)
    group.add_argument('-sr', '--service', dest='service', help='Specify the name of the service',
                       action='store')
    group.add_argument('-sb', '--subscriber', dest='subscriber', help='Specify the type of the subscriber',
                       action='store')
    parser.add_argument('-q', '--queue', dest='queue', help='Specify the name of the SQS',
                        action='store')
    parser.add_argument('-O', '--aws_organization_id', dest='aws_organization_id',
                        help='AWS organization ID for logs', required=False)
    parser.add_argument('-c', '--aws_account_id', dest='aws_account_id',
                        help='AWS Account ID for logs', required=False,
                        type=arg_valid_accountid)
    parser.add_argument('-d', '--debug', action='store', dest='debug', default=0, help='Enable debug')
    parser.add_argument('-a', '--access_key', dest='access_key', default=None,
                        help='S3 Access key credential. '
                             f'{DEPRECATED_MESSAGE.format(name="access_key", release="4.4", url=CREDENTIALS_URL)}')
    parser.add_argument('-k', '--secret_key', dest='secret_key', default=None,
                        help='S3 Access key credential. '
                             f'{DEPRECATED_MESSAGE.format(name="secret_key", release="4.4", url=CREDENTIALS_URL)}')
    # Beware, once you delete history it's gone.
    parser.add_argument('-R', '--remove', action='store_true', dest='deleteFile',
                        help='Remove processed files from the AWS S3 bucket', default=False)
    parser.add_argument('-p', '--aws_profile', dest='aws_profile', help='The name of credential profile to use',
                        default=None)
    parser.add_argument('-x', '--external_id', dest='external_id', help='The name of the External ID to use',
                        default=None)
    parser.add_argument('-i', '--iam_role_arn', dest='iam_role_arn',
                        help='ARN of IAM role to assume for access to S3 bucket',
                        default=None)
    parser.add_argument('-n', '--aws_account_alias', dest='aws_account_alias',
                        help='AWS Account ID Alias', default='')
    parser.add_argument('-l', '--trail_prefix', dest='trail_prefix',
                        help='Log prefix for S3 key',
                        default='', type=arg_valid_key)
    parser.add_argument('-L', '--trail_suffix', dest='trail_suffix',
                        help='Log suffix for S3 key',
                        default='', type=arg_valid_key)
    parser.add_argument('-s', '--only_logs_after', dest='only_logs_after',
                        help='Only parse logs after this date - format YYYY-MMM-DD',
                        default=None, type=arg_valid_date)
    parser.add_argument('-r', '--regions', dest='regions', help='Comma delimited list of AWS regions to parse logs',
                        default='', type=arg_valid_regions)
    parser.add_argument('-e', '--skip_on_error', action='store_true', dest='skip_on_error',
                        help='If fail to parse a file, error out instead of skipping the file')
    parser.add_argument('-o', '--reparse', action='store_true', dest='reparse',
                        help='Parse the log file, even if its been parsed before', default=False)
    parser.add_argument('-t', '--type', dest='type', type=str, help='Bucket type.', default='cloudtrail')
    parser.add_argument('-g', '--aws_log_groups', dest='aws_log_groups', help='Name of the log group to be parsed',
                        default='', type=aws_logs_groups_valid_key)
    parser.add_argument('-P', '--remove-log-streams', action='store_true', dest='deleteLogStreams',
                        help='Remove processed log streams from the log group', default=False)
    parser.add_argument('-df', '--discard-field', type=str, dest='discard_field', default=None,
                        help='The name of the event field where the discard_regex should be applied to determine if '
                             'an event should be skipped.', )
    parser.add_argument('-dr', '--discard-regex', type=str, dest='discard_regex', default=None,
                        help='REGEX value to be applied to determine whether an event should be skipped.', )
    parser.add_argument('-st', '--sts_endpoint', type=str, dest='sts_endpoint', default=None,
                        help='URL for the VPC endpoint to use to obtain the STS token.')
    parser.add_argument('-se', '--service_endpoint', type=str, dest='service_endpoint', default=None,
                        help='URL for the endpoint to use to obtain the logs.')
    parser.add_argument('-rd', '--iam_role_duration', type=arg_valid_iam_role_duration, dest='iam_role_duration',
                        default=None,
                        help='The duration, in seconds, of the role session. Value can range from 900s to the max'
                             ' session duration set for the role.')
    parsed_args = parser.parse_args()

    if parsed_args.iam_role_duration is not None and parsed_args.iam_role_arn is None:
        raise argparse.ArgumentTypeError('Used --iam_role_duration argument but no --iam_role_arn provided.')

    return parsed_args


# Main
###############################################################################


def main(argv):
    # Parse arguments
    options = get_script_arguments()

    if int(options.debug) > 0:
        global debug_level
        debug_level = int(options.debug)
        debug('+++ Debug mode on - Level: {debug}'.format(debug=options.debug), 1)

    try:
        if options.logBucket:
            if options.type.lower() == 'cloudtrail':
                bucket_type = AWSCloudTrailBucket
            elif options.type.lower() == 'vpcflow':
                bucket_type = AWSVPCFlowBucket
            elif options.type.lower() == 'config':
                bucket_type = AWSConfigBucket
            elif options.type.lower() == 'custom':
                bucket_type = AWSCustomBucket
            elif options.type.lower() == 'guardduty':
                bucket_type = AWSGuardDutyBucket
            elif options.type.lower() == 'cisco_umbrella':
                bucket_type = CiscoUmbrella
            elif options.type.lower() == 'waf':
                bucket_type = AWSWAFBucket
            elif options.type.lower() == 'alb':
                bucket_type = AWSALBBucket
            elif options.type.lower() == 'clb':
                bucket_type = AWSCLBBucket
            elif options.type.lower() == 'nlb':
                bucket_type = AWSNLBBucket
            elif options.type.lower() == 'server_access':
                bucket_type = AWSServerAccess
            else:
                raise Exception("Invalid type of bucket")
            bucket = bucket_type(reparse=options.reparse, access_key=options.access_key,
                                 secret_key=options.secret_key,
                                 profile=options.aws_profile,
                                 iam_role_arn=options.iam_role_arn,
                                 bucket=options.logBucket,
                                 only_logs_after=options.only_logs_after,
                                 skip_on_error=options.skip_on_error,
                                 account_alias=options.aws_account_alias,
                                 prefix=options.trail_prefix,
                                 suffix=options.trail_suffix,
                                 delete_file=options.deleteFile,
                                 aws_organization_id=options.aws_organization_id,
                                 region=options.regions[0] if options.regions else None,
                                 discard_field=options.discard_field,
                                 discard_regex=options.discard_regex,
                                 sts_endpoint=options.sts_endpoint,
                                 service_endpoint=options.service_endpoint,
                                 iam_role_duration=options.iam_role_duration
                                 )
            # check if bucket is empty or credentials are wrong
            bucket.check_bucket()
            bucket.iter_bucket(options.aws_account_id, options.regions)
        elif options.service:
            if options.service.lower() == 'inspector':
                service_type = AWSInspector
            elif options.service.lower() == 'cloudwatchlogs':
                service_type = AWSCloudWatchLogs
            else:
                raise Exception("Invalid type of service")

            if not options.regions:
                aws_config = get_aws_config_params()

                aws_profile = options.aws_profile or "default"

                if aws_config.has_option(aws_profile, "region"):
                    options.regions.append(aws_config.get(aws_profile, "region"))
                else:
                    debug("+++ Warning: No regions were specified, trying to get events from all regions", 1)
                    options.regions = ALL_REGIONS

            for region in options.regions:
                try:
                    service_type.check_region(region)
                except ValueError:
                    debug(f"+++ ERROR: The region '{region}' is not a valid one.", 1)
                    exit(22)

                debug('+++ Getting alerts from "{}" region.'.format(region), 1)
                service = service_type(reparse=options.reparse,
                                       access_key=options.access_key,
                                       secret_key=options.secret_key,
                                       aws_profile=options.aws_profile,
                                       iam_role_arn=options.iam_role_arn,
                                       only_logs_after=options.only_logs_after,
                                       region=region,
                                       aws_log_groups=options.aws_log_groups,
                                       remove_log_streams=options.deleteLogStreams,
                                       discard_field=options.discard_field,
                                       discard_regex=options.discard_regex,
                                       sts_endpoint=options.sts_endpoint,
                                       service_endpoint=options.service_endpoint,
                                       iam_role_duration=options.iam_role_duration
                                       )
                service.get_alerts()
        elif options.subscriber:
            asl_queue = AWSSQSQueue(external_id=options.external_id, iam_role_arn=options.iam_role_arn,
                                    sts_endpoint=options.sts_endpoint,
                                    service_endpoint=options.service_endpoint,
                                    name=options.queue)
            asl_queue.sync_events()

    except Exception as err:
        debug("+++ Error: {}".format(err), 2)
        if debug_level > 0:
            raise
        print("ERROR: {}".format(err))
        sys.exit(12)


if __name__ == '__main__':
    try:
        debug('Args: {args}'.format(args=str(sys.argv)), 2)
        signal.signal(signal.SIGINT, handler)
        main(sys.argv[1:])
        sys.exit(0)
    except Exception as e:
        print("Unknown error: {}".format(e))
        if debug_level > 0:
            raise
        sys.exit(1)<|MERGE_RESOLUTION|>--- conflicted
+++ resolved
@@ -29,11 +29,7 @@
 #   19 - The server datetime and datetime of the AWS environment differ
 #   20 - Unable to find SQS
 #   21 - Failed fetch/delete from SQS
-<<<<<<< HEAD
 #   22 - Invalid region
-=======
-
->>>>>>> c3565999
 
 import argparse
 import configparser
@@ -208,27 +204,17 @@
                                       iam_role_duration=iam_role_duration,
                                       external_id=external_id
                                       )
-<<<<<<< HEAD
-
-
-=======
->>>>>>> c3565999
+
+
         if hasattr(self, 'db_name'):  # If db_name is present, the subclass is not part of the SecLake process
             # db_name is an instance variable of subclass
             self.db_path = "{0}/{1}.db".format(self.wazuh_wodle, self.db_name)
             self.db_connector = sqlite3.connect(self.db_path)
             self.db_cursor = self.db_connector.cursor()
-<<<<<<< HEAD
             self.check_metadata_version()
         if bucket:
             self.bucket = bucket
 
-=======
-            self.old_version = None  # for DB migration if it is necessary
-            self.check_metadata_version()
-        if bucket:
-            self.bucket = bucket
->>>>>>> c3565999
         self.discard_field = discard_field
         self.discard_regex = re.compile(fr'{discard_regex}')
         # to fetch logs using this date if no only_logs_after value was provided on the first execution
@@ -769,18 +755,10 @@
                 sys.exit(1)
 
         except KeyError:
-<<<<<<< HEAD
             print(
                 f"ERROR: No logs found in '{self.get_base_prefix()}'. Check the provided prefix and the location of the"
                 f" logs for the bucket type '{get_script_arguments().type.lower()}'")
             sys.exit(18)
-=======
-            bucket_types = {'cloudtrail', 'config', 'vpcflow', 'guardduty', 'waf', 'custom'}
-            print(f"ERROR: Invalid type of bucket. The bucket was set up as '{get_script_arguments().type.lower()}' "
-                  f"type and this bucket does not contain log files from this type. Try with other type: "
-                  f"{bucket_types - {get_script_arguments().type.lower()} }")
-            sys.exit(12)
->>>>>>> c3565999
 
     def find_regions(self, account_id):
         try:
@@ -1025,11 +1003,7 @@
 
         def _event_should_be_skipped(event_):
             return self.discard_field and self.discard_regex \
-<<<<<<< HEAD
                 and _check_recursive(event_, nested_field=self.discard_field, regex=self.discard_regex)
-=======
-                and check_recursive(event_, nested_field=self.discard_field, regex=self.discard_regex)
->>>>>>> c3565999
 
         if event_list is not None:
             for event in event_list:
@@ -1680,130 +1654,6 @@
     def get_vpc_prefix(self, aws_account_id, aws_region, date, flow_log_id):
         return self.get_full_prefix(aws_account_id, aws_region) + date \
             + '/' + aws_account_id + '_vpcflowlogs_' + aws_region + '_' + flow_log_id
-<<<<<<< HEAD
-=======
-
-    def build_s3_filter_args(self, aws_account_id, aws_region, date, flow_log_id, iterating=False):
-        filter_marker = ''
-        if self.reparse:
-            filter_marker = self.marker_custom_date(aws_region, aws_account_id,
-                                                    datetime.strptime(date, self.date_format))
-        else:
-            query_last_key_of_day = self.db_connector.execute(
-                self.sql_find_last_key_processed_of_day.format(table_name=self.db_table_name,
-                                                               bucket_path=self.bucket_path,
-                                                               aws_account_id=aws_account_id,
-                                                               aws_region=aws_region,
-                                                               flow_log_id=flow_log_id,
-                                                               created_date=int(date.replace('/', ''))))
-            try:
-                filter_marker = query_last_key_of_day.fetchone()[0]
-            except (TypeError, IndexError) as e:
-                # if DB is empty for a region
-                filter_marker = self.get_full_prefix(aws_account_id, aws_region) + date
-
-        vpc_prefix = self.get_vpc_prefix(aws_account_id, aws_region, date, flow_log_id)
-        filter_args = {
-            'Bucket': self.bucket,
-            'MaxKeys': 1000,
-            'Prefix': vpc_prefix
-        }
-
-        # if nextContinuationToken is not used for processing logs in a bucket
-        if not iterating:
-            filter_args['StartAfter'] = filter_marker
-            if self.only_logs_after:
-                only_logs_marker = self.marker_only_logs_after(aws_region, aws_account_id)
-                filter_args['StartAfter'] = only_logs_marker if only_logs_marker > filter_marker else filter_marker
-            debug(f'+++ Marker: {filter_args.get("StartAfter")}', 2)
-
-        return filter_args
-
-    def iter_files_in_bucket(self, aws_account_id, aws_region, date, flow_log_id):
-        try:
-            bucket_files = self.client.list_objects_v2(
-                **self.build_s3_filter_args(aws_account_id, aws_region, date, flow_log_id))
-
-            if 'Contents' not in bucket_files:
-                debug("+++ No logs to process for {} flow log ID in bucket: {}/{}".format(flow_log_id,
-                                                                                          aws_account_id, aws_region),
-                      1)
-                return
-
-            for bucket_file in bucket_files['Contents']:
-                if not bucket_file['Key']:
-                    continue
-
-                if bucket_file['Key'][-1] == '/':
-                    # The file is a folder
-                    continue
-
-                if self.already_processed(bucket_file['Key'], aws_account_id, aws_region, flow_log_id):
-                    if self.reparse:
-                        debug("++ File previously processed, but reparse flag set: {file}".format(
-                            file=bucket_file['Key']), 1)
-                    else:
-                        debug("++ Skipping previously processed file: {file}".format(file=bucket_file['Key']), 1)
-                        continue
-
-                debug("++ Found new log: {0}".format(bucket_file['Key']), 2)
-                # Get the log file from S3 and decompress it
-                log_json = self.get_log_file(aws_account_id, bucket_file['Key'])
-                self.iter_events(log_json, bucket_file['Key'], aws_account_id)
-                # Remove file from S3 Bucket
-                if self.delete_file:
-                    debug("+++ Remove file from S3 Bucket:{0}".format(bucket_file['Key']), 2)
-                    self.client.delete_object(Bucket=self.bucket, Key=bucket_file['Key'])
-                self.mark_complete(aws_account_id, aws_region, bucket_file, flow_log_id)
-            # Iterate if there are more logs
-            while bucket_files['IsTruncated']:
-                new_s3_args = self.build_s3_filter_args(aws_account_id, aws_region, date, flow_log_id, True)
-                new_s3_args['ContinuationToken'] = bucket_files['NextContinuationToken']
-                bucket_files = self.client.list_objects_v2(**new_s3_args)
-
-                if 'Contents' not in bucket_files:
-                    debug("+++ No logs to process for {} flow log ID in bucket: {}/{}".format(flow_log_id,
-                                                                                              aws_account_id,
-                                                                                              aws_region), 1)
-                    return
-
-                for bucket_file in bucket_files['Contents']:
-                    if not bucket_file['Key']:
-                        continue
-
-                    if bucket_file['Key'][-1] == '/':
-                        # The file is a folder
-                        continue
-
-                    if self.already_processed(bucket_file['Key'], aws_account_id, aws_region, flow_log_id):
-                        if self.reparse:
-                            debug("++ File previously processed, but reparse flag set: {file}".format(
-                                file=bucket_file['Key']), 1)
-                        else:
-                            debug("++ Skipping previously processed file: {file}".format(file=bucket_file['Key']), 1)
-                            continue
-                    debug("++ Found new log: {0}".format(bucket_file['Key']), 2)
-                    # Get the log file from S3 and decompress it
-                    log_json = self.get_log_file(aws_account_id, bucket_file['Key'])
-                    self.iter_events(log_json, bucket_file['Key'], aws_account_id)
-                    # Remove file from S3 Bucket
-                    if self.delete_file:
-                        debug("+++ Remove file from S3 Bucket:{0}".format(bucket_file['Key']), 2)
-                        self.client.delete_object(Bucket=self.bucket, Key=bucket_file['Key'])
-                    self.mark_complete(aws_account_id, aws_region, bucket_file, flow_log_id)
-
-        except botocore.exceptions.ClientError as err:
-            debug(f'ERROR: The "iter_files_in_bucket" request failed: {err}', 1)
-            sys.exit(16)
-
-        except Exception as err:
-            if hasattr(err, 'message'):
-                debug("+++ Unexpected error: {}".format(err.message), 2)
-            else:
-                debug("+++ Unexpected error: {}".format(err), 2)
-            print("ERROR: Unexpected error querying/working with objects in S3: {}".format(err))
-            sys.exit(7)
->>>>>>> c3565999
 
     def mark_complete(self, aws_account_id, aws_region, log_file, flow_log_id):
         if self.reparse:
@@ -3505,7 +3355,7 @@
 
     def process_file(self, message: dict) -> None:
         """Parse an SQS message, obtain the events associated, and send them to Analysisd.
-        
+
         Parameters
         ----------
         message : dict
@@ -3690,7 +3540,7 @@
 
     def process_file(self, message: dict) -> None:
         """Parse an SQS message, obtain the events associated, and send them to Analysisd.
-        
+
         Parameters
         ----------
         message : dict
@@ -3919,7 +3769,6 @@
     return int(arg_string)
 
 
-<<<<<<< HEAD
 def arg_valid_bucket_name(arg: str) -> str:
     """Validate the bucket name against the S3 naming rules.
     https://docs.aws.amazon.com/AmazonS3/latest/userguide/bucketnamingrules.html
@@ -3958,8 +3807,6 @@
     return config
 
 
-=======
->>>>>>> c3565999
 def get_script_arguments():
     parser = argparse.ArgumentParser(usage="usage: %(prog)s [options]",
                                      description="Wazuh wodle for monitoring AWS",
