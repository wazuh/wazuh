--- conflicted
+++ resolved
@@ -61,13 +61,8 @@
         Query to delete a row from the DB.
     """
 
-<<<<<<< HEAD
     def __init__(self, reparse, profile,
-                 iam_role_arn, only_logs_after, region, aws_log_groups,
-=======
-    def __init__(self, reparse, access_key, secret_key, profile,
                  iam_role_arn, only_logs_after, account_alias, region, aws_log_groups,
->>>>>>> 9c6cd58a
                  remove_log_streams, discard_field=None, discard_regex=None, sts_endpoint=None, service_endpoint=None,
                  iam_role_duration=None, **kwargs):
 
@@ -138,14 +133,8 @@
                 aws_log_stream=:aws_log_stream;"""
 
         aws_service.AWSService.__init__(self, db_table_name='cloudwatch_logs', service_name='cloudwatchlogs',
-<<<<<<< HEAD
-                                        reparse=reparse, profile=profile, iam_role_arn=iam_role_arn,
-                                        only_logs_after=only_logs_after, region=region, discard_field=discard_field,
-=======
-                                        reparse=reparse, access_key=access_key, secret_key=secret_key,
-                                        profile=profile, iam_role_arn=iam_role_arn, only_logs_after=only_logs_after,
+                                        reparse=reparse, profile=profile, iam_role_arn=iam_role_arn, only_logs_after=only_logs_after,
                                         account_alias=account_alias, region=region, discard_field=discard_field,
->>>>>>> 9c6cd58a
                                         discard_regex=discard_regex, iam_role_duration=iam_role_duration,
                                         sts_endpoint=sts_endpoint, service_endpoint=service_endpoint)
         self.log_group_list = [group for group in aws_log_groups.split(",") if group != ""] if aws_log_groups else []
