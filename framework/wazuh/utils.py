#!/usr/bin/env python

# Created by Wazuh, Inc. <info@wazuh.com>.
# This program is a free software; you can redistribute it and/or modify it under the terms of GPLv2

from wazuh.exception import WazuhException
from wazuh.database import Connection
from wazuh import common
from tempfile import mkstemp
from subprocess import call, CalledProcessError
from os import remove, chmod, chown, path, listdir, close, mkdir, curdir
from datetime import datetime, timedelta
import hashlib
import json
import stat
import re
import errno
from itertools import groupby, chain
from xml.etree.ElementTree import fromstring
from operator import itemgetter
import glob
import sys
# Python 2/3 compatibility
if sys.version_info[0] == 3:
    unicode = str

try:
    from subprocess import check_output
except ImportError:
    def check_output(arguments, stdin=None, stderr=None, shell=False):
        temp_f = mkstemp()
        returncode = call(arguments, stdin=stdin, stdout=temp_f[0], stderr=stderr, shell=shell)
        close(temp_f[0])
        file_o = open(temp_f[1], 'r')
        cmd_output = file_o.read()
        file_o.close()
        remove(temp_f[1])

        if returncode != 0:
            error_cmd = CalledProcessError(returncode, arguments[0])
            error_cmd.output = cmd_output
            raise error_cmd
        else:
            return cmd_output


def previous_month(n=1):
    """
    Returns the first date of the previous n month.

    :param n: Number of months.
    :return: First date of the previous n month.
    """

    date = datetime.today().replace(day=1)  # First day of current month

    for i in range(0, int(n)):
        date = (date - timedelta(days=1)).replace(day=1)  # (first_day - 1) = previous month

    return date.replace(hour=00, minute=00, second=00, microsecond=00)


def execute(command):
    """
    Executes a command. It is used to execute ossec commands.

    :param command: Command as list.
    :return: If output.error !=0 returns output.data, otherwise launches a WazuhException with output.error as error code and output.message as description.
    """

    try:
        output = check_output(command)
    except CalledProcessError as error:
        output = error.output
    except Exception as e:
        raise WazuhException(1002, "{0}: {1}".format(command, e))  # Error executing command

    try:
        output_json = json.loads(output)
    except Exception as e:
        raise WazuhException(1003, command)  # Command output not in json

    keys = output_json.keys()  # error and (data or message)
    if 'error' not in keys or ('data' not in keys and 'message' not in keys):
        raise WazuhException(1004, command)  # Malformed command output

    if output_json['error'] != 0:
        raise WazuhException(output_json['error'], output_json['message'], True)
    else:
        return output_json['data']


def cut_array(array, offset, limit):
    """
    Returns a part of the array: from offset to offset + limit.
    :param array: Array to cut.
    :param offset: First element to return.
    :param limit: Maximum number of elements to return. 0 means no cut array.
    :return: cut array.
    """

    if limit is not None:
        if limit > common.maximum_database_limit:
            raise WazuhException(1405, str(limit))
        elif limit == 0:
            raise WazuhException(1406)

    elif not array or limit is None:
        return array

    offset = int(offset)
    limit = int(limit)

    if offset < 0:
        raise WazuhException(1400)
    elif limit < 1:
        raise WazuhException(1401)
    else:
        return array[offset:offset + limit]


def sort_array(array, sort_by=None, order='asc', allowed_sort_fields=None):
    """
    Sorts an array.

    :param array: Array to sort.
    :param sort_by: Array of fields.
    :param order: asc or desc.
    :param allowed_sort_fields: Check sort_by with allowed_sort_fields (array).
    :return: sorted array.
    """
    def check_sort_fields(allowed_sort_fields, sort_by):
        # Check if every element in sort['fields'] is in allowed_sort_fields
        if not sort_by.issubset(allowed_sort_fields):
            incorrect_fields = ', '.join(sort_by - allowed_sort_fields)
            raise WazuhException(1403, 'Allowed sort fields: {0}. Fields: {1}'.format(', '.join(allowed_sort_fields), incorrect_fields))

    if not array:
        return array

    if order.lower() == 'desc':
        order_desc = True
    elif order.lower() == 'asc':
        order_desc = False
    else:
        raise WazuhException(1402)

    if allowed_sort_fields:
        check_sort_fields(set(allowed_sort_fields), set(sort_by))

    if sort_by:  # array should be a dictionary or a Class
        if type(array[0]) is dict:
            check_sort_fields(set(array[0].keys()), set(sort_by))

            return sorted(array,
                          key=lambda o: tuple(o.get(a).lower() if type(o.get(a)) in (str,unicode) else o.get(a) for a in sort_by),
                          reverse=order_desc)
        else:
            return sorted(array,
                          key=lambda o: tuple(getattr(o, a).lower() if type(getattr(o, a)) in (str,unicode) else getattr(o, a) for a in sort_by),
                          reverse=order_desc)
    else:
        if type(array) is set or (type(array[0]) is not dict and 'class \'wazuh' not in str(type(array[0]))):
            return sorted(array, reverse=order_desc)
        else:
            raise WazuhException(1404)


def get_values(o, fields=None):
    """
    Converts the values of an object to an array of strings.
    :param o: Object.
    :param fields: fields to get values of (only for dictionaries)
    :return: Array of strings.
    """
    strings = []

    try:
        obj = o.to_dict()  # Rule, Decoder, Agent...
    except:
        obj = o

    if type(obj) is list:
        for o in obj:
            strings.extend(get_values(o))
    elif type(obj) is dict:
        for key in obj:
            if not fields or key in fields:
                strings.extend(get_values(obj[key]))
    else:
        strings.append(obj.lower() if isinstance(obj, str) or isinstance(obj, unicode) else str(obj))

    return strings


def search_array(array, text, negation=False, fields=None):
    """
    Looks for the string 'text' in the elements of the array.

    :param array: Array.
    :param text: Text to search.
    :param negation: the text must not be in the array.
    :param fields: fields of the array to search in
    :return: True or False.
    """

    found = []

    for item in array:

        values = get_values(o=item, fields=fields)

        if not negation:
            for v in values:
                if text.lower() in v:
                    found.append(item)
                    break
        else:
            not_in_values = True
            for v in values:
                if text.lower() in v:
                    not_in_values = False
                    break
            if not_in_values:
                found.append(item)

    return found


_filemode_table = (
    ((stat.S_IFLNK, "l"),
     (stat.S_IFREG, "-"),
     (stat.S_IFBLK, "b"),
     (stat.S_IFDIR, "d"),
     (stat.S_IFCHR, "c"),
     (stat.S_IFIFO, "p")),

    ((stat.S_IRUSR, "r"),),
    ((stat.S_IWUSR, "w"),),
    ((stat.S_IXUSR | stat.S_ISUID, "s"),
     (stat.S_ISUID, "S"),
     (stat.S_IXUSR, "x")),

    ((stat.S_IRGRP, "r"),),
    ((stat.S_IWGRP, "w"),),
    ((stat.S_IXGRP | stat.S_ISGID, "s"),
     (stat.S_ISGID, "S"),
     (stat.S_IXGRP, "x")),

    ((stat.S_IROTH, "r"),),
    ((stat.S_IWOTH, "w"),),
    ((stat.S_IXOTH | stat.S_ISVTX, "t"),
     (stat.S_ISVTX, "T"),
     (stat.S_IXOTH, "x"))
)


def filemode(mode):
    """
    Convert a file's mode to a string of the form '-rwxrwxrwx'.
    :param mode: Mode.
    :return: String.
    """

    perm = []
    for table in _filemode_table:
        for bit, char in table:
            if mode & bit == bit:
                perm.append(char)
                break
        else:
            perm.append("-")
    return "".join(perm)


def tail(filename, n=20):
    """
    Returns last 'n' lines of the file 'filename'.
    :param filename: Path to the file.
    :param n: number of lines.
    :return: Array of last lines.
    """
    f = open(filename, 'rb')
    total_lines_wanted = n

    BLOCK_SIZE = 1024
    f.seek(0, 2)
    block_end_byte = f.tell()
    lines_to_go = total_lines_wanted
    block_number = -1
    blocks = [] # blocks of size BLOCK_SIZE, in reverse order starting from the end of the file
    while lines_to_go > 0 and block_end_byte > 0:
        if (block_end_byte - BLOCK_SIZE > 0):
            # read the last block we haven't yet read
            f.seek(block_number*BLOCK_SIZE, 2)
            blocks.append(f.read(BLOCK_SIZE).decode('utf-8'))
        else:
            # file too small, start from beginning
            f.seek(0,0)
            # only read what was not read
            blocks.append(f.read(block_end_byte).decode('utf-8'))
        lines_found = blocks[-1].count('\n')
        lines_to_go -= lines_found
        block_end_byte -= BLOCK_SIZE
        block_number -= 1
    all_read_text = ''.join(reversed(blocks))

    f.close()
    #return '\n'.join(all_read_text.splitlines()[-total_lines_wanted:])
    return all_read_text.splitlines()[-total_lines_wanted:]


def chmod_r(filepath, mode):
    """
    Recursive chmod.
    :param filepath: Path to the file.
    :param mode: file mode in octal.
    """

    chmod(filepath, mode)

    if path.isdir(filepath):
        for item in listdir(filepath):
            itempath = path.join(filepath, item)
            if path.isfile(itempath):
                chmod(itempath, mode)
            elif path.isdir(itempath):
                chmod_r(itempath, mode)


def chown_r(filepath, uid, gid):
    """
    Recursive chmod.
    :param filepath: Path to the file.
    :param uid: user ID.
    :param gid: group ID.
    """

    chown(filepath, uid, gid)

    if path.isdir(filepath):
        for item in listdir(filepath):
            itempath = path.join(filepath, item)
            if path.isfile(itempath):
                chown(itempath, uid, gid)
            elif path.isdir(itempath):
                chown_r(itempath, uid, gid)


def mkdir_with_mode(name, mode=0o770):
    """
    Creates a directory with specified permissions.

    :param directory: directory path
    :param mode: permissions to set to the directory
    """
    head, tail = path.split(name)
    if not tail:
        head, tail = path.split(head)
    if head and tail and not path.exists(head):
        try:
            mkdir_with_mode(head, mode)
        except OSError as e:
            # be happy if someone already created the path
            if e.errno != errno.EEXIST:
                raise
        if tail == curdir:           # xxx/newdir/. exists if xxx/newdir exists
            return
    mkdir(name, mode)
    chmod(name, mode)


def md5(fname):
    hash_md5 = hashlib.md5()
    with open(fname, "rb") as f:
        for chunk in iter(lambda: f.read(4096), b""):
            hash_md5.update(chunk)
    return hash_md5.hexdigest()


def get_fields_to_nest(fields, force_fields=[], split_character="_"):
    nest = {k:set(filter(lambda x: x != k, chain.from_iterable(g)))
             for k,g in groupby(map(lambda x: x.split(split_character), sorted(fields)),
             key=lambda x:x[0])}
    nested = filter(lambda x: len(x[1]) > 1 or x[0] in force_fields, nest.items())
    nested = [(field,{(subfield, split_character.join([field,subfield])) for subfield in subfields}) for field, subfields in nested]
    non_nested = set(filter(lambda x: x.split(split_character)[0] not in map(itemgetter(0), nested), fields))
    return nested, non_nested


def plain_dict_to_nested_dict(data, nested=None, non_nested=None, force_fields=[], split_character='_'):
    """
    Turns an input dictionary with "nested" fields in form
                field_subfield
    into a real nested dictionary in form
                field {subfield}
    For example, the following input dictionary
    data = {
       "ram_free": "1669524",
       "board_serial": "BSS-0123456789",
       "cpu_name": "Intel(R) Core(TM) i7-4700MQ CPU @ 2.40GHz",
       "cpu_cores": "4",
       "ram_total": "2045956",
       "cpu_mhz": "2394.464"
    }
    will output this way:
    data = {
      "ram": {
         "total": "2045956",
         "free": "1669524"
      },
      "cpu": {
         "cores": "4",
         "mhz": "2394.464",
         "name": "Intel(R) Core(TM) i7-4700MQ CPU @ 2.40GHz"
      },
      "board_serial": "BSS-0123456789"
    }
    :param data: dictionary to nest
    :param nested: fields to nest
    :param force_fields: fields to force nesting in
    """
    # separate fields and subfields:
    # nested = {'board': ['serial'], 'cpu': ['cores', 'mhz', 'name'], 'ram': ['free', 'total']}
    nested = {k:list(filter(lambda x: x != k, chain.from_iterable(g)))
             for k,g in groupby(map(lambda x: x.split(split_character), sorted(data.keys())),
             key=lambda x:x[0])}

    # create a nested dictionary with those fields that have subfields
    # (board_serial won't be added because it only has one subfield)
    #  nested_dict = {
    #       'cpu': {
    #           'cores': '4',
    #           'mhz': '2394.464',
    #           'name': 'Intel(R) Core(TM) i7-4700MQ CPU @ 2.40GHz'
    #       },
    #       'ram': {
    #           'free': '1669524',
    #           'total': '2045956'
    #       }
    #    }
    nested_dict = {f:{sf:data['{0}{2}{1}'.format(f,sf,split_character)] for sf in sfl} for f,sfl
                  in nested.items() if len(sfl) > 1 or f in force_fields}

    # create a dictionary with the non nested fields
    # non_nested_dict = {'board_serial': 'BSS-0123456789'}
    non_nested_dict = {f:data[f] for f in data.keys() if f.split(split_character)[0]
                       not in nested_dict.keys()}

    # append both dictonaries
    nested_dict.update(non_nested_dict)

    return nested_dict


def load_wazuh_xml(xml_path):
    with open(xml_path) as f:
        data = f.read()

    # -- characters are not allowed in XML comments
    xml_comment = re.compile(r"(<!--(.*?)-->)", flags=re.MULTILINE | re.DOTALL)
    for comment in xml_comment.finditer(data):
        good_comment = comment.group(2).replace('--','..')
        data = data.replace(comment.group(2), good_comment)

    # < characters should be scaped as &lt; unless < is starting a <tag> or a comment
    data = re.sub(r"<(?!/?\w+.+>|!--)", "&lt;", data)

    # & characters should be scaped if they don't represent an &entity;
    data = re.sub(r"&(?!\w+;)", "&amp;", data)

    return fromstring('<root_tag>' + data + '</root_tag>')


class WazuhVersion:

    def __init__(self, version):

        pattern = "v?(\d)\.(\d)\.(\d)\-?(alpha|beta|rc)?(\d*)"
        m = re.match(pattern, version)

        if m:
            self.__mayor = m.group(1)
            self.__minor = m.group(2)
            self.__patch = m.group(3)
            self.__dev = m.group(4)
            self.__dev_ver = m.group(5)
        else:
            raise ValueError("Invalid version format.")

    def to_array(self):
        array = [self.__mayor]
        array.extend(self.__minor)
        array.extend(self.__patch)
        if self.__dev:
            array.append(self.__dev)
        if self.__dev_ver:
            array.append(self.__dev_ver)
        return array

    def __to_string(self):
        ver_string = "{0}.{1}.{2}".format(self.__mayor, self.__minor, self.__patch)
        if self.__dev:
            ver_string = "{0}-{1}{2}".format(ver_string, self.__dev, self.__dev_ver)
        return ver_string

    def __str__(self):
        return self.__to_string()

    def __eq__(self, new_version):
        return (self.__to_string() == new_version.__to_string())

    def __ne__(self, new_version):
        return (self.__to_string() != new_version.__to_string())

    def __ge__(self, new_version):
        if self.__mayor < new_version.__mayor:
            return False
        elif self.__mayor == new_version.__mayor:
            if self.__minor < new_version.__minor:
                return False
            elif self.__minor == new_version.__minor:
                if self.__patch < new_version.__patch:
                    return False
                elif self.__patch == new_version.__patch:
                    if (self.__dev) and not (new_version.__dev):
                        return False
                    elif (self.__dev) and (new_version.__dev):
                            if ord(self.__dev[0]) < ord(new_version.__dev[0]):
                                return False
                            elif ord(self.__dev[0]) == ord(new_version.__dev[0]) and self.__dev_ver < new_version.__dev_ver:
                                return False

        return True

    def __lt__(self, new_version):
        return not (self >= new_version)

    def __gt__(self, new_version):
        return (self >= new_version and self != new_version)

    def __le__(self, new_version):
        return (not (self < new_version) or self == new_version)


def get_timeframe_in_seconds(timeframe):
    """
    Gets number of seconds from a timeframe.
    :param timeframe: Time in seconds | "[n_days]d" | "[n_hours]h" | "[n_minutes]m" | "[n_seconds]s".

    :return: Time in seconds.
    """
    if not timeframe.isdigit():
        if 'h' not in timeframe and 'd' not in timeframe and 'm' not in timeframe and 's' not in timeframe:
            raise WazuhException(1411, timeframe)

        regex, seconds = re.compile(r'(\d+)(\w)'), 0
        time_equivalence_seconds = {'d': 86400, 'h': 3600, 'm': 60, 's':1}
        for time, unit in regex.findall(timeframe):
            # it's not necessarry to check whether the unit is in the dictionary, because it's been validated before.
            seconds += int(time) * time_equivalence_seconds[unit]
    else:
        seconds = int(timeframe)

    return seconds


class WazuhDBQuery(object):
    """
    This class describes a database query for wazuh
    """
    def __init__(self, offset, limit, table, sort, search, select, query, fields, default_sort_field, db_path, count,
                 get_data, default_sort_order='ASC', filters={}, min_select_fields=set(), date_fields=set(), extra_fields=set()):
        """
        Wazuh DB Query constructor

        :param offset: First item to return.
        :param limit: Maximum number of items to return.
        :param sort: Sorts the items. Format: {"fields":["field1","field2"],"order":"asc|desc"}.
        :param select: Select fields to return. Format: {"fields":["field1","field2"]}.
        :param filters: Defines field filters required by the user. Format: {"field1":"value1", "field2":["value2","value3"]}
        :param query: query to filter in database. Format: field operator value.
        :param search: Looks for items with the specified string. Format: {"fields": ["field1","field2"]}
        :param table: table to do the query
        :param fields: all available fields
        :param default_sort_field: by default, return elements sorted by this field
        :param db_path: database path
        :param default_sort_order: by default, return elements sorted in this order
        :param min_select_fields: fields that must be always be selected because they're necessary to compute other fields
        :param count: whether to compute totalItems or not
        :param date_fields: database fields that represent a date
        :param get_data: whether to return data or not
        """
        self.offset = offset
        self.limit = limit
        self.table = table
        self.sort = sort
        self.search = search
        self.select = None if not select else select.copy()
        self.fields = fields
        self.query = self._default_query()
        self.request = {}
        self.default_sort_field = default_sort_field
        self.default_sort_order = default_sort_order
        self.query_filters = []
        self.count = count
        self.data = get_data
        self.total_items = 0
        self.min_select_fields = min_select_fields
<<<<<<< HEAD
        self.query_regex = re.compile(r"(\()?([\w\.]+)([=!<>]{1,2})([\w _\-.:/]+)(\))?([,;])?")
        self.date_regex = re.compile(r"\d{4}-\d{2}-\d{2} \d{2}:\d{2}:\d{2}")
        self.query_operators = {"=","!=","<",">"}
        self.query_separators = {',':'OR',';':'AND','':''}
=======
        self.query_operators = {"=":"=", "!=":"!=", "<":"<", ">":">", "~":'LIKE'}
        self.query_separators = {',':'OR',';':'AND','':''}
        self.query_regex = re.compile(r"(\()?([\w\.]+)(["+''.join(self.query_operators.keys())+"]{1,2})([\w _\-.:/]+)(\))?(["+''.join(self.query_separators.keys())+"])?")
        self.date_regex = re.compile(r"\d{4}-\d{2}-\d{2} \d{2}:\d{2}:\d{2}")
>>>>>>> d29d8b85
        self.date_fields = date_fields
        self.extra_fields = extra_fields
        self.q = query
        self.legacy_filters = filters
        self.inverse_fields = {v: k for k, v in self.fields.items()}
        if not glob.glob(db_path):
            raise WazuhException(1600)
        self.conn = Connection(db_path)


    def _add_limit_to_query(self):
        if self.limit:
            if self.limit > common.maximum_database_limit:
                raise WazuhException(1405, str(self.limit))
            self.query += ' LIMIT :offset,:limit'
            self.request['offset'] = self.offset
            self.request['limit'] = self.limit
        elif self.limit == 0: # 0 is not a valid limit
            raise WazuhException(1406)


    def _sort_query(self, field):
        return '{} {}'.format(self.fields[field], self.sort['order'])


    def _add_sort_to_query(self):
        if self.sort:
            if self.sort['fields']:
                sort_fields, allowed_sort_fields = set(self.sort['fields']), set(self.fields.keys())
                # check every element in sort['fields'] is in allowed_sort_fields
                if not sort_fields.issubset(allowed_sort_fields):
                    raise WazuhException(1403, "Allowerd sort fields: {}. Fields: {}".format(
                        allowed_sort_fields, ', '.join(sort_fields - allowed_sort_fields)
                    ))
                self.query += ' ORDER BY ' + ','.join([self._sort_query(i) for i in sort_fields])
            else:
                self.query += ' ORDER BY {0} {1}'.format(self.default_sort_field, self.sort['order'])
        else:
            self.query += ' ORDER BY {0} {1}'.format(self.default_sort_field, self.default_sort_order)


    def _add_search_to_query(self):
        if self.search:
            self.query += " AND NOT" if bool(self.search['negation']) else ' AND'
            self.query += " (" + " OR ".join(x + ' LIKE :search' for x in self.fields.values()) + ')'
            self.query = self.query.replace('WHERE  AND', 'WHERE')
            self.request['search'] = '%{0}%'.format(self.search['value'])


    def _parse_select_filter(self, select_fields):
        if select_fields:
            set_select_fields = set(select_fields['fields'])
            set_fields_keys = set(self.fields.keys()) - self.extra_fields
            if not set_select_fields.issubset(set_fields_keys):
                raise WazuhException(1724, "Allowed select fields: {0}. Fields {1}". \
                                     format(', '.join(self.fields.keys()), ', '.join(set_select_fields - set_fields_keys)))

            select_fields['fields'] = set_select_fields
        else:
            select_fields = {'fields': set(self.fields.keys())}

        return select_fields


    def _add_select_to_query(self):
        self.select = self._parse_select_filter(self.select)


    def _parse_query(self):
        """
        A query has the following pattern: field operator value separator field operator value...
        An example of query: status=never connected;name!=pepe
            * Field must be a database field (it must be contained in self.fields variable)
            * operator must be one of = != < >
            * value can be anything
            * Separator can be either ; for 'and' or , for 'or'.

        :return: A list with processed query (self.fields)
        """
        if not self.query_regex.match(self.q):
            raise WazuhException(1407, self.q)

        level = 0
        for open_level, field, operator, value, close_level, separator in self.query_regex.findall(self.q):
            if field not in self.fields.keys():
                raise WazuhException(1408, "Available fields: {}. Field: {}".format(', '.join(self.fields), field))
            if operator not in self.query_operators:
                raise WazuhException(1409, "Valid operators: {}. Used operator: {}".format(', '.join(self.query_operators), operator))

            if open_level:
                level += 1
            if close_level:
                level -= 1

            if not self._pass_filter(value):
<<<<<<< HEAD
                self.query_filters.append({'value': None if value == "null" else value, 'operator': operator,
=======
                self.query_filters.append({'value': None if value == "null" else value, 'operator': self.query_operators[operator],
>>>>>>> d29d8b85
                                 'field': '{}${}'.format(field, len(list(filter(lambda x: field in x['field'], self.query_filters)))),
                                 'separator': self.query_separators[separator], 'level': level})


    def _parse_legacy_filters(self):
        """
        Parses legacy filters.
        """
<<<<<<< HEAD
        self.query_filters += [{'value': subvalue, 'field': name, 'operator': '=', 'separator': 'OR' if ',' in value else 'AND', 'level': 0}
=======
        self.query_filters += [{'value': None if subvalue == "null" else subvalue, 'field': name, 'operator': '=', 'separator': 'OR' if ',' in value else 'AND', 'level': 0}
>>>>>>> d29d8b85
                               for name, value in self.legacy_filters.items() for subvalue in value.split(',') if not self._pass_filter(subvalue)]
        if not self.q and self.query_filters:
            # if only traditional filters have been defined, remove last AND from the query.
            self.query_filters[-1]['separator'] = ''


    def _parse_filters(self):
        if self.legacy_filters:
            self._parse_legacy_filters()
        if self.q:
            self._parse_query()
        if self.search or self.query_filters:
            self.query += " WHERE " if 'WHERE' not in self.query else ' AND '


    def _add_filters_to_query(self):
        self._parse_filters()
        curr_level = 0
        for q_filter in self.query_filters:
            field_name = q_filter['field'].split('$',1)[0]
            field_filter = q_filter['field'].replace('.','_')

            self.query += '((' if curr_level < q_filter['level'] else '('
            if field_name == "status":
                self._filter_status(q_filter)
            elif field_name in self.date_fields and not self.date_regex.match(q_filter['value']):
                # filter a date, but only if it is in timeframe format.
                # If it matches the same format as DB (YYYY-MM-DD hh:mm:ss), filter directly by value (next if cond).
                self._filter_date(q_filter, field_name)
            else:
                if q_filter['value'] is not None:
                    self.request[field_filter] = q_filter['value'] if q_filter['field'] != "version" else re.sub( r'([a-zA-Z])([v])', r'\1 \2', q_filter['value'])
<<<<<<< HEAD
=======
                    if q_filter['operator'] == 'LIKE':
                        self.request[field_filter] = '%{}%'.format(self.request[field_filter])
>>>>>>> d29d8b85
                    self.query += '{} {} :{}'.format(self.fields[field_name], q_filter['operator'], field_filter)
                    if not field_filter.isdigit():
                        # filtering without being uppercase/lowercase sensitive
                        self.query += ' COLLATE NOCASE'
                else:
                    self.query += '{} IS null'.format(self.fields[field_name])

            self.query += ('))' if curr_level > q_filter['level'] else ')') + ' {} '.format(q_filter['separator'])
            curr_level = q_filter['level']


    def _get_total_items(self):
        self.conn.execute(self.query.format(self._default_count_query()), self.request)
        self.total_items = self.conn.fetch()[0]


    def _get_data(self):
        self.conn.execute(self.query.format(','.join(map(lambda x: self.fields[x], self.select['fields'] | self.min_select_fields))), self.request)


    def _format_data_into_dictionary(self):
        return {'items': [{key:value for key,value in zip(self.select['fields'] | self.min_select_fields, db_tuple)
                           if value is not None} for db_tuple in self.conn], 'totalItems': self.total_items}


    def _filter_status(self, status_filter):
        raise NotImplementedError


    def _filter_date(self, date_filter, filter_db_name):
        # date_filter['value'] can be either a timeframe or a date in format %Y-%m-%d %H:%M:%S
        if date_filter['value'].isdigit() or re.match(r'\d+[dhms]', date_filter['value']):
            query_operator = '>' if date_filter['operator'] == '<' or date_filter['operator'] == '=' else '<'
            self.request[date_filter['field']] = get_timeframe_in_seconds(date_filter['value'])
            self.query += "({0} IS NOT NULL AND CAST(strftime('%s', {0}) AS INTEGER) {1}" \
                          " CAST(strftime('%s', 'now', 'localtime') AS INTEGER) - :{2}) ".format(self.fields[filter_db_name],
                                                                                                 query_operator,
                                                                                                 date_filter['field'])
        elif re.match(r'\d{4}-\d{2}-\d{2}', date_filter['value']):
            self.query += "{0} IS NOT NULL AND {0} {1} :{2}".format(self.fields[filter_db_name], date_filter['operator'], date_filter['field'])
            self.request[date_filter['field']] = date_filter['value']
        else:
            raise WazuhException(1412, date_filter['value'])


    def run(self):
        """
        Builds the query and runs it on the database
        """

        self._add_select_to_query()
        self._add_filters_to_query()
        self._add_search_to_query()
        if self.count:
            self._get_total_items()
        self._add_sort_to_query()
        self._add_limit_to_query()
        if self.data:
            self._get_data()
            return self._format_data_into_dictionary()


    def reset(self):
        """
        Resets query to its initial value. Useful when doing several requests to the same DB.
        """
        self.query = self._default_query()
        self.query_filters = []
        self.select['fields'] -= self.extra_fields


    def _default_query(self):
        """
        :return: The default query
        """
        return "SELECT {0} FROM " + self.table


    def _default_count_query(self):
        return "COUNT(*)"


    @staticmethod
    def _pass_filter(db_filter):
        return db_filter == "all"


class WazuhDBQueryDistinct(WazuhDBQuery):
    """
    Retrieves unique values for a given field.
    """

    def _default_query(self):
        return "SELECT DISTINCT {0} FROM " + self.table


    def _default_count_query(self):
        return "COUNT (DISTINCT {0})".format(','.join(map(lambda x: self.fields[x], self.select['fields'])))


    def _add_filters_to_query(self):
        WazuhDBQuery._add_filters_to_query(self)
        self.query += ' WHERE ' if not self.q and 'WHERE' not in self.query else ' AND '
        self.query += ' AND '.join(["{0} IS NOT null AND {0} != ''".format(self.fields[field]) for field in self.select['fields']])


    def _add_select_to_query(self):
        if len(self.select['fields']) > 1:
            raise WazuhException(1410)

        WazuhDBQuery._add_select_to_query(self)


    def _format_data_into_dictionary(self):
        return {'totalItems': self.total_items, 'items': [db_tuple[0] for db_tuple in self.conn]}


class WazuhDBQueryGroupBy(WazuhDBQuery):
    """
    Retrieves unique values for multiple fields using group by
    """

    def __init__(self, filter_fields, offset, limit, table, sort, search, select, query, fields, default_sort_field, db_path, count,
                 get_data, default_sort_order='ASC', filters={}, min_select_fields=set(), date_fields=set(), extra_fields=set()):
        WazuhDBQuery.__init__(self, offset, limit, table, sort, search, select, query, fields, default_sort_field,
                              db_path, count, get_data, default_sort_order, filters, min_select_fields, date_fields, extra_fields)
        self.filter_fields = filter_fields


    def _get_total_items(self):
        # take total items without grouping, and add the group by clause just after getting total items
        WazuhDBQuery._get_total_items(self)
        self.select['fields'].add('count')
        self.inverse_fields['COUNT(*)'] = 'count'
        self.fields['count'] = 'COUNT(*)'
        self.query += ' GROUP BY ' + ','.join(map(lambda x: self.fields[x], self.filter_fields['fields']))


    def _add_select_to_query(self):
        WazuhDBQuery._add_select_to_query(self)
        self.filter_fields = self._parse_select_filter(self.filter_fields)
        self.select['fields'] = self.select['fields'] & self.filter_fields['fields']<|MERGE_RESOLUTION|>--- conflicted
+++ resolved
@@ -607,17 +607,10 @@
         self.data = get_data
         self.total_items = 0
         self.min_select_fields = min_select_fields
-<<<<<<< HEAD
-        self.query_regex = re.compile(r"(\()?([\w\.]+)([=!<>]{1,2})([\w _\-.:/]+)(\))?([,;])?")
-        self.date_regex = re.compile(r"\d{4}-\d{2}-\d{2} \d{2}:\d{2}:\d{2}")
-        self.query_operators = {"=","!=","<",">"}
-        self.query_separators = {',':'OR',';':'AND','':''}
-=======
         self.query_operators = {"=":"=", "!=":"!=", "<":"<", ">":">", "~":'LIKE'}
         self.query_separators = {',':'OR',';':'AND','':''}
         self.query_regex = re.compile(r"(\()?([\w\.]+)(["+''.join(self.query_operators.keys())+"]{1,2})([\w _\-.:/]+)(\))?(["+''.join(self.query_separators.keys())+"])?")
         self.date_regex = re.compile(r"\d{4}-\d{2}-\d{2} \d{2}:\d{2}:\d{2}")
->>>>>>> d29d8b85
         self.date_fields = date_fields
         self.extra_fields = extra_fields
         self.q = query
@@ -713,11 +706,7 @@
                 level -= 1
 
             if not self._pass_filter(value):
-<<<<<<< HEAD
-                self.query_filters.append({'value': None if value == "null" else value, 'operator': operator,
-=======
                 self.query_filters.append({'value': None if value == "null" else value, 'operator': self.query_operators[operator],
->>>>>>> d29d8b85
                                  'field': '{}${}'.format(field, len(list(filter(lambda x: field in x['field'], self.query_filters)))),
                                  'separator': self.query_separators[separator], 'level': level})
 
@@ -726,11 +715,7 @@
         """
         Parses legacy filters.
         """
-<<<<<<< HEAD
-        self.query_filters += [{'value': subvalue, 'field': name, 'operator': '=', 'separator': 'OR' if ',' in value else 'AND', 'level': 0}
-=======
         self.query_filters += [{'value': None if subvalue == "null" else subvalue, 'field': name, 'operator': '=', 'separator': 'OR' if ',' in value else 'AND', 'level': 0}
->>>>>>> d29d8b85
                                for name, value in self.legacy_filters.items() for subvalue in value.split(',') if not self._pass_filter(subvalue)]
         if not self.q and self.query_filters:
             # if only traditional filters have been defined, remove last AND from the query.
@@ -763,11 +748,8 @@
             else:
                 if q_filter['value'] is not None:
                     self.request[field_filter] = q_filter['value'] if q_filter['field'] != "version" else re.sub( r'([a-zA-Z])([v])', r'\1 \2', q_filter['value'])
-<<<<<<< HEAD
-=======
                     if q_filter['operator'] == 'LIKE':
                         self.request[field_filter] = '%{}%'.format(self.request[field_filter])
->>>>>>> d29d8b85
                     self.query += '{} {} :{}'.format(self.fields[field_name], q_filter['operator'], field_filter)
                     if not field_filter.isdigit():
                         # filtering without being uppercase/lowercase sensitive
