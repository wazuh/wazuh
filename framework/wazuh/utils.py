--- conflicted
+++ resolved
@@ -704,11 +704,7 @@
     def _add_search_to_query(self):
         if self.search:
             self.query += " AND NOT" if bool(self.search['negation']) else ' AND'
-<<<<<<< HEAD
-            self.query += " (" + " OR ".join(x.split(' as ')[0] + ' LIKE :search' for x in self.fields.values()) + ')'
-=======
-            self.query += " (" + " OR ".join(f'({x} LIKE :search AND {x} IS NOT NULL)' for x in self.fields.values()) + ')'
->>>>>>> 18c7bed8
+            self.query += " (" + " OR ".join(f'({x.split(" as ")[0]} LIKE :search AND {x.split(" as ")[0]} IS NOT NULL)' for x in self.fields.values()) + ')'
             self.query = self.query.replace('WHERE  AND', 'WHERE')
             self.request['search'] = "%{0}%".format(self.search['value'])
 
