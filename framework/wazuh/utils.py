--- conflicted
+++ resolved
@@ -134,11 +134,7 @@
         # Check if every element in sort['fields'] is in allowed_sort_fields
         if not sort_by.issubset(allowed_sort_fields):
             incorrect_fields = ', '.join(sort_by - allowed_sort_fields)
-<<<<<<< HEAD
-            raise WazuhError(1403, extra_remediation='Allowed sort fields: {0}. Fields: {1}'.format(', '.join(allowed_sort_fields), incorrect_fields))
-=======
             raise WazuhError(1403, extra_remediation='Allowed sort fields: {0}. Wrong fields: {1}'.format(', '.join(allowed_sort_fields), incorrect_fields))
->>>>>>> d76df773
 
     if not array:
         return array
