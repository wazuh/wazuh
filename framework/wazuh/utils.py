#!/usr/bin/env python

# Created by Wazuh, Inc. <info@wazuh.com>.
# This program is a free software; you can redistribute it and/or modify it under the terms of GPLv2

from wazuh.exception import WazuhException
from wazuh.database import Connection
from wazuh import common
from tempfile import mkstemp
from subprocess import call, CalledProcessError
from os import remove, chmod, chown, path, listdir, close, mkdir, curdir
from datetime import datetime, timedelta
import hashlib
import json
import stat
import re
import errno
from itertools import groupby, chain
from xml.etree.ElementTree import fromstring
from operator import itemgetter
<<<<<<< HEAD
import glob
=======
import sys
# Python 2/3 compatibility
if sys.version_info[0] == 3:
    unicode = str
>>>>>>> e90f3b3e

try:
    from subprocess import check_output
except ImportError:
    def check_output(arguments, stdin=None, stderr=None, shell=False):
        temp_f = mkstemp()
        returncode = call(arguments, stdin=stdin, stdout=temp_f[0], stderr=stderr, shell=shell)
        close(temp_f[0])
        file_o = open(temp_f[1], 'r')
        cmd_output = file_o.read()
        file_o.close()
        remove(temp_f[1])

        if returncode != 0:
            error_cmd = CalledProcessError(returncode, arguments[0])
            error_cmd.output = cmd_output
            raise error_cmd
        else:
            return cmd_output


def previous_month(n=1):
    """
    Returns the first date of the previous n month.

    :param n: Number of months.
    :return: First date of the previous n month.
    """

    date = datetime.today().replace(day=1)  # First day of current month

    for i in range(0, int(n)):
        date = (date - timedelta(days=1)).replace(day=1)  # (first_day - 1) = previous month

    return date.replace(hour=00, minute=00, second=00, microsecond=00)


def execute(command):
    """
    Executes a command. It is used to execute ossec commands.

    :param command: Command as list.
    :return: If output.error !=0 returns output.data, otherwise launches a WazuhException with output.error as error code and output.message as description.
    """

    try:
        output = check_output(command)
    except CalledProcessError as error:
        output = error.output
    except Exception as e:
        raise WazuhException(1002, "{0}: {1}".format(command, e))  # Error executing command

    try:
        output_json = json.loads(output)
    except Exception as e:
        raise WazuhException(1003, command)  # Command output not in json

    keys = output_json.keys()  # error and (data or message)
    if 'error' not in keys or ('data' not in keys and 'message' not in keys):
        raise WazuhException(1004, command)  # Malformed command output

    if output_json['error'] != 0:
        raise WazuhException(output_json['error'], output_json['message'], True)
    else:
        return output_json['data']


def cut_array(array, offset, limit):
    """
    Returns a part of the array: from offset to offset + limit.
    :param array: Array to cut.
    :param offset: First element to return.
    :param limit: Maximum number of elements to return. 0 means no cut array.
    :return: cut array.
    """

    if limit > common.maximum_database_limit:
        raise WazuhException(1405, str(limit))
    elif limit == 0:
        raise WazuhException(1406)

    if not array or limit is None:
        return array

    offset = int(offset)
    limit = int(limit)

    if offset < 0:
        raise WazuhException(1400)
    elif limit < 1:
        raise WazuhException(1401)
    else:
        return array[offset:offset + limit]


def sort_array(array, sort_by=None, order='asc', allowed_sort_fields=None):
    """
    Sorts an array.

    :param array: Array to sort.
    :param sort_by: Array of fields.
    :param order: asc or desc.
    :param allowed_sort_fields: Check sort_by with allowed_sort_fields (array).
    :return: sorted array.
    """
    def check_sort_fields(allowed_sort_fields, sort_by):
        # Check if every element in sort['fields'] is in allowed_sort_fields
        if not sort_by.issubset(allowed_sort_fields):
            incorrect_fields = ', '.join(sort_by - allowed_sort_fields)
            raise WazuhException(1403, 'Allowed sort fields: {0}. Fields: {1}'.format(', '.join(allowed_sort_fields), incorrect_fields))

    if not array:
        return array

    if order.lower() == 'desc':
        order_desc = True
    elif order.lower() == 'asc':
        order_desc = False
    else:
        raise WazuhException(1402)

    if allowed_sort_fields:
        check_sort_fields(set(allowed_sort_fields), set(sort_by))

    if sort_by:  # array should be a dictionary or a Class
        if type(array[0]) is dict:
            check_sort_fields(set(array[0].keys()), set(sort_by))

            return sorted(array,
                          key=lambda o: tuple(o.get(a).lower() if type(o.get(a)) in (str,unicode) else o.get(a) for a in sort_by),
                          reverse=order_desc)
        else:
            return sorted(array,
                          key=lambda o: tuple(getattr(o, a).lower() if type(getattr(o, a)) in (str,unicode) else getattr(o, a) for a in sort_by),
                          reverse=order_desc)
    else:
        if type(array) is set or (type(array[0]) is not dict and 'class \'wazuh' not in str(type(array[0]))):
            return sorted(array, reverse=order_desc)
        else:
            raise WazuhException(1404)


def get_values(o, fields=None):
    """
    Converts the values of an object to an array of strings.
    :param o: Object.
    :param fields: fields to get values of (only for dictionaries)
    :return: Array of strings.
    """
    strings = []

    try:
        obj = o.to_dict()  # Rule, Decoder, Agent...
    except:
        obj = o

    if type(obj) is list:
        for o in obj:
            strings.extend(get_values(o))
    elif type(obj) is dict:
        for key in obj:
            if not fields or key in fields:
                strings.extend(get_values(obj[key]))
    else:
        strings.append(obj.lower() if isinstance(obj, str) or isinstance(obj, unicode) else obj)

    return strings


def search_array(array, text, negation=False, fields=None):
    """
    Looks for the string 'text' in the elements of the array.

    :param array: Array.
    :param text: Text to search.
    :param negation: the text must not be in the array.
    :param fields: fields of the array to search in
    :return: True or False.
    """

    found = []

    for item in array:

        values = get_values(o=item, fields=fields)

        # print("'{0}' in '{1}'?".format(text, values))

        if not negation:
            for v in values:
                if text.lower() in v:
                    found.append(item)
                    break
        else:
            not_in_values = True
            for v in values:
                if text.lower() in v:
                    not_in_values = False
                    break
            if not_in_values:
                found.append(item)

    return found


_filemode_table = (
    ((stat.S_IFLNK, "l"),
     (stat.S_IFREG, "-"),
     (stat.S_IFBLK, "b"),
     (stat.S_IFDIR, "d"),
     (stat.S_IFCHR, "c"),
     (stat.S_IFIFO, "p")),

    ((stat.S_IRUSR, "r"),),
    ((stat.S_IWUSR, "w"),),
    ((stat.S_IXUSR | stat.S_ISUID, "s"),
     (stat.S_ISUID, "S"),
     (stat.S_IXUSR, "x")),

    ((stat.S_IRGRP, "r"),),
    ((stat.S_IWGRP, "w"),),
    ((stat.S_IXGRP | stat.S_ISGID, "s"),
     (stat.S_ISGID, "S"),
     (stat.S_IXGRP, "x")),

    ((stat.S_IROTH, "r"),),
    ((stat.S_IWOTH, "w"),),
    ((stat.S_IXOTH | stat.S_ISVTX, "t"),
     (stat.S_ISVTX, "T"),
     (stat.S_IXOTH, "x"))
)


def filemode(mode):
    """
    Convert a file's mode to a string of the form '-rwxrwxrwx'.
    :param mode: Mode.
    :return: String.
    """

    perm = []
    for table in _filemode_table:
        for bit, char in table:
            if mode & bit == bit:
                perm.append(char)
                break
        else:
            perm.append("-")
    return "".join(perm)


def tail(filename, n=20):
    """
    Returns last 'n' lines of the file 'filename'.
    :param filename: Path to the file.
    :param n: number of lines.
    :return: Array of last lines.
    """
    f = open(filename, 'rb')
    total_lines_wanted = n

    BLOCK_SIZE = 1024
    f.seek(0, 2)
    block_end_byte = f.tell()
    lines_to_go = total_lines_wanted
    block_number = -1
    blocks = [] # blocks of size BLOCK_SIZE, in reverse order starting from the end of the file
    while lines_to_go > 0 and block_end_byte > 0:
        if (block_end_byte - BLOCK_SIZE > 0):
            # read the last block we haven't yet read
            f.seek(block_number*BLOCK_SIZE, 2)
            blocks.append(f.read(BLOCK_SIZE).decode('utf-8'))
        else:
            # file too small, start from beginning
            f.seek(0,0)
            # only read what was not read
            blocks.append(f.read(block_end_byte).decode('utf-8'))
        lines_found = blocks[-1].count('\n')
        lines_to_go -= lines_found
        block_end_byte -= BLOCK_SIZE
        block_number -= 1
    all_read_text = ''.join(reversed(blocks))

    f.close()
    #return '\n'.join(all_read_text.splitlines()[-total_lines_wanted:])
    return all_read_text.splitlines()[-total_lines_wanted:]


def chmod_r(filepath, mode):
    """
    Recursive chmod.
    :param filepath: Path to the file.
    :param mode: file mode in octal.
    """

    chmod(filepath, mode)

    if path.isdir(filepath):
        for item in listdir(filepath):
            itempath = path.join(filepath, item)
            if path.isfile(itempath):
                chmod(itempath, mode)
            elif path.isdir(itempath):
                chmod_r(itempath, mode)


def chown_r(filepath, uid, gid):
    """
    Recursive chmod.
    :param filepath: Path to the file.
    :param uid: user ID.
    :param gid: group ID.
    """

    chown(filepath, uid, gid)

    if path.isdir(filepath):
        for item in listdir(filepath):
            itempath = path.join(filepath, item)
            if path.isfile(itempath):
                chown(itempath, uid, gid)
            elif path.isdir(itempath):
                chown_r(itempath, uid, gid)


def mkdir_with_mode(name, mode=0o770):
    """
    Creates a directory with specified permissions.

    :param directory: directory path
    :param mode: permissions to set to the directory
    """
    head, tail = path.split(name)
    if not tail:
        head, tail = path.split(head)
    if head and tail and not path.exists(head):
        try:
            mkdir_with_mode(head, mode)
        except OSError as e:
            # be happy if someone already created the path
            if e.errno != errno.EEXIST:
                raise
        if tail == curdir:           # xxx/newdir/. exists if xxx/newdir exists
            return
    mkdir(name, mode)
    chmod(name, mode)


def md5(fname):
    hash_md5 = hashlib.md5()
    with open(fname, "rb") as f:
        for chunk in iter(lambda: f.read(4096), b""):
            hash_md5.update(chunk)
    return hash_md5.hexdigest()


def get_fields_to_nest(fields, force_fields=[], split_character="_"):
    nest = {k:set(filter(lambda x: x != k, chain.from_iterable(g)))
             for k,g in groupby(map(lambda x: x.split(split_character), sorted(fields)),
             key=lambda x:x[0])}
    nested = filter(lambda x: len(x[1]) > 1 or x[0] in force_fields, nest.items())
    nested = [(field,{(subfield, split_character.join([field,subfield])) for subfield in subfields}) for field, subfields in nested]
    non_nested = set(filter(lambda x: x.split(split_character)[0] not in map(itemgetter(0), nested), fields))
    return nested, non_nested


def plain_dict_to_nested_dict(data, nested=None, non_nested=None, force_fields=[], split_character='_'):
    """
    Turns an input dictionary with "nested" fields in form
                field_subfield
    into a real nested dictionary in form
                field {subfield}
    For example, the following input dictionary
    data = {
       "ram_free": "1669524",
       "board_serial": "BSS-0123456789",
       "cpu_name": "Intel(R) Core(TM) i7-4700MQ CPU @ 2.40GHz",
       "cpu_cores": "4",
       "ram_total": "2045956",
       "cpu_mhz": "2394.464"
    }
    will output this way:
    data = {
      "ram": {
         "total": "2045956",
         "free": "1669524"
      },
      "cpu": {
         "cores": "4",
         "mhz": "2394.464",
         "name": "Intel(R) Core(TM) i7-4700MQ CPU @ 2.40GHz"
      },
      "board_serial": "BSS-0123456789"
    }
    :param data: dictionary to nest
    :param nested: fields to nest
    :param force_fields: fields to force nesting in
    """
    # separate fields and subfields:
    # nested = {'board': ['serial'], 'cpu': ['cores', 'mhz', 'name'], 'ram': ['free', 'total']}
    nested = {k:list(filter(lambda x: x != k, chain.from_iterable(g)))
             for k,g in groupby(map(lambda x: x.split(split_character), sorted(data.keys())),
             key=lambda x:x[0])}

    # create a nested dictionary with those fields that have subfields
    # (board_serial won't be added because it only has one subfield)
    #  nested_dict = {
    #       'cpu': {
    #           'cores': '4',
    #           'mhz': '2394.464',
    #           'name': 'Intel(R) Core(TM) i7-4700MQ CPU @ 2.40GHz'
    #       },
    #       'ram': {
    #           'free': '1669524',
    #           'total': '2045956'
    #       }
    #    }
    nested_dict = {f:{sf:data['{0}{2}{1}'.format(f,sf,split_character)] for sf in sfl} for f,sfl
                  in nested.items() if len(sfl) > 1 or f in force_fields}

    # create a dictionary with the non nested fields
    # non_nested_dict = {'board_serial': 'BSS-0123456789'}
    non_nested_dict = {f:data[f] for f in data.keys() if f.split(split_character)[0]
                       not in nested_dict.keys()}

    # append both dictonaries
    nested_dict.update(non_nested_dict)

    return nested_dict


def load_wazuh_xml(xml_path):
    with open(xml_path) as f:
        data = f.read()

    # -- characters are not allowed in XML comments
    xml_comment = re.compile(r"(<!--(.*?)-->)", flags=re.MULTILINE | re.DOTALL)
    for comment in xml_comment.finditer(data):
        good_comment = comment.group(2).replace('--','..')
        data = data.replace(comment.group(2), good_comment)

    # < characters should be scaped as &lt; unless < is starting a <tag> or a comment
    data = re.sub(r"<(?!/?\w+.+>|!--)", "&lt;", data)

    # & characters should be scaped if they don't represent an &entity;
    data = re.sub(r"&(?!\w+;)", "&amp;", data)

    return fromstring('<root_tag>' + data + '</root_tag>')


class WazuhVersion:

    def __init__(self, version):

        pattern = "v?(\d)\.(\d)\.(\d)\-?(alpha|beta|rc)?(\d*)"
        m = re.match(pattern, version)

        if m:
            self.__mayor = m.group(1)
            self.__minor = m.group(2)
            self.__patch = m.group(3)
            self.__dev = m.group(4)
            self.__dev_ver = m.group(5)
        else:
            raise ValueError("Invalid version format.")

    def to_array(self):
        array = [self.__mayor]
        array.extend(self.__minor)
        array.extend(self.__patch)
        if self.__dev:
            array.append(self.__dev)
        if self.__dev_ver:
            array.append(self.__dev_ver)
        return array

    def __to_string(self):
        ver_string = "{0}.{1}.{2}".format(self.__mayor, self.__minor, self.__patch)
        if self.__dev:
            ver_string = "{0}-{1}{2}".format(ver_string, self.__dev, self.__dev_ver)
        return ver_string

    def __str__(self):
        return self.__to_string()

    def __eq__(self, new_version):
        return (self.__to_string() == new_version.__to_string())

    def __ne__(self, new_version):
        return (self.__to_string() != new_version.__to_string())

    def __ge__(self, new_version):
        if self.__mayor < new_version.__mayor:
            return False
        elif self.__mayor == new_version.__mayor:
            if self.__minor < new_version.__minor:
                return False
            elif self.__minor == new_version.__minor:
                if self.__patch < new_version.__patch:
                    return False
                elif self.__patch == new_version.__patch:
                    if (self.__dev) and not (new_version.__dev):
                        return False
                    elif (self.__dev) and (new_version.__dev):
                            if ord(self.__dev[0]) < ord(new_version.__dev[0]):
                                return False
                            elif ord(self.__dev[0]) == ord(new_version.__dev[0]) and self.__dev_ver < new_version.__dev_ver:
                                return False

        return True

    def __lt__(self, new_version):
        return not (self >= new_version)

    def __gt__(self, new_version):
        return (self >= new_version and self != new_version)

    def __le__(self, new_version):
        return (not (self < new_version) or self == new_version)


def get_timeframe_in_seconds(timeframe):
    """
    Gets number of seconds from a timeframe.
    :param timeframe: Time in seconds | "[n_days]d" | "[n_hours]h" | "[n_minutes]m" | "[n_seconds]s".

    :return: Time in seconds.
    """
    if not timeframe.isdigit():
        regex, seconds = re.compile('(\d+)(\w)'), 0
        time_equivalence_seconds = {'d': 86400, 'h': 3600, 'm': 60, 's':1}
        for time, unit in regex.findall(timeframe):
            # it's not necessarry to check whether the unit is in the dictionary, because it's been validated before.
            seconds += int(time) * time_equivalence_seconds[unit]
    else:
        seconds = int(timeframe)

    return seconds


class WazuhDBQuery(object):
    """
    This class describes a database query for wazuh
    """
    def __init__(self, offset, limit, table, sort, search, select, query, fields, default_sort_field, db_path, count,
                 get_data, default_sort_order='ASC', min_select_fields=set(), date_fields=set()):
        """
        Wazuh DB Query constructor

        :param offset: First item to return.
        :param limit: Maximum number of items to return.
        :param sort: Sorts the items. Format: {"fields":["field1","field2"],"order":"asc|desc"}.
        :param select: Select fields to return. Format: {"fields":["field1","field2"]}.
        :param query: query to filter in database. Format: field operator value.
        :param search: Looks for items with the specified string. Format: {"fields": ["field1","field2"]}
        :param table: table to do the query
        :param fields: all available fields
        :param default_sort_field: by default, return elements sorted by this field
        :param db_path: database path
        :param default_sort_order: by default, return elements sorted in this order
        :param min_select_fields: fields that must be always be selected because they're necessary to compute other fields
        :param count: whether to compute totalItems or not
        :param date_fields: database fields that represent a date
        :param get_data: whether to return data or not
        """
        self.offset = offset
        self.limit = limit
        self.table = table
        self.sort = sort
        self.search = search
        self.select = None if not select else select.copy()
        self.fields = fields
        self.query = self.default_query()
        self.request = {}
        self.default_sort_field = default_sort_field
        self.default_sort_order = default_sort_order
        self.filters = []
        self.count = count
        self.data = get_data
        self.total_items = 0
        self.min_select_fields = min_select_fields
        self.query_regex = re.compile(r"([\w\.]+)([=!<>]{1,2})([\w _\-.:]+)([,;])?")
        self.date_regex = re.compile(r"\d{4}-\d{2}-\d{2} \d{2}:\d{2}:\d{2}")
        self.query_operators = {"=","!=","<",">"}
        self.query_separators = {',':'OR',';':'AND','':''}
        self.date_fields = date_fields
        self.q = query
        self.inverse_fields = {v:k for k,v in self.fields.items()}
        if not glob.glob(db_path):
            raise WazuhException(1600)
        self.conn = Connection(db_path)


    def add_limit_to_query(self):
        if self.limit:
            if self.limit > common.maximum_database_limit:
                raise WazuhException(1405, str(self.limit))
            self.query += ' LIMIT :offset,:limit'
            self.request['offset'] = self.offset
            self.request['limit'] = self.limit


    def add_sort_to_query(self):
        if self.sort:
            if self.sort['fields']:
                sort_fields, allowed_sort_fields = set(self.sort['fields']), set(self.fields.keys())
                # check every element in sort['fields'] is in allowed_sort_fields
                if not sort_fields.issubset(allowed_sort_fields):
                    raise WazuhException(1403, "Allowerd sort fields: {}. Fields: {}".format(
                        allowed_sort_fields, ', '.join(sort_fields - allowed_sort_fields)
                    ))
                self.query += ' ORDER BY ' + ','.join(['{0} {1}'.format(self.fields[i], self.sort['order']) for i in sort_fields])
            else:
                self.query += ' ORDER BY {0} {1}'.format(self.default_sort_field, self.sort['order'])
        else:
            self.query += ' ORDER BY {0} {1}'.format(self.default_sort_field, self.default_sort_order)


    def add_search_to_query(self):
        if self.search:
            self.query += " AND NOT" if bool(self.search['negation']) else ' AND'
            self.query += " (" + " OR ".join(x + ' LIKE:search' for x in self.fields.values()) + ')'
            self.request['search'] = '%{0}%'.format(self.search['value'])


    def add_select_to_query(self):
        if self.select:
            self.select['fields'] = set(map(lambda x: self.fields[x] if x in self.fields else x, self.select['fields']))

            if not self.select['fields'].issubset(self.fields.values()):
                raise WazuhException(1724, "Allowed select fields: {0}. Fields {1}".\
                                    format(', '.join(self.fields.keys()), ', '.join(self.select['fields'] - set(self.fields.values()))))

            self.select['fields'] |= self.min_select_fields
        else:
            self.select = {'fields': self.fields.values()}


    def parse_query(self):
        """
        A query has the following pattern: field operator value separator field operator value...
        An example of query: status=never connected;name!=pepe
            * Field must be a database field (it must be contained in self.fields variable)
            * operator must be one of = != < >
            * value can be anything
            * Separator can be either ; for 'and' or , for 'or'.

        :return: A list with processed query (self.fields)
        """
        if not self.query_regex.match(self.q):
            raise WazuhException(1407, self.q)

        for field, operator, value, separator in self.query_regex.findall(self.q):
            if field not in self.fields.keys():
                raise WazuhException(1408, "Available fields: {}. Field: {}".format(', '.join(self.fields), field))
            if operator not in self.query_operators:
                raise WazuhException(1409, "Valid operators: {}. Used operator: {}".format(', '.join(self.query_operators), operator))

            self.filters.append({'value': None if value == "null" else value, 'operator': operator,
                                 'field': '{}${}'.format(field,len(list(filter(lambda x: field in x['field'], self.filters)))),
                                 'separator': self.query_separators[separator]})


    def add_filters_to_query(self):
        if self.q:
            self.parse_query()
            self.query += " WHERE " if 'WHERE' not in self.query else ' AND '

        for filter in self.filters:
            field_name = filter['field'].split('$',1)[0]
            field_filter = filter['field'].replace('.','_')

            if self.pass_filter(filter['value']):
                continue

            if field_name == "status":
                self.filter_status(filter)
            elif field_name in self.date_fields and not self.date_regex.match(filter['value']):
                # filter a date, but only if it is in timeframe format.
                # If it matches the same format as DB (YYYY-MM-DD hh:mm:ss), filter directly by value (next if cond).
                self.filter_date(filter, field_name)
            else:
                if filter['value'] is not None:
                    self.request[field_filter] = filter['value'] if filter['field'] != "version" else re.sub( r'([a-zA-Z])([v])', r'\1 \2', filter['value'])
                    self.query += '{} {} :{}'.format(self.fields[field_name], filter['operator'], field_filter)
                else:
                    self.query += '{} IS null'.format(self.fields[field_name])

            self.query += ' {} '.format(filter['separator'])


    def get_total_items(self):
        self.conn.execute(self.query.format(self.default_count_query()), self.request)
        self.total_items = self.conn.fetch()[0]


    def get_data(self):
        self.conn.execute(self.query.format(','.join(self.select['fields'])), self.request)


    def filter_status(self, status_filter):
        raise NotImplementedError


    def filter_date(self, date_filter, filter_db_name):
        self.request[date_filter['field']] = get_timeframe_in_seconds(date_filter['value'])
        query_operator = '>' if date_filter['operator'] == '<' or date_filter['operator'] == '=' else '<'

        self.query += "({0} IS NOT NULL AND CAST(strftime('%s', {0}) AS INTEGER) {1}" \
                      " CAST(strftime('%s', 'now', 'localtime') AS INTEGER) - :{2}) ".format(self.fields[filter_db_name],
                                                                                            query_operator,
                                                                                            date_filter['field'])


    def run(self):
        """
        Builds the query and runs it on the database
        """

        self.add_select_to_query()
        self.add_filters_to_query()
        self.add_search_to_query()
        if self.count:
            self.get_total_items()
        self.add_sort_to_query()
        self.add_limit_to_query()
        if self.data:
            self.get_data()


    def reset(self):
        """
        Resets query to its initial value. Useful when doing several requests to the same DB.
        """
        self.query = self.default_query()
        self.filters = []


    def default_query(self):
        """
        :return: The default query
        """
        return "SELECT {0} FROM " + self.table


    def default_count_query(self):
        return "COUNT(*)"


    @staticmethod
    def pass_filter(db_filter):
        return db_filter == "all"


class WazuhDBQueryDistinct(WazuhDBQuery):

    def default_query(self):
        return "SELECT DISTINCT {0} FROM " + self.table


    def default_count_query(self):
        return "COUNT (DISTINCT {0})".format(','.join(self.select['fields']))


    def add_filters_to_query(self):
        WazuhDBQuery.add_filters_to_query(self)
        self.query += ' WHERE ' if not self.q else ' AND '
        self.query += ' AND '.join(["{0} IS NOT null AND {0} != ''".format(field) for field in self.select['fields']])
<|MERGE_RESOLUTION|>--- conflicted
+++ resolved
@@ -18,14 +18,11 @@
 from itertools import groupby, chain
 from xml.etree.ElementTree import fromstring
 from operator import itemgetter
-<<<<<<< HEAD
 import glob
-=======
 import sys
 # Python 2/3 compatibility
 if sys.version_info[0] == 3:
     unicode = str
->>>>>>> e90f3b3e
 
 try:
     from subprocess import check_output
