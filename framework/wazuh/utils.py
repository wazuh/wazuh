#!/usr/bin/env python

# Created by Wazuh, Inc. <info@wazuh.com>.
# This program is a free software; you can redistribute it and/or modify it under the terms of GPLv2

from wazuh.exception import WazuhException
from wazuh.database import Connection
from wazuh import common
from tempfile import mkstemp
from subprocess import call, CalledProcessError
from os import remove, chmod, chown, path, listdir, close, mkdir, curdir
from datetime import datetime, timedelta
import hashlib
import json
import stat
import re
import errno
from itertools import groupby, chain
from xml.etree.ElementTree import fromstring
from operator import itemgetter
import glob
import sys
# Python 2/3 compatibility
if sys.version_info[0] == 3:
    unicode = str

try:
    from subprocess import check_output
except ImportError:
    def check_output(arguments, stdin=None, stderr=None, shell=False):
        temp_f = mkstemp()
        returncode = call(arguments, stdin=stdin, stdout=temp_f[0], stderr=stderr, shell=shell)
        close(temp_f[0])
        file_o = open(temp_f[1], 'r')
        cmd_output = file_o.read()
        file_o.close()
        remove(temp_f[1])

        if returncode != 0:
            error_cmd = CalledProcessError(returncode, arguments[0])
            error_cmd.output = cmd_output
            raise error_cmd
        else:
            return cmd_output


def previous_month(n=1):
    """
    Returns the first date of the previous n month.

    :param n: Number of months.
    :return: First date of the previous n month.
    """

    date = datetime.today().replace(day=1)  # First day of current month

    for i in range(0, int(n)):
        date = (date - timedelta(days=1)).replace(day=1)  # (first_day - 1) = previous month

    return date.replace(hour=00, minute=00, second=00, microsecond=00)


def execute(command):
    """
    Executes a command. It is used to execute ossec commands.

    :param command: Command as list.
    :return: If output.error !=0 returns output.data, otherwise launches a WazuhException with output.error as error code and output.message as description.
    """

    try:
        output = check_output(command)
    except CalledProcessError as error:
        output = error.output
    except Exception as e:
        raise WazuhException(1002, "{0}: {1}".format(command, e))  # Error executing command

    try:
        output_json = json.loads(output)
    except Exception as e:
        raise WazuhException(1003, command)  # Command output not in json

    keys = output_json.keys()  # error and (data or message)
    if 'error' not in keys or ('data' not in keys and 'message' not in keys):
        raise WazuhException(1004, command)  # Malformed command output

    if output_json['error'] != 0:
        raise WazuhException(output_json['error'], output_json['message'], True)
    else:
        return output_json['data']


def cut_array(array, offset, limit):
    """
    Returns a part of the array: from offset to offset + limit.
    :param array: Array to cut.
    :param offset: First element to return.
    :param limit: Maximum number of elements to return. 0 means no cut array.
    :return: cut array.
    """

    if limit is not None:
        if limit > common.maximum_database_limit:
            raise WazuhException(1405, str(limit))
        elif limit == 0:
            raise WazuhException(1406)

    elif not array or limit is None:
        return array

    offset = int(offset)
    limit = int(limit)

    if offset < 0:
        raise WazuhException(1400)
    elif limit < 1:
        raise WazuhException(1401)
    else:
        return array[offset:offset + limit]


def sort_array(array, sort_by=None, order='asc', allowed_sort_fields=None):
    """
    Sorts an array.

    :param array: Array to sort.
    :param sort_by: Array of fields.
    :param order: asc or desc.
    :param allowed_sort_fields: Check sort_by with allowed_sort_fields (array).
    :return: sorted array.
    """
    def check_sort_fields(allowed_sort_fields, sort_by):
        # Check if every element in sort['fields'] is in allowed_sort_fields
        if not sort_by.issubset(allowed_sort_fields):
            incorrect_fields = ', '.join(sort_by - allowed_sort_fields)
            raise WazuhException(1403, 'Allowed sort fields: {0}. Fields: {1}'.format(', '.join(allowed_sort_fields), incorrect_fields))

    if not array:
        return array

    if order.lower() == 'desc':
        order_desc = True
    elif order.lower() == 'asc':
        order_desc = False
    else:
        raise WazuhException(1402)

    if allowed_sort_fields:
        check_sort_fields(set(allowed_sort_fields), set(sort_by))

    if sort_by:  # array should be a dictionary or a Class
        if type(array[0]) is dict:
            check_sort_fields(set(array[0].keys()), set(sort_by))

            return sorted(array,
                          key=lambda o: tuple(o.get(a).lower() if type(o.get(a)) in (str,unicode) else o.get(a) for a in sort_by),
                          reverse=order_desc)
        else:
            return sorted(array,
                          key=lambda o: tuple(getattr(o, a).lower() if type(getattr(o, a)) in (str,unicode) else getattr(o, a) for a in sort_by),
                          reverse=order_desc)
    else:
        if type(array) is set or (type(array[0]) is not dict and 'class \'wazuh' not in str(type(array[0]))):
            return sorted(array, reverse=order_desc)
        else:
            raise WazuhException(1404)


def get_values(o, fields=None):
    """
    Converts the values of an object to an array of strings.
    :param o: Object.
    :param fields: fields to get values of (only for dictionaries)
    :return: Array of strings.
    """
    strings = []

    try:
        obj = o.to_dict()  # Rule, Decoder, Agent...
    except:
        obj = o

    if type(obj) is list:
        for o in obj:
            strings.extend(get_values(o))
    elif type(obj) is dict:
        for key in obj:
            if not fields or key in fields:
                strings.extend(get_values(obj[key]))
    else:
        strings.append(obj.lower() if isinstance(obj, str) or isinstance(obj, unicode) else str(obj))

    return strings


def search_array(array, text, negation=False, fields=None):
    """
    Looks for the string 'text' in the elements of the array.

    :param array: Array.
    :param text: Text to search.
    :param negation: the text must not be in the array.
    :param fields: fields of the array to search in
    :return: True or False.
    """

    found = []

    for item in array:

        values = get_values(o=item, fields=fields)

        if not negation:
            for v in values:
                if text.lower() in v:
                    found.append(item)
                    break
        else:
            not_in_values = True
            for v in values:
                if text.lower() in v:
                    not_in_values = False
                    break
            if not_in_values:
                found.append(item)

    return found


_filemode_table = (
    ((stat.S_IFLNK, "l"),
     (stat.S_IFREG, "-"),
     (stat.S_IFBLK, "b"),
     (stat.S_IFDIR, "d"),
     (stat.S_IFCHR, "c"),
     (stat.S_IFIFO, "p")),

    ((stat.S_IRUSR, "r"),),
    ((stat.S_IWUSR, "w"),),
    ((stat.S_IXUSR | stat.S_ISUID, "s"),
     (stat.S_ISUID, "S"),
     (stat.S_IXUSR, "x")),

    ((stat.S_IRGRP, "r"),),
    ((stat.S_IWGRP, "w"),),
    ((stat.S_IXGRP | stat.S_ISGID, "s"),
     (stat.S_ISGID, "S"),
     (stat.S_IXGRP, "x")),

    ((stat.S_IROTH, "r"),),
    ((stat.S_IWOTH, "w"),),
    ((stat.S_IXOTH | stat.S_ISVTX, "t"),
     (stat.S_ISVTX, "T"),
     (stat.S_IXOTH, "x"))
)


def filemode(mode):
    """
    Convert a file's mode to a string of the form '-rwxrwxrwx'.
    :param mode: Mode.
    :return: String.
    """

    perm = []
    for table in _filemode_table:
        for bit, char in table:
            if mode & bit == bit:
                perm.append(char)
                break
        else:
            perm.append("-")
    return "".join(perm)


def tail(filename, n=20):
    """
    Returns last 'n' lines of the file 'filename'.
    :param filename: Path to the file.
    :param n: number of lines.
    :return: Array of last lines.
    """
<<<<<<< HEAD
    with open(filename, 'rb') as f:
        total_lines_wanted = n

        BLOCK_SIZE = 1024
        f.seek(0, 2)
        block_end_byte = f.tell()
        lines_to_go = total_lines_wanted
        block_number = -1
        blocks = []  # blocks of size BLOCK_SIZE, in reverse order starting from the end of the file
        while lines_to_go > 0 and block_end_byte > 0:
            if (block_end_byte - BLOCK_SIZE > 0):
                # read the last block we haven't yet read
                f.seek(block_number * BLOCK_SIZE, 2)
                blocks.append(f.read(BLOCK_SIZE).decode('utf-8', errors='replace'))
            else:
                # file too small, start from beginning
                f.seek(0, 0)
                # only read what was not read
                blocks.append(f.read(block_end_byte).decode('utf-8', errors='replace'))
            lines_found = blocks[-1].count('\n')
            lines_to_go -= lines_found
            block_end_byte -= BLOCK_SIZE
            block_number -= 1
        all_read_text = ''.join(reversed(blocks))

=======
    f = open(filename, 'rb')
    total_lines_wanted = n

    BLOCK_SIZE = 1024
    f.seek(0, 2)
    block_end_byte = f.tell()
    lines_to_go = total_lines_wanted
    block_number = -1
    blocks = [] # blocks of size BLOCK_SIZE, in reverse order starting from the end of the file
    while lines_to_go > 0 and block_end_byte > 0:
        if (block_end_byte - BLOCK_SIZE > 0):
            # read the last block we haven't yet read
            f.seek(block_number*BLOCK_SIZE, 2)
            blocks.append(f.read(BLOCK_SIZE).decode('utf-8', errors='replace'))
        else:
            # file too small, start from beginning
            f.seek(0,0)
            # only read what was not read
            blocks.append(f.read(block_end_byte).decode('utf-8', errors='replace'))
        lines_found = blocks[-1].count('\n')
        lines_to_go -= lines_found
        block_end_byte -= BLOCK_SIZE
        block_number -= 1
    all_read_text = ''.join(reversed(blocks))

    f.close()
>>>>>>> 9e3eff8c
    #return '\n'.join(all_read_text.splitlines()[-total_lines_wanted:])
    return all_read_text.splitlines()[-total_lines_wanted:]


def chmod_r(filepath, mode):
    """
    Recursive chmod.
    :param filepath: Path to the file.
    :param mode: file mode in octal.
    """

    chmod(filepath, mode)

    if path.isdir(filepath):
        for item in listdir(filepath):
            itempath = path.join(filepath, item)
            if path.isfile(itempath):
                chmod(itempath, mode)
            elif path.isdir(itempath):
                chmod_r(itempath, mode)


def chown_r(filepath, uid, gid):
    """
    Recursive chmod.
    :param filepath: Path to the file.
    :param uid: user ID.
    :param gid: group ID.
    """

    chown(filepath, uid, gid)

    if path.isdir(filepath):
        for item in listdir(filepath):
            itempath = path.join(filepath, item)
            if path.isfile(itempath):
                chown(itempath, uid, gid)
            elif path.isdir(itempath):
                chown_r(itempath, uid, gid)


def mkdir_with_mode(name, mode=0o770):
    """
    Creates a directory with specified permissions.

    :param directory: directory path
    :param mode: permissions to set to the directory
    """
    head, tail = path.split(name)
    if not tail:
        head, tail = path.split(head)
    if head and tail and not path.exists(head):
        try:
            mkdir_with_mode(head, mode)
        except OSError as e:
            # be happy if someone already created the path
            if e.errno != errno.EEXIST:
                raise
        if tail == curdir:           # xxx/newdir/. exists if xxx/newdir exists
            return
    mkdir(name, mode)
    chmod(name, mode)


def md5(fname):
    hash_md5 = hashlib.md5()
    with open(fname, "rb") as f:
        for chunk in iter(lambda: f.read(4096), b""):
            hash_md5.update(chunk)
    return hash_md5.hexdigest()


def get_hash(filename, hash_algorithm='md5'):
    # check hash algorithm
    try:
        algorithm_list = hashlib.algorithms_available
    except Exception as e:
        algorithm_list = hashlib.algorithms

    if not hash_algorithm in algorithm_list:
        raise WazuhException(1723, "Available algorithms are {0}.".format(', '.join(algorithm_list)))

    hashing = hashlib.new(hash_algorithm)

    try:
        with open(filename, 'rb') as f:
            hashing.update(f.read())
    except IOError:
        return None

    return hashing.hexdigest()


def get_fields_to_nest(fields, force_fields=[], split_character="_"):
    nest = {k:set(filter(lambda x: x != k, chain.from_iterable(g)))
             for k,g in groupby(map(lambda x: x.split(split_character), sorted(fields)),
             key=lambda x:x[0])}
    nested = filter(lambda x: len(x[1]) > 1 or x[0] in force_fields, nest.items())
    nested = [(field,{(subfield, split_character.join([field,subfield])) for subfield in subfields}) for field, subfields in nested]
    non_nested = set(filter(lambda x: x.split(split_character)[0] not in map(itemgetter(0), nested), fields))
    return nested, non_nested


def plain_dict_to_nested_dict(data, nested=None, non_nested=None, force_fields=[], split_character='_'):
    """
    Turns an input dictionary with "nested" fields in form
                field_subfield
    into a real nested dictionary in form
                field {subfield}
    For example, the following input dictionary
    data = {
       "ram_free": "1669524",
       "board_serial": "BSS-0123456789",
       "cpu_name": "Intel(R) Core(TM) i7-4700MQ CPU @ 2.40GHz",
       "cpu_cores": "4",
       "ram_total": "2045956",
       "cpu_mhz": "2394.464"
    }
    will output this way:
    data = {
      "ram": {
         "total": "2045956",
         "free": "1669524"
      },
      "cpu": {
         "cores": "4",
         "mhz": "2394.464",
         "name": "Intel(R) Core(TM) i7-4700MQ CPU @ 2.40GHz"
      },
      "board_serial": "BSS-0123456789"
    }
    :param data: dictionary to nest
    :param nested: fields to nest
    :param force_fields: fields to force nesting in
    """
    # separate fields and subfields:
    # nested = {'board': ['serial'], 'cpu': ['cores', 'mhz', 'name'], 'ram': ['free', 'total']}
    nested = {k:list(filter(lambda x: x != k, chain.from_iterable(g)))
             for k,g in groupby(map(lambda x: x.split(split_character), sorted(data.keys())),
             key=lambda x:x[0])}

    # create a nested dictionary with those fields that have subfields
    # (board_serial won't be added because it only has one subfield)
    #  nested_dict = {
    #       'cpu': {
    #           'cores': '4',
    #           'mhz': '2394.464',
    #           'name': 'Intel(R) Core(TM) i7-4700MQ CPU @ 2.40GHz'
    #       },
    #       'ram': {
    #           'free': '1669524',
    #           'total': '2045956'
    #       }
    #    }
    nested_dict = {f:{sf:data['{0}{2}{1}'.format(f,sf,split_character)] for sf in sfl} for f,sfl
                  in nested.items() if len(sfl) > 1 or f in force_fields}

    # create a dictionary with the non nested fields
    # non_nested_dict = {'board_serial': 'BSS-0123456789'}
    non_nested_dict = {f:data[f] for f in data.keys() if f.split(split_character)[0]
                       not in nested_dict.keys()}

    # append both dictonaries
    nested_dict.update(non_nested_dict)

    return nested_dict


def load_wazuh_xml(xml_path):
    with open(xml_path) as f:
        data = f.read()

    # -- characters are not allowed in XML comments
    xml_comment = re.compile(r"(<!--(.*?)-->)", flags=re.MULTILINE | re.DOTALL)
    for comment in xml_comment.finditer(data):
        good_comment = comment.group(2).replace('--','..')
        data = data.replace(comment.group(2), good_comment)

    # < characters should be scaped as &lt; unless < is starting a <tag> or a comment
    data = re.sub(r"<(?!/?\w+.+>|!--)", "&lt;", data)

    # & characters should be scaped if they don't represent an &entity;
    data = re.sub(r"&(?!\w+;)", "&amp;", data)

    return fromstring('<root_tag>' + data + '</root_tag>')


class WazuhVersion:

    def __init__(self, version):

        pattern = "v?(\d)\.(\d)\.(\d)\-?(alpha|beta|rc)?(\d*)"
        m = re.match(pattern, version)

        if m:
            self.__mayor = m.group(1)
            self.__minor = m.group(2)
            self.__patch = m.group(3)
            self.__dev = m.group(4)
            self.__dev_ver = m.group(5)
        else:
            raise ValueError("Invalid version format.")

    def to_array(self):
        array = [self.__mayor]
        array.extend(self.__minor)
        array.extend(self.__patch)
        if self.__dev:
            array.append(self.__dev)
        if self.__dev_ver:
            array.append(self.__dev_ver)
        return array

    def __to_string(self):
        ver_string = "{0}.{1}.{2}".format(self.__mayor, self.__minor, self.__patch)
        if self.__dev:
            ver_string = "{0}-{1}{2}".format(ver_string, self.__dev, self.__dev_ver)
        return ver_string

    def __str__(self):
        return self.__to_string()

    def __eq__(self, new_version):
        return (self.__to_string() == new_version.__to_string())

    def __ne__(self, new_version):
        return (self.__to_string() != new_version.__to_string())

    def __ge__(self, new_version):
        if self.__mayor < new_version.__mayor:
            return False
        elif self.__mayor == new_version.__mayor:
            if self.__minor < new_version.__minor:
                return False
            elif self.__minor == new_version.__minor:
                if self.__patch < new_version.__patch:
                    return False
                elif self.__patch == new_version.__patch:
                    if (self.__dev) and not (new_version.__dev):
                        return False
                    elif (self.__dev) and (new_version.__dev):
                            if ord(self.__dev[0]) < ord(new_version.__dev[0]):
                                return False
                            elif ord(self.__dev[0]) == ord(new_version.__dev[0]) and self.__dev_ver < new_version.__dev_ver:
                                return False

        return True

    def __lt__(self, new_version):
        return not (self >= new_version)

    def __gt__(self, new_version):
        return (self >= new_version and self != new_version)

    def __le__(self, new_version):
        return (not (self > new_version) or self == new_version)


def get_timeframe_in_seconds(timeframe):
    """
    Gets number of seconds from a timeframe.
    :param timeframe: Time in seconds | "[n_days]d" | "[n_hours]h" | "[n_minutes]m" | "[n_seconds]s".

    :return: Time in seconds.
    """
    if not timeframe.isdigit():
        if 'h' not in timeframe and 'd' not in timeframe and 'm' not in timeframe and 's' not in timeframe:
            raise WazuhException(1411, timeframe)

        regex, seconds = re.compile(r'(\d+)(\w)'), 0
        time_equivalence_seconds = {'d': 86400, 'h': 3600, 'm': 60, 's':1}
        for time, unit in regex.findall(timeframe):
            # it's not necessarry to check whether the unit is in the dictionary, because it's been validated before.
            seconds += int(time) * time_equivalence_seconds[unit]
    else:
        seconds = int(timeframe)

    return seconds


class WazuhDBQuery(object):
    """
    This class describes a database query for wazuh
    """
    def __init__(self, offset, limit, table, sort, search, select, query, fields, default_sort_field, db_path, count,
                 get_data, default_sort_order='ASC', filters={}, min_select_fields=set(), date_fields=set(), extra_fields=set()):
        """
        Wazuh DB Query constructor

        :param offset: First item to return.
        :param limit: Maximum number of items to return.
        :param sort: Sorts the items. Format: {"fields":["field1","field2"],"order":"asc|desc"}.
        :param select: Select fields to return. Format: {"fields":["field1","field2"]}.
        :param filters: Defines field filters required by the user. Format: {"field1":"value1", "field2":["value2","value3"]}
        :param query: query to filter in database. Format: field operator value.
        :param search: Looks for items with the specified string. Format: {"fields": ["field1","field2"]}
        :param table: table to do the query
        :param fields: all available fields
        :param default_sort_field: by default, return elements sorted by this field
        :param db_path: database path
        :param default_sort_order: by default, return elements sorted in this order
        :param min_select_fields: fields that must be always be selected because they're necessary to compute other fields
        :param count: whether to compute totalItems or not
        :param date_fields: database fields that represent a date
        :param get_data: whether to return data or not
        """
        self.offset = offset
        self.limit = limit
        self.table = table
        self.sort = sort
        self.search = search
        self.select = None if not select else select.copy()
        self.fields = fields
        self.query = self._default_query()
        self.request = {}
        self.default_sort_field = default_sort_field
        self.default_sort_order = default_sort_order
        self.query_filters = []
        self.count = count
        self.data = get_data
        self.total_items = 0
        self.min_select_fields = min_select_fields
        self.query_operators = {"=":"=", "!=":"!=", "<":"<", ">":">", "~":'LIKE'}
        self.query_separators = {',':'OR',';':'AND','':''}
        self.query_regex = re.compile(r"(\()?([\w\.]+)(["+''.join(self.query_operators.keys())+"]{1,2})([\w _\-.:/]+)(\))?(["+''.join(self.query_separators.keys())+"])?")
        self.date_regex = re.compile(r"\d{4}-\d{2}-\d{2} \d{2}:\d{2}:\d{2}")
        self.date_fields = date_fields
        self.extra_fields = extra_fields
        self.q = query
        self.legacy_filters = filters
        self.inverse_fields = {v: k for k, v in self.fields.items()}
        if not glob.glob(db_path):
            raise WazuhException(1600)
        self.conn = Connection(db_path)


    def _add_limit_to_query(self):
        if self.limit:
            if self.limit > common.maximum_database_limit:
                raise WazuhException(1405, str(self.limit))
            self.query += ' LIMIT :offset,:limit'
            self.request['offset'] = self.offset
            self.request['limit'] = self.limit
        elif self.limit == 0: # 0 is not a valid limit
            raise WazuhException(1406)


    def _sort_query(self, field):
        return '{} {}'.format(self.fields[field], self.sort['order'])


    def _add_sort_to_query(self):
        if self.sort:
            if self.sort['fields']:
                sort_fields, allowed_sort_fields = set(self.sort['fields']), set(self.fields.keys())
                # check every element in sort['fields'] is in allowed_sort_fields
                if not sort_fields.issubset(allowed_sort_fields):
                    raise WazuhException(1403, "Allowerd sort fields: {}. Fields: {}".format(
                        allowed_sort_fields, ', '.join(sort_fields - allowed_sort_fields)
                    ))
                self.query += ' ORDER BY ' + ','.join([self._sort_query(i) for i in sort_fields])
            else:
                self.query += ' ORDER BY {0} {1}'.format(self.default_sort_field, self.sort['order'])
        else:
            self.query += ' ORDER BY {0} {1}'.format(self.default_sort_field, self.default_sort_order)


    def _add_search_to_query(self):
        if self.search:
            self.query += " AND NOT" if bool(self.search['negation']) else ' AND'
            self.query += " (" + " OR ".join(x + ' LIKE :search' for x in self.fields.values()) + ')'
            self.query = self.query.replace('WHERE  AND', 'WHERE')
            self.request['search'] = '%{0}%'.format(self.search['value'])


    def _parse_select_filter(self, select_fields):
        if select_fields:
            set_select_fields = set(select_fields['fields'])
            set_fields_keys = set(self.fields.keys()) - self.extra_fields
            if not set_select_fields.issubset(set_fields_keys):
                raise WazuhException(1724, "Allowed select fields: {0}. Fields {1}". \
                                     format(', '.join(self.fields.keys()), ', '.join(set_select_fields - set_fields_keys)))

            select_fields['fields'] = set_select_fields
        else:
            select_fields = {'fields': set(self.fields.keys())}

        return select_fields


    def _add_select_to_query(self):
        self.select = self._parse_select_filter(self.select)


    def _parse_query(self):
        """
        A query has the following pattern: field operator value separator field operator value...
        An example of query: status=never connected;name!=pepe
            * Field must be a database field (it must be contained in self.fields variable)
            * operator must be one of = != < >
            * value can be anything
            * Separator can be either ; for 'and' or , for 'or'.

        :return: A list with processed query (self.fields)
        """
        if not self.query_regex.match(self.q):
            raise WazuhException(1407, self.q)

        level = 0
        for open_level, field, operator, value, close_level, separator in self.query_regex.findall(self.q):
            if field not in self.fields.keys():
                raise WazuhException(1408, "Available fields: {}. Field: {}".format(', '.join(self.fields), field))
            if operator not in self.query_operators:
                raise WazuhException(1409, "Valid operators: {}. Used operator: {}".format(', '.join(self.query_operators), operator))

            if open_level:
                level += 1
            if close_level:
                level -= 1

            if not self._pass_filter(value):
                self.query_filters.append({'value': None if value == "null" else value, 'operator': self.query_operators[operator],
                                 'field': '{}${}'.format(field, len(list(filter(lambda x: field in x['field'], self.query_filters)))),
                                 'separator': self.query_separators[separator], 'level': level})


    def _parse_legacy_filters(self):
        """
        Parses legacy filters.
        """
        legacy_filters_as_list = {name: value.split(',') if isinstance(value, unicode) or isinstance(value,str) else value for name, value in self.legacy_filters.items()}
        self.query_filters += [{'value': None if subvalue == "null" else subvalue, 'field': '{}${}'.format(name,i), 'operator': '=', 'separator': 'OR' if len(value) > 1 else 'AND', 'level': 0}
                               for name, value in legacy_filters_as_list.items() for subvalue,i in zip(value, range(len(value))) if not self._pass_filter(subvalue)]
        if self.query_filters:
            # if only traditional filters have been defined, remove last AND from the query.
            self.query_filters[-1]['separator'] = '' if not self.q else 'AND'


    def _parse_filters(self):
        if self.legacy_filters:
            self._parse_legacy_filters()
        if self.q:
            self._parse_query()
        if self.search or self.query_filters:
            self.query += " WHERE " if 'WHERE' not in self.query else ' AND '


    def _process_filter(self, field_name, field_filter, q_filter):
        if field_name == "status":
            self._filter_status(q_filter)
        elif field_name in self.date_fields and not self.date_regex.match(q_filter['value']):
            # filter a date, but only if it is in timeframe format.
            # If it matches the same format as DB (YYYY-MM-DD hh:mm:ss), filter directly by value (next if cond).
            self._filter_date(q_filter, field_name)
        else:
            if q_filter['value'] is not None:
                self.request[field_filter] = q_filter['value'] if field_name != "version" else re.sub(
                    r'([a-zA-Z])([v])', r'\1 \2', q_filter['value'])
                if q_filter['operator'] == 'LIKE':
                    self.request[field_filter] = '%{}%'.format(self.request[field_filter])
                self.query += '{} {} :{}'.format(self.fields[field_name], q_filter['operator'], field_filter)
                if not field_filter.isdigit():
                    # filtering without being uppercase/lowercase sensitive
                    self.query += ' COLLATE NOCASE'
            else:
                self.query += '{} IS null'.format(self.fields[field_name])


    def _add_filters_to_query(self):
        self._parse_filters()
        curr_level = 0
        for q_filter in self.query_filters:
            field_name = q_filter['field'].split('$',1)[0]
            field_filter = q_filter['field'].replace('.','_')

            self.query += '((' if curr_level < q_filter['level'] else '('

            self._process_filter(field_name, field_filter, q_filter)

            self.query += ('))' if curr_level > q_filter['level'] else ')') + ' {} '.format(q_filter['separator'])
            curr_level = q_filter['level']


    def _get_total_items(self):
        self.conn.execute(self.query.format(self._default_count_query()), self.request)
        self.total_items = self.conn.fetch()[0]


    def _get_data(self):
        self.conn.execute(self.query.format(','.join(map(lambda x: self.fields[x], self.select['fields'] | self.min_select_fields))), self.request)


    def _format_data_into_dictionary(self):
        return {'items': [{key:value for key,value in zip(self.select['fields'] | self.min_select_fields, db_tuple)
                           if value is not None} for db_tuple in self.conn], 'totalItems': self.total_items}


    def _filter_status(self, status_filter):
        raise NotImplementedError


    def _filter_date(self, date_filter, filter_db_name):
        # date_filter['value'] can be either a timeframe or a date in format %Y-%m-%d %H:%M:%S
        if date_filter['value'].isdigit() or re.match(r'\d+[dhms]', date_filter['value']):
            query_operator = '>' if date_filter['operator'] == '<' or date_filter['operator'] == '=' else '<'
            self.request[date_filter['field']] = get_timeframe_in_seconds(date_filter['value'])
            self.query += "({0} IS NOT NULL AND CAST(strftime('%s', {0}) AS INTEGER) {1}" \
                          " CAST(strftime('%s', 'now', 'localtime') AS INTEGER) - :{2}) ".format(self.fields[filter_db_name],
                                                                                                 query_operator,
                                                                                                 date_filter['field'])
        elif re.match(r'\d{4}-\d{2}-\d{2}', date_filter['value']):
            self.query += "{0} IS NOT NULL AND {0} {1} :{2}".format(self.fields[filter_db_name], date_filter['operator'], date_filter['field'])
            self.request[date_filter['field']] = date_filter['value']
        else:
            raise WazuhException(1412, date_filter['value'])


    def run(self):
        """
        Builds the query and runs it on the database
        """

        self._add_select_to_query()
        self._add_filters_to_query()
        self._add_search_to_query()
        if self.count:
            self._get_total_items()
        self._add_sort_to_query()
        self._add_limit_to_query()
        if self.data:
            self._get_data()
            return self._format_data_into_dictionary()


    def reset(self):
        """
        Resets query to its initial value. Useful when doing several requests to the same DB.
        """
        self.query = self._default_query()
        self.query_filters = []
        self.select['fields'] -= self.extra_fields


    def _default_query(self):
        """
        :return: The default query
        """
        return "SELECT {0} FROM " + self.table


    def _default_count_query(self):
        return "COUNT(*)"


    @staticmethod
    def _pass_filter(db_filter):
        return db_filter == "all"


class WazuhDBQueryDistinct(WazuhDBQuery):
    """
    Retrieves unique values for a given field.
    """

    def _default_query(self):
        return "SELECT DISTINCT {0} FROM " + self.table


    def _default_count_query(self):
        return "COUNT (DISTINCT {0})".format(','.join(map(lambda x: self.fields[x], self.select['fields'])))


    def _add_filters_to_query(self):
        WazuhDBQuery._add_filters_to_query(self)
        self.query += ' WHERE ' if not self.q and 'WHERE' not in self.query else ' AND '
        self.query += ' AND '.join(["{0} IS NOT null AND {0} != ''".format(self.fields[field]) for field in self.select['fields']])


    def _add_select_to_query(self):
        if len(self.select['fields']) > 1:
            raise WazuhException(1410)

        WazuhDBQuery._add_select_to_query(self)


    def _format_data_into_dictionary(self):
        return {'totalItems': self.total_items, 'items': [db_tuple[0] for db_tuple in self.conn]}


class WazuhDBQueryGroupBy(WazuhDBQuery):
    """
    Retrieves unique values for multiple fields using group by
    """

    def __init__(self, filter_fields, offset, limit, table, sort, search, select, query, fields, default_sort_field, db_path, count,
                 get_data, default_sort_order='ASC', filters={}, min_select_fields=set(), date_fields=set(), extra_fields=set()):
        WazuhDBQuery.__init__(self, offset, limit, table, sort, search, select, query, fields, default_sort_field,
                              db_path, count, get_data, default_sort_order, filters, min_select_fields, date_fields, extra_fields)
        self.filter_fields = filter_fields


    def _get_total_items(self):
        # take total items without grouping, and add the group by clause just after getting total items
        WazuhDBQuery._get_total_items(self)
        self.select['fields'].add('count')
        self.inverse_fields['COUNT(*)'] = 'count'
        self.fields['count'] = 'COUNT(*)'
        self.query += ' GROUP BY ' + ','.join(map(lambda x: self.fields[x], self.filter_fields['fields']))


    def _add_select_to_query(self):
        WazuhDBQuery._add_select_to_query(self)
        self.filter_fields = self._parse_select_filter(self.filter_fields)
        self.select['fields'] = self.select['fields'] & self.filter_fields['fields']<|MERGE_RESOLUTION|>--- conflicted
+++ resolved
@@ -280,7 +280,6 @@
     :param n: number of lines.
     :return: Array of last lines.
     """
-<<<<<<< HEAD
     with open(filename, 'rb') as f:
         total_lines_wanted = n
 
@@ -306,35 +305,6 @@
             block_number -= 1
         all_read_text = ''.join(reversed(blocks))
 
-=======
-    f = open(filename, 'rb')
-    total_lines_wanted = n
-
-    BLOCK_SIZE = 1024
-    f.seek(0, 2)
-    block_end_byte = f.tell()
-    lines_to_go = total_lines_wanted
-    block_number = -1
-    blocks = [] # blocks of size BLOCK_SIZE, in reverse order starting from the end of the file
-    while lines_to_go > 0 and block_end_byte > 0:
-        if (block_end_byte - BLOCK_SIZE > 0):
-            # read the last block we haven't yet read
-            f.seek(block_number*BLOCK_SIZE, 2)
-            blocks.append(f.read(BLOCK_SIZE).decode('utf-8', errors='replace'))
-        else:
-            # file too small, start from beginning
-            f.seek(0,0)
-            # only read what was not read
-            blocks.append(f.read(block_end_byte).decode('utf-8', errors='replace'))
-        lines_found = blocks[-1].count('\n')
-        lines_to_go -= lines_found
-        block_end_byte -= BLOCK_SIZE
-        block_number -= 1
-    all_read_text = ''.join(reversed(blocks))
-
-    f.close()
->>>>>>> 9e3eff8c
-    #return '\n'.join(all_read_text.splitlines()[-total_lines_wanted:])
     return all_read_text.splitlines()[-total_lines_wanted:]
 
 
