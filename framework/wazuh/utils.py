#!/usr/bin/env python

# Created by Wazuh, Inc. <info@wazuh.com>.
# This program is a free software; you can redistribute it and/or modify it under the terms of GPLv2

from wazuh.exception import WazuhException
from wazuh import common
from tempfile import mkstemp
from subprocess import call, CalledProcessError
from os import remove, chmod, chown, path, listdir, close, mkdir, curdir
from datetime import datetime, timedelta
import hashlib
import json
import stat
import re
import errno
from itertools import groupby, chain
from xml.etree.ElementTree import fromstring
from operator import itemgetter
import sys
<<<<<<< HEAD
# Python 2/3 compatibility
=======
# Python 2/3 compability
>>>>>>> 87bafb0f
if sys.version_info[0] == 3:
    unicode = str

try:
    from subprocess import check_output
except ImportError:
    def check_output(arguments, stdin=None, stderr=None, shell=False):
        temp_f = mkstemp()
        returncode = call(arguments, stdin=stdin, stdout=temp_f[0], stderr=stderr, shell=shell)
        close(temp_f[0])
        file_o = open(temp_f[1], 'r')
        cmd_output = file_o.read()
        file_o.close()
        remove(temp_f[1])

        if returncode != 0:
            error_cmd = CalledProcessError(returncode, arguments[0])
            error_cmd.output = cmd_output
            raise error_cmd
        else:
            return cmd_output


def previous_month(n=1):
    """
    Returns the first date of the previous n month.

    :param n: Number of months.
    :return: First date of the previous n month.
    """

    date = datetime.today().replace(day=1)  # First day of current month

    for i in range(0, int(n)):
        date = (date - timedelta(days=1)).replace(day=1)  # (first_day - 1) = previous month

    return date.replace(hour=00, minute=00, second=00, microsecond=00)


def execute(command):
    """
    Executes a command. It is used to execute ossec commands.

    :param command: Command as list.
    :return: If output.error !=0 returns output.data, otherwise launches a WazuhException with output.error as error code and output.message as description.
    """

    try:
        output = check_output(command)
    except CalledProcessError as error:
        output = error.output
    except Exception as e:
        raise WazuhException(1002, "{0}: {1}".format(command, e))  # Error executing command

    try:
        output_json = json.loads(output)
    except Exception as e:
        raise WazuhException(1003, command)  # Command output not in json

    keys = output_json.keys()  # error and (data or message)
    if 'error' not in keys or ('data' not in keys and 'message' not in keys):
        raise WazuhException(1004, command)  # Malformed command output

    if output_json['error'] != 0:
        raise WazuhException(output_json['error'], output_json['message'], True)
    else:
        return output_json['data']


def cut_array(array, offset, limit):
    """
    Returns a part of the array: from offset to offset + limit.
    :param array: Array to cut.
    :param offset: First element to return.
    :param limit: Maximum number of elements to return. 0 means no cut array.
    :return: cut array.
    """

    if limit > common.maximum_database_limit:
        raise WazuhException(1405, str(limit))
    elif limit == 0:
        raise WazuhException(1406)

    if not array or limit is None:
        return array

    offset = int(offset)
    limit = int(limit)

    if offset < 0:
        raise WazuhException(1400)
    elif limit < 1:
        raise WazuhException(1401)
    else:
        return array[offset:offset + limit]


def sort_array(array, sort_by=None, order='asc', allowed_sort_fields=None):
    """
    Sorts an array.

    :param array: Array to sort.
    :param sort_by: Array of fields.
    :param order: asc or desc.
    :param allowed_sort_fields: Check sort_by with allowed_sort_fields (array).
    :return: sorted array.
    """
    def check_sort_fields(allowed_sort_fields, sort_by):
        # Check if every element in sort['fields'] is in allowed_sort_fields
        if not sort_by.issubset(allowed_sort_fields):
            incorrect_fields = ', '.join(sort_by - allowed_sort_fields)
            raise WazuhException(1403, 'Allowed sort fields: {0}. Fields: {1}'.format(', '.join(allowed_sort_fields), incorrect_fields))

    if not array:
        return array

    if order.lower() == 'desc':
        order_desc = True
    elif order.lower() == 'asc':
        order_desc = False
    else:
        raise WazuhException(1402)

    if allowed_sort_fields:
        check_sort_fields(set(allowed_sort_fields), set(sort_by))

    if sort_by:  # array should be a dictionary or a Class
        if type(array[0]) is dict:
            check_sort_fields(set(array[0].keys()), set(sort_by))

            return sorted(array,
                          key=lambda o: tuple(o.get(a).lower() if type(o.get(a)) in (str,unicode) else o.get(a) for a in sort_by),
                          reverse=order_desc)
        else:
            return sorted(array,
                          key=lambda o: tuple(getattr(o, a).lower() if type(getattr(o, a)) in (str,unicode) else getattr(o, a) for a in sort_by),
                          reverse=order_desc)
    else:
        if type(array) is set or (type(array[0]) is not dict and 'class \'wazuh' not in str(type(array[0]))):
            return sorted(array, reverse=order_desc)
        else:
            raise WazuhException(1404)


def get_values(o, fields=None):
    """
    Converts the values of an object to an array of strings.
    :param o: Object.
    :param fields: fields to get values of (only for dictionaries)
    :return: Array of strings.
    """
    strings = []

    try:
        obj = o.to_dict()  # Rule, Decoder, Agent...
    except:
        obj = o

    if type(obj) is list:
        for o in obj:
            strings.extend(get_values(o))
    elif type(obj) is dict:
        for key in obj:
            if not fields or key in fields:
                strings.extend(get_values(obj[key]))
    else:
        strings.append(obj.lower() if isinstance(obj, str) or isinstance(obj, unicode) else obj)

    return strings


def search_array(array, text, negation=False, fields=None):
    """
    Looks for the string 'text' in the elements of the array.

    :param array: Array.
    :param text: Text to search.
    :param negation: the text must not be in the array.
    :param fields: fields of the array to search in
    :return: True or False.
    """

    found = []

    for item in array:

        values = get_values(o=item, fields=fields)

        # print("'{0}' in '{1}'?".format(text, values))

        if not negation:
            for v in values:
                if text.lower() in v:
                    found.append(item)
                    break
        else:
            not_in_values = True
            for v in values:
                if text.lower() in v:
                    not_in_values = False
                    break
            if not_in_values:
                found.append(item)

    return found


_filemode_table = (
    ((stat.S_IFLNK, "l"),
     (stat.S_IFREG, "-"),
     (stat.S_IFBLK, "b"),
     (stat.S_IFDIR, "d"),
     (stat.S_IFCHR, "c"),
     (stat.S_IFIFO, "p")),

    ((stat.S_IRUSR, "r"),),
    ((stat.S_IWUSR, "w"),),
    ((stat.S_IXUSR | stat.S_ISUID, "s"),
     (stat.S_ISUID, "S"),
     (stat.S_IXUSR, "x")),

    ((stat.S_IRGRP, "r"),),
    ((stat.S_IWGRP, "w"),),
    ((stat.S_IXGRP | stat.S_ISGID, "s"),
     (stat.S_ISGID, "S"),
     (stat.S_IXGRP, "x")),

    ((stat.S_IROTH, "r"),),
    ((stat.S_IWOTH, "w"),),
    ((stat.S_IXOTH | stat.S_ISVTX, "t"),
     (stat.S_ISVTX, "T"),
     (stat.S_IXOTH, "x"))
)


def filemode(mode):
    """
    Convert a file's mode to a string of the form '-rwxrwxrwx'.
    :param mode: Mode.
    :return: String.
    """

    perm = []
    for table in _filemode_table:
        for bit, char in table:
            if mode & bit == bit:
                perm.append(char)
                break
        else:
            perm.append("-")
    return "".join(perm)


def tail(filename, n=20):
    """
    Returns last 'n' lines of the file 'filename'.
    :param filename: Path to the file.
    :param n: number of lines.
    :return: Array of last lines.
    """
    f = open(filename, 'rb')
    total_lines_wanted = n

    BLOCK_SIZE = 1024
    f.seek(0, 2)
    block_end_byte = f.tell()
    lines_to_go = total_lines_wanted
    block_number = -1
    blocks = [] # blocks of size BLOCK_SIZE, in reverse order starting from the end of the file
    while lines_to_go > 0 and block_end_byte > 0:
        if (block_end_byte - BLOCK_SIZE > 0):
            # read the last block we haven't yet read
            f.seek(block_number*BLOCK_SIZE, 2)
            blocks.append(f.read(BLOCK_SIZE).decode('utf-8'))
        else:
            # file too small, start from beginning
            f.seek(0,0)
            # only read what was not read
            blocks.append(f.read(block_end_byte).decode('utf-8'))
        lines_found = blocks[-1].count('\n')
        lines_to_go -= lines_found
        block_end_byte -= BLOCK_SIZE
        block_number -= 1
    all_read_text = ''.join(reversed(blocks))

    f.close()
    #return '\n'.join(all_read_text.splitlines()[-total_lines_wanted:])
    return all_read_text.splitlines()[-total_lines_wanted:]


def chmod_r(filepath, mode):
    """
    Recursive chmod.
    :param filepath: Path to the file.
    :param mode: file mode in octal.
    """

    chmod(filepath, mode)

    if path.isdir(filepath):
        for item in listdir(filepath):
            itempath = path.join(filepath, item)
            if path.isfile(itempath):
                chmod(itempath, mode)
            elif path.isdir(itempath):
                chmod_r(itempath, mode)


def chown_r(filepath, uid, gid):
    """
    Recursive chmod.
    :param filepath: Path to the file.
    :param uid: user ID.
    :param gid: group ID.
    """

    chown(filepath, uid, gid)

    if path.isdir(filepath):
        for item in listdir(filepath):
            itempath = path.join(filepath, item)
            if path.isfile(itempath):
                chown(itempath, uid, gid)
            elif path.isdir(itempath):
                chown_r(itempath, uid, gid)


def mkdir_with_mode(name, mode=0o770):
    """
    Creates a directory with specified permissions.

    :param directory: directory path
    :param mode: permissions to set to the directory
    """
    head, tail = path.split(name)
    if not tail:
        head, tail = path.split(head)
    if head and tail and not path.exists(head):
        try:
            mkdir_with_mode(head, mode)
        except OSError as e:
            # be happy if someone already created the path
            if e.errno != errno.EEXIST:
                raise
        if tail == curdir:           # xxx/newdir/. exists if xxx/newdir exists
            return
    mkdir(name, mode)
    chmod(name, mode)


def md5(fname):
    hash_md5 = hashlib.md5()
    with open(fname, "rb") as f:
        for chunk in iter(lambda: f.read(4096), b""):
            hash_md5.update(chunk)
    return hash_md5.hexdigest()


def get_fields_to_nest(fields, force_fields=[], split_character="_"):
    nest = {k:set(filter(lambda x: x != k, chain.from_iterable(g)))
             for k,g in groupby(map(lambda x: x.split(split_character), sorted(fields)),
             key=lambda x:x[0])}
    nested = filter(lambda x: len(x[1]) > 1 or x[0] in force_fields, nest.items())
    nested = [(field,{(subfield, split_character.join([field,subfield])) for subfield in subfields}) for field, subfields in nested]
    non_nested = set(filter(lambda x: x.split(split_character)[0] not in map(itemgetter(0), nested), fields))
    return nested, non_nested


def plain_dict_to_nested_dict(data, nested=None, non_nested=None, force_fields=[], split_character='_'):
    """
    Turns an input dictionary with "nested" fields in form
                field_subfield
    into a real nested dictionary in form
                field {subfield}
    For example, the following input dictionary
    data = {
       "ram_free": "1669524",
       "board_serial": "BSS-0123456789",
       "cpu_name": "Intel(R) Core(TM) i7-4700MQ CPU @ 2.40GHz",
       "cpu_cores": "4",
       "ram_total": "2045956",
       "cpu_mhz": "2394.464"
    }
    will output this way:
    data = {
      "ram": {
         "total": "2045956",
         "free": "1669524"
      },
      "cpu": {
         "cores": "4",
         "mhz": "2394.464",
         "name": "Intel(R) Core(TM) i7-4700MQ CPU @ 2.40GHz"
      },
      "board_serial": "BSS-0123456789"
    }
    :param data: dictionary to nest
    :param nested: fields to nest
    :param force_fields: fields to force nesting in
    """
    # separate fields and subfields:
    # nested = {'board': ['serial'], 'cpu': ['cores', 'mhz', 'name'], 'ram': ['free', 'total']}
    nested = {k:list(filter(lambda x: x != k, chain.from_iterable(g)))
             for k,g in groupby(map(lambda x: x.split(split_character), sorted(data.keys())),
             key=lambda x:x[0])}

    # create a nested dictionary with those fields that have subfields
    # (board_serial won't be added because it only has one subfield)
    #  nested_dict = {
    #       'cpu': {
    #           'cores': '4',
    #           'mhz': '2394.464',
    #           'name': 'Intel(R) Core(TM) i7-4700MQ CPU @ 2.40GHz'
    #       },
    #       'ram': {
    #           'free': '1669524',
    #           'total': '2045956'
    #       }
    #    }
    nested_dict = {f:{sf:data['{0}{2}{1}'.format(f,sf,split_character)] for sf in sfl} for f,sfl
                  in nested.items() if len(sfl) > 1 or f in force_fields}

    # create a dictionary with the non nested fields
    # non_nested_dict = {'board_serial': 'BSS-0123456789'}
    non_nested_dict = {f:data[f] for f in data.keys() if f.split(split_character)[0]
                       not in nested_dict.keys()}

    # append both dictonaries
    nested_dict.update(non_nested_dict)

    return nested_dict


def load_wazuh_xml(xml_path):
    with open(xml_path) as f:
        data = f.read()

    # -- characters are not allowed in XML comments
    xml_comment = re.compile(r"(<!--(.*?)-->)", flags=re.MULTILINE | re.DOTALL)
    for comment in xml_comment.finditer(data):
        good_comment = comment.group(2).replace('--','..')
        data = data.replace(comment.group(2), good_comment)

    # < characters should be scaped as &lt; unless < is starting a <tag> or a comment
    data = re.sub(r"<(?!/?\w+.+>|!--)", "&lt;", data)

    # & characters should be scaped if they don't represent an &entity;
    data = re.sub(r"&(?!\w+;)", "&amp;", data)

    return fromstring('<root_tag>' + data + '</root_tag>')


class WazuhVersion:

    def __init__(self, version):

        pattern = "v?(\d)\.(\d)\.(\d)\-?(alpha|beta|rc)?(\d*)"
        m = re.match(pattern, version)

        if m:
            self.__mayor = m.group(1)
            self.__minor = m.group(2)
            self.__patch = m.group(3)
            self.__dev = m.group(4)
            self.__dev_ver = m.group(5)
        else:
            raise ValueError("Invalid version format.")

    def to_array(self):
        array = [self.__mayor]
        array.extend(self.__minor)
        array.extend(self.__patch)
        if self.__dev:
            array.append(self.__dev)
        if self.__dev_ver:
            array.append(self.__dev_ver)
        return array

    def __to_string(self):
        ver_string = "{0}.{1}.{2}".format(self.__mayor, self.__minor, self.__patch)
        if self.__dev:
            ver_string = "{0}-{1}{2}".format(ver_string, self.__dev, self.__dev_ver)
        return ver_string

    def __str__(self):
        return self.__to_string()

    def __eq__(self, new_version):
        return (self.__to_string() == new_version.__to_string())

    def __ne__(self, new_version):
        return (self.__to_string() != new_version.__to_string())

    def __ge__(self, new_version):
        if self.__mayor < new_version.__mayor:
            return False
        elif self.__mayor == new_version.__mayor:
            if self.__minor < new_version.__minor:
                return False
            elif self.__minor == new_version.__minor:
                if self.__patch < new_version.__patch:
                    return False
                elif self.__patch == new_version.__patch:
                    if (self.__dev) and not (new_version.__dev):
                        return False
                    elif (self.__dev) and (new_version.__dev):
                            if ord(self.__dev[0]) < ord(new_version.__dev[0]):
                                return False
                            elif ord(self.__dev[0]) == ord(new_version.__dev[0]) and self.__dev_ver < new_version.__dev_ver:
                                return False

        return True

    def __lt__(self, new_version):
        return not (self >= new_version)

    def __gt__(self, new_version):
        return (self >= new_version and self != new_version)

    def __le__(self, new_version):
        return (not (self < new_version) or self == new_version)<|MERGE_RESOLUTION|>--- conflicted
+++ resolved
@@ -18,11 +18,7 @@
 from xml.etree.ElementTree import fromstring
 from operator import itemgetter
 import sys
-<<<<<<< HEAD
 # Python 2/3 compatibility
-=======
-# Python 2/3 compability
->>>>>>> 87bafb0f
 if sys.version_info[0] == 3:
     unicode = str
 
