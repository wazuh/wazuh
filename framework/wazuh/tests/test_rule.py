# Copyright (C) 2015, Wazuh Inc.
# Created by Wazuh, Inc. <info@wazuh.com>.
# This program is free software; you can redistribute it and/or modify it under the terms of GPLv2

import os
import sys
import glob
from unittest.mock import patch, mock_open, MagicMock
from wazuh.core.common import USER_RULES_PATH
from wazuh.core.analysis import RulesetReloadResponse
import pytest

with patch('wazuh.core.common.wazuh_uid'):
    with patch('wazuh.core.common.wazuh_gid'):
        sys.modules['wazuh.rbac.orm'] = MagicMock()
        import wazuh.rbac.decorators
        del sys.modules['wazuh.rbac.orm']
        from wazuh.tests.util import RBAC_bypasser
        wazuh.rbac.decorators.expose_resources = RBAC_bypasser

        from wazuh import rule
        from wazuh.core.results import AffectedItemsWazuhResult
        from wazuh.core.exception import WazuhError


# Variables
parent_directory = os.path.dirname(os.path.dirname(os.path.realpath(__file__)))
core_data_path = 'core/tests/data/rules'
tests_data_path = 'tests/data/etc/rules'

rule_ossec_conf = {
  "ruleset": {
    "rule_dir": [core_data_path],
    "rule_exclude": ["0010-rules_config.xml"]
  }
}

other_rule_ossec_conf = {
    'ruleset': {
        'decoder_dir': ['ruleset/decoders', 'etc/decoders'],
        'rule_dir': [core_data_path],
        'rule_exclude': ['0010-rules_config.xml'],
        'list': ['etc/lists/audit-keys', 'etc/lists/amazon/aws-eventnames', 'etc/lists/security-eventchannel', 'etc/lists/malicious-ioc/malware-hashes', 'etc/lists/malicious-ioc/malicious-ip', 'etc/lists/malicious-ioc/malicious-domains']
    }
}

get_rule_file_ossec_conf = {
  "ruleset": {
    "rule_dir": [
        core_data_path,
        tests_data_path,
        os.path.join(tests_data_path, 'subpath'),
        os.path.join(tests_data_path, 'subpath2'),],
    "rule_exclude": ["0010-rules_config.xml"]
  }
}

rule_contents = '''
<group name="ossec,">
  <rule id="501" level="3" overwrite="no">
    <if_sid>500</if_sid>
    <if_fts />
    <options>alert_by_email</options>
    <match>Agent started</match>
    <description>New ossec agent connected.</description>
    <group>pci_dss_10.6.1,gpg13_10.1,gdpr_IV_35.7.d,hipaa_164.312.b,nist_800_53_AU.3,tsc_CC6.1,tsc_CC6.8,tsc_CC7.2,tsc_CC7.3,</group>
    <list field="user" lookup="match_key">etc/lists/list-user</list>
    <field name="netinfo.iface.name">ens33</field>
    <regex>$(\\d{2,3}.\\d{2,3}.\\d{2,3}.\\d{2,3})</regex>
  </rule>
</group>
    '''


@pytest.fixture(scope='module', autouse=True)
def mock_wazuh_paths():
    with patch('wazuh.core.common.RULES_PATH', new=os.path.join(parent_directory, core_data_path)):
        with patch('wazuh.core.common.USER_RULES_PATH', new=os.path.join(parent_directory, tests_data_path)):
            with patch('wazuh.core.common.WAZUH_PATH', new=parent_directory):
                with patch('wazuh.rule.to_relative_path', side_effect=lambda x: os.path.relpath(x, parent_directory)):
                    yield

@pytest.mark.parametrize('func', [
    rule.get_rules_files,
    rule.get_rules
])
@pytest.mark.parametrize('status', [
    None,
    'all',
    'enabled',
    'disabled',
    'random'
])
@patch("wazuh.rule.configuration.get_ossec_conf", return_value=rule_ossec_conf)
def test_get_rules_files_status_include(mock_ossec, status, func):
    """Test getting rules using status filter."""
    m = mock_open(read_data=rule_contents)
    if status == 'random':
        # Check the error raised when using an invalid rule status
        with pytest.raises(WazuhError, match='.* 1202 .*'):
            func(status=status)
    else:
        with patch('builtins.open', m):
            # Check the result with a valid rule status (all, enabled, disabled)
            d_files = func(status=status).to_dict()
            assert d_files['total_affected_items'] == len(d_files['affected_items']) and \
                   len(d_files['affected_items']) != 0
            if status == 'enabled':
                assert d_files['affected_items'][0]['status'] == 'enabled'
            if status != 'enabled':
                index_disabled = next((index for (index, d) in enumerate(
                    d_files['affected_items']) if d["status"] == "disabled"), None)
                assert d_files['affected_items'][index_disabled]['filename'] == '0010-rules_config.xml'


@pytest.mark.parametrize('func', [
    rule.get_rules_files,
    rule.get_rules
])
@pytest.mark.parametrize('file_', [
    ['0010-rules_config.xml'],
    ['0015-ossec_rules.xml']
])
@patch('wazuh.core.configuration.get_ossec_conf', return_value=rule_ossec_conf)
def test_get_rules_files_file_param(mock_config, file_, func):
    """Test getting rules using param filter."""
    d_files = func(filename=file_)
    assert [d_files.affected_items[0]['filename']] == file_
    if func == rule.get_rules_files:
        assert d_files.total_affected_items == 1
    else:
        assert d_files.total_affected_items == len(d_files.affected_items)


@patch('wazuh.core.configuration.get_ossec_conf', return_value=None)
def test_failed_get_rules_file(mock_config):
    """
    Test failed get_rules_file function when ossec.conf don't have ruleset section
    """
    with pytest.raises(WazuhError, match=".* 1200 .*"):
        rule.get_rules_files()


@pytest.mark.parametrize('arg', [
    {'group': 'web', 'pci_dss': 'user1'},
    {'rule_ids': ['31301'], 'filename': '0025-sendmail_rules.xml'},
    {'group': 'user1'},
    {'pci_dss': 'user1'},
    {'pci_dss': '11.4'},
    {'gpg13': '4.13'},
    {'gdpr': 'IV_35.7.d'},
    {'hipaa': '164.312.b'},
    {'nist_800_53': 'AU.14'},
    {'tsc': 'CC7.4'},
    {'mitre': 'T1017'},
    {'rule_ids': [510], 'status': 'all'},
    {'rule_ids': [1, 1]},
    {'rule_ids': [510, 1], 'filename': ['noexists.xml']},
    {'rule_ids': [510, 999999], 'status': 'disabled'},
    {'level': '2'},
    {'level': '2-2'},
    {'rule_ids': ['1', '2', '4', '8']},
    {'rule_ids': ['3']}  # No exists
])
@patch('wazuh.core.configuration.get_ossec_conf', return_value=other_rule_ossec_conf)
def test_get_rules(mock_config, arg):
    """Test get_rules function."""
    result = rule.get_rules(**arg)

    assert isinstance(result, AffectedItemsWazuhResult)
    for rule_ in result.to_dict()['affected_items']:
        if list(arg.keys())[0] != 'level':
            key = list(arg.keys())[0] if list(arg.keys())[0] != 'rule_ids' else 'id'

            if key == 'id':
                for rule_id in arg[list(arg.keys())[0]]:
                    assert rule_id in [rule_[key]]
            else:
                for rule_id in [arg[list(arg.keys())[0]]]:
                    assert rule_id in rule_[key]
        else:
            try:
                found = arg[list(arg.keys())[0]] in str(rule_[list(arg.keys())[0]])
                if found:
                    assert True
                assert str(rule_[list(arg.keys())[0]]) in arg[list(arg.keys())[0]]
            except WazuhError as e:
                # Check the error raised when using an nonexistent rule_id
                assert 'rule_ids' in arg.keys()
                assert e.code == 1208


def test_failed_get_rules():
    """Test error 1203 in get_rules function."""
    with pytest.raises(WazuhError, match=".* 1203 .*"):
        rule.get_rules(level='2-3-4')


@pytest.mark.parametrize('arg', [
    {'search_text': None},
    {'search_text': "firewall", "complementary_search": False}
])
@patch('wazuh.core.configuration.get_ossec_conf', return_value=rule_ossec_conf)
def test_get_groups(mock_config, arg):
    """Test get_groups function."""
    result = rule.get_groups(**arg)

    assert isinstance(result, AffectedItemsWazuhResult)
    assert result.total_failed_items == 0
    assert result.total_affected_items > 0


@pytest.mark.parametrize('requirement', [
    'pci_dss', 'gdpr', 'hipaa', 'nist_800_53', 'gpg13', 'tsc', 'mitre'
])
@patch('wazuh.core.configuration.get_ossec_conf', return_value=rule_ossec_conf)
def test_get_requirement(mocked_config, requirement):
    """Test get_requirement function."""
    result = rule.get_requirement(requirement=requirement)
    assert isinstance(result, AffectedItemsWazuhResult)
    assert result.total_failed_items == 0
    assert result.total_affected_items > 0


@pytest.mark.parametrize('requirement', [
    'a', 'b', 'c'
])
@patch('wazuh.core.configuration.get_ossec_conf', return_value=rule_ossec_conf)
def test_get_requirement_invalid(mocked_config, requirement):
    """Test get_requirement (invalid) function."""
    result = rule.get_requirement(requirement=requirement)
    assert isinstance(result, AffectedItemsWazuhResult)
    assert result.total_failed_items == 1
    assert result.total_affected_items == 0


@pytest.mark.parametrize('filename, relative_dirname, result', [
    ('0010-rules_config.xml', None, 'core/tests/data/rules/0010-rules_config.xml'),
    ('test_rules.xml', None, 'tests/data/etc/rules/test_rules.xml'),
    ('test_rules.xml', 'tests/data/etc/rules', 'tests/data/etc/rules/test_rules.xml'),
    ('test_rules.xml', 'tests/data/etc/rules/subpath', 'tests/data/etc/rules/subpath/test_rules.xml'),
    ('test_rules.xml', 'tests/data/etc/rules/subpath/', 'tests/data/etc/rules/subpath/test_rules.xml'),
    ('not_found.xml', None, ''),
])
def test_get_rule_file_path(filename, relative_dirname, result, mock_wazuh_paths):
    """Test get_rule_file_path function."""
    with patch('wazuh.core.configuration.get_ossec_conf', return_value=get_rule_file_ossec_conf):
        res = rule.get_rule_file_path(filename=filename, 
                                            relative_dirname=relative_dirname)
        assert res == os.path.join(wazuh.core.common.WAZUH_PATH, result) if result else not res


@pytest.mark.parametrize('filename, raw, relative_dirname, contains', [
    ('0010-rules_config.xml', True, None, None),
    ('0015-ossec_rules.xml', False, None, None),
    ('test_rules.xml', False, None, 'NEW RULE WITHOUT SUBPATH'),
    ('test_rules.xml', True, 'tests/data/etc/rules/subpath', 'NEW RULE SUBPATH'),
    ('test_rules.xml', True, 'tests/data/etc/rules/subpath/', 'NEW RULE SUBPATH'),
])
def test_get_rule_file(filename, raw, relative_dirname, contains):
    """Test downloading a specified rule filter."""
    with patch('wazuh.core.configuration.get_ossec_conf', return_value=get_rule_file_ossec_conf):
        d_files = rule.get_rule_file(filename=filename, raw=raw, relative_dirname=relative_dirname)
        if raw:
            assert isinstance(d_files, str)
            if contains:
                assert d_files.find(contains)
        else:
            assert isinstance(d_files, AffectedItemsWazuhResult)
            assert d_files.affected_items
            assert not d_files.failed_items


def test_get_rule_file_exceptions():
    """Test file exceptions on get_rule_file method."""

    # File does not exist in default ruleset
    with patch('wazuh.core.configuration.get_ossec_conf', return_value=get_rule_file_ossec_conf):
        result = rule.get_rule_file(filename='non_existing_file.xml')
        assert not result.affected_items
        assert result.render()['data']['failed_items'][0]['error']['code'] == 1415

        # File does not exist in user ruleset
        result = rule.get_rule_file(filename='non_existing_file.xml', raw=False)
        assert not result.affected_items
        assert result.render()['data']['failed_items'][0]['error']['code'] == 1415

        # File exist in default ruleset but not in custom ruleset
        result = rule.get_rule_file(filename='0010-rules_config.xml', raw=False, 
                                    relative_dirname=USER_RULES_PATH)
        assert not result.affected_items
        assert result.render()['data']['failed_items'][0]['error']['code'] == 1415

        # Invalid XML
        result = rule.get_rule_file(filename='wrong_rules.xml', raw=False)
        assert not result.affected_items
        assert result.render()['data']['failed_items'][0]['error']['code'] == 1413

        # File permissions
        with patch('builtins.open', side_effect=PermissionError):
            result = rule.get_rule_file(filename='0010-rules_config.xml')
            assert not result.affected_items
            assert result.render()['data']['failed_items'][0]['error']['code'] == 1414


@pytest.mark.parametrize('relative_dirname, res_path, err_code', [
    (None, 'tests/data/etc/rules', None),
    ('tests/data/etc/rules/', 'tests/data/etc/rules', None),
    ('tests/data/etc/rules/subpath', 'tests/data/etc/rules/subpath', None),
    ('tests/data/etc/rules/subpath/', 'tests/data/etc/rules/subpath', None),
    ('tests/data/etc/rules/subpath3', 'tests/data/etc/rules/subpath3', 1209),
    ('core/tests/data/rules', 'core/tests/data/rules', 1210),
    ('tests/data/etc/rules/subpath2', 'tests/data/etc/rules/subpath2', 1211),
])
def test_validate_upload_delete_dir(relative_dirname, res_path, err_code):
    """Test validate_upload_delete_dir function."""
    with patch('wazuh.core.configuration.get_ossec_conf', return_value=get_rule_file_ossec_conf):
        ret_path, ret_err = rule.validate_upload_delete_dir(relative_dirname = relative_dirname)
        assert ret_path == res_path and (ret_err.code == err_code if err_code else not ret_err)


@pytest.mark.parametrize('file, relative_dirname, overwrite, rule_path', [
    ('test_rules.xml', None, True, 'tests/data/etc/rules/test_rules.xml'),
    ('test_rules.xml', 'tests/data/etc/rules/subpath', True, 'tests/data/etc/rules/subpath/test_rules.xml'),
    ('test_new_rule.xml', None, False, 'tests/data/etc/rules/test_new_rule.xml'),
    ('test_new_rule.xml', 'tests/data/etc/rules/subpath', False, 'tests/data/etc/rules/subpath/test_new_rule.xml'),    
])
@patch('wazuh.rule.delete_rule_file')
@patch('wazuh.rule.full_copy')
@patch('wazuh.rule.upload_file')
@patch('wazuh.rule.remove')
@patch('wazuh.rule.safe_move')
@patch('wazuh.rule.validate_dummy_logtest')
def test_upload_file(mock_logtest, mock_safe_move, mock_remove, mock_xml, mock_full_copy,
                     mock_delete, file, relative_dirname, overwrite, rule_path):
    """Test uploading a rule file.

    Parameters
    ----------
    file : str
        Rule filename.
    relative_dirname: str
        Relative path of the file.
    overwrite : boolean
        True for updating existing files, False otherwise.
    rule_path: str
        Relative path of the file
    """

    content = 'test'
    with patch('wazuh.core.configuration.get_ossec_conf', return_value=get_rule_file_ossec_conf):
        ret_validation = rule.validate_upload_delete_dir(relative_dirname=relative_dirname)
        with patch('wazuh.rule.validate_upload_delete_dir', return_value=ret_validation):
            with patch('wazuh.rule.exists', return_value=overwrite):
<<<<<<< HEAD
                with patch('wazuh.rule.send_reload_ruleset_msg', return_value=RulesetReloadResponse({'error': 0})) as mock_reload:
                    result = rule.upload_rule_file(filename=file, relative_dirname=relative_dirname,
                                                    content=content, overwrite=overwrite)

                    # Assert data match what was expected, type of the result and correct
                    # parameters in delete() method.
                    assert isinstance(result, AffectedItemsWazuhResult), 'No expected result type'
                    assert result.affected_items[0] == rule_path, 'Expected item not found'
                    mock_xml.assert_called_once_with(content, rule_path)
                    if overwrite:
                        full_path = os.path.join(wazuh.common.WAZUH_PATH, rule_path)
                        backup_file = full_path+'.backup'
                        mock_full_copy.assert_called_once_with(full_path, backup_file), \
                        'full_copy function not called with expected parameters'
                        mock_delete.assert_called_once_with(filename= file,
                                                            relative_dirname=os.path.dirname(rule_path)), \
                            'delete_rule_file method not called with expected parameter'
                        mock_remove.assert_called_once()
                        mock_safe_move.assert_called_once()
                        mock_reload.assert_called_once()
=======
                result = rule.upload_rule_file(filename=file, relative_dirname=relative_dirname,
                                                content=content, overwrite=overwrite)

                # Assert data match what was expected, type of the result and correct
                # parameters in delete() method.
                assert isinstance(result, AffectedItemsWazuhResult), 'No expected result type'
                assert result.affected_items[0] == rule_path, 'Expected item not found'
                mock_xml.assert_called_once_with(content, rule_path)
                if overwrite:
                    full_path = os.path.join(wazuh.common.WAZUH_PATH, rule_path)
                    backup_file = full_path+'.backup'
                    mock_full_copy.assert_called_once_with(full_path, backup_file), \
                    'full_copy function not called with expected parameters'
                    mock_delete.assert_called_once_with(filename= file,
                                                        relative_dirname=os.path.dirname(rule_path)), \
                        'delete_rule_file method not called with expected parameter'
                    mock_remove.assert_called_once()
                    mock_safe_move.assert_called_once()
>>>>>>> 64650485


@patch('wazuh.rule.delete_rule_file', side_effect=WazuhError(1019))
@patch('wazuh.rule.upload_file')
@patch('wazuh.rule.safe_move')
@patch('wazuh.core.utils.check_remote_commands')
def test_upload_file_ko(*args):
    """Test exceptions on upload function."""
    content = 'test'
    with patch('wazuh.core.configuration.get_ossec_conf', return_value=get_rule_file_ossec_conf):
        ret_validation = rule.validate_upload_delete_dir(relative_dirname=None)
        with patch('wazuh.rule.validate_upload_delete_dir', return_value=ret_validation):
            # Error when file exists and overwrite is not True
            result = rule.upload_rule_file(filename='test_rules.xml', content=content, overwrite=False)
            assert isinstance(result, AffectedItemsWazuhResult), 'No expected result type'
            assert result.render()['data']['failed_items'][0]['error']['code'] == 1905, 'Error code not expected.'

        # Error when content is empty
        result = rule.upload_rule_file(filename='test_rules.xml', content='', overwrite=False)
        assert isinstance(result, AffectedItemsWazuhResult), 'No expected result type'
        assert result.render()['data']['failed_items'][0]['error']['code'] == 1112, 'Error code not expected.'

        # Error doing backup
        result = rule.upload_rule_file(filename='test_rules.xml', content=content, overwrite=True)
        assert isinstance(result, AffectedItemsWazuhResult), 'No expected result type'
        assert result.render()['data']['failed_items'][0]['error']['code'] == 1019, 'Error code not expected.'

        # Error relative_path is not declared in rule_dir
        result = rule.upload_rule_file(filename='test_rule.xml',
                                            relative_dirname='tests/data/etc/rules/subpath3',
                                            content='test')
        assert isinstance(result, AffectedItemsWazuhResult), 'No expected result type'
        assert result.render()['data']['failed_items'][0]['error']['code'] == 1209,\
            'Error code not expected.'
        
        # Error uploading rule in default ruleset dir
        result = rule.upload_rule_file(filename='test_rules.xml', 
                                    relative_dirname='core/tests/data/rules',
                                    content=content, overwrite=True)
        assert isinstance(result, AffectedItemsWazuhResult), 'No expected result type'
        assert result.render()['data']['failed_items'][0]['error']['code'] == 1210,\
            'Error code not expected.'

        # Error upload file to existing rule_dir but the directory is not found
        result = rule.upload_rule_file(filename='test_rule.xml',
                                            relative_dirname='tests/data/etc/rules/subpath2',
                                            content='test')
        assert isinstance(result, AffectedItemsWazuhResult), 'No expected result type'
        assert result.render()['data']['failed_items'][0]['error']['code'] == 1211,\
            'Error code not expected.'
        
        # clean backup files
        search_pattern = os.path.join(wazuh.core.common.WAZUH_PATH, "**", "*.backup")
        for bkp in glob.glob(search_pattern, recursive=True):
            os.remove(bkp)


@pytest.mark.parametrize('file, relative_dirname', [
    ('test_rules.xml', None),
    ('test_rules.xml', 'tests/data/etc/rules'),
])
def test_delete_rule_file(file, relative_dirname):
    """Test deleting a rule file."""
    with patch('wazuh.core.configuration.get_ossec_conf', return_value=get_rule_file_ossec_conf):
        with patch('wazuh.rule.exists', return_value=True):
            with patch('wazuh.rule.remove'):
<<<<<<< HEAD
                with patch('wazuh.rule.send_reload_ruleset_msg', return_value=RulesetReloadResponse({'error': 0})) as mock_reload:
                    # Assert returned type is AffectedItemsWazuhResult when everything is correct
                    assert(isinstance(rule.delete_rule_file(filename=file, relative_dirname=relative_dirname),
                                    AffectedItemsWazuhResult))
                    mock_reload.assert_called_once()
=======
                # Assert returned type is AffectedItemsWazuhResult when everything is correct
                assert(isinstance(rule.delete_rule_file(filename=file, relative_dirname=relative_dirname), 
                                AffectedItemsWazuhResult))
>>>>>>> 64650485

def test_delete_rule_file_ko():
    """Delete rule file invalid test cases"""
    with patch('wazuh.core.configuration.get_ossec_conf', return_value=get_rule_file_ossec_conf):
        # Assert error code when remove() method returns IOError
        with patch('wazuh.rule.remove', side_effect=IOError()):
            result = rule.delete_rule_file(filename='test_rules.xml')
            assert isinstance(result, AffectedItemsWazuhResult), 'No expected result type'
            assert result.render()['data']['failed_items'][0]['error']['code'] == 1907,\
                'Error code not expected.'

        # Assert error code when exists() method returns False
        result = rule.delete_rule_file(filename='file')
        assert isinstance(result, AffectedItemsWazuhResult), 'No expected result type'
        assert result.render()['data']['failed_items'][0]['error']['code'] == 1906,\
            'Error code not expected.'

        # Assert error code passing invalid relative_dirname
        result = rule.delete_rule_file(filename='test_rules.xml', 
                                        relative_dirname='etc/not_exists')
        assert isinstance(result, AffectedItemsWazuhResult), 'No expected result type'
        assert result.render()['data']['failed_items'][0]['error']['code'] == 1209,\
            'Error code not expected.'

        # Error uploading rule in default ruleset dir
        result = rule.delete_rule_file(filename='test1_rules.xml',
                                        relative_dirname='core/tests/data/rules')
        assert isinstance(result, AffectedItemsWazuhResult), 'No expected result type'
        assert result.render()['data']['failed_items'][0]['error']['code'] == 1210,\
            'Error code not expected.'<|MERGE_RESOLUTION|>--- conflicted
+++ resolved
@@ -245,7 +245,7 @@
 def test_get_rule_file_path(filename, relative_dirname, result, mock_wazuh_paths):
     """Test get_rule_file_path function."""
     with patch('wazuh.core.configuration.get_ossec_conf', return_value=get_rule_file_ossec_conf):
-        res = rule.get_rule_file_path(filename=filename, 
+        res = rule.get_rule_file_path(filename=filename,
                                             relative_dirname=relative_dirname)
         assert res == os.path.join(wazuh.core.common.WAZUH_PATH, result) if result else not res
 
@@ -286,7 +286,7 @@
         assert result.render()['data']['failed_items'][0]['error']['code'] == 1415
 
         # File exist in default ruleset but not in custom ruleset
-        result = rule.get_rule_file(filename='0010-rules_config.xml', raw=False, 
+        result = rule.get_rule_file(filename='0010-rules_config.xml', raw=False,
                                     relative_dirname=USER_RULES_PATH)
         assert not result.affected_items
         assert result.render()['data']['failed_items'][0]['error']['code'] == 1415
@@ -323,7 +323,7 @@
     ('test_rules.xml', None, True, 'tests/data/etc/rules/test_rules.xml'),
     ('test_rules.xml', 'tests/data/etc/rules/subpath', True, 'tests/data/etc/rules/subpath/test_rules.xml'),
     ('test_new_rule.xml', None, False, 'tests/data/etc/rules/test_new_rule.xml'),
-    ('test_new_rule.xml', 'tests/data/etc/rules/subpath', False, 'tests/data/etc/rules/subpath/test_new_rule.xml'),    
+    ('test_new_rule.xml', 'tests/data/etc/rules/subpath', False, 'tests/data/etc/rules/subpath/test_new_rule.xml'),
 ])
 @patch('wazuh.rule.delete_rule_file')
 @patch('wazuh.rule.full_copy')
@@ -352,30 +352,9 @@
         ret_validation = rule.validate_upload_delete_dir(relative_dirname=relative_dirname)
         with patch('wazuh.rule.validate_upload_delete_dir', return_value=ret_validation):
             with patch('wazuh.rule.exists', return_value=overwrite):
-<<<<<<< HEAD
                 with patch('wazuh.rule.send_reload_ruleset_msg', return_value=RulesetReloadResponse({'error': 0})) as mock_reload:
                     result = rule.upload_rule_file(filename=file, relative_dirname=relative_dirname,
                                                     content=content, overwrite=overwrite)
-
-                    # Assert data match what was expected, type of the result and correct
-                    # parameters in delete() method.
-                    assert isinstance(result, AffectedItemsWazuhResult), 'No expected result type'
-                    assert result.affected_items[0] == rule_path, 'Expected item not found'
-                    mock_xml.assert_called_once_with(content, rule_path)
-                    if overwrite:
-                        full_path = os.path.join(wazuh.common.WAZUH_PATH, rule_path)
-                        backup_file = full_path+'.backup'
-                        mock_full_copy.assert_called_once_with(full_path, backup_file), \
-                        'full_copy function not called with expected parameters'
-                        mock_delete.assert_called_once_with(filename= file,
-                                                            relative_dirname=os.path.dirname(rule_path)), \
-                            'delete_rule_file method not called with expected parameter'
-                        mock_remove.assert_called_once()
-                        mock_safe_move.assert_called_once()
-                        mock_reload.assert_called_once()
-=======
-                result = rule.upload_rule_file(filename=file, relative_dirname=relative_dirname,
-                                                content=content, overwrite=overwrite)
 
                 # Assert data match what was expected, type of the result and correct
                 # parameters in delete() method.
@@ -392,7 +371,6 @@
                         'delete_rule_file method not called with expected parameter'
                     mock_remove.assert_called_once()
                     mock_safe_move.assert_called_once()
->>>>>>> 64650485
 
 
 @patch('wazuh.rule.delete_rule_file', side_effect=WazuhError(1019))
@@ -427,9 +405,9 @@
         assert isinstance(result, AffectedItemsWazuhResult), 'No expected result type'
         assert result.render()['data']['failed_items'][0]['error']['code'] == 1209,\
             'Error code not expected.'
-        
+
         # Error uploading rule in default ruleset dir
-        result = rule.upload_rule_file(filename='test_rules.xml', 
+        result = rule.upload_rule_file(filename='test_rules.xml',
                                     relative_dirname='core/tests/data/rules',
                                     content=content, overwrite=True)
         assert isinstance(result, AffectedItemsWazuhResult), 'No expected result type'
@@ -443,7 +421,7 @@
         assert isinstance(result, AffectedItemsWazuhResult), 'No expected result type'
         assert result.render()['data']['failed_items'][0]['error']['code'] == 1211,\
             'Error code not expected.'
-        
+
         # clean backup files
         search_pattern = os.path.join(wazuh.core.common.WAZUH_PATH, "**", "*.backup")
         for bkp in glob.glob(search_pattern, recursive=True):
@@ -459,17 +437,11 @@
     with patch('wazuh.core.configuration.get_ossec_conf', return_value=get_rule_file_ossec_conf):
         with patch('wazuh.rule.exists', return_value=True):
             with patch('wazuh.rule.remove'):
-<<<<<<< HEAD
                 with patch('wazuh.rule.send_reload_ruleset_msg', return_value=RulesetReloadResponse({'error': 0})) as mock_reload:
                     # Assert returned type is AffectedItemsWazuhResult when everything is correct
                     assert(isinstance(rule.delete_rule_file(filename=file, relative_dirname=relative_dirname),
                                     AffectedItemsWazuhResult))
                     mock_reload.assert_called_once()
-=======
-                # Assert returned type is AffectedItemsWazuhResult when everything is correct
-                assert(isinstance(rule.delete_rule_file(filename=file, relative_dirname=relative_dirname), 
-                                AffectedItemsWazuhResult))
->>>>>>> 64650485
 
 def test_delete_rule_file_ko():
     """Delete rule file invalid test cases"""
@@ -488,7 +460,7 @@
             'Error code not expected.'
 
         # Assert error code passing invalid relative_dirname
-        result = rule.delete_rule_file(filename='test_rules.xml', 
+        result = rule.delete_rule_file(filename='test_rules.xml',
                                         relative_dirname='etc/not_exists')
         assert isinstance(result, AffectedItemsWazuhResult), 'No expected result type'
         assert result.render()['data']['failed_items'][0]['error']['code'] == 1209,\
