--- conflicted
+++ resolved
@@ -4,11 +4,12 @@
 # This program is a free software; you can redistribute it and/or modify it under the terms of GPLv2
 import json
 import os
-import pytest
 from shutil import copyfile
 from unittest.mock import patch, mock_open
 
-from wazuh.exception import WazuhException, WazuhError, WazuhInternalError
+import pytest
+
+from wazuh.exception import WazuhException, WazuhError
 from wazuh.manager import upload_file, get_file, restart, validation, status, delete_file, ossec_log
 
 test_data_path = os.path.join(os.path.dirname(os.path.realpath(__file__)), 'data')
@@ -78,8 +79,6 @@
         manager_exists.assert_any_call("/proc/0234")
 
 
-<<<<<<< HEAD
-=======
 @patch('socket.socket')
 def test_restart_ok(test_manager):
     """
@@ -88,7 +87,6 @@
     assert restart() == 'Restart request sent'
 
 
->>>>>>> ad2188b7
 @pytest.mark.parametrize('input_file, output_file', [
     ('input_rules_file', 'output_rules_file'),
     ('input_decoders_file', 'output_decoders_file'),
@@ -111,10 +109,7 @@
 
     m = mock_open(read_data=content)
 
-<<<<<<< HEAD
-    with patch('builtins.open', m):
-        result = upload_file(output_file, content)
-=======
+    result = upload_file(output_file, content)
     m.assert_any_call(os.path.join(test_manager.api_tmp_path, 'api_tmp_file_0_0.xml'))
     m.assert_any_call(os.path.join(test_manager.api_tmp_path, 'api_tmp_file_0_0.xml'), 'w')
     m.assert_any_call(os.path.join(test_data_path, input_file))
@@ -122,9 +117,9 @@
                                       os.path.join(test_data_path, output_file),
                                       copy_function=copyfile)
     remove_mock.assert_called_once_with(os.path.join(test_data_path, input_file))
->>>>>>> ad2188b7
 
     assert result == {"message": "File updated successfully"}
+
 
 @patch('wazuh.manager.exists', return_value=False)
 def test_restart_ko_socket(test_manager):
