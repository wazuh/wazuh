#!/usr/bin/env python
# Copyright (C) 2015-2019, Wazuh Inc.
# Created by Wazuh, Inc. <info@wazuh.com>.
# This program is a free software; you can redistribute it and/or modify it under the terms of GPLv2

import os
import re
from unittest import TestCase
from unittest.mock import patch

from wazuh import WazuhException
<<<<<<< HEAD
from wazuh.manager import upload_file, get_file, restart
=======
from wazuh.manager import upload_file, get_file, validation
>>>>>>> 7e4cdabe


test_data_path = os.path.join(os.path.dirname(os.path.realpath(__file__)), 'data')

class TestManager(TestCase):

<<<<<<< HEAD
    @patch('socket.socket')
    def test_restart_ok(self, mock1):
        self.assertEqual(restart(), 'Manager is going to restart now')

    @patch('wazuh.manager.exists', return_value=False)
    def test_restart_ko_socket(self, mock1):
        with self.assertRaises(WazuhException) as cm:
            restart()

        self.assertEqual(cm.exception.code, 1901)
=======
    def setUp(self):
        # path for temporary API files
        self.api_tmp_path = os.path.join(os.getcwd(), 'tests/data/tmp')
        # rules
        self.input_rules_file = 'test_rules.xml'
        self.output_rules_file = 'uploaded_test_rules.xml'
        # decoders
        self.input_decoders_file = 'test_decoders.xml'
        self.output_decoders_file = 'uploaded_test_decoders.xml'
        # CDB lists
        self.input_lists_file = 'test_lists'
        self.output_lists_file = 'uploaded_test_lists'

    def tearDown(self):
        regex = re.compile(r'^uploaded')
        for filename in os.listdir(os.path.join(os.getcwd(), 'tests/data')):
            if regex.match(filename):
                os.remove(os.path.join(os.getcwd(), 'tests/data', filename))
        if os.listdir(self.api_tmp_path):
            os.remove(self.api_tmp_path + '*')

    @patch('wazuh.common.ossec_path', test_data_path)
    def test_upload_file(self):
        # rules
        upload_file(self.input_rules_file, self.output_rules_file, 'application/xml')
        self.assertTrue(os.path.isfile(os.path.join(test_data_path, self.output_rules_file)))
        # decoders
        upload_file(self.input_decoders_file, self.output_decoders_file, 'application/xml')
        self.assertTrue(os.path.isfile(os.path.join(test_data_path, self.output_decoders_file)))
        # CDB lists
        upload_file(self.input_lists_file, self.output_lists_file, 'application/octet-stream')
        self.assertTrue(os.path.isfile(os.path.join(test_data_path, self.output_lists_file)))

    @patch('wazuh.common.ossec_path', test_data_path)
    def test_get_file(self):
        # rules
        result = get_file(os.path.join(os.getcwd(), 'tests/data/test_rules.xml'))
        self.assertIsInstance(result, str)
        # decoders
        result = get_file(os.path.join(os.getcwd(), 'tests/data/test_decoders.xml'))
        self.assertIsInstance(result, str)
        # CDB lists
        result = get_file(os.path.join(os.getcwd(), 'tests/data/test_lists'))
        self.assertIsInstance(result, str)

    @patch('socket.socket')
    def test_validation(self, mock1):
        result = validation()
        self.assertIsInstance(result, dict)
        self.assertIsInstance(result['status'], str)

>>>>>>> 7e4cdabe
<|MERGE_RESOLUTION|>--- conflicted
+++ resolved
@@ -9,18 +9,14 @@
 from unittest.mock import patch
 
 from wazuh import WazuhException
-<<<<<<< HEAD
-from wazuh.manager import upload_file, get_file, restart
-=======
-from wazuh.manager import upload_file, get_file, validation
->>>>>>> 7e4cdabe
+from wazuh.manager import upload_file, get_file, restart, validation
 
 
 test_data_path = os.path.join(os.path.dirname(os.path.realpath(__file__)), 'data')
 
+
 class TestManager(TestCase):
 
-<<<<<<< HEAD
     @patch('socket.socket')
     def test_restart_ok(self, mock1):
         self.assertEqual(restart(), 'Manager is going to restart now')
@@ -31,7 +27,7 @@
             restart()
 
         self.assertEqual(cm.exception.code, 1901)
-=======
+
     def setUp(self):
         # path for temporary API files
         self.api_tmp_path = os.path.join(os.getcwd(), 'tests/data/tmp')
@@ -81,6 +77,4 @@
     def test_validation(self, mock1):
         result = validation()
         self.assertIsInstance(result, dict)
-        self.assertIsInstance(result['status'], str)
-
->>>>>>> 7e4cdabe
+        self.assertIsInstance(result['status'], str)