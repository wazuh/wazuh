--- conflicted
+++ resolved
@@ -5,23 +5,16 @@
 import json
 import os
 import pytest
-<<<<<<< HEAD
 from unittest.mock import patch, mock_open, MagicMock
 
-from wazuh.exception import WazuhException
+with patch('wazuh.common.ossec_uid'):
+    with patch('wazuh.common.ossec_gid'):
+        from wazuh import common
+        from wazuh.manager import *
+        from wazuh.exception import WazuhException
+        
 from shutil import Error
 from xml.parsers.expat import ExpatError
-from wazuh.manager import *
-from wazuh import common
-=======
-from unittest.mock import patch, mock_open
-with patch('wazuh.common.ossec_uid'):
-    with patch('wazuh.common.ossec_gid'):
-        from wazuh.exception import WazuhException
-        from wazuh.manager import upload_file, get_file, restart, validation, status, delete_file, ossec_log
-        from wazuh import common
-
->>>>>>> ca60a6d8
 from datetime import datetime
 
 test_data_path = os.path.join(os.path.dirname(os.path.realpath(__file__)), 'data')
