from unittest.mock import patch
import pytest
<<<<<<< HEAD

from os import path, remove, mkdir, rmdir
=======
from os import path, remove
import os
>>>>>>> ca60a6d8
from wazuh.common import find_wazuh_path, ossec_uid, ossec_gid
from grp import getgrnam
from pwd import getpwnam
from sys import modules
import json

@pytest.mark.parametrize('fake_path, expected', [
    ('/var/ossec/framework/python/lib/python3.7/site-packages/wazuh-3.10.0-py3.7.egg/wazuh', '/var/ossec'),
    ('/my/custom/path/framework/python/lib/python3.7/site-packages/wazuh-3.10.0-py3.7.egg/wazuh', '/my/custom/path'),
    ('/my/fake/path', '')
])
def test_find_wazuh_path(fake_path, expected):
    with patch('wazuh.common.__file__', new=fake_path):
        assert(find_wazuh_path() == expected)


def test_find_wazuh_path_relative_path():
    with patch('os.path.abspath', return_value='~/framework'):
        assert(find_wazuh_path() == '~')


def test_ossec_uid():
    with patch('wazuh.common.getpwnam', return_value=getpwnam("root")):
        ossec_uid()


def test_ossec_gid():
    with patch('wazuh.common.getgrnam', return_value=getgrnam("root")):
<<<<<<< HEAD
        ossec_gid()


def test_load_metadata_from_file():
    data = {
        'install_type': '',
        'installation_date': '',
        'wazuh_version': ''
    }

    dir = '/var/ossec'

    mkdir(dir)
    with open(path.join(dir, 'wazuh.json'), 'w') as f:
        json.dump(data, f)

    del modules['wazuh.common']
    with patch('os.path.abspath', return_value=dir):

        import wazuh.common

    remove(path.join(dir, 'wazuh.json'))
    rmdir(dir)
=======
        ossec_gid()
>>>>>>> ca60a6d8
<|MERGE_RESOLUTION|>--- conflicted
+++ resolved
@@ -1,12 +1,7 @@
 from unittest.mock import patch
 import pytest
-<<<<<<< HEAD
-
-from os import path, remove, mkdir, rmdir
-=======
 from os import path, remove
 import os
->>>>>>> ca60a6d8
 from wazuh.common import find_wazuh_path, ossec_uid, ossec_gid
 from grp import getgrnam
 from pwd import getpwnam
@@ -35,30 +30,4 @@
 
 def test_ossec_gid():
     with patch('wazuh.common.getgrnam', return_value=getgrnam("root")):
-<<<<<<< HEAD
-        ossec_gid()
-
-
-def test_load_metadata_from_file():
-    data = {
-        'install_type': '',
-        'installation_date': '',
-        'wazuh_version': ''
-    }
-
-    dir = '/var/ossec'
-
-    mkdir(dir)
-    with open(path.join(dir, 'wazuh.json'), 'w') as f:
-        json.dump(data, f)
-
-    del modules['wazuh.common']
-    with patch('os.path.abspath', return_value=dir):
-
-        import wazuh.common
-
-    remove(path.join(dir, 'wazuh.json'))
-    rmdir(dir)
-=======
-        ossec_gid()
->>>>>>> ca60a6d8
+        ossec_gid()