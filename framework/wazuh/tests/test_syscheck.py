--- conflicted
+++ resolved
@@ -12,13 +12,9 @@
 from wazuh import exception
 from wazuh.ossec_queue import OssecQueue
 
-<<<<<<< HEAD
-from wazuh.syscheck import last_scan, run, clear, files
-=======
 with patch('wazuh.common.ossec_uid'):
     with patch('wazuh.common.ossec_gid'):
-        from wazuh.syscheck import last_scan
->>>>>>> ca60a6d8
+        from wazuh.syscheck import last_scan, run, clear, files
 
 test_data_path = os.path.join(os.path.dirname(os.path.realpath(__file__)), 'data')
 
