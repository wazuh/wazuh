--- conflicted
+++ resolved
@@ -3,25 +3,16 @@
 # This program is free software; you can redistribute it and/or modify it under the terms of GPLv2
 
 import contextlib
-
-<<<<<<< HEAD
 import datetime
 
-from wazuh.core.agent import Agent, get_agents_info
-=======
 from wazuh.core import common
 from wazuh.core import exception
 from wazuh.core.agent import Agent, get_agents_info, get_rbac_filters, WazuhDBQueryAgents
->>>>>>> 0aaddbf1
 from wazuh.core.cluster.cluster import get_node
 from wazuh.core.cluster.utils import read_cluster_config
 from wazuh.core.exception import WazuhException, WazuhResourceNotFound
 from wazuh.core.results import AffectedItemsWazuhResult
-<<<<<<< HEAD
-from wazuh.core.stats import get_daemons_stats_, hourly_, totals_, weekly_
-=======
 from wazuh.core.stats import get_daemons_stats_, get_daemons_stats_socket, hourly_, totals_, weekly_
->>>>>>> 0aaddbf1
 from wazuh.rbac.decorators import expose_resources
 
 cluster_enabled = not read_cluster_config(from_import=True)['disabled']
@@ -205,7 +196,7 @@
 
 @expose_resources(actions=[f"{'cluster' if cluster_enabled else 'manager'}:read"],
                   resources=[f'node:id:{node_id}' if cluster_enabled else '*:*:*'])
-def get_daemons_stats(daemons_list: list = None):
+def get_daemons_stats(daemons_list: str) -> AffectedItemsWazuhResult:
     """Get statistical information from the specified daemons.
     If the list is empty, the stats from all daemons will be retrieved.
 
@@ -238,11 +229,7 @@
 
 @expose_resources(actions=[f"{'cluster' if cluster_enabled else 'manager'}:read"],
                   resources=[f'node:id:{node_id}' if cluster_enabled else '*:*:*'])
-<<<<<<< HEAD
-def get_daemons_stats(filename: str) -> AffectedItemsWazuhResult:
-=======
 def deprecated_get_daemons_stats(filename):
->>>>>>> 0aaddbf1
     """Get daemons stats from an input file.
 
     Parameters
