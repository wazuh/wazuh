# Copyright (C) 2015-2019, Wazuh Inc.
# Created by Wazuh, Inc. <info@wazuh.com>.
# This program is a free software; you can redistribute it and/or modify it under the terms of GPLv2

from wazuh.exception import WazuhException, WazuhError, WazuhInternalError
from wazuh.results import WazuhResult
from wazuh import common
from io import StringIO
try:
    import configparser
    unicode = str
except ImportError:
    import ConfigParser as configparser


DAYS = "Sun", "Mon", "Tue", "Wed", "Thu", "Fri", "Sat"
MONTHS = "Jan", "Feb", "Mar", "Apr", "May", "Jun", "Jul", "Aug", "Sep", "Oct", "Nov", "Dec"


def totals(year, month, day, date=False):
    """
    Returns the totals file.
    :param year: Year in YYYY format, e.g. 2016
    :param month: Month in number or 3 first letters, e.g. Feb or 2
    :param day: Day, e.g. 9
    :param date: True if date is not today, False otherwise
    :return: Array of dictionaries. Each dictionary represents an hour.
    """

    try:
        year = int(year)
        day = int(day)

        if year < 0 or day < 0 or day > 31:
            raise WazuhError(1307)

        day = "%02d" % day
    except ValueError:
        raise WazuhError(1307)

    if month not in MONTHS:
        try:
            index = int(month)
        except ValueError:
            raise WazuhError(1307)

        if index < 1 or index > 12:
            raise WazuhError(1307)

        try:
            month = MONTHS[index - 1]
        except IndexError:
            raise WazuhError(1307)

    try:
        stat_filename = common.stats_path + "/totals/" + str(year) + '/' + month + "/ossec-totals-" + day + ".log"
        stats = open(stat_filename, 'r')
    except IOError:
<<<<<<< HEAD
        raise WazuhInternalError(1308, stat_filename)
=======
        if date:
            raise WazuhError(1310, extra_message=stat_filename)
        else:
            raise WazuhError(1308, extra_message=stat_filename)
>>>>>>> 488c7659

    response = []
    alerts = []

    for line in stats:
        data = line.split('-')

        if len(data) == 4:
            hour = int(data[0])
            sigid = int(data[1])
            level = int(data[2])
            times = int(data[3])

            alert = {'sigid': sigid, 'level': level, 'times': times}
            alerts.append(alert)
        else:
            data = line.split('--')

            if len(data) != 5:
                if len(data) in (0, 1):
                    continue
                else:
                    raise WazuhInternalError(1309)

            hour = int(data[0])
            total_alerts = int(data[1])
            events = int(data[2])
            syscheck = int(data[3])
            firewall = int(data[4])

            response.append({'hour': hour, 'alerts': alerts, 'totalAlerts': total_alerts, 'events': events, 'syscheck': syscheck, 'firewall': firewall})
            alerts = []

    return WazuhResult({'data': response})


def hourly():
    """
    Returns the hourly averages.
    :return: Dictionary: averages and interactions.
    """

    averages = []
    interactions = 0

    # What's the 24 for?
    for i in range(25):
        try:
            hfile = open(common.stats_path + '/hourly-average/' + str(i))
            data = hfile.read()

            if i == 24:
                interactions = int(data)
            else:
                averages.append(int(data))

            hfile.close()
        except IOError:
            if i < 24:
                averages.append(0)

<<<<<<< HEAD
    result = {'averages': averages, 'interactions': interactions}

    return WazuhResult(result)
=======
    return WazuhResult({'averages': averages, 'interactions': interactions})
>>>>>>> 488c7659


def weekly():
    """
    Returns the weekly averages.
    :return: A dictionary for each week day.
    """

    response = {}

    # 0..6 => Sunday..Saturday
    for i in range(7):
        hours = []
        interactions = 0

        for j in range(25):
            try:
                wfile = open(common.stats_path + '/weekly-average/' + str(i) + '/' + str(j))
                data = wfile.read()

                if j == 24:
                    interactions = int(data)
                else:
                    hours.append(int(data))

                wfile.close()
            except IOError:
                if i < 24:
                    hours.append(0)

        response[DAYS[i]] = {'hours': hours, 'interactions': interactions}

    return WazuhResult(response)


def get_daemons_stats(filename):
    """
    Returns the stats of an input file.
    :param filename: Full path of the file to get information.
    :return: A dictionary with the stats of the input file.
    """
    try:

        with open(filename, 'r') as f:
            input_file = unicode("[root]\n" + f.read())

        fp = StringIO(input_file)
        config = configparser.RawConfigParser()
        config.readfp(fp)
        items = dict(config.items("root"))

        try:
            for key, value in items.items():
                items[key] = float(value[1:-1])  # delete extra quotation marks
        except Exception as e:
<<<<<<< HEAD
            return WazuhInternalError(1104, str(e))
=======
            return WazuhInternalError(1104, extra_message=str(e))
>>>>>>> 488c7659

        return items

    except Exception as e:
<<<<<<< HEAD

        raise WazuhInternalError(1308, str(e))
=======
        raise WazuhInternalError(1308, extra_message=str(e))
>>>>>>> 488c7659


def analysisd():
    """
    Returns the stats of analysisd.
    :return: A dictionary with the stats of analysisd.
    """
    return WazuhResult(get_daemons_stats(common.analysisd_stats))


def remoted():
    """
    Returns the stats of remoted.
    :return: A dictionary with the stats of remoted.
    """
    return WazuhResult(get_daemons_stats(common.remoted_stats))<|MERGE_RESOLUTION|>--- conflicted
+++ resolved
@@ -2,10 +2,12 @@
 # Created by Wazuh, Inc. <info@wazuh.com>.
 # This program is a free software; you can redistribute it and/or modify it under the terms of GPLv2
 
-from wazuh.exception import WazuhException, WazuhError, WazuhInternalError
+from io import StringIO
+
+from wazuh import common
+from wazuh.exception import WazuhError, WazuhInternalError
 from wazuh.results import WazuhResult
-from wazuh import common
-from io import StringIO
+
 try:
     import configparser
     unicode = str
@@ -56,14 +58,10 @@
         stat_filename = common.stats_path + "/totals/" + str(year) + '/' + month + "/ossec-totals-" + day + ".log"
         stats = open(stat_filename, 'r')
     except IOError:
-<<<<<<< HEAD
-        raise WazuhInternalError(1308, stat_filename)
-=======
         if date:
             raise WazuhError(1310, extra_message=stat_filename)
         else:
             raise WazuhError(1308, extra_message=stat_filename)
->>>>>>> 488c7659
 
     response = []
     alerts = []
@@ -125,13 +123,7 @@
             if i < 24:
                 averages.append(0)
 
-<<<<<<< HEAD
-    result = {'averages': averages, 'interactions': interactions}
-
-    return WazuhResult(result)
-=======
     return WazuhResult({'averages': averages, 'interactions': interactions})
->>>>>>> 488c7659
 
 
 def weekly():
@@ -187,21 +179,12 @@
             for key, value in items.items():
                 items[key] = float(value[1:-1])  # delete extra quotation marks
         except Exception as e:
-<<<<<<< HEAD
-            return WazuhInternalError(1104, str(e))
-=======
             return WazuhInternalError(1104, extra_message=str(e))
->>>>>>> 488c7659
 
         return items
 
     except Exception as e:
-<<<<<<< HEAD
-
-        raise WazuhInternalError(1308, str(e))
-=======
         raise WazuhInternalError(1308, extra_message=str(e))
->>>>>>> 488c7659
 
 
 def analysisd():
