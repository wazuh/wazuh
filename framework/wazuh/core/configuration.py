--- conflicted
+++ resolved
@@ -12,11 +12,8 @@
 from configparser import RawConfigParser, NoOptionError
 from io import StringIO
 from os import remove, path as os_path
-<<<<<<< HEAD
+from types import MappingProxyType
 from typing import Union
-=======
-from types import MappingProxyType
->>>>>>> 0aaddbf1
 
 from defusedxml.ElementTree import tostring
 from defusedxml.minidom import parseString
@@ -1060,11 +1057,7 @@
         raise WazuhError(1111)
 
 
-<<<<<<< HEAD
-def get_active_configuration(agent_id: str, component: str, configuration: str) -> str:
-=======
 def get_active_configuration(agent_id: str, component: str, configuration: str) -> dict:
->>>>>>> 0aaddbf1
     """Get an agent's component active configuration.
 
     Parameters
@@ -1095,11 +1088,7 @@
 
     Returns
     -------
-<<<<<<< HEAD
-    str
-=======
     dict
->>>>>>> 0aaddbf1
         The active configuration the agent is currently using.
     """
     sockets_json_protocol = {'remote', 'analysis', 'wdb'}
