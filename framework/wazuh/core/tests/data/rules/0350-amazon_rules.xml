<!--
  -  Amazon rules
  -  Created by Wazuh, Inc.
  -  Copyright (C) 2015-2020, Wazuh Inc.
  -  This program is a free software; you can redistribute it and/or modify it under the terms of GPLv2.
-->

<!--
ID: 80200 - 80499
-->

<group name="amazon,aws,">


    <!-- AWS wodle -->
    <rule id="80200" level="0">
        <decoded_as>json</decoded_as>
        <field name="integration">aws</field>
        <description>AWS alert.</description>
        <options>no_full_log</options>
    </rule>


    <!-- Cloudtrail -->

    <!-- Filter by eventName: etc/lists/amazon/aws-eventnames -->
    <rule id="80202" level="3">
        <if_sid>80200</if_sid>
        <field name="aws.source">cloudtrail</field>
        <list field="aws.eventName" lookup="match_key">etc/lists/amazon/aws-eventnames</list>
        <description>AWS Cloudtrail: $(aws.eventSource) - $(aws.eventName).</description>
<<<<<<< HEAD
        <group>aws_cloudtrail,pci_dss_10.6.1,gdpr_IV_35.7.d,hipaa_164.312.b,nist_800_53_AU.6,tsc_CC7.2,tsc_CC7.3,</group>
=======
        <group>aws_cloudtrail,pci_dss_10.6.1,gdpr_IV_35.7.d,hipaa_164.312.b,nist_800_53_AU.6,tsc_CC6.1,tsc_CC6.8,tsc_CC7.2,tsc_CC7.3,</group>
>>>>>>> 35863ba3
        <options>no_full_log</options>
    </rule>

    <!-- If there is an error code: increase the level and change description -->
    <rule id="80203" level="4">
        <if_sid>80202</if_sid>
        <field name="aws.errorCode">\.+</field>
        <description>AWS Cloudtrail: $(aws.eventSource) - $(aws.eventName). Error: $(aws.errorCode).</description>
<<<<<<< HEAD
        <group>aws_cloudtrail,pci_dss_10.6.1,amazon-error,gdpr_IV_35.7.d,hipaa_164.312.b,nist_800_53_AU.6,tsc_CC7.2,tsc_CC7.3,</group>
=======
        <group>aws_cloudtrail,pci_dss_10.6.1,amazon-error,gdpr_IV_35.7.d,hipaa_164.312.b,nist_800_53_AU.6,tsc_CC6.1,tsc_CC6.8,tsc_CC7.2,tsc_CC7.3,</group>
>>>>>>> 35863ba3
        <options>no_full_log</options>
    </rule>

    <!-- Specific rules -->

    <!-- Events with errors -->
    <rule id="80250" level="5">
        <if_sid>80203</if_sid>
        <field name="aws.errorCode">AccessDenied</field>
        <description>AWS Cloudtrail: $(aws.eventSource) - $(aws.eventName). Error: $(aws.errorCode).</description>
<<<<<<< HEAD
        <group>aws_cloudtrail,pci_dss_10.6.1,pci_dss_10.2.4,pci_dss_10.2.5,gdpr_IV_35.7.d,gdpr_IV_32.2,hipaa_164.312.b,nist_800_53_AU.6,nist_800_53_AU.14,nist_800_53_AC.7,tsc_CC7.2,tsc_CC7.3,tsc_CC6.1,tsc_CC6.8,</group>
=======
        <group>aws_cloudtrail,pci_dss_10.6.1,pci_dss_10.2.4,pci_dss_10.2.5,gdpr_IV_35.7.d,gdpr_IV_32.2,hipaa_164.312.b,nist_800_53_AU.6,nist_800_53_AU.14,nist_800_53_AC.7,tsc_CC6.1,tsc_CC6.8,tsc_CC7.2,tsc_CC7.3,tsc_CC7.4,</group>
>>>>>>> 35863ba3
        <options>no_full_log</options>
    </rule>

    <!-- Events with no errors -->
    <rule id="80251" level="3">
        <if_sid>80202</if_sid>
        <field name="aws.eventName">DeleteObjects</field>
        <description>AWS Cloudtrail: $(aws.eventSource) - $(aws.eventName).</description>
<<<<<<< HEAD
        <group>aws_cloudtrail,pci_dss_10.6.1,gdpr_IV_35.7.d,hipaa_164.312.b,nist_800_53_AU.6,tsc_CC7.2,tsc_CC7.3,</group>
=======
        <group>aws_cloudtrail,pci_dss_10.6.1,gdpr_IV_35.7.d,hipaa_164.312.b,nist_800_53_AU.6,tsc_CC6.1,tsc_CC6.8,tsc_CC7.2,tsc_CC7.3,</group>
>>>>>>> 35863ba3
        <options>no_full_log</options>
    </rule>

    <rule id="80252" level="10" frequency="22" timeframe="600">
        <if_matched_sid>80251</if_matched_sid>
        <description>AWS Cloudtrail: $(aws.eventSource) - $(aws.eventName) - high number of deleted object.</description>
<<<<<<< HEAD
        <mitre>
            <id>T1485</id>
        </mitre>
        <group>aws_cloudtrail,pci_dss_10.6.1,gdpr_IV_35.7.d,hipaa_164.312.b,nist_800_53_AU.6,tsc_CC7.2,tsc_CC7.3,</group>
=======
        <group>aws_cloudtrail,pci_dss_10.6.1,gdpr_IV_35.7.d,hipaa_164.312.b,nist_800_53_AU.6,tsc_CC6.1,tsc_CC6.8,tsc_CC7.2,tsc_CC7.3,</group>
>>>>>>> 35863ba3
        <options>no_full_log</options>
    </rule>

    <!-- Logins -->
    <rule id="80253" level="3">
        <if_sid>80202</if_sid>
        <field name="aws.eventName">ConsoleLogin</field>
        <description>AWS Cloudtrail: $(aws.eventSource) - $(aws.eventName) - User Login Success.</description>
<<<<<<< HEAD
        <mitre>
            <id>T1078</id>
        </mitre>
        <group>aws_cloudtrail,authentication_success,pci_dss_10.2.5,gdpr_IV_32.2,hipaa_164.312.b,nist_800_53_AU.14,nist_800_53_AC.7,tsc_CC6.8,tsc_CC7.2,tsc_CC7.3,</group>
=======
        <group>aws_cloudtrail,authentication_success,pci_dss_10.2.5,gdpr_IV_32.2,hipaa_164.312.b,nist_800_53_AU.14,nist_800_53_AC.7,tsc_CC6.1,tsc_CC6.8,tsc_CC7.2,tsc_CC7.3,tsc_CC7.4,</group>
>>>>>>> 35863ba3
        <options>no_full_log</options>
    </rule>

    <rule id="80254" level="5">
        <if_sid>80253</if_sid>
        <field name="aws.responseElements.ConsoleLogin">Failure</field>
        <description>AWS Cloudtrail: $(aws.eventSource) - $(aws.eventName) - User Login failed.</description>
<<<<<<< HEAD
        <group>aws_cloudtrail,authentication_failed,pci_dss_10.2.4,pci_dss_10.2.5,gdpr_IV_35.7.d,gdpr_IV_32.2,hipaa_164.312.b,nist_800_53_AU.14,nist_800_53_AC.7,tsc_CC6.1,tsc_CC6.8,tsc_CC7.2,tsc_CC7.3,</group>
=======
        <group>aws_cloudtrail,authentication_failed,pci_dss_10.2.4,pci_dss_10.2.5,gdpr_IV_35.7.d,gdpr_IV_32.2,hipaa_164.312.b,nist_800_53_AU.14,nist_800_53_AC.7,tsc_CC6.1,tsc_CC6.8,tsc_CC7.2,tsc_CC7.3,tsc_CC7.4,</group>
>>>>>>> 35863ba3
        <options>no_full_log</options>
    </rule>

    <rule id="80255" level="10" frequency="6" timeframe="360">
        <if_matched_sid>80254</if_matched_sid>
        <description>AWS Cloudtrail: $(aws.eventSource) - $(aws.eventName) - Possible breaking attempt (high number of login attempts).</description>
<<<<<<< HEAD
        <mitre>
            <id>T1110</id>
        </mitre>
        <group>aws_cloudtrail,authentication_failures,pci_dss_11.4,pci_dss_10.2.4,pci_dss_10.2.5,gdpr_IV_35.7.d,gdpr_IV_32.2,hipaa_164.312.b,nist_800_53_SI.4,nist_800_53_AU.14,nist_800_53_AC.7,tsc_CC6.1,tsc_CC6.8,tsc_CC7.2,tsc_CC7.3,</group>
=======
        <group>aws_cloudtrail,authentication_failures,pci_dss_11.4,pci_dss_10.2.4,pci_dss_10.2.5,gdpr_IV_35.7.d,gdpr_IV_32.2,hipaa_164.312.b,nist_800_53_SI.4,nist_800_53_AU.14,nist_800_53_AC.7,tsc_CC6.1,tsc_CC6.8,tsc_CC7.2,tsc_CC7.3,tsc_CC7.4,</group>
>>>>>>> 35863ba3
        <options>no_full_log</options>
    </rule>


    <!-- Guard Duty -->
    <!-- Documentation: https://docs.aws.amazon.com/guardduty/latest/ug/guardduty_finding-types.html -->
    <rule id="80300" level="0">
        <if_sid>80200</if_sid>
        <field name="aws.source">guardduty</field>
        <description>AWS GuardDuty alert.</description>
        <group>aws_guardduty,</group>
        <options>no_full_log</options>
    </rule>

    <!-- Guard Duty severity levels: https://docs.aws.amazon.com/guardduty/latest/ug/guardduty_findings.html#guardduty_findings-severity -->
    <rule id="80301" level="3">
        <if_sid>80300</if_sid>
        <field name="aws.severity">0|1|2|3</field>
        <description>AWS GuardDuty: $(aws.service.action.actionType) - $(aws.title)</description>
        <group>aws_guardduty,</group>
        <options>no_full_log</options>
    </rule>
    <rule id="80302" level="6">
        <if_sid>80300</if_sid>
        <field name="aws.severity">4|5|6</field>
        <description>AWS GuardDuty: $(aws.service.action.actionType) - $(aws.title)</description>
        <group>aws_guardduty,</group>
        <options>no_full_log</options>
    </rule>
    <rule id="80303" level="10">
        <if_sid>80300</if_sid>
        <field name="aws.severity">7|8|9</field>
        <description>AWS GuardDuty: $(aws.service.action.actionType) - $(aws.title)</description>
        <group>aws_guardduty,</group>
        <options>no_full_log</options>
    </rule>

    <!-- PORT_PROBE rules -->
    <rule id="80305" level="3">
        <if_sid>80301</if_sid>
        <field name="aws.service.action.actionType">PORT_PROBE</field>
        <description>AWS GuardDuty: $(aws.service.action.actionType) - $(aws.title) [IP: $(aws.service.action.portProbeAction.portProbeDetails.remoteIpDetails.ipAddressV4)] [Port: $(aws.service.action.portProbeAction.portProbeDetails.localPortDetails.port)]</description>
        <group>aws_guardduty,</group>
        <options>no_full_log</options>
    </rule>

    <rule id="80306" level="6">
        <if_sid>80302</if_sid>
        <field name="aws.service.action.actionType">PORT_PROBE</field>
        <description>AWS GuardDuty: $(aws.service.action.actionType) - $(aws.title) [IP: $(aws.service.action.portProbeAction.portProbeDetails.remoteIpDetails.ipAddressV4)] [Port: $(aws.service.action.portProbeAction.portProbeDetails.localPortDetails.port)]</description>
        <group>aws_guardduty,</group>
        <options>no_full_log</options>
    </rule>

    <rule id="80307" level="10">
        <if_sid>80303</if_sid>
        <field name="aws.service.action.actionType">PORT_PROBE</field>
        <description>AWS GuardDuty: $(aws.service.action.actionType) - $(aws.title) [IP: $(aws.service.action.portProbeAction.portProbeDetails.remoteIpDetails.ipAddressV4)] [Port: $(aws.service.action.portProbeAction.portProbeDetails.localPortDetails.port)]</description>
        <group>aws_guardduty,</group>
        <options>no_full_log</options>
    </rule>


    <!-- Macie Alerts -->
    <!-- Documentation: https://docs.aws.amazon.com/macie/latest/userguide/macie-alerts.html#macie-alert-severity -->
    <rule id="80350" level="0">
        <if_sid>80200</if_sid>
        <field name="aws.source">macie</field>
        <description>AWS Macie alert.</description>
        <group>aws_macie,</group>
        <options>no_full_log</options>
    </rule>

    <rule id="80351" level="3">
        <if_sid>80350</if_sid>
        <field name="aws.severity">INFO</field>
        <description>AWS Macie $(aws.severity): $(aws.name) - $(aws.summary.description)</description>
        <group>aws_macie,</group>
        <options>no_full_log</options>
    </rule>

    <rule id="80352" level="4">
        <if_sid>80350</if_sid>
        <field name="aws.severity">LOW</field>
        <description>AWS Macie $(aws.severity): $(aws.name) - $(aws.summary.description)</description>
        <group>aws_macie,</group>
        <options>no_full_log</options>
    </rule>

    <rule id="80353" level="6">
        <if_sid>80350</if_sid>
        <field name="aws.severity">MEDIUM</field>
        <description>AWS Macie $(aws.severity): $(aws.name) - $(aws.summary.description)</description>
        <group>aws_macie,</group>
        <options>no_full_log</options>
    </rule>

    <rule id="80354" level="8">
        <if_sid>80350</if_sid>
        <field name="aws.severity">HIGH</field>
        <description>AWS Macie $(aws.severity): $(aws.name) - $(aws.summary.description)</description>
        <group>aws_macie,</group>
        <options>no_full_log</options>
    </rule>

    <rule id="80355" level="12">
        <if_sid>80350</if_sid>
        <field name="aws.severity">CRITICAL</field>
        <description>AWS Macie $(aws.severity): $(aws.name) - $(aws.summary.description)</description>
        <group>aws_macie,</group>
        <options>no_full_log</options>
    </rule>


    <!-- VPC Flow -->
    <!-- Documentation: https://docs.aws.amazon.com/AmazonVPC/latest/UserGuide/flow-logs.html -->
    <rule id="80400" level="0">
        <if_sid>80200</if_sid>
        <field name="aws.source">vpc</field>
        <description>AWS VPC Flow alert.</description>
        <group>aws_vpcflow,</group>
        <options>no_full_log</options>
    </rule>

    <rule id="80401" level="3">
        <if_sid>80400</if_sid>
        <field name="aws.action">ACCEPT</field>
        <description>AWS VPC Flow: [$(aws.action)] - Interface: $(aws.interface_id) - Protocol: $(aws.protocol)</description>
        <group>aws_vpcflow,</group>
        <options>no_full_log</options>
    </rule>

    <rule id="80402" level="4">
        <if_sid>80400</if_sid>
        <field name="aws.action">REJECT</field>
        <description>AWS VPC Flow: [$(aws.action)] - Interface: $(aws.interface_id) - Protocol: $(aws.protocol)</description>
        <group>aws_vpcflow,</group>
        <options>no_full_log</options>
    </rule>


    <!-- AWS Config -->
    <!-- Documentation: https://docs.aws.amazon.com/config/latest/developerguide/WhatIsConfig.html -->
    <rule id="80450" level="0">
        <if_sid>80200</if_sid>
        <field name="aws.source">config</field>
        <description>AWS Config alert.</description>
        <group>aws_config,</group>
        <options>no_full_log</options>
    </rule>

    <!-- ConfigHistory vs ConfigSnapshot -->
    <rule id="80451" level="0">
        <if_sid>80450</if_sid>
        <field name="aws.log_info.log_file">\.+ConfigHistory</field>
        <description>AWS Config - History</description>
        <group>aws_config,aws_config_history,</group>
        <options>no_full_log</options>
    </rule>

    <rule id="80452" level="0">
        <if_sid>80450</if_sid>
        <field name="aws.log_info.log_file">\.+ConfigSnapshot</field>
        <description>AWS Config - Snapshot</description>
        <group>aws_config,aws_config_snapshot,</group>
        <options>no_full_log</options>
    </rule>

    <!-- Config history -->
    <rule id="80453" level="3">
        <if_sid>80451</if_sid>
        <description>AWS Config - History [$(aws.awsAccountId) $(aws.awsRegion)] [$(aws.resourceType)]: $(aws.resourceId) ($(aws.configurationItemStatus))</description>
        <group>aws_config,aws_config_history,</group>
        <options>no_full_log</options>
    </rule>

    <!-- Config Snapshot -->
    <rule id="80475" level="3">
        <if_sid>80452</if_sid>
        <description>AWS Config - Snapshot [$(aws.awsAccountId) $(aws.awsRegion)] [$(aws.resourceType)]: $(aws.resourceId) ($(aws.configurationItemStatus))</description>
        <group>aws_config,aws_config_snapshot,</group>
        <options>no_full_log</options>
    </rule>

    <rule id="80476" level="6">
        <if_sid>80475</if_sid>
        <field name="aws.configuration.complianceType">\.+</field>
        <description>AWS Config - Snapshot Compliance [$(aws.awsAccountId) $(aws.awsRegion)] [$(aws.resourceType)] [$(aws.configuration.configRuleList.configRuleName)]: $(aws.resourceId) ($(aws.configurationItemStatus)) $(aws.configuration.complianceType)</description>
        <group>aws_config,aws_config_snapshot,aws_config_snapshot_compliance,</group>
        <options>no_full_log</options>
    </rule>


    <!-- AWS Trusted Advisor -->
    <!-- Documentation: https://docs.aws.amazon.com/awssupport/latest/user/trustedadvisor.html -->
    <rule id="80480" level="0">
        <if_sid>80200</if_sid>
        <field name="aws.source">trustedadvisor</field>
        <description>AWS Trusted Advisor alert.</description>
        <group>aws_trusted_advisor,</group>
        <options>no_full_log</options>
    </rule>

    <rule id="80481" level="5">
        <if_sid>80480</if_sid>
        <field name="aws.status">ERROR</field>
        <description>AWS Trusted Advisor - [$(aws.uuid)] [$(aws.check-name)]: $(aws.status)</description>
        <group>aws_trusted_advisor,</group>
        <options>no_full_log</options>
    </rule>

    <rule id="80482" level="4">
        <if_sid>80480</if_sid>
        <field name="aws.status">WARN</field>
        <description>AWS Trusted Advisor - [$(aws.uuid)] [$(aws.check-name)]: $(aws.status)</description>
        <group>aws_trusted_advisor,</group>
        <options>no_full_log</options>
    </rule>

    <rule id="80483" level="3">
        <if_sid>80480</if_sid>
        <field name="aws.status">OK</field>
        <description>AWS Trusted Advisor - [$(aws.uuid)] [$(aws.check-name)]: $(aws.status)</description>
        <group>aws_trusted_advisor,</group>
        <options>no_full_log</options>
    </rule>


    <!-- AWS KMS (Key Management Service) -->
    <!-- Documentation: https://docs.aws.amazon.com/kms/latest/developerguide/overview.html -->
    <rule id="80490" level="0">
        <if_sid>80200</if_sid>
        <field name="aws.source">kms</field>
        <description>AWS KMS alert.</description>
        <group>aws_kms,</group>
        <options>no_full_log</options>
    </rule>

    <rule id="80491" level="3">
        <if_sid>80490</if_sid>
        <description>AWS KMS: [$(aws.eventName)] $(aws.userIdentity.type)</description>
        <group>aws_kms,</group>
        <options>no_full_log</options>
    </rule>

    <rule id="80492" level="3">
        <if_sid>80491</if_sid>
        <field name="aws.userIdentity.userName">\.+</field>
        <description>AWS KMS: [$(aws.eventName)] $(aws.userIdentity.type) - $(aws.userIdentity.userName) - $(aws.sourceIPAddress)</description>
        <group>aws_kms,</group>
        <options>no_full_log</options>
    </rule>

    <rule id="80493" level="0">
        <if_sid>80491</if_sid>
        <field name="aws.userIdentity.invokedBy">AWS Internal</field>
        <description>AWS KMS: [$(aws.eventName)] $(aws.userIdentity.type)</description>
        <group>aws_kms,</group>
        <options>no_full_log</options>
    </rule>

    <rule id="80494" level="0">
        <if_sid>80492</if_sid>
        <field name="aws.userIdentity.invokedBy">AWS Internal</field>
        <description>AWS KMS: [$(aws.eventName)] $(aws.userIdentity.type) - $(aws.userIdentity.userName) - $(aws.sourceIPAddress)</description>
        <group>aws_kms,</group>
        <options>no_full_log</options>
    </rule>


    <!-- AWS Inspector -->
    <!-- Documentation: https://docs.aws.amazon.com/inspector/latest/userguide/inspector_introduction.html -->

    <rule id="80495" level="0">
        <if_sid>80200</if_sid>
        <field name="aws.source">inspector</field>
        <description>AWS Inspector - Network assessment [$(aws.createdAt)]: $(aws.title) [$(aws.severity)]</description>
        <group>aws_inspector,</group>
        <options>no_full_log</options>
    </rule>

    <rule id="80496" level="10">
        <if_sid>80495</if_sid>
        <field name="aws.severity">High</field>
        <description>AWS Inspector - Network assessment [$(aws.createdAt)]: $(aws.title) [$(aws.severity)]</description>
        <group>aws_inspector,</group>
        <options>no_full_log</options>
    </rule>

    <rule id="80497" level="7">
        <if_sid>80495</if_sid>
        <field name="aws.severity">Medium</field>
        <description>AWS Inspector - Network assessment [$(aws.createdAt)]: $(aws.title) [$(aws.severity)]</description>
        <group>aws_inspector,</group>
        <options>no_full_log</options>
    </rule>

    <rule id="80498" level="4">
        <if_sid>80495</if_sid>
        <field name="aws.severity">Low</field>
        <description>AWS Inspector - Network assessment [$(aws.createdAt)]: $(aws.title) [$(aws.severity)]</description>
        <group>aws_inspector,</group>
        <options>no_full_log</options>
    </rule>

    <rule id="80499" level="3">
        <if_sid>80495</if_sid>
        <field name="aws.severity">Informational</field>
        <description>AWS Inspector - Network assessment [$(aws.createdAt)]: $(aws.title) [$(aws.severity)]</description>
        <group>aws_inspector,</group>
        <options>no_full_log</options>
    </rule>


</group><|MERGE_RESOLUTION|>--- conflicted
+++ resolved
@@ -29,11 +29,7 @@
         <field name="aws.source">cloudtrail</field>
         <list field="aws.eventName" lookup="match_key">etc/lists/amazon/aws-eventnames</list>
         <description>AWS Cloudtrail: $(aws.eventSource) - $(aws.eventName).</description>
-<<<<<<< HEAD
         <group>aws_cloudtrail,pci_dss_10.6.1,gdpr_IV_35.7.d,hipaa_164.312.b,nist_800_53_AU.6,tsc_CC7.2,tsc_CC7.3,</group>
-=======
-        <group>aws_cloudtrail,pci_dss_10.6.1,gdpr_IV_35.7.d,hipaa_164.312.b,nist_800_53_AU.6,tsc_CC6.1,tsc_CC6.8,tsc_CC7.2,tsc_CC7.3,</group>
->>>>>>> 35863ba3
         <options>no_full_log</options>
     </rule>
 
@@ -42,11 +38,7 @@
         <if_sid>80202</if_sid>
         <field name="aws.errorCode">\.+</field>
         <description>AWS Cloudtrail: $(aws.eventSource) - $(aws.eventName). Error: $(aws.errorCode).</description>
-<<<<<<< HEAD
         <group>aws_cloudtrail,pci_dss_10.6.1,amazon-error,gdpr_IV_35.7.d,hipaa_164.312.b,nist_800_53_AU.6,tsc_CC7.2,tsc_CC7.3,</group>
-=======
-        <group>aws_cloudtrail,pci_dss_10.6.1,amazon-error,gdpr_IV_35.7.d,hipaa_164.312.b,nist_800_53_AU.6,tsc_CC6.1,tsc_CC6.8,tsc_CC7.2,tsc_CC7.3,</group>
->>>>>>> 35863ba3
         <options>no_full_log</options>
     </rule>
 
@@ -57,11 +49,7 @@
         <if_sid>80203</if_sid>
         <field name="aws.errorCode">AccessDenied</field>
         <description>AWS Cloudtrail: $(aws.eventSource) - $(aws.eventName). Error: $(aws.errorCode).</description>
-<<<<<<< HEAD
         <group>aws_cloudtrail,pci_dss_10.6.1,pci_dss_10.2.4,pci_dss_10.2.5,gdpr_IV_35.7.d,gdpr_IV_32.2,hipaa_164.312.b,nist_800_53_AU.6,nist_800_53_AU.14,nist_800_53_AC.7,tsc_CC7.2,tsc_CC7.3,tsc_CC6.1,tsc_CC6.8,</group>
-=======
-        <group>aws_cloudtrail,pci_dss_10.6.1,pci_dss_10.2.4,pci_dss_10.2.5,gdpr_IV_35.7.d,gdpr_IV_32.2,hipaa_164.312.b,nist_800_53_AU.6,nist_800_53_AU.14,nist_800_53_AC.7,tsc_CC6.1,tsc_CC6.8,tsc_CC7.2,tsc_CC7.3,tsc_CC7.4,</group>
->>>>>>> 35863ba3
         <options>no_full_log</options>
     </rule>
 
@@ -70,25 +58,17 @@
         <if_sid>80202</if_sid>
         <field name="aws.eventName">DeleteObjects</field>
         <description>AWS Cloudtrail: $(aws.eventSource) - $(aws.eventName).</description>
-<<<<<<< HEAD
         <group>aws_cloudtrail,pci_dss_10.6.1,gdpr_IV_35.7.d,hipaa_164.312.b,nist_800_53_AU.6,tsc_CC7.2,tsc_CC7.3,</group>
-=======
-        <group>aws_cloudtrail,pci_dss_10.6.1,gdpr_IV_35.7.d,hipaa_164.312.b,nist_800_53_AU.6,tsc_CC6.1,tsc_CC6.8,tsc_CC7.2,tsc_CC7.3,</group>
->>>>>>> 35863ba3
         <options>no_full_log</options>
     </rule>
 
     <rule id="80252" level="10" frequency="22" timeframe="600">
         <if_matched_sid>80251</if_matched_sid>
         <description>AWS Cloudtrail: $(aws.eventSource) - $(aws.eventName) - high number of deleted object.</description>
-<<<<<<< HEAD
         <mitre>
             <id>T1485</id>
         </mitre>
         <group>aws_cloudtrail,pci_dss_10.6.1,gdpr_IV_35.7.d,hipaa_164.312.b,nist_800_53_AU.6,tsc_CC7.2,tsc_CC7.3,</group>
-=======
-        <group>aws_cloudtrail,pci_dss_10.6.1,gdpr_IV_35.7.d,hipaa_164.312.b,nist_800_53_AU.6,tsc_CC6.1,tsc_CC6.8,tsc_CC7.2,tsc_CC7.3,</group>
->>>>>>> 35863ba3
         <options>no_full_log</options>
     </rule>
 
@@ -97,14 +77,10 @@
         <if_sid>80202</if_sid>
         <field name="aws.eventName">ConsoleLogin</field>
         <description>AWS Cloudtrail: $(aws.eventSource) - $(aws.eventName) - User Login Success.</description>
-<<<<<<< HEAD
         <mitre>
             <id>T1078</id>
         </mitre>
         <group>aws_cloudtrail,authentication_success,pci_dss_10.2.5,gdpr_IV_32.2,hipaa_164.312.b,nist_800_53_AU.14,nist_800_53_AC.7,tsc_CC6.8,tsc_CC7.2,tsc_CC7.3,</group>
-=======
-        <group>aws_cloudtrail,authentication_success,pci_dss_10.2.5,gdpr_IV_32.2,hipaa_164.312.b,nist_800_53_AU.14,nist_800_53_AC.7,tsc_CC6.1,tsc_CC6.8,tsc_CC7.2,tsc_CC7.3,tsc_CC7.4,</group>
->>>>>>> 35863ba3
         <options>no_full_log</options>
     </rule>
 
@@ -112,25 +88,17 @@
         <if_sid>80253</if_sid>
         <field name="aws.responseElements.ConsoleLogin">Failure</field>
         <description>AWS Cloudtrail: $(aws.eventSource) - $(aws.eventName) - User Login failed.</description>
-<<<<<<< HEAD
         <group>aws_cloudtrail,authentication_failed,pci_dss_10.2.4,pci_dss_10.2.5,gdpr_IV_35.7.d,gdpr_IV_32.2,hipaa_164.312.b,nist_800_53_AU.14,nist_800_53_AC.7,tsc_CC6.1,tsc_CC6.8,tsc_CC7.2,tsc_CC7.3,</group>
-=======
-        <group>aws_cloudtrail,authentication_failed,pci_dss_10.2.4,pci_dss_10.2.5,gdpr_IV_35.7.d,gdpr_IV_32.2,hipaa_164.312.b,nist_800_53_AU.14,nist_800_53_AC.7,tsc_CC6.1,tsc_CC6.8,tsc_CC7.2,tsc_CC7.3,tsc_CC7.4,</group>
->>>>>>> 35863ba3
         <options>no_full_log</options>
     </rule>
 
     <rule id="80255" level="10" frequency="6" timeframe="360">
         <if_matched_sid>80254</if_matched_sid>
         <description>AWS Cloudtrail: $(aws.eventSource) - $(aws.eventName) - Possible breaking attempt (high number of login attempts).</description>
-<<<<<<< HEAD
         <mitre>
             <id>T1110</id>
         </mitre>
         <group>aws_cloudtrail,authentication_failures,pci_dss_11.4,pci_dss_10.2.4,pci_dss_10.2.5,gdpr_IV_35.7.d,gdpr_IV_32.2,hipaa_164.312.b,nist_800_53_SI.4,nist_800_53_AU.14,nist_800_53_AC.7,tsc_CC6.1,tsc_CC6.8,tsc_CC7.2,tsc_CC7.3,</group>
-=======
-        <group>aws_cloudtrail,authentication_failures,pci_dss_11.4,pci_dss_10.2.4,pci_dss_10.2.5,gdpr_IV_35.7.d,gdpr_IV_32.2,hipaa_164.312.b,nist_800_53_SI.4,nist_800_53_AU.14,nist_800_53_AC.7,tsc_CC6.1,tsc_CC6.8,tsc_CC7.2,tsc_CC7.3,tsc_CC7.4,</group>
->>>>>>> 35863ba3
         <options>no_full_log</options>
     </rule>
 
@@ -271,6 +239,38 @@
         <options>no_full_log</options>
     </rule>
 
+    <!-- AWS WAF -->
+    <!-- Documentation: https://docs.aws.amazon.com/waf/latest/developerguide/logging.html -->
+    <rule id="80440" level="0">
+        <if_sid>80200</if_sid>
+        <field name="aws.source">waf</field>
+        <description>AWS WAF alert.</description>
+        <group>aws_waf,</group>
+        <options>no_full_log</options>
+    </rule>
+
+    <rule id="80441" level="0">
+        <if_sid>80440</if_sid>
+        <match>"ALLOW"</match>
+        <description>AWS WAF - Allowed request.</description>
+        <group>aws_waf,aws_waf_allow,</group>
+        <options>no_full_log</options>
+    </rule>
+
+    <rule id="80442" level="3">
+        <if_sid>80440,80441</if_sid>
+        <match>"BLOCK"</match>
+        <description>AWS WAF - Blocked request.</description>
+        <group>aws_waf,aws_waf_block,</group>
+        <options>no_full_log</options>
+    </rule>
+
+    <rule id="80443" level="10" frequency="8" timeframe="120" ignore="60">
+        <if_matched_sid>80442</if_matched_sid>
+        <description>AWS WAF - Multiple Blocked request.</description>
+        <same_field>aws.httpRequest.clientIp</same_field>
+        <options>no_full_log</options>
+    </rule>
 
     <!-- AWS Config -->
     <!-- Documentation: https://docs.aws.amazon.com/config/latest/developerguide/WhatIsConfig.html -->
