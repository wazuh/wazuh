#!/usr/bin/env python
# Copyright (C) 2015-2019, Wazuh Inc.
# Created by Wazuh, Inc. <info@wazuh.com>.
# This program is a free software; you can redistribute it and/or modify it under the terms of GPLv2

import os
import sqlite3
import sys
from unittest.mock import ANY, patch, mock_open, call

import pytest
from freezegun import freeze_time

with patch('wazuh.core.common.ossec_uid'):
    with patch('wazuh.core.common.ossec_gid'):
        from wazuh.core.agent import *
        from wazuh.core.exception import WazuhException
        from api.util import remove_nones_to_dict

from pwd import getpwnam
from grp import getgrnam

# all necessary params

test_data_path = os.path.join(os.path.dirname(os.path.realpath(__file__)), 'data', 'test_agent')


def get_WazuhDBQuery_params(wdb_class):
    """Get default parameters for the specified WazuhDBQuery class.

    Parameters
    ----------
    wdb_class : str
        Suffix of the WazuhDBQuery class. Example: 'Agents' to get default parameters from `WazuhDBQueryAgents` class.

    Returns
    -------
    parameters_dict
        Dictionary with all the default parameters.
    """
    with patch('wazuh.core.agent.WazuhDBQuery.__init__') as wdbquery_mock:
        getattr(sys.modules[__name__], f'WazuhDBQuery{wdb_class}')()
        return wdbquery_mock.call_args.kwargs


# list with Wazuh packages availables with their hash
wpk_versions = [['v3.10.0', '251b1af81d45d291540d8589b124302613f0a4e0'],
                ['v3.9.0', '180e25a1fefafe8d83c763d375cb1a3a387bc08a'],
                ['v3.8.3', '180e25a1fefafe8d83c763d375cb1a3a387bc08a'],
                ['v3.8.2', '7a49d5604e1034d1327c993412433d124274bc7e'],
                ['v3.8.1', '54c55d50f9d88df937fb2b40a4eeec17cbc6ce24'],
                ['v3.8.0', 'e515d2251af9d4830dfa27902896c8d66c4ded2f'],
                ['v3.7.2', 'e28cfb89469b1b8bfabefe714c09b942ebd7a928'],
                ['v3.7.1', '7ef661a92295a02755812e3e10c87bf49bb52114'],
                ['v3.7.0', 'b1a94c212195899be53564e86b69981d4729154e'],
                ['v3.6.1', 'ed01192281797f64c99d53cff91efe936bc31b17'],
                ['v3.6.0', '83fd0e49c6ab47f59c5d75478a371396082613fe'],
                ['v3.5.0', '5e276bd26d76c3c1eebed5ca57094ee957b3ee40'],
                ['v3.4.0', 'f20e4319b9088d534a4655a9136a608800522d50'],
                ['v3.3.9', '180e25a1fefafe8d83c763d375cb1a3a387bc08a']]


class InitAgent:

    def __init__(self, data_path=test_data_path):
        """
        Sets up necessary test environment for agents:
            * One active agent.
            * One pending agent.
            * One never_connected agent.
            * One disconnected agent.

        :return: None
        """
        self.global_db = sqlite3.connect(':memory:')
        self.global_db.row_factory = sqlite3.Row
        self.cur = self.global_db.cursor()
        with open(os.path.join(data_path, 'schema_global_test.sql')) as f:
            self.cur.executescript(f.read())

        self.never_connected_fields = {'status', 'name', 'ip', 'registerIP', 'node_name', 'dateAdd', 'id'}
        self.pending_fields = self.never_connected_fields | {'manager', 'lastKeepAlive'}
        self.manager_fields = self.pending_fields | {'version', 'os', 'group'}
        self.active_fields = self.manager_fields | {'group', 'mergedSum', 'configSum'}
        self.manager_fields -= {'registerIP'}


test_data = InitAgent()


def send_msg_to_wdb(msg, raw=False):
    query = ' '.join(msg.split(' ')[2:])
    result = test_data.cur.execute(query).fetchall()
    return list(map(remove_nones_to_dict, map(dict, result)))


def get_manager_version():
    """
    Get manager version
    """
    manager = Agent(id=0)
    manager.load_info_from_db()

    return manager.version


def check_agent(test_data, agent):
    """Checks a single agent is correct"""
    assert all(map(lambda x: x is not None, agent.values()))
    assert 'status' in agent
    assert 'id' in agent
    if agent['id'] == '000':
        assert agent.keys() == test_data.manager_fields
    elif agent['status'] == 'active' or agent['status'] == 'disconnected':
        assert agent.keys() == test_data.active_fields
    elif agent['status'] == 'pending':
        assert agent.keys() == test_data.pending_fields
    elif agent['status'] == 'never_connected':
        assert agent.keys() == test_data.never_connected_fields
    else:
        raise Exception("Agent status not known: {}".format(agent['status']))


@pytest.mark.parametrize('value', [
    True,
    OSError
])
@patch("wazuh.core.agent.WazuhDBBackend")
@patch('wazuh.core.wdb.WazuhDBConnection._send', side_effect=send_msg_to_wdb)
@patch('socket.socket.connect')
def test_WazuhDBQueryAgents__init__(socket_mock, send_mock, backend_mock, value):
    """Tests if method __init__ of WazuhDBQueryAgents works properly.

    Parameters
    ----------
    mock_sqli_conn : mock
        Mock of SQLite connection.
    value : boolean
        Boolean to be returned by the method glob.glob().
    """
    socket_mock.side_effect = value
    if value:
        WazuhDBQueryAgents()
        backend_mock.assert_called_once()
    else:
        with pytest.raises(WazuhException, match=".* 2005 .*"):
            WazuhDBQueryAgents()


@pytest.mark.parametrize('value, expected_query', [
    ('active', '(last_keepalive >= :time_active AND version IS NOT NULL) or id = 0'),
    ('disconnected', 'last_keepalive < :time_active'),
    ('never_connected', 'last_keepalive IS NULL AND id != 0'),
    ('pending', 'last_keepalive IS NOT NULL AND version IS NULL')
])
@patch('socket.socket.connect')
def test_WazuhDBQueryAgents_filter_status(mock_socket_conn, value, expected_query):
    """Tests _filter_status of WazuhDBQueryAgents returns expected query

    Parameters
    ----------
    value : str
        Value of the agent status.
    expected_query
        Query expected for the status value.
    """
    query_agent = WazuhDBQueryAgents()
    query_agent._filter_status({'value': value, 'operator': '=='})
    assert expected_query in query_agent.query, 'Query returned does not match the expected one'

    query_agent._filter_status({'value': value, 'operator': '!='})
    assert ('NOT ' + expected_query) in query_agent.query, 'Query returned does not match the expected one'


@patch('socket.socket.connect')
def test_WazuhDBQueryAgents_filter_status_ko(mock_socket_conn):
    """Tests _filter_status of WazuhDBQueryAgents raises expected exception"""
    with pytest.raises(WazuhException, match=f'.* 1729 .*'):
        query_agent = WazuhDBQueryAgents()
        query_agent._filter_status({'value': 'unknown', 'operator': '=='})


@patch('socket.socket.connect')
def test_WazuhDBQueryAgents_filter_date(mock_socket_conn):
    """Tests _filter_date of WazuhDBQueryAgents returns expected query"""
    query_agent = WazuhDBQueryAgents()
    query_agent._filter_date({'value': '7d', 'operator': '<', 'field': 'time'}, 'os.name')

    assert ' AND id != 0' in query_agent.query, 'Query returned does not match the expected one'


@pytest.mark.parametrize('field, expected_query', [
    ('status', 'last_keepAlive asc'),
    ('os.version', 'CAST(os_major AS INTEGER) asc, CAST(os_minor AS INTEGER) asc'),
    ('id', 'id asc'),
])
@patch('socket.socket.connect')
def test_WazuhDBQueryAgents_sort_query(mock_socket_conn, field, expected_query):
    """Tests _sort_query of WazuhDBQueryAgents returns expected result

    Parameters
    ----------
    field : str
        One of the available fields.
    expected_query :
        Query expected after using the field value.
    """
    query_agent = WazuhDBQueryAgents(sort={'order': 'asc'})
    result = query_agent._sort_query(field)

    assert expected_query in result, 'Result does not match the expected one'


@patch('socket.socket.connect')
def test_WazuhDBQueryAgents_add_search_to_query(mock_socket_conn):
    """Tests _add_search_to_query of WazuhDBQueryAgents returns expected query"""
    query_agent = WazuhDBQueryAgents(search={'value': 'test', 'negation': True})
    query_agent._add_search_to_query()

    assert 'OR id LIKE :search_id)' in query_agent.query, 'Query returned does not match the expected one'


@patch('socket.socket.connect')
def test_WazuhDBQueryAgents_format_data_into_dictionary(mock_socket_conn):
    """Tests _format_data_into_dictionary of WazuhDBQueryAgents returns expected data"""
    data = [{'id': 0, 'status': 'updated', 'group': 'default,group1,group2', 'manager': 'master',
             'dateAdd': 1000000000}]

    query_agent = WazuhDBQueryAgents(offset=0, limit=1, sort=None,
                                     search=None, select={'id', 'status', 'group', 'dateAdd', 'manager'},
                                     default_sort_field=None, query=None, count=5,
                                     get_data=None, min_select_fields='os.version')

    # Mock _data variable with our own data
    query_agent._data = data
    result = query_agent._format_data_into_dictionary()

    # Assert format_fields inside _format_data_into_dictionary is working as expected
    assert result['items'][0]['id'] == '000', 'ID is not as expected'
    assert result['items'][0]['status'] == 'never_connected', 'status is not as expected'
    assert type(result['items'][0]['group']) == list and len(result['items'][0]['group']) == 3, \
        '"group" has different type or length than expected'
    assert type(result['items'][0]['dateAdd']) == datetime, 'Not date type'
    assert result['items'][0]['manager'] == 'master'


@patch('socket.socket.connect')
def test_WazuhDBQueryAgents_parse_legacy_filters(mock_socket_conn):
    """Tests _parse_legacy_filters of WazuhDBQueryAgents returns expected query"""
    query_agent = WazuhDBQueryAgents(filters={'older_than': 'test'})
    query_agent._parse_legacy_filters()

    assert '(lastKeepAlive>test;status!=never_connected,dateAdd>test;status=never_connected)' in query_agent.q, \
        'Query returned does not match the expected one'


@pytest.mark.parametrize('field_name, field_filter, q_filter', [
    ('group', 'field', {'value': '1', 'operator': 'LIKE'}),
    ('group', 'test', {'value': '1', 'operator': 'LIKE'}),
    ('os.name', 'field', {'value': '1', 'operator': 'LIKE', 'field': 'status$0'}),
])
@patch('socket.socket.connect')
def test_WazuhDBQueryAgents_process_filter(mock_socket_conn, field_name, field_filter, q_filter):
    """Tests _process_filter of WazuhDBQueryAgents returns expected query

    Parameters
    ----------
    field_name : str
        One of the available fields.
    field_filter : str
        Defines field filters required by the user.
    q_filter : dict
        Query to filter in database.
    """
    query_agent = WazuhDBQueryAgents()
    query_agent._process_filter(field_name, field_filter, q_filter)

    if field_name == 'group':
        assert f'`group` LIKE :{field_filter}_1 OR `group` LIKE ' \
               f':{field_filter}_2 OR `group` LIKE :{field_filter}_3 OR ' \
               f'`group` = :{field_filter}' in query_agent.query, 'Query returned does not match the expected one'
    else:
        assert 'agentos_name LIKE :field COLLATE NOCASE' in query_agent.query, \
            'Query returned does not match the expected one'


@pytest.mark.parametrize('value', [
    True,
    OSError
])
@patch("wazuh.core.agent.WazuhDBBackend")
@patch('wazuh.core.wdb.WazuhDBConnection._send', side_effect=send_msg_to_wdb)
@patch('socket.socket.connect')
def test_WazuhDBQueryGroup__init__(socket_mock, send_mock, backend_mock, value):
    """Test if method __init__ of WazuhDBQueryGroup works properly.

    Parameters
    ----------
    mock_sqli_conn : mock
        Mock of SQLite connection.
    value : boolean
        Boolean to be returned by the method glob.glob().
    """
    socket_mock.side_effect = value
    if value:
        WazuhDBQueryGroup()
        backend_mock.assert_called_once()
    else:
        with pytest.raises(WazuhException, match=".* 2005 .*"):
            WazuhDBQueryGroup()


@pytest.mark.parametrize('filters', [
    {'name': 'group-1'},
    {'name': 'group-2'}
])
@patch('wazuh.core.wdb.WazuhDBConnection._send', side_effect=send_msg_to_wdb)
@patch('socket.socket.connect')
def test_WazuhDBQueryGroup_filters(socket_mock, send_mock, filters):
    """Test if parameter filters of WazuhDBQueryGroup works properly.

        Parameters
        ----------
        filters : dict
            Dict of filters to apply.
        """
    query_group = WazuhDBQueryGroup(filters=filters)
    result = query_group.run()
    assert result['totalItems'] > 0
    for item in result['items']:
        assert (item[key] == value for key, value in filters.items())


@patch('socket.socket.connect')
def test_WazuhDBQueryGroupByAgents__init__(mock_socket_conn):
    """Tests if method __init__ of WazuhDBQueryGroupByAgents works properly."""
    query_group = WazuhDBQueryGroupByAgents(filter_fields=['name', 'os.name'], offset=0, limit=1, sort={'order': 'asc'},
                                            search={'value': 'test', 'negation': True},
                                            select={'os.name'}, query=None, count=5, get_data=None)

    assert query_group.remove_extra_fields, 'Query returned does not match the expected one'


@patch('socket.socket.connect')
def test_WazuhDBQueryGroupByAgents_format_data_into_dictionary(mock_socket_conn):
    """Tests if method _format_data_into_dictionary of WazuhDBQueryGroupByAgents works properly."""
    query_group = WazuhDBQueryGroupByAgents(filter_fields=['name', 'os.name'], offset=0, limit=1, sort={'order': 'asc'},
                                            search={'value': 'test', 'negation': True},
                                            select={'os.name'}, query=None, count=5, get_data=None)

    query_group.filter_fields = {'fields': set(query_group.filter_fields)}
    query_group._data = [{'count': 1, 'name': 'wazuh-master'},
                         {'count': 1, 'name': 'wazuh-agent1'}]

    result = query_group._format_data_into_dictionary()
    assert all(x['os']['name'] == 'unknown' for x in result['items'])


@patch('socket.socket.connect')
def test_WazuhDBQueryGroupByAgents_format_data_into_dictionary_status(mock_socket_conn):
    """Tests if method _format_data_into_dictionary of WazuhDBQueryGroupByAgents works properly."""
    query_group = WazuhDBQueryGroupByAgents(filter_fields=['status', 'os.name'], offset=0, limit=1, sort=None,
                                            search=None, select=None, query=None, count=5, get_data=None)

    query_group.select = {'os.name', 'count', 'status', 'lastKeepAlive', 'version'}
    query_group._data = [
        {'os.name': 'Ubuntu', 'count': 1, 'version': 'Wazuh v4.0.0', 'status': 'updated', 'lastKeepAlive': 1593093968},
        {'os.name': 'Ubuntu', 'count': 2, 'version': 'Wazuh v3.13.0', 'status': 'empty', 'lastKeepAlive': 1593093968},
        {'os.name': 'Ubuntu', 'count': 1, 'version': 'Wazuh v3.13.0', 'status': 'empty', 'lastKeepAlive': 1593093976}]

    result = query_group._format_data_into_dictionary()
    assert result == {'items': [{'os': {'name': 'Ubuntu'}, 'status': 'disconnected', 'count': 4}], 'totalItems': 0}


@patch('socket.socket.connect')
def test_WazuhDBQueryMultigroups__init__(mock_socket_conn):
    """Tests if method __init__ of WazuhDBQueryMultigroups works properly."""
    query_multigroups = WazuhDBQueryMultigroups(group_id='test')

    assert 'group=test' in query_multigroups.q, 'Query returned does not match the expected one'


@pytest.mark.parametrize('group_id', [
    'null',
    'test'
])
@patch('socket.socket.connect')
def test_WazuhDBQueryMultigroups_default_query(mock_socket_conn, group_id):
    """Tests if method _default_query of WazuhDBQueryMultigroups works properly.

    Parameters
    ----------
    group_id : str
        Identifier of the group.
    """
    query_multigroups = WazuhDBQueryMultigroups(group_id=group_id)
    result = query_multigroups._default_query()

    if group_id == 'null':
        assert 'SELECT {0} FROM agent a' in result, 'Query returned does not match the expected one'
    else:
        assert 'SELECT {0} FROM agent a LEFT JOIN belongs b ON a.id = b.id_agent' in result, \
            'Query returned does not match the expected one'


@patch('socket.socket.connect')
def test_WazuhDBQueryMultigroups_default_count_query(mock_socket_conn):
    """Tests if method _default_count_query of WazuhDBQueryMultigroups works properly."""
    query_multigroups = WazuhDBQueryMultigroups(group_id='test')
    result = query_multigroups._default_count_query()

    assert 'COUNT(DISTINCT a.id)' in result, 'Query returned does not match the expected one'


@patch('wazuh.core.wdb.WazuhDBConnection._send', side_effect=send_msg_to_wdb)
@patch('socket.socket.connect')
def test_WazuhDBQueryMultigroups_get_total_items(mock_socket_conn, send_mock):
    """Tests if method _get_total_items of WazuhDBQueryMultigroups works properly."""
    query_multigroups = WazuhDBQueryMultigroups(group_id='test')
    query_multigroups._get_total_items()

    assert 'GROUP BY a.id' in query_multigroups.query, 'Query returned does not match the expected one'


@pytest.mark.parametrize('id, ip, name, key', [
    ('1', '127.0.0.1', 'test_agent', 'b3650e11eba2f27er4d160c69de533ee7eed6016fga85ba2455d53a90927747D'),
])
@patch('wazuh.core.agent.Agent._add')
def test_agent__init__(mock_add, id, ip, name, key):
    """Tests if method __init__ of Agent works properly.

    Parameters
    ----------
    id : str
        Identifier of agent. It has 3 digits
    ip : str
        Add an agent (generate id and key automatically)
    name : str
        Add an agent (generate id and key automatically)
    key : str
        Key of the agent.
    """
    agent = Agent(id=id, ip=ip, name=name, key=key)

    assert agent.id == id and agent.ip == ip and agent.name == name and agent.internal_key == key, \
        'Query returned does not match the expected one'


def test_agent__str__():
    """Tests if method __str__ of Agent returns a string type."""
    agent = Agent()

    assert isinstance(str(agent), str)


def test_agent_to_dict():
    """Tests if method to_dict() of Agent returns a dict type."""
    agent = Agent()

    assert isinstance(agent.to_dict(), dict), 'Result is not a dict'


@pytest.mark.parametrize('id, expected_ip, expected_name, expected_codename', [
    ('000', '127.0.0.1', 'master', 'Bionic Beaver'),
    ('001', '172.17.0.202', 'agent-1', 'Bionic Beaver'),
    ('002', '172.17.0.201', 'agent-2', 'Xenial'),
])
@patch('wazuh.core.wdb.WazuhDBConnection._send', side_effect=send_msg_to_wdb)
@patch('socket.socket.connect')
def test_agent_load_info_from_db(socket_mock, send_mock, id, expected_ip, expected_name, expected_codename):
    """Tests if method load_info_from_db of Agent returns a correct info.

    Parameters
    ----------
    id : str
        Id of the agent to be searched.
    expected_ip : str
        Ip expected on the returned agent.
    expected_name : str
        Name expected on the returned agent.
    expected_codename : str
        OS codename expected on the returned agent.
    """
    agent = Agent(id=id)
    agent.load_info_from_db()
    result = agent.to_dict()

    assert result['id'] == id and result['name'] == expected_name and result['ip'] == expected_ip and \
           result['os']['codename'] == expected_codename


@patch('wazuh.core.wdb.WazuhDBConnection._send', side_effect=send_msg_to_wdb)
@patch('socket.socket.connect')
def test_agent_load_info_from_db_ko(socket_mock, send_mock):
    """Tests if method load_info_from_db raises expected exception"""
    with pytest.raises(WazuhResourceNotFound, match='.* 1701 .*'):
        agent = Agent(id=11250)
        agent.load_info_from_db()


@pytest.mark.parametrize('id, select', [
    (0, None),
    (3, None),
    (0, {'id', 'ip', 'version'}),
    (5, {'id', 'ip', 'version'}),
    (0, {'status', 'manager', 'node_name', 'dateAdd', 'lastKeepAlive'}),
    (2, {'status', 'manager', 'node_name', 'dateAdd', 'lastKeepAlive'})
])
@patch('wazuh.core.wdb.WazuhDBConnection._send', side_effect=send_msg_to_wdb)
@patch('socket.socket.connect')
def test_agent_get_basic_information(socket_mock, send_mock, id, select):
    """Tests if method get_basic_information returns expected data

    Parameters
    ----------
    id : int
        Id of the agent to be searched.
    select : set
        Fields to return.
    """
    agent = Agent(id)
    result = agent.get_basic_information(select)

    assert isinstance(result, dict), 'Result is not a dict'
    if select is not None:
        assert all((x in select for x in result.keys())) and len(result.keys()) == len(select), \
            'Result does not contain expected keys.'


@pytest.mark.parametrize('id, expected_key', [
    (0, 'MCBOb25lIE5vbmUgTm9uZQ=='),
    (1, 'MSBOb25lIE5vbmUgTm9uZQ=='),
    (2, 'MiBOb25lIE5vbmUgTm9uZQ=='),
    (3, 'MyBOb25lIE5vbmUgTm9uZQ=='),
    (4, 'NCBOb25lIE5vbmUgTm9uZQ=='),
    (5, 'NSBOb25lIE5vbmUgTm9uZQ=='),
])
def test_agent_compute_key(id, expected_key):
    """Tests if method compute_key returns expected key for each agent

    Parameters
    ----------
    id : int
        Id of the agent to be searched.
    expected_key :
        Key that should be returned for given ID.
    """

    agent = Agent(id)
    result = agent.compute_key()

    assert result == expected_key, 'Result does not match with expected key'


@pytest.mark.parametrize('id, expected_key', [
    (1, 'MDAxIGFnZW50LTEgYW55IGIzNjUwZTExZWJhMmYyN2VyNGQxNjBjNjlkZTUzM2VlN2VlZDYwMTYzNmE4NWJhMjQ1NWQ1M2E5MDkyNzc0N2Y='),
    (2,
     'MDAyIGFnZW50LTIgMTcyLjE3LjAuMjAxIGIzNjUwZTExZWJhMmYyN2VyNGQxNjBjNjlkZTUzM2VlN2VlZDYwMTZmZ2E4NWJhMjQ1NWQ1M2E5MDkyNzc0N2Y='),
    (3, 'MDAzIG5jLWFnZW50IGFueSBmMzA0ZjU4MmYyNDE3YTNmZGRhZDY5ZDlhZTJiNGYzYjZlNmZkYTc4ODIyOTY2OGFmOWE2OTM0ZDQ1NGVmNDRk'),
    (4,
     'MDA0IHBlbmRpbmctYWdlbnQgYW55IDI4NTViY2Y0OTI3M2M3NTllZjViMTE2ODI5Y2M1ODJmMTUzYzZjMTk5ZGY3Njc2ZTUzZDU5Mzc4NTVmZjU5MDI='),
    (5,
     'MDA1IGFnZW50LTUgMTcyLjE3LjAuMzAwIGIzNjUwZTExZWJhMmYyN2VyNGQxNjBjNjlkZTUzM2VlN2VlZDYwMTYzNmE0MmJhMjQ1NWQ1M2E5MDkyNzc0N2Y='),
])
@patch('wazuh.core.wdb.WazuhDBConnection._send', side_effect=send_msg_to_wdb)
@patch('socket.socket.connect')
def test_agent_get_key(socket_mock, send_mock, id, expected_key):
    """Tests if method get_key returns expected key for each agent

    Parameters
    ----------
    id : int
        Id of the agent to be searched.
    expected_key :
        Key that should be returned for given ID.
    """
    agent = Agent(id)
    result = agent.get_key()

    assert result == expected_key, 'Result does not match with expected key'


@patch('wazuh.core.wdb.WazuhDBConnection._send', side_effect=send_msg_to_wdb)
@patch('socket.socket.connect')
def test_agent_get_key_ko(socket_mock, send_mock):
    """Tests if method get_key raises exception when ID is 0"""
    with pytest.raises(WazuhError, match='.* 1703 .*'):
        agent = Agent(0)
        agent.get_key()


@patch('wazuh.core.agent.OssecQueue')
@patch('wazuh.core.wdb.WazuhDBConnection._send', side_effect=send_msg_to_wdb)
@patch('socket.socket.connect')
def test_agent_restart(socket_mock, send_mock, mock_queue):
    """Tests if method restart calls other methods with correct params"""
    with patch('wazuh.core.agent.Agent.getconfig', return_value={'active-response': {'disabled': 'no'}}) as \
            mock_config:
        agent = Agent(0)
        agent.restart()

        # Assert methods are called with correct params
        mock_config.assert_called_once_with('com', 'active-response')
        mock_queue.assert_called_once()


@patch('wazuh.core.wdb.WazuhDBConnection._send', side_effect=send_msg_to_wdb)
@patch('socket.socket.connect')
def test_agent_restart_ko(socket_mock, send_mock):
    """Tests if method restart raises exception"""
    # Assert exception is raised when status of agent is not 'active'
    with patch('wazuh.core.agent.Agent.getconfig', return_value={'active-response': {'disabled': 'no'}}):
        with pytest.raises(WazuhError, match='.* 1707 .*'):
            agent = Agent(3)
            agent.restart()

    # Assert exception is raised when active-response is disabled
    with patch('wazuh.core.agent.Agent.getconfig', return_value={'active-response': {'disabled': 'yes'}}):
        with pytest.raises(WazuhException, match='.* 1750 .*'):
            agent = Agent(0)
            agent.restart()


@pytest.mark.parametrize('status', [
    'stopped', 'running'
])
@patch('wazuh.core.agent.Agent._remove_authd', return_value='Agent was successfully deleted')
@patch('wazuh.core.agent.Agent._remove_manual', return_value='Agent was successfully deleted')
def test_agent_remove(mock_remove_manual, mock_remove_authd, status):
    """Tests if method remove() works as expected

    Parameters
    ----------
    status : string
        Status to be mocked in ossec-authd.
    """

    with patch('wazuh.core.agent.get_manager_status', return_value={'ossec-authd': status}):
        agent = Agent(0)
        result = agent.remove(use_only_authd=False)
        assert result == 'Agent was successfully deleted', 'Not expected message'

        if status == 'stopped':
            mock_remove_manual.assert_called_once_with(False, False), 'Not expected params'
            mock_remove_authd.assert_not_called(), '_remove_authd should not be called'
        else:
            mock_remove_manual.assert_not_called(), '_remove_manual should not be called'
            mock_remove_authd.assert_called_once_with(False), 'Not expected params'


@patch('wazuh.core.agent.Agent._remove_authd', return_value='Agent was successfully deleted')
@patch('wazuh.core.agent.Agent._remove_manual', return_value='Agent was successfully deleted')
def test_agent_remove_ko(mock_remove_manual, mock_remove_authd):
    """Tests if method remove() raises expected exception"""
    with pytest.raises(WazuhInternalError, match='.* 1726 .*'):
        agent = Agent(0)
        agent.remove(use_only_authd=True)


@patch('wazuh.core.agent.OssecSocketJSON')
def test_agent_remove_authd(mock_ossec_socket):
    """Tests if method remove_authd() works as expected"""
    agent = Agent(0)
    agent._remove_authd(purge=True)
    mock_ossec_socket.return_value.send.assert_called_once_with(
        {"function": "remove", "arguments": {"id": str(0).zfill(3), "purge": True}})
    mock_ossec_socket.return_value.receive.assert_called_once()
    mock_ossec_socket.return_value.close.assert_called_once()


@pytest.mark.parametrize('backup, exists_backup_dir', [
    (False, False),
    (True, False),
    (True, True),
])
@patch('wazuh.core.wdb.WazuhDBConnection.delete_agents_db')
@patch('wazuh.core.agent.remove')
@patch('wazuh.core.agent.rmtree')
@patch('wazuh.core.agent.chown')
@patch('wazuh.core.agent.chmod')
@patch('wazuh.core.agent.stat')
@patch("wazuh.core.common.ossec_path", new=test_data_path)
@patch('wazuh.core.agent.path.exists')
@patch('wazuh.core.database.isfile', return_value=True)
@patch('wazuh.core.agent.path.isdir', return_value=False)
@patch('wazuh.core.agent.safe_move')
@patch('wazuh.core.agent.makedirs')
@patch('wazuh.core.agent.chmod_r')
@freeze_time('1975-01-01')
@patch("wazuh.core.common.ossec_uid", return_value=getpwnam("root"))
@patch("wazuh.core.common.ossec_gid", return_value=getgrnam("root"))
@patch('wazuh.core.wdb.WazuhDBConnection._send', side_effect=send_msg_to_wdb)
@patch('wazuh.core.wdb.WazuhDBConnection.run_wdb_command')
@patch('socket.socket.connect')
def test_agent_remove_manual(socket_mock, run_wdb_mock, send_mock, grp_mock, pwd_mock, chmod_r_mock, makedirs_mock,
                             safe_move_mock, isdir_mock, isfile_mock, exists_mock, stat_mock, chmod_mock,
                             chown_mock, rmtree_mock, remove_mock, mock_delete_agents, backup, exists_backup_dir):
    """Test the _remove_manual function

    Parameters
    ----------
    backup : bool
        Create backup before removing the agent.
    """
    client_keys_text = '\n'.join([f'{str(row["id"]).zfill(3)} {row["name"]} {row["register_ip"]} {row["internal_key"]}'
                                  for row in test_data.global_db.execute(
            'select id, name, register_ip, internal_key from agent where id > 0')])

    with patch('wazuh.core.agent.open', mock_open(read_data=client_keys_text)) as m:
        if exists_backup_dir:
            exists_mock.side_effect = [True, True, True] + [False] * 10
        else:
            exists_mock.side_effect = lambda x: not (common.backup_path in x)
        Agent('001')._remove_manual(backup=backup)

        m.assert_any_call(common.client_keys)
        m.assert_any_call(common.client_keys + '.tmp', 'w')
        stat_mock.assert_called_once_with(common.client_keys)
        chown_mock.assert_called_once_with(common.client_keys + '.tmp', common.ossec_uid(), common.ossec_gid())
        mock_delete_agents.assert_called_once_with(['001'])
        run_wdb_mock.assert_called_once_with('global sql DELETE FROM belongs WHERE id_agent = 001')
        remove_mock.assert_any_call(os.path.join(common.ossec_path, 'queue/rids/001'))

        # make sure the mock is called with a string according to a non-backup path
        exists_mock.assert_any_call('{0}/queue/agent-info/agent-1-any'.format(test_data_path))
        safe_move_mock.assert_called_with(common.client_keys + '.tmp', common.client_keys, permissions=0o640)
        if backup:
            if exists_backup_dir:
                backup_path = os.path.join(common.backup_path, f'agents/1975/Jan/01/001-agent-1-any-002')
            else:
                backup_path = os.path.join(common.backup_path, f'agents/1975/Jan/01/001-agent-1-any')
            makedirs_mock.assert_called_once_with(backup_path)
            chmod_r_mock.assert_called_once_with(backup_path, 0o750)


@pytest.mark.parametrize("authd_status", [
    'running',
    'stopped'
])
@pytest.mark.parametrize("ip, id, key, force", [
    ('192.168.0.0', None, None, -1),
    ('192.168.0.0/28', '002', None, -1),
    ('any', '002', 'WMPlw93l2PnwQMN', -1),
    ('any', '003', 'WMPlw93l2PnwQMN', 1),
])
@patch('wazuh.core.agent.Agent._add_manual')
@patch('wazuh.core.agent.Agent._add_authd')
def test_agent_add(mock_add_authd, mock_add_manual, authd_status, ip, id, key, force):
    """Test method _add() call other functions with correct params.

    Parameters
    ----------
    authd_status : str
        Status to be returned when calling get_manager_status().
    ip : str
        IP of the new agent. It can be an IP, IP/NET or ANY.
    id : str
        ID of the new agent.
    key : str
        Key of the new agent.
    force : int
        Remove old agents with same IP if disconnected since <force> seconds.
    """
    agent = Agent(1, use_only_authd=False)

    with patch('wazuh.core.agent.get_manager_status', return_value={'ossec-authd': authd_status}):
        agent._add('test_name', ip, id=id, key=key, force=force)

    if authd_status == 'running':
        mock_add_authd.assert_called_once_with('test_name', ip, id, key, force)
    else:
        mock_add_manual.assert_called_once_with('test_name', ip, id, key, force)


@patch('wazuh.core.agent.get_manager_status', return_value={'ossec-authd': 'stopped'})
def test_agent_add_ko(mock_maganer_status):
    """Test if _add() method raises expected exception."""
    agent = Agent(1)

    with pytest.raises(WazuhError, match='.* 1706 .*'):
        agent._add('test_name', 'http://jaosdf', use_only_authd=True)

    with pytest.raises(WazuhError, match='.* 1706 .*'):
        agent._add('test_name', '1111', use_only_authd=True)

    with pytest.raises(WazuhInternalError, match='.* 1726 .*'):
        agent._add('test_name', '192.168.0.0', use_only_authd=True)


@pytest.mark.parametrize("name, ip, id, key", [
    ('test_agent', '172.19.0.100', None, None),
    ('test_agent', '172.19.0.100', '002', 'MDAyIHdpbmRvd3MtYWdlbnQyIGFueSAzNDA2MjgyMjEwYmUwOWVlMWViNDAyZTYyODZmNWQ2O'
                                          'TE5MjBkODNjNTVjZDE5N2YyMzk3NzA0YWRhNjg1YzQz')
])
@patch('wazuh.core.agent.OssecSocketJSON')
def test_agent_add_authd(mock_ossec_socket, name, ip, id, key):
    """Tests if method _add_authd() works as expected

    Parameters
    ----------
    name : str
        Name of the new agent.
    ip : str
         IP of the new agent. It can be an IP, IP/NET or ANY.
    id : str
        ID of the new agent.
    key : str
         Key of the new agent.
    """
    agent = Agent(id)
    agent._add_authd(name, ip, id, key)

    mock_ossec_socket.return_value.receive.assert_called_once()
    mock_ossec_socket.return_value.close.assert_called_once()
    if id and key:
        mock_ossec_socket.return_value.send.assert_called_once_with(
            {"function": "add", "arguments": {"name": name, "ip": ip, "id": id, "key": key, "force": -1}})
    else:
        mock_ossec_socket.return_value.send.assert_called_once_with(
            {"function": "add", "arguments": {"name": name, "ip": ip, "force": -1}})


@pytest.mark.parametrize("mocked_exception, expected_exception", [
    (None, None),
    (WazuhError(9008, cmd_error=True), ".* 1705 .*"),
    (WazuhError(9007, cmd_error=True), ".* 1706 .*"),
    (WazuhError(9012, cmd_error=True), ".* 1708 .*"),
    (WazuhError(9000, cmd_error=True), ".* None")
])
@patch('wazuh.core.agent.OssecSocketJSON')
def test_agent_add_authd_ko(mock_ossec_socket, mocked_exception, expected_exception):
    """Tests if method _add_authd() raises expected exception"""
    agent = Agent('001')

    if not mocked_exception:
        with pytest.raises(WazuhError, match=".* 1709 .*"):
            agent._add_authd('test_add', '192.168.0.1', '2', 'adsiojew')
    else:
        mock_ossec_socket.return_value.receive.side_effect = mocked_exception
        with pytest.raises(WazuhError, match=expected_exception):
            agent._add_authd('test_add', '192.168.0.1')


@pytest.mark.parametrize("ip, id, key, force", [
    ('192.168.0.0', '002', None, -1),
    ('192.168.0.0/28', '002', None, -1),
    ('any', '002', 'WMPlw93l2PnwQMN', -1),
    ('any', '003', 'WMPlw93l2PnwQMN', 1),
])
@patch('wazuh.core.agent.safe_move')
@patch('wazuh.core.agent.copyfile')
@patch('wazuh.core.common.ossec_uid')
@patch('wazuh.core.common.ossec_gid')
@patch('wazuh.core.agent.chown')
@patch('wazuh.core.agent.chmod')
@patch('wazuh.core.agent.stat')
@patch('wazuh.core.agent.fcntl.lockf')
@patch('wazuh.core.wdb.WazuhDBConnection._send', side_effect=send_msg_to_wdb)
@patch('socket.socket.connect')
def test_agent_add_manual(socket_mock, mock_send, mock_lockf, mock_stat, mock_chmod, mock_chown, mock_ossec_gid,
                          mosck_ossec_uid, mock_copyfile, mock_safe_move, ip, id, key, force):
    """Tests if method _add_manual() works as expected"""
    key = 'MDAyIHdpbmRvd3MtYWdlbnQyIGFueSAzNDA2MjgyMjEwYmUwOWVlMWViNDAyZTYyODZmNWQ2OTE5' \
          'MjBkODNjNTVjZDE5N2YyMzk3NzA0YWRhNjg1YzQz'
    client_keys_text = f'001 windows-agent any {key}\n \n002 #name '

    with patch('wazuh.core.agent.open', mock_open(read_data=client_keys_text)) as m:
        agent = Agent(1)

        agent._add_manual('test_agent', ip=ip, id=id, key=key, force=force)

        assert agent.id == id, 'ID should has been updated.'
        calls = [call('global sql select count(*) from agent where (id = 0)'),
                 call('global sql select name from agent where (id = 0) limit 1 offset 0')]

        mock_send.assert_has_calls(calls)
        mock_chown.assert_called_once_with('{0}.tmp'.format(common.client_keys), ANY, ANY)
        mock_chmod.assert_called_once_with('{0}.tmp'.format(common.client_keys), ANY)
        mock_copyfile.assert_called_once_with(common.client_keys, '{0}.tmp'.format(common.client_keys))
        mock_safe_move.assert_called_once_with('{0}.tmp'.format(common.client_keys), common.client_keys,
                                               permissions=ANY)


@patch('wazuh.core.agent.copyfile')
@patch('wazuh.core.common.ossec_uid')
@patch('wazuh.core.common.ossec_gid')
@patch('wazuh.core.agent.chown')
@patch('wazuh.core.agent.chmod')
@patch('wazuh.core.agent.stat')
@patch('wazuh.core.agent.fcntl.lockf')
def test_agent_add_manual_ko(mock_lockf, mock_stat, mock_chmod, mock_chown, mock_ossec_gid, mosck_ossec_uid,
                             mock_copyfile):
    """Tests if method _add_manual() raises expected exceptions"""
    key = 'MDAyIHdpbmRvd3MtYWdlbnQyIGFueSAzNDA2MjgyMjEwYmUwOWVlMWViNDAyZTYyODZmNWQ2OTE5' \
          'MjBkODNjNTVjZDE5N2YyMzk3NzA0YWRhNjg1YzQz'
    client_keys_text = f'001 windows-agent 192.168.0.1 {key}\n#\n'

    with pytest.raises(WazuhError, match=".* 1709 .*"):
        agent = Agent(1)
        agent._add_manual('test_agent', '172.19.0.100', key='j3921n19')

    # Adding agent with the name of the manager
    with patch('wazuh.core.wdb.WazuhDBConnection._send', side_effect=send_msg_to_wdb):
        with patch('socket.socket.connect'):
            with patch('wazuh.core.agent.open', mock_open(read_data=client_keys_text)):
                with pytest.raises(WazuhError, match=".* 1705 .*"):
                    agent = Agent(1)
                    agent._add_manual('master', '172.19.0.100')

                with patch('wazuh.core.agent.fcntl.lockf'):
                    # ID already exists
                    with pytest.raises(WazuhError, match=".* 1708 .*"):
                        agent = Agent(1)
                        agent._add_manual('test_agent', '172.19.0.100', id='001')

                    # Name already exists
                    with pytest.raises(WazuhError, match=".* 1705 .*"):
                        agent = Agent(1)
                        agent._add_manual('windows-agent', '172.19.0.100')

                    # IP already assigned
                    with pytest.raises(WazuhError, match=".* 1706 .*"):
                        agent = Agent(1)
                        agent._add_manual('test_agent', '192.168.0.1')

                    with pytest.raises(WazuhError, match=".* 1725 .*"):
                        agent._add_manual('test_agent', '172.19.0.100')

                    with patch('wazuh.core.agent.Agent.remove') as mock_remove:
                        # IP already exists and force
                        with pytest.raises(WazuhError, match=".* 1725 .*"):
                            agent = Agent(1)
                            agent._add_manual('test_agent', '192.168.0.1', force=0)
                        mock_remove.assert_called_once_with(backup=True)

                    with patch('wazuh.core.agent.Agent.check_if_delete_agent', return_value=False):
                        # IP already exists and force
                        with pytest.raises(WazuhError, match=".* 1706 .*"):
                            agent = Agent(1)
                            agent._add_manual('test_agent', '192.168.0.1', force=1)

                        # Name already exists and force
                        with pytest.raises(WazuhError, match=".* 1705 .*"):
                            agent = Agent(1)
                            agent._add_manual('windows-agent', '172.19.0.100', force=1)


@patch('wazuh.core.agent.path.exists', return_value=True)
@patch('wazuh.core.common.shared_path', new=os.path.join(test_data_path, 'etc', 'shared'))
@patch('wazuh.core.common.backup_path', new=os.path.join(test_data_path, 'backup'))
@patch('wazuh.core.agent.safe_move')
@patch('wazuh.core.agent.time', return_value=0)
@patch('wazuh.core.agent.Agent._remove_manual', return_value='Agent was successfully deleted')
def test_agent_delete_single_group(mock_remove_manual, mock_time, mock_safe_move, mock_exists):
    """Tests if method delete_single_group() works as expected"""

    agent = Agent(0)
    result = agent.delete_single_group('001')

    assert isinstance(result, dict), 'Result is not a dict'
    assert result['message'] == "Group '001' deleted.", 'Not expected message'
    mock_safe_move.assert_called_once_with(os.path.join(common.shared_path, '001'),
                                           os.path.join(common.backup_path, 'groups', '001_0'),
                                           permissions=0o660), 'Safe_move not called with expected params'


@pytest.mark.parametrize("agent_id, expected_result", [
    (0, 'Ubuntu'),
    (7, 'Windows'),
])
@patch('wazuh.core.wdb.WazuhDBConnection._send', side_effect=send_msg_to_wdb)
@patch('socket.socket.connect')
def test_agent_get_agent_os_name(socket_mock, send_mock, agent_id, expected_result):
    """Tests if method get_agent_os_name() returns expected value

    Parameters
    ----------
    agent_id : int
        ID of the agent to return the attribute from.
    expected_result : str
        Expected value to be obtained.
    """
    agent = Agent(agent_id)
    result = agent.get_agent_os_name()
    assert result == expected_result


@patch('wazuh.core.wdb.WazuhDBConnection._send', side_effect=send_msg_to_wdb)
@patch('socket.socket.connect')
def test_agent_get_agent_os_name_ko(socket_mock, send_mock):
    """Tests if method get_agent_os_name() returns expected value when there is no attribute in the DB"""
    agent = Agent(4)
    assert 'null' == agent.get_agent_os_name()


@patch('wazuh.core.wdb.WazuhDBConnection._send', side_effect=send_msg_to_wdb)
@patch('socket.socket.connect')
def test_agent_get_agents_overview_default(socket_mock, send_mock):
    """Test to get all agents using default parameters"""

    agents = Agent.get_agents_overview()

    # check number of agents
    assert agents['totalItems'] == 9
    # check the return dictionary has all necessary fields

    for agent in agents['items']:
        # check no values are returned as None
        check_agent(test_data, agent)


@pytest.mark.parametrize("select, status, older_than, offset", [
    ({'id', 'dateAdd'}, 'all', None, 0),
    ({'id', 'ip', 'registerIP'}, 'all', None, 1),
    ({'id', 'registerIP'}, 'all', None, 1),
    ({'id', 'ip', 'lastKeepAlive'}, 'active', None, 0),
    ({'id', 'ip', 'lastKeepAlive'}, 'disconnected', None, 1),
    ({'id', 'ip', 'lastKeepAlive'}, 'disconnected', '1s', 1),
    ({'id', 'ip', 'lastKeepAlive'}, 'disconnected', '2h', 0),
    ({'id', 'ip', 'lastKeepAlive'}, 'all', '15m', 2),
    ({'id', 'ip', 'lastKeepAlive'}, 'active', '15m', 0),
    ({'id', 'ip', 'lastKeepAlive'}, 'pending', '15m', 1),
    ({'id', 'ip', 'lastKeepAlive'}, ['active', 'pending'], '15m', 1)
])
@patch('wazuh.core.wdb.WazuhDBConnection._send', side_effect=send_msg_to_wdb)
@patch('socket.socket.connect')
def test_agent_get_agents_overview_select(socket_mock, send_mock, select, status, older_than, offset):
    """Test get_agents_overview function with multiple select parameters

    Parameters
    ----------
    select : set
        Select fields to return.
    status : str
        Filter agents with this status.
    older_than : str
        Filter agents with this value.
    offset : int
        First item to return.
    """
    agents = Agent.get_agents_overview(select=select, filters={'status': status, 'older_than': older_than},
                                       offset=offset)
    assert all(map(lambda x: x.keys() == select, agents['items']))


@pytest.mark.parametrize("search, totalItems", [
    ({'value': 'any', 'negation': 0}, 3),
    ({'value': 'any', 'negation': 1}, 6),
    ({'value': '202', 'negation': 0}, 1),
    ({'value': '202', 'negation': 1}, 8),
    ({'value': 'master', 'negation': 1}, 2)
])
@patch('wazuh.core.wdb.WazuhDBConnection._send', side_effect=send_msg_to_wdb)
@patch('socket.socket.connect')
def test_agent_get_agents_overview_search(socket_mock, send_mock, search, totalItems):
    """Test searching by IP and Register IP

    Parameters
    ----------
    search : dict
        Select fields to return.
    totalItems : int
        Expected number of items to be returned.
    """
    agents = Agent.get_agents_overview(search=search)
    assert len(agents['items']) == totalItems


@pytest.mark.parametrize("query, totalItems", [
    ("ip=172.17.0.201", 1),
    ("ip=172.17.0.202", 1),
    ("ip=172.17.0.202;registerIP=any", 1),
    ("status=disconnected;lastKeepAlive>34m", 1),
    ("(status=active,status=pending);lastKeepAlive>5m", 4)
])
@patch('wazuh.core.wdb.WazuhDBConnection._send', side_effect=send_msg_to_wdb)
@patch('socket.socket.connect')
def test_agent_get_agents_overview_query(socket_mock, send_mock, query, totalItems):
    """

    Parameters
    ----------
    query : str
        Defines query to filter in DB.
    totalItems : int
        Expected number of items to be returned.
    """
    agents = Agent.get_agents_overview(q=query)
    assert len(agents['items']) == totalItems


@pytest.mark.parametrize("status, older_than, totalItems, exception", [
    ('active', '9m', 4, None),
    ('all', '1s', 8, None),
    ('never_connected', '30m', 1, None),
    (55, '30m', 0, 1729)
])
@patch('wazuh.core.wdb.WazuhDBConnection._send', side_effect=send_msg_to_wdb)
@patch('socket.socket.connect')
def test_agent_get_agents_overview_status_olderthan(socket_mock, send_mock, status, older_than, totalItems, exception):
    """Test filtering by status

    Parameters
    ----------
    status : str
        Filter agents with this status.
    older_than : str
        Filter agents with this value.
    totalItems : int
        Expected number of items to be returned.
    exception : int
        Error code of expected exception.
    """
    kwargs = {'filters': {'status': status, 'older_than': older_than},
              'select': {'name', 'id', 'status', 'lastKeepAlive', 'dateAdd'}}

    if exception is None:
        agents = Agent.get_agents_overview(**kwargs)
        assert agents['totalItems'] == totalItems
    else:
        with pytest.raises(WazuhException, match=f'.* {exception} .*'):
            Agent.get_agents_overview(**kwargs)


@pytest.mark.parametrize("sort, first_id", [
    ({'fields': ['dateAdd'], 'order': 'asc'}, '000'),
    ({'fields': ['dateAdd'], 'order': 'desc'}, '004')
])
@patch('wazuh.core.wdb.WazuhDBConnection._send', side_effect=send_msg_to_wdb)
@patch('socket.socket.connect')
def test_agent_get_agents_overview_sort(socket_mock, send_mock, sort, first_id):
    """Test sorting.

    Parameters
    ----------
    sort : dict
        Sorts the items. Format: {"fields":["field1","field2"],"order":"asc|desc"}.
    first_id : str
        First expected ID.
    """
    agents = Agent.get_agents_overview(sort=sort, select={'dateAdd'})
    assert agents['items'][0]['id'] == first_id


@pytest.mark.parametrize("agent_id, group_id, force, replace, replace_list", [
    ('002', 'test_group', False, False, None),
    ('002', 'test_group', True, False, None),
    ('002', 'test_group', False, True, ['default']),
])
@patch('wazuh.core.common.groups_path', new=test_data_path)
@patch('wazuh.core.common.shared_path', new=test_data_path)
@patch('wazuh.core.wdb.WazuhDBConnection._send', side_effect=send_msg_to_wdb)
@patch('socket.socket.connect')
def test_agent_add_group_to_agent(socket_mock, send_mock, agent_id, group_id, force, replace, replace_list):
    """Test if add_group_to_agent() works as expected when adding an existing group to agent

    Parameters
    ----------
    agent_id : str
        Id of the agent to be searched.
    group_id : str
        Name of the group to be added.
    force : bool
        Do not check if agent exists.
    replace : bool
        Whether to append new group to current agent's group or replace it.
    replace_list : list
        List of Group names that can be replaced.
    """
    try:
        # Create the file 'group_id'
        with open(os.path.join(test_data_path, group_id), 'w+'):
            pass
        # Create the file 'agent_id'
        with open(os.path.join(test_data_path, agent_id), 'w+') as f:
            f.write('default')

        with patch('sqlite3.connect') as mock_db:
            mock_db.return_value = test_data.global_db

            # Run the method with different options
            result = Agent.add_group_to_agent(group_id, agent_id, force, replace, replace_list)
            assert result == f'Agent {agent_id} assigned to {group_id}', 'Result is not the expected one'

            with open(os.path.join(test_data_path, agent_id), 'r') as f:
                agent_groups = f.readline().split(',')
                assert group_id in agent_groups, f'{group_id} should be in file {agent_id} but it is not'
                if replace:
                    assert 'default' not in agent_groups, '"default" group should not be within agent groups'
                else:
                    assert 'default' in agent_groups, '"default" group should be within agent groups'

    finally:
        # Remove created files in the test
        os.remove(os.path.join(test_data_path, group_id))
        os.remove(os.path.join(test_data_path, agent_id))


@patch('wazuh.core.common.groups_path', new=os.path.join(test_data_path, 'etc', 'shared'))
@patch('wazuh.core.common.shared_path', new=os.path.join(test_data_path, 'etc', 'shared'))
@patch('wazuh.core.wdb.WazuhDBConnection._send', side_effect=send_msg_to_wdb)
@patch('socket.socket.connect')
def test_agent_add_group_to_agent_ko(socket_mock, send_mock):
    """Test if add_group_to_agent() raises expected exceptions"""
    # Master cannot be added to a conf group
    with pytest.raises(WazuhError, match='.* 1703 .*'):
        Agent.add_group_to_agent('test_group', '000')

    # Group does not exists
    with pytest.raises(WazuhResourceNotFound, match='.* 1710 .*'):
        Agent.add_group_to_agent('test_group', '002')

    with patch('os.path.exists', return_value=True):
        # Agent status is never_connected
        with pytest.raises(WazuhError, match='.* 1753 .*'):
            Agent.add_group_to_agent('test_group', '003')

        # Agent file does not exists
        with pytest.raises(WazuhInternalError, match='.* 1005 .*'):
            Agent.add_group_to_agent('test_group', '002')

        with patch('builtins.open', mock_open(read_data='default')):
            # Group cannot be replaced because it is not in replace_list (not enough permissions in rbac)
            with pytest.raises(WazuhError, match='.* 1752 .*'):
                Agent.add_group_to_agent('test_group', '002', replace=True, replace_list=['other'])

            # The group already belongs to the agent
            with pytest.raises(WazuhError, match='.* 1751 .*'):
                Agent.add_group_to_agent('default', '002')

            with patch('wazuh.core.common.max_groups_per_multigroup', new=0):
                # Multigroup limit exceeded.
                with pytest.raises(WazuhError, match='.* 1737 .*'):
                    Agent.add_group_to_agent('test_group', '002')


@pytest.mark.parametrize("agent_id, seconds, expected_result", [
    ('002', 10, True),
    ('002', 700, False)
])
@patch('wazuh.core.wdb.WazuhDBConnection._send', side_effect=send_msg_to_wdb)
@patch('socket.socket.connect')
def test_agent_check_if_delete_agent(socket_mock, send_mock, agent_id, seconds, expected_result):
    """Test if check_if_delete_agent() returns True when time from last connection is greater than <seconds>

    Parameters
    ----------
    agent_id : str
        Id of the agent to be searched.
    seconds : int
        Number of seconds.
    expected_result : bool
        Result that check_if_delete_agent() should return with given params.
    """
    result = Agent.check_if_delete_agent(agent_id, seconds)
    assert result == expected_result, f'Result is {result} but should be {expected_result}'


@patch("wazuh.core.agent.Agent.get_basic_information")
def test_agent_check_if_delete_agent_ko(mock_agent):
    """Test if check_if_delete_agent() returns True when lastKeepAlive == 0 or not instance of datetime"""
    mock_agent.return_value = {'lastKeepAlive': 0}
    result = Agent.check_if_delete_agent(0, 700)
    assert result, f'Result is {result} but should be True'

    mock_agent.return_value = {'lastKeepAlive': '2000-01-01 00:00:00'}
    result = Agent.check_if_delete_agent(0, 700)
    assert result, f'Result is {result} but should be True'


@pytest.mark.parametrize("group_exists", [
    True,
    False,
])
def test_agent_group_exists(group_exists):
    """Test if group_exists() returns True when time from last connection is greater than <seconds>

    Parameters
    ----------
    group_exists : bool
        Expected result
    """
    with patch('os.path.exists', return_value=group_exists):
        result = Agent.group_exists('default')
        assert result == group_exists, f'Group exists should return {group_exists}'


def test_agent_group_exists_ko():
    """Test if group_exists() raises exception when the name isn't valid"""
    with pytest.raises(WazuhError, match='.* 1722 .*'):
        Agent.group_exists('default**')


@pytest.mark.parametrize("group_exists", [
    True,
    False,
])
@patch('builtins.open', mock_open(read_data='default'))
def test_agent_get_agents_group_file(group_exists):
    """Test if get_agents_group_file() returns the group of the agent.

    Parameters
    ----------
    group_exists : bool
        If group should be returned.
    """
    with patch('os.path.exists', return_value=group_exists):
        result = Agent.get_agents_group_file('002')
        if group_exists:
            assert result == 'default', 'Group "default" should be returned.'
        else:
            assert result == '', 'No group should be returned.'


@patch('builtins.open')
@patch('wazuh.core.common.ossec_uid')
@patch('wazuh.core.common.ossec_gid')
@patch('wazuh.core.agent.chown')
@patch('wazuh.core.agent.chmod')
def test_agent_set_agent_group_file(mock_chmod, mock_chown, mock_gid, mock_uid, mock_open):
    """Test if set_agent_group_file() set the group_id in the agent"""
    Agent.set_agent_group_file('002', 'test_group')

    # Assert methods are called with expected params
    mock_open.assert_called_once_with(os.path.join(common.groups_path, '002'), 'w')
    mock_chown.assert_called_once()
    mock_chmod.assert_called_once_with(os.path.join(common.groups_path, '002'), 0o660)


def test_agent_set_agent_group_file_ko():
    """Test if set_agent_group_file() raises expected exception"""
    with pytest.raises(WazuhInternalError, match='.* 1005 .*'):
        Agent.set_agent_group_file('002', 'test_group')


@pytest.mark.parametrize('groups, expected_result', [
    ('default0,default1,default2,default3', True),
    ('default0,default1', False),
    ('', False)
])
@patch('wazuh.core.common.max_groups_per_multigroup', new=3)
def test_agent_check_multigroup_limit(groups, expected_result):
    """Test if check_multigroup_limit() returns True when limit of groups is reached

    Parameters
    ----------
    groups : str
        Groups to which the agent belongs.
    expected_result : bool
        Expected result.
    """
    with patch('wazuh.core.agent.Agent.get_agents_group_file', return_value=groups):
        result = Agent.check_multigroup_limit('002')
        assert result == expected_result, f'check_multigroup_limit returns {result} but should return {expected_result}'


@pytest.mark.parametrize('agent_id, group_id, force, previous_groups, set_default', [
    ('002', 'test_group', False, 'default,test_group,another_test', False),
    ('002', 'test_group', True, 'default,test_group,another_test', False),
    ('002', 'test_group', False, 'test_group', True),
    ('002', 'test_group', False, 'test_group,another_test', False)
])
@patch('wazuh.core.common.groups_path', new=test_data_path)
@patch('wazuh.core.common.shared_path', new=test_data_path)
@patch('wazuh.core.wdb.WazuhDBConnection._send', side_effect=send_msg_to_wdb)
@patch('socket.socket.connect')
def test_agent_unset_single_group_agent(socket_mock, send_mock, agent_id, group_id, force, previous_groups,
                                        set_default):
    """Test if unset_single_group_agent() returns expected message and removes group from agent

    Parameters
    ----------
    agent_id : str
        Id of the agent.
    group_id : str
        Name of the group.
    force : bool
        Do not check if agent or group exists.
    previous_groups : str
        Groups to which the agent belongs.
    set_default : bool
        The agent belongs to 'default' group.
    """
    try:
        # Create the file 'group_id'
        with open(os.path.join(test_data_path, group_id), 'w+'):
            pass
        # Create the file 'agent_id'
        with open(os.path.join(test_data_path, agent_id), 'w+') as f:
            f.write(previous_groups)

        with patch('sqlite3.connect') as mock_db:
            mock_db.return_value = test_data.global_db

            result = Agent.unset_single_group_agent(agent_id, group_id, force)
            # Assert message is as expected
            assert result == f"Agent '{agent_id}' removed from '{group_id}'." + \
                   (" Agent reassigned to group default." if set_default else ""), 'Result message not as expected.'

            # Check that the agent groups file has been updated.
            with open(os.path.join(test_data_path, agent_id), 'r') as f:
                agent_groups = f.readline().split(',')
                if set_default:
                    assert 'default' in agent_groups
                else:
                    assert group_id not in agent_groups, f'{group_id} should not be in file {agent_id}'

    finally:
        # Remove created files in the test
        os.remove(os.path.join(test_data_path, group_id))
        os.remove(os.path.join(test_data_path, agent_id))


@patch('wazuh.core.common.groups_path', new=os.path.join(test_data_path, 'etc', 'shared'))
@patch('wazuh.core.common.shared_path', new=os.path.join(test_data_path, 'etc', 'shared'))
@patch('wazuh.core.wdb.WazuhDBConnection._send', side_effect=send_msg_to_wdb)
@patch('socket.socket.connect')
def test_agent_unset_single_group_agent_ko(socket_mock, send_mock):
    """Test if unset_single_group_agent() raises expected exceptions"""
    # Master cannot be added to a conf group
    with pytest.raises(WazuhError, match='.* 1703 .*'):
        Agent.unset_single_group_agent('000', 'test_group')

    # Group does not exists
    with pytest.raises(WazuhResourceNotFound, match='.* 1710 .*'):
        Agent.unset_single_group_agent('002', 'test_group')

    with patch('os.path.exists', return_value=True):
        with patch('wazuh.core.agent.Agent.get_agents_group_file', return_value='new_group,new_group2'):
            # Group_id is not within group_list
            with pytest.raises(WazuhError, match='.* 1734 .*'):
                Agent.unset_single_group_agent('002', 'test_group')

        with patch('wazuh.core.agent.Agent.get_agents_group_file', return_value='default'):
            # Agent file does not exists
            with pytest.raises(WazuhError, match='.* 1745 .*'):
                Agent.unset_single_group_agent('002', 'default')

<<<<<<< HEAD


=======
>>>>>>> 6446f950
@patch('wazuh.core.configuration.OssecSocket')
@patch('wazuh.core.wdb.WazuhDBConnection._send', side_effect=send_msg_to_wdb)
@patch('socket.socket.connect')
def test_agent_getconfig(socket_mock, send_mock, mock_ossec_socket):
    """Test getconfig method returns expected message."""
    agent = Agent('001')
    mock_ossec_socket.return_value.receive.return_value = b'ok {"test": "conf"}'
    result = agent.getconfig('com', 'active-response')
    assert result == {"test": "conf"}, 'Result message is not as expected.'


@patch('wazuh.core.configuration.OssecSocket')
@patch('wazuh.core.wdb.WazuhDBConnection._send', side_effect=send_msg_to_wdb)
@patch('socket.socket.connect')
def test_agent_getconfig_ko(socket_mock, send_mock, mock_ossec_socket):
    """Test getconfig method raises expected exceptions."""
    # Agent version is null
    agent = Agent('004')
    with pytest.raises(WazuhInternalError, match=".* 1015 .*"):
        agent.getconfig('com', 'active-response')

    # Agent Wazuh version is lower than v3.7.0
    agent = Agent('002')
    with pytest.raises(WazuhInternalError, match=".* 1735 .*"):
        agent.getconfig('com', 'active-response')


@pytest.mark.parametrize('last_keep_alive, pending, expected_status', [
    (10, False, 'active'),
    (1900, False, 'disconnected'),
    (10, True, 'pending'),
])
def test_calculate_status(last_keep_alive, pending, expected_status):
    """Test calculate_status returns expected status according to last_keep_alive.

    Parameters
    ----------
    last_keep_alive : int
        Seconds since last connection.
    pending : bool
        Return pending if status is not disconnected.
    expected_status : str
        Expected status to be returned.
    """
    result = calculate_status(int(time()) - last_keep_alive, pending)
    assert result == expected_status, 'Result message is not as expected.'


@patch('wazuh.core.agent.OssecQueue')
def test_send_restart_command(mock_ossec_queue):
    """Test that restart_command calls send_msg_to_agent with correct params"""
    send_restart_command('001')
    mock_ossec_queue.return_value.send_msg_to_agent.assert_called_once_with(ANY, '001')


@patch('wazuh.core.wdb.WazuhDBConnection._send', side_effect=send_msg_to_wdb)
@patch('socket.socket.connect')
def test_get_agents_info(socket_mock, send_mock):
    """Test that get_agents_info() returns expected agent IDs"""
    expected_result = {'005', '003', '008', '000', '004', '001', '006', '002', '007'}

    result = get_agents_info()
    assert result == expected_result


@patch('wazuh.core.wdb.WazuhDBConnection._send', side_effect=send_msg_to_wdb)
@patch('socket.socket.connect')
def test_get_groups(socket_mock, send_mock):
    """Test that get_groups() returns expected agent groups"""
    expected_result = {'group-1', 'group-2'}

    result = get_groups()
    assert result == expected_result


@pytest.mark.parametrize('group, expected_agents', [
    ('group-1', {'000'}),
    ('group-2', {'001'}),
    ('*', {'006', '008', '000', '002', '005', '007', '001'})
])
@patch('wazuh.core.wdb.WazuhDBConnection._send', side_effect=send_msg_to_wdb)
@patch('socket.socket.connect')
def test_expand_group(socket_mock, send_mock, group, expected_agents):
    """Test that expand_group() returns expected agent IDs

    Parameters
    ----------
    group : str
        Name of the group to be expanded
    expected_agents : set
        Expected agent IDs for the selected group
    """
    result = expand_group(group)
    assert result == expected_agents


@pytest.mark.parametrize('agent_id, expected_exception', [
    ('001', 1746),
    ('006', 1701),
    ('001', 1747),
    ('001', 1748),
])
@patch('wazuh.core.wdb.WazuhDBConnection.delete_agents_db')
@patch('wazuh.core.agent.remove')
@patch('wazuh.core.agent.rmtree')
@patch('wazuh.core.agent.chown')
@patch('wazuh.core.agent.chmod')
@patch('wazuh.core.agent.stat')
@patch("wazuh.core.common.client_keys", new=os.path.join(test_data_path, 'etc', 'client.keys'))
@patch('wazuh.core.agent.path.isdir', return_value=True)
@patch('wazuh.core.agent.makedirs')
@patch('wazuh.core.agent.chmod_r')
@freeze_time('1975-01-01')
@patch("wazuh.core.common.ossec_uid", return_value=getpwnam("root"))
@patch("wazuh.core.common.ossec_gid", return_value=getgrnam("root"))
@patch('wazuh.core.wdb.WazuhDBConnection._send', side_effect=send_msg_to_wdb)
@patch('socket.socket.connect')
def test_agent_remove_manual_ko(socket_mock, send_mock, grp_mock, pwd_mock, chmod_r_mock, makedirs_mock, isdir_mock,
                                stat_mock, chmod_mock, chown_mock, rmtree_mock, remove_mock, delete_mock, agent_id,
                                expected_exception):
    """Test the _remove_manual function error cases.

    Parameters
    ----------
    agent_id : str
        Id of the agent to be searched.
    expected_exception : int
        Error code that is expected.
    """

    def check_exception(client_keys):
        with patch('wazuh.core.agent.open', mock_open(read_data=client_keys)) as m:
            with pytest.raises(WazuhException, match=f".* {expected_exception} .*"):
                Agent(agent_id)._remove_manual()

    client_keys_text = '\n'.join([f'{str(row["id"]).zfill(3) if expected_exception != 1701 else "100"} '
                                  f'{row["name"]} '
                                  f'{row["register_ip"]} '
                                  f'{row["internal_key"] + "" if expected_exception != 1746 else " random"}' for row
                                  in
                                  test_data.global_db.execute(
                                      'select id, name, register_ip, internal_key from agent where id > 0')])

    rmtree_mock.side_effect = Exception("Boom!")

    if expected_exception == 1747:
        check_exception(client_keys_text)
    else:
        with patch('wazuh.core.wdb.WazuhDBConnection.run_wdb_command'):
            check_exception(client_keys_text)

    if expected_exception == 1746:
        remove_mock.assert_any_call('{0}/etc/client.keys.tmp'.format(test_data_path))


@pytest.mark.parametrize('system_resources, permitted_resources, filters, expected_result', [
    ({'001', '002', '003', '004'}, ['001', '002', '005', '006'], None,
     {'filters': {'rbac_ids': ['004', '003']}, 'rbac_negate': True}),
    ({'001'}, ['002', '005', '006'], None,
     {'filters': {'rbac_ids': ['001']}, 'rbac_negate': True}),
    ({'group1', 'group3', 'group4'}, ['group1', 'group2', 'group5', 'group6'], None,
     {'filters': {'rbac_ids': ['group3', 'group4']}, 'rbac_negate': True}),
    ({'group1', 'group2', 'group3', 'group4', 'group5', 'group6'}, ['group1'], {'testing': 'first'},
     {'filters': {'rbac_ids': {'group1'}, 'testing': 'first'}, 'rbac_negate': False})
])
def test_get_rbac_filters(system_resources, permitted_resources, filters, expected_result):
    """Check that the function get_rbac_filters calculates correctly the list of allowed or denied

    Parameters
    ----------
    system_resources : str
        Id of the agent to be searched.
    permitted_resources : int
        Error code that is expected.
    """
    result = get_rbac_filters(system_resources=system_resources,
                              permitted_resources=permitted_resources, filters=filters)
    result['filters']['rbac_ids'] = set(result['filters']['rbac_ids'])
    expected_result['filters']['rbac_ids'] = set(expected_result['filters']['rbac_ids'])
    assert result == expected_result<|MERGE_RESOLUTION|>--- conflicted
+++ resolved
@@ -1436,11 +1436,6 @@
             with pytest.raises(WazuhError, match='.* 1745 .*'):
                 Agent.unset_single_group_agent('002', 'default')
 
-<<<<<<< HEAD
-
-
-=======
->>>>>>> 6446f950
 @patch('wazuh.core.configuration.OssecSocket')
 @patch('wazuh.core.wdb.WazuhDBConnection._send', side_effect=send_msg_to_wdb)
 @patch('socket.socket.connect')
