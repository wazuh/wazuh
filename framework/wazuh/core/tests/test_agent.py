#!/usr/bin/env python
# Copyright (C) 2015-2019, Wazuh Inc.
# Created by Wazuh, Inc. <info@wazuh.com>.
# This program is a free software; you can redistribute it and/or modify it under the terms of GPLv2

import os
import sqlite3
import sys
from unittest.mock import ANY, patch, mock_open, call

import pytest
from freezegun import freeze_time

with patch('wazuh.core.common.ossec_uid'):
    with patch('wazuh.core.common.ossec_gid'):
        from wazuh.core.agent import *
        from wazuh.core.exception import WazuhException
        from api.util import remove_nones_to_dict

from pwd import getpwnam
from grp import getgrnam

# all necessary params

test_data_path = os.path.join(os.path.dirname(os.path.realpath(__file__)), 'data', 'test_agent')


def get_WazuhDBQuery_params(wdb_class):
    """Get default parameters for the specified WazuhDBQuery class.

    Parameters
    ----------
    wdb_class : str
        Suffix of the WazuhDBQuery class. Example: 'Agents' to get default parameters from `WazuhDBQueryAgents` class.

    Returns
    -------
    parameters_dict
        Dictionary with all the default parameters.
    """
    with patch('wazuh.core.agent.WazuhDBQuery.__init__') as wdbquery_mock:
        getattr(sys.modules[__name__], f'WazuhDBQuery{wdb_class}')()
        return wdbquery_mock.call_args.kwargs


# list with Wazuh packages availables with their hash
wpk_versions = [['v3.10.0', '251b1af81d45d291540d8589b124302613f0a4e0'],
                ['v3.9.0', '180e25a1fefafe8d83c763d375cb1a3a387bc08a'],
                ['v3.8.3', '180e25a1fefafe8d83c763d375cb1a3a387bc08a'],
                ['v3.8.2', '7a49d5604e1034d1327c993412433d124274bc7e'],
                ['v3.8.1', '54c55d50f9d88df937fb2b40a4eeec17cbc6ce24'],
                ['v3.8.0', 'e515d2251af9d4830dfa27902896c8d66c4ded2f'],
                ['v3.7.2', 'e28cfb89469b1b8bfabefe714c09b942ebd7a928'],
                ['v3.7.1', '7ef661a92295a02755812e3e10c87bf49bb52114'],
                ['v3.7.0', 'b1a94c212195899be53564e86b69981d4729154e'],
                ['v3.6.1', 'ed01192281797f64c99d53cff91efe936bc31b17'],
                ['v3.6.0', '83fd0e49c6ab47f59c5d75478a371396082613fe'],
                ['v3.5.0', '5e276bd26d76c3c1eebed5ca57094ee957b3ee40'],
                ['v3.4.0', 'f20e4319b9088d534a4655a9136a608800522d50'],
                ['v3.3.9', '180e25a1fefafe8d83c763d375cb1a3a387bc08a']]


class InitAgent:

    def __init__(self, data_path=test_data_path):
        """
        Sets up necessary test environment for agents:
            * One active agent.
            * One pending agent.
            * One never_connected agent.
            * One disconnected agent.

        :return: None
        """
        self.global_db = sqlite3.connect(':memory:')
        self.global_db.row_factory = sqlite3.Row
        self.cur = self.global_db.cursor()
        with open(os.path.join(data_path, 'schema_global_test.sql')) as f:
            self.cur.executescript(f.read())

        self.never_connected_fields = {'status', 'name', 'ip', 'registerIP', 'node_name', 'dateAdd', 'id'}
        self.pending_fields = self.never_connected_fields | {'manager', 'lastKeepAlive'}
        self.manager_fields = self.pending_fields | {'version', 'os', 'group'}
        self.active_fields = self.manager_fields | {'group', 'mergedSum', 'configSum'}
        self.manager_fields -= {'registerIP'}


test_data = InitAgent()


def send_msg_to_wdb(msg, raw=False):
    query = ' '.join(msg.split(' ')[2:])
    result = test_data.cur.execute(query).fetchall()
    return list(map(remove_nones_to_dict, map(dict, result)))


def get_manager_version():
    """
    Get manager version
    """
    manager = Agent(id=0)
    manager.load_info_from_db()

    return manager.version


def check_agent(test_data, agent):
    """Checks a single agent is correct"""
    assert all(map(lambda x: x is not None, agent.values()))
    assert 'status' in agent
    assert 'id' in agent
    if agent['id'] == '000':
        assert agent.keys() == test_data.manager_fields
    elif agent['status'] == 'active' or agent['status'] == 'disconnected':
        assert agent.keys() == test_data.active_fields
    elif agent['status'] == 'pending':
        assert agent.keys() == test_data.pending_fields
    elif agent['status'] == 'never_connected':
        assert agent.keys() == test_data.never_connected_fields
    else:
        raise Exception("Agent status not known: {}".format(agent['status']))


@pytest.mark.parametrize('value', [
    True,
    OSError
])
@patch("wazuh.core.agent.WazuhDBBackend")
@patch('wazuh.core.wdb.WazuhDBConnection._send', side_effect=send_msg_to_wdb)
@patch('socket.socket.connect')
def test_WazuhDBQueryAgents__init__(socket_mock, send_mock, backend_mock, value):
    """Tests if method __init__ of WazuhDBQueryAgents works properly.

    Parameters
    ----------
    mock_sqli_conn : mock
        Mock of SQLite connection.
    value : boolean
        Boolean to be returned by the method glob.glob().
    """
    socket_mock.side_effect = value
    if value:
        WazuhDBQueryAgents()
        backend_mock.assert_called_once()
    else:
        with pytest.raises(WazuhException, match=".* 2005 .*"):
            WazuhDBQueryAgents()


@patch('socket.socket.connect')
def test_WazuhDBQueryAgents_filter_date(mock_socket_conn):
    """Tests _filter_date of WazuhDBQueryAgents returns expected query"""
    query_agent = WazuhDBQueryAgents()
    query_agent._filter_date({'value': '7d', 'operator': '<', 'field': 'time'}, 'os.name')

    assert ' AND id != 0' in query_agent.query, 'Query returned does not match the expected one'


@pytest.mark.parametrize('field, expected_query', [
    ('status', 'last_keepAlive asc'),
    ('os.version', 'CAST(os_major AS INTEGER) asc, CAST(os_minor AS INTEGER) asc'),
    ('id', 'id asc'),
])
@patch('socket.socket.connect')
def test_WazuhDBQueryAgents_sort_query(mock_socket_conn, field, expected_query):
    """Tests _sort_query of WazuhDBQueryAgents returns expected result

    Parameters
    ----------
    field : str
        One of the available fields.
    expected_query :
        Query expected after using the field value.
    """
    query_agent = WazuhDBQueryAgents(sort={'order': 'asc'})
    result = query_agent._sort_query(field)

    assert expected_query in result, 'Result does not match the expected one'


@patch('socket.socket.connect')
def test_WazuhDBQueryAgents_add_search_to_query(mock_socket_conn):
    """Tests _add_search_to_query of WazuhDBQueryAgents returns expected query"""
    query_agent = WazuhDBQueryAgents(search={'value': 'test', 'negation': True})
    query_agent._add_search_to_query()

    assert 'OR id LIKE :search_id)' in query_agent.query, 'Query returned does not match the expected one'


@patch('socket.socket.connect')
def test_WazuhDBQueryAgents_format_data_into_dictionary(mock_socket_conn):
    """Tests _format_data_into_dictionary of WazuhDBQueryAgents returns expected data"""
    data = [{'id': 0, 'status': 'active', 'group': 'default,group1,group2', 'manager': 'master',
             'dateAdd': 1000000000}]

    query_agent = WazuhDBQueryAgents(offset=0, limit=1, sort=None,
                                     search=None, select={'id', 'status', 'group', 'dateAdd', 'manager'},
                                     default_sort_field=None, query=None, count=5,
                                     get_data=None, min_select_fields='os.version')

    # Mock _data variable with our own data
    query_agent._data = data
    result = query_agent._format_data_into_dictionary()

    # Assert format_fields inside _format_data_into_dictionary is working as expected
    assert result['items'][0]['id'] == '000', 'ID is not as expected'
    assert result['items'][0]['status'] == 'active', 'status is not as expected'
    assert type(result['items'][0]['group']) == list and len(result['items'][0]['group']) == 3, \
        '"group" has different type or length than expected'
    assert type(result['items'][0]['dateAdd']) == datetime, 'Not date type'
    assert result['items'][0]['manager'] == 'master'


@patch('socket.socket.connect')
def test_WazuhDBQueryAgents_parse_legacy_filters(mock_socket_conn):
    """Tests _parse_legacy_filters of WazuhDBQueryAgents returns expected query"""
    query_agent = WazuhDBQueryAgents(filters={'older_than': 'test'})
    query_agent._parse_legacy_filters()

    assert '(lastKeepAlive>test;status!=never_connected,dateAdd>test;status=never_connected)' in query_agent.q, \
        'Query returned does not match the expected one'


@pytest.mark.parametrize('field_name, field_filter, q_filter', [
    ('group', 'field', {'value': '1', 'operator': 'LIKE'}),
    ('group', 'test', {'value': '1', 'operator': 'LIKE'}),
    ('os.name', 'field', {'value': '1', 'operator': 'LIKE', 'field': 'status$0'}),
])
@patch('socket.socket.connect')
def test_WazuhDBQueryAgents_process_filter(mock_socket_conn, field_name, field_filter, q_filter):
    """Tests _process_filter of WazuhDBQueryAgents returns expected query

    Parameters
    ----------
    field_name : str
        One of the available fields.
    field_filter : str
        Defines field filters required by the user.
    q_filter : dict
        Query to filter in database.
    """
    query_agent = WazuhDBQueryAgents()
    query_agent._process_filter(field_name, field_filter, q_filter)

    if field_name == 'group':
        assert f'`group` LIKE :{field_filter}_1 OR `group` LIKE ' \
               f':{field_filter}_2 OR `group` LIKE :{field_filter}_3 OR ' \
               f'`group` = :{field_filter}' in query_agent.query, 'Query returned does not match the expected one'
    else:
        assert 'agentos_name LIKE :field COLLATE NOCASE' in query_agent.query, \
            'Query returned does not match the expected one'


@pytest.mark.parametrize('value', [
    True,
    OSError
])
@patch("wazuh.core.agent.WazuhDBBackend")
@patch('wazuh.core.wdb.WazuhDBConnection._send', side_effect=send_msg_to_wdb)
@patch('socket.socket.connect')
def test_WazuhDBQueryGroup__init__(socket_mock, send_mock, backend_mock, value):
    """Test if method __init__ of WazuhDBQueryGroup works properly.

    Parameters
    ----------
    mock_sqli_conn : mock
        Mock of SQLite connection.
    value : boolean
        Boolean to be returned by the method glob.glob().
    """
    socket_mock.side_effect = value
    if value:
        WazuhDBQueryGroup()
        backend_mock.assert_called_once()
    else:
        with pytest.raises(WazuhException, match=".* 2005 .*"):
            WazuhDBQueryGroup()


@pytest.mark.parametrize('filters', [
    {'name': 'group-1'},
    {'name': 'group-2'}
])
@patch('wazuh.core.wdb.WazuhDBConnection._send', side_effect=send_msg_to_wdb)
@patch('socket.socket.connect')
def test_WazuhDBQueryGroup_filters(socket_mock, send_mock, filters):
    """Test if parameter filters of WazuhDBQueryGroup works properly.

        Parameters
        ----------
        filters : dict
            Dict of filters to apply.
        """
    query_group = WazuhDBQueryGroup(filters=filters)
    result = query_group.run()
    assert result['totalItems'] > 0
    for item in result['items']:
        assert (item[key] == value for key, value in filters.items())


@patch('socket.socket.connect')
def test_WazuhDBQueryGroupByAgents__init__(mock_socket_conn):
    """Tests if method __init__ of WazuhDBQueryGroupByAgents works properly."""
    query_group = WazuhDBQueryGroupByAgents(filter_fields=['name', 'os.name'], offset=0, limit=1, sort={'order': 'asc'},
                                            search={'value': 'test', 'negation': True},
                                            select={'os.name'}, query=None, count=5, get_data=None)

    assert query_group.remove_extra_fields, 'Query returned does not match the expected one'


@patch('socket.socket.connect')
def test_WazuhDBQueryGroupByAgents_format_data_into_dictionary(mock_socket_conn):
    """Tests if method _format_data_into_dictionary of WazuhDBQueryGroupByAgents works properly."""
    query_group = WazuhDBQueryGroupByAgents(filter_fields=['name', 'os.name'], offset=0, limit=1, sort={'order': 'asc'},
                                            search={'value': 'test', 'negation': True},
                                            select={'os.name'}, query=None, count=5, get_data=None)

    query_group.filter_fields = {'fields': set(query_group.filter_fields)}
    query_group._data = [{'count': 1, 'name': 'wazuh-master'},
                         {'count': 1, 'name': 'wazuh-agent1'}]

    result = query_group._format_data_into_dictionary()
    assert all(x['os']['name'] == 'unknown' for x in result['items'])


@patch('socket.socket.connect')
def test_WazuhDBQueryGroupByAgents_format_data_into_dictionary_status(mock_socket_conn):
    """Tests if method _format_data_into_dictionary of WazuhDBQueryGroupByAgents works properly."""
    query_group = WazuhDBQueryGroupByAgents(filter_fields=['status', 'os.name'], offset=0, limit=1, sort=None,
                                            search=None, select=None, query=None, count=5, get_data=None)

    query_group.select = {'os.name', 'count', 'status', 'lastKeepAlive', 'version'}
    query_group._data = [
        {'os.name': 'Ubuntu', 'count': 1, 'version': 'Wazuh v4.0.0', 'status': 'disconnected', 'lastKeepAlive': 1593093968},
        {'os.name': 'Ubuntu', 'count': 2, 'version': 'Wazuh v3.13.0', 'status': 'disconnected', 'lastKeepAlive': 1593093968},
        {'os.name': 'Ubuntu', 'count': 1, 'version': 'Wazuh v3.13.0', 'status': 'disconnected', 'lastKeepAlive': 1593093976}]

    result = query_group._format_data_into_dictionary()
    assert result == {'items': [{'os': {'name': 'Ubuntu'}, 'status': 'disconnected', 'count': 4}], 'totalItems': 0}


@patch('socket.socket.connect')
def test_WazuhDBQueryMultigroups__init__(mock_socket_conn):
    """Tests if method __init__ of WazuhDBQueryMultigroups works properly."""
    query_multigroups = WazuhDBQueryMultigroups(group_id='test')

    assert 'group=test' in query_multigroups.q, 'Query returned does not match the expected one'


@pytest.mark.parametrize('group_id', [
    'null',
    'test'
])
@patch('socket.socket.connect')
def test_WazuhDBQueryMultigroups_default_query(mock_socket_conn, group_id):
    """Tests if method _default_query of WazuhDBQueryMultigroups works properly.

    Parameters
    ----------
    group_id : str
        Identifier of the group.
    """
    query_multigroups = WazuhDBQueryMultigroups(group_id=group_id)
    result = query_multigroups._default_query()

    if group_id == 'null':
        assert 'SELECT {0} FROM agent a' in result, 'Query returned does not match the expected one'
    else:
        assert 'SELECT {0} FROM agent a LEFT JOIN belongs b ON a.id = b.id_agent' in result, \
            'Query returned does not match the expected one'


@patch('socket.socket.connect')
def test_WazuhDBQueryMultigroups_default_count_query(mock_socket_conn):
    """Tests if method _default_count_query of WazuhDBQueryMultigroups works properly."""
    query_multigroups = WazuhDBQueryMultigroups(group_id='test')
    result = query_multigroups._default_count_query()

    assert 'COUNT(DISTINCT a.id)' in result, 'Query returned does not match the expected one'


@patch('wazuh.core.wdb.WazuhDBConnection._send', side_effect=send_msg_to_wdb)
@patch('socket.socket.connect')
def test_WazuhDBQueryMultigroups_get_total_items(mock_socket_conn, send_mock):
    """Tests if method _get_total_items of WazuhDBQueryMultigroups works properly."""
    query_multigroups = WazuhDBQueryMultigroups(group_id='test')
    query_multigroups._get_total_items()

    assert 'GROUP BY a.id' in query_multigroups.query, 'Query returned does not match the expected one'


@pytest.mark.parametrize('id, ip, name, key', [
    ('1', '127.0.0.1', 'test_agent', 'b3650e11eba2f27er4d160c69de533ee7eed6016fga85ba2455d53a90927747D'),
])
@patch('wazuh.core.agent.Agent._add')
def test_agent__init__(mock_add, id, ip, name, key):
    """Tests if method __init__ of Agent works properly.

    Parameters
    ----------
    id : str
        Identifier of agent. It has 3 digits
    ip : str
        Add an agent (generate id and key automatically)
    name : str
        Add an agent (generate id and key automatically)
    key : str
        Key of the agent.
    """
    agent = Agent(id=id, ip=ip, name=name, key=key)

    assert agent.id == id and agent.ip == ip and agent.name == name and agent.internal_key == key, \
        'Query returned does not match the expected one'


def test_agent__str__():
    """Tests if method __str__ of Agent returns a string type."""
    agent = Agent()

    assert isinstance(str(agent), str)


def test_agent_to_dict():
    """Tests if method to_dict() of Agent returns a dict type."""
    agent = Agent()

    assert isinstance(agent.to_dict(), dict), 'Result is not a dict'


@pytest.mark.parametrize('id, expected_ip, expected_name, expected_codename', [
    ('000', '127.0.0.1', 'master', 'Bionic Beaver'),
    ('001', '172.17.0.202', 'agent-1', 'Bionic Beaver'),
    ('002', '172.17.0.201', 'agent-2', 'Xenial'),
])
@patch('wazuh.core.wdb.WazuhDBConnection._send', side_effect=send_msg_to_wdb)
@patch('socket.socket.connect')
def test_agent_load_info_from_db(socket_mock, send_mock, id, expected_ip, expected_name, expected_codename):
    """Tests if method load_info_from_db of Agent returns a correct info.

    Parameters
    ----------
    id : str
        Id of the agent to be searched.
    expected_ip : str
        Ip expected on the returned agent.
    expected_name : str
        Name expected on the returned agent.
    expected_codename : str
        OS codename expected on the returned agent.
    """
    agent = Agent(id=id)
    agent.load_info_from_db()
    result = agent.to_dict()

    assert result['id'] == id and result['name'] == expected_name and result['ip'] == expected_ip and \
           result['os']['codename'] == expected_codename


@patch('wazuh.core.wdb.WazuhDBConnection._send', side_effect=send_msg_to_wdb)
@patch('socket.socket.connect')
def test_agent_load_info_from_db_ko(socket_mock, send_mock):
    """Tests if method load_info_from_db raises expected exception"""
    with pytest.raises(WazuhResourceNotFound, match='.* 1701 .*'):
        agent = Agent(id=11250)
        agent.load_info_from_db()


@pytest.mark.parametrize('id, select', [
    (0, None),
    (3, None),
    (0, {'id', 'ip', 'version'}),
    (5, {'id', 'ip', 'version'}),
    (0, {'status', 'manager', 'node_name', 'dateAdd', 'lastKeepAlive'}),
    (2, {'status', 'manager', 'node_name', 'dateAdd', 'lastKeepAlive'})
])
@patch('wazuh.core.wdb.WazuhDBConnection._send', side_effect=send_msg_to_wdb)
@patch('socket.socket.connect')
def test_agent_get_basic_information(socket_mock, send_mock, id, select):
    """Tests if method get_basic_information returns expected data

    Parameters
    ----------
    id : int
        Id of the agent to be searched.
    select : set
        Fields to return.
    """
    agent = Agent(id)
    result = agent.get_basic_information(select)

    assert isinstance(result, dict), 'Result is not a dict'
    if select is not None:
        assert all((x in select for x in result.keys())) and len(result.keys()) == len(select), \
            'Result does not contain expected keys.'


@pytest.mark.parametrize('id, expected_key', [
    (0, 'MCBOb25lIE5vbmUgTm9uZQ=='),
    (1, 'MSBOb25lIE5vbmUgTm9uZQ=='),
    (2, 'MiBOb25lIE5vbmUgTm9uZQ=='),
    (3, 'MyBOb25lIE5vbmUgTm9uZQ=='),
    (4, 'NCBOb25lIE5vbmUgTm9uZQ=='),
    (5, 'NSBOb25lIE5vbmUgTm9uZQ=='),
])
def test_agent_compute_key(id, expected_key):
    """Tests if method compute_key returns expected key for each agent

    Parameters
    ----------
    id : int
        Id of the agent to be searched.
    expected_key :
        Key that should be returned for given ID.
    """

    agent = Agent(id)
    result = agent.compute_key()

    assert result == expected_key, 'Result does not match with expected key'


@pytest.mark.parametrize('id, expected_key', [
    (1, 'MDAxIGFnZW50LTEgYW55IGIzNjUwZTExZWJhMmYyN2VyNGQxNjBjNjlkZTUzM2VlN2VlZDYwMTYzNmE4NWJhMjQ1NWQ1M2E5MDkyNzc0N2Y='),
    (2,
     'MDAyIGFnZW50LTIgMTcyLjE3LjAuMjAxIGIzNjUwZTExZWJhMmYyN2VyNGQxNjBjNjlkZTUzM2VlN2VlZDYwMTZmZ2E4NWJhMjQ1NWQ1M2E5MDkyNzc0N2Y='),
    (3, 'MDAzIG5jLWFnZW50IGFueSBmMzA0ZjU4MmYyNDE3YTNmZGRhZDY5ZDlhZTJiNGYzYjZlNmZkYTc4ODIyOTY2OGFmOWE2OTM0ZDQ1NGVmNDRk'),
    (4,
     'MDA0IHBlbmRpbmctYWdlbnQgYW55IDI4NTViY2Y0OTI3M2M3NTllZjViMTE2ODI5Y2M1ODJmMTUzYzZjMTk5ZGY3Njc2ZTUzZDU5Mzc4NTVmZjU5MDI='),
    (5,
     'MDA1IGFnZW50LTUgMTcyLjE3LjAuMzAwIGIzNjUwZTExZWJhMmYyN2VyNGQxNjBjNjlkZTUzM2VlN2VlZDYwMTYzNmE0MmJhMjQ1NWQ1M2E5MDkyNzc0N2Y='),
])
@patch('wazuh.core.wdb.WazuhDBConnection._send', side_effect=send_msg_to_wdb)
@patch('socket.socket.connect')
def test_agent_get_key(socket_mock, send_mock, id, expected_key):
    """Tests if method get_key returns expected key for each agent

    Parameters
    ----------
    id : int
        Id of the agent to be searched.
    expected_key :
        Key that should be returned for given ID.
    """
    agent = Agent(id)
    result = agent.get_key()

    assert result == expected_key, 'Result does not match with expected key'


@patch('wazuh.core.wdb.WazuhDBConnection._send', side_effect=send_msg_to_wdb)
@patch('socket.socket.connect')
def test_agent_get_key_ko(socket_mock, send_mock):
    """Tests if method get_key raises exception when ID is 0"""
    with pytest.raises(WazuhError, match='.* 1703 .*'):
        agent = Agent(0)
        agent.get_key()


@patch('wazuh.core.agent.OssecQueue')
@patch('wazuh.core.wdb.WazuhDBConnection._send', side_effect=send_msg_to_wdb)
@patch('socket.socket.connect')
def test_agent_restart(socket_mock, send_mock, mock_queue):
    """Tests if method restart calls other methods with correct params"""
    with patch('wazuh.core.agent.Agent.getconfig', return_value={'active-response': {'disabled': 'no'}}) as \
            mock_config:
        agent = Agent(0)
        agent.restart()

        # Assert methods are called with correct params
        mock_config.assert_called_once_with('com', 'active-response')
        mock_queue.assert_called_once()


@patch('wazuh.core.wdb.WazuhDBConnection._send', side_effect=send_msg_to_wdb)
@patch('socket.socket.connect')
def test_agent_restart_ko(socket_mock, send_mock):
    """Tests if method restart raises exception"""
    # Assert exception is raised when status of agent is not 'active'
    with patch('wazuh.core.agent.Agent.getconfig', return_value={'active-response': {'disabled': 'no'}}):
        with pytest.raises(WazuhError, match='.* 1707 .*'):
            agent = Agent(3)
            agent.restart()

    # Assert exception is raised when active-response is disabled
    with patch('wazuh.core.agent.Agent.getconfig', return_value={'active-response': {'disabled': 'yes'}}):
        with pytest.raises(WazuhException, match='.* 1750 .*'):
            agent = Agent(0)
            agent.restart()


@pytest.mark.parametrize('status', [
    'stopped', 'running'
])
@patch('wazuh.core.agent.Agent._remove_authd', return_value='Agent was successfully deleted')
@patch('wazuh.core.agent.Agent._remove_manual', return_value='Agent was successfully deleted')
def test_agent_remove(mock_remove_manual, mock_remove_authd, status):
    """Tests if method remove() works as expected

    Parameters
    ----------
    status : string
        Status to be mocked in ossec-authd.
    """

    with patch('wazuh.core.agent.get_manager_status', return_value={'ossec-authd': status}):
        agent = Agent(0)
        result = agent.remove(use_only_authd=False)
        assert result == 'Agent was successfully deleted', 'Not expected message'

        if status == 'stopped':
            mock_remove_manual.assert_called_once_with(False, False), 'Not expected params'
            mock_remove_authd.assert_not_called(), '_remove_authd should not be called'
        else:
            mock_remove_manual.assert_not_called(), '_remove_manual should not be called'
            mock_remove_authd.assert_called_once_with(False), 'Not expected params'


@patch('wazuh.core.agent.Agent._remove_authd', return_value='Agent was successfully deleted')
@patch('wazuh.core.agent.Agent._remove_manual', return_value='Agent was successfully deleted')
def test_agent_remove_ko(mock_remove_manual, mock_remove_authd):
    """Tests if method remove() raises expected exception"""
    with pytest.raises(WazuhInternalError, match='.* 1726 .*'):
        agent = Agent(0)
        agent.remove(use_only_authd=True)


@patch('wazuh.core.agent.OssecSocketJSON')
def test_agent_remove_authd(mock_ossec_socket):
    """Tests if method remove_authd() works as expected"""
    agent = Agent(0)
    agent._remove_authd(purge=True)
    mock_ossec_socket.return_value.send.assert_called_once_with(
        {"function": "remove", "arguments": {"id": str(0).zfill(3), "purge": True}})
    mock_ossec_socket.return_value.receive.assert_called_once()
    mock_ossec_socket.return_value.close.assert_called_once()


@pytest.mark.parametrize('backup, exists_backup_dir', [
    (False, False),
    (True, False),
    (True, True),
])
@patch('wazuh.core.wdb.WazuhDBConnection.delete_agents_db')
@patch('wazuh.core.agent.remove')
@patch('wazuh.core.agent.rmtree')
@patch('wazuh.core.agent.chown')
@patch('wazuh.core.agent.chmod')
@patch('wazuh.core.agent.stat')
<<<<<<< HEAD
@patch("wazuh.common.ossec_path", new=test_data_path)
=======
@patch("wazuh.core.common.ossec_path", new=test_data_path)
>>>>>>> c709a56b
@patch('wazuh.core.agent.path.exists')
@patch('wazuh.core.database.isfile', return_value=True)
@patch('wazuh.core.agent.path.isdir', return_value=False)
@patch('wazuh.core.agent.safe_move')
@patch('wazuh.core.agent.makedirs')
@patch('wazuh.core.agent.chmod_r')
@freeze_time('1975-01-01')
@patch("wazuh.core.common.ossec_uid", return_value=getpwnam("root"))
@patch("wazuh.core.common.ossec_gid", return_value=getgrnam("root"))
@patch('wazuh.core.wdb.WazuhDBConnection._send', side_effect=send_msg_to_wdb)
@patch('wazuh.core.wdb.WazuhDBConnection.run_wdb_command')
@patch('socket.socket.connect')
def test_agent_remove_manual(socket_mock, run_wdb_mock, send_mock, grp_mock, pwd_mock, chmod_r_mock, makedirs_mock,
                             safe_move_mock, isdir_mock, isfile_mock, exists_mock, stat_mock, chmod_mock,
                             chown_mock, rmtree_mock, remove_mock, mock_delete_agents, backup, exists_backup_dir):
    """Test the _remove_manual function

    Parameters
    ----------
    backup : bool
        Create backup before removing the agent.
    """
    client_keys_text = '\n'.join([f'{str(row["id"]).zfill(3)} {row["name"]} {row["register_ip"]} {row["internal_key"]}'
                                  for row in test_data.global_db.execute(
            'select id, name, register_ip, internal_key from agent where id > 0')])

    with patch('wazuh.core.agent.open', mock_open(read_data=client_keys_text)) as m:
        if exists_backup_dir:
            exists_mock.side_effect = [True, True, True] + [False] * 10
        else:
            exists_mock.side_effect = lambda x: not (common.backup_path in x)
        Agent('001')._remove_manual(backup=backup)

        m.assert_any_call(common.client_keys)
        m.assert_any_call(common.client_keys + '.tmp', 'w')
        stat_mock.assert_called_once_with(common.client_keys)
        chown_mock.assert_called_once_with(common.client_keys + '.tmp', common.ossec_uid(), common.ossec_gid())
        mock_delete_agents.assert_called_once_with(['001'])
        run_wdb_mock.assert_called_once_with('global sql DELETE FROM belongs WHERE id_agent = 001')
        remove_mock.assert_any_call(os.path.join(common.ossec_path, 'queue/rids/001'))

        # make sure the mock is called with a string according to a non-backup path
        exists_mock.assert_any_call('{0}/queue/agent-info/agent-1-any'.format(test_data_path))
        safe_move_mock.assert_called_with(common.client_keys + '.tmp', common.client_keys, permissions=0o640)
        if backup:
            if exists_backup_dir:
                backup_path = os.path.join(common.backup_path, f'agents/1975/Jan/01/001-agent-1-any-002')
            else:
                backup_path = os.path.join(common.backup_path, f'agents/1975/Jan/01/001-agent-1-any')
            makedirs_mock.assert_called_once_with(backup_path)
            chmod_r_mock.assert_called_once_with(backup_path, 0o750)


@pytest.mark.parametrize("authd_status", [
    'running',
    'stopped'
])
@pytest.mark.parametrize("ip, id, key, force", [
    ('192.168.0.0', None, None, -1),
    ('192.168.0.0/28', '002', None, -1),
    ('any', '002', 'WMPlw93l2PnwQMN', -1),
    ('any', '003', 'WMPlw93l2PnwQMN', 1),
])
@patch('wazuh.core.agent.Agent._add_manual')
@patch('wazuh.core.agent.Agent._add_authd')
def test_agent_add(mock_add_authd, mock_add_manual, authd_status, ip, id, key, force):
    """Test method _add() call other functions with correct params.

    Parameters
    ----------
    authd_status : str
        Status to be returned when calling get_manager_status().
    ip : str
        IP of the new agent. It can be an IP, IP/NET or ANY.
    id : str
        ID of the new agent.
    key : str
        Key of the new agent.
    force : int
        Remove old agents with same IP if disconnected since <force> seconds.
    """
    agent = Agent(1, use_only_authd=False)

    with patch('wazuh.core.agent.get_manager_status', return_value={'ossec-authd': authd_status}):
        agent._add('test_name', ip, id=id, key=key, force=force)

    if authd_status == 'running':
        mock_add_authd.assert_called_once_with('test_name', ip, id, key, force)
    else:
        mock_add_manual.assert_called_once_with('test_name', ip, id, key, force)


@patch('wazuh.core.agent.get_manager_status', return_value={'ossec-authd': 'stopped'})
def test_agent_add_ko(mock_maganer_status):
    """Test if _add() method raises expected exception."""
    agent = Agent(1)

    with pytest.raises(WazuhError, match='.* 1706 .*'):
        agent._add('test_name', 'http://jaosdf', use_only_authd=True)

    with pytest.raises(WazuhError, match='.* 1706 .*'):
        agent._add('test_name', '1111', use_only_authd=True)

    with pytest.raises(WazuhInternalError, match='.* 1726 .*'):
        agent._add('test_name', '192.168.0.0', use_only_authd=True)


@pytest.mark.parametrize("name, ip, id, key", [
    ('test_agent', '172.19.0.100', None, None),
    ('test_agent', '172.19.0.100', '002', 'MDAyIHdpbmRvd3MtYWdlbnQyIGFueSAzNDA2MjgyMjEwYmUwOWVlMWViNDAyZTYyODZmNWQ2O'
                                          'TE5MjBkODNjNTVjZDE5N2YyMzk3NzA0YWRhNjg1YzQz')
])
@patch('wazuh.core.agent.OssecSocketJSON')
def test_agent_add_authd(mock_ossec_socket, name, ip, id, key):
    """Tests if method _add_authd() works as expected

    Parameters
    ----------
    name : str
        Name of the new agent.
    ip : str
         IP of the new agent. It can be an IP, IP/NET or ANY.
    id : str
        ID of the new agent.
    key : str
         Key of the new agent.
    """
    agent = Agent(id)
    agent._add_authd(name, ip, id, key)

    mock_ossec_socket.return_value.receive.assert_called_once()
    mock_ossec_socket.return_value.close.assert_called_once()
    if id and key:
        mock_ossec_socket.return_value.send.assert_called_once_with(
            {"function": "add", "arguments": {"name": name, "ip": ip, "id": id, "key": key, "force": -1}})
    else:
        mock_ossec_socket.return_value.send.assert_called_once_with(
            {"function": "add", "arguments": {"name": name, "ip": ip, "force": -1}})


@pytest.mark.parametrize("mocked_exception, expected_exception", [
    (None, None),
    (WazuhError(9008, cmd_error=True), ".* 1705 .*"),
    (WazuhError(9007, cmd_error=True), ".* 1706 .*"),
    (WazuhError(9012, cmd_error=True), ".* 1708 .*"),
    (WazuhError(9000, cmd_error=True), ".* None")
])
@patch('wazuh.core.agent.OssecSocketJSON')
def test_agent_add_authd_ko(mock_ossec_socket, mocked_exception, expected_exception):
    """Tests if method _add_authd() raises expected exception"""
    agent = Agent('001')

    if not mocked_exception:
        with pytest.raises(WazuhError, match=".* 1709 .*"):
            agent._add_authd('test_add', '192.168.0.1', '2', 'adsiojew')
    else:
        mock_ossec_socket.return_value.receive.side_effect = mocked_exception
        with pytest.raises(WazuhError, match=expected_exception):
            agent._add_authd('test_add', '192.168.0.1')


@pytest.mark.parametrize("ip, id, key, force", [
    ('192.168.0.0', '002', None, -1),
    ('192.168.0.0/28', '002', None, -1),
    ('any', '002', 'WMPlw93l2PnwQMN', -1),
    ('any', '003', 'WMPlw93l2PnwQMN', 1),
])
@patch('wazuh.core.agent.safe_move')
@patch('wazuh.core.agent.copyfile')
@patch('wazuh.core.common.ossec_uid')
@patch('wazuh.core.common.ossec_gid')
@patch('wazuh.core.agent.chown')
@patch('wazuh.core.agent.chmod')
@patch('wazuh.core.agent.stat')
@patch('wazuh.core.agent.fcntl.lockf')
@patch('wazuh.core.wdb.WazuhDBConnection._send', side_effect=send_msg_to_wdb)
@patch('socket.socket.connect')
def test_agent_add_manual(socket_mock, mock_send, mock_lockf, mock_stat, mock_chmod, mock_chown, mock_ossec_gid,
                          mosck_ossec_uid, mock_copyfile, mock_safe_move, ip, id, key, force):
    """Tests if method _add_manual() works as expected"""
    key = 'MDAyIHdpbmRvd3MtYWdlbnQyIGFueSAzNDA2MjgyMjEwYmUwOWVlMWViNDAyZTYyODZmNWQ2OTE5' \
          'MjBkODNjNTVjZDE5N2YyMzk3NzA0YWRhNjg1YzQz'
    client_keys_text = f'001 windows-agent any {key}\n \n002 #name '

    with patch('wazuh.core.agent.open', mock_open(read_data=client_keys_text)) as m:
        agent = Agent(1)

        agent._add_manual('test_agent', ip=ip, id=id, key=key, force=force)

        assert agent.id == id, 'ID should has been updated.'
        calls = [call('global sql select count(*) from agent where (id = 0)'),
                 call('global sql select name from agent where (id = 0) limit 1 offset 0')]

        mock_send.assert_has_calls(calls)
        mock_chown.assert_called_once_with('{0}.tmp'.format(common.client_keys), ANY, ANY)
        mock_chmod.assert_called_once_with('{0}.tmp'.format(common.client_keys), ANY)
        mock_copyfile.assert_called_once_with(common.client_keys, '{0}.tmp'.format(common.client_keys))
        mock_safe_move.assert_called_once_with('{0}.tmp'.format(common.client_keys), common.client_keys,
                                               permissions=ANY)


@patch('wazuh.core.agent.copyfile')
@patch('wazuh.core.common.ossec_uid')
@patch('wazuh.core.common.ossec_gid')
@patch('wazuh.core.agent.chown')
@patch('wazuh.core.agent.chmod')
@patch('wazuh.core.agent.stat')
@patch('wazuh.core.agent.fcntl.lockf')
def test_agent_add_manual_ko(mock_lockf, mock_stat, mock_chmod, mock_chown, mock_ossec_gid, mosck_ossec_uid,
                             mock_copyfile):
    """Tests if method _add_manual() raises expected exceptions"""
    key = 'MDAyIHdpbmRvd3MtYWdlbnQyIGFueSAzNDA2MjgyMjEwYmUwOWVlMWViNDAyZTYyODZmNWQ2OTE5' \
          'MjBkODNjNTVjZDE5N2YyMzk3NzA0YWRhNjg1YzQz'
    client_keys_text = f'001 windows-agent 192.168.0.1 {key}\n#\n'

    with pytest.raises(WazuhError, match=".* 1709 .*"):
        agent = Agent(1)
        agent._add_manual('test_agent', '172.19.0.100', key='j3921n19')

    # Adding agent with the name of the manager
    with patch('wazuh.core.wdb.WazuhDBConnection._send', side_effect=send_msg_to_wdb):
        with patch('socket.socket.connect'):
            with patch('wazuh.core.agent.open', mock_open(read_data=client_keys_text)):
                with pytest.raises(WazuhError, match=".* 1705 .*"):
                    agent = Agent(1)
                    agent._add_manual('master', '172.19.0.100')

                with patch('wazuh.core.agent.fcntl.lockf'):
                    # ID already exists
                    with pytest.raises(WazuhError, match=".* 1708 .*"):
                        agent = Agent(1)
                        agent._add_manual('test_agent', '172.19.0.100', id='001')

                    # Name already exists
                    with pytest.raises(WazuhError, match=".* 1705 .*"):
                        agent = Agent(1)
                        agent._add_manual('windows-agent', '172.19.0.100')

                    # IP already assigned
                    with pytest.raises(WazuhError, match=".* 1706 .*"):
                        agent = Agent(1)
                        agent._add_manual('test_agent', '192.168.0.1')

                    with pytest.raises(WazuhError, match=".* 1725 .*"):
                        agent._add_manual('test_agent', '172.19.0.100')

                    with patch('wazuh.core.agent.Agent.remove') as mock_remove:
                        # IP already exists and force
                        with pytest.raises(WazuhError, match=".* 1725 .*"):
                            agent = Agent(1)
                            agent._add_manual('test_agent', '192.168.0.1', force=0)
                        mock_remove.assert_called_once_with(backup=True)

                    with patch('wazuh.core.agent.Agent.check_if_delete_agent', return_value=False):
                        # IP already exists and force
                        with pytest.raises(WazuhError, match=".* 1706 .*"):
                            agent = Agent(1)
                            agent._add_manual('test_agent', '192.168.0.1', force=1)

                        # Name already exists and force
                        with pytest.raises(WazuhError, match=".* 1705 .*"):
                            agent = Agent(1)
                            agent._add_manual('windows-agent', '172.19.0.100', force=1)


@patch('wazuh.core.agent.path.exists', return_value=True)
@patch('wazuh.core.common.shared_path', new=os.path.join(test_data_path, 'etc', 'shared'))
@patch('wazuh.core.common.backup_path', new=os.path.join(test_data_path, 'backup'))
@patch('wazuh.core.agent.safe_move')
@patch('wazuh.core.agent.time', return_value=0)
@patch('wazuh.core.agent.Agent._remove_manual', return_value='Agent was successfully deleted')
def test_agent_delete_single_group(mock_remove_manual, mock_time, mock_safe_move, mock_exists):
    """Tests if method delete_single_group() works as expected"""

    agent = Agent(0)
    result = agent.delete_single_group('001')

    assert isinstance(result, dict), 'Result is not a dict'
    assert result['message'] == "Group '001' deleted.", 'Not expected message'
    mock_safe_move.assert_called_once_with(os.path.join(common.shared_path, '001'),
                                           os.path.join(common.backup_path, 'groups', '001_0'),
                                           permissions=0o660), 'Safe_move not called with expected params'


@pytest.mark.parametrize("agent_id, expected_result", [
    (0, 'Ubuntu'),
    (7, 'Windows'),
])
@patch('wazuh.core.wdb.WazuhDBConnection._send', side_effect=send_msg_to_wdb)
@patch('socket.socket.connect')
def test_agent_get_agent_os_name(socket_mock, send_mock, agent_id, expected_result):
    """Tests if method get_agent_os_name() returns expected value

    Parameters
    ----------
    agent_id : int
        ID of the agent to return the attribute from.
    expected_result : str
        Expected value to be obtained.
    """
    agent = Agent(agent_id)
    result = agent.get_agent_os_name()
    assert result == expected_result


@patch('wazuh.core.wdb.WazuhDBConnection._send', side_effect=send_msg_to_wdb)
@patch('socket.socket.connect')
def test_agent_get_agent_os_name_ko(socket_mock, send_mock):
    """Tests if method get_agent_os_name() returns expected value when there is no attribute in the DB"""
    agent = Agent(4)
    assert 'null' == agent.get_agent_os_name()


@patch('wazuh.core.wdb.WazuhDBConnection._send', side_effect=send_msg_to_wdb)
@patch('socket.socket.connect')
def test_agent_get_agents_overview_default(socket_mock, send_mock):
    """Test to get all agents using default parameters"""

    agents = Agent.get_agents_overview()

    # check number of agents
    assert agents['totalItems'] == 9
    # check the return dictionary has all necessary fields

    for agent in agents['items']:
        # check no values are returned as None
        check_agent(test_data, agent)


@pytest.mark.parametrize("select, status, older_than, offset", [
    ({'id', 'dateAdd'}, 'all', None, 0),
    ({'id', 'ip', 'registerIP'}, 'all', None, 1),
    ({'id', 'registerIP'}, 'all', None, 1),
    ({'id', 'ip', 'lastKeepAlive'}, 'active', None, 0),
    ({'id', 'ip', 'lastKeepAlive'}, 'disconnected', None, 1),
    ({'id', 'ip', 'lastKeepAlive'}, 'disconnected', '1s', 1),
    ({'id', 'ip', 'lastKeepAlive'}, 'disconnected', '2h', 0),
    ({'id', 'ip', 'lastKeepAlive'}, 'all', '15m', 2),
    ({'id', 'ip', 'lastKeepAlive'}, 'active', '15m', 0),
    ({'id', 'ip', 'lastKeepAlive'}, 'pending', '15m', 1),
    ({'id', 'ip', 'lastKeepAlive'}, ['active', 'pending'], '15m', 1)
])
@patch('wazuh.core.wdb.WazuhDBConnection._send', side_effect=send_msg_to_wdb)
@patch('socket.socket.connect')
def test_agent_get_agents_overview_select(socket_mock, send_mock, select, status, older_than, offset):
    """Test get_agents_overview function with multiple select parameters

    Parameters
    ----------
    select : set
        Select fields to return.
    status : str
        Filter agents with this status.
    older_than : str
        Filter agents with this value.
    offset : int
        First item to return.
    """
    agents = Agent.get_agents_overview(select=select, filters={'status': status, 'older_than': older_than},
                                       offset=offset)
    assert all(map(lambda x: x.keys() == select, agents['items']))


@pytest.mark.parametrize("search, totalItems", [
    ({'value': 'any', 'negation': 0}, 3),
    ({'value': 'any', 'negation': 1}, 6),
    ({'value': '202', 'negation': 0}, 1),
    ({'value': '202', 'negation': 1}, 8),
    ({'value': 'master', 'negation': 1}, 2)
])
@patch('wazuh.core.wdb.WazuhDBConnection._send', side_effect=send_msg_to_wdb)
@patch('socket.socket.connect')
def test_agent_get_agents_overview_search(socket_mock, send_mock, search, totalItems):
    """Test searching by IP and Register IP

    Parameters
    ----------
    search : dict
        Select fields to return.
    totalItems : int
        Expected number of items to be returned.
    """
    agents = Agent.get_agents_overview(search=search)
    assert len(agents['items']) == totalItems


@pytest.mark.parametrize("query, totalItems", [
    ("ip=172.17.0.201", 1),
    ("ip=172.17.0.202", 1),
    ("ip=172.17.0.202;registerIP=any", 1),
    ("status=disconnected;lastKeepAlive>34m", 1),
    ("(status=active,status=pending);lastKeepAlive>5m", 4)
])
@patch('wazuh.core.wdb.WazuhDBConnection._send', side_effect=send_msg_to_wdb)
@patch('socket.socket.connect')
def test_agent_get_agents_overview_query(socket_mock, send_mock, query, totalItems):
    """

    Parameters
    ----------
    query : str
        Defines query to filter in DB.
    totalItems : int
        Expected number of items to be returned.
    """
    agents = Agent.get_agents_overview(q=query)
    assert len(agents['items']) == totalItems


@pytest.mark.parametrize("status, older_than, totalItems", [
    ('active', '9m', 4),
    ('all', '1s', 8),
    ('never_connected', '30m', 1)
])
@patch('wazuh.core.wdb.WazuhDBConnection._send', side_effect=send_msg_to_wdb)
@patch('socket.socket.connect')
def test_agent_get_agents_overview_status_olderthan(socket_mock, send_mock, status, older_than, totalItems):
    """Test filtering by status

    Parameters
    ----------
    status : str
        Filter agents with this status.
    older_than : str
        Filter agents with this value.
    totalItems : int
        Expected number of items to be returned.
    """
    kwargs = {'filters': {'status': status, 'older_than': older_than},
              'select': {'name', 'id', 'status', 'lastKeepAlive', 'dateAdd'}}

    agents = Agent.get_agents_overview(**kwargs)
    assert agents['totalItems'] == totalItems


@pytest.mark.parametrize("sort, first_id", [
    ({'fields': ['dateAdd'], 'order': 'asc'}, '000'),
    ({'fields': ['dateAdd'], 'order': 'desc'}, '004')
])
@patch('wazuh.core.wdb.WazuhDBConnection._send', side_effect=send_msg_to_wdb)
@patch('socket.socket.connect')
def test_agent_get_agents_overview_sort(socket_mock, send_mock, sort, first_id):
    """Test sorting.

    Parameters
    ----------
    sort : dict
        Sorts the items. Format: {"fields":["field1","field2"],"order":"asc|desc"}.
    first_id : str
        First expected ID.
    """
    agents = Agent.get_agents_overview(sort=sort, select={'dateAdd'})
    assert agents['items'][0]['id'] == first_id


@pytest.mark.parametrize("agent_id, group_id, force, replace, replace_list", [
    ('002', 'test_group', False, False, None),
    ('002', 'test_group', True, False, None),
    ('002', 'test_group', False, True, ['default']),
])
@patch('wazuh.core.common.groups_path', new=test_data_path)
@patch('wazuh.core.common.shared_path', new=test_data_path)
@patch('wazuh.core.wdb.WazuhDBConnection._send', side_effect=send_msg_to_wdb)
@patch('socket.socket.connect')
def test_agent_add_group_to_agent(socket_mock, send_mock, agent_id, group_id, force, replace, replace_list):
    """Test if add_group_to_agent() works as expected when adding an existing group to agent

    Parameters
    ----------
    agent_id : str
        Id of the agent to be searched.
    group_id : str
        Name of the group to be added.
    force : bool
        Do not check if agent exists.
    replace : bool
        Whether to append new group to current agent's group or replace it.
    replace_list : list
        List of Group names that can be replaced.
    """
    try:
        # Create the file 'group_id'
        with open(os.path.join(test_data_path, group_id), 'w+'):
            pass
        # Create the file 'agent_id'
        with open(os.path.join(test_data_path, agent_id), 'w+') as f:
            f.write('default')

        with patch('sqlite3.connect') as mock_db:
            mock_db.return_value = test_data.global_db

            # Run the method with different options
            result = Agent.add_group_to_agent(group_id, agent_id, force, replace, replace_list)
            assert result == f'Agent {agent_id} assigned to {group_id}', 'Result is not the expected one'

            with open(os.path.join(test_data_path, agent_id), 'r') as f:
                agent_groups = f.readline().split(',')
                assert group_id in agent_groups, f'{group_id} should be in file {agent_id} but it is not'
                if replace:
                    assert 'default' not in agent_groups, '"default" group should not be within agent groups'
                else:
                    assert 'default' in agent_groups, '"default" group should be within agent groups'

    finally:
        # Remove created files in the test
        os.remove(os.path.join(test_data_path, group_id))
        os.remove(os.path.join(test_data_path, agent_id))


@patch('wazuh.core.common.groups_path', new=os.path.join(test_data_path, 'etc', 'shared'))
@patch('wazuh.core.common.shared_path', new=os.path.join(test_data_path, 'etc', 'shared'))
@patch('wazuh.core.wdb.WazuhDBConnection._send', side_effect=send_msg_to_wdb)
@patch('socket.socket.connect')
def test_agent_add_group_to_agent_ko(socket_mock, send_mock):
    """Test if add_group_to_agent() raises expected exceptions"""
    # Master cannot be added to a conf group
    with pytest.raises(WazuhError, match='.* 1703 .*'):
        Agent.add_group_to_agent('test_group', '000')

    # Group does not exists
    with pytest.raises(WazuhResourceNotFound, match='.* 1710 .*'):
        Agent.add_group_to_agent('test_group', '002')

    with patch('os.path.exists', return_value=True):
        # Agent status is never_connected
        with pytest.raises(WazuhError, match='.* 1753 .*'):
            Agent.add_group_to_agent('test_group', '003')

        # Agent file does not exists
        with pytest.raises(WazuhInternalError, match='.* 1005 .*'):
            Agent.add_group_to_agent('test_group', '002')

        with patch('builtins.open', mock_open(read_data='default')):
            # Group cannot be replaced because it is not in replace_list (not enough permissions in rbac)
            with pytest.raises(WazuhError, match='.* 1752 .*'):
                Agent.add_group_to_agent('test_group', '002', replace=True, replace_list=['other'])

            # The group already belongs to the agent
            with pytest.raises(WazuhError, match='.* 1751 .*'):
                Agent.add_group_to_agent('default', '002')

            with patch('wazuh.core.common.max_groups_per_multigroup', new=0):
                # Multigroup limit exceeded.
                with pytest.raises(WazuhError, match='.* 1737 .*'):
                    Agent.add_group_to_agent('test_group', '002')


@pytest.mark.parametrize("agent_id, seconds, expected_result", [
    ('002', 10, True),
    ('002', 700, False)
])
@patch('wazuh.core.wdb.WazuhDBConnection._send', side_effect=send_msg_to_wdb)
@patch('socket.socket.connect')
def test_agent_check_if_delete_agent(socket_mock, send_mock, agent_id, seconds, expected_result):
    """Test if check_if_delete_agent() returns True when time from last connection is greater than <seconds>

    Parameters
    ----------
    agent_id : str
        Id of the agent to be searched.
    seconds : int
        Number of seconds.
    expected_result : bool
        Result that check_if_delete_agent() should return with given params.
    """
    result = Agent.check_if_delete_agent(agent_id, seconds)
    assert result == expected_result, f'Result is {result} but should be {expected_result}'


@patch("wazuh.core.agent.Agent.get_basic_information")
def test_agent_check_if_delete_agent_ko(mock_agent):
    """Test if check_if_delete_agent() returns True when lastKeepAlive == 0 or not instance of datetime"""
    mock_agent.return_value = {'lastKeepAlive': 0}
    result = Agent.check_if_delete_agent(0, 700)
    assert result, f'Result is {result} but should be True'

    mock_agent.return_value = {'lastKeepAlive': '2000-01-01 00:00:00'}
    result = Agent.check_if_delete_agent(0, 700)
    assert result, f'Result is {result} but should be True'


@pytest.mark.parametrize("group_exists", [
    True,
    False,
])
def test_agent_group_exists(group_exists):
    """Test if group_exists() returns True when time from last connection is greater than <seconds>

    Parameters
    ----------
    group_exists : bool
        Expected result
    """
    with patch('os.path.exists', return_value=group_exists):
        result = Agent.group_exists('default')
        assert result == group_exists, f'Group exists should return {group_exists}'


def test_agent_group_exists_ko():
    """Test if group_exists() raises exception when the name isn't valid"""
    with pytest.raises(WazuhError, match='.* 1722 .*'):
        Agent.group_exists('default**')


@pytest.mark.parametrize("group_exists", [
    True,
    False,
])
@patch('builtins.open', mock_open(read_data='default'))
def test_agent_get_agents_group_file(group_exists):
    """Test if get_agents_group_file() returns the group of the agent.

    Parameters
    ----------
    group_exists : bool
        If group should be returned.
    """
    with patch('os.path.exists', return_value=group_exists):
        result = Agent.get_agents_group_file('002')
        if group_exists:
            assert result == 'default', 'Group "default" should be returned.'
        else:
            assert result == '', 'No group should be returned.'


@patch('builtins.open')
@patch('wazuh.core.common.ossec_uid')
@patch('wazuh.core.common.ossec_gid')
@patch('wazuh.core.agent.chown')
@patch('wazuh.core.agent.chmod')
def test_agent_set_agent_group_file(mock_chmod, mock_chown, mock_gid, mock_uid, mock_open):
    """Test if set_agent_group_file() set the group_id in the agent"""
    Agent.set_agent_group_file('002', 'test_group')

    # Assert methods are called with expected params
    mock_open.assert_called_once_with(os.path.join(common.groups_path, '002'), 'w')
    mock_chown.assert_called_once()
    mock_chmod.assert_called_once_with(os.path.join(common.groups_path, '002'), 0o660)


def test_agent_set_agent_group_file_ko():
    """Test if set_agent_group_file() raises expected exception"""
    with pytest.raises(WazuhInternalError, match='.* 1005 .*'):
        Agent.set_agent_group_file('002', 'test_group')


@pytest.mark.parametrize('groups, expected_result', [
    ('default0,default1,default2,default3', True),
    ('default0,default1', False),
    ('', False)
])
@patch('wazuh.core.common.max_groups_per_multigroup', new=3)
def test_agent_check_multigroup_limit(groups, expected_result):
    """Test if check_multigroup_limit() returns True when limit of groups is reached

    Parameters
    ----------
    groups : str
        Groups to which the agent belongs.
    expected_result : bool
        Expected result.
    """
    with patch('wazuh.core.agent.Agent.get_agents_group_file', return_value=groups):
        result = Agent.check_multigroup_limit('002')
        assert result == expected_result, f'check_multigroup_limit returns {result} but should return {expected_result}'


@pytest.mark.parametrize('agent_id, group_id, force, previous_groups, set_default', [
    ('002', 'test_group', False, 'default,test_group,another_test', False),
    ('002', 'test_group', True, 'default,test_group,another_test', False),
    ('002', 'test_group', False, 'test_group', True),
    ('002', 'test_group', False, 'test_group,another_test', False)
])
@patch('wazuh.core.common.groups_path', new=test_data_path)
@patch('wazuh.core.common.shared_path', new=test_data_path)
@patch('wazuh.core.wdb.WazuhDBConnection._send', side_effect=send_msg_to_wdb)
@patch('socket.socket.connect')
def test_agent_unset_single_group_agent(socket_mock, send_mock, agent_id, group_id, force, previous_groups,
                                        set_default):
    """Test if unset_single_group_agent() returns expected message and removes group from agent

    Parameters
    ----------
    agent_id : str
        Id of the agent.
    group_id : str
        Name of the group.
    force : bool
        Do not check if agent or group exists.
    previous_groups : str
        Groups to which the agent belongs.
    set_default : bool
        The agent belongs to 'default' group.
    """
    try:
        # Create the file 'group_id'
        with open(os.path.join(test_data_path, group_id), 'w+'):
            pass
        # Create the file 'agent_id'
        with open(os.path.join(test_data_path, agent_id), 'w+') as f:
            f.write(previous_groups)

        with patch('sqlite3.connect') as mock_db:
            mock_db.return_value = test_data.global_db

            result = Agent.unset_single_group_agent(agent_id, group_id, force)
            # Assert message is as expected
            assert result == f"Agent '{agent_id}' removed from '{group_id}'." + \
                   (" Agent reassigned to group default." if set_default else ""), 'Result message not as expected.'

            # Check that the agent groups file has been updated.
            with open(os.path.join(test_data_path, agent_id), 'r') as f:
                agent_groups = f.readline().split(',')
                if set_default:
                    assert 'default' in agent_groups
                else:
                    assert group_id not in agent_groups, f'{group_id} should not be in file {agent_id}'

    finally:
        # Remove created files in the test
        os.remove(os.path.join(test_data_path, group_id))
        os.remove(os.path.join(test_data_path, agent_id))


@patch('wazuh.core.common.groups_path', new=os.path.join(test_data_path, 'etc', 'shared'))
@patch('wazuh.core.common.shared_path', new=os.path.join(test_data_path, 'etc', 'shared'))
@patch('wazuh.core.wdb.WazuhDBConnection._send', side_effect=send_msg_to_wdb)
@patch('socket.socket.connect')
def test_agent_unset_single_group_agent_ko(socket_mock, send_mock):
    """Test if unset_single_group_agent() raises expected exceptions"""
    # Master cannot be added to a conf group
    with pytest.raises(WazuhError, match='.* 1703 .*'):
        Agent.unset_single_group_agent('000', 'test_group')

    # Group does not exists
    with pytest.raises(WazuhResourceNotFound, match='.* 1710 .*'):
        Agent.unset_single_group_agent('002', 'test_group')

    with patch('os.path.exists', return_value=True):
        with patch('wazuh.core.agent.Agent.get_agents_group_file', return_value='new_group,new_group2'):
            # Group_id is not within group_list
            with pytest.raises(WazuhError, match='.* 1734 .*'):
                Agent.unset_single_group_agent('002', 'test_group')

        with patch('wazuh.core.agent.Agent.get_agents_group_file', return_value='default'):
            # Agent file does not exists
            with pytest.raises(WazuhError, match='.* 1745 .*'):
                Agent.unset_single_group_agent('002', 'default')

@patch('wazuh.core.configuration.OssecSocket')
@patch('wazuh.core.wdb.WazuhDBConnection._send', side_effect=send_msg_to_wdb)
@patch('socket.socket.connect')
def test_agent_getconfig(socket_mock, send_mock, mock_ossec_socket):
    """Test getconfig method returns expected message."""
    agent = Agent('001')
    mock_ossec_socket.return_value.receive.return_value = b'ok {"test": "conf"}'
    result = agent.getconfig('com', 'active-response')
    assert result == {"test": "conf"}, 'Result message is not as expected.'


@patch('wazuh.core.configuration.OssecSocket')
@patch('wazuh.core.wdb.WazuhDBConnection._send', side_effect=send_msg_to_wdb)
@patch('socket.socket.connect')
def test_agent_getconfig_ko(socket_mock, send_mock, mock_ossec_socket):
    """Test getconfig method raises expected exceptions."""
    # Agent version is null
    agent = Agent('004')
    with pytest.raises(WazuhInternalError, match=".* 1015 .*"):
        agent.getconfig('com', 'active-response')

    # Agent Wazuh version is lower than v3.7.0
    agent = Agent('002')
    with pytest.raises(WazuhInternalError, match=".* 1735 .*"):
        agent.getconfig('com', 'active-response')


@pytest.mark.parametrize('last_keep_alive, pending, expected_status', [
    (10, False, 'active'),
    (1900, False, 'disconnected'),
    (10, True, 'pending'),
])
def test_calculate_status(last_keep_alive, pending, expected_status):
    """Test calculate_status returns expected status according to last_keep_alive.

    Parameters
    ----------
    last_keep_alive : int
        Seconds since last connection.
    pending : bool
        Return pending if status is not disconnected.
    expected_status : str
        Expected status to be returned.
    """
    result = calculate_status(int(time()) - last_keep_alive, pending)
    assert result == expected_status, 'Result message is not as expected.'


@patch('wazuh.core.agent.OssecQueue')
def test_send_restart_command(mock_ossec_queue):
    """Test that restart_command calls send_msg_to_agent with correct params"""
    send_restart_command('001')
    mock_ossec_queue.return_value.send_msg_to_agent.assert_called_once_with(ANY, '001')


@patch('wazuh.core.wdb.WazuhDBConnection._send', side_effect=send_msg_to_wdb)
@patch('socket.socket.connect')
def test_get_agents_info(socket_mock, send_mock):
    """Test that get_agents_info() returns expected agent IDs"""
    expected_result = {'005', '003', '008', '000', '004', '001', '006', '002', '007'}

    result = get_agents_info()
    assert result == expected_result


@patch('wazuh.core.wdb.WazuhDBConnection._send', side_effect=send_msg_to_wdb)
@patch('socket.socket.connect')
def test_get_groups(socket_mock, send_mock):
    """Test that get_groups() returns expected agent groups"""
    expected_result = {'group-1', 'group-2'}

    result = get_groups()
    assert result == expected_result


@pytest.mark.parametrize('group, expected_agents', [
    ('group-1', {'000'}),
    ('group-2', {'001'}),
    ('*', {'006', '008', '000', '002', '005', '007', '001'})
])
@patch('wazuh.core.wdb.WazuhDBConnection._send', side_effect=send_msg_to_wdb)
@patch('socket.socket.connect')
def test_expand_group(socket_mock, send_mock, group, expected_agents):
    """Test that expand_group() returns expected agent IDs

    Parameters
    ----------
    group : str
        Name of the group to be expanded
    expected_agents : set
        Expected agent IDs for the selected group
    """
    result = expand_group(group)
    assert result == expected_agents


@pytest.mark.parametrize('agent_id, expected_exception', [
    ('001', 1746),
    ('006', 1701),
    ('001', 1747),
    ('001', 1748),
])
@patch('wazuh.core.wdb.WazuhDBConnection.delete_agents_db')
@patch('wazuh.core.agent.remove')
@patch('wazuh.core.agent.rmtree')
@patch('wazuh.core.agent.chown')
@patch('wazuh.core.agent.chmod')
@patch('wazuh.core.agent.stat')
<<<<<<< HEAD
@patch("wazuh.common.client_keys", new=os.path.join(test_data_path, 'etc', 'client.keys'))
=======
@patch("wazuh.core.common.client_keys", new=os.path.join(test_data_path, 'etc', 'client.keys'))
>>>>>>> c709a56b
@patch('wazuh.core.agent.path.isdir', return_value=True)
@patch('wazuh.core.agent.makedirs')
@patch('wazuh.core.agent.chmod_r')
@freeze_time('1975-01-01')
@patch("wazuh.core.common.ossec_uid", return_value=getpwnam("root"))
@patch("wazuh.core.common.ossec_gid", return_value=getgrnam("root"))
@patch('wazuh.core.wdb.WazuhDBConnection._send', side_effect=send_msg_to_wdb)
@patch('socket.socket.connect')
<<<<<<< HEAD
def test_agent_remove_manual_ko(socket_mock, send_mock, grp_mock, pwd_mock, chmod_r_mock, makedirs_mock,
                                isdir_mock, stat_mock, chmod_mock, chown_mock, rmtree_mock, remove_mock, delete_mock,
                                 agent_id, expected_exception):
=======
def test_agent_remove_manual_ko(socket_mock, send_mock, grp_mock, pwd_mock, chmod_r_mock, makedirs_mock, isdir_mock,
                                stat_mock, chmod_mock, chown_mock, rmtree_mock, remove_mock, delete_mock, agent_id,
                                expected_exception):
>>>>>>> c709a56b
    """Test the _remove_manual function error cases.

    Parameters
    ----------
    agent_id : str
        Id of the agent to be searched.
    expected_exception : int
        Error code that is expected.
    """

    def check_exception(client_keys):
        with patch('wazuh.core.agent.open', mock_open(read_data=client_keys)) as m:
            with pytest.raises(WazuhException, match=f".* {expected_exception} .*"):
                Agent(agent_id)._remove_manual()

    client_keys_text = '\n'.join([f'{str(row["id"]).zfill(3) if expected_exception != 1701 else "100"} '
                                  f'{row["name"]} '
                                  f'{row["register_ip"]} '
                                  f'{row["internal_key"] + "" if expected_exception != 1746 else " random"}' for row
                                  in
                                  test_data.global_db.execute(
                                      'select id, name, register_ip, internal_key from agent where id > 0')])

    rmtree_mock.side_effect = Exception("Boom!")

    if expected_exception == 1747:
        check_exception(client_keys_text)
    else:
        with patch('wazuh.core.wdb.WazuhDBConnection.run_wdb_command'):
            check_exception(client_keys_text)

    if expected_exception == 1746:
        remove_mock.assert_any_call('{0}/etc/client.keys.tmp'.format(test_data_path))


@pytest.mark.parametrize('system_resources, permitted_resources, filters, expected_result', [
    ({'001', '002', '003', '004'}, ['001', '002', '005', '006'], None,
     {'filters': {'rbac_ids': ['004', '003']}, 'rbac_negate': True}),
    ({'001'}, ['002', '005', '006'], None,
     {'filters': {'rbac_ids': ['001']}, 'rbac_negate': True}),
    ({'group1', 'group3', 'group4'}, ['group1', 'group2', 'group5', 'group6'], None,
     {'filters': {'rbac_ids': ['group3', 'group4']}, 'rbac_negate': True}),
    ({'group1', 'group2', 'group3', 'group4', 'group5', 'group6'}, ['group1'], {'testing': 'first'},
     {'filters': {'rbac_ids': {'group1'}, 'testing': 'first'}, 'rbac_negate': False})
])
def test_get_rbac_filters(system_resources, permitted_resources, filters, expected_result):
    """Check that the function get_rbac_filters calculates correctly the list of allowed or denied

    Parameters
    ----------
    system_resources : str
        Id of the agent to be searched.
    permitted_resources : int
        Error code that is expected.
    """
    result = get_rbac_filters(system_resources=system_resources,
                              permitted_resources=permitted_resources, filters=filters)
    result['filters']['rbac_ids'] = set(result['filters']['rbac_ids'])
    expected_result['filters']['rbac_ids'] = set(expected_result['filters']['rbac_ids'])
    assert result == expected_result<|MERGE_RESOLUTION|>--- conflicted
+++ resolved
@@ -646,11 +646,7 @@
 @patch('wazuh.core.agent.chown')
 @patch('wazuh.core.agent.chmod')
 @patch('wazuh.core.agent.stat')
-<<<<<<< HEAD
-@patch("wazuh.common.ossec_path", new=test_data_path)
-=======
 @patch("wazuh.core.common.ossec_path", new=test_data_path)
->>>>>>> c709a56b
 @patch('wazuh.core.agent.path.exists')
 @patch('wazuh.core.database.isfile', return_value=True)
 @patch('wazuh.core.agent.path.isdir', return_value=False)
@@ -1508,11 +1504,7 @@
 @patch('wazuh.core.agent.chown')
 @patch('wazuh.core.agent.chmod')
 @patch('wazuh.core.agent.stat')
-<<<<<<< HEAD
-@patch("wazuh.common.client_keys", new=os.path.join(test_data_path, 'etc', 'client.keys'))
-=======
 @patch("wazuh.core.common.client_keys", new=os.path.join(test_data_path, 'etc', 'client.keys'))
->>>>>>> c709a56b
 @patch('wazuh.core.agent.path.isdir', return_value=True)
 @patch('wazuh.core.agent.makedirs')
 @patch('wazuh.core.agent.chmod_r')
@@ -1521,15 +1513,9 @@
 @patch("wazuh.core.common.ossec_gid", return_value=getgrnam("root"))
 @patch('wazuh.core.wdb.WazuhDBConnection._send', side_effect=send_msg_to_wdb)
 @patch('socket.socket.connect')
-<<<<<<< HEAD
-def test_agent_remove_manual_ko(socket_mock, send_mock, grp_mock, pwd_mock, chmod_r_mock, makedirs_mock,
-                                isdir_mock, stat_mock, chmod_mock, chown_mock, rmtree_mock, remove_mock, delete_mock,
-                                 agent_id, expected_exception):
-=======
 def test_agent_remove_manual_ko(socket_mock, send_mock, grp_mock, pwd_mock, chmod_r_mock, makedirs_mock, isdir_mock,
                                 stat_mock, chmod_mock, chown_mock, rmtree_mock, remove_mock, delete_mock, agent_id,
                                 expected_exception):
->>>>>>> c709a56b
     """Test the _remove_manual function error cases.
 
     Parameters
