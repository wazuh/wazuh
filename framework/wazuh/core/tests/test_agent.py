#!/usr/bin/env python
# Copyright (C) 2015-2019, Wazuh Inc.
# Created by Wazuh, Inc. <info@wazuh.com>.
# This program is a free software; you can redistribute it and/or modify it under the terms of GPLv2

import os
import sqlite3
import sys
from unittest.mock import ANY, patch, mock_open, call

import pytest
from freezegun import freeze_time

with patch('wazuh.core.common.ossec_uid'):
    with patch('wazuh.core.common.ossec_gid'):
        from wazuh.core.agent import *
        from wazuh.core.exception import WazuhException
        from api.util import remove_nones_to_dict

from pwd import getpwnam
from grp import getgrnam

# all necessary params

test_data_path = os.path.join(os.path.dirname(os.path.realpath(__file__)), 'data', 'test_agent')


def get_WazuhDBQuery_params(wdb_class):
    """Get default parameters for the specified WazuhDBQuery class.

    Parameters
    ----------
    wdb_class : str
        Suffix of the WazuhDBQuery class. Example: 'Agents' to get default parameters from `WazuhDBQueryAgents` class.

    Returns
    -------
    parameters_dict
        Dictionary with all the default parameters.
    """
    with patch('wazuh.core.agent.WazuhDBQuery.__init__') as wdbquery_mock:
        getattr(sys.modules[__name__], f'WazuhDBQuery{wdb_class}')()
        return wdbquery_mock.call_args.kwargs


# list with Wazuh packages availables with their hash
wpk_versions = [['v3.10.0', '251b1af81d45d291540d8589b124302613f0a4e0'],
                ['v3.9.0', '180e25a1fefafe8d83c763d375cb1a3a387bc08a'],
                ['v3.8.3', '180e25a1fefafe8d83c763d375cb1a3a387bc08a'],
                ['v3.8.2', '7a49d5604e1034d1327c993412433d124274bc7e'],
                ['v3.8.1', '54c55d50f9d88df937fb2b40a4eeec17cbc6ce24'],
                ['v3.8.0', 'e515d2251af9d4830dfa27902896c8d66c4ded2f'],
                ['v3.7.2', 'e28cfb89469b1b8bfabefe714c09b942ebd7a928'],
                ['v3.7.1', '7ef661a92295a02755812e3e10c87bf49bb52114'],
                ['v3.7.0', 'b1a94c212195899be53564e86b69981d4729154e'],
                ['v3.6.1', 'ed01192281797f64c99d53cff91efe936bc31b17'],
                ['v3.6.0', '83fd0e49c6ab47f59c5d75478a371396082613fe'],
                ['v3.5.0', '5e276bd26d76c3c1eebed5ca57094ee957b3ee40'],
                ['v3.4.0', 'f20e4319b9088d534a4655a9136a608800522d50'],
                ['v3.3.9', '180e25a1fefafe8d83c763d375cb1a3a387bc08a']]


class InitAgent:

    def __init__(self, data_path=test_data_path):
        """
        Sets up necessary test environment for agents:
            * One active agent.
            * One pending agent.
            * One never_connected agent.
            * One disconnected agent.

        :return: None
        """
        self.global_db = sqlite3.connect(':memory:')
        self.global_db.row_factory = sqlite3.Row
        self.cur = self.global_db.cursor()
        with open(os.path.join(data_path, 'schema_global_test.sql')) as f:
            self.cur.executescript(f.read())

        self.never_connected_fields = {'status', 'name', 'ip', 'registerIP', 'node_name', 'dateAdd', 'id'}
        self.pending_fields = self.never_connected_fields | {'manager', 'lastKeepAlive'}
        self.manager_fields = self.pending_fields | {'version', 'os', 'group'}
        self.active_fields = self.manager_fields | {'group', 'mergedSum', 'configSum'}
        self.manager_fields -= {'registerIP'}


test_data = InitAgent()


def send_msg_to_wdb(msg, raw=False):
    query = ' '.join(msg.split(' ')[2:])
    result = test_data.cur.execute(query).fetchall()
    return list(map(remove_nones_to_dict, map(dict, result)))


def get_manager_version():
    """
    Get manager version
    """
    manager = Agent(id=0)
    manager.load_info_from_db()

    return manager.version


def check_agent(test_data, agent):
    """Checks a single agent is correct"""
    assert all(map(lambda x: x is not None, agent.values()))
    assert 'status' in agent
    assert 'id' in agent
    if agent['id'] == '000':
        assert agent.keys() == test_data.manager_fields
    elif agent['status'] == 'active' or agent['status'] == 'disconnected':
        assert agent.keys() == test_data.active_fields
    elif agent['status'] == 'pending':
        assert agent.keys() == test_data.pending_fields
    elif agent['status'] == 'never_connected':
        assert agent.keys() == test_data.never_connected_fields
    else:
        raise Exception("Agent status not known: {}".format(agent['status']))


@pytest.mark.parametrize('value', [
    True,
    OSError
])
@patch("wazuh.core.agent.WazuhDBBackend")
@patch('wazuh.core.wdb.WazuhDBConnection._send', side_effect=send_msg_to_wdb)
@patch('socket.socket.connect')
def test_WazuhDBQueryAgents__init__(socket_mock, send_mock, backend_mock, value):
    """Tests if method __init__ of WazuhDBQueryAgents works properly.

    Parameters
    ----------
    mock_sqli_conn : mock
        Mock of SQLite connection.
    value : boolean
        Boolean to be returned by the method glob.glob().
    """
    socket_mock.side_effect = value
    if value:
        WazuhDBQueryAgents()
        backend_mock.assert_called_once()
    else:
        with pytest.raises(WazuhException, match=".* 2005 .*"):
            WazuhDBQueryAgents()


@pytest.mark.parametrize('value, expected_query', [
    ('active', '(last_keepalive >= :time_active AND version IS NOT NULL) or id = 0'),
    ('disconnected', 'last_keepalive < :time_active'),
    ('never_connected', 'last_keepalive IS NULL AND id != 0'),
    ('pending', 'last_keepalive IS NOT NULL AND version IS NULL')
])
@patch('socket.socket.connect')
def test_WazuhDBQueryAgents_filter_status(mock_socket_conn, value, expected_query):
    """Tests _filter_status of WazuhDBQueryAgents returns expected query

    Parameters
    ----------
    value : str
        Value of the agent status.
    expected_query
        Query expected for the status value.
    """
    query_agent = WazuhDBQueryAgents()
    query_agent._filter_status({'value': value, 'operator': '=='})
    assert expected_query in query_agent.query, 'Query returned does not match the expected one'

    query_agent._filter_status({'value': value, 'operator': '!='})
    assert ('NOT ' + expected_query) in query_agent.query, 'Query returned does not match the expected one'


@patch('socket.socket.connect')
def test_WazuhDBQueryAgents_filter_status_ko(mock_socket_conn):
    """Tests _filter_status of WazuhDBQueryAgents raises expected exception"""
    with pytest.raises(WazuhException, match=f'.* 1729 .*'):
        query_agent = WazuhDBQueryAgents()
        query_agent._filter_status({'value': 'unknown', 'operator': '=='})


@patch('socket.socket.connect')
def test_WazuhDBQueryAgents_filter_date(mock_socket_conn):
    """Tests _filter_date of WazuhDBQueryAgents returns expected query"""
    query_agent = WazuhDBQueryAgents()
    query_agent._filter_date({'value': '7d', 'operator': '<', 'field': 'time'}, 'os.name')

    assert ' AND id != 0' in query_agent.query, 'Query returned does not match the expected one'


@pytest.mark.parametrize('field, expected_query', [
    ('status', 'last_keepAlive asc'),
    ('os.version', 'CAST(os_major AS INTEGER) asc, CAST(os_minor AS INTEGER) asc'),
    ('id', 'id asc'),
])
@patch('socket.socket.connect')
def test_WazuhDBQueryAgents_sort_query(mock_socket_conn, field, expected_query):
    """Tests _sort_query of WazuhDBQueryAgents returns expected result

    Parameters
    ----------
    field : str
        One of the available fields.
    expected_query :
        Query expected after using the field value.
    """
    query_agent = WazuhDBQueryAgents(sort={'order': 'asc'})
    result = query_agent._sort_query(field)

    assert expected_query in result, 'Result does not match the expected one'


@patch('socket.socket.connect')
def test_WazuhDBQueryAgents_add_search_to_query(mock_socket_conn):
    """Tests _add_search_to_query of WazuhDBQueryAgents returns expected query"""
    query_agent = WazuhDBQueryAgents(search={'value': 'test', 'negation': True})
    query_agent._add_search_to_query()

    assert 'OR id LIKE :search_id)' in query_agent.query, 'Query returned does not match the expected one'


@patch('socket.socket.connect')
def test_WazuhDBQueryAgents_format_data_into_dictionary(mock_socket_conn):
    """Tests _format_data_into_dictionary of WazuhDBQueryAgents returns expected data"""
    data = [{'id': 0, 'status': 'updated', 'group': 'default,group1,group2', 'manager': 'master',
             'dateAdd': 1000000000}]

    query_agent = WazuhDBQueryAgents(offset=0, limit=1, sort=None,
                                     search=None, select={'id', 'status', 'group', 'dateAdd', 'manager'},
                                     default_sort_field=None, query=None, count=5,
                                     get_data=None, min_select_fields='os.version')

    # Mock _data variable with our own data
    query_agent._data = data
    result = query_agent._format_data_into_dictionary()

    # Assert format_fields inside _format_data_into_dictionary is working as expected
    assert result['items'][0]['id'] == '000', 'ID is not as expected'
    assert result['items'][0]['status'] == 'never_connected', 'status is not as expected'
    assert type(result['items'][0]['group']) == list and len(result['items'][0]['group']) == 3, \
        '"group" has different type or length than expected'
    assert type(result['items'][0]['dateAdd']) == datetime, 'Not date type'
    assert result['items'][0]['manager'] == 'master'


@patch('socket.socket.connect')
def test_WazuhDBQueryAgents_parse_legacy_filters(mock_socket_conn):
    """Tests _parse_legacy_filters of WazuhDBQueryAgents returns expected query"""
    query_agent = WazuhDBQueryAgents(filters={'older_than': 'test'})
    query_agent._parse_legacy_filters()

    assert '(lastKeepAlive>test;status!=never_connected,dateAdd>test;status=never_connected)' in query_agent.q, \
        'Query returned does not match the expected one'


@pytest.mark.parametrize('field_name, field_filter, q_filter', [
    ('group', 'field', {'value': '1', 'operator': 'LIKE'}),
    ('group', 'test', {'value': '1', 'operator': 'LIKE'}),
    ('os.name', 'field', {'value': '1', 'operator': 'LIKE', 'field': 'status$0'}),
])
@patch('socket.socket.connect')
def test_WazuhDBQueryAgents_process_filter(mock_socket_conn, field_name, field_filter, q_filter):
    """Tests _process_filter of WazuhDBQueryAgents returns expected query

    Parameters
    ----------
    field_name : str
        One of the available fields.
    field_filter : str
        Defines field filters required by the user.
    q_filter : dict
        Query to filter in database.
    """
    query_agent = WazuhDBQueryAgents()
    query_agent._process_filter(field_name, field_filter, q_filter)

    if field_name == 'group':
        assert f'`group` LIKE :{field_filter}_1 OR `group` LIKE ' \
               f':{field_filter}_2 OR `group` LIKE :{field_filter}_3 OR ' \
               f'`group` = :{field_filter}' in query_agent.query, 'Query returned does not match the expected one'
    else:
        assert 'agentos_name LIKE :field COLLATE NOCASE' in query_agent.query, \
            'Query returned does not match the expected one'


@pytest.mark.parametrize('value', [
    True,
    OSError
])
@patch("wazuh.core.agent.WazuhDBBackend")
@patch('wazuh.core.wdb.WazuhDBConnection._send', side_effect=send_msg_to_wdb)
@patch('socket.socket.connect')
def test_WazuhDBQueryGroup__init__(socket_mock, send_mock, backend_mock, value):
    """Test if method __init__ of WazuhDBQueryGroup works properly.

    Parameters
    ----------
    mock_sqli_conn : mock
        Mock of SQLite connection.
    value : boolean
        Boolean to be returned by the method glob.glob().
    """
    socket_mock.side_effect = value
    if value:
        WazuhDBQueryGroup()
        backend_mock.assert_called_once()
    else:
        with pytest.raises(WazuhException, match=".* 2005 .*"):
            WazuhDBQueryGroup()


@pytest.mark.parametrize('filters', [
    {'name': 'group-1'},
    {'name': 'group-2'}
])
@patch('wazuh.core.wdb.WazuhDBConnection._send', side_effect=send_msg_to_wdb)
@patch('socket.socket.connect')
def test_WazuhDBQueryGroup_filters(socket_mock, send_mock, filters):
    """Test if parameter filters of WazuhDBQueryGroup works properly.

        Parameters
        ----------
        filters : dict
            Dict of filters to apply.
        """
    query_group = WazuhDBQueryGroup(filters=filters)
    result = query_group.run()
    assert result['totalItems'] > 0
    for item in result['items']:
        assert (item[key] == value for key, value in filters.items())


@patch('socket.socket.connect')
def test_WazuhDBQueryGroupByAgents__init__(mock_socket_conn):
    """Tests if method __init__ of WazuhDBQueryGroupByAgents works properly."""
    query_group = WazuhDBQueryGroupByAgents(filter_fields=['name', 'os.name'], offset=0, limit=1, sort={'order': 'asc'},
                                            search={'value': 'test', 'negation': True},
                                            select={'os.name'}, query=None, count=5, get_data=None)

    assert query_group.remove_extra_fields, 'Query returned does not match the expected one'


@patch('socket.socket.connect')
def test_WazuhDBQueryGroupByAgents_format_data_into_dictionary(mock_socket_conn):
    """Tests if method _format_data_into_dictionary of WazuhDBQueryGroupByAgents works properly."""
    query_group = WazuhDBQueryGroupByAgents(filter_fields=['name', 'os.name'], offset=0, limit=1, sort={'order': 'asc'},
                                            search={'value': 'test', 'negation': True},
                                            select={'os.name'}, query=None, count=5, get_data=None)

    query_group.filter_fields = {'fields': set(query_group.filter_fields)}
    query_group._data = [{'count': 1, 'name': 'wazuh-master'},
                         {'count': 1, 'name': 'wazuh-agent1'}]

    result = query_group._format_data_into_dictionary()
    assert all(x['os']['name'] == 'unknown' for x in result['items'])


@patch('socket.socket.connect')
def test_WazuhDBQueryGroupByAgents_format_data_into_dictionary_status(mock_socket_conn):
    """Tests if method _format_data_into_dictionary of WazuhDBQueryGroupByAgents works properly."""
    query_group = WazuhDBQueryGroupByAgents(filter_fields=['status', 'os.name'], offset=0, limit=1, sort=None,
                                            search=None, select=None, query=None, count=5, get_data=None)

    query_group.select = {'os.name', 'count', 'status', 'lastKeepAlive', 'version'}
    query_group._data = [
        {'os.name': 'Ubuntu', 'count': 1, 'version': 'Wazuh v4.0.0', 'status': 'updated', 'lastKeepAlive': 1593093968},
        {'os.name': 'Ubuntu', 'count': 2, 'version': 'Wazuh v3.13.0', 'status': 'empty', 'lastKeepAlive': 1593093968},
        {'os.name': 'Ubuntu', 'count': 1, 'version': 'Wazuh v3.13.0', 'status': 'empty', 'lastKeepAlive': 1593093976}]

    result = query_group._format_data_into_dictionary()
    assert result == {'items': [{'os': {'name': 'Ubuntu'}, 'status': 'disconnected', 'count': 4}], 'totalItems': 0}


@patch('socket.socket.connect')
def test_WazuhDBQueryMultigroups__init__(mock_socket_conn):
    """Tests if method __init__ of WazuhDBQueryMultigroups works properly."""
    query_multigroups = WazuhDBQueryMultigroups(group_id='test')

    assert 'group=test' in query_multigroups.q, 'Query returned does not match the expected one'


@pytest.mark.parametrize('group_id', [
    'null',
    'test'
])
@patch('socket.socket.connect')
def test_WazuhDBQueryMultigroups_default_query(mock_socket_conn, group_id):
    """Tests if method _default_query of WazuhDBQueryMultigroups works properly.

    Parameters
    ----------
    group_id : str
        Identifier of the group.
    """
    query_multigroups = WazuhDBQueryMultigroups(group_id=group_id)
    result = query_multigroups._default_query()

    if group_id == 'null':
        assert 'SELECT {0} FROM agent a' in result, 'Query returned does not match the expected one'
    else:
        assert 'SELECT {0} FROM agent a LEFT JOIN belongs b ON a.id = b.id_agent' in result, \
            'Query returned does not match the expected one'


@patch('socket.socket.connect')
def test_WazuhDBQueryMultigroups_default_count_query(mock_socket_conn):
    """Tests if method _default_count_query of WazuhDBQueryMultigroups works properly."""
    query_multigroups = WazuhDBQueryMultigroups(group_id='test')
    result = query_multigroups._default_count_query()

    assert 'COUNT(DISTINCT a.id)' in result, 'Query returned does not match the expected one'


@patch('wazuh.core.wdb.WazuhDBConnection._send', side_effect=send_msg_to_wdb)
@patch('socket.socket.connect')
def test_WazuhDBQueryMultigroups_get_total_items(mock_socket_conn, send_mock):
    """Tests if method _get_total_items of WazuhDBQueryMultigroups works properly."""
    query_multigroups = WazuhDBQueryMultigroups(group_id='test')
    query_multigroups._get_total_items()

    assert 'GROUP BY a.id' in query_multigroups.query, 'Query returned does not match the expected one'


@pytest.mark.parametrize('id, ip, name, key', [
    ('1', '127.0.0.1', 'test_agent', 'b3650e11eba2f27er4d160c69de533ee7eed6016fga85ba2455d53a90927747D'),
])
@patch('wazuh.core.agent.Agent._add')
def test_agent__init__(mock_add, id, ip, name, key):
    """Tests if method __init__ of Agent works properly.

    Parameters
    ----------
    id : str
        Identifier of agent. It has 3 digits
    ip : str
        Add an agent (generate id and key automatically)
    name : str
        Add an agent (generate id and key automatically)
    key : str
        Key of the agent.
    """
    agent = Agent(id=id, ip=ip, name=name, key=key)

    assert agent.id == id and agent.ip == ip and agent.name == name and agent.internal_key == key, \
        'Query returned does not match the expected one'


def test_agent__str__():
    """Tests if method __str__ of Agent returns a string type."""
    agent = Agent()

    assert isinstance(str(agent), str)


def test_agent_to_dict():
    """Tests if method to_dict() of Agent returns a dict type."""
    agent = Agent()

    assert isinstance(agent.to_dict(), dict), 'Result is not a dict'


@pytest.mark.parametrize('id, expected_ip, expected_name, expected_codename', [
    ('000', '127.0.0.1', 'master', 'Bionic Beaver'),
    ('001', '172.17.0.202', 'agent-1', 'Bionic Beaver'),
    ('002', '172.17.0.201', 'agent-2', 'Xenial'),
])
@patch('wazuh.core.wdb.WazuhDBConnection._send', side_effect=send_msg_to_wdb)
@patch('socket.socket.connect')
def test_agent_load_info_from_db(socket_mock, send_mock, id, expected_ip, expected_name, expected_codename):
    """Tests if method load_info_from_db of Agent returns a correct info.

    Parameters
    ----------
    id : str
        Id of the agent to be searched.
    expected_ip : str
        Ip expected on the returned agent.
    expected_name : str
        Name expected on the returned agent.
    expected_codename : str
        OS codename expected on the returned agent.
    """
    agent = Agent(id=id)
    agent.load_info_from_db()
    result = agent.to_dict()

    assert result['id'] == id and result['name'] == expected_name and result['ip'] == expected_ip and \
           result['os']['codename'] == expected_codename


@patch('wazuh.core.wdb.WazuhDBConnection._send', side_effect=send_msg_to_wdb)
@patch('socket.socket.connect')
def test_agent_load_info_from_db_ko(socket_mock, send_mock):
    """Tests if method load_info_from_db raises expected exception"""
    with pytest.raises(WazuhResourceNotFound, match='.* 1701 .*'):
        agent = Agent(id=11250)
        agent.load_info_from_db()


@pytest.mark.parametrize('id, select', [
    (0, None),
    (3, None),
    (0, {'id', 'ip', 'version'}),
    (5, {'id', 'ip', 'version'}),
    (0, {'status', 'manager', 'node_name', 'dateAdd', 'lastKeepAlive'}),
    (2, {'status', 'manager', 'node_name', 'dateAdd', 'lastKeepAlive'})
])
@patch('wazuh.core.wdb.WazuhDBConnection._send', side_effect=send_msg_to_wdb)
@patch('socket.socket.connect')
def test_agent_get_basic_information(socket_mock, send_mock, id, select):
    """Tests if method get_basic_information returns expected data

    Parameters
    ----------
    id : int
        Id of the agent to be searched.
    select : set
        Fields to return.
    """
    agent = Agent(id)
    result = agent.get_basic_information(select)

    assert isinstance(result, dict), 'Result is not a dict'
    if select is not None:
        assert all((x in select for x in result.keys())) and len(result.keys()) == len(select), \
            'Result does not contain expected keys.'


@pytest.mark.parametrize('id, expected_key', [
    (0, 'MCBOb25lIE5vbmUgTm9uZQ=='),
    (1, 'MSBOb25lIE5vbmUgTm9uZQ=='),
    (2, 'MiBOb25lIE5vbmUgTm9uZQ=='),
    (3, 'MyBOb25lIE5vbmUgTm9uZQ=='),
    (4, 'NCBOb25lIE5vbmUgTm9uZQ=='),
    (5, 'NSBOb25lIE5vbmUgTm9uZQ=='),
])
def test_agent_compute_key(id, expected_key):
    """Tests if method compute_key returns expected key for each agent

    Parameters
    ----------
    id : int
        Id of the agent to be searched.
    expected_key :
        Key that should be returned for given ID.
    """

    agent = Agent(id)
    result = agent.compute_key()

    assert result == expected_key, 'Result does not match with expected key'


@pytest.mark.parametrize('id, expected_key', [
    (1, 'MDAxIGFnZW50LTEgYW55IGIzNjUwZTExZWJhMmYyN2VyNGQxNjBjNjlkZTUzM2VlN2VlZDYwMTYzNmE4NWJhMjQ1NWQ1M2E5MDkyNzc0N2Y='),
    (2,
     'MDAyIGFnZW50LTIgMTcyLjE3LjAuMjAxIGIzNjUwZTExZWJhMmYyN2VyNGQxNjBjNjlkZTUzM2VlN2VlZDYwMTZmZ2E4NWJhMjQ1NWQ1M2E5MDkyNzc0N2Y='),
    (3, 'MDAzIG5jLWFnZW50IGFueSBmMzA0ZjU4MmYyNDE3YTNmZGRhZDY5ZDlhZTJiNGYzYjZlNmZkYTc4ODIyOTY2OGFmOWE2OTM0ZDQ1NGVmNDRk'),
    (4,
     'MDA0IHBlbmRpbmctYWdlbnQgYW55IDI4NTViY2Y0OTI3M2M3NTllZjViMTE2ODI5Y2M1ODJmMTUzYzZjMTk5ZGY3Njc2ZTUzZDU5Mzc4NTVmZjU5MDI='),
    (5,
     'MDA1IGFnZW50LTUgMTcyLjE3LjAuMzAwIGIzNjUwZTExZWJhMmYyN2VyNGQxNjBjNjlkZTUzM2VlN2VlZDYwMTYzNmE0MmJhMjQ1NWQ1M2E5MDkyNzc0N2Y='),
])
@patch('wazuh.core.wdb.WazuhDBConnection._send', side_effect=send_msg_to_wdb)
@patch('socket.socket.connect')
def test_agent_get_key(socket_mock, send_mock, id, expected_key):
    """Tests if method get_key returns expected key for each agent

    Parameters
    ----------
    id : int
        Id of the agent to be searched.
    expected_key :
        Key that should be returned for given ID.
    """
    agent = Agent(id)
    result = agent.get_key()

    assert result == expected_key, 'Result does not match with expected key'


@patch('wazuh.core.wdb.WazuhDBConnection._send', side_effect=send_msg_to_wdb)
@patch('socket.socket.connect')
def test_agent_get_key_ko(socket_mock, send_mock):
    """Tests if method get_key raises exception when ID is 0"""
    with pytest.raises(WazuhError, match='.* 1703 .*'):
        agent = Agent(0)
        agent.get_key()


@patch('wazuh.core.agent.OssecQueue')
@patch('wazuh.core.wdb.WazuhDBConnection._send', side_effect=send_msg_to_wdb)
@patch('socket.socket.connect')
def test_agent_restart(socket_mock, send_mock, mock_queue):
    """Tests if method restart calls other methods with correct params"""
    with patch('wazuh.core.agent.Agent.getconfig', return_value={'active-response': {'disabled': 'no'}}) as \
            mock_config:
        agent = Agent(0)
        agent.restart()

        # Assert methods are called with correct params
        mock_config.assert_called_once_with('com', 'active-response')
        mock_queue.assert_called_once()


@patch('wazuh.core.wdb.WazuhDBConnection._send', side_effect=send_msg_to_wdb)
@patch('socket.socket.connect')
def test_agent_restart_ko(socket_mock, send_mock):
    """Tests if method restart raises exception"""
    # Assert exception is raised when status of agent is not 'active'
    with patch('wazuh.core.agent.Agent.getconfig', return_value={'active-response': {'disabled': 'no'}}):
        with pytest.raises(WazuhError, match='.* 1707 .*'):
            agent = Agent(3)
            agent.restart()

    # Assert exception is raised when active-response is disabled
    with patch('wazuh.core.agent.Agent.getconfig', return_value={'active-response': {'disabled': 'yes'}}):
        with pytest.raises(WazuhException, match='.* 1750 .*'):
            agent = Agent(0)
            agent.restart()


@pytest.mark.parametrize('status', [
    'stopped', 'running'
])
@patch('wazuh.core.agent.Agent._remove_authd', return_value='Agent was successfully deleted')
@patch('wazuh.core.agent.Agent._remove_manual', return_value='Agent was successfully deleted')
def test_agent_remove(mock_remove_manual, mock_remove_authd, status):
    """Tests if method remove() works as expected

    Parameters
    ----------
    status : string
        Status to be mocked in ossec-authd.
    """

    with patch('wazuh.core.agent.get_manager_status', return_value={'ossec-authd': status}):
        agent = Agent(0)
        result = agent.remove(use_only_authd=False)
        assert result == 'Agent was successfully deleted', 'Not expected message'

        if status == 'stopped':
            mock_remove_manual.assert_called_once_with(False, False), 'Not expected params'
            mock_remove_authd.assert_not_called(), '_remove_authd should not be called'
        else:
            mock_remove_manual.assert_not_called(), '_remove_manual should not be called'
            mock_remove_authd.assert_called_once_with(False), 'Not expected params'


@patch('wazuh.core.agent.Agent._remove_authd', return_value='Agent was successfully deleted')
@patch('wazuh.core.agent.Agent._remove_manual', return_value='Agent was successfully deleted')
def test_agent_remove_ko(mock_remove_manual, mock_remove_authd):
    """Tests if method remove() raises expected exception"""
    with pytest.raises(WazuhInternalError, match='.* 1726 .*'):
        agent = Agent(0)
        agent.remove(use_only_authd=True)


@patch('wazuh.core.agent.OssecSocketJSON')
def test_agent_remove_authd(mock_ossec_socket):
    """Tests if method remove_authd() works as expected"""
    agent = Agent(0)
    agent._remove_authd(purge=True)
    mock_ossec_socket.return_value.send.assert_called_once_with(
        {"function": "remove", "arguments": {"id": str(0).zfill(3), "purge": True}})
    mock_ossec_socket.return_value.receive.assert_called_once()
    mock_ossec_socket.return_value.close.assert_called_once()


@pytest.mark.parametrize('backup, exists_backup_dir', [
    (False, False),
    (True, False),
    (True, True),
])
@patch('wazuh.core.wdb.WazuhDBConnection.delete_agents_db')
@patch('wazuh.core.agent.remove')
@patch('wazuh.core.agent.rmtree')
@patch('wazuh.core.agent.chown')
@patch('wazuh.core.agent.chmod')
@patch('wazuh.core.agent.stat')
@patch("wazuh.core.common.ossec_path", new=test_data_path)
@patch('wazuh.core.agent.path.exists')
@patch('wazuh.core.database.isfile', return_value=True)
@patch('wazuh.core.agent.path.isdir', return_value=False)
@patch('wazuh.core.agent.safe_move')
@patch('wazuh.core.agent.makedirs')
@patch('wazuh.core.agent.chmod_r')
@freeze_time('1975-01-01')
@patch("wazuh.core.common.ossec_uid", return_value=getpwnam("root"))
@patch("wazuh.core.common.ossec_gid", return_value=getgrnam("root"))
@patch('wazuh.core.wdb.WazuhDBConnection._send', side_effect=send_msg_to_wdb)
@patch('wazuh.core.wdb.WazuhDBConnection.run_wdb_command')
@patch('socket.socket.connect')
def test_agent_remove_manual(socket_mock, run_wdb_mock, send_mock, grp_mock, pwd_mock, chmod_r_mock, makedirs_mock,
                             safe_move_mock, isdir_mock, isfile_mock, exists_mock, stat_mock, chmod_mock,
                             chown_mock, rmtree_mock, remove_mock, mock_delete_agents, backup, exists_backup_dir):
    """Test the _remove_manual function

    Parameters
    ----------
    backup : bool
        Create backup before removing the agent.
    """
    client_keys_text = '\n'.join([f'{str(row["id"]).zfill(3)} {row["name"]} {row["register_ip"]} {row["internal_key"]}'
                                  for row in test_data.global_db.execute(
            'select id, name, register_ip, internal_key from agent where id > 0')])

    with patch('wazuh.core.agent.open', mock_open(read_data=client_keys_text)) as m:
        if exists_backup_dir:
            exists_mock.side_effect = [True, True, True] + [False] * 10
        else:
            exists_mock.side_effect = lambda x: not (common.backup_path in x)
        Agent('001')._remove_manual(backup=backup)

        m.assert_any_call(common.client_keys)
        m.assert_any_call(common.client_keys + '.tmp', 'w')
        stat_mock.assert_called_once_with(common.client_keys)
        chown_mock.assert_called_once_with(common.client_keys + '.tmp', common.ossec_uid(), common.ossec_gid())
        mock_delete_agents.assert_called_once_with(['001'])
        run_wdb_mock.assert_called_once_with('global sql DELETE FROM belongs WHERE id_agent = 001')
        remove_mock.assert_any_call(os.path.join(common.ossec_path, 'queue/rids/001'))

        # make sure the mock is called with a string according to a non-backup path
        exists_mock.assert_any_call('{0}/queue/agent-info/agent-1-any'.format(test_data_path))
        safe_move_mock.assert_called_with(common.client_keys + '.tmp', common.client_keys, permissions=0o640)
        if backup:
            if exists_backup_dir:
                backup_path = os.path.join(common.backup_path, f'agents/1975/Jan/01/001-agent-1-any-002')
            else:
                backup_path = os.path.join(common.backup_path, f'agents/1975/Jan/01/001-agent-1-any')
            makedirs_mock.assert_called_once_with(backup_path)
            chmod_r_mock.assert_called_once_with(backup_path, 0o750)


@pytest.mark.parametrize("authd_status", [
    'running',
    'stopped'
])
@pytest.mark.parametrize("ip, id, key, force", [
    ('192.168.0.0', None, None, -1),
    ('192.168.0.0/28', '002', None, -1),
    ('any', '002', 'WMPlw93l2PnwQMN', -1),
    ('any', '003', 'WMPlw93l2PnwQMN', 1),
])
@patch('wazuh.core.agent.Agent._add_manual')
@patch('wazuh.core.agent.Agent._add_authd')
def test_agent_add(mock_add_authd, mock_add_manual, authd_status, ip, id, key, force):
    """Test method _add() call other functions with correct params.

    Parameters
    ----------
    authd_status : str
        Status to be returned when calling get_manager_status().
    ip : str
        IP of the new agent. It can be an IP, IP/NET or ANY.
    id : str
        ID of the new agent.
    key : str
        Key of the new agent.
    force : int
        Remove old agents with same IP if disconnected since <force> seconds.
    """
    agent = Agent(1, use_only_authd=False)

    with patch('wazuh.core.agent.get_manager_status', return_value={'ossec-authd': authd_status}):
        agent._add('test_name', ip, id=id, key=key, force=force)

    if authd_status == 'running':
        mock_add_authd.assert_called_once_with('test_name', ip, id, key, force)
    else:
        mock_add_manual.assert_called_once_with('test_name', ip, id, key, force)


@patch('wazuh.core.agent.get_manager_status', return_value={'ossec-authd': 'stopped'})
def test_agent_add_ko(mock_maganer_status):
    """Test if _add() method raises expected exception."""
    agent = Agent(1)

    with pytest.raises(WazuhError, match='.* 1706 .*'):
        agent._add('test_name', 'http://jaosdf', use_only_authd=True)

    with pytest.raises(WazuhError, match='.* 1706 .*'):
        agent._add('test_name', '1111', use_only_authd=True)

    with pytest.raises(WazuhInternalError, match='.* 1726 .*'):
        agent._add('test_name', '192.168.0.0', use_only_authd=True)


@pytest.mark.parametrize("name, ip, id, key", [
    ('test_agent', '172.19.0.100', None, None),
    ('test_agent', '172.19.0.100', '002', 'MDAyIHdpbmRvd3MtYWdlbnQyIGFueSAzNDA2MjgyMjEwYmUwOWVlMWViNDAyZTYyODZmNWQ2O'
                                          'TE5MjBkODNjNTVjZDE5N2YyMzk3NzA0YWRhNjg1YzQz')
])
@patch('wazuh.core.agent.OssecSocketJSON')
def test_agent_add_authd(mock_ossec_socket, name, ip, id, key):
    """Tests if method _add_authd() works as expected

    Parameters
    ----------
    name : str
        Name of the new agent.
    ip : str
         IP of the new agent. It can be an IP, IP/NET or ANY.
    id : str
        ID of the new agent.
    key : str
         Key of the new agent.
    """
    agent = Agent(id)
    agent._add_authd(name, ip, id, key)

    mock_ossec_socket.return_value.receive.assert_called_once()
    mock_ossec_socket.return_value.close.assert_called_once()
    if id and key:
        mock_ossec_socket.return_value.send.assert_called_once_with(
            {"function": "add", "arguments": {"name": name, "ip": ip, "id": id, "key": key, "force": -1}})
    else:
        mock_ossec_socket.return_value.send.assert_called_once_with(
            {"function": "add", "arguments": {"name": name, "ip": ip, "force": -1}})


@pytest.mark.parametrize("mocked_exception, expected_exception", [
    (None, None),
    (WazuhError(9008, cmd_error=True), ".* 1705 .*"),
    (WazuhError(9007, cmd_error=True), ".* 1706 .*"),
    (WazuhError(9012, cmd_error=True), ".* 1708 .*"),
    (WazuhError(9000, cmd_error=True), ".* None")
])
@patch('wazuh.core.agent.OssecSocketJSON')
def test_agent_add_authd_ko(mock_ossec_socket, mocked_exception, expected_exception):
    """Tests if method _add_authd() raises expected exception"""
    agent = Agent('001')

    if not mocked_exception:
        with pytest.raises(WazuhError, match=".* 1709 .*"):
            agent._add_authd('test_add', '192.168.0.1', '2', 'adsiojew')
    else:
        mock_ossec_socket.return_value.receive.side_effect = mocked_exception
        with pytest.raises(WazuhError, match=expected_exception):
            agent._add_authd('test_add', '192.168.0.1')


@pytest.mark.parametrize("ip, id, key, force", [
    ('192.168.0.0', '002', None, -1),
    ('192.168.0.0/28', '002', None, -1),
    ('any', '002', 'WMPlw93l2PnwQMN', -1),
    ('any', '003', 'WMPlw93l2PnwQMN', 1),
])
@patch('wazuh.core.agent.safe_move')
@patch('wazuh.core.agent.copyfile')
@patch('wazuh.core.common.ossec_uid')
@patch('wazuh.core.common.ossec_gid')
@patch('wazuh.core.agent.chown')
@patch('wazuh.core.agent.chmod')
@patch('wazuh.core.agent.stat')
@patch('wazuh.core.agent.fcntl.lockf')
@patch('wazuh.core.wdb.WazuhDBConnection._send', side_effect=send_msg_to_wdb)
@patch('socket.socket.connect')
def test_agent_add_manual(socket_mock, mock_send, mock_lockf, mock_stat, mock_chmod, mock_chown, mock_ossec_gid,
                          mosck_ossec_uid, mock_copyfile, mock_safe_move, ip, id, key, force):
    """Tests if method _add_manual() works as expected"""
    key = 'MDAyIHdpbmRvd3MtYWdlbnQyIGFueSAzNDA2MjgyMjEwYmUwOWVlMWViNDAyZTYyODZmNWQ2OTE5' \
          'MjBkODNjNTVjZDE5N2YyMzk3NzA0YWRhNjg1YzQz'
    client_keys_text = f'001 windows-agent any {key}\n \n002 #name '

    with patch('wazuh.core.agent.open', mock_open(read_data=client_keys_text)) as m:
        agent = Agent(1)

        agent._add_manual('test_agent', ip=ip, id=id, key=key, force=force)

        assert agent.id == id, 'ID should has been updated.'
        calls = [call('global sql select count(*) from agent where (id = 0)'),
                 call('global sql select name from agent where (id = 0) limit 1 offset 0')]

        mock_send.assert_has_calls(calls)
        mock_chown.assert_called_once_with('{0}.tmp'.format(common.client_keys), ANY, ANY)
        mock_chmod.assert_called_once_with('{0}.tmp'.format(common.client_keys), ANY)
        mock_copyfile.assert_called_once_with(common.client_keys, '{0}.tmp'.format(common.client_keys))
        mock_safe_move.assert_called_once_with('{0}.tmp'.format(common.client_keys), common.client_keys,
                                               permissions=ANY)


@patch('wazuh.core.agent.copyfile')
@patch('wazuh.core.common.ossec_uid')
@patch('wazuh.core.common.ossec_gid')
@patch('wazuh.core.agent.chown')
@patch('wazuh.core.agent.chmod')
@patch('wazuh.core.agent.stat')
@patch('wazuh.core.agent.fcntl.lockf')
def test_agent_add_manual_ko(mock_lockf, mock_stat, mock_chmod, mock_chown, mock_ossec_gid, mosck_ossec_uid,
                             mock_copyfile):
    """Tests if method _add_manual() raises expected exceptions"""
    key = 'MDAyIHdpbmRvd3MtYWdlbnQyIGFueSAzNDA2MjgyMjEwYmUwOWVlMWViNDAyZTYyODZmNWQ2OTE5' \
          'MjBkODNjNTVjZDE5N2YyMzk3NzA0YWRhNjg1YzQz'
    client_keys_text = f'001 windows-agent 192.168.0.1 {key}\n#\n'

    with pytest.raises(WazuhError, match=".* 1709 .*"):
        agent = Agent(1)
        agent._add_manual('test_agent', '172.19.0.100', key='j3921n19')

    # Adding agent with the name of the manager
    with patch('wazuh.core.wdb.WazuhDBConnection._send', side_effect=send_msg_to_wdb):
        with patch('socket.socket.connect'):
            with patch('wazuh.core.agent.open', mock_open(read_data=client_keys_text)):
                with pytest.raises(WazuhError, match=".* 1705 .*"):
                    agent = Agent(1)
                    agent._add_manual('master', '172.19.0.100')

                with patch('wazuh.core.agent.fcntl.lockf'):
                    # ID already exists
                    with pytest.raises(WazuhError, match=".* 1708 .*"):
                        agent = Agent(1)
                        agent._add_manual('test_agent', '172.19.0.100', id='001')

                    # Name already exists
                    with pytest.raises(WazuhError, match=".* 1705 .*"):
                        agent = Agent(1)
                        agent._add_manual('windows-agent', '172.19.0.100')

                    # IP already assigned
                    with pytest.raises(WazuhError, match=".* 1706 .*"):
                        agent = Agent(1)
                        agent._add_manual('test_agent', '192.168.0.1')

                    with pytest.raises(WazuhError, match=".* 1725 .*"):
                        agent._add_manual('test_agent', '172.19.0.100')

                    with patch('wazuh.core.agent.Agent.remove') as mock_remove:
                        # IP already exists and force
                        with pytest.raises(WazuhError, match=".* 1725 .*"):
                            agent = Agent(1)
                            agent._add_manual('test_agent', '192.168.0.1', force=0)
                        mock_remove.assert_called_once_with(backup=True)

                    with patch('wazuh.core.agent.Agent.check_if_delete_agent', return_value=False):
                        # IP already exists and force
                        with pytest.raises(WazuhError, match=".* 1706 .*"):
                            agent = Agent(1)
                            agent._add_manual('test_agent', '192.168.0.1', force=1)

                        # Name already exists and force
                        with pytest.raises(WazuhError, match=".* 1705 .*"):
                            agent = Agent(1)
                            agent._add_manual('windows-agent', '172.19.0.100', force=1)


@patch('wazuh.core.agent.path.exists', return_value=True)
@patch('wazuh.core.common.shared_path', new=os.path.join(test_data_path, 'etc', 'shared'))
@patch('wazuh.core.common.backup_path', new=os.path.join(test_data_path, 'backup'))
@patch('wazuh.core.agent.safe_move')
@patch('wazuh.core.agent.time', return_value=0)
@patch('wazuh.core.agent.Agent._remove_manual', return_value='Agent was successfully deleted')
def test_agent_delete_single_group(mock_remove_manual, mock_time, mock_safe_move, mock_exists):
    """Tests if method delete_single_group() works as expected"""

    agent = Agent(0)
    result = agent.delete_single_group('001')

    assert isinstance(result, dict), 'Result is not a dict'
    assert result['message'] == "Group '001' deleted.", 'Not expected message'
    mock_safe_move.assert_called_once_with(os.path.join(common.shared_path, '001'),
                                           os.path.join(common.backup_path, 'groups', '001_0'),
                                           permissions=0o660), 'Safe_move not called with expected params'


@pytest.mark.parametrize("agent_id, expected_result", [
    (0, 'Ubuntu'),
    (7, 'Windows'),
])
@patch('wazuh.core.wdb.WazuhDBConnection._send', side_effect=send_msg_to_wdb)
@patch('socket.socket.connect')
def test_agent_get_agent_os_name(socket_mock, send_mock, agent_id, expected_result):
    """Tests if method get_agent_os_name() returns expected value

    Parameters
    ----------
    agent_id : int
        ID of the agent to return the attribute from.
    expected_result : str
        Expected value to be obtained.
    """
    agent = Agent(agent_id)
    result = agent.get_agent_os_name()
    assert result == expected_result


@patch('wazuh.core.wdb.WazuhDBConnection._send', side_effect=send_msg_to_wdb)
@patch('socket.socket.connect')
def test_agent_get_agent_os_name_ko(socket_mock, send_mock):
    """Tests if method get_agent_os_name() returns expected value when there is no attribute in the DB"""
    agent = Agent(4)
    assert 'null' == agent.get_agent_os_name()


@patch('wazuh.core.wdb.WazuhDBConnection._send', side_effect=send_msg_to_wdb)
@patch('socket.socket.connect')
def test_agent_get_agents_overview_default(socket_mock, send_mock):
    """Test to get all agents using default parameters"""

    agents = Agent.get_agents_overview()

    # check number of agents
    assert agents['totalItems'] == 9
    # check the return dictionary has all necessary fields

    for agent in agents['items']:
        # check no values are returned as None
        check_agent(test_data, agent)


@pytest.mark.parametrize("select, status, older_than, offset", [
    ({'id', 'dateAdd'}, 'all', None, 0),
    ({'id', 'ip', 'registerIP'}, 'all', None, 1),
    ({'id', 'registerIP'}, 'all', None, 1),
    ({'id', 'ip', 'lastKeepAlive'}, 'active', None, 0),
    ({'id', 'ip', 'lastKeepAlive'}, 'disconnected', None, 1),
    ({'id', 'ip', 'lastKeepAlive'}, 'disconnected', '1s', 1),
    ({'id', 'ip', 'lastKeepAlive'}, 'disconnected', '2h', 0),
    ({'id', 'ip', 'lastKeepAlive'}, 'all', '15m', 2),
    ({'id', 'ip', 'lastKeepAlive'}, 'active', '15m', 0),
    ({'id', 'ip', 'lastKeepAlive'}, 'pending', '15m', 1),
    ({'id', 'ip', 'lastKeepAlive'}, ['active', 'pending'], '15m', 1)
])
@patch('wazuh.core.wdb.WazuhDBConnection._send', side_effect=send_msg_to_wdb)
@patch('socket.socket.connect')
def test_agent_get_agents_overview_select(socket_mock, send_mock, select, status, older_than, offset):
    """Test get_agents_overview function with multiple select parameters

    Parameters
    ----------
    select : set
        Select fields to return.
    status : str
        Filter agents with this status.
    older_than : str
        Filter agents with this value.
    offset : int
        First item to return.
    """
    agents = Agent.get_agents_overview(select=select, filters={'status': status, 'older_than': older_than},
                                       offset=offset)
    assert all(map(lambda x: x.keys() == select, agents['items']))


@pytest.mark.parametrize("search, totalItems", [
    ({'value': 'any', 'negation': 0}, 3),
    ({'value': 'any', 'negation': 1}, 6),
    ({'value': '202', 'negation': 0}, 1),
    ({'value': '202', 'negation': 1}, 8),
    ({'value': 'master', 'negation': 1}, 2)
])
@patch('wazuh.core.wdb.WazuhDBConnection._send', side_effect=send_msg_to_wdb)
@patch('socket.socket.connect')
def test_agent_get_agents_overview_search(socket_mock, send_mock, search, totalItems):
    """Test searching by IP and Register IP

    Parameters
    ----------
    search : dict
        Select fields to return.
    totalItems : int
        Expected number of items to be returned.
    """
    agents = Agent.get_agents_overview(search=search)
    assert len(agents['items']) == totalItems


@pytest.mark.parametrize("query, totalItems", [
    ("ip=172.17.0.201", 1),
    ("ip=172.17.0.202", 1),
    ("ip=172.17.0.202;registerIP=any", 1),
    ("status=disconnected;lastKeepAlive>34m", 1),
    ("(status=active,status=pending);lastKeepAlive>5m", 4)
])
@patch('wazuh.core.wdb.WazuhDBConnection._send', side_effect=send_msg_to_wdb)
@patch('socket.socket.connect')
def test_agent_get_agents_overview_query(socket_mock, send_mock, query, totalItems):
    """

    Parameters
    ----------
    query : str
        Defines query to filter in DB.
    totalItems : int
        Expected number of items to be returned.
    """
    agents = Agent.get_agents_overview(q=query)
    assert len(agents['items']) == totalItems


@pytest.mark.parametrize("status, older_than, totalItems, exception", [
    ('active', '9m', 4, None),
    ('all', '1s', 8, None),
    ('never_connected', '30m', 1, None),
    (55, '30m', 0, 1729)
])
@patch('wazuh.core.wdb.WazuhDBConnection._send', side_effect=send_msg_to_wdb)
@patch('socket.socket.connect')
def test_agent_get_agents_overview_status_olderthan(socket_mock, send_mock, status, older_than, totalItems, exception):
    """Test filtering by status

    Parameters
    ----------
    status : str
        Filter agents with this status.
    older_than : str
        Filter agents with this value.
    totalItems : int
        Expected number of items to be returned.
    exception : int
        Error code of expected exception.
    """
    kwargs = {'filters': {'status': status, 'older_than': older_than},
              'select': {'name', 'id', 'status', 'lastKeepAlive', 'dateAdd'}}

    if exception is None:
        agents = Agent.get_agents_overview(**kwargs)
        assert agents['totalItems'] == totalItems
    else:
        with pytest.raises(WazuhException, match=f'.* {exception} .*'):
            Agent.get_agents_overview(**kwargs)


@pytest.mark.parametrize("sort, first_id", [
    ({'fields': ['dateAdd'], 'order': 'asc'}, '000'),
    ({'fields': ['dateAdd'], 'order': 'desc'}, '004')
])
@patch('wazuh.core.wdb.WazuhDBConnection._send', side_effect=send_msg_to_wdb)
@patch('socket.socket.connect')
def test_agent_get_agents_overview_sort(socket_mock, send_mock, sort, first_id):
    """Test sorting.

    Parameters
    ----------
    sort : dict
        Sorts the items. Format: {"fields":["field1","field2"],"order":"asc|desc"}.
    first_id : str
        First expected ID.
    """
    agents = Agent.get_agents_overview(sort=sort, select={'dateAdd'})
    assert agents['items'][0]['id'] == first_id


@pytest.mark.parametrize("agent_id, group_id, force, replace, replace_list", [
    ('002', 'test_group', False, False, None),
    ('002', 'test_group', True, False, None),
    ('002', 'test_group', False, True, ['default']),
])
@patch('wazuh.core.common.groups_path', new=test_data_path)
@patch('wazuh.core.common.shared_path', new=test_data_path)
@patch('wazuh.core.wdb.WazuhDBConnection._send', side_effect=send_msg_to_wdb)
@patch('socket.socket.connect')
def test_agent_add_group_to_agent(socket_mock, send_mock, agent_id, group_id, force, replace, replace_list):
    """Test if add_group_to_agent() works as expected when adding an existing group to agent

    Parameters
    ----------
    agent_id : str
        Id of the agent to be searched.
    group_id : str
        Name of the group to be added.
    force : bool
        Do not check if agent exists.
    replace : bool
        Whether to append new group to current agent's group or replace it.
    replace_list : list
        List of Group names that can be replaced.
    """
    try:
        # Create the file 'group_id'
        with open(os.path.join(test_data_path, group_id), 'w+'):
            pass
        # Create the file 'agent_id'
        with open(os.path.join(test_data_path, agent_id), 'w+') as f:
            f.write('default')

        with patch('sqlite3.connect') as mock_db:
            mock_db.return_value = test_data.global_db

            # Run the method with different options
            result = Agent.add_group_to_agent(group_id, agent_id, force, replace, replace_list)
            assert result == f'Agent {agent_id} assigned to {group_id}', 'Result is not the expected one'

            with open(os.path.join(test_data_path, agent_id), 'r') as f:
                agent_groups = f.readline().split(',')
                assert group_id in agent_groups, f'{group_id} should be in file {agent_id} but it is not'
                if replace:
                    assert 'default' not in agent_groups, '"default" group should not be within agent groups'
                else:
                    assert 'default' in agent_groups, '"default" group should be within agent groups'

    finally:
        # Remove created files in the test
        os.remove(os.path.join(test_data_path, group_id))
        os.remove(os.path.join(test_data_path, agent_id))


@patch('wazuh.core.common.groups_path', new=os.path.join(test_data_path, 'etc', 'shared'))
@patch('wazuh.core.common.shared_path', new=os.path.join(test_data_path, 'etc', 'shared'))
@patch('wazuh.core.wdb.WazuhDBConnection._send', side_effect=send_msg_to_wdb)
@patch('socket.socket.connect')
def test_agent_add_group_to_agent_ko(socket_mock, send_mock):
    """Test if add_group_to_agent() raises expected exceptions"""
    # Master cannot be added to a conf group
    with pytest.raises(WazuhError, match='.* 1703 .*'):
        Agent.add_group_to_agent('test_group', '000')

    # Group does not exists
    with pytest.raises(WazuhResourceNotFound, match='.* 1710 .*'):
        Agent.add_group_to_agent('test_group', '002')

    with patch('os.path.exists', return_value=True):
        # Agent status is never_connected
        with pytest.raises(WazuhError, match='.* 1753 .*'):
            Agent.add_group_to_agent('test_group', '003')

        # Agent file does not exists
        with pytest.raises(WazuhInternalError, match='.* 1005 .*'):
            Agent.add_group_to_agent('test_group', '002')

        with patch('builtins.open', mock_open(read_data='default')):
            # Group cannot be replaced because it is not in replace_list (not enough permissions in rbac)
            with pytest.raises(WazuhError, match='.* 1752 .*'):
                Agent.add_group_to_agent('test_group', '002', replace=True, replace_list=['other'])

            # The group already belongs to the agent
            with pytest.raises(WazuhError, match='.* 1751 .*'):
                Agent.add_group_to_agent('default', '002')

            with patch('wazuh.core.common.max_groups_per_multigroup', new=0):
                # Multigroup limit exceeded.
                with pytest.raises(WazuhError, match='.* 1737 .*'):
                    Agent.add_group_to_agent('test_group', '002')


@pytest.mark.parametrize("agent_id, seconds, expected_result", [
    ('002', 10, True),
    ('002', 700, False)
])
@patch('wazuh.core.wdb.WazuhDBConnection._send', side_effect=send_msg_to_wdb)
@patch('socket.socket.connect')
def test_agent_check_if_delete_agent(socket_mock, send_mock, agent_id, seconds, expected_result):
    """Test if check_if_delete_agent() returns True when time from last connection is greater than <seconds>

    Parameters
    ----------
    agent_id : str
        Id of the agent to be searched.
    seconds : int
        Number of seconds.
    expected_result : bool
        Result that check_if_delete_agent() should return with given params.
    """
    result = Agent.check_if_delete_agent(agent_id, seconds)
    assert result == expected_result, f'Result is {result} but should be {expected_result}'


@patch("wazuh.core.agent.Agent.get_basic_information")
def test_agent_check_if_delete_agent_ko(mock_agent):
    """Test if check_if_delete_agent() returns True when lastKeepAlive == 0 or not instance of datetime"""
    mock_agent.return_value = {'lastKeepAlive': 0}
    result = Agent.check_if_delete_agent(0, 700)
    assert result, f'Result is {result} but should be True'

    mock_agent.return_value = {'lastKeepAlive': '2000-01-01 00:00:00'}
    result = Agent.check_if_delete_agent(0, 700)
    assert result, f'Result is {result} but should be True'


@pytest.mark.parametrize("group_exists", [
    True,
    False,
])
def test_agent_group_exists(group_exists):
    """Test if group_exists() returns True when time from last connection is greater than <seconds>

    Parameters
    ----------
    group_exists : bool
        Expected result
    """
    with patch('os.path.exists', return_value=group_exists):
        result = Agent.group_exists('default')
        assert result == group_exists, f'Group exists should return {group_exists}'


def test_agent_group_exists_ko():
    """Test if group_exists() raises exception when the name isn't valid"""
    with pytest.raises(WazuhError, match='.* 1722 .*'):
        Agent.group_exists('default**')


@pytest.mark.parametrize("group_exists", [
    True,
    False,
])
@patch('builtins.open', mock_open(read_data='default'))
def test_agent_get_agents_group_file(group_exists):
    """Test if get_agents_group_file() returns the group of the agent.

    Parameters
    ----------
    group_exists : bool
        If group should be returned.
    """
    with patch('os.path.exists', return_value=group_exists):
        result = Agent.get_agents_group_file('002')
        if group_exists:
            assert result == 'default', 'Group "default" should be returned.'
        else:
            assert result == '', 'No group should be returned.'


@patch('builtins.open')
@patch('wazuh.core.common.ossec_uid')
@patch('wazuh.core.common.ossec_gid')
@patch('wazuh.core.agent.chown')
@patch('wazuh.core.agent.chmod')
def test_agent_set_agent_group_file(mock_chmod, mock_chown, mock_gid, mock_uid, mock_open):
    """Test if set_agent_group_file() set the group_id in the agent"""
    Agent.set_agent_group_file('002', 'test_group')

    # Assert methods are called with expected params
    mock_open.assert_called_once_with(os.path.join(common.groups_path, '002'), 'w')
    mock_chown.assert_called_once()
    mock_chmod.assert_called_once_with(os.path.join(common.groups_path, '002'), 0o660)


def test_agent_set_agent_group_file_ko():
    """Test if set_agent_group_file() raises expected exception"""
    with pytest.raises(WazuhInternalError, match='.* 1005 .*'):
        Agent.set_agent_group_file('002', 'test_group')


@pytest.mark.parametrize('groups, expected_result', [
    ('default0,default1,default2,default3', True),
    ('default0,default1', False),
    ('', False)
])
@patch('wazuh.core.common.max_groups_per_multigroup', new=3)
def test_agent_check_multigroup_limit(groups, expected_result):
    """Test if check_multigroup_limit() returns True when limit of groups is reached

    Parameters
    ----------
    groups : str
        Groups to which the agent belongs.
    expected_result : bool
        Expected result.
    """
    with patch('wazuh.core.agent.Agent.get_agents_group_file', return_value=groups):
        result = Agent.check_multigroup_limit('002')
        assert result == expected_result, f'check_multigroup_limit returns {result} but should return {expected_result}'


@pytest.mark.parametrize('agent_id, group_id, force, previous_groups, set_default', [
    ('002', 'test_group', False, 'default,test_group,another_test', False),
    ('002', 'test_group', True, 'default,test_group,another_test', False),
    ('002', 'test_group', False, 'test_group', True),
    ('002', 'test_group', False, 'test_group,another_test', False)
])
@patch('wazuh.core.common.groups_path', new=test_data_path)
@patch('wazuh.core.common.shared_path', new=test_data_path)
@patch('wazuh.core.wdb.WazuhDBConnection._send', side_effect=send_msg_to_wdb)
@patch('socket.socket.connect')
def test_agent_unset_single_group_agent(socket_mock, send_mock, agent_id, group_id, force, previous_groups,
                                        set_default):
    """Test if unset_single_group_agent() returns expected message and removes group from agent

    Parameters
    ----------
    agent_id : str
        Id of the agent.
    group_id : str
        Name of the group.
    force : bool
        Do not check if agent or group exists.
    previous_groups : str
        Groups to which the agent belongs.
    set_default : bool
        The agent belongs to 'default' group.
    """
    try:
        # Create the file 'group_id'
        with open(os.path.join(test_data_path, group_id), 'w+'):
            pass
        # Create the file 'agent_id'
        with open(os.path.join(test_data_path, agent_id), 'w+') as f:
            f.write(previous_groups)

        with patch('sqlite3.connect') as mock_db:
            mock_db.return_value = test_data.global_db

            result = Agent.unset_single_group_agent(agent_id, group_id, force)
            # Assert message is as expected
            assert result == f"Agent '{agent_id}' removed from '{group_id}'." + \
                   (" Agent reassigned to group default." if set_default else ""), 'Result message not as expected.'

            # Check that the agent groups file has been updated.
            with open(os.path.join(test_data_path, agent_id), 'r') as f:
                agent_groups = f.readline().split(',')
                if set_default:
                    assert 'default' in agent_groups
                else:
                    assert group_id not in agent_groups, f'{group_id} should not be in file {agent_id}'

    finally:
        # Remove created files in the test
        os.remove(os.path.join(test_data_path, group_id))
        os.remove(os.path.join(test_data_path, agent_id))


@patch('wazuh.core.common.groups_path', new=os.path.join(test_data_path, 'etc', 'shared'))
@patch('wazuh.core.common.shared_path', new=os.path.join(test_data_path, 'etc', 'shared'))
@patch('wazuh.core.wdb.WazuhDBConnection._send', side_effect=send_msg_to_wdb)
@patch('socket.socket.connect')
def test_agent_unset_single_group_agent_ko(socket_mock, send_mock):
    """Test if unset_single_group_agent() raises expected exceptions"""
    # Master cannot be added to a conf group
    with pytest.raises(WazuhError, match='.* 1703 .*'):
        Agent.unset_single_group_agent('000', 'test_group')

    # Group does not exists
    with pytest.raises(WazuhResourceNotFound, match='.* 1710 .*'):
        Agent.unset_single_group_agent('002', 'test_group')

    with patch('os.path.exists', return_value=True):
        with patch('wazuh.core.agent.Agent.get_agents_group_file', return_value='new_group,new_group2'):
            # Group_id is not within group_list
            with pytest.raises(WazuhError, match='.* 1734 .*'):
                Agent.unset_single_group_agent('002', 'test_group')

        with patch('wazuh.core.agent.Agent.get_agents_group_file', return_value='default'):
            # Agent file does not exists
            with pytest.raises(WazuhError, match='.* 1745 .*'):
                Agent.unset_single_group_agent('002', 'default')

<<<<<<< HEAD


@pytest.mark.parametrize('agent_id, platform', [
    ('001', 'Ubuntu'),
    ('002', 'Ubuntu'),
    ('008', 'Windows'),
])
@patch('wazuh.core.agent.OssecSocket')
@patch('wazuh.core.agent.Agent._send_wpk_file')
@patch('socket.socket.sendto', return_value=1)
@patch('wazuh.core.wdb.WazuhDBConnection._send', side_effect=send_msg_to_wdb)
@patch('socket.socket.connect')
def test_agent_upgrade(socket_mock, send_mock, socket_sendto, _send_wpk_file, ossec_socket_mock, agent_id, platform,
                       version, wpk_repo, used_repo):
    """Test upgrade method returns expected message and call socket.sendto with correct params
    Parameters
    ----------
    agent_id : str
        Id of the agent.
    """
    ossec_socket_mock.return_value.receive.return_value = b'ok'
    agent = Agent(agent_id)
    result = agent.upgrade(version=version, wpk_repo=wpk_repo, debug=True)
    assert result == 'Upgrade procedure started'
    ossec_socket_mock.return_value.send.assert_called_once()
    _send_wpk_file.assert_called_with(wpk_repo=used_repo, debug=True, version=version, force=False,
                                      show_progress=None, chunk_size=None, rl_timeout=-1, use_http=False)
    socket_sendto.assert_called_with(f'1:wazuh-upgrade:wazuh: Upgrade procedure on agent {agent_id} ({agent.name}):'
                                     f' started. Current version: {agent.version}'.encode(),
                                     path.join(test_data_path, 'queue', 'ossec', 'queue'))


@patch('socket.socket.sendto', return_value=1)
@patch('wazuh.core.agent.Agent._send_wpk_file')
@patch('wazuh.core.agent.OssecSocket')
@patch('wazuh.core.wdb.WazuhDBConnection._send', side_effect=send_msg_to_wdb)
@patch('socket.socket.connect')
def test_agent_upgrade_ko(socket_mock, send_mock, ossec_socket_mock, _send_wpk_file, socket_sendto):
    """Test upgrade method raises expected exceptions."""
    ossec_socket_mock.return_value.receive.return_value = b'ok'

    # Try to upgrade master
    agent = Agent('000')
    with pytest.raises(WazuhException, match=".* 1703 .*"):
        agent.upgrade(debug=True)

    # Agent is not active
    agent = Agent('005')
    with pytest.raises(WazuhException, match=".* 1720 .*"):
        agent.upgrade(debug=True)

    # Wazuh version is < 3.0.0-alpha4
    agent = Agent('007')
    with pytest.raises(WazuhError, match=".* 1719 .*"):
        agent.upgrade(debug=True)

    # Agent is Windows and os_version < 6
    agent = Agent('006')
    with pytest.raises(WazuhInternalError, match=".* 1721 .*"):
        agent.upgrade(debug=True)

    # Socket.receive returns 'err'
    ossec_socket_mock.return_value.receive.return_value = b'err'
    agent = Agent('001')
    with pytest.raises(WazuhError, match=".* 1716 .*"):
        agent.upgrade(debug=True)


@pytest.mark.parametrize('agent_id', [
    '001',
    '002',
])
@patch('wazuh.core.agent.OssecSocket')
@patch('wazuh.core.agent.Agent._send_wpk_file')
@patch('socket.socket.sendto', return_value=1)
@patch('wazuh.core.agent.sleep')
@patch('wazuh.core.wdb.WazuhDBConnection._send', side_effect=send_msg_to_wdb)
@patch('socket.socket.connect')
def test_agent_upgrade_result(socket_mock, send_mock, mock_sleep, socket_sendto, _send_wpk_file, ossec_socket_mock,
                              agent_id):
    """Test upgrade_result method returns expected message and call socket with correct params

    Parameters
    ----------
    agent_id : str
        Id of the agent.
    """
    ossec_socket_mock.return_value.receive.side_effect = [b'err', b'ok 0']

    agent = Agent(agent_id)
    result = agent.upgrade_result(debug=True)

    assert result == 'Agent was successfully upgraded', 'Message is not as expected.'
    calls = [call(bytes(f'{agent_id} com upgrade_result', encoding='ascii')),
             call(bytes(f'{agent_id} com upgrade_result', encoding='ascii'))]
    ossec_socket_mock.return_value.send.assert_has_calls(calls)
    socket_sendto.assert_called_with(f'1:wazuh-upgrade:wazuh: Upgrade procedure on agent {agent_id} ({agent.name}):'
                                     f' succeeded. New version: {agent.version}'.encode(),
                                     path.join(test_data_path, 'queue', 'ossec', 'queue'))


@patch('wazuh.core.agent.OssecSocket')
@patch('wazuh.core.agent.Agent._send_wpk_file')
@patch('socket.socket.sendto', return_value=1)
@patch('wazuh.core.agent.sleep')
@patch('wazuh.core.wdb.WazuhDBConnection._send', side_effect=send_msg_to_wdb)
@patch('socket.socket.connect')
def test_agent_upgrade_result_ko(socket_mock, send_mock, mock_sleep, socket_sendto, _send_wpk_file, ossec_socket_mock):
    """Test upgrade_result method raises expected exceptions"""
    ossec_socket_mock.return_value.receive.side_effect = [b'err', b'ok 0']

    # Try to upgrade master
    agent = Agent('000')
    with pytest.raises(WazuhException, match=".* 1703 .*"):
        agent.upgrade_result(debug=True)

    # Message received is 'ok 2' (agent restored to previous version)
    ossec_socket_mock.return_value.receive.side_effect = [b'err', b'ok 2']
    agent = Agent('001')
    with pytest.raises(WazuhException, match=".* 1716 .*"):
        agent.upgrade_result(debug=True)

    # Message received is not 'ok'
    ossec_socket_mock.return_value.receive.side_effect = [b'ok', b'err']
    agent = Agent('001')
    with pytest.raises(WazuhException, match=".* 1716 .*"):
        agent.upgrade_result(debug=True)


=======
>>>>>>> 56f948c4
@patch('wazuh.core.configuration.OssecSocket')
@patch('wazuh.core.wdb.WazuhDBConnection._send', side_effect=send_msg_to_wdb)
@patch('socket.socket.connect')
def test_agent_getconfig(socket_mock, send_mock, mock_ossec_socket):
    """Test getconfig method returns expected message."""
    agent = Agent('001')
    mock_ossec_socket.return_value.receive.return_value = b'ok {"test": "conf"}'
    result = agent.getconfig('com', 'active-response')
    assert result == {"test": "conf"}, 'Result message is not as expected.'


@patch('wazuh.core.configuration.OssecSocket')
@patch('wazuh.core.wdb.WazuhDBConnection._send', side_effect=send_msg_to_wdb)
@patch('socket.socket.connect')
def test_agent_getconfig_ko(socket_mock, send_mock, mock_ossec_socket):
    """Test getconfig method raises expected exceptions."""
    # Agent version is null
    agent = Agent('004')
    with pytest.raises(WazuhInternalError, match=".* 1015 .*"):
        agent.getconfig('com', 'active-response')

    # Agent Wazuh version is lower than v3.7.0
    agent = Agent('002')
    with pytest.raises(WazuhInternalError, match=".* 1735 .*"):
        agent.getconfig('com', 'active-response')


@pytest.mark.parametrize('last_keep_alive, pending, expected_status', [
    (10, False, 'active'),
    (1900, False, 'disconnected'),
    (10, True, 'pending'),
])
def test_calculate_status(last_keep_alive, pending, expected_status):
    """Test calculate_status returns expected status according to last_keep_alive.

    Parameters
    ----------
    last_keep_alive : int
        Seconds since last connection.
    pending : bool
        Return pending if status is not disconnected.
    expected_status : str
        Expected status to be returned.
    """
    result = calculate_status(int(time()) - last_keep_alive, pending)
    assert result == expected_status, 'Result message is not as expected.'


@patch('wazuh.core.agent.OssecQueue')
def test_send_restart_command(mock_ossec_queue):
    """Test that restart_command calls send_msg_to_agent with correct params"""
    send_restart_command('001')
    mock_ossec_queue.return_value.send_msg_to_agent.assert_called_once_with(ANY, '001')


@patch('wazuh.core.wdb.WazuhDBConnection._send', side_effect=send_msg_to_wdb)
@patch('socket.socket.connect')
def test_get_agents_info(socket_mock, send_mock):
    """Test that get_agents_info() returns expected agent IDs"""
    expected_result = {'005', '003', '008', '000', '004', '001', '006', '002', '007'}

    result = get_agents_info()
    assert result == expected_result


@patch('wazuh.core.wdb.WazuhDBConnection._send', side_effect=send_msg_to_wdb)
@patch('socket.socket.connect')
def test_get_groups(socket_mock, send_mock):
    """Test that get_groups() returns expected agent groups"""
    expected_result = {'group-1', 'group-2'}

    result = get_groups()
    assert result == expected_result


@pytest.mark.parametrize('group, expected_agents', [
    ('group-1', {'000'}),
    ('group-2', {'001'}),
    ('*', {'006', '008', '000', '002', '005', '007', '001'})
])
@patch('wazuh.core.wdb.WazuhDBConnection._send', side_effect=send_msg_to_wdb)
@patch('socket.socket.connect')
def test_expand_group(socket_mock, send_mock, group, expected_agents):
    """Test that expand_group() returns expected agent IDs

    Parameters
    ----------
    group : str
        Name of the group to be expanded
    expected_agents : set
        Expected agent IDs for the selected group
    """
    result = expand_group(group)
    assert result == expected_agents


@pytest.mark.parametrize('agent_id, expected_exception', [
    ('001', 1746),
    ('006', 1701),
    ('001', 1747),
    ('001', 1748),
])
@patch('wazuh.core.wdb.WazuhDBConnection.delete_agents_db')
@patch('wazuh.core.agent.remove')
@patch('wazuh.core.agent.rmtree')
@patch('wazuh.core.agent.chown')
@patch('wazuh.core.agent.chmod')
@patch('wazuh.core.agent.stat')
@patch("wazuh.core.common.client_keys", new=os.path.join(test_data_path, 'etc', 'client.keys'))
@patch('wazuh.core.agent.path.isdir', return_value=True)
@patch('wazuh.core.agent.makedirs')
@patch('wazuh.core.agent.chmod_r')
@freeze_time('1975-01-01')
@patch("wazuh.core.common.ossec_uid", return_value=getpwnam("root"))
@patch("wazuh.core.common.ossec_gid", return_value=getgrnam("root"))
@patch('wazuh.core.wdb.WazuhDBConnection._send', side_effect=send_msg_to_wdb)
@patch('socket.socket.connect')
def test_agent_remove_manual_ko(socket_mock, send_mock, grp_mock, pwd_mock, chmod_r_mock, makedirs_mock, isdir_mock,
                                stat_mock, chmod_mock, chown_mock, rmtree_mock, remove_mock, delete_mock, agent_id,
                                expected_exception):
    """Test the _remove_manual function error cases.

    Parameters
    ----------
    agent_id : str
        Id of the agent to be searched.
    expected_exception : int
        Error code that is expected.
    """

    def check_exception(client_keys):
        with patch('wazuh.core.agent.open', mock_open(read_data=client_keys)) as m:
            with pytest.raises(WazuhException, match=f".* {expected_exception} .*"):
                Agent(agent_id)._remove_manual()

    client_keys_text = '\n'.join([f'{str(row["id"]).zfill(3) if expected_exception != 1701 else "100"} '
                                  f'{row["name"]} '
                                  f'{row["register_ip"]} '
                                  f'{row["internal_key"] + "" if expected_exception != 1746 else " random"}' for row
                                  in
                                  test_data.global_db.execute(
                                      'select id, name, register_ip, internal_key from agent where id > 0')])

    rmtree_mock.side_effect = Exception("Boom!")

    if expected_exception == 1747:
        check_exception(client_keys_text)
    else:
        with patch('wazuh.core.wdb.WazuhDBConnection.run_wdb_command'):
            check_exception(client_keys_text)

    if expected_exception == 1746:
        remove_mock.assert_any_call('{0}/etc/client.keys.tmp'.format(test_data_path))


@pytest.mark.parametrize('system_resources, permitted_resources, filters, expected_result', [
    ({'001', '002', '003', '004'}, ['001', '002', '005', '006'], None,
     {'filters': {'rbac_ids': ['004', '003']}, 'rbac_negate': True}),
    ({'001'}, ['002', '005', '006'], None,
     {'filters': {'rbac_ids': ['001']}, 'rbac_negate': True}),
    ({'group1', 'group3', 'group4'}, ['group1', 'group2', 'group5', 'group6'], None,
     {'filters': {'rbac_ids': ['group3', 'group4']}, 'rbac_negate': True}),
    ({'group1', 'group2', 'group3', 'group4', 'group5', 'group6'}, ['group1'], {'testing': 'first'},
     {'filters': {'rbac_ids': {'group1'}, 'testing': 'first'}, 'rbac_negate': False})
])
def test_get_rbac_filters(system_resources, permitted_resources, filters, expected_result):
    """Check that the function get_rbac_filters calculates correctly the list of allowed or denied

    Parameters
    ----------
    system_resources : str
        Id of the agent to be searched.
    permitted_resources : int
        Error code that is expected.
    """
    result = get_rbac_filters(system_resources=system_resources,
                              permitted_resources=permitted_resources, filters=filters)
    result['filters']['rbac_ids'] = set(result['filters']['rbac_ids'])
    expected_result['filters']['rbac_ids'] = set(expected_result['filters']['rbac_ids'])
    assert result == expected_result<|MERGE_RESOLUTION|>--- conflicted
+++ resolved
@@ -1436,138 +1436,6 @@
             with pytest.raises(WazuhError, match='.* 1745 .*'):
                 Agent.unset_single_group_agent('002', 'default')
 
-<<<<<<< HEAD
-
-
-@pytest.mark.parametrize('agent_id, platform', [
-    ('001', 'Ubuntu'),
-    ('002', 'Ubuntu'),
-    ('008', 'Windows'),
-])
-@patch('wazuh.core.agent.OssecSocket')
-@patch('wazuh.core.agent.Agent._send_wpk_file')
-@patch('socket.socket.sendto', return_value=1)
-@patch('wazuh.core.wdb.WazuhDBConnection._send', side_effect=send_msg_to_wdb)
-@patch('socket.socket.connect')
-def test_agent_upgrade(socket_mock, send_mock, socket_sendto, _send_wpk_file, ossec_socket_mock, agent_id, platform,
-                       version, wpk_repo, used_repo):
-    """Test upgrade method returns expected message and call socket.sendto with correct params
-    Parameters
-    ----------
-    agent_id : str
-        Id of the agent.
-    """
-    ossec_socket_mock.return_value.receive.return_value = b'ok'
-    agent = Agent(agent_id)
-    result = agent.upgrade(version=version, wpk_repo=wpk_repo, debug=True)
-    assert result == 'Upgrade procedure started'
-    ossec_socket_mock.return_value.send.assert_called_once()
-    _send_wpk_file.assert_called_with(wpk_repo=used_repo, debug=True, version=version, force=False,
-                                      show_progress=None, chunk_size=None, rl_timeout=-1, use_http=False)
-    socket_sendto.assert_called_with(f'1:wazuh-upgrade:wazuh: Upgrade procedure on agent {agent_id} ({agent.name}):'
-                                     f' started. Current version: {agent.version}'.encode(),
-                                     path.join(test_data_path, 'queue', 'ossec', 'queue'))
-
-
-@patch('socket.socket.sendto', return_value=1)
-@patch('wazuh.core.agent.Agent._send_wpk_file')
-@patch('wazuh.core.agent.OssecSocket')
-@patch('wazuh.core.wdb.WazuhDBConnection._send', side_effect=send_msg_to_wdb)
-@patch('socket.socket.connect')
-def test_agent_upgrade_ko(socket_mock, send_mock, ossec_socket_mock, _send_wpk_file, socket_sendto):
-    """Test upgrade method raises expected exceptions."""
-    ossec_socket_mock.return_value.receive.return_value = b'ok'
-
-    # Try to upgrade master
-    agent = Agent('000')
-    with pytest.raises(WazuhException, match=".* 1703 .*"):
-        agent.upgrade(debug=True)
-
-    # Agent is not active
-    agent = Agent('005')
-    with pytest.raises(WazuhException, match=".* 1720 .*"):
-        agent.upgrade(debug=True)
-
-    # Wazuh version is < 3.0.0-alpha4
-    agent = Agent('007')
-    with pytest.raises(WazuhError, match=".* 1719 .*"):
-        agent.upgrade(debug=True)
-
-    # Agent is Windows and os_version < 6
-    agent = Agent('006')
-    with pytest.raises(WazuhInternalError, match=".* 1721 .*"):
-        agent.upgrade(debug=True)
-
-    # Socket.receive returns 'err'
-    ossec_socket_mock.return_value.receive.return_value = b'err'
-    agent = Agent('001')
-    with pytest.raises(WazuhError, match=".* 1716 .*"):
-        agent.upgrade(debug=True)
-
-
-@pytest.mark.parametrize('agent_id', [
-    '001',
-    '002',
-])
-@patch('wazuh.core.agent.OssecSocket')
-@patch('wazuh.core.agent.Agent._send_wpk_file')
-@patch('socket.socket.sendto', return_value=1)
-@patch('wazuh.core.agent.sleep')
-@patch('wazuh.core.wdb.WazuhDBConnection._send', side_effect=send_msg_to_wdb)
-@patch('socket.socket.connect')
-def test_agent_upgrade_result(socket_mock, send_mock, mock_sleep, socket_sendto, _send_wpk_file, ossec_socket_mock,
-                              agent_id):
-    """Test upgrade_result method returns expected message and call socket with correct params
-
-    Parameters
-    ----------
-    agent_id : str
-        Id of the agent.
-    """
-    ossec_socket_mock.return_value.receive.side_effect = [b'err', b'ok 0']
-
-    agent = Agent(agent_id)
-    result = agent.upgrade_result(debug=True)
-
-    assert result == 'Agent was successfully upgraded', 'Message is not as expected.'
-    calls = [call(bytes(f'{agent_id} com upgrade_result', encoding='ascii')),
-             call(bytes(f'{agent_id} com upgrade_result', encoding='ascii'))]
-    ossec_socket_mock.return_value.send.assert_has_calls(calls)
-    socket_sendto.assert_called_with(f'1:wazuh-upgrade:wazuh: Upgrade procedure on agent {agent_id} ({agent.name}):'
-                                     f' succeeded. New version: {agent.version}'.encode(),
-                                     path.join(test_data_path, 'queue', 'ossec', 'queue'))
-
-
-@patch('wazuh.core.agent.OssecSocket')
-@patch('wazuh.core.agent.Agent._send_wpk_file')
-@patch('socket.socket.sendto', return_value=1)
-@patch('wazuh.core.agent.sleep')
-@patch('wazuh.core.wdb.WazuhDBConnection._send', side_effect=send_msg_to_wdb)
-@patch('socket.socket.connect')
-def test_agent_upgrade_result_ko(socket_mock, send_mock, mock_sleep, socket_sendto, _send_wpk_file, ossec_socket_mock):
-    """Test upgrade_result method raises expected exceptions"""
-    ossec_socket_mock.return_value.receive.side_effect = [b'err', b'ok 0']
-
-    # Try to upgrade master
-    agent = Agent('000')
-    with pytest.raises(WazuhException, match=".* 1703 .*"):
-        agent.upgrade_result(debug=True)
-
-    # Message received is 'ok 2' (agent restored to previous version)
-    ossec_socket_mock.return_value.receive.side_effect = [b'err', b'ok 2']
-    agent = Agent('001')
-    with pytest.raises(WazuhException, match=".* 1716 .*"):
-        agent.upgrade_result(debug=True)
-
-    # Message received is not 'ok'
-    ossec_socket_mock.return_value.receive.side_effect = [b'ok', b'err']
-    agent = Agent('001')
-    with pytest.raises(WazuhException, match=".* 1716 .*"):
-        agent.upgrade_result(debug=True)
-
-
-=======
->>>>>>> 56f948c4
 @patch('wazuh.core.configuration.OssecSocket')
 @patch('wazuh.core.wdb.WazuhDBConnection._send', side_effect=send_msg_to_wdb)
 @patch('socket.socket.connect')
