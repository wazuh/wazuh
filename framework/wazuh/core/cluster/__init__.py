--- conflicted
+++ resolved
@@ -5,11 +5,7 @@
 # This program is free software; you can redistribute it and/or modify it under the terms of GPLv2
 
 __version__ = '4.13.0'
-<<<<<<< HEAD
-__revision__ = '41300'
-=======
 __revision__ = 'alpha0'
->>>>>>> 0b849f46
 __author__ = "Wazuh Inc"
 __wazuh_name__ = "Wazuh"
 __licence__ = "\
