--- conflicted
+++ resolved
@@ -4,13 +4,8 @@
 # Created by Wazuh, Inc. <info@wazuh.com>.
 # This program is free software; you can redistribute it and/or modify it under the terms of GPLv2
 
-<<<<<<< HEAD
 __version__ = '4.13.0'
-__revision__ = '41300'
-=======
-__version__ = '4.12.0'
 __revision__ = 'alpha0'
->>>>>>> 6a9b1c6b
 __author__ = "Wazuh Inc"
 __wazuh_name__ = "Wazuh"
 __licence__ = "\
