--- conflicted
+++ resolved
@@ -5,11 +5,7 @@
 # This program is free software; you can redistribute it and/or modify it under the terms of GPLv2
 
 __version__ = '4.1.0'
-<<<<<<< HEAD
-__revision__ = '40100'
-=======
 __revision__ = '40101'
->>>>>>> ad425f6f
 __author__ = "Wazuh Inc"
 __ossec_name__ = "Wazuh"
 __licence__ = "\
