# Created by Wazuh, Inc. <info@wazuh.com>.
# This program is free software; you can redistribute it and/or modify it under the terms of GPLv2

import asyncio
import base64
import datetime
import hashlib
import json
import logging
import os
import random
import re
import struct
import traceback
from importlib import import_module
from time import perf_counter
from typing import Tuple, Dict, Callable, List
from uuid import uuid4

import cryptography.fernet

import wazuh.core.cluster.utils
import wazuh.core.results as wresults
from wazuh import Wazuh
from wazuh.core import common, exception
from wazuh.core import utils
from wazuh.core.cluster import cluster
from wazuh.core.common import DECIMALS_DATE_FORMAT
from wazuh.core.utils import get_utc_now
from wazuh.core.wdb import WazuhDBConnection


class Response:
    """
    Define and store a response from a request.
    """

    def __init__(self):
        """Class constructor."""
        # Event object which will be set when the response is received.
        self.received_response = asyncio.Event()
        # Response content.
        self.content = None

    async def read(self) -> bytes:
        """Wait until a response is received."""
        await self.received_response.wait()
        return self.content

    def write(self, content):
        """Set the content of a response and notify its availability.

        Parameters
        ----------
        content : bytes
            Content to store in the response.
        """
        self.content = content
        self.received_response.set()


class InBuffer:
    """
    Define a buffer to receive incoming requests.
    """

    divide_flag = b'd'  # flag used to indicate the message is divided

    def __init__(self, total=0):
        """Class constructor.

        Parameters
        ----------
        total : int
            Size of the payload buffer in bytes.
        """
        self.payload = bytearray(total)  # array to store the message's data
        self.total = total  # total of bytes to receive
        self.received = 0  # number of received bytes
        self.cmd = ''  # request's command in header
        self.flag_divided = b''  # request's command flag to indicate a msg division
        self.counter = 0  # request's counter in the box

    def get_info_from_header(self, header: bytes, header_format: str, header_size: int) -> bytes:
        """Get information contained in the request's header.

        Parameters
        ----------
        header : bytes
            Raw header to process.
        header_format : str
            Struct format of the header.
        header_size : int
            Size in bytes of the header.

        Returns
        -------
        header : bytes
            Buffer without the content of the header.
        """
        self.counter, self.total, cmd = struct.unpack(header_format, header[:header_size])
        # The last Byte of the command is the flag indicating the division
        flag = cmd[-1:]
        self.flag_divided = flag if flag == InBuffer.divide_flag else b''

        # Command is the first 11 B of command without dashes (in case they were added)
        self.cmd = cmd[:-1].split(b' ')[0]
        self.payload = bytearray(self.total)
        return header[header_size:]

    def receive_data(self, data: bytes) -> bytes:
        """Add received data to payload bytearray.

        Parameters
        ----------
        data : bytes
            Received data.

        Returns
        -------
            Extended data buffer.
        """
        len_data = len(data[:self.total - self.received])
        self.payload[self.received:len_data + self.received] = data[:self.total - self.received]
        self.received += len_data
        return data[len_data:]


class SendStringTask:
    """
    Create an asyncio task that can be identified by a task_id specified in advance.
    """

    def __init__(self, wazuh_common, logger):
        """Class constructor.

        Parameters
        ----------
        wazuh_common : WazuhCommon object
            Instance of WazuhCommon.
        logger : Logger object
            Logger to use during the receive process.
        """
        self.wazuh_common = wazuh_common
        self.coro = self.set_up_coro()
        self.task = asyncio.create_task(self.coro())
        self.task.add_done_callback(self.done_callback)
        self.logger = logger

    def set_up_coro(self) -> Callable:
        """Define set_up_coro method. It is implemented differently for master, workers and synchronization types.

        Raises
        -------
        NotImplementedError
            If the method is not implemented.
        """
        raise NotImplementedError

    def done_callback(self, future=None):
        """Function to call when the task is finished.

        Remove string and task_id (if exist) from sync_tasks dict. If task was not cancelled, raise stored exception.
        """
        if not self.task.cancelled():
            task_exc = self.task.exception()
            if task_exc:
                self.logger.error(task_exc)


class ReceiveStringTask:
    """
    Create an asyncio task that can be identified by a task_id specified in advance.
    """

    def __init__(self, wazuh_common, logger, task_id, info_type='agent-info'):
        """Class constructor.

        Parameters
        ----------
        wazuh_common : WazuhCommon object
            Instance of WazuhCommon.
        logger : Logger object
            Logger to use during the receive process.
        task_id : bytes
            Pre-defined task_id to identify this object.
        info_type : str
            Information type handled.
        """
        self.wazuh_common = wazuh_common
        self.coro = self.set_up_coro()
        self.task_id = task_id
        self.info_type = info_type
        self.task = asyncio.create_task(self.coro(self.task_id, self.info_type))
        self.task.add_done_callback(self.done_callback)
        self.logger = logger

    def __str__(self) -> str:
        """Magic method str.

        Returns
        -------
        str
            Task id of this object.
        """
        return self.task_id.decode()

    def set_up_coro(self) -> Callable:
        """Define set_up_coro method. It is implemented differently for master, workers and synchronization types.

        Raises
        -------
        NotImplementedError
            If the method is not implemented.
        """
        raise NotImplementedError

    def done_callback(self, future=None):
        """Function to call when the task is finished.

        Remove string and task_id (if exist) from sync_tasks dict. If task was not cancelled, raise stored exception.
        """
        if self.task_id in self.wazuh_common.in_str:
            # pop() is used instead of 'del' so an exception is never raised here
            self.wazuh_common.in_str.pop(self.task_id, None)
        if self.task_id in self.wazuh_common.sync_tasks:
            del self.wazuh_common.sync_tasks[self.task_id]
        if not self.task.cancelled():
            task_exc = self.task.exception()
            if task_exc:
                self.logger.error(task_exc, exc_info=False)


class ReceiveFileTask:
    """
    Create an asyncio task that can be identified by a task_id.
    """

    def __init__(self, wazuh_common, logger, task_id: bytes = b''):
        """Class constructor.

        Parameters
        ----------
        wazuh_common : WazuhCommon object
            Instance of WazuhCommon.
        logger : Logger object
            Logger to use during the receive process.
        task_id : bytes
            Pre-defined task_id to identify this object. If not specified, a random task_id will be used.
        """
        self.wazuh_common = wazuh_common
        self.coro = self.set_up_coro()
        self.task_id = task_id.decode() if task_id else str(uuid4())
        self.received_information = asyncio.Event()
        self.task = asyncio.create_task(self.coro(self.task_id, self.received_information))
        self.task.add_done_callback(self.done_callback)
        self.filename = ''
        self.logger = logger

    def __str__(self) -> str:
        """Magic method str.

        Returns
        -------
        str
            Task id of this object.
        """
        return self.task_id

    def set_up_coro(self) -> Callable:
        """Define set_up_coro method. It is implemented differently for master, workers and synchronization types.

        Raises
        -------
        NotImplementedError
            If the method is not implemented.
        """
        raise NotImplementedError

    def done_callback(self, future=None):
        """Function to call when the task is finished.

        Remove task_id (if exists) from sync_tasks dict. If task was not cancelled, raise stored exception.
        """
        if self.task_id in self.wazuh_common.sync_tasks:
            del self.wazuh_common.sync_tasks[self.task_id]
        if not self.task.cancelled():
            task_exc = self.task.exception()
            if task_exc:
                self.logger.error(task_exc, exc_info=False)


class Handler(asyncio.Protocol):
    """
    Define common methods for echo clients and servers.
    """

    def __init__(self, fernet_key: str, cluster_items: Dict, logger: logging.Logger = None, tag: str = "Handler"):
        """Class constructor.

        Parameters
        ----------
        fernet_key : str
            32 length string used as key to initialize cryptography's Fernet.
        cluster_items : dict
            Cluster.json object containing cluster internal variables.
        logger : Logger object
            Logger object to use.
        tag : str
            Log tag.
        """
        super().__init__()
        # The counter is used to identify each message. If an incoming request has a known ID,
        # it is processed as a response.
        self.counter = random.SystemRandom().randint(0, 2 ** 32 - 1)
        # The box stores all sent messages IDs.
        self.box = {}
        # The div_msg_box stores all divided messages under its IDs.
        self.div_msg_box = {}
        # Defines command length.
        self.cmd_len = 12
        # Defines header length.
        self.header_len = self.cmd_len + 8  # 4 bytes of counter and 4 bytes of message size
        # Defines header format.
        self.header_format = f'!2I{self.cmd_len}s'
        # Stores received data.
        self.in_buffer = b''
        # Stores last received message.
        self.in_msg = InBuffer()
        # Stores incoming file information from file commands.
        self.in_file = {}
        # Stores incoming string information from string commands.
        self.in_str = {}
        # Maximum message length to send in a single request.
        self.request_chunk = 5242880
        # Object use to encrypt and decrypt requests.
        self.my_fernet = cryptography.fernet.Fernet(base64.b64encode(fernet_key.encode())) if fernet_key else None
        # Logging.Logger object used to write logs.
        self.logger = logging.getLogger('wazuh') if not logger else logger
        # Logging tag.
        self.tag = tag
        # Modify filter tags with context vars.
        wazuh.core.cluster.utils.context_tag.set(self.tag)
        self.cluster_items = cluster_items
        # Transports in asyncio are an abstraction of sockets.
        self.transport = None
        # Tasks to be interrupted.
        self.interrupted_tasks = set()
        # Asyncio event loop object.
        self.loop = None
        # Abstract server object.
        self.server = None

    def push(self, message: bytes):
        """Send a message to peer.

        Parameters
        ----------
        message : bytes
            Message to send.
        """
        self.transport.write(message)

    def next_counter(self) -> int:
        """Increase the message ID counter.

        Returns
        -------
        self.counter : int
            New counter.
        """
        self.counter = (self.counter + 1) % (2 ** 32)
        return self.counter

    def msg_build(self, command: bytes, counter: int, data: bytes) -> List[bytearray]:
        """Build messages with header + payload.

        Each message contains a header in self.header_format format that includes self.counter, the data size and the
        command. The data is also encrypted and added to the bytearray starting from the position self.header_len.

        Parameters
        ----------
        command : bytes
            Command to send to peer.
        counter : int
            Message ID.
        data : bytes
            Data to send to peer.

        Returns
        -------
        list
            List of Bytes, built messages.
        """
        cmd_len = len(command)
        # cmd_len must be 12 - 1 (Byte reserved for the flag used in message division)
        if cmd_len > self.cmd_len - len(InBuffer.divide_flag):
            raise exception.WazuhClusterError(3024, extra_message=command)

        # Adds - to command until it reaches cmd length
        command = command + b' ' + b'-' * (self.cmd_len - cmd_len - 1)
        encrypted_data = self.my_fernet.encrypt(data) if self.my_fernet is not None else data
        encrypted_message_size = self.header_len + len(encrypted_data)

        # Message size is <= request_chunk, send the message
        if len(data) <= self.request_chunk:
            msg = bytearray(encrypted_message_size)
            msg[:self.header_len] = struct.pack(self.header_format, counter, len(encrypted_data), command)
            msg[self.header_len:encrypted_message_size] = encrypted_data
            return [msg]

        # Message size > request_chunk, send the message divided
        else:
            # Command with the flag d (divided)
            command = command[:-len(InBuffer.divide_flag)] + InBuffer.divide_flag
            msg_list = []
            partial_data_size = 0
            data_size = len(encrypted_data)
            while partial_data_size < data_size:
                message_size = self.request_chunk \
                    if data_size - partial_data_size + self.header_len >= self.request_chunk \
                    else data_size - partial_data_size + self.header_len

                # Last divided message, remove the flag
                if message_size == data_size - partial_data_size + self.header_len:
                    command = command[:-len(InBuffer.divide_flag)] + b'-' * len(InBuffer.divide_flag)

                msg = bytearray(message_size)
                msg[:self.header_len] = struct.pack(self.header_format, counter, message_size - self.header_len,
                                                    command)
                msg[self.header_len:message_size] = encrypted_data[
                                                    partial_data_size:partial_data_size + message_size - self.header_len]
                partial_data_size += message_size - self.header_len
                msg_list.append(msg)

            return msg_list

    def msg_parse(self) -> bool:
        """Parse an incoming message.

        Returns
        -------
        bool
            Whether a message was parsed or not.
        """
        if self.in_buffer:
            # Check if a new message was received.
            if self.in_msg.received == 0 and len(self.in_buffer) >= self.header_len:
                # A new message has been received. Both header and payload must be processed.
                self.in_buffer = self.in_msg.get_info_from_header(header=self.in_buffer,
                                                                  header_format=self.header_format,
                                                                  header_size=self.header_len)
                self.in_buffer = self.in_msg.receive_data(data=self.in_buffer)
                return True
            elif self.in_msg.received != 0:
                # The previous message has not been completely received yet. No header to parse, just payload.
                self.in_buffer = self.in_msg.receive_data(data=self.in_buffer)
                return True

        return False

    def get_messages(self) -> Tuple[bytes, int, bytes, bytes]:
        """Get received command, counter, payload and flag_divided.

        Called when data is received in the transport. It decrypts the received data and returns it using generators.
        If the data received in the transport contains multiple separated messages, it will return all of them in
        separate yields.

        Yields
        -------
        bytes
            Last received message command.
        int
            Counter.
        bytes
            Payload.
        bytes
            Flag_divided.
        """
        parsed = self.msg_parse()

        while parsed:
            if self.in_msg.received == self.in_msg.total:
                # Decrypt received message if it is not a part of a divided message
                try:
<<<<<<< HEAD
                    decrypted_payload = \
                        self.my_fernet.decrypt(bytes(self.in_msg.payload)) \
                            if self.my_fernet is not None and not self.in_msg.flag_divided and \
                               self.in_msg.counter not in self.div_msg_box \
                            else bytes(self.in_msg.payload)
=======
                    decrypted_payload = self.my_fernet.decrypt(bytes(self.in_msg.payload)) if self.my_fernet is not \
                                                                                              None and not self.in_msg.flag_divided and self.in_msg.counter not in self.div_msg_box \
                        else bytes(self.in_msg.payload)
>>>>>>> 91ac5154
                except cryptography.fernet.InvalidToken:
                    raise exception.WazuhClusterError(3025)
                yield self.in_msg.cmd, self.in_msg.counter, decrypted_payload, self.in_msg.flag_divided
                self.in_msg = InBuffer()
            else:
                break
            parsed = self.msg_parse()

    async def send_request(self, command: bytes, data: bytes) -> bytes:
        """Send a request to peer and wait for the response to be received and processed.

        Parameters
        ----------
        command : bytes
            Command to send.
        data : bytes
            Data to send.

        Returns
        -------
        response_data : bytes
            Response from peer.
        """
        response = Response()
        msg_counter = self.next_counter()
        self.box[msg_counter] = response
        try:
            msgs = self.msg_build(command, msg_counter, data)
            for msg in msgs:
                self.push(msg)
        except MemoryError:
            self.request_chunk //= 2
            raise exception.WazuhClusterError(3026)
        except Exception as e:
            raise exception.WazuhClusterError(3018, extra_message=str(e))
        try:
            # A lock is hold until response.write() is called inside data_received() method.
            response_data = await asyncio.wait_for(response.read(),
                                                   timeout=self.cluster_items['intervals']['communication'][
                                                       'timeout_cluster_request'])
            del self.box[msg_counter]
        except asyncio.TimeoutError:
            self.box[msg_counter] = None
            return b'Error sending request: timeout expired.'
        return response_data

    async def get_chunks_in_task_id(self, task_id: bytes, error_command: bytes) -> dict:
        """Function in charge of collecting the chunks stored under task_id.

        Parameters
        ----------
        task_id : bytes
            Pre-defined task_id to identify this object.
        error_command : bytes
            Command sent to the sender node in case of error.

        Returns
        -------
        data : dict
            Chunks collected through task_id.
        """
        try:
            # Chunks were stored under 'task_id' as an string.
            received_string = self.in_str[task_id].payload
            data = json.loads(received_string.decode())
        except KeyError as e:
            print(str(e))
            await self.send_request(command=error_command,
                                    data=f'error while trying to access string under task_id {str(e)}.'.encode())
            raise exception.WazuhClusterError(3035,
                                              extra_message=f"it should be under task_id {str(e)}, but it's empty.")
        except ValueError as e:
            await self.send_request(command=error_command, data=f'error while trying to load JSON: {str(e)}'.encode())
            raise exception.WazuhClusterError(3036, extra_message=str(e))

        return data

    async def update_chunks_wdb(self, data: dict, info_type: str, logger: logging.Logger, error_command: bytes,
                                timeout: int) -> dict:
        """Send the received data to WDB and returns the result of the operation.

        Parameters
        ----------
        data : dict
            Dict containing command and list of chunks to be sent to wazuh-db.
        info_type : str
            Information type handled.
        logger : Logger object
            Logger to use.
        error_command : bytes
            Command sent to the sender node in case of error.
        timeout : int
            Seconds to wait before stopping the task.

        Returns
        -------
        result : dict
            Dict containing number of updated chunks, error messages (if any) and time spent.
        """
        try:
            result = await cluster.run_in_pool(self.loop, self.server.task_pool, send_data_to_wdb, data,
                                               timeout, info_type=info_type)
        except Exception as e:
            print(f'error processing {info_type} chunks in process pool: {str(e)}'.encode())
            await self.send_request(command=error_command,
                                    data=f'error processing {info_type} chunks in process pool: {str(e)}'.encode())
            raise exception.WazuhClusterError(3037, extra_message=str(e))

        # Log information about the results
        for error in result['error_messages']['others']:
            logger.error(error)

        for error in result['error_messages']['chunks']:
            logger.debug2(f'Chunk {error[0] + 1}/{len(data["chunks"])}: {data["chunks"][error[0]]}')
            logger.error(
                f'Wazuh-db response for chunk {error[0] + 1}/{len(data["chunks"])} was not "ok": {error[1]}')

        logger.debug(f'{result["updated_chunks"]}/{len(data["chunks"])} chunks updated in wazuh-db '
                     f'in {result["time_spent"]:.3f}s.')
        result['error_messages'] = [error[1] for error in result['error_messages']['chunks']]

        return result

    async def send_result_to_manager(self, command: bytes, result: dict) -> bytes:
        """Send the results to the manager with the specified command.

        Parameters
        ----------
        command : bytes
            Command sent to the sender node.
        result : dict
            Insertion operation result.

        Returns
        -------
        response : bytes
            Response from the receiving node to the sender node of the task.
        """
        response = await self.send_request(command=command, data=json.dumps(result).encode())

        return response

    async def sync_wazuh_db_information(self, task_id: bytes, info_type: str, logger: logging.Logger,
                                        command: bytes, error_command: bytes, timeout: int,
                                        sync_dict: dict = None) -> bytes:
        """Create a process to send to the local wazuh-db the chunks of data received from a master/worker node.

        Parameters
        ----------
        task_id : bytes
            Pre-defined task_id to identify this object.
        info_type : str
            Information type handled.
        logger : Logger object
            Logger to use.
        command : bytes
            Command sent to the sender node.
        error_command : bytes
            Command sent to the sender node in case of error.
        timeout : int
            Seconds to wait before stopping the wdb update task.
        sync_dict : dict
            Dictionary with general cluster information.

        Returns
        -------
        response : bytes
            Response from the receiving node to the sender node of the task.
        """
        sync_dict = sync_dict if sync_dict is not None else {}
        logger.info('Starting.')

        start_time = datetime.datetime.utcnow().replace(tzinfo=datetime.timezone.utc)
        data = await self.get_chunks_in_task_id(task_id, error_command)
        result = await self.update_chunks_wdb(data, info_type, logger, error_command, timeout)
        response = await self.send_result_to_manager(command, result)
        end_time = datetime.datetime.utcnow().replace(tzinfo=datetime.timezone.utc)

        sync_dict.update({'date_start_master': start_time.strftime(DECIMALS_DATE_FORMAT),
                          'date_end_master': end_time.strftime(DECIMALS_DATE_FORMAT),
                          'n_synced_chunks': result['updated_chunks']})
        logger.info(f'Finished in {(end_time - start_time).total_seconds():.3f}s. '
                    f'Updated {result["updated_chunks"]} chunks.')

        return response

    async def send_file(self, filename: str, task_id: bytes = None) -> int:
        """Send a file to peer, slicing it into chunks.

        Parameters
        ----------
        filename : str
            Full path of the file to send.
        task_id : bytes
            Task identifier to stop sending file if needed.

        Returns
        -------
        sent_size : int
            Number of bytes that were successfully sent.
        """
        if not os.path.exists(filename):
            raise exception.WazuhClusterError(3034, extra_message=filename)

        sent_size = 0
        filename = filename.encode()
        relative_path = filename.replace(common.WAZUH_PATH.encode(), b'')

        # Tell to the destination node where (inside wazuh_path) the file has to be written.
        await self.send_request(command=b'new_file', data=relative_path)

        # Send each chunk so it is updated in the destination.
        file_hash = hashlib.sha256()
        with open(filename, 'rb') as f:
            for chunk in iter(lambda: f.read(self.request_chunk - len(relative_path) - 1), b''):
                await self.send_request(command=b'file_upd', data=relative_path + b' ' + chunk)
                file_hash.update(chunk)
                sent_size += len(chunk)
                if task_id in self.interrupted_tasks:
                    break

        # Close the destination file descriptor so the file in memory is dumped to disk.
        await self.send_request(command=b'file_end', data=relative_path + b' ' + file_hash.digest())

        return sent_size

    async def send_string(self, my_str: bytes) -> bytes:
        """Send a large string to peer, slicing it into chunks.

        Parameters
        ----------
        my_str : bytes
            String to send.

        Returns
        -------
        task_id : bytes
             Whether sending was successful or not.
        """
        # Reserve space in destination node and obtain ID to send this string to.
        total = len(my_str)
        task_id = await self.send_request(command=b'new_str', data=str(total).encode())

        if task_id.startswith(b'Error'):
            self.logger.error(f'There was an error while trying to send a string: {task_id}', exc_info=False)
            await self.send_request(command=b'err_str', data=str(total).encode())
        else:
            # Send chunks of the string to the destination node, indicating the ID of the string.
            local_req_chunk = self.request_chunk - len(task_id) - 1
            for c in range(0, total, local_req_chunk):
                await self.send_request(command=b'str_upd', data=task_id + b' ' + my_str[c:c + local_req_chunk])

        return task_id

    def get_manager(self):
        """Get the manager object that created this Handler.

        Raises
        -------
        NotImplementedError
            If the method is not implemented.
        """
        raise NotImplementedError

    async def forward_dapi_response(self, data: bytes):
        """Forward a distributed API response from master node.

        Parameters
        ----------
        data : bytes
            Bytes containing local client name and string id separated by ' '.
        """
        client, string_id = data.split(b' ', 1)
        client = client.decode()
        try:
            res = await self.get_manager().local_server.clients[client].send_string(self.in_str[string_id].payload)
            res = await self.get_manager().local_server.clients[client].send_request(b'dapi_res', res)
        except exception.WazuhException as e:
            self.logger.error(f"Error sending API response to local client: {e}")
            res = await self.send_request(b'dapi_err', json.dumps(e, cls=WazuhJSONEncoder).encode())
        except Exception as e:
            self.logger.error(f"Error sending API response to local client: {e}")
            exc_info = json.dumps(exception.WazuhClusterError(1000, extra_message=str(e)),
                                  cls=WazuhJSONEncoder).encode()
            res = await self.send_request(b'dapi_err', exc_info)
        finally:
            # Remove the string after using it
            self.in_str.pop(string_id, None)

    async def forward_sendsync_response(self, data: bytes):
        """Forward a sendsync response from master node.

        Parameters
        ----------
        data : bytes
            Bytes containing local client name and string id separated by ' '.
        """
        client, string_id = data.split(b' ', 1)
        client = client.decode()
        try:
            await self.get_manager().local_server.clients[client].send_request(b'ok', self.in_str[string_id].payload)
        except exception.WazuhException as e:
            self.logger.error(f"Error sending send sync response to local client: {e}")
            await self.send_request(b'sendsyn_err', json.dumps(e, cls=WazuhJSONEncoder).encode())
        except Exception as e:
            self.logger.error(f"Error sending send sync response to local client: {e}")
            exc_info = json.dumps(exception.WazuhClusterError(1000, extra_message=str(e)),
                                  cls=WazuhJSONEncoder).encode()
            await self.send_request(b'sendsync_err', exc_info)
        finally:
            # Remove the string after using it
            self.in_str.pop(string_id, None)

    def data_received(self, message: bytes) -> None:
        """Handle received data from other peer.

        This method overrides asyncio.protocols.Protocol.data_received. It parses the message received, process
        the response and notify that the corresponding Response object (inside self.box[counter]) is available.

        Parameters
        ----------
        message : bytes
            Received data.
        """
        self.in_buffer += message
        for command, counter, payload, flag_divided in self.get_messages():
            # If the message is a divided one
            if flag_divided == InBuffer.divide_flag:
                try:
                    self.div_msg_box[counter] = self.div_msg_box[counter] + payload
                except KeyError:
                    self.div_msg_box[counter] = payload
            else:
                # If the message is the last part of a division, join it.
                if counter in self.div_msg_box:
                    payload = self.div_msg_box[counter] + payload
                    del self.div_msg_box[counter]
                    # Decrypt the joined payload
                    try:
                        payload = self.my_fernet.decrypt(bytes(payload)) if self.my_fernet is not \
                                                                            None else bytes(payload)
                    except cryptography.fernet.InvalidToken:
                        raise exception.WazuhClusterError(3025)

                # If the message is the response of a previously sent request.
                if counter in self.box:
                    if self.box[counter] is None:
                        # Delete entry for previously expired request, just in case is received too late.
                        del self.box[counter]
                    else:
                        self.box[counter].write(self.process_response(command, payload))
                # If the message is not related to any previously sent request.
                else:
                    self.dispatch(command, counter, payload)

    def dispatch(self, command: bytes, counter: int, payload: bytes) -> None:
        """Process a received message and send a response.

        Parameters
        ----------
        command : bytes
            Command received.
        counter : int
            Message ID.
        payload : bytes
            Data received.
        """
        try:
            command, payload = self.process_request(command, payload)
        except exception.WazuhException as e:
            self.logger.error(f"Internal error processing request '{command}': {e}")
            command, payload = b'err', json.dumps(e, cls=WazuhJSONEncoder).encode()
        except Exception as e:
            self.logger.error(f"Unhandled error processing request '{command}': {e}", exc_info=True)
            command, payload = b'err', json.dumps(exception.WazuhInternalError(1000, extra_message=str(e)),
                                                  cls=WazuhJSONEncoder).encode()
        if command is not None:
            msgs = self.msg_build(command, counter, payload)
            for msg in msgs:
                self.push(msg)

    def close(self):
        """Close the connection."""
        self.transport.close()

    def process_request(self, command: bytes, data: bytes) -> Tuple[bytes, bytes]:
        """Define available commands for both master and clients.

        Parameters
        ----------
        command : bytes
            Received command from other peer.
        data : bytes
            Received data from other peer.

        Returns
        -------
        bytes
            Result.
        bytes
            Response message.
        """
        if command == b'echo':
            return self.echo(data)
        elif command == b'new_file':
            return self.receive_file(data)
        elif command == b'new_str':
            return self.receive_str(data)
        elif command == b'file_upd':
            return self.update_file(data)
        elif command == b'str_upd':
            return self.str_upd(data)
        elif command == b'err_str':
            return self.process_error_str(data)
        elif command == b'file_end':
            return self.end_file(data)
        elif command == b'cancel_task':
            return self.cancel_task(data)
        else:
            return self.process_unknown_cmd(command)

    def process_response(self, command: bytes, payload: bytes) -> bytes:
        """Define response commands for both master and client.

        Parameters
        ----------
        command : bytes
            Received response command from other peer.
        payload : bytes
            Received data from other peer.

        Returns
        -------
        bytes
            Result message.
        """
        if command == b'ok':
            return payload
        elif command == b'err':
            return self.process_error_from_peer(payload)
        else:
            return b"Unkown response command received: " + command

    def echo(self, data: bytes) -> Tuple[bytes, bytes]:
        """Define response to 'echo' command.

        Parameters
        ----------
        data : bytes
            Message to send.

        Returns
        -------
        bytes
            Result.
        bytes
            Response message.
        """
        return b'ok', data

    def receive_file(self, data: bytes) -> Tuple[bytes, bytes]:
        """Create a file descriptor to store the incoming file.

        Parameters
        ----------
        data : bytes
            Relative path to the file.

        Returns
        -------
        bytes
            Result.
        bytes
            Response message.
        """
        self.in_file[data] = {'fd': open(common.WAZUH_PATH + data.decode(), 'wb'), 'checksum': hashlib.sha256()}
        return b"ok ", b"Ready to receive new file"

    def update_file(self, data: bytes) -> Tuple[bytes, bytes]:
        """Update file content.

        Parameters
        ----------
        data : bytes
            Bytes containing filepath and data separated by ' '.

        Returns
        -------
        bytes
            Result.
        bytes
            Response message.
        """
        name, file_content = data.split(b' ', 1)
        self.in_file[name]['fd'].write(file_content)
        self.in_file[name]['checksum'].update(file_content)
        return b"ok", b"File updated"

    def end_file(self, data: bytes) -> Tuple[bytes, bytes]:
        """Close file descriptor (write file in disk) and check MD5.

        Parameters
        ----------
        data : bytes
            File SHA256.

        Returns
        -------
        bytes
            Result.
        bytes
            Response message.
        """
        name, checksum = data.split(b' ', 1)
        self.in_file[name]['fd'].close()
        if self.in_file[name]['checksum'].digest() == checksum:
            del self.in_file[name]
            return b"ok", b"File received correctly"
        else:
            del self.in_file[name]
            return b"err", b"File wasn't correctly received. Checksums aren't equal."

    def cancel_task(self, data: bytes) -> Tuple[bytes, bytes]:
        """Add task_id to interrupted_tasks and log the error message.

        Parameters
        ----------
        data : bytes
            String containing task_id and WazuhJSONEncoded object with the exception details.

        Returns
        -------
        bytes
            Result.
        bytes
            Response message.
        """
        task_id, error_details = data.split(b' ', 1)
        error_json = json.loads(error_details, object_hook=as_wazuh_object)
        if task_id != b'None':
            self.interrupted_tasks.add(task_id)
            self.logger.error(f'The task was canceled due to the following error on the remote node: {error_json}',
                              exc_info=False)
        else:
            self.logger.error(f'The task was requested to be canceled but no task_id was received: {error_json}',
                              exc_info=False)

        return b'ok', b'Request received correctly'

    def receive_str(self, data: bytes) -> Tuple[bytes, bytes]:
        """Create a bytearray with the string size.

        Parameters
        ----------
        data : bytes
            String size.

        Returns
        -------
        bytes
            Result.
        bytes
            String ID.
        """
        name = str(random.SystemRandom().randint(0, 2 ** 32 - 1)).encode()
        self.in_str[name] = InBuffer(total=int(data))
        return b"ok", name

    def str_upd(self, data: bytes) -> Tuple[bytes, bytes]:
        """Update string contents.

        Parameters
        ----------
        data : bytes
            Bytes containing string ID and data separated by ' '.

        Returns
        -------
        bytes
            Result.
        bytes
            String ID.
        """
        name, str_data = data.split(b' ', 1)
        self.in_str[name].receive_data(str_data)
        return b"ok", b"String updated"

    def process_error_str(self, expected_len: bytes) -> Tuple[bytes, bytes]:
        """Search and delete item inside self.in_str.

        If null byetearray is created inside self.in_str and its len is the same as 'expected_len', it can be
        inferred that said item is garbage consequence of an incorrect communication and should be deleted.

        Parameters
        ----------
        expected_len : bytes
            Expected length of bytearray. If any bytearray has this length and its content is null, it will be deleted.

        Returns
        -------
        bytes
            Result.
        bytes
            Task_id of deleted item, if found.
        """
        # Regex to find any character different to '\x00' (null) inside a string.
        regex = re.compile(b'[^\x00]')
        expected_len = int(expected_len.decode())

        for item in list(self.in_str):
            if self.in_str.get(item, None) and self.in_str.get(item).total == expected_len and not \
                    regex.match(self.in_str.get(item).payload):
                self.in_str.pop(item, None)
                return b'ok', item

        return b'ok', b'None'

    def process_unknown_cmd(self, command: bytes) -> Tuple[bytes, bytes]:
        """Define message when an unknown command is received.

        Parameters
        ----------
        command : bytes
            Command received from peer.

        Returns
        -------
        bytes
            Result.
        bytes
            Response message.
        """
        return b'err', f"unknown command '{command}'".encode()

    def process_error_from_peer(self, data: bytes) -> bytes:
        """Handle errors in requests.

        Parameters
        ----------
        data : bytes
            Error message from peer.

        Returns
        -------
        exc : dict, Exception
            Received error.
        """
        try:
            exc = json.loads(data.decode(), object_hook=as_wazuh_object)
        except json.JSONDecodeError as e:
            exc = exception.WazuhClusterError(3000, extra_message=data.decode())

        return exc

    def setup_task_logger(self, task_tag: str):
        """Create logger with a task_tag.

        Parameters
        ----------
        task_tag : str
            Tag describing the synchronization process.

        Returns
        -------
        task_logger : logging.Logger
            Logger created.
        """
        task_logger = self.logger.getChild(task_tag)
        task_logger.addFilter(wazuh.core.cluster.utils.ClusterFilter(tag=self.tag, subtag=task_tag))
        return task_logger


class WazuhCommon:
    """
    Task implementing common methods for both clients and servers that are Wazuh specific.
    """

    def __init__(self):
        """Class constructor."""
        self.sync_tasks = {}
        self.logger_tag = ''

    def get_logger(self, logger_tag: str = '') -> logging.Logger:
        """Get a logger object.

        Parameters
        ----------
        logger_tag : str
            Logger task to return. If empty, it will return main class logger.

        Raises
        -------
        NotImplementedError
            If the method is not implemented.
        """
        raise NotImplementedError

    def setup_send_info(self, SendTaskClass: Callable, data: bytes = b''):
        """Create SendTaskClass object.

        Parameters
        ----------
        SendTaskClass : Callable
            Class used to create an object.
        data : bytes
            Information used to create the object.

        Returns
        -------
        bytes
            Result.
        bytes
            Task ID.
        """
        my_task = SendTaskClass(self, self.get_logger(self.logger_tag))
        return b'ok', str(my_task).encode()

    def setup_receive_file(self, ReceiveTaskClass: Callable, data: bytes = b''):
        """Create ReceiveTaskClass object and add it to sync_tasks dict.

        Parameters
        ----------
        ReceiveTaskClass : Callable
            Class used to create an object.
        data : bytes
            Information used to create the object.

        Returns
        -------
        bytes
            Result.
        bytes
            Task ID.
        """
        my_task = ReceiveTaskClass(self, self.get_logger(self.logger_tag), data)
        self.sync_tasks[my_task.task_id] = my_task
        return b'ok', str(my_task).encode()

    def end_receiving_file(self, task_and_file_names: str) -> Tuple[bytes, bytes]:
        """Store full path to the received file in task_id and notify its availability.

        Parameters
        ----------
        task_and_file_names : str
            String containing task ID and relative filepath separated by ' '.

        Returns
        -------
        bytes
            Result.
        bytes
            Response message.
        """
        task_id, filename = task_and_file_names.split(' ', 1)
        if task_id not in self.sync_tasks:
            # Remove filename if task_id does not exists, before raising exception.
            if os.path.exists(os.path.join(common.WAZUH_PATH, filename)):
                try:
                    os.remove(os.path.join(common.WAZUH_PATH, filename))
                except Exception as e:
                    self.get_logger(self.logger_tag).error(
                        f"Attempt to delete file {os.path.join(common.WAZUH_PATH, filename)} failed: {e}")
            raise exception.WazuhClusterError(3027, extra_message=task_id)

        # Set full path to file for task 'task_id' and notify it is ready to be read, so the lock is released.
        self.sync_tasks[task_id].filename = os.path.join(common.WAZUH_PATH, filename)
        self.sync_tasks[task_id].received_information.set()
        return b'ok', b'File correctly received'

    def error_receiving_file(self, task_id_and_error_details: str) -> Tuple[bytes, bytes]:
        """Handle reported error by peer in the send file process.

        Remove received file if taskname was specified. Replace filepath with the received error details and notify
        its availability.

        Parameters
        ----------
        task_id_and_error_details : str
             WazuhJSONEncoded object with the exception details.

        Returns
        -------
        bytes
            Result.
        bytes
            Response message.
        """
        task_id, error_details = task_id_and_error_details.split(' ', 1)
        error_details_json = json.loads(error_details, object_hook=as_wazuh_object)
        if task_id in self.sync_tasks:
            # Remove filename if exists
            if os.path.exists(self.sync_tasks[task_id].filename):
                try:
                    os.remove(self.sync_tasks[task_id].filename)
                except Exception as e:
                    self.get_logger(self.logger_tag).error(f"Attempt to delete file {self.sync_tasks[task_id].filename}"
                                                           f" failed: {e}")
            self.sync_tasks[task_id].filename = error_details_json
            self.sync_tasks[task_id].received_information.set()
        else:
            self.get_logger(self.logger_tag).error(f"Error in synchronization process: {error_details_json}")
        return b'ok', b'Error received'

    def get_node(self):
        """Get basic information about the node.

        Returns
        -------
        dict
            Basic node information.
        """
        return self.get_manager().get_node()


class SyncTask:
    """
    Common class for master/worker sync tasks.
    """

    def __init__(self, cmd: bytes, logger, manager):
        """Class constructor.

        Parameters
        ----------
        cmd : bytes
            Request command to send to the master/worker.
        logger : Logger object
            Logger to use during synchronization process.
        manager : MasterHandler/WorkerHandler object
            The MasterHandler/WorkerHandler object that creates this one.
        """
        self.cmd = cmd
        self.logger = logger
        self.server = manager

    async def request_permission(self):
        """Request permission to start synchronization process with the master.

        Returns
        -------
        bool
            Whether permission is granted.
        """
        result = await self.server.send_request(command=self.cmd + b'_p', data=b'')

        if isinstance(result, Exception):
            self.logger.error(f"Error asking for permission: {result}")
        elif result == b'True':
            self.logger.debug("Permission to synchronize granted.")
            return True
        else:
            self.logger.debug(f"Master didn't grant permission to start a new synchronization: {result}")

        return False


class SyncWazuhdb(SyncTask):
    """
    Define methods to send information to the master/worker node (wazuh-db) through send_string protocol.
    """

    def __init__(self, manager, logger, data_retriever: Callable, cmd: bytes = b'', get_data_command: str = '',
                 set_data_command: str = '', get_payload: dict = None, set_payload: dict = None, pivot_key: str = ''):
        """Class constructor.

        Parameters
        ----------
        manager : MasterHandler/WorkerHandler object
            The MasterHandler/WorkerHandler object that creates this one.
        cmd : bytes
            Request command to send to the master/worker.
        get_data_command : str
            Command to retrieve data from local wazuh-db.
        set_data_command : str
            Command to set data in master/worker's wazuh-db.
        logger : Logger object
            Logger to use during synchronization process.
        data_retriever : Callable
            Function to be called to obtain chunks of data. It must return a list of chunks.
        get_payload : dict
            Payload to request information with "get" command.
        set_payload : dict
            Payload to write the information with the "set" command.
        pivot_key : str
            Key to request the information from the database in case it is not fully contained in a single request.
        """
        super().__init__(manager=manager, logger=logger, cmd=cmd)
        self.get_data_command = get_data_command
        if get_payload is None:
            get_payload = {}
        self.get_payload = get_payload
        self.set_data_command = set_data_command
        if set_payload is None:
            set_payload = {}
        self.set_payload = set_payload
        self.pivot_key = pivot_key
        self.data_retriever = data_retriever

    async def retrieve_information(self):
        """Collect the required information from the local node's database. This function will collect
        information until the status is 'ok' or 'err', in which case an exception will be raised.

        The function will determine when it is necessary to use a parameter in the request payload
        to specify the first value to get in the next query to WDB.

        Returns
        -------
        chunks : list
            List of results obtained from WDB.
        """
        pivoting = self.get_payload != {} and self.pivot_key != ''
        status = ''
        chunks = []
        last_pivot_value = 0
        if pivoting:
            self.get_payload[self.pivot_key] = last_pivot_value

        try:
            # Retrieve information from local wazuh-db
            get_chunks_start_time = perf_counter()
            while status != 'ok':
                command = self.get_data_command + json.dumps(self.get_payload)
                result = self.data_retriever(command=command)
                status = result[0]
                if result[1] not in ['[]', '[{"data":[]}]']:
                    chunks.append(result[1])
                if pivoting:
                    try:
                        last_pivot_value = json.loads(result[1])[-1]['data'][-1]['id']
                        self.get_payload[self.pivot_key] = last_pivot_value
                    except (IndexError, KeyError):
                        pass
        except exception.WazuhException as e:
            self.logger.error(f"Error obtaining data from wazuh-db: {e}")
            return []

        self.logger.debug(f"Obtained {len(chunks)} chunks of data in {(perf_counter() - get_chunks_start_time):.3f}s.")
        return chunks

    async def sync(self, start_time: float, chunks: List):
        """Start sending information to master/worker node.

        Parameters
        ----------
        start_time : float
            Start time to be used when logging task duration if master/worker's response is not expected.
        chunks : list
            Data gathered from the database.

        Returns
        -------
        bool
            True if data was correctly sent to the master/worker node, None otherwise.
        """
        if chunks:
            # Send list of chunks as a JSON string
            data = json.dumps({'set_data_command': self.set_data_command,
                               'payload': self.set_payload, 'chunks': chunks}).encode()
            task_id = await self.server.send_string(data)
            if task_id.startswith(b'Error'):
                raise exception.WazuhClusterError(3016, extra_message=f'String with agents information could '
                                                                      f'not be sent to the master node: {task_id}')

            # Specify under which task_id the JSON can be found in the master/worker.
            self.logger.debug(f"Sending chunks.")
            await self.server.send_request(command=self.cmd, data=task_id)
        else:
            self.logger.info(f"Finished in {(get_utc_now().timestamp() - start_time):.3f}s. Updated 0 chunks.")
        return True


def end_sending_agent_information(logger, start_time, response) -> Tuple[bytes, bytes]:
    """Function called when the master/worker sends the "syn_m_a_e", "syn_m_g_e" or "syn_w_g_e" command.

    This method is called once the master finishes processing the agent-info/agent-groups. It logs
    information like the number of chunks that were updated and any error message.

    Parameters
    ----------
    logger : Logger object
        Logger to use during synchronization process.
    start_time : float
        Timestamp collected at the start of the end process of a task of type agent-information.
    response : str
        JSON containing information about agent-info/agent-groups sync status.

    Returns
    -------
    bytes
        Result.
    bytes
        Response message.
    """
    data = json.loads(response)
    msg = f"Finished in {(get_utc_now().timestamp() - start_time):.3f}s. Updated {data['updated_chunks']} chunks."
    logger.info(msg) if not data['error_messages'] else logger.error(
        msg + f" There were {len(data['error_messages'])} chunks with errors: {data['error_messages']}")

    return b'ok', b'Thanks'


def error_receiving_agent_information(logger, response, info_type):
    """Function called when the master/worker sends the
    "syn_m_a_err", "syn_m_g_err", "syn_w_g_err" or "syn_w_g_err" command.

    Parameters
    ----------
    logger : Logger object
        Logger to use.
    response : str
        Message with extra information of the error.
    info_type : str
        Information type handled.

    Returns
    -------
    bytes
        Result.
    bytes
        Response message.
    """
    logger.error(f"There was an error while processing {info_type} on the master: {response}")

    return b'ok', b'Thanks'


def send_data_to_wdb(data, timeout, info_type='agent-info'):
    """Send chunks of data to Wazuh-db socket.

    Parameters
    ----------
    data : dict
        Dict containing command and list of chunks to be sent to wazuh-db.
    timeout : int
        Seconds to wait before stopping the task.
    info_type : str
        Information type handled.

    Returns
    -------
    result : dict
        Dict containing number of updated chunks, error messages (if any) and time spent.
    """
    result = {'updated_chunks': 0, 'error_messages': {'chunks': [], 'others': []}, 'time_spent': 0}
    wdb_conn = WazuhDBConnection()
    before = perf_counter()

    try:
        with utils.Timeout(timeout):
            for i, chunk in enumerate(data['chunks']):
                try:
                    if info_type == 'agent-info':
                        wdb_conn.send(f"{data['set_data_command']} {chunk}", raw=True)
                    elif info_type == 'agent-groups':
                        data['payload']['data'] = json.loads(chunk)[0]['data']
                        wdb_conn.send(
                            f"{data['set_data_command']} {json.dumps(data['payload'], separators=(',', ':'))}",
                            raw=True
                        )
                    result['updated_chunks'] += 1
                except TimeoutError as e:
                    raise e
                except Exception as e:
                    result['error_messages']['chunks'].append((i, str(e)))
    except TimeoutError:
        result['error_messages']['others'].append(f'Timeout while processing {info_type} chunks.')
    except Exception as e:
        result['error_messages']['others'].append(f'Error while processing {info_type} chunks: {e}')

    result['time_spent'] = perf_counter() - before
    wdb_conn.close()
    return result


def asyncio_exception_handler(loop, context: Dict):
    """Exception handler used in the protocol.

    Asyncio's default raises an exception and closes the transport. The desired behaviour in
    this case is just to show the error in the logs.

    Parameters
    ----------
    loop : Asyncio event loop object
        Event loop.
    context : dict
        Dictionary containing fields explained in
        https://docs.python.org/3/library/asyncio-eventloop.html#asyncio.loop.call_exception_handler.
    """
    logging.error(f"Unhandled exception: {context['exception']} {context['message']}\n"
                  ''.join(traceback.format_tb(context['exception'].__traceback__)))


class WazuhJSONEncoder(json.JSONEncoder):
    """
    Define special JSON encoder for Wazuh.
    """

    def default(self, obj):
        if callable(obj):
            result = {'__callable__': {}}
            attributes = result['__callable__']
            if hasattr(obj, '__name__'):
                attributes['__name__'] = obj.__name__
            if hasattr(obj, '__module__'):
                attributes['__module__'] = obj.__module__
            if hasattr(obj, '__qualname__'):
                attributes['__qualname__'] = obj.__qualname__
            if hasattr(obj, '__self__'):
                if isinstance(obj.__self__, Wazuh):
                    attributes['__wazuh__'] = obj.__self__.to_dict()
            attributes['__type__'] = type(obj).__name__
            return result
        elif isinstance(obj, exception.WazuhException):
            result = {'__wazuh_exception__': {'__class__': obj.__class__.__name__,
                                              '__object__': obj.to_dict()}}
            return result
        elif isinstance(obj, wresults.AbstractWazuhResult):
            result = {'__wazuh_result__': {'__class__': obj.__class__.__name__,
                                           '__object__': obj.encode_json()}
                      }
            return result
        elif isinstance(obj, (datetime.datetime, datetime.date)):
            return {'__wazuh_datetime__': obj.isoformat()}
        elif isinstance(obj, Exception):
            return {'__unhandled_exc__': {'__class__': obj.__class__.__name__,
                                          '__args__': obj.args}}

        return json.JSONEncoder.default(self, obj)


def as_wazuh_object(dct: Dict):
    try:
        if '__callable__' in dct:
            encoded_callable = dct['__callable__']
            funcname = encoded_callable['__name__']
            if '__wazuh__' in encoded_callable:
                # Encoded Wazuh instance method.
                wazuh = Wazuh()
                return getattr(wazuh, funcname)
            else:
                # Encoded function or static method.
                qualname = encoded_callable['__qualname__'].split('.')
                classname = qualname[0] if len(qualname) > 1 else None
                module_path = encoded_callable['__module__']
                module = import_module(module_path)
                if classname is None:
                    return getattr(module, funcname)
                else:
                    return getattr(getattr(module, classname), funcname)
        elif '__wazuh_exception__' in dct:
            wazuh_exception = dct['__wazuh_exception__']
            return getattr(exception, wazuh_exception['__class__']).from_dict(wazuh_exception['__object__'])
        elif '__wazuh_result__' in dct:
            wazuh_result = dct['__wazuh_result__']
            return getattr(wresults, wazuh_result['__class__']).decode_json(wazuh_result['__object__'])
        elif '__wazuh_datetime__' in dct:
            return datetime.datetime.fromisoformat(dct['__wazuh_datetime__'])
        elif '__unhandled_exc__' in dct:
            exc_data = dct['__unhandled_exc__']
            return eval(exc_data['__class__'])(*exc_data['__args__'])
        return dct

    except (KeyError, AttributeError):
        raise exception.WazuhInternalError(1000,
                                           extra_message=f"Wazuh object cannot be decoded from JSON {dct}",
                                           cmd_error=True)<|MERGE_RESOLUTION|>--- conflicted
+++ resolved
@@ -483,17 +483,11 @@
             if self.in_msg.received == self.in_msg.total:
                 # Decrypt received message if it is not a part of a divided message
                 try:
-<<<<<<< HEAD
                     decrypted_payload = \
                         self.my_fernet.decrypt(bytes(self.in_msg.payload)) \
                             if self.my_fernet is not None and not self.in_msg.flag_divided and \
                                self.in_msg.counter not in self.div_msg_box \
                             else bytes(self.in_msg.payload)
-=======
-                    decrypted_payload = self.my_fernet.decrypt(bytes(self.in_msg.payload)) if self.my_fernet is not \
-                                                                                              None and not self.in_msg.flag_divided and self.in_msg.counter not in self.div_msg_box \
-                        else bytes(self.in_msg.payload)
->>>>>>> 91ac5154
                 except cryptography.fernet.InvalidToken:
                     raise exception.WazuhClusterError(3025)
                 yield self.in_msg.cmd, self.in_msg.counter, decrypted_payload, self.in_msg.flag_divided
