--- conflicted
+++ resolved
@@ -115,12 +115,9 @@
             "timeout_dapi_request": 200,
             "timeout_receiving_file": 120,
             "max_zip_size": 1073741824,
-<<<<<<< HEAD
-            "compress_level": 1
-=======
             "min_zip_size": 31457280,
+            "compress_level": 1,
             "zip_limit_tolerance": 0.2
->>>>>>> 6c995c90
         }
     },
 
