# Copyright (C) 2015, Wazuh Inc.
# Created by Wazuh, Inc. <info@wazuh.com>.
# This program is free software; you can redistribute it and/or modify it under the terms of GPLv2
import asyncio
import functools
import json
import operator
import os
import shutil
import time
from calendar import timegm
from collections import defaultdict
from concurrent.futures import ProcessPoolExecutor
from datetime import datetime
from time import perf_counter
from typing import Tuple, Dict, Callable
from uuid import uuid4

import wazuh.core.cluster.cluster
from wazuh.core import cluster as metadata, common, exception, utils
from wazuh.core.agent import Agent
from wazuh.core.cluster import server, cluster, common as c_common
from wazuh.core.cluster.dapi import dapi
from wazuh.core.cluster.utils import context_tag
from wazuh.core.common import DECIMALS_DATE_FORMAT
from wazuh.core.utils import get_utc_now
from wazuh.core.wdb import WazuhDBConnection


class ReceiveIntegrityTask(c_common.ReceiveFileTask):
    """
    Define the process and variables necessary to receive and process integrity information from the master.

    This task is created by the master when the worker starts sending its integrity file metadata and it's destroyed
    by the master once the necessary files to update have been sent.
    """

    def __init__(self, *args, **kwargs):
        """Class constructor.

        Parameters
        ----------
        args
            Positional arguments for parent constructor class.
        kwargs
            Keyword arguments for parent constructor class.
        """
        super().__init__(*args, **kwargs)

    def set_up_coro(self) -> Callable:
        """Set up the function to be called when the worker sends its integrity information."""
        return self.wazuh_common.sync_integrity

    def done_callback(self, future=None):
        """Check whether the synchronization process was correct and free its lock.

        Parameters
        ----------
        future : asyncio.Future object
            Synchronization process result.
        """
        super().done_callback(future)

        # Integrity task is only freed if master is not waiting for Extra valid files.
        # if not self.wazuh_common.extra_valid_requested:
        #     self.wazuh_common.sync_integrity_free[0] = True

        self.wazuh_common.sync_integrity_free[0] = True


class ReceiveExtraValidTask(c_common.ReceiveFileTask):
    """
    Define the process and variables necessary to receive and process extra valid files from the worker.

    This task is created when the worker starts sending extra valid files and its destroyed once the master has updated
    all the required information.
    """

    def __init__(self, *args, **kwargs):
        """Class constructor.

        Parameters
        ----------
        args
            Positional arguments for parent constructor class.
        kwargs
            Keyword arguments for parent constructor class.
        """
        super().__init__(*args, **kwargs)

    def set_up_coro(self) -> Callable:
        """Set up the function to be called when the worker sends the previously required extra valid files."""
        return self.wazuh_common.sync_extra_valid

    def done_callback(self, future=None):
        """Check whether the synchronization process was correct and free its lock.

        Parameters
        ----------
        future : asyncio.Future object
            Synchronization process result.
        """
        super().done_callback(future)
        self.wazuh_common.extra_valid_requested = False
        self.wazuh_common.sync_integrity_free[0] = True


class ReceiveAgentInfoTask(c_common.ReceiveStringTask):
    """
    Define the process and variables necessary to receive and process Agent info from the worker.

    This task is created when the worker finishes sending Agent info chunks and its destroyed once the master has
    updated all the received information.
    """

    def __init__(self, *args, **kwargs):
        """Class constructor.

        Parameters
        ----------
        args
            Positional arguments for parent constructor class.
        kwargs
            Keyword arguments for parent constructor class.
        """
        super().__init__(*args, **kwargs, info_type='agent-info')

    def set_up_coro(self) -> Callable:
        """Set up the function to be called when the worker sends its Agent info."""
        return self.wazuh_common.setup_sync_wazuh_db_information

    def done_callback(self, future=None):
        """Check whether the synchronization process was correct and free its lock.

        Parameters
        ----------
        future : asyncio.Future object
            Synchronization process result.
        """
        super().done_callback(future)
        self.wazuh_common.sync_agent_info_free = True


class ReceiveAgentGroupsTask(c_common.ReceiveStringTask):
    """
    Define the process and variables necessary to receive and process agent-groups from the worker.

    This task is created when the worker finishes sending agent-groups chunks and its destroyed once the master has
    updated all the received information.
    """

    def __init__(self, *args, **kwargs):
        """Class constructor.

        Parameters
        ----------
        args
            Positional arguments for parent constructor class.
        kwargs
            Keyword arguments for parent constructor class.
        """
        super().__init__(*args, **kwargs, info_type='agent-groups')

    def set_up_coro(self) -> Callable:
        """Set up the function to be called when the worker sends its agent-groups."""
        return self.wazuh_common.setup_sync_wazuh_db_information

    def done_callback(self, future=None):
        """Check whether the synchronization process was correct and free its lock.

        Parameters
        ----------
        future : asyncio.Future object
            Synchronization process result.
        """
        super().done_callback(future)
        self.wazuh_common.sync_agent_groups_free = True


class SendEntireAgentGroupsTask(c_common.SendStringTask):
    """
    Define the process and variables necessary to send the entire agent-groups from the master to the worker.

    This task is created when the worker needs the entire agent-groups information.
    """

    def __init__(self, *args, **kwargs):
        """Class constructor.

        Parameters
        ----------
        args
            Positional arguments for parent constructor class.
        kwargs
            Keyword arguments for parent constructor class.
        """
        super().__init__(*args, **kwargs)

    def set_up_coro(self) -> Callable:
        """Set up the function to be called when the worker needs the entire agent-groups information."""
        return self.wazuh_common.send_entire_agent_groups_information


class MasterHandler(server.AbstractServerHandler, c_common.WazuhCommon):
    """
    Handle incoming requests and sync processes with a worker.
    """

    def __init__(self, **kwargs):
        """Class constructor.

        Parameters
        ----------
        kwargs
            Arguments for the parent class constructor.
        """
        super().__init__(**kwargs, tag="Worker")
        # Sync availability variables. Used to prevent sync process from overlapping.
        self.sync_agent_info_free = True
        self.sync_agent_groups_free = True
        self.sync_integrity_free = [True, utils.get_utc_now()]

        # Variable used to check whether integrity sync process includes extra_valid files.
        self.extra_valid_requested = False

        # Sync status variables. Used in cluster_control -i and GET/cluster/healthcheck.
        default_date = utils.get_date_from_timestamp(0)
        self.integrity_check_status = {'date_start_master': default_date, 'date_end_master': default_date}
        self.integrity_sync_status = {'date_start_master': default_date, 'tmp_date_start_master': default_date,
                                      'date_end_master': default_date, 'total_extra_valid': 0,
                                      'total_files': {'missing': 0, 'shared': 0, 'extra': 0, 'extra_valid': 0}}
        self.sync_agent_info_status = {'date_start_master': default_date, 'date_end_master': default_date,
                                       'n_synced_chunks': 0}
        self.sync_agent_groups_status = {'date_start_master': default_date, 'date_end_master': default_date,
                                         'n_synced_chunks': 0}
        self.send_agent_groups_status = {'date_start': 0.0}

        # Variables which will be filled when the worker sends the hello request.
        self.version = ""
        self.cluster_name = ""
        self.node_type = ""
        self.agent_group_task = None
        # Dictionary to save loggers for each sync task.
        self.task_loggers = {}
        context_tag.set(self.tag)
        self.current_zip_limit = self.cluster_items['intervals']['communication']['max_zip_size']

    def to_dict(self):
        """Get worker healthcheck information.

        Returns
        -------
        dict
            Healthcheck information for each process.
        """
        return {'info': {'name': self.name, 'type': self.node_type, 'version': self.version, 'ip': self.ip},
                'status': {'sync_integrity_free': self.sync_integrity_free[0],
                           'last_check_integrity': {key: value for key, value in self.integrity_check_status.items() if
                                                    not key.startswith('tmp')},
                           'last_sync_integrity': {key: value for key, value in self.integrity_sync_status.items() if
                                                   not key.startswith('tmp')},
                           'sync_agent_info_free': self.sync_agent_info_free,
                           'sync_agent_groups_free': self.sync_agent_groups_free,
                           'last_sync_agentinfo': self.sync_agent_info_status,
                           'last_sync_agentgroups': self.sync_agent_groups_status,
                           'last_keep_alive': self.last_keepalive}
                }

    def process_request(self, command: bytes, data: bytes) -> Tuple[bytes, bytes]:
        """Define all available commands that can be received from a worker node.

        Parameters
        ----------
        command : bytes
            Received command.
        data : bytes
            Received payload.

        Returns
        -------
        bytes
            Result.
        bytes
            Response message.
        """
        self.logger.debug(f"Command received: {command}")
        if command == b'syn_i_w_m_p' or command == b'syn_a_w_m_p' or command == b'syn_g_w_m_p':
            return self.get_permission(command)
        elif command == b'syn_i_w_m' or command == b'syn_e_w_m' or command == b'syn_a_w_m' or command == b'syn_g_w_m':
            return self.setup_sync_integrity(command, data)
        elif command == b'syn_w_g_c':
            return self.setup_send_info(command)
        elif command == b'syn_i_w_m_e' or command == b'syn_e_w_m_e':
            return self.end_receiving_integrity_checksums(data.decode())
        elif command == b'syn_i_w_m_r':
            return self.process_sync_error_from_worker(data)
        elif command == b'syn_w_g_e':
            logger = self.task_loggers['Agent-groups send']
            start_time = self.send_agent_groups_status['date_start']
            return c_common.end_sending_agent_information(logger, start_time, data.decode())
        elif command == b'syn_wgc_e':
            logger = self.task_loggers['Agent-groups send full']
            start_time = self.send_agent_groups_status['date_start']
            return c_common.end_sending_agent_information(logger, start_time, data.decode())
        elif command == b'syn_w_g_err':
            logger = self.task_loggers['Agent-groups send']
            return c_common.error_receiving_agent_information(logger, data.decode(), info_type='agent-groups')
        elif command == b'syn_wgc_err':
            logger = self.task_loggers['Agent-groups send full']
            return c_common.error_receiving_agent_information(logger, data.decode(), info_type='agent-groups')
        elif command == b'dapi':
            self.server.dapi.add_request(self.name.encode() + b'*' + data)
            return b'ok', b'Added request to API requests queue'
        elif command == b'dapi_res':
            return self.process_dapi_res(data)
        elif command == b'dapi_err':
            dapi_client, error_msg = data.split(b' ', 1)
            asyncio.create_task(
                self.server.local_server.clients[dapi_client.decode()].send_request(command, error_msg))
            return b'ok', b'DAPI error forwarded to worker'
        elif command == b'get_nodes':
            cmd, res = self.get_nodes(json.loads(data))
            return cmd, json.dumps(res).encode()
        elif command == b'get_health':
            cmd, res = self.get_health(json.loads(data))
            return cmd, json.dumps(
                res, default=lambda o: "n/a" if isinstance(o, datetime) and o == utils.get_date_from_timestamp(0) else
                (o.__str__() if isinstance(o, datetime) else None)).encode()
        elif command == b'sendsync':
            self.server.sendsync.add_request(self.name.encode() + b'*' + data)
            return b'ok', b'Added request to SendSync requests queue'
        else:
            return super().process_request(command, data)

    async def execute(self, command: bytes, data: bytes, wait_for_complete: bool) -> Dict:
        """Send DAPI request and wait for response.

        Send a distributed API request and wait for a response in command dapi_res. Methods here are the same
        as the ones defined in LocalServerHandlerMaster.

        Parameters
        ----------
        command : bytes
            Command to execute.
        data : bytes
            Data to send.
        wait_for_complete : bool
            Whether to raise a timeout exception or not.

        Returns
        -------
        request_result : dict
            API response.
        """
        request_id = str(uuid4())
        # Create an event to wait for the response.
        self.server.pending_api_requests[request_id] = {'Event': asyncio.Event(), 'Response': ''}

        # If forward request to other worker, get destination client and request.
        if command == b'dapi_fwd':
            client, request = data.split(b' ', 1)
            client = client.decode()
            if client in self.server.clients:
                result = (await self.server.clients[client].send_request(b'dapi',
                                                                         request_id.encode() + b' ' + request)).decode()
            else:
                raise exception.WazuhClusterError(3022, extra_message=client)
        # Add request to local API requests queue.
        elif command == b'dapi':
            result = (await self.send_request(b'dapi', request_id.encode() + b' ' + data)).decode()
        # If not dapi related command, run it now.
        else:
            result = self.process_request(command=command, data=data)

        # If command was dapi or dapi_fwd, wait for response.
        if command == b'dapi' or command == b'dapi_fwd':
            try:
                timeout = None if wait_for_complete \
                    else self.cluster_items['intervals']['communication']['timeout_dapi_request']
                await asyncio.wait_for(self.server.pending_api_requests[request_id]['Event'].wait(), timeout=timeout)
                request_result = self.server.pending_api_requests[request_id]['Response']
            except asyncio.TimeoutError:
                raise exception.WazuhClusterError(3021)
        # Otherwise, immediately return the result obtained before.
        else:
            status, request_result = result
            if status != b'ok':
                raise exception.WazuhClusterError(3022, extra_message=request_result.decode())
            request_result = request_result.decode()
        return request_result

    def hello(self, data: bytes) -> Tuple[bytes, bytes]:
        """Process 'hello' command from worker.

        Process 'hello' command sent by a worker right after it connects to the server. It also initializes
        the task loggers.

        Parameters
        ----------
        data : bytes
            Node name, cluster name, node type and wazuh version all separated by spaces.

        Returns
        -------
        cmd : bytes
            Result.
        payload : bytes
            Response message.
        """
        name, cluster_name, node_type, version = data.split(b' ')
        # Add client to global clients dictionary.
        cmd, payload = super().hello(name)

        self.task_loggers = {'Integrity check': self.setup_task_logger('Integrity check'),
                             'Integrity sync': self.setup_task_logger('Integrity sync'),
                             'Agent-info sync': self.setup_task_logger('Agent-info sync'),
                             'Agent-groups sync': self.setup_task_logger('Agent-groups sync'),
                             'Agent-groups send': self.setup_task_logger('Agent-groups send'),
                             'Agent-groups send full': self.setup_task_logger('Agent-groups send full')}

        # Fill more information and check both name and version are correct.
        self.version, self.cluster_name, self.node_type = version.decode(), cluster_name.decode(), node_type.decode()

        if self.cluster_name != self.server.configuration['name']:
            raise exception.WazuhClusterError(3030)
        elif self.version != metadata.__version__:
            raise exception.WazuhClusterError(3031)

        # Create directory where zips and other files coming from or going to the worker will be managed.
        worker_dir = os.path.join(common.WAZUH_PATH, 'queue', 'cluster', self.name)
        if cmd == b'ok' and not os.path.exists(worker_dir):
            utils.mkdir_with_mode(worker_dir)

        # Initialize agent-groups sending task
        self.agent_group_task = asyncio.ensure_future(self.send_agent_groups_information())

        return cmd, payload

    def get_manager(self) -> server.AbstractServer:
        """Get the Master object that created this MasterHandler. Used in the class WazuhCommon.

        Returns
        -------
        AbstractServer
            Master object.
        """
        return self.server

    def process_dapi_res(self, data: bytes) -> Tuple[bytes, bytes]:
        """Process a DAPI response coming from a worker node.

        This function is called when the master received a "dapi_res" command. The response
        has been previously sent using a send_string so this method only receives the string ID.

        If the request ID is within the pending api requests, the response is assigned to the request ID and
        the server is notified. Else, if the request ID is within the local_server clients, it is forwarded.

        Parameters
        ----------
        data : bytes
            Request ID and response ID separated by a space (' ').

        Returns
        -------
        bytes
            Result.
        bytes
            Response message.
        """
        req_id, string_id = data.split(b' ', 1)
        req_id = req_id.decode()
        if req_id in self.server.pending_api_requests:
            self.server.pending_api_requests[req_id]['Response'] = self.in_str[string_id].payload.decode()
            self.server.pending_api_requests[req_id]['Event'].set()
            # Remove the string after using it
            self.in_str.pop(string_id, None)
            return b'ok', b'Forwarded response'
        elif req_id in self.server.local_server.clients:
            asyncio.create_task(self.forward_dapi_response(data))
            return b'ok', b'Response forwarded to worker'
        else:
            raise exception.WazuhClusterError(3032, extra_message=req_id)

    def get_nodes(self, arguments: Dict) -> Tuple[bytes, Dict]:
        """Process 'get_nodes' request.

        Parameters
        ----------
        arguments : dict
            Arguments to use in get_connected_nodes function (filter, sort, etc).

        Returns
        -------
        bytes
            Result.
        dict
            Dict object containing nodes information.
        """
        return b'ok', self.server.get_connected_nodes(**arguments)

    def get_health(self, filter_nodes: Dict) -> Tuple[bytes, Dict]:
        """Process 'get_health' request.

        Parameters
        ----------
        filter_nodes : dict
            Whether to filter by a node or return all health information.

        Returns
        -------
        bytes
            Result.
        dict
            Dict object containing nodes information.
        """
        return b'ok', self.server.get_health(filter_nodes)

    def get_permission(self, sync_type: bytes) -> Tuple[bytes, bytes]:
        """Get whether a sync process is in progress or not.

        Parameters
        ----------
        sync_type : bytes
            Sync process to check.

        Returns
        -------
        bytes
            Result.
        bytes
            Response message.
        """
        # Check if an integrity_check has already been performed
        # for the worker in the current iteration of local_integrity
        if sync_type == b'syn_i_w_m_p' and self.name not in self.server.integrity_already_executed:
            # Add the variable self.name to keep track of the number of integrity_checks per cycle
            self.server.integrity_already_executed.append(self.name)

            # Reset integrity permissions if False for more than "max_locked_integrity_time" seconds
            if not self.sync_integrity_free[0] and (utils.get_utc_now() - self.sync_integrity_free[1]).total_seconds() > \
                    self.cluster_items['intervals']['master']['max_locked_integrity_time']:
                self.logger.warning(f'Automatically releasing Integrity check permissions flag ({sync_type}) after '
                                    f'being locked out for more than '
                                    f'{self.cluster_items["intervals"]["master"]["max_locked_integrity_time"]}s.')
                self.sync_integrity_free[0] = True

            permission = self.sync_integrity_free[0]
        elif sync_type == b'syn_a_w_m_p':
            permission = self.sync_agent_info_free
        elif sync_type == b'syn_g_w_m_p':
            permission = self.sync_agent_groups_free
        else:
            permission = False

        return b'ok', str(permission).encode()

    def setup_sync_integrity(self, sync_type: bytes, data: bytes = None) -> Tuple[bytes, bytes]:
        """Start synchronization process.

        Parameters
        ----------
        sync_type : bytes
            Sync process to start.
        data : bytes
            Data to be sent.

        Returns
        -------
        bytes
            Result.
        bytes
            Response message.
        """
        if sync_type == b'syn_i_w_m':
            self.sync_integrity_free, sync_function = [False, utils.get_utc_now()], ReceiveIntegrityTask
        elif sync_type == b'syn_e_w_m':
            sync_function = ReceiveExtraValidTask
        elif sync_type == b'syn_a_w_m':
            self.sync_agent_info_free, sync_function = False, ReceiveAgentInfoTask
        elif sync_type == b'syn_g_w_m':
            self.sync_agent_groups_free, sync_function = False, ReceiveAgentGroupsTask
        else:
            sync_function = None

        return super().setup_receive_file(sync_function, data)

    def setup_send_info(self, sync_type: bytes) -> Tuple[bytes, bytes]:
        """Start synchronization process.

        Parameters
        ----------
        sync_type : bytes
            Sync process to start.

        Returns
        -------
        bytes
            Result.
        bytes
            Response message.
        """
        if sync_type == b'syn_w_g_c':
            sync_function = SendEntireAgentGroupsTask
        else:
            sync_function = None

        return super().setup_send_info(sync_function)

    def process_sync_error_from_worker(self, error_msg: bytes) -> Tuple[bytes, bytes]:
        """Manage error during synchronization process reported by a worker.

        Mark the process as free so a new one can start.

        Parameters
        ----------
        error_msg : bytes
            Error information.

        Returns
        -------
        bytes
            Result.
        bytes
            Response message.
        """
        self.sync_integrity_free[0] = True
        return super().error_receiving_file(error_msg.decode())

    def end_receiving_integrity_checksums(self, task_and_file_names: str) -> Tuple[bytes, bytes]:
        """Finish receiving a file and start the function to process it.

        Parameters
        ----------
        task_and_file_names : str
            Task ID awaiting the file and the filename separated by a space (' ').

        Returns
        -------
        bytes
            Result.
        bytes
            Response message.
        """
        return super().end_receiving_file(task_and_file_names)

    async def setup_sync_wazuh_db_information(self, task_id: bytes, info_type: str):
        """Create a process to send to the local wazuh-db the chunks of data received from a worker.

        Parameters
        ----------
        task_id : bytes
            ID of the string where the JSON chunks are stored.
        info_type : str
            Information type handled.

        Returns
        -------
        result : bytes
            Worker's response after finishing the synchronization.
        """
<<<<<<< HEAD
        logger = ''
        command = ''
        error_command = ''
        timeout = 0
        sync_dict = {}
        if info_type == 'agent-info':
            logger = self.task_loggers['Agent-info sync']
            command = b'syn_m_a_e'
            error_command = b'syn_m_a_err'
            sync_dict = self.sync_agent_info_status
            timeout = self.cluster_items['intervals']['master']['timeout_agent_info']
        elif info_type == 'agent-groups':
            logger = self.task_loggers['Agent-groups sync']
            command = b'syn_m_g_e'
            error_command = b'syn_m_g_err'
            sync_dict = self.sync_agent_groups_status
            timeout = self.cluster_items['intervals']['master']['timeout_agent_groups']

        return await super().sync_wazuh_db_information(
            task_id=task_id, info_type=info_type, error_command=error_command,
            logger=logger, command=command, sync_dict=sync_dict, timeout=timeout)

    async def send_entire_agent_groups_information(self):
        """Method in charge of sending all the information related to
        agent-groups from the master node database to the worker node database.

        This method is activated when the worker node requests this information to the master node.
        """
        logger = self.task_loggers['Agent-groups send full']
        sync_object = c_common.SyncWazuhdb(manager=self, logger=logger,
                                           data_retriever=WazuhDBConnection().run_wdb_command,
                                           get_data_command='global sync-agent-groups-get ',
                                           get_payload={"condition": "all", "set_synced": False,
                                                        "get_global_hash": False, "last_id": 0}, pivot_key='last_id')
        local_agent_groups_information = await sync_object.retrieve_information()

        sync_object = c_common.SyncWazuhdb(manager=self, logger=logger, cmd=b'syn_g_m_w_c',
                                           data_retriever=WazuhDBConnection().run_wdb_command,
                                           set_data_command='global set-agent-groups',
                                           set_payload={'mode': 'override', 'sync_status': 'synced'})

        logger.info("Requested entire agent-groups information by the worker node. Starting.")
        start_time = get_utc_now().timestamp()
        logger.info("Sending all agent-groups information from the master node database.")
        await sync_object.sync(start_time=start_time, chunks=local_agent_groups_information)

        return b'ok', b'Sent'

    async def send_agent_groups_information(self):
        """Function in charge of sending the group information to the worker node.
        Each time we get data it will be sent.
        A worker node cannot send two consecutive times the same group information.
        """
        logger = self.task_loggers['Agent-groups send']
        wdb_conn = WazuhDBConnection()
        sync_object = c_common.SyncWazuhdb(manager=self, logger=logger, cmd=b'syn_g_m_w',
                                           data_retriever=wdb_conn.run_wdb_command,
                                           set_data_command='global set-agent-groups',
                                           set_payload={'mode': 'override', 'sync_status': 'synced'})
=======
        logger = self.task_loggers['Agent-info sync']
        logger.info('Starting')
        date_start_master = utils.get_utc_now()

        try:
            # Chunks were stored under 'task_id' as an string.
            received_string = self.in_str[task_id].payload
            data = json.loads(received_string.decode())
        except KeyError as e:
            await self.send_request(command=b'syn_m_a_err',
                                    data=f'error while trying to access string under task_id {str(e)}.'.encode())
            raise exception.WazuhClusterError(3035,
                                              extra_message=f"it should be under task_id {str(e)}, but it's empty.")
        except ValueError as e:
            await self.send_request(command=b'syn_m_a_err', data=f'error while trying to load JSON: {str(e)}'.encode())
            raise exception.WazuhClusterError(3036, extra_message=str(e))

        # Update chunks in local wazuh-db
        try:
            result = await cluster.run_in_pool(self.loop, self.server.task_pool, self.send_data_to_wdb, data,
                                               self.cluster_items['intervals']['master']['timeout_agent_info'])
        except Exception as e:
            await self.send_request(command=b'syn_m_a_err',
                                    data=f'error processing agent-info chunks in process pool: {str(e)}'.encode())
            raise exception.WazuhClusterError(3037, extra_message=str(e))

        # Log information about the results
        for error in result['error_messages']['others']:
            logger.error(error, exc_info=False)

        for error in result['error_messages']['chunks']:
            logger.debug2(f'Chunk {error[0] + 1}/{len(data["chunks"])}: {data["chunks"][error[0]]}')
            logger.error(f'Wazuh-db response for chunk {error[0] + 1}/{len(data["chunks"])} was not "ok": {error[1]}',
                         exc_info=False)

        logger.debug(f'{result["updated_chunks"]}/{len(data["chunks"])} chunks updated in wazuh-db '
                     f'in {result["time_spent"]:3f}s.')

        # Send result to worker
        result['error_messages'] = [error[1] for error in result['error_messages']['chunks']]
        response = await self.send_request(command=b'syn_m_a_e', data=json.dumps(result).encode())
>>>>>>> 91ac5154

        while True:
            info = self.server.get_agent_groups_info(self.name)
            if info != {}:
                try:
                    logger.info("Starting.")
                    self.send_agent_groups_status['date_start'] = get_utc_now().timestamp()
                    await sync_object.sync(start_time=self.send_agent_groups_status['date_start'], chunks=info)
                except Exception as e:
                    logger.error(f'Error sending agent-groups information to {self.name}: {e}')

            await asyncio.sleep(1)

    async def sync_integrity(self, task_id: str, received_file: asyncio.Event):
        """Perform the integrity synchronization process by comparing local and received files.

        It waits until the worker sends its integrity metadata. Once received, they are unzipped.

        The information inside the unzipped files_metadata.json file (integrity metadata) is compared with the
        local one (updated every self.cluster_items['intervals']['master']['recalculate_integrity'] seconds).
        All files that are different (new, deleted, with a different MD5, etc) are classified into four groups:
        shared, missing, and extra.

        Finally, a zip containing this classification (files_metadata.json) and the files that are missing
        or that must be updated are sent to the worker.

        Parameters
        ----------
        task_id : str
            ID of the asyncio task in charge of doing the sync process.
        received_file : asyncio.Event
            Asyncio event that is holding a lock while the files are not received.
        """
        logger = self.task_loggers['Integrity check']
        date_start_master = utils.get_utc_now()
        logger.info(f"Starting.")

        logger.debug("Waiting to receive zip file from worker.")
        try:
            await asyncio.wait_for(received_file.wait(),
                                   timeout=self.cluster_items['intervals']['communication']['timeout_receiving_file'])
        except Exception:
            # Notify the sending node to stop its task.
            await self.send_request(
                command=b'cancel_task',
                data=task_id.encode() + b' ' + json.dumps(timeout_exc := exception.WazuhClusterError(3039),
                                                          cls=c_common.WazuhJSONEncoder).encode())
            raise timeout_exc

        # Full path where the zip sent by the worker is located.
        received_filename = self.sync_tasks[task_id].filename
        if isinstance(received_filename, Exception):
            raise received_filename

        logger.debug(f"Received file from worker: '{received_filename}'")

        # Path to metadata file (files_metadata.json) and to zipdir (directory with decompressed files).
        files_metadata, decompressed_files_path = await wazuh.core.cluster.cluster.async_decompress_files(
            received_filename)
        # There are no files inside decompressed_files_path, only files_metadata.json which has already been loaded.
        shutil.rmtree(decompressed_files_path)

        # Classify files in shared, missing, extra and extra valid.
        worker_files_ko, counts = wazuh.core.cluster.cluster.compare_files(self.server.integrity_control,
                                                                           files_metadata, self.name)

        total_time = (utils.get_utc_now() - date_start_master).total_seconds()
        # The 'TYPE' placeholder is replacing the type of files that we could need the worker to forwards to the master.
        # This file used to the 'extra-valid', which is currently deprecated.
        # self.extra_valid_requested = bool(worker_files_ko['TYPE'])
        self.extra_valid_requested = False
        self.integrity_check_status.update({'date_start_master': date_start_master.strftime(DECIMALS_DATE_FORMAT),
                                            'date_end_master': utils.get_utc_now().strftime(DECIMALS_DATE_FORMAT)})

        # Get the total number of files that require some change.
        if not functools.reduce(operator.add, map(len, worker_files_ko.values())):
            logger.info(f"Finished in {total_time:.3f}s. Received metadata of {len(files_metadata)} files. "
                        f"Sync not required.")
            await self.send_request(command=b'syn_m_c_ok', data=b'')
        else:
            logger.info(f"Finished in {total_time:.3f}s. Received metadata of {len(files_metadata)} files. "
                        f"Sync required.")

            logger = self.task_loggers['Integrity sync']
            logger.info("Starting.")
            self.integrity_sync_status.update({'tmp_date_start_master': utils.get_utc_now(), 'total_files': counts,
                                               'total_extra_valid': 0})
            logger.info(f"Files to create in worker: {len(worker_files_ko['missing'])} | Files to update in worker: "
                        f"{len(worker_files_ko['shared'])} | Files to delete in worker: "
                        f"{len(worker_files_ko['extra'])}")

            # Compress data: master files (only KO shared and missing).
            logger.debug("Compressing files to be synced in worker.")
            master_files_paths = worker_files_ko['shared'].keys() | worker_files_ko['missing'].keys()
            compressed_data = await cluster.run_in_pool(self.loop, self.server.task_pool,
                                                        wazuh.core.cluster.cluster.compress_files, self.name,
                                                        master_files_paths, worker_files_ko, self.current_zip_limit)

            time_to_send = 0
            sent_size = 0

            try:
                # Start the synchronization process with the worker and get a taskID.
                task_id = await self.send_request(command=b'syn_m_c', data=b'')
                if isinstance(task_id, Exception) or task_id.startswith(b'Error'):
                    exc_info = task_id if isinstance(task_id, Exception) else \
                        exception.WazuhClusterError(3016, extra_message=str(task_id))
                    task_id = b'None'
                    raise exc_info

                # Send zip file to the worker into chunks.
                time_to_send = time.perf_counter()
                sent_size = await self.send_file(compressed_data, task_id)
                time_to_send = time.perf_counter() - time_to_send
                logger.debug("Zip with files to be synced sent to worker.")

                # Notify what is the zip path for the current taskID.
                result = await self.send_request(command=b'syn_m_c_e', data=task_id + b' ' + os.path.relpath(
                    compressed_data, common.WAZUH_PATH).encode())

                if isinstance(result, Exception):
                    raise result
                elif result.startswith(b'Error'):
                    raise exception.WazuhClusterError(3016, extra_message=result.decode())
            except exception.WazuhException as e:
                # Notify error to worker and delete its received file.
                self.logger.error(f"Error sending files information: {e}")
                await self.send_request(
                    command=b'syn_m_c_r', data=task_id + b' ' + json.dumps(e, cls=c_common.WazuhJSONEncoder).encode())
            except Exception as e:
                # Notify error to worker and delete its received file.
                self.logger.error(f"Error sending files information: {e}")
                exc_info = json.dumps(exception.WazuhClusterError(1000, extra_message=str(e)),
                                      cls=c_common.WazuhJSONEncoder).encode()
                await self.send_request(command=b'syn_m_c_r', data=task_id + b' ' + exc_info)
            finally:
                try:
                    # Decrease max zip size if task was interrupted (otherwise, KeyError exception raised).
                    self.interrupted_tasks.remove(task_id)
                    self.current_zip_limit = max(
                        self.cluster_items['intervals']['communication']['min_zip_size'],
                        sent_size * (1 - self.cluster_items['intervals']['communication']['zip_limit_tolerance'])
                    )
                    self.logger.debug(f"Decreasing sync size limit to {self.current_zip_limit / (1024 ** 2):.2f} MB.")
                except KeyError:
                    # Increase max zip size if two conditions are met:
                    #   1. Current zip limit is lower than default.
                    #   2. Time to send zip was far under timeout_receiving_file.
                    if (self.current_zip_limit < self.cluster_items['intervals']['communication']['max_zip_size'] and
                            time_to_send < self.cluster_items['intervals']['communication']['timeout_receiving_file'] *
                            (1 - self.cluster_items['intervals']['communication']['zip_limit_tolerance'])):
                        self.current_zip_limit = min(
                            self.cluster_items['intervals']['communication']['max_zip_size'],
                            self.current_zip_limit * (
                                    1 / (1 - self.cluster_items['intervals']['communication']['zip_limit_tolerance'])
                            ))
                        self.logger.debug(
                            f"Increasing sync size limit to {self.current_zip_limit / (1024 ** 2):.2f} MB.")

                # Remove local file.
                os.unlink(compressed_data)
                logger.debug("Finished sending files to worker.")
                # Log 'Finished in' message only if there are no extra_valid files to sync.
                if not self.extra_valid_requested:
                    self.integrity_sync_status['date_end_master'] = utils.get_utc_now()
                    logger.info("Finished in {:.3f}s.".format((self.integrity_sync_status['date_end_master'] -
                                                               self.integrity_sync_status['tmp_date_start_master'])
                                                              .total_seconds()))
                    self.integrity_sync_status['date_start_master'] = self.integrity_sync_status[
                        'tmp_date_start_master'].strftime(DECIMALS_DATE_FORMAT)
                    self.integrity_sync_status['date_end_master'] = \
                        self.integrity_sync_status['date_end_master'].strftime(DECIMALS_DATE_FORMAT)

    async def sync_extra_valid(self, task_id: str, received_file: asyncio.Event):
        """Run extra valid sync process and set up necessary parameters.

        Parameters
        ----------
        task_id : str
            ID of the asyncio task in charge of doing the sync process.
        received_file : asyncio.Event
            Asyncio event that is holding a lock while the files are not received.
        """
        logger = self.task_loggers['Integrity sync']
        await self.sync_worker_files(task_id, received_file, logger)
        self.integrity_sync_status['date_end_master'] = utils.get_utc_now()
        logger.info("Finished in {:.3f}s.".format(
            (self.integrity_sync_status['date_end_master'] -
             self.integrity_sync_status['tmp_date_start_master']).total_seconds()))
        self.integrity_sync_status['date_start_master'] = \
            self.integrity_sync_status['tmp_date_start_master'].strftime(DECIMALS_DATE_FORMAT)
        self.integrity_sync_status['date_end_master'] = \
            self.integrity_sync_status['date_end_master'].strftime(DECIMALS_DATE_FORMAT)
        self.extra_valid_requested = False
        self.sync_integrity_free[0] = True

    async def sync_worker_files(self, task_id: str, received_file: asyncio.Event, logger):
        """Wait until extra valid files are received from the worker and create a child process for them.

        Parameters
        ----------
        task_id : str
            Task ID to which the file was sent.
        received_file : asyncio.Event
            Asyncio event that is holding a lock while the files are not received.
        logger : Logger object
            Logger to use (can't use self since one of the task loggers will be used).
        """
        logger.debug("Waiting to receive zip file from worker.")
        try:
            await asyncio.wait_for(received_file.wait(),
                                   timeout=self.cluster_items['intervals']['communication']['timeout_receiving_file'])
        except Exception:
            # Notify the sending node to stop its task.
            await self.send_request(
                command=b'cancel_task',
                data=task_id.encode() + b' ' + json.dumps(timeout_exc := exception.WazuhClusterError(3039),
                                                          cls=c_common.WazuhJSONEncoder).encode())
            raise timeout_exc

        # Full path where the zip sent by the worker is located.
        received_filename = self.sync_tasks[task_id].filename
        if isinstance(received_filename, Exception):
            raise received_filename

        logger.debug(f"Received extra-valid file from worker: '{received_filename}'")

        # Path to metadata file (files_metadata.json) and to zipdir (directory with decompressed files).
        files_metadata, decompressed_files_path = await wazuh.core.cluster.cluster.async_decompress_files(
            received_filename)

        # Create a child process to run the task.
        try:
            result = await cluster.run_in_pool(self.loop, self.server.task_pool, self.process_files_from_worker,
                                               files_metadata, decompressed_files_path, self.cluster_items, self.name,
                                               self.cluster_items['intervals']['master']['timeout_extra_valid'])
        except Exception as e:
            raise exception.WazuhClusterError(3038, extra_message=str(e))
        finally:
            shutil.rmtree(decompressed_files_path)

        # Log any possible error found in the process.
        self.integrity_sync_status['total_extra_valid'] = result['total_updated']
        if result['errors_per_folder']:
            logger.error(f"Errors updating worker files: {dict(result['errors_per_folder'])}", exc_info=False)
        for error in result['generic_errors']:
            logger.error(error, exc_info=False)

    @staticmethod
    def process_files_from_worker(files_metadata: Dict, decompressed_files_path: str, cluster_items: dict,
                                  worker_name: str, timeout: int):
        """Iterate over received files from worker and updates the local ones.

        Parameters
        ----------
        files_metadata : dict
            Dictionary containing file metadata (each key is a filepath and each value its metadata).
        decompressed_files_path : str
            Filepath of the decompressed received zipfile.
        cluster_items : dict
            Object containing cluster internal variables from the cluster.json file.
        worker_name : str
            Name of the worker instance. Used to access the correct worker folder.
        timeout : int
            Seconds to wait before stopping the task.

        Returns
        -------
        result : dict
            Dict containing number of updated chunks and any error found in the process.
        """
        result = {'total_updated': 0, 'errors_per_folder': defaultdict(list), 'generic_errors': []}

        try:
            with utils.Timeout(timeout):
                for file_path, data in files_metadata.items():
                    full_path = os.path.join(common.WAZUH_PATH, file_path)
                    item_key = data['cluster_item_key']

                    # Only valid client.keys is the local one (master).
                    if os.path.basename(file_path) == 'client.keys':
                        raise exception.WazuhClusterError(3007)

                    # If the file is merged, create individual files from it.
                    if data['merged']:
                        for unmerged_file_path, file_data, file_time in wazuh.core.cluster.cluster.unmerge_info(
                                data['merge_type'], decompressed_files_path, data['merge_name']
                        ):
                            try:
                                # Destination path.
                                full_unmerged_name = os.path.join(common.WAZUH_PATH, unmerged_file_path)
                                # Path where to create the file before moving it to the destination path.
                                tmp_unmerged_path = os.path.join(common.WAZUH_PATH, 'queue', 'cluster', worker_name,
                                                                 os.path.basename(unmerged_file_path))

                                # Format the file_data specified inside the merged file.
                                try:
                                    mtime = utils.get_utc_strptime(file_time, '%Y-%m-%d %H:%M:%S.%f%z')
                                except ValueError:
                                    mtime = utils.get_utc_strptime(file_time, '%Y-%m-%d %H:%M:%S%z')

                                # If the file already existed, check if it is older than the one from worker.
                                if os.path.isfile(full_unmerged_name):
                                    local_mtime = utils.get_date_from_timestamp(
                                        int(os.stat(full_unmerged_name).st_mtime))
                                    if local_mtime > mtime:
                                        continue

                                # Create file in temporal path and safe move it to the destination path.
                                with open(tmp_unmerged_path, 'wb') as f:
                                    f.write(file_data)

                                mtime_epoch = timegm(mtime.timetuple())
                                utils.safe_move(tmp_unmerged_path, full_unmerged_name,
                                                ownership=(common.wazuh_uid(), common.wazuh_gid()),
                                                permissions=cluster_items['files'][item_key]['permissions'],
                                                time=(mtime_epoch, mtime_epoch))
                                result['total_updated'] += 1
                            except TimeoutError as e:
                                raise e
                            except Exception as e:
                                result['errors_per_folder'][item_key].append(str(e))

                    # If the file is not 'merged' type, move it directly to the destination path.
                    else:
                        try:
                            zip_path = os.path.join(decompressed_files_path, file_path)
                            utils.safe_move(zip_path, full_path, ownership=(common.wazuh_uid(), common.wazuh_gid()),
                                            permissions=cluster_items['files'][item_key]['permissions'])
                        except TimeoutError as e:
                            raise e
                        except Exception as e:
                            result['errors_per_folder'][item_key].append(str(e))
        except TimeoutError:
            result['generic_errors'].append("Timeout processing extra-valid files.")
        except Exception as e:
            result['generic_errors'].append(f"Error updating worker files (extra valid): '{str(e)}'.")

        return result

    def get_logger(self, logger_tag: str = ''):
        """Get a logger object.

        Parameters
        ----------
        logger_tag : str
            Logger task to return. If empty, it will return main class logger.

        Returns
        -------
        Logger
            Logger object.
        """
        if logger_tag == '' or logger_tag not in self.task_loggers:
            return self.logger
        else:
            return self.task_loggers[logger_tag]

    def connection_lost(self, exc: Exception):
        """Close all pending tasks when connection with worker node is lost.

        Parameters
        ----------
        exc : Exception
            In case the connection was lost due to an exception, it will be available on this parameter.
        """
        super().connection_lost(exc)
        self.logger.info("Cancelling pending tasks.")

        # Cancel agent-groups task
        try:
            self.agent_group_task.cancel()
        except AttributeError:
            pass

        # Cancel all pending tasks
        for pending_task in self.sync_tasks.values():
            pending_task.task.cancel()


class Master(server.AbstractServer):
    """
    Create the server. Handle multiple clients, DAPI and Send Sync requests.
    """

    def __init__(self, **kwargs):
        """Class constructor.
        Parameters
        ----------
        kwargs
            Arguments for the parent class constructor.
        """
        super().__init__(**kwargs, tag="Master")
        self.agent_groups_control = {}
        self.agent_groups_control_workers = set()
        self.integrity_control = {}
        self.handler_class = MasterHandler
        try:
            self.task_pool = ProcessPoolExecutor(
                max_workers=min(os.cpu_count(), self.cluster_items['intervals']['master']['process_pool_size']))
        # Handle exception when the user running Wazuh cannot access /dev/shm
        except (FileNotFoundError, PermissionError):
            self.logger.warning(
                "In order to take advantage of Wazuh 4.3.0 cluster improvements, the directory '/dev/shm' must be "
                "accessible by the 'wazuh' user. Check that this file has permissions to be accessed by all users. "
                "Changing the file permissions to 777 will solve this issue.")
            self.logger.warning(
                "The Wazuh cluster will be run without the improvements added in Wazuh 4.3.0 and higher versions.")
            self.task_pool = None
        self.integrity_already_executed = []
        self.dapi = dapi.APIRequestQueue(server=self)
        self.sendsync = dapi.SendSyncRequestQueue(server=self)
        self.tasks.extend([self.dapi.run, self.sendsync.run, self.file_status_update, self.agent_groups_update])
        # pending API requests waiting for a response
        self.pending_api_requests = {}

    def to_dict(self) -> Dict:
        """Get master's healthcheck information.

        Returns
        -------
        dict
            Healthcheck and basic information from master node.
        """
        return {'info': {'name': self.configuration['node_name'], 'type': self.configuration['node_type'],
                         'version': metadata.__version__, 'ip': self.configuration['nodes'][0]}}

    def get_agent_groups_info(self, client):
        """Check whether the updated group information is sent only once per worker.

        The variable with this information will not be updated until all the MasterHandlers send
        the information to their worker node.

        Parameters
        ----------
        client : str
            String with the node name.

        Returns
        -------
        result : dict
            Updated data on agent-groups.
        """
        result = {}
        if client in self.clients.keys() and client not in self.agent_groups_control_workers:
            result = self.agent_groups_control
            self.agent_groups_control_workers.add(client)

        return result

    async def agent_groups_update(self):
        """Asynchronous task in charge of obtaining data related to agent-groups periodically.

        It updates the local variable agent_groups_control
        every self.cluster_items['intervals']['master']['sync_agent_groups'] seconds.

        This information will only be sent to the worker nodes when it contains data.
        It looks like this: ['[{"data":[{"id":1,"group":["default","group1"]}]}]'].
        """
        logger = self.setup_task_logger('Local agent-groups')
        wdb_conn = WazuhDBConnection()
        sync_object = c_common.SyncWazuhdb(manager=self, logger=logger, cmd=b'syn_g_m_w',
                                           data_retriever=wdb_conn.run_wdb_command,
                                           get_data_command='global sync-agent-groups-get ',
                                           get_payload={"condition": "sync_status", "set_synced": True,
                                                        "get_global_hash": True})

        # Stop the agent-group calculation task to provide time for workers to connect to the master node.
        # This prevents workers from requesting the entire database due to lack of information.
        logger.info(
            f"Sleeping {self.cluster_items['intervals']['master']['agent_group_start_delay']}s "
            f"before starting the agent-groups task, waiting for the workers connection.")
        await asyncio.sleep(self.cluster_items['intervals']['master']['agent_group_start_delay'])

        while True:
            try:
                before = perf_counter()
                sync_object.logger.info("Starting.")
                if len(self.agent_groups_control_workers) >= len(self.clients.keys()) > 0:
                    self.agent_groups_control = await sync_object.retrieve_information()
                    self.agent_groups_control_workers.clear()
                    after = perf_counter()
                    logger.info(f"Finished in {(after - before):.3f}s.")
                elif len(self.clients.keys()) == 0:
                    logger.info("No clients connected. Skipping.")
            except Exception as e:
                sync_object.logger.error(f"Error getting agent-groups from WDB: {e}")

            await asyncio.sleep(self.cluster_items['intervals']['master']['sync_agent_groups'])

    async def file_status_update(self):
        """Asynchronous task that obtain files status periodically.
        It updates the local files information every self.cluster_items['intervals']['worker']['sync_integrity']
        seconds.

        A dictionary like {'file_path': {<MD5, merged, merged_name, etc>}, ...} is created and later
        compared with the one received from the workers to find out which files are different, missing or removed.
        """
        file_integrity_logger = self.setup_task_logger("Local integrity")
        while True:
            before = perf_counter()
            file_integrity_logger.info("Starting.")
            try:
                self.integrity_control = await cluster.run_in_pool(self.loop, self.task_pool,
                                                                   wazuh.core.cluster.cluster.get_files_status,
                                                                   self.integrity_control)
            except Exception as e:
                file_integrity_logger.error(f"Error calculating local file integrity: {e}")
            finally:
                # With this we avoid that each worker starts integrity_check more than once per local_integrity
                self.integrity_already_executed.clear()
            after = perf_counter()
            file_integrity_logger.info(f"Finished in {(after - before):.3f}s. Calculated "
                                       f"metadata of {len(self.integrity_control)} files.")

            await asyncio.sleep(self.cluster_items['intervals']['master']['recalculate_integrity'])

    def get_health(self, filter_node) -> Dict:
        """Get nodes and synchronization information.

        Parameters
        ----------
        filter_node : dict
            Whether to filter by a node or return all health information.

        Returns
        -------
        dict
            Dict object containing nodes information.
        """
        workers_info = {key: val.to_dict() for key, val in self.clients.items()
                        if filter_node is None or filter_node == {} or key in filter_node}
        n_connected_nodes = len(workers_info)
        if filter_node is None or self.configuration['node_name'] in filter_node:
            workers_info.update({self.configuration['node_name']: self.to_dict()})

        # Get active agents by node and format last keep alive date format
        active_agents = Agent.get_agents_overview(filters={'status': 'active', 'node_name': filter_node})['items']
        for agent in active_agents:
            if (agent_node := agent["node_name"]) in workers_info.keys():
                workers_info[agent_node]["info"]["n_active_agents"] = \
                    workers_info[agent_node]["info"].get("n_active_agents", 0) + 1
        for node_name in workers_info.keys():
            if workers_info[node_name]["info"].get("n_active_agents") is None:
                workers_info[node_name]["info"]["n_active_agents"] = 0
            if workers_info[node_name]['info']['type'] != 'master':
                workers_info[node_name]['status']['last_keep_alive'] = str(
                    utils.get_date_from_timestamp(workers_info[node_name]['status']['last_keep_alive']
                                                  ).strftime(DECIMALS_DATE_FORMAT))

        return {"n_connected_nodes": n_connected_nodes, "nodes": workers_info}

    def get_node(self) -> Dict:
        """Get basic information about the node.

        Returns
        -------
        dict
            Basic node information.
        """
        return {'type': self.configuration['node_type'], 'cluster': self.configuration['name'],
                'node': self.configuration['node_name']}<|MERGE_RESOLUTION|>--- conflicted
+++ resolved
@@ -658,7 +658,6 @@
         result : bytes
             Worker's response after finishing the synchronization.
         """
-<<<<<<< HEAD
         logger = ''
         command = ''
         error_command = ''
@@ -718,49 +717,6 @@
                                            data_retriever=wdb_conn.run_wdb_command,
                                            set_data_command='global set-agent-groups',
                                            set_payload={'mode': 'override', 'sync_status': 'synced'})
-=======
-        logger = self.task_loggers['Agent-info sync']
-        logger.info('Starting')
-        date_start_master = utils.get_utc_now()
-
-        try:
-            # Chunks were stored under 'task_id' as an string.
-            received_string = self.in_str[task_id].payload
-            data = json.loads(received_string.decode())
-        except KeyError as e:
-            await self.send_request(command=b'syn_m_a_err',
-                                    data=f'error while trying to access string under task_id {str(e)}.'.encode())
-            raise exception.WazuhClusterError(3035,
-                                              extra_message=f"it should be under task_id {str(e)}, but it's empty.")
-        except ValueError as e:
-            await self.send_request(command=b'syn_m_a_err', data=f'error while trying to load JSON: {str(e)}'.encode())
-            raise exception.WazuhClusterError(3036, extra_message=str(e))
-
-        # Update chunks in local wazuh-db
-        try:
-            result = await cluster.run_in_pool(self.loop, self.server.task_pool, self.send_data_to_wdb, data,
-                                               self.cluster_items['intervals']['master']['timeout_agent_info'])
-        except Exception as e:
-            await self.send_request(command=b'syn_m_a_err',
-                                    data=f'error processing agent-info chunks in process pool: {str(e)}'.encode())
-            raise exception.WazuhClusterError(3037, extra_message=str(e))
-
-        # Log information about the results
-        for error in result['error_messages']['others']:
-            logger.error(error, exc_info=False)
-
-        for error in result['error_messages']['chunks']:
-            logger.debug2(f'Chunk {error[0] + 1}/{len(data["chunks"])}: {data["chunks"][error[0]]}')
-            logger.error(f'Wazuh-db response for chunk {error[0] + 1}/{len(data["chunks"])} was not "ok": {error[1]}',
-                         exc_info=False)
-
-        logger.debug(f'{result["updated_chunks"]}/{len(data["chunks"])} chunks updated in wazuh-db '
-                     f'in {result["time_spent"]:3f}s.')
-
-        # Send result to worker
-        result['error_messages'] = [error[1] for error in result['error_messages']['chunks']]
-        response = await self.send_request(command=b'syn_m_a_e', data=json.dumps(result).encode())
->>>>>>> 91ac5154
 
         while True:
             info = self.server.get_agent_groups_info(self.name)
