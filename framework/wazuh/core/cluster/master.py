# Copyright (C) 2015, Wazuh Inc.
# Created by Wazuh, Inc. <info@wazuh.com>.
# This program is free software; you can redistribute it and/or modify it under the terms of GPLv2
import asyncio
import functools
import json
import operator
import os
import shutil
import time
from calendar import timegm
from collections import defaultdict
from concurrent.futures import ProcessPoolExecutor
from datetime import datetime
from time import perf_counter
from typing import Tuple, Dict, Callable
from uuid import uuid4

import wazuh.core.cluster.cluster
from wazuh.core import cluster as metadata, common, exception, utils
from wazuh.core.agent import Agent
from wazuh.core.cluster import server, cluster, common as c_common
from wazuh.core.cluster.dapi import dapi
from wazuh.core.cluster.utils import context_tag
from wazuh.core.common import DECIMALS_DATE_FORMAT
from wazuh.core.utils import get_utc_now
from wazuh.core.wdb import WazuhDBConnection


class ReceiveIntegrityTask(c_common.ReceiveFileTask):
    """
    Define the process and variables necessary to receive and process integrity information from the master.

    This task is created by the master when the worker starts sending its integrity file metadata and it's destroyed
    by the master once the necessary files to update have been sent.
    """

    def __init__(self, *args, **kwargs):
        """Class constructor.

        Parameters
        ----------
        args
            Positional arguments for parent constructor class.
        kwargs
            Keyword arguments for parent constructor class.
        """
        super().__init__(*args, **kwargs)

    def set_up_coro(self) -> Callable:
        """Set up the function to be called when the worker sends its integrity information."""
        return self.wazuh_common.sync_integrity

    def done_callback(self, future=None):
        """Check whether the synchronization process was correct and free its lock.

        Parameters
        ----------
        future : asyncio.Future object
            Synchronization process result.
        """
        super().done_callback(future)

        # Integrity task is only freed if master is not waiting for Extra valid files.
        # if not self.wazuh_common.extra_valid_requested:
        #     self.wazuh_common.sync_integrity_free[0] = True

        self.wazuh_common.sync_integrity_free[0] = True


class ReceiveExtraValidTask(c_common.ReceiveFileTask):
    """
    Define the process and variables necessary to receive and process extra valid files from the worker.

    This task is created when the worker starts sending extra valid files and its destroyed once the master has updated
    all the required information.
    """

    def __init__(self, *args, **kwargs):
        """Class constructor.

        Parameters
        ----------
        args
            Positional arguments for parent constructor class.
        kwargs
            Keyword arguments for parent constructor class.
        """
        super().__init__(*args, **kwargs)

    def set_up_coro(self) -> Callable:
        """Set up the function to be called when the worker sends the previously required extra valid files."""
        return self.wazuh_common.sync_extra_valid

    def done_callback(self, future=None):
        """Check whether the synchronization process was correct and free its lock.

        Parameters
        ----------
        future : asyncio.Future object
            Synchronization process result.
        """
        super().done_callback(future)
        self.wazuh_common.extra_valid_requested = False
        self.wazuh_common.sync_integrity_free[0] = True


class ReceiveAgentInfoTask(c_common.ReceiveStringTask):
    """
    Define the process and variables necessary to receive and process Agent info from the worker.

    This task is created when the worker finishes sending Agent info chunks and its destroyed once the master has
    updated all the received information.
    """

    def __init__(self, *args, **kwargs):
        """Class constructor.

        Parameters
        ----------
        args
            Positional arguments for parent constructor class.
        kwargs
            Keyword arguments for parent constructor class.
        """
        super().__init__(*args, **kwargs, info_type='agent-info')

    def set_up_coro(self) -> Callable:
        """Set up the function to be called when the worker sends its Agent info."""
        return self.wazuh_common.setup_sync_wazuh_db_information

    def done_callback(self, future=None):
        """Check whether the synchronization process was correct and free its lock.

        Parameters
        ----------
        future : asyncio.Future object
            Synchronization process result.
        """
        super().done_callback(future)
        self.wazuh_common.sync_agent_info_free = True


class ReceiveAgentGroupsTask(c_common.ReceiveStringTask):
    """
    Define the process and variables necessary to receive and process agent-groups from the worker.

    This task is created when the worker finishes sending agent-groups chunks and its destroyed once the master has
    updated all the received information.
    """

    def __init__(self, *args, **kwargs):
        """Class constructor.

        Parameters
        ----------
        args
            Positional arguments for parent constructor class.
        kwargs
            Keyword arguments for parent constructor class.
        """
        super().__init__(*args, **kwargs, info_type='agent-groups')

    def set_up_coro(self) -> Callable:
        """Set up the function to be called when the worker sends its agent-groups."""
        return self.wazuh_common.setup_sync_wazuh_db_information

    def done_callback(self, future=None):
        """Check whether the synchronization process was correct and free its lock.

        Parameters
        ----------
        future : asyncio.Future object
            Synchronization process result.
        """
        super().done_callback(future)
        self.wazuh_common.sync_agent_groups_free = True


class SendEntireAgentGroupsTask(c_common.SendStringTask):
    """
    Define the process and variables necessary to send the entire agent-groups from the master to the worker.

    This task is created when the worker needs the entire agent-groups information.
    """

    def __init__(self, *args, **kwargs):
        """Class constructor.

        Parameters
        ----------
        args
            Positional arguments for parent constructor class.
        kwargs
            Keyword arguments for parent constructor class.
        """
        super().__init__(*args, **kwargs)

    def set_up_coro(self) -> Callable:
        """Set up the function to be called when the worker needs the entire agent-groups information."""
        return self.wazuh_common.send_entire_agent_groups_information


class MasterHandler(server.AbstractServerHandler, c_common.WazuhCommon):
    """
    Handle incoming requests and sync processes with a worker.
    """

    def __init__(self, **kwargs):
        """Class constructor.

        Parameters
        ----------
        kwargs
            Arguments for the parent class constructor.
        """
        super().__init__(**kwargs, tag="Worker")
        # Sync availability variables. Used to prevent sync process from overlapping.
        self.sync_agent_info_free = True
        self.sync_agent_groups_free = True
        self.sync_integrity_free = [True, utils.get_utc_now()]

        # Variable used to check whether integrity sync process includes extra_valid files.
        self.extra_valid_requested = False

        # Sync status variables. Used in cluster_control -i and GET/cluster/healthcheck.
        default_date = utils.get_date_from_timestamp(0)
        self.integrity_check_status = {'date_start_master': default_date, 'date_end_master': default_date}
        self.integrity_sync_status = {'date_start_master': default_date, 'tmp_date_start_master': default_date,
                                      'date_end_master': default_date, 'total_extra_valid': 0,
                                      'total_files': {'missing': 0, 'shared': 0, 'extra': 0, 'extra_valid': 0}}
        self.sync_agent_info_status = {'date_start_master': default_date, 'date_end_master': default_date,
                                       'n_synced_chunks': 0}
        self.sync_agent_groups_status = {'date_start_master': default_date, 'date_end_master': default_date,
                                         'n_synced_chunks': 0}
        self.send_agent_groups_status = {'date_start': 0.0}

        # Variables which will be filled when the worker sends the hello request.
        self.version = ""
        self.cluster_name = ""
        self.node_type = ""
        self.agent_group_task = None
        # Dictionary to save loggers for each sync task.
        self.task_loggers = {}
        context_tag.set(self.tag)
        self.current_zip_limit = self.cluster_items['intervals']['communication']['max_zip_size']

    def to_dict(self):
        """Get worker healthcheck information.

        Returns
        -------
        dict
            Healthcheck information for each process.
        """
        return {'info': {'name': self.name, 'type': self.node_type, 'version': self.version, 'ip': self.ip},
                'status': {'sync_integrity_free': self.sync_integrity_free[0],
                           'last_check_integrity': {key: value for key, value in self.integrity_check_status.items() if
                                                    not key.startswith('tmp')},
                           'last_sync_integrity': {key: value for key, value in self.integrity_sync_status.items() if
                                                   not key.startswith('tmp')},
                           'sync_agent_info_free': self.sync_agent_info_free,
                           'sync_agent_groups_free': self.sync_agent_groups_free,
                           'last_sync_agentinfo': self.sync_agent_info_status,
                           'last_sync_agentgroups': self.sync_agent_groups_status,
                           'last_keep_alive': self.last_keepalive}
                }

    def process_request(self, command: bytes, data: bytes) -> Tuple[bytes, bytes]:
        """Define all available commands that can be received from a worker node.

        Parameters
        ----------
        command : bytes
            Received command.
        data : bytes
            Received payload.

        Returns
        -------
        bytes
            Result.
        bytes
            Response message.
        """
        self.logger.debug(f"Command received: {command}")
        if command == b'syn_i_w_m_p' or command == b'syn_a_w_m_p' or command == b'syn_g_w_m_p':
            return self.get_permission(command)
        elif command == b'syn_i_w_m' or command == b'syn_e_w_m' or command == b'syn_a_w_m' or command == b'syn_g_w_m':
            return self.setup_sync_integrity(command, data)
        elif command == b'syn_w_g_c':
            return self.setup_send_info(command)
        elif command == b'syn_i_w_m_e' or command == b'syn_e_w_m_e':
            return self.end_receiving_integrity_checksums(data.decode())
        elif command == b'syn_i_w_m_r':
            return self.process_sync_error_from_worker(data)
        elif command == b'syn_w_g_e':
            logger = self.task_loggers['Agent-groups send']
            start_time = self.send_agent_groups_status['date_start']
            return c_common.end_sending_agent_information(logger, start_time, data.decode())
        elif command == b'syn_wgc_e':
            logger = self.task_loggers['Agent-groups send full']
            start_time = self.send_agent_groups_status['date_start']
            return c_common.end_sending_agent_information(logger, start_time, data.decode())
        elif command == b'syn_w_g_err':
            logger = self.task_loggers['Agent-groups send']
            return c_common.error_receiving_agent_information(logger, data.decode(), info_type='agent-groups')
        elif command == b'syn_wgc_err':
            logger = self.task_loggers['Agent-groups send full']
            return c_common.error_receiving_agent_information(logger, data.decode(), info_type='agent-groups')
        elif command == b'dapi':
            self.server.dapi.add_request(self.name.encode() + b'*' + data)
            return b'ok', b'Added request to API requests queue'
        elif command == b'dapi_res':
            return self.process_dapi_res(data)
        elif command == b'dapi_err':
            dapi_client, error_msg = data.split(b' ', 1)
            asyncio.create_task(
                self.server.local_server.clients[dapi_client.decode()].send_request(command, error_msg))
            return b'ok', b'DAPI error forwarded to worker'
        elif command == b'get_nodes':
            cmd, res = self.get_nodes(json.loads(data))
            return cmd, json.dumps(res).encode()
        elif command == b'get_health':
            cmd, res = self.get_health(json.loads(data))
            return cmd, json.dumps(
                res, default=lambda o: "n/a" if isinstance(o, datetime) and o == utils.get_date_from_timestamp(0) else
                (o.__str__() if isinstance(o, datetime) else None)).encode()
        elif command == b'sendsync':
            self.server.sendsync.add_request(self.name.encode() + b'*' + data)
            return b'ok', b'Added request to SendSync requests queue'
        else:
            return super().process_request(command, data)

    async def execute(self, command: bytes, data: bytes, wait_for_complete: bool) -> Dict:
        """Send DAPI request and wait for response.

        Send a distributed API request and wait for a response in command dapi_res. Methods here are the same
        as the ones defined in LocalServerHandlerMaster.

        Parameters
        ----------
        command : bytes
            Command to execute.
        data : bytes
            Data to send.
        wait_for_complete : bool
            Whether to raise a timeout exception or not.

        Returns
        -------
        request_result : dict
            API response.
        """
        request_id = str(uuid4())
        # Create an event to wait for the response.
        self.server.pending_api_requests[request_id] = {'Event': asyncio.Event(), 'Response': ''}

        # If forward request to other worker, get destination client and request.
        if command == b'dapi_fwd':
            client, request = data.split(b' ', 1)
            client = client.decode()
            if client in self.server.clients:
                result = (await self.server.clients[client].send_request(b'dapi',
                                                                         request_id.encode() + b' ' + request)).decode()
            else:
                raise exception.WazuhClusterError(3022, extra_message=client)
        # Add request to local API requests queue.
        elif command == b'dapi':
            result = (await self.send_request(b'dapi', request_id.encode() + b' ' + data)).decode()
        # If not dapi related command, run it now.
        else:
            result = self.process_request(command=command, data=data)

        # If command was dapi or dapi_fwd, wait for response.
        if command == b'dapi' or command == b'dapi_fwd':
            try:
                timeout = None if wait_for_complete \
                    else self.cluster_items['intervals']['communication']['timeout_dapi_request']
                await asyncio.wait_for(self.server.pending_api_requests[request_id]['Event'].wait(), timeout=timeout)
                request_result = self.server.pending_api_requests[request_id]['Response']
            except asyncio.TimeoutError:
                raise exception.WazuhClusterError(3021)
        # Otherwise, immediately return the result obtained before.
        else:
            status, request_result = result
            if status != b'ok':
                raise exception.WazuhClusterError(3022, extra_message=request_result.decode())
            request_result = request_result.decode()
        return request_result

    def hello(self, data: bytes) -> Tuple[bytes, bytes]:
        """Process 'hello' command from worker.

        Process 'hello' command sent by a worker right after it connects to the server. It also initializes
        the task loggers.

        Parameters
        ----------
        data : bytes
            Node name, cluster name, node type and wazuh version all separated by spaces.

        Returns
        -------
        cmd : bytes
            Result.
        payload : bytes
            Response message.
        """
        name, cluster_name, node_type, version = data.split(b' ')
        # Add client to global clients dictionary.
        cmd, payload = super().hello(name)

        self.task_loggers = {'Integrity check': self.setup_task_logger('Integrity check'),
                             'Integrity sync': self.setup_task_logger('Integrity sync'),
                             'Agent-info sync': self.setup_task_logger('Agent-info sync'),
                             'Agent-groups sync': self.setup_task_logger('Agent-groups sync'),
                             'Agent-groups send': self.setup_task_logger('Agent-groups send'),
                             'Agent-groups send full': self.setup_task_logger('Agent-groups send full')}

        # Fill more information and check both name and version are correct.
        self.version, self.cluster_name, self.node_type = version.decode(), cluster_name.decode(), node_type.decode()

        if self.cluster_name != self.server.configuration['name']:
            raise exception.WazuhClusterError(3030)
        elif self.version != metadata.__version__:
            raise exception.WazuhClusterError(3031)

        # Create directory where zips and other files coming from or going to the worker will be managed.
        worker_dir = os.path.join(common.WAZUH_PATH, 'queue', 'cluster', self.name)
        if cmd == b'ok' and not os.path.exists(worker_dir):
            utils.mkdir_with_mode(worker_dir)

        # Initialize agent-groups sending task
        self.agent_group_task = asyncio.ensure_future(self.send_agent_groups_information())

        return cmd, payload

    def get_manager(self) -> server.AbstractServer:
        """Get the Master object that created this MasterHandler. Used in the class WazuhCommon.

        Returns
        -------
        AbstractServer
            Master object.
        """
        return self.server

    def process_dapi_res(self, data: bytes) -> Tuple[bytes, bytes]:
        """Process a DAPI response coming from a worker node.

        This function is called when the master received a "dapi_res" command. The response
        has been previously sent using a send_string so this method only receives the string ID.

        If the request ID is within the pending api requests, the response is assigned to the request ID and
        the server is notified. Else, if the request ID is within the local_server clients, it is forwarded.

        Parameters
        ----------
        data : bytes
            Request ID and response ID separated by a space (' ').

        Returns
        -------
        bytes
            Result.
        bytes
            Response message.
        """
        req_id, string_id = data.split(b' ', 1)
        req_id = req_id.decode()
        if req_id in self.server.pending_api_requests:
            self.server.pending_api_requests[req_id]['Response'] = self.in_str[string_id].payload.decode()
            self.server.pending_api_requests[req_id]['Event'].set()
            # Remove the string after using it
            self.in_str.pop(string_id, None)
            return b'ok', b'Forwarded response'
        elif req_id in self.server.local_server.clients:
            asyncio.create_task(self.forward_dapi_response(data))
            return b'ok', b'Response forwarded to worker'
        else:
            raise exception.WazuhClusterError(3032, extra_message=req_id)

    def get_nodes(self, arguments: Dict) -> Tuple[bytes, Dict]:
        """Process 'get_nodes' request.

        Parameters
        ----------
        arguments : dict
            Arguments to use in get_connected_nodes function (filter, sort, etc).

        Returns
        -------
        bytes
            Result.
        dict
            Dict object containing nodes information.
        """
        return b'ok', self.server.get_connected_nodes(**arguments)

    def get_health(self, filter_nodes: Dict) -> Tuple[bytes, Dict]:
        """Process 'get_health' request.

        Parameters
        ----------
        filter_nodes : dict
            Whether to filter by a node or return all health information.

        Returns
        -------
        bytes
            Result.
        dict
            Dict object containing nodes information.
        """
        return b'ok', self.server.get_health(filter_nodes)

    def get_permission(self, sync_type: bytes) -> Tuple[bytes, bytes]:
        """Get whether a sync process is in progress or not.

        Parameters
        ----------
        sync_type : bytes
            Sync process to check.

        Returns
        -------
        bytes
            Result.
        bytes
            Response message.
        """
        # Check if an integrity_check has already been performed
        # for the worker in the current iteration of local_integrity
        if sync_type == b'syn_i_w_m_p' and self.name not in self.server.integrity_already_executed:
            # Add the variable self.name to keep track of the number of integrity_checks per cycle
            self.server.integrity_already_executed.append(self.name)

            # Reset integrity permissions if False for more than "max_locked_integrity_time" seconds
            if not self.sync_integrity_free[0] and (utils.get_utc_now() - self.sync_integrity_free[1]).total_seconds() > \
                    self.cluster_items['intervals']['master']['max_locked_integrity_time']:
                self.logger.warning(f'Automatically releasing Integrity check permissions flag ({sync_type}) after '
                                    f'being locked out for more than '
                                    f'{self.cluster_items["intervals"]["master"]["max_locked_integrity_time"]}s.')
                self.sync_integrity_free[0] = True

            permission = self.sync_integrity_free[0]
        elif sync_type == b'syn_a_w_m_p':
            permission = self.sync_agent_info_free
        elif sync_type == b'syn_g_w_m_p':
            permission = self.sync_agent_groups_free
        else:
            permission = False

        return b'ok', str(permission).encode()

    def setup_sync_integrity(self, sync_type: bytes, data: bytes = None) -> Tuple[bytes, bytes]:
        """Start synchronization process.

        Parameters
        ----------
        sync_type : bytes
            Sync process to start.
        data : bytes
            Data to be sent.

        Returns
        -------
        bytes
            Result.
        bytes
            Response message.
        """
        if sync_type == b'syn_i_w_m':
            self.sync_integrity_free, sync_function = [False, utils.get_utc_now()], ReceiveIntegrityTask
        elif sync_type == b'syn_e_w_m':
            sync_function = ReceiveExtraValidTask
        elif sync_type == b'syn_a_w_m':
            self.sync_agent_info_free, sync_function = False, ReceiveAgentInfoTask
        elif sync_type == b'syn_g_w_m':
            self.sync_agent_groups_free, sync_function = False, ReceiveAgentGroupsTask
        else:
            sync_function = None

        return super().setup_receive_file(sync_function, data)

    def setup_send_info(self, sync_type: bytes) -> Tuple[bytes, bytes]:
        """Start synchronization process.

        Parameters
        ----------
        sync_type : bytes
            Sync process to start.

        Returns
        -------
        bytes
            Result.
        bytes
            Response message.
        """
        if sync_type == b'syn_w_g_c':
            sync_function = SendEntireAgentGroupsTask
        else:
            sync_function = None

        return super().setup_send_info(sync_function)

    def process_sync_error_from_worker(self, error_msg: bytes) -> Tuple[bytes, bytes]:
        """Manage error during synchronization process reported by a worker.

        Mark the process as free so a new one can start.

        Parameters
        ----------
        error_msg : bytes
            Error information.

        Returns
        -------
        bytes
            Result.
        bytes
            Response message.
        """
        self.sync_integrity_free[0] = True
        return super().error_receiving_file(error_msg.decode())

    def end_receiving_integrity_checksums(self, task_and_file_names: str) -> Tuple[bytes, bytes]:
        """Finish receiving a file and start the function to process it.

        Parameters
        ----------
        task_and_file_names : str
            Task ID awaiting the file and the filename separated by a space (' ').

        Returns
        -------
        bytes
            Result.
        bytes
            Response message.
        """
        return super().end_receiving_file(task_and_file_names)

    async def setup_sync_wazuh_db_information(self, task_id: bytes, info_type: str):
        """Create a process to send to the local wazuh-db the chunks of data received from a worker.

        Parameters
        ----------
        task_id : bytes
            ID of the string where the JSON chunks are stored.
        info_type : str
            Information type handled.

        Returns
        -------
        result : bytes
            Worker's response after finishing the synchronization.
        """
        logger = ''
        command = ''
        error_command = ''
        timeout = 0
        sync_dict = {}
        if info_type == 'agent-info':
            logger = self.task_loggers['Agent-info sync']
            command = b'syn_m_a_e'
            error_command = b'syn_m_a_err'
            sync_dict = self.sync_agent_info_status
            timeout = self.cluster_items['intervals']['master']['timeout_agent_info']
        elif info_type == 'agent-groups':
            logger = self.task_loggers['Agent-groups sync']
            command = b'syn_m_g_e'
            error_command = b'syn_m_g_err'
            sync_dict = self.sync_agent_groups_status
            timeout = self.cluster_items['intervals']['master']['timeout_agent_groups']

        return await super().sync_wazuh_db_information(
            task_id=task_id, info_type=info_type, error_command=error_command,
            logger=logger, command=command, sync_dict=sync_dict, timeout=timeout)

    async def send_entire_agent_groups_information(self):
        """Method in charge of sending all the information related to
        agent-groups from the master node database to the worker node database.

        This method is activated when the worker node requests this information to the master node.
        """
        logger = self.task_loggers['Agent-groups send full']
        sync_object = c_common.SyncWazuhdb(manager=self, logger=logger,
                                           data_retriever=WazuhDBConnection().run_wdb_command,
                                           get_data_command='global sync-agent-groups-get ',
                                           get_payload={"condition": "all", "set_synced": False,
                                                        "get_global_hash": False, "last_id": 0}, pivot_key='last_id')
        local_agent_groups_information = await sync_object.retrieve_information()

        sync_object = c_common.SyncWazuhdb(manager=self, logger=logger, cmd=b'syn_g_m_w_c',
                                           data_retriever=WazuhDBConnection().run_wdb_command,
                                           set_data_command='global set-agent-groups',
                                           set_payload={'mode': 'override', 'sync_status': 'synced'})

        logger.info("Requested entire agent-groups information by the worker node. Starting.")
        start_time = get_utc_now().timestamp()
        logger.info("Sending all agent-groups information from the master node database.")
        await sync_object.sync(start_time=start_time, chunks=local_agent_groups_information)

        return b'ok', b'Sent'

    async def send_agent_groups_information(self):
        """Function in charge of sending the group information to the worker node.
        Each time we get data it will be sent.
        A worker node cannot send two consecutive times the same group information.
        """
        logger = self.task_loggers['Agent-groups send']
        wdb_conn = WazuhDBConnection()
        sync_object = c_common.SyncWazuhdb(manager=self, logger=logger, cmd=b'syn_g_m_w',
                                           data_retriever=wdb_conn.run_wdb_command,
                                           set_data_command='global set-agent-groups',
                                           set_payload={'mode': 'override', 'sync_status': 'synced'})

        while True:
            info = self.server.get_agent_groups_info(self.name)
            if info != {}:
                try:
                    logger.info("Starting.")
                    self.send_agent_groups_status['date_start'] = get_utc_now().timestamp()
                    await sync_object.sync(start_time=self.send_agent_groups_status['date_start'], chunks=info)
                except Exception as e:
                    logger.error(f'Error sending agent-groups information to {self.name}: {e}')

            await asyncio.sleep(1)

    async def sync_integrity(self, task_id: str, received_file: asyncio.Event):
        """Perform the integrity synchronization process by comparing local and received files.

        It waits until the worker sends its integrity metadata. Once received, they are unzipped.

        The information inside the unzipped files_metadata.json file (integrity metadata) is compared with the
        local one (updated every self.cluster_items['intervals']['master']['recalculate_integrity'] seconds).
<<<<<<< HEAD
        All files that are different (new, deleted, with a different MD5, etc) are classified into four groups:
        shared, missing, and extra.
=======
        All files that are different (new, deleted, with a different BLAKE2b, etc) are classified into four groups:
        shared, missing, extra and extra_valid.
>>>>>>> 57798296

        Finally, a zip containing this classification (files_metadata.json) and the files that are missing
        or that must be updated are sent to the worker.

        Parameters
        ----------
        task_id : str
            ID of the asyncio task in charge of doing the sync process.
        received_file : asyncio.Event
            Asyncio event that is holding a lock while the files are not received.
        """
        logger = self.task_loggers['Integrity check']
        date_start_master = utils.get_utc_now()
        logger.info(f"Starting.")

        logger.debug("Waiting to receive zip file from worker.")
        try:
            await asyncio.wait_for(received_file.wait(),
                                   timeout=self.cluster_items['intervals']['communication']['timeout_receiving_file'])
        except Exception:
            # Notify the sending node to stop its task.
            await self.send_request(
                command=b'cancel_task',
                data=task_id.encode() + b' ' + json.dumps(timeout_exc := exception.WazuhClusterError(3039),
                                                          cls=c_common.WazuhJSONEncoder).encode())
            raise timeout_exc

        # Full path where the zip sent by the worker is located.
        received_filename = self.sync_tasks[task_id].filename
        if isinstance(received_filename, Exception):
            raise received_filename

        logger.debug(f"Received file from worker: '{received_filename}'")

        # Path to metadata file (files_metadata.json) and to zipdir (directory with decompressed files).
        files_metadata, decompressed_files_path = await wazuh.core.cluster.cluster.async_decompress_files(
            received_filename)
        # There are no files inside decompressed_files_path, only files_metadata.json which has already been loaded.
        shutil.rmtree(decompressed_files_path)

        # Classify files in shared, missing, extra and extra valid.
        worker_files_ko, counts = wazuh.core.cluster.cluster.compare_files(self.server.integrity_control,
                                                                           files_metadata, self.name)

        total_time = (utils.get_utc_now() - date_start_master).total_seconds()
        # The 'TYPE' placeholder is replacing the type of files that we could need the worker to forwards to the master.
        # This file used to the 'extra-valid', which is currently deprecated.
        # self.extra_valid_requested = bool(worker_files_ko['TYPE'])
        self.extra_valid_requested = False
        self.integrity_check_status.update({'date_start_master': date_start_master.strftime(DECIMALS_DATE_FORMAT),
                                            'date_end_master': utils.get_utc_now().strftime(DECIMALS_DATE_FORMAT)})

        # Get the total number of files that require some change.
        if not functools.reduce(operator.add, map(len, worker_files_ko.values())):
            logger.info(f"Finished in {total_time:.3f}s. Received metadata of {len(files_metadata)} files. "
                        f"Sync not required.")
            await self.send_request(command=b'syn_m_c_ok', data=b'')
        else:
            logger.info(f"Finished in {total_time:.3f}s. Received metadata of {len(files_metadata)} files. "
                        f"Sync required.")

            logger = self.task_loggers['Integrity sync']
            logger.info("Starting.")
            self.integrity_sync_status.update({'tmp_date_start_master': utils.get_utc_now(), 'total_files': counts,
                                               'total_extra_valid': 0})
            logger.info(f"Files to create in worker: {len(worker_files_ko['missing'])} | Files to update in worker: "
                        f"{len(worker_files_ko['shared'])} | Files to delete in worker: "
                        f"{len(worker_files_ko['extra'])}")

            # Compress data: master files (only KO shared and missing).
            logger.debug("Compressing files to be synced in worker.")
            master_files_paths = worker_files_ko['shared'].keys() | worker_files_ko['missing'].keys()
            compressed_data = await cluster.run_in_pool(self.loop, self.server.task_pool,
                                                        wazuh.core.cluster.cluster.compress_files, self.name,
                                                        master_files_paths, worker_files_ko, self.current_zip_limit)

            time_to_send = 0
            sent_size = 0

            try:
                # Start the synchronization process with the worker and get a taskID.
                task_id = await self.send_request(command=b'syn_m_c', data=b'')
                if isinstance(task_id, Exception) or task_id.startswith(b'Error'):
                    exc_info = task_id if isinstance(task_id, Exception) else \
                        exception.WazuhClusterError(3016, extra_message=str(task_id))
                    task_id = b'None'
                    raise exc_info

                # Send zip file to the worker into chunks.
                time_to_send = time.perf_counter()
                sent_size = await self.send_file(compressed_data, task_id)
                time_to_send = time.perf_counter() - time_to_send
                logger.debug("Zip with files to be synced sent to worker.")

                # Notify what is the zip path for the current taskID.
                result = await self.send_request(command=b'syn_m_c_e', data=task_id + b' ' + os.path.relpath(
                    compressed_data, common.WAZUH_PATH).encode())

                if isinstance(result, Exception):
                    raise result
                elif result.startswith(b'Error'):
                    raise exception.WazuhClusterError(3016, extra_message=result.decode())
            except exception.WazuhException as e:
                # Notify error to worker and delete its received file.
                self.logger.error(f"Error sending files information: {e}")
                await self.send_request(
                    command=b'syn_m_c_r', data=task_id + b' ' + json.dumps(e, cls=c_common.WazuhJSONEncoder).encode())
            except Exception as e:
                # Notify error to worker and delete its received file.
                self.logger.error(f"Error sending files information: {e}")
                exc_info = json.dumps(exception.WazuhClusterError(1000, extra_message=str(e)),
                                      cls=c_common.WazuhJSONEncoder).encode()
                await self.send_request(command=b'syn_m_c_r', data=task_id + b' ' + exc_info)
            finally:
                try:
                    # Decrease max zip size if task was interrupted (otherwise, KeyError exception raised).
                    self.interrupted_tasks.remove(task_id)
                    self.current_zip_limit = max(
                        self.cluster_items['intervals']['communication']['min_zip_size'],
                        sent_size * (1 - self.cluster_items['intervals']['communication']['zip_limit_tolerance'])
                    )
                    self.logger.debug(f"Decreasing sync size limit to {self.current_zip_limit / (1024 ** 2):.2f} MB.")
                except KeyError:
                    # Increase max zip size if two conditions are met:
                    #   1. Current zip limit is lower than default.
                    #   2. Time to send zip was far under timeout_receiving_file.
                    if (self.current_zip_limit < self.cluster_items['intervals']['communication']['max_zip_size'] and
                            time_to_send < self.cluster_items['intervals']['communication']['timeout_receiving_file'] *
                            (1 - self.cluster_items['intervals']['communication']['zip_limit_tolerance'])):
                        self.current_zip_limit = min(
                            self.cluster_items['intervals']['communication']['max_zip_size'],
                            self.current_zip_limit * (
                                    1 / (1 - self.cluster_items['intervals']['communication']['zip_limit_tolerance'])
                            ))
                        self.logger.debug(
                            f"Increasing sync size limit to {self.current_zip_limit / (1024 ** 2):.2f} MB.")

                # Remove local file.
                os.unlink(compressed_data)
                logger.debug("Finished sending files to worker.")
                # Log 'Finished in' message only if there are no extra_valid files to sync.
                if not self.extra_valid_requested:
                    self.integrity_sync_status['date_end_master'] = utils.get_utc_now()
                    logger.info("Finished in {:.3f}s.".format((self.integrity_sync_status['date_end_master'] -
                                                               self.integrity_sync_status['tmp_date_start_master'])
                                                              .total_seconds()))
                    self.integrity_sync_status['date_start_master'] = self.integrity_sync_status[
                        'tmp_date_start_master'].strftime(DECIMALS_DATE_FORMAT)
                    self.integrity_sync_status['date_end_master'] = \
                        self.integrity_sync_status['date_end_master'].strftime(DECIMALS_DATE_FORMAT)

    async def sync_extra_valid(self, task_id: str, received_file: asyncio.Event):
        """Run extra valid sync process and set up necessary parameters.

        Parameters
        ----------
        task_id : str
            ID of the asyncio task in charge of doing the sync process.
        received_file : asyncio.Event
            Asyncio event that is holding a lock while the files are not received.
        """
        logger = self.task_loggers['Integrity sync']
        await self.sync_worker_files(task_id, received_file, logger)
        self.integrity_sync_status['date_end_master'] = utils.get_utc_now()
        logger.info("Finished in {:.3f}s.".format(
            (self.integrity_sync_status['date_end_master'] -
             self.integrity_sync_status['tmp_date_start_master']).total_seconds()))
        self.integrity_sync_status['date_start_master'] = \
            self.integrity_sync_status['tmp_date_start_master'].strftime(DECIMALS_DATE_FORMAT)
        self.integrity_sync_status['date_end_master'] = \
            self.integrity_sync_status['date_end_master'].strftime(DECIMALS_DATE_FORMAT)
        self.extra_valid_requested = False
        self.sync_integrity_free[0] = True

    async def sync_worker_files(self, task_id: str, received_file: asyncio.Event, logger):
        """Wait until extra valid files are received from the worker and create a child process for them.

        Parameters
        ----------
        task_id : str
            Task ID to which the file was sent.
        received_file : asyncio.Event
            Asyncio event that is holding a lock while the files are not received.
        logger : Logger object
            Logger to use (can't use self since one of the task loggers will be used).
        """
        logger.debug("Waiting to receive zip file from worker.")
        try:
            await asyncio.wait_for(received_file.wait(),
                                   timeout=self.cluster_items['intervals']['communication']['timeout_receiving_file'])
        except Exception:
            # Notify the sending node to stop its task.
            await self.send_request(
                command=b'cancel_task',
                data=task_id.encode() + b' ' + json.dumps(timeout_exc := exception.WazuhClusterError(3039),
                                                          cls=c_common.WazuhJSONEncoder).encode())
            raise timeout_exc

        # Full path where the zip sent by the worker is located.
        received_filename = self.sync_tasks[task_id].filename
        if isinstance(received_filename, Exception):
            raise received_filename

        logger.debug(f"Received extra-valid file from worker: '{received_filename}'")

        # Path to metadata file (files_metadata.json) and to zipdir (directory with decompressed files).
        files_metadata, decompressed_files_path = await wazuh.core.cluster.cluster.async_decompress_files(
            received_filename)

        # Create a child process to run the task.
        try:
            result = await cluster.run_in_pool(self.loop, self.server.task_pool, self.process_files_from_worker,
                                               files_metadata, decompressed_files_path, self.cluster_items, self.name,
                                               self.cluster_items['intervals']['master']['timeout_extra_valid'])
        except Exception as e:
            raise exception.WazuhClusterError(3038, extra_message=str(e))
        finally:
            shutil.rmtree(decompressed_files_path)

        # Log any possible error found in the process.
        self.integrity_sync_status['total_extra_valid'] = result['total_updated']
        if result['errors_per_folder']:
            logger.error(f"Errors updating worker files: {dict(result['errors_per_folder'])}", exc_info=False)
        for error in result['generic_errors']:
            logger.error(error, exc_info=False)

    @staticmethod
    def process_files_from_worker(files_metadata: Dict, decompressed_files_path: str, cluster_items: dict,
                                  worker_name: str, timeout: int):
        """Iterate over received files from worker and updates the local ones.

        Parameters
        ----------
        files_metadata : dict
            Dictionary containing file metadata (each key is a filepath and each value its metadata).
        decompressed_files_path : str
            Filepath of the decompressed received zipfile.
        cluster_items : dict
            Object containing cluster internal variables from the cluster.json file.
        worker_name : str
            Name of the worker instance. Used to access the correct worker folder.
        timeout : int
            Seconds to wait before stopping the task.

        Returns
        -------
        result : dict
            Dict containing number of updated chunks and any error found in the process.
        """
        result = {'total_updated': 0, 'errors_per_folder': defaultdict(list), 'generic_errors': []}

        try:
            with utils.Timeout(timeout):
                for file_path, data in files_metadata.items():
                    full_path = os.path.join(common.WAZUH_PATH, file_path)
                    item_key = data['cluster_item_key']

                    # Only valid client.keys is the local one (master).
                    if os.path.basename(file_path) == 'client.keys':
                        raise exception.WazuhClusterError(3007)

                    # If the file is merged, create individual files from it.
                    if data['merged']:
                        for unmerged_file_path, file_data, file_time in wazuh.core.cluster.cluster.unmerge_info(
                                data['merge_type'], decompressed_files_path, data['merge_name']
                        ):
                            try:
                                # Destination path.
                                full_unmerged_name = os.path.join(common.WAZUH_PATH, unmerged_file_path)
                                # Path where to create the file before moving it to the destination path.
                                tmp_unmerged_path = os.path.join(common.WAZUH_PATH, 'queue', 'cluster', worker_name,
                                                                 os.path.basename(unmerged_file_path))

                                # Format the file_data specified inside the merged file.
                                try:
                                    mtime = utils.get_utc_strptime(file_time, '%Y-%m-%d %H:%M:%S.%f%z')
                                except ValueError:
                                    mtime = utils.get_utc_strptime(file_time, '%Y-%m-%d %H:%M:%S%z')

                                # If the file already existed, check if it is older than the one from worker.
                                if os.path.isfile(full_unmerged_name):
                                    local_mtime = utils.get_date_from_timestamp(
                                        int(os.stat(full_unmerged_name).st_mtime))
                                    if local_mtime > mtime:
                                        continue

                                # Create file in temporal path and safe move it to the destination path.
                                with open(tmp_unmerged_path, 'wb') as f:
                                    f.write(file_data)

                                mtime_epoch = timegm(mtime.timetuple())
                                utils.safe_move(tmp_unmerged_path, full_unmerged_name,
                                                ownership=(common.wazuh_uid(), common.wazuh_gid()),
                                                permissions=cluster_items['files'][item_key]['permissions'],
                                                time=(mtime_epoch, mtime_epoch))
                                result['total_updated'] += 1
                            except TimeoutError as e:
                                raise e
                            except Exception as e:
                                result['errors_per_folder'][item_key].append(str(e))

                    # If the file is not 'merged' type, move it directly to the destination path.
                    else:
                        try:
                            zip_path = os.path.join(decompressed_files_path, file_path)
                            utils.safe_move(zip_path, full_path, ownership=(common.wazuh_uid(), common.wazuh_gid()),
                                            permissions=cluster_items['files'][item_key]['permissions'])
                        except TimeoutError as e:
                            raise e
                        except Exception as e:
                            result['errors_per_folder'][item_key].append(str(e))
        except TimeoutError:
            result['generic_errors'].append("Timeout processing extra-valid files.")
        except Exception as e:
            result['generic_errors'].append(f"Error updating worker files (extra valid): '{str(e)}'.")

        return result

    def get_logger(self, logger_tag: str = ''):
        """Get a logger object.

        Parameters
        ----------
        logger_tag : str
            Logger task to return. If empty, it will return main class logger.

        Returns
        -------
        Logger
            Logger object.
        """
        if logger_tag == '' or logger_tag not in self.task_loggers:
            return self.logger
        else:
            return self.task_loggers[logger_tag]

    def connection_lost(self, exc: Exception):
        """Close all pending tasks when connection with worker node is lost.

        Parameters
        ----------
        exc : Exception
            In case the connection was lost due to an exception, it will be available on this parameter.
        """
        super().connection_lost(exc)
        self.logger.info("Cancelling pending tasks.")

        # Cancel agent-groups task
        try:
            self.agent_group_task.cancel()
        except AttributeError:
            pass

        # Cancel all pending tasks
        for pending_task in self.sync_tasks.values():
            pending_task.task.cancel()


class Master(server.AbstractServer):
    """
    Create the server. Handle multiple clients, DAPI and Send Sync requests.
    """

    def __init__(self, **kwargs):
        """Class constructor.
        Parameters
        ----------
        kwargs
            Arguments for the parent class constructor.
        """
        super().__init__(**kwargs, tag="Master")
        self.agent_groups_control = {}
        self.agent_groups_control_workers = set()
        self.integrity_control = {}
        self.handler_class = MasterHandler
        try:
            self.task_pool = ProcessPoolExecutor(
                max_workers=min(os.cpu_count(), self.cluster_items['intervals']['master']['process_pool_size']))
        # Handle exception when the user running Wazuh cannot access /dev/shm
        except (FileNotFoundError, PermissionError):
            self.logger.warning(
                "In order to take advantage of Wazuh 4.3.0 cluster improvements, the directory '/dev/shm' must be "
                "accessible by the 'wazuh' user. Check that this file has permissions to be accessed by all users. "
                "Changing the file permissions to 777 will solve this issue.")
            self.logger.warning(
                "The Wazuh cluster will be run without the improvements added in Wazuh 4.3.0 and higher versions.")
            self.task_pool = None
        self.integrity_already_executed = []
        self.dapi = dapi.APIRequestQueue(server=self)
        self.sendsync = dapi.SendSyncRequestQueue(server=self)
        self.tasks.extend([self.dapi.run, self.sendsync.run, self.file_status_update, self.agent_groups_update])
        # pending API requests waiting for a response
        self.pending_api_requests = {}

    def to_dict(self) -> Dict:
        """Get master's healthcheck information.

        Returns
        -------
        dict
            Healthcheck and basic information from master node.
        """
        return {'info': {'name': self.configuration['node_name'], 'type': self.configuration['node_type'],
                         'version': metadata.__version__, 'ip': self.configuration['nodes'][0]}}

    def get_agent_groups_info(self, client):
        """Check whether the updated group information is sent only once per worker.

        The variable with this information will not be updated until all the MasterHandlers send
        the information to their worker node.

        Parameters
        ----------
        client : str
            String with the node name.

        Returns
        -------
        result : dict
            Updated data on agent-groups.
        """
        result = {}
        if client in self.clients.keys() and client not in self.agent_groups_control_workers:
            result = self.agent_groups_control
            self.agent_groups_control_workers.add(client)

        return result

    async def agent_groups_update(self):
        """Asynchronous task in charge of obtaining data related to agent-groups periodically.

        It updates the local variable agent_groups_control
        every self.cluster_items['intervals']['master']['sync_agent_groups'] seconds.

        This information will only be sent to the worker nodes when it contains data.
        It looks like this: ['[{"data":[{"id":1,"group":["default","group1"]}]}]'].
        """
        logger = self.setup_task_logger('Local agent-groups')
        wdb_conn = WazuhDBConnection()
        sync_object = c_common.SyncWazuhdb(manager=self, logger=logger, cmd=b'syn_g_m_w',
                                           data_retriever=wdb_conn.run_wdb_command,
                                           get_data_command='global sync-agent-groups-get ',
                                           get_payload={"condition": "sync_status", "set_synced": True,
                                                        "get_global_hash": True})

        # Stop the agent-group calculation task to provide time for workers to connect to the master node.
        # This prevents workers from requesting the entire database due to lack of information.
        logger.info(
            f"Sleeping {self.cluster_items['intervals']['master']['agent_group_start_delay']}s "
            f"before starting the agent-groups task, waiting for the workers connection.")
        await asyncio.sleep(self.cluster_items['intervals']['master']['agent_group_start_delay'])

        while True:
            try:
                before = perf_counter()
                sync_object.logger.info("Starting.")
                if len(self.agent_groups_control_workers) >= len(self.clients.keys()) > 0:
                    self.agent_groups_control = await sync_object.retrieve_information()
                    self.agent_groups_control_workers.clear()
                    after = perf_counter()
                    logger.info(f"Finished in {(after - before):.3f}s.")
                elif len(self.clients.keys()) == 0:
                    logger.info("No clients connected. Skipping.")
            except Exception as e:
                sync_object.logger.error(f"Error getting agent-groups from WDB: {e}")

            await asyncio.sleep(self.cluster_items['intervals']['master']['sync_agent_groups'])

    async def file_status_update(self):
        """Asynchronous task that obtain files status periodically.
        It updates the local files information every self.cluster_items['intervals']['worker']['sync_integrity']
        seconds.

        A dictionary like {'file_path': {<BLAKE2b, merged, merged_name, etc>}, ...} is created and later
        compared with the one received from the workers to find out which files are different, missing or removed.
        """
        file_integrity_logger = self.setup_task_logger("Local integrity")
        while True:
            before = perf_counter()
            file_integrity_logger.info("Starting.")
            try:
                self.integrity_control = await cluster.run_in_pool(self.loop, self.task_pool,
                                                                   wazuh.core.cluster.cluster.get_files_status,
                                                                   self.integrity_control)
            except Exception as e:
                file_integrity_logger.error(f"Error calculating local file integrity: {e}")
            finally:
                # With this we avoid that each worker starts integrity_check more than once per local_integrity
                self.integrity_already_executed.clear()
            after = perf_counter()
            file_integrity_logger.info(f"Finished in {(after - before):.3f}s. Calculated "
                                       f"metadata of {len(self.integrity_control)} files.")

            await asyncio.sleep(self.cluster_items['intervals']['master']['recalculate_integrity'])

    def get_health(self, filter_node) -> Dict:
        """Get nodes and synchronization information.

        Parameters
        ----------
        filter_node : dict
            Whether to filter by a node or return all health information.

        Returns
        -------
        dict
            Dict object containing nodes information.
        """
        workers_info = {key: val.to_dict() for key, val in self.clients.items()
                        if filter_node is None or filter_node == {} or key in filter_node}
        n_connected_nodes = len(workers_info)
        if filter_node is None or self.configuration['node_name'] in filter_node:
            workers_info.update({self.configuration['node_name']: self.to_dict()})

        # Get active agents by node and format last keep alive date format
        active_agents = Agent.get_agents_overview(filters={'status': 'active', 'node_name': filter_node})['items']
        for agent in active_agents:
            if (agent_node := agent["node_name"]) in workers_info.keys():
                workers_info[agent_node]["info"]["n_active_agents"] = \
                    workers_info[agent_node]["info"].get("n_active_agents", 0) + 1
        for node_name in workers_info.keys():
            if workers_info[node_name]["info"].get("n_active_agents") is None:
                workers_info[node_name]["info"]["n_active_agents"] = 0
            if workers_info[node_name]['info']['type'] != 'master':
                workers_info[node_name]['status']['last_keep_alive'] = str(
                    utils.get_date_from_timestamp(workers_info[node_name]['status']['last_keep_alive']
                                                  ).strftime(DECIMALS_DATE_FORMAT))

        return {"n_connected_nodes": n_connected_nodes, "nodes": workers_info}

    def get_node(self) -> Dict:
        """Get basic information about the node.

        Returns
        -------
        dict
            Basic node information.
        """
        return {'type': self.configuration['node_type'], 'cluster': self.configuration['name'],
                'node': self.configuration['node_name']}<|MERGE_RESOLUTION|>--- conflicted
+++ resolved
@@ -737,13 +737,8 @@
 
         The information inside the unzipped files_metadata.json file (integrity metadata) is compared with the
         local one (updated every self.cluster_items['intervals']['master']['recalculate_integrity'] seconds).
-<<<<<<< HEAD
-        All files that are different (new, deleted, with a different MD5, etc) are classified into four groups:
-        shared, missing, and extra.
-=======
         All files that are different (new, deleted, with a different BLAKE2b, etc) are classified into four groups:
         shared, missing, extra and extra_valid.
->>>>>>> 57798296
 
         Finally, a zip containing this classification (files_metadata.json) and the files that are missing
         or that must be updated are sent to the worker.
