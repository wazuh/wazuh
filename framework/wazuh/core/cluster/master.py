# Copyright (C) 2015, Wazuh Inc.
# Created by Wazuh, Inc. <info@wazuh.com>.
# This program is free software; you can redistribute it and/or modify it under the terms of GPLv2
import asyncio
import functools
import json
import operator
import os
import shutil
from calendar import timegm
from collections import defaultdict
from concurrent.futures import ProcessPoolExecutor
from datetime import datetime
from time import perf_counter
from typing import Tuple, Dict, Callable
from uuid import uuid4

from wazuh.core import cluster as metadata, common, exception, utils
from wazuh.core.agent import Agent
from wazuh.core.cluster import server, cluster, common as c_common
from wazuh.core.cluster.dapi import dapi
from wazuh.core.cluster.utils import context_tag
from wazuh.core.common import DECIMALS_DATE_FORMAT
from wazuh.core.utils import get_utc_now
from wazuh.core.wdb import WazuhDBConnection


class ReceiveIntegrityTask(c_common.ReceiveFileTask):
    """
    Define the process and variables necessary to receive and process integrity information from the master.

    This task is created by the master when the worker starts sending its integrity file metadata and it's destroyed
    by the master once the necessary files to update have been sent.
    """

    def __init__(self, *args, **kwargs):
        """Class constructor.

        Parameters
        ----------
        args
            Positional arguments for parent constructor class.
        kwargs
            Keyword arguments for parent constructor class.
        """
        super().__init__(*args, **kwargs)

    def set_up_coro(self) -> Callable:
        """Set up the function to be called when the worker sends its integrity information."""
        return self.wazuh_common.integrity_check

    def done_callback(self, future=None):
        """Check whether the synchronization process was correct and free its lock.

        Parameters
        ----------
        future : asyncio.Future object
            Synchronization process result.
        """
        super().done_callback(future)

        # Integrity task is only freed if master is not waiting for Extra valid files.
        # if not self.wazuh_common.extra_valid_requested:
        #     self.wazuh_common.sync_integrity_free[0] = True

        self.wazuh_common.sync_integrity_free[0] = True


class ReceiveExtraValidTask(c_common.ReceiveFileTask):
    """
    Define the process and variables necessary to receive and process extra valid files from the worker.

    This task is created when the worker starts sending extra valid files and its destroyed once the master has updated
    all the required information.
    """

    def __init__(self, *args, **kwargs):
        """Class constructor.

        Parameters
        ----------
        args
            Positional arguments for parent constructor class.
        kwargs
            Keyword arguments for parent constructor class.
        """
        super().__init__(*args, **kwargs)

    def set_up_coro(self) -> Callable:
        """Set up the function to be called when the worker sends the previously required extra valid files."""
        return self.wazuh_common.sync_extra_valid

    def done_callback(self, future=None):
        """Check whether the synchronization process was correct and free its lock.

        Parameters
        ----------
        future : asyncio.Future object
            Synchronization process result.
        """
        super().done_callback(future)
        self.wazuh_common.extra_valid_requested = False
        self.wazuh_common.sync_integrity_free[0] = True


class ReceiveAgentInfoTask(c_common.ReceiveStringTask):
    """
    Define the process and variables necessary to receive and process Agent info from the worker.

    This task is created when the worker finishes sending Agent info chunks and its destroyed once the master has
    updated all the received information.
    """

    def __init__(self, *args, **kwargs):
        """Class constructor.

        Parameters
        ----------
        args
            Positional arguments for parent constructor class.
        kwargs
            Keyword arguments for parent constructor class.
        """
        super().__init__(*args, **kwargs, info_type='agent-info')

    def set_up_coro(self) -> Callable:
        """Set up the function to be called when the worker sends its Agent info."""
        return self.wazuh_common.setup_sync_wazuh_db_information

    def done_callback(self, future=None):
        """Check whether the synchronization process was correct and free its lock.

        Parameters
        ----------
        future : asyncio.Future object
            Synchronization process result.
        """
        super().done_callback(future)
        self.wazuh_common.sync_agent_info_free = True


class ReceiveAgentGroupsTask(c_common.ReceiveStringTask):
    """
    Define the process and variables necessary to receive and process agent-groups from the worker.

    This task is created when the worker finishes sending agent-groups chunks and its destroyed once the master has
    updated all the received information.
    """

    def __init__(self, *args, **kwargs):
        """Class constructor.

        Parameters
        ----------
        args
            Positional arguments for parent constructor class.
        kwargs
            Keyword arguments for parent constructor class.
        """
        super().__init__(*args, **kwargs, info_type='agent-groups')

    def set_up_coro(self) -> Callable:
        """Set up the function to be called when the worker sends its agent-groups."""
        return self.wazuh_common.setup_sync_wazuh_db_information

    def done_callback(self, future=None):
        """Check whether the synchronization process was correct and free its lock.

        Parameters
        ----------
        future : asyncio.Future object
            Synchronization process result.
        """
        super().done_callback(future)
        self.wazuh_common.sync_agent_groups_free = True


class SendEntireAgentGroupsTask(c_common.SendStringTask):
    """
    Define the process and variables necessary to send the entire agent-groups from the master to the worker.

    This task is created when the worker needs the entire agent-groups information.
    """

    def __init__(self, *args, **kwargs):
        """Class constructor.

        Parameters
        ----------
        args
            Positional arguments for parent constructor class.
        kwargs
            Keyword arguments for parent constructor class.
        """
        super().__init__(*args, **kwargs)

    def set_up_coro(self) -> Callable:
        """Set up the function to be called when the worker needs the entire agent-groups information."""
        return self.wazuh_common.send_entire_agent_groups_information


class MasterHandler(server.AbstractServerHandler, c_common.WazuhCommon):
    """
    Handle incoming requests and sync processes with a worker.
    """

    def __init__(self, **kwargs):
        """Class constructor.

        Parameters
        ----------
        kwargs
            Arguments for the parent class constructor.
        """
        super().__init__(**kwargs, tag="Worker")
        # Sync availability variables. Used to prevent sync process from overlapping.
        self.sync_agent_info_free = True
        self.sync_agent_groups_free = True
        self.sync_integrity_free = [True, utils.get_utc_now()]

        # Variable used to check whether integrity sync process includes extra_valid files.
        self.extra_valid_requested = False

        # Sync status variables. Used in cluster_control -i and GET/cluster/healthcheck.
        default_date = utils.get_date_from_timestamp(0)
        self.integrity_check_status = {'date_start_master': default_date, 'date_end_master': default_date}
        self.integrity_sync_status = {'date_start_master': default_date, 'tmp_date_start_master': default_date,
                                      'date_end_master': default_date, 'total_extra_valid': 0,
                                      'total_files': {'missing': 0, 'shared': 0, 'extra': 0, 'extra_valid': 0}}
        self.sync_agent_info_status = {'date_start_master': default_date, 'date_end_master': default_date,
                                       'n_synced_chunks': 0}
        self.sync_agent_groups_status = {'date_start_master': default_date, 'date_end_master': default_date,
                                         'n_synced_chunks': 0}
        self.send_agent_groups_status = {'date_start': 0.0}

        # Variables which will be filled when the worker sends the hello request.
        self.version = ""
        self.cluster_name = ""
        self.node_type = ""
        self.agent_group_task = None
        # Dictionary to save loggers for each sync task.
        self.task_loggers = {}
        context_tag.set(self.tag)
        self.integrity = None
        # Maximum zip size allowed when syncing Integrity files.
        self.current_zip_limit = self.cluster_items['intervals']['communication']['max_zip_size']

    def to_dict(self):
        """Get worker healthcheck information.

        Returns
        -------
        dict
            Healthcheck information for each process.
        """
        return {'info': {'name': self.name, 'type': self.node_type, 'version': self.version, 'ip': self.ip},
                'status': {'sync_integrity_free': self.sync_integrity_free[0],
                           'last_check_integrity': {key: value for key, value in self.integrity_check_status.items() if
                                                    not key.startswith('tmp')},
                           'last_sync_integrity': {key: value for key, value in self.integrity_sync_status.items() if
                                                   not key.startswith('tmp')},
                           'sync_agent_info_free': self.sync_agent_info_free,
                           'sync_agent_groups_free': self.sync_agent_groups_free,
                           'last_sync_agentinfo': self.sync_agent_info_status,
                           'last_sync_agentgroups': self.sync_agent_groups_status,
                           'last_keep_alive': self.last_keepalive}
                }

    def process_request(self, command: bytes, data: bytes) -> Tuple[bytes, bytes]:
        """Define all available commands that can be received from a worker node.

        Parameters
        ----------
        command : bytes
            Received command.
        data : bytes
            Received payload.

        Returns
        -------
        bytes
            Result.
        bytes
            Response message.
        """
        self.logger.debug(f"Command received: {command}")
        if command == b'syn_i_w_m_p' or command == b'syn_a_w_m_p' or command == b'syn_g_w_m_p':
            return self.get_permission(command)
        elif command == b'syn_i_w_m' or command == b'syn_e_w_m' or command == b'syn_a_w_m' or command == b'syn_g_w_m':
            return self.setup_sync_integrity(command, data)
        elif command == b'syn_w_g_c':
            return self.setup_send_info(command)
        elif command == b'syn_i_w_m_e' or command == b'syn_e_w_m_e':
            return self.end_receiving_integrity_checksums(data.decode())
        elif command == b'syn_i_w_m_r':
            return self.process_sync_error_from_worker(data)
        elif command == b'syn_w_g_e':
            logger = self.task_loggers['Agent-groups send']
            start_time = self.send_agent_groups_status['date_start']
            return c_common.end_sending_agent_information(logger, start_time, data.decode())
        elif command == b'syn_wgc_e':
            logger = self.task_loggers['Agent-groups send full']
            start_time = self.send_agent_groups_status['date_start']
            return c_common.end_sending_agent_information(logger, start_time, data.decode())
        elif command == b'syn_w_g_err':
            logger = self.task_loggers['Agent-groups send']
            return c_common.error_receiving_agent_information(logger, data.decode(), info_type='agent-groups')
        elif command == b'syn_wgc_err':
            logger = self.task_loggers['Agent-groups send full']
            return c_common.error_receiving_agent_information(logger, data.decode(), info_type='agent-groups')
        elif command == b'dapi':
            self.server.dapi.add_request(self.name.encode() + b'*' + data)
            return b'ok', b'Added request to API requests queue'
        elif command == b'dapi_res':
            return self.process_dapi_res(data)
        elif command == b'dapi_err':
            dapi_client, error_msg = data.split(b' ', 1)
            asyncio.create_task(
                self.server.local_server.clients[dapi_client.decode()].send_request(command, error_msg))
            return b'ok', b'DAPI error forwarded to worker'
        elif command == b'get_nodes':
            cmd, res = self.get_nodes(json.loads(data))
            return cmd, json.dumps(res).encode()
        elif command == b'get_health':
            cmd, res = self.get_health(json.loads(data))
            return cmd, json.dumps(
                res, default=lambda o: "n/a" if isinstance(o, datetime) and o == utils.get_date_from_timestamp(0) else
                (o.__str__() if isinstance(o, datetime) else None)).encode()
        elif command == b'sendsync':
            self.server.sendsync.add_request(self.name.encode() + b'*' + data)
            return b'ok', b'Added request to SendSync requests queue'
        else:
            return super().process_request(command, data)

    async def execute(self, command: bytes, data: bytes, wait_for_complete: bool) -> Dict:
        """Send DAPI request and wait for response.

        Send a distributed API request and wait for a response in command dapi_res. Methods here are the same
        as the ones defined in LocalServerHandlerMaster.

        Parameters
        ----------
        command : bytes
            Command to execute.
        data : bytes
            Data to send.
        wait_for_complete : bool
            Whether to raise a timeout exception or not.

        Returns
        -------
        request_result : dict
            API response.
        """
        request_id = str(uuid4())
        # Create an event to wait for the response.
        self.server.pending_api_requests[request_id] = {'Event': asyncio.Event(), 'Response': ''}

        # If forward request to other worker, get destination client and request.
        if command == b'dapi_fwd':
            client, request = data.split(b' ', 1)
            client = client.decode()
            if client in self.server.clients:
                result = (await self.server.clients[client].send_request(b'dapi',
                                                                         request_id.encode() + b' ' + request)).decode()
            else:
                raise exception.WazuhClusterError(3022, extra_message=client)
        # Add request to local API requests queue.
        elif command == b'dapi':
            result = (await self.send_request(b'dapi', request_id.encode() + b' ' + data)).decode()
        # If not dapi related command, run it now.
        else:
            result = self.process_request(command=command, data=data)

        # If command was dapi or dapi_fwd, wait for response.
        if command == b'dapi' or command == b'dapi_fwd':
            try:
                timeout = None if wait_for_complete \
                    else self.cluster_items['intervals']['communication']['timeout_dapi_request']
                await asyncio.wait_for(self.server.pending_api_requests[request_id]['Event'].wait(), timeout=timeout)
                request_result = self.server.pending_api_requests[request_id]['Response']
            except asyncio.TimeoutError:
                raise exception.WazuhClusterError(3021)
        # Otherwise, immediately return the result obtained before.
        else:
            status, request_result = result
            if status != b'ok':
                raise exception.WazuhClusterError(3022, extra_message=request_result.decode())
            request_result = request_result.decode()
        return request_result

    def hello(self, data: bytes) -> Tuple[bytes, bytes]:
        """Process 'hello' command from worker.

        Process 'hello' command sent by a worker right after it connects to the server. It also initializes
        the task loggers.

        Parameters
        ----------
        data : bytes
            Node name, cluster name, node type and wazuh version all separated by spaces.

        Returns
        -------
        cmd : bytes
            Result.
        payload : bytes
            Response message.
        """
        name, cluster_name, node_type, version = data.split(b' ')
        # Add client to global clients dictionary.
        cmd, payload = super().hello(name)

        self.task_loggers = {'Integrity check': self.setup_task_logger('Integrity check'),
                             'Integrity sync': self.setup_task_logger('Integrity sync'),
                             'Agent-info sync': self.setup_task_logger('Agent-info sync'),
                             'Agent-groups sync': self.setup_task_logger('Agent-groups sync'),
                             'Agent-groups send': self.setup_task_logger('Agent-groups send'),
                             'Agent-groups send full': self.setup_task_logger('Agent-groups send full')}

        # Fill more information and check both name and version are correct.
        self.version, self.cluster_name, self.node_type = version.decode(), cluster_name.decode(), node_type.decode()

        if self.cluster_name != self.server.configuration['name']:
            raise exception.WazuhClusterError(3030)
        elif self.version != metadata.__version__:
            raise exception.WazuhClusterError(3031)

        # Create directory where zips and other files coming from or going to the worker will be managed.
        worker_dir = os.path.join(common.WAZUH_PATH, 'queue', 'cluster', self.name)
        if cmd == b'ok' and not os.path.exists(worker_dir):
            utils.mkdir_with_mode(worker_dir)

<<<<<<< HEAD
        # SyncFiles instance is used to zip and send integrity files to worker.
        self.integrity = c_common.SyncFiles(cmd=b'syn_m_c', logger=self.task_loggers['Integrity sync'], node=self)
=======
        # Initialize agent-groups sending task
        self.agent_group_task = asyncio.ensure_future(self.send_agent_groups_information())
>>>>>>> 2bdf9c3c

        return cmd, payload

    def get_manager(self) -> server.AbstractServer:
        """Get the Master object that created this MasterHandler. Used in the class WazuhCommon.

        Returns
        -------
        AbstractServer
            Master object.
        """
        return self.server

    def process_dapi_res(self, data: bytes) -> Tuple[bytes, bytes]:
        """Process a DAPI response coming from a worker node.

        This function is called when the master received a "dapi_res" command. The response
        has been previously sent using a send_string so this method only receives the string ID.

        If the request ID is within the pending api requests, the response is assigned to the request ID and
        the server is notified. Else, if the request ID is within the local_server clients, it is forwarded.

        Parameters
        ----------
        data : bytes
            Request ID and response ID separated by a space (' ').

        Returns
        -------
        bytes
            Result.
        bytes
            Response message.
        """
        req_id, string_id = data.split(b' ', 1)
        req_id = req_id.decode()
        if req_id in self.server.pending_api_requests:
            self.server.pending_api_requests[req_id]['Response'] = self.in_str[string_id].payload.decode()
            self.server.pending_api_requests[req_id]['Event'].set()
            # Remove the string after using it
            self.in_str.pop(string_id, None)
            return b'ok', b'Forwarded response'
        elif req_id in self.server.local_server.clients:
            asyncio.create_task(self.forward_dapi_response(data))
            return b'ok', b'Response forwarded to worker'
        else:
            raise exception.WazuhClusterError(3032, extra_message=req_id)

    def get_nodes(self, arguments: Dict) -> Tuple[bytes, Dict]:
        """Process 'get_nodes' request.

        Parameters
        ----------
        arguments : dict
            Arguments to use in get_connected_nodes function (filter, sort, etc).

        Returns
        -------
        bytes
            Result.
        dict
            Dict object containing nodes information.
        """
        return b'ok', self.server.get_connected_nodes(**arguments)

    def get_health(self, filter_nodes: Dict) -> Tuple[bytes, Dict]:
        """Process 'get_health' request.

        Parameters
        ----------
        filter_nodes : dict
            Whether to filter by a node or return all health information.

        Returns
        -------
        bytes
            Result.
        dict
            Dict object containing nodes information.
        """
        return b'ok', self.server.get_health(filter_nodes)

    def get_permission(self, sync_type: bytes) -> Tuple[bytes, bytes]:
        """Get whether a sync process is in progress or not.

        Parameters
        ----------
        sync_type : bytes
            Sync process to check.

        Returns
        -------
        bytes
            Result.
        bytes
            Response message.
        """
        # Check if an integrity_check has already been performed
        # for the worker in the current iteration of local_integrity
        if sync_type == b'syn_i_w_m_p' and self.name not in self.server.integrity_already_executed:
            # Add the variable self.name to keep track of the number of integrity_checks per cycle
            self.server.integrity_already_executed.append(self.name)

            # Reset integrity permissions if False for more than "max_locked_integrity_time" seconds
            if not self.sync_integrity_free[0] and (utils.get_utc_now() - self.sync_integrity_free[1]).total_seconds() > \
                    self.cluster_items['intervals']['master']['max_locked_integrity_time']:
                self.logger.warning(f'Automatically releasing Integrity check permissions flag ({sync_type}) after '
                                    f'being locked out for more than '
                                    f'{self.cluster_items["intervals"]["master"]["max_locked_integrity_time"]}s.')
                self.sync_integrity_free[0] = True

            permission = self.sync_integrity_free[0]
        elif sync_type == b'syn_a_w_m_p':
            permission = self.sync_agent_info_free
        elif sync_type == b'syn_g_w_m_p':
            permission = self.sync_agent_groups_free
        else:
            permission = False

        return b'ok', str(permission).encode()

    def setup_sync_integrity(self, sync_type: bytes, data: bytes = None) -> Tuple[bytes, bytes]:
        """Start synchronization process.

        Parameters
        ----------
        sync_type : bytes
            Sync process to start.
        data : bytes
            Data to be sent.

        Returns
        -------
        bytes
            Result.
        bytes
            Response message.
        """
        if sync_type == b'syn_i_w_m':
            self.sync_integrity_free, sync_function = [False, utils.get_utc_now()], ReceiveIntegrityTask
        elif sync_type == b'syn_e_w_m':
            sync_function = ReceiveExtraValidTask
        elif sync_type == b'syn_a_w_m':
            self.sync_agent_info_free, sync_function = False, ReceiveAgentInfoTask
        elif sync_type == b'syn_g_w_m':
            self.sync_agent_groups_free, sync_function = False, ReceiveAgentGroupsTask
        else:
            sync_function = None

        return super().setup_receive_file(sync_function, data)

    def setup_send_info(self, sync_type: bytes) -> Tuple[bytes, bytes]:
        """Start synchronization process.

        Parameters
        ----------
        sync_type : bytes
            Sync process to start.

        Returns
        -------
        bytes
            Result.
        bytes
            Response message.
        """
        if sync_type == b'syn_w_g_c':
            sync_function = SendEntireAgentGroupsTask
        else:
            sync_function = None

        return super().setup_send_info(sync_function)

    def process_sync_error_from_worker(self, error_msg: bytes) -> Tuple[bytes, bytes]:
        """Manage error during synchronization process reported by a worker.

        Mark the process as free so a new one can start.

        Parameters
        ----------
        error_msg : bytes
            Error information.

        Returns
        -------
        bytes
            Result.
        bytes
            Response message.
        """
        self.sync_integrity_free[0] = True
        return super().error_receiving_file(error_msg.decode())

    def end_receiving_integrity_checksums(self, task_and_file_names: str) -> Tuple[bytes, bytes]:
        """Finish receiving a file and start the function to process it.

        Parameters
        ----------
        task_and_file_names : str
            Task ID awaiting the file and the filename separated by a space (' ').

        Returns
        -------
        bytes
            Result.
        bytes
            Response message.
        """
        return super().end_receiving_file(task_and_file_names)

    async def setup_sync_wazuh_db_information(self, task_id: bytes, info_type: str):
        """Create a process to send to the local wazuh-db the chunks of data received from a worker.

        Parameters
        ----------
        task_id : bytes
            ID of the string where the JSON chunks are stored.
        info_type : str
            Information type handled.

        Returns
        -------
        result : bytes
            Worker's response after finishing the synchronization.
        """
        logger = ''
        command = ''
        error_command = ''
        timeout = 0
        sync_dict = {}
        if info_type == 'agent-info':
            logger = self.task_loggers['Agent-info sync']
            command = b'syn_m_a_e'
            error_command = b'syn_m_a_err'
            sync_dict = self.sync_agent_info_status
            timeout = self.cluster_items['intervals']['master']['timeout_agent_info']
        elif info_type == 'agent-groups':
            logger = self.task_loggers['Agent-groups sync']
            command = b'syn_m_g_e'
            error_command = b'syn_m_g_err'
            sync_dict = self.sync_agent_groups_status
            timeout = self.cluster_items['intervals']['master']['timeout_agent_groups']

        return await super().sync_wazuh_db_information(
            task_id=task_id, info_type=info_type, error_command=error_command,
            logger=logger, command=command, sync_dict=sync_dict, timeout=timeout)

    async def send_entire_agent_groups_information(self):
        """Method in charge of sending all the information related to
        agent-groups from the master node database to the worker node database.

        This method is activated when the worker node requests this information to the master node.
        """
        logger = self.task_loggers['Agent-groups send full']
        sync_object = c_common.SyncWazuhdb(manager=self, logger=logger,
                                           data_retriever=WazuhDBConnection().run_wdb_command,
                                           get_data_command='global sync-agent-groups-get ',
                                           get_payload={"condition": "all", "set_synced": False,
                                                        "get_global_hash": False, "last_id": 0}, pivot_key='last_id')
        local_agent_groups_information = await sync_object.retrieve_information()

        sync_object = c_common.SyncWazuhdb(manager=self, logger=logger, cmd=b'syn_g_m_w_c',
                                           data_retriever=WazuhDBConnection().run_wdb_command,
                                           set_data_command='global set-agent-groups',
                                           set_payload={'mode': 'override', 'sync_status': 'synced'})

        logger.info("Requested entire agent-groups information by the worker node. Starting.")
        start_time = get_utc_now().timestamp()
        logger.info("Sending all agent-groups information from the master node database.")
        await sync_object.sync(start_time=start_time, chunks=local_agent_groups_information)

        return b'ok', b'Sent'

    async def send_agent_groups_information(self):
        """Function in charge of sending the group information to the worker node.
        Each time we get data it will be sent.
        A worker node cannot send two consecutive times the same group information.
        """
        logger = self.task_loggers['Agent-groups send']
        wdb_conn = WazuhDBConnection()
        sync_object = c_common.SyncWazuhdb(manager=self, logger=logger, cmd=b'syn_g_m_w',
                                           data_retriever=wdb_conn.run_wdb_command,
                                           set_data_command='global set-agent-groups',
                                           set_payload={'mode': 'override', 'sync_status': 'synced'})

        while True:
            info = self.server.get_agent_groups_info(self.name)
            if info != {}:
                try:
                    logger.info("Starting.")
                    self.send_agent_groups_status['date_start'] = get_utc_now().timestamp()
                    await sync_object.sync(start_time=self.send_agent_groups_status['date_start'], chunks=info)
                except Exception as e:
                    logger.error(f'Error sending agent-groups information to {self.name}: {e}')

            await asyncio.sleep(1)

    def set_date_end_master(self, logger):
        """Store the datetime when Integrity sync is completed and log 'Finished in' message.

        Parameters
        ----------
        logger : Logger object
            Logger to use.
        """
        self.integrity_sync_status['date_end_master'] = utils.get_utc_now()
        logger.info("Finished in {:.3f}s.".format((self.integrity_sync_status['date_end_master'] -
                                                   self.integrity_sync_status['tmp_date_start_master'])
                                                  .total_seconds()))
        self.integrity_sync_status['date_start_master'] = \
            self.integrity_sync_status['tmp_date_start_master'].strftime(DECIMALS_DATE_FORMAT)
        self.integrity_sync_status['date_end_master'] = \
            self.integrity_sync_status['date_end_master'].strftime(DECIMALS_DATE_FORMAT)

    async def integrity_check(self, task_id: str, received_file: asyncio.Event):
        """Compare master and worker files and start Integrity sync if they differ.

<<<<<<< HEAD
        Wait for worker integrity metadata and unzip it. The information inside the unzipped files_metadata.json
        (integrity metadata) is compared with the metadata of local files.
=======
        The information inside the unzipped files_metadata.json file (integrity metadata) is compared with the
        local one (updated every self.cluster_items['intervals']['master']['recalculate_integrity'] seconds).
        All files that are different (new, deleted, with a different BLAKE2b, etc) are classified into four groups:
        shared, missing, extra and extra_valid.
>>>>>>> 2bdf9c3c

        Files which differ (new, deleted, with a different MD5, etc.) are classified into four groups:
        shared, missing, extra and extra_valid. Integrity sync is started in this case.

        Parameters
        ----------
        task_id : str
            ID of the asyncio task in charge of doing the sync process.
        received_file : asyncio.Event
            Asyncio event that is holding a lock while the files are not received.
        """
        logger = self.task_loggers['Integrity check']
        date_start_master = utils.get_utc_now()
        logger.info(f"Starting.")

        await self.wait_for_file(file=received_file, task_id=task_id)
        # Full path where the zip sent by the worker is located.
        received_filename = self.sync_tasks[task_id].filename
        if isinstance(received_filename, Exception):
            raise received_filename
        logger.debug(f"Received file from worker: '{received_filename}'")

        # Dict with metadata of files and path to zipdir (directory with decompressed files).
        files_metadata, decompressed_files_path = await cluster.async_decompress_files(received_filename)
        # There are no files inside decompressed_files_path, only files_metadata.json which has already been loaded.
        shutil.rmtree(decompressed_files_path)

        # Classify files in shared, missing, extra and extra valid.
        files_classif = cluster.compare_files(self.server.integrity_control, files_metadata, self.name)

        total_time = (utils.get_utc_now() - date_start_master).total_seconds()
<<<<<<< HEAD
        self.extra_valid_requested = bool(files_classif['extra_valid'])
=======
        # The 'TYPE' placeholder is replacing the type of files that we could need the worker to forwards to the master.
        # This file used to the 'extra-valid', which is currently deprecated.
        # self.extra_valid_requested = bool(worker_files_ko['TYPE'])
        self.extra_valid_requested = False
>>>>>>> 2bdf9c3c
        self.integrity_check_status.update({'date_start_master': date_start_master.strftime(DECIMALS_DATE_FORMAT),
                                            'date_end_master': utils.get_utc_now().strftime(DECIMALS_DATE_FORMAT)})

        # Get the total number of files that require some change.
        if not functools.reduce(operator.add, map(len, files_classif.values())):
            logger.info(f"Finished in {total_time:.3f}s. Received metadata of {len(files_metadata)} files. "
                        f"Sync not required.")
            await self.send_request(command=b'syn_m_c_ok', data=b'')
        else:
            logger.info(f"Finished in {total_time:.3f}s. Received metadata of {len(files_metadata)} files. "
                        f"Sync required.")
            await self.integrity_sync(files_classif)

<<<<<<< HEAD
    async def integrity_sync(self, files_classif):
        """Send files and their classification (missing, shared, etc.) to worker.
=======
            logger = self.task_loggers['Integrity sync']
            logger.info("Starting.")
            self.integrity_sync_status.update({'tmp_date_start_master': utils.get_utc_now(), 'total_files': counts,
                                               'total_extra_valid': 0})
            logger.info(f"Files to create in worker: {len(worker_files_ko['missing'])} | Files to update in worker: "
                        f"{len(worker_files_ko['shared'])} | Files to delete in worker: "
                        f"{len(worker_files_ko['extra'])}")

            # Compress data: master files (only KO shared and missing).
            logger.debug("Compressing files to be synced in worker.")
            master_files_paths = worker_files_ko['shared'].keys() | worker_files_ko['missing'].keys()
            compressed_data = await cluster.run_in_pool(self.loop, self.server.task_pool,
                                                        wazuh.core.cluster.cluster.compress_files, self.name,
                                                        master_files_paths, worker_files_ko, self.current_zip_limit)

            time_to_send = 0
            sent_size = 0
>>>>>>> 2bdf9c3c

        Create a zip containing this classification (files_metadata.json) and the files
        that are required in the worker.

        Parameters
        ----------
        files_classif : dict
            Paths (keys) and metadata (values) of the files classified into four groups.
        """
        logger = self.task_loggers['Integrity sync']
        logger.info("Starting.")

        self.integrity_sync_status.update({'tmp_date_start_master': utils.get_utc_now(),
                                           'total_files': {key: len(value) for key, value in files_classif.items()},
                                           'total_extra_valid': 0})
        logger.info(f"Files to create in worker: {len(files_classif['missing'])} | "
                    f"Files to update in worker: {len(files_classif['shared'])} | "
                    f"Files to delete in worker: {len(files_classif['extra'])} | "
                    f"Files to receive: {len(files_classif['extra_valid'])}")

        # Send files and metadata to the worker node.
        metadata_len = functools.reduce(operator.add, map(len, files_classif.values()))
        master_files_paths = files_classif['shared'].keys() | files_classif['missing'].keys()
        await self.integrity.sync(master_files_paths, files_classif, metadata_len, self.server.task_pool,
                                  self.current_zip_limit)

        # Log 'Finished in' message only if there are no extra_valid files to sync.
        if not self.extra_valid_requested:
            self.set_date_end_master(logger)

    async def sync_extra_valid(self, task_id: str, received_file: asyncio.Event):
        """Run extra valid sync process and set up necessary parameters.

        Parameters
        ----------
        task_id : str
            ID of the asyncio task in charge of doing the sync process.
        received_file : asyncio.Event
            Asyncio event that is holding a lock while the files are not received.
        """
        logger = self.task_loggers['Integrity sync']
        await self.sync_worker_files(task_id, received_file, logger)
        self.set_date_end_master(logger)
        self.extra_valid_requested = False
        self.sync_integrity_free[0] = True

    async def sync_worker_files(self, task_id: str, received_file: asyncio.Event, logger):
        """Wait until extra valid files are received from the worker and create a child process for them.

        Parameters
        ----------
        task_id : str
            Task ID to which the file was sent.
        received_file : asyncio.Event
            Asyncio event that is holding a lock while the files are not received.
        logger : Logger object
            Logger to use (can't use self since one of the task loggers will be used).
        """
        logger.debug("Waiting to receive zip file from worker.")
        await self.wait_for_file(file=received_file, task_id=task_id)

        # Full path where the zip sent by the worker is located.
        received_filename = self.sync_tasks[task_id].filename
        if isinstance(received_filename, Exception):
            raise received_filename

        logger.debug(f"Received extra-valid file from worker: '{received_filename}'")

        # Path to metadata file (files_metadata.json) and to zipdir (directory with decompressed files).
        files_metadata, decompressed_files_path = await cluster.async_decompress_files(received_filename)

        # Create a child process to run the task.
        try:
            result = await cluster.run_in_pool(self.loop, self.server.task_pool, self.process_files_from_worker,
                                               files_metadata, decompressed_files_path, self.cluster_items, self.name,
                                               self.cluster_items['intervals']['master']['timeout_extra_valid'])
        except Exception as e:
            raise exception.WazuhClusterError(3038, extra_message=str(e))
        finally:
            shutil.rmtree(decompressed_files_path)

        # Log any possible error found in the process.
        self.integrity_sync_status['total_extra_valid'] = result['total_updated']
        if result['errors_per_folder']:
            logger.error(f"Errors updating worker files: {dict(result['errors_per_folder'])}", exc_info=False)
        for error in result['generic_errors']:
            logger.error(error, exc_info=False)

    @staticmethod
    def process_files_from_worker(files_metadata: Dict, decompressed_files_path: str, cluster_items: dict,
                                  worker_name: str, timeout: int):
        """Iterate over received files from worker and updates the local ones.

        Parameters
        ----------
        files_metadata : dict
            Dictionary containing file metadata (each key is a filepath and each value its metadata).
        decompressed_files_path : str
            Filepath of the decompressed received zipfile.
        cluster_items : dict
            Object containing cluster internal variables from the cluster.json file.
        worker_name : str
            Name of the worker instance. Used to access the correct worker folder.
        timeout : int
            Seconds to wait before stopping the task.

        Returns
        -------
        result : dict
            Dict containing number of updated chunks and any error found in the process.
        """
        result = {'total_updated': 0, 'errors_per_folder': defaultdict(list), 'generic_errors': []}

        try:
            with utils.Timeout(timeout):
                for file_path, data in files_metadata.items():
                    full_path = os.path.join(common.WAZUH_PATH, file_path)
                    item_key = data['cluster_item_key']

                    # Only valid client.keys is the local one (master).
                    if os.path.basename(file_path) == 'client.keys':
                        raise exception.WazuhClusterError(3007)

                    # If the file is merged, create individual files from it.
                    if data['merged']:
                        for unmerged_file_path, file_data, file_time in cluster.unmerge_info(
                                data['merge_type'], decompressed_files_path, data['merge_name']
                        ):
                            try:
                                # Destination path.
                                full_unmerged_name = os.path.join(common.WAZUH_PATH, unmerged_file_path)
                                # Path where to create the file before moving it to the destination path.
                                tmp_unmerged_path = os.path.join(common.WAZUH_PATH, 'queue', 'cluster', worker_name,
                                                                 os.path.basename(unmerged_file_path))

                                # Format the file_data specified inside the merged file.
                                try:
                                    mtime = utils.get_utc_strptime(file_time, '%Y-%m-%d %H:%M:%S.%f%z')
                                except ValueError:
                                    mtime = utils.get_utc_strptime(file_time, '%Y-%m-%d %H:%M:%S%z')

                                # If the file already existed, check if it is older than the one from worker.
                                if os.path.isfile(full_unmerged_name):
                                    local_mtime = utils.get_date_from_timestamp(
                                        int(os.stat(full_unmerged_name).st_mtime))
                                    if local_mtime > mtime:
                                        continue

                                # Create file in temporal path and safe move it to the destination path.
                                with open(tmp_unmerged_path, 'wb') as f:
                                    f.write(file_data)

                                mtime_epoch = timegm(mtime.timetuple())
                                utils.safe_move(tmp_unmerged_path, full_unmerged_name,
                                                ownership=(common.wazuh_uid(), common.wazuh_gid()),
                                                permissions=cluster_items['files'][item_key]['permissions'],
                                                time=(mtime_epoch, mtime_epoch))
                                result['total_updated'] += 1
                            except TimeoutError as e:
                                raise e
                            except Exception as e:
                                result['errors_per_folder'][item_key].append(str(e))

                    # If the file is not 'merged' type, move it directly to the destination path.
                    else:
                        try:
                            zip_path = os.path.join(decompressed_files_path, file_path)
                            utils.safe_move(zip_path, full_path, ownership=(common.wazuh_uid(), common.wazuh_gid()),
                                            permissions=cluster_items['files'][item_key]['permissions'])
                        except TimeoutError as e:
                            raise e
                        except Exception as e:
                            result['errors_per_folder'][item_key].append(str(e))
        except TimeoutError:
            result['generic_errors'].append("Timeout processing extra-valid files.")
        except Exception as e:
            result['generic_errors'].append(f"Error updating worker files (extra valid): '{str(e)}'.")

        return result

    def get_logger(self, logger_tag: str = ''):
        """Get a logger object.

        Parameters
        ----------
        logger_tag : str
            Logger task to return. If empty, it will return main class logger.

        Returns
        -------
        Logger
            Logger object.
        """
        if logger_tag == '' or logger_tag not in self.task_loggers:
            return self.logger
        else:
            return self.task_loggers[logger_tag]

    def connection_lost(self, exc: Exception):
        """Close all pending tasks when connection with worker node is lost.

        Parameters
        ----------
        exc : Exception
            In case the connection was lost due to an exception, it will be available on this parameter.
        """
        super().connection_lost(exc)
        self.logger.info("Cancelling pending tasks.")

        # Cancel agent-groups task
        try:
            self.agent_group_task.cancel()
        except AttributeError:
            pass

        # Cancel all pending tasks
        for pending_task in self.sync_tasks.values():
            pending_task.task.cancel()


class Master(server.AbstractServer):
    """
    Create the server. Handle multiple clients, DAPI and Send Sync requests.
    """

    def __init__(self, **kwargs):
        """Class constructor.
        Parameters
        ----------
        kwargs
            Arguments for the parent class constructor.
        """
        super().__init__(**kwargs, tag="Master")
        self.agent_groups_control = {}
        self.agent_groups_control_workers = set()
        self.integrity_control = {}
        self.handler_class = MasterHandler
        try:
            self.task_pool = ProcessPoolExecutor(
                max_workers=min(os.cpu_count(), self.cluster_items['intervals']['master']['process_pool_size']))
        # Handle exception when the user running Wazuh cannot access /dev/shm
        except (FileNotFoundError, PermissionError):
            self.logger.warning(
                "In order to take advantage of Wazuh 4.3.0 cluster improvements, the directory '/dev/shm' must be "
                "accessible by the 'wazuh' user. Check that this file has permissions to be accessed by all users. "
                "Changing the file permissions to 777 will solve this issue.")
            self.logger.warning(
                "The Wazuh cluster will be run without the improvements added in Wazuh 4.3.0 and higher versions.")
            self.task_pool = None
        self.integrity_already_executed = []
        self.dapi = dapi.APIRequestQueue(server=self)
        self.sendsync = dapi.SendSyncRequestQueue(server=self)
        self.tasks.extend([self.dapi.run, self.sendsync.run, self.file_status_update, self.agent_groups_update])
        # pending API requests waiting for a response
        self.pending_api_requests = {}

    def to_dict(self) -> Dict:
        """Get master's healthcheck information.

        Returns
        -------
        dict
            Healthcheck and basic information from master node.
        """
        return {'info': {'name': self.configuration['node_name'], 'type': self.configuration['node_type'],
                         'version': metadata.__version__, 'ip': self.configuration['nodes'][0]}}

    def get_agent_groups_info(self, client):
        """Check whether the updated group information is sent only once per worker.

        The variable with this information will not be updated until all the MasterHandlers send
        the information to their worker node.

        Parameters
        ----------
        client : str
            String with the node name.

        Returns
        -------
        result : dict
            Updated data on agent-groups.
        """
        result = {}
        if client in self.clients.keys() and client not in self.agent_groups_control_workers:
            result = self.agent_groups_control
            self.agent_groups_control_workers.add(client)

        return result

    async def agent_groups_update(self):
        """Asynchronous task in charge of obtaining data related to agent-groups periodically.

        It updates the local variable agent_groups_control
        every self.cluster_items['intervals']['master']['sync_agent_groups'] seconds.

        This information will only be sent to the worker nodes when it contains data.
        It looks like this: ['[{"data":[{"id":1,"group":["default","group1"]}]}]'].
        """
        logger = self.setup_task_logger('Local agent-groups')
        wdb_conn = WazuhDBConnection()
        sync_object = c_common.SyncWazuhdb(manager=self, logger=logger, cmd=b'syn_g_m_w',
                                           data_retriever=wdb_conn.run_wdb_command,
                                           get_data_command='global sync-agent-groups-get ',
                                           get_payload={"condition": "sync_status", "set_synced": True,
                                                        "get_global_hash": True})

        # Stop the agent-group calculation task to provide time for workers to connect to the master node.
        # This prevents workers from requesting the entire database due to lack of information.
        logger.info(
            f"Sleeping {self.cluster_items['intervals']['master']['agent_group_start_delay']}s "
            f"before starting the agent-groups task, waiting for the workers connection.")
        await asyncio.sleep(self.cluster_items['intervals']['master']['agent_group_start_delay'])

        while True:
            try:
                before = perf_counter()
                sync_object.logger.info("Starting.")
                if len(self.agent_groups_control_workers) >= len(self.clients.keys()) > 0:
                    self.agent_groups_control = await sync_object.retrieve_information()
                    self.agent_groups_control_workers.clear()
                    after = perf_counter()
                    logger.info(f"Finished in {(after - before):.3f}s.")
                elif len(self.clients.keys()) == 0:
                    logger.info("No clients connected. Skipping.")
            except Exception as e:
                sync_object.logger.error(f"Error getting agent-groups from WDB: {e}")

            await asyncio.sleep(self.cluster_items['intervals']['master']['sync_agent_groups'])

    async def file_status_update(self):
        """Asynchronous task that obtain files status periodically.
        It updates the local files information every self.cluster_items['intervals']['worker']['sync_integrity']
        seconds.

        A dictionary like {'file_path': {<BLAKE2b, merged, merged_name, etc>}, ...} is created and later
        compared with the one received from the workers to find out which files are different, missing or removed.
        """
        file_integrity_logger = self.setup_task_logger("Local integrity")
        while True:
            before = perf_counter()
            file_integrity_logger.info("Starting.")
            try:
                self.integrity_control = await cluster.run_in_pool(self.loop, self.task_pool, cluster.get_files_status,
                                                                   self.integrity_control)
            except Exception as e:
                file_integrity_logger.error(f"Error calculating local file integrity: {e}")
            finally:
                # With this we avoid that each worker starts integrity_check more than once per local_integrity
                self.integrity_already_executed.clear()
            after = perf_counter()
            file_integrity_logger.info(f"Finished in {(after - before):.3f}s. Calculated "
                                       f"metadata of {len(self.integrity_control)} files.")

            await asyncio.sleep(self.cluster_items['intervals']['master']['recalculate_integrity'])

    def get_health(self, filter_node) -> Dict:
        """Get nodes and synchronization information.

        Parameters
        ----------
        filter_node : dict
            Whether to filter by a node or return all health information.

        Returns
        -------
        dict
            Dict object containing nodes information.
        """
        workers_info = {key: val.to_dict() for key, val in self.clients.items()
                        if filter_node is None or filter_node == {} or key in filter_node}
        n_connected_nodes = len(workers_info)
        if filter_node is None or self.configuration['node_name'] in filter_node:
            workers_info.update({self.configuration['node_name']: self.to_dict()})

        # Get active agents by node and format last keep alive date format
        active_agents = Agent.get_agents_overview(filters={'status': 'active', 'node_name': filter_node})['items']
        for agent in active_agents:
            if (agent_node := agent["node_name"]) in workers_info.keys():
                workers_info[agent_node]["info"]["n_active_agents"] = \
                    workers_info[agent_node]["info"].get("n_active_agents", 0) + 1
        for node_name in workers_info.keys():
            if workers_info[node_name]["info"].get("n_active_agents") is None:
                workers_info[node_name]["info"]["n_active_agents"] = 0
            if workers_info[node_name]['info']['type'] != 'master':
                workers_info[node_name]['status']['last_keep_alive'] = str(
                    utils.get_date_from_timestamp(workers_info[node_name]['status']['last_keep_alive']
                                                  ).strftime(DECIMALS_DATE_FORMAT))

        return {"n_connected_nodes": n_connected_nodes, "nodes": workers_info}

    def get_node(self) -> Dict:
        """Get basic information about the node.

        Returns
        -------
        dict
            Basic node information.
        """
        return {'type': self.configuration['node_type'], 'cluster': self.configuration['name'],
                'node': self.configuration['node_name']}<|MERGE_RESOLUTION|>--- conflicted
+++ resolved
@@ -431,13 +431,10 @@
         if cmd == b'ok' and not os.path.exists(worker_dir):
             utils.mkdir_with_mode(worker_dir)
 
-<<<<<<< HEAD
-        # SyncFiles instance is used to zip and send integrity files to worker.
-        self.integrity = c_common.SyncFiles(cmd=b'syn_m_c', logger=self.task_loggers['Integrity sync'], node=self)
-=======
-        # Initialize agent-groups sending task
+        # SyncFiles instance used to zip and send integrity files to worker.
+        self.integrity = c_common.SyncFiles(cmd=b'syn_m_c', logger=self.task_loggers['Integrity sync'], manager=self)
+        # Initialize agent-groups sending task.
         self.agent_group_task = asyncio.ensure_future(self.send_agent_groups_information())
->>>>>>> 2bdf9c3c
 
         return cmd, payload
 
@@ -755,15 +752,8 @@
     async def integrity_check(self, task_id: str, received_file: asyncio.Event):
         """Compare master and worker files and start Integrity sync if they differ.
 
-<<<<<<< HEAD
         Wait for worker integrity metadata and unzip it. The information inside the unzipped files_metadata.json
         (integrity metadata) is compared with the metadata of local files.
-=======
-        The information inside the unzipped files_metadata.json file (integrity metadata) is compared with the
-        local one (updated every self.cluster_items['intervals']['master']['recalculate_integrity'] seconds).
-        All files that are different (new, deleted, with a different BLAKE2b, etc) are classified into four groups:
-        shared, missing, extra and extra_valid.
->>>>>>> 2bdf9c3c
 
         Files which differ (new, deleted, with a different MD5, etc.) are classified into four groups:
         shared, missing, extra and extra_valid. Integrity sync is started in this case.
@@ -795,14 +785,7 @@
         files_classif = cluster.compare_files(self.server.integrity_control, files_metadata, self.name)
 
         total_time = (utils.get_utc_now() - date_start_master).total_seconds()
-<<<<<<< HEAD
-        self.extra_valid_requested = bool(files_classif['extra_valid'])
-=======
-        # The 'TYPE' placeholder is replacing the type of files that we could need the worker to forwards to the master.
-        # This file used to the 'extra-valid', which is currently deprecated.
-        # self.extra_valid_requested = bool(worker_files_ko['TYPE'])
         self.extra_valid_requested = False
->>>>>>> 2bdf9c3c
         self.integrity_check_status.update({'date_start_master': date_start_master.strftime(DECIMALS_DATE_FORMAT),
                                             'date_end_master': utils.get_utc_now().strftime(DECIMALS_DATE_FORMAT)})
 
@@ -816,28 +799,8 @@
                         f"Sync required.")
             await self.integrity_sync(files_classif)
 
-<<<<<<< HEAD
     async def integrity_sync(self, files_classif):
         """Send files and their classification (missing, shared, etc.) to worker.
-=======
-            logger = self.task_loggers['Integrity sync']
-            logger.info("Starting.")
-            self.integrity_sync_status.update({'tmp_date_start_master': utils.get_utc_now(), 'total_files': counts,
-                                               'total_extra_valid': 0})
-            logger.info(f"Files to create in worker: {len(worker_files_ko['missing'])} | Files to update in worker: "
-                        f"{len(worker_files_ko['shared'])} | Files to delete in worker: "
-                        f"{len(worker_files_ko['extra'])}")
-
-            # Compress data: master files (only KO shared and missing).
-            logger.debug("Compressing files to be synced in worker.")
-            master_files_paths = worker_files_ko['shared'].keys() | worker_files_ko['missing'].keys()
-            compressed_data = await cluster.run_in_pool(self.loop, self.server.task_pool,
-                                                        wazuh.core.cluster.cluster.compress_files, self.name,
-                                                        master_files_paths, worker_files_ko, self.current_zip_limit)
-
-            time_to_send = 0
-            sent_size = 0
->>>>>>> 2bdf9c3c
 
         Create a zip containing this classification (files_metadata.json) and the files
         that are required in the worker.
@@ -855,8 +818,7 @@
                                            'total_extra_valid': 0})
         logger.info(f"Files to create in worker: {len(files_classif['missing'])} | "
                     f"Files to update in worker: {len(files_classif['shared'])} | "
-                    f"Files to delete in worker: {len(files_classif['extra'])} | "
-                    f"Files to receive: {len(files_classif['extra_valid'])}")
+                    f"Files to delete in worker: {len(files_classif['extra'])}")
 
         # Send files and metadata to the worker node.
         metadata_len = functools.reduce(operator.add, map(len, files_classif.values()))
