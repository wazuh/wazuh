--- conflicted
+++ resolved
@@ -509,14 +509,7 @@
     else:
         shared_files = {key: good_files[key] for key in shared}
 
-<<<<<<< HEAD
-    return {'missing': missing_files, 'extra': extra_files, 'shared': shared_files, 'extra_valid': extra_valid_files}
-=======
-    files = {'missing': missing_files, 'extra': extra_files, 'shared': shared_files}
-    count = {'missing': len(missing_files), 'extra': len(extra_files), 'shared': len(all_shared)}
-
-    return files, count
->>>>>>> 2bdf9c3c
+    return {'missing': missing_files, 'extra': extra_files, 'shared': shared_files}
 
 
 def clean_up(node_name=""):
@@ -633,7 +626,7 @@
         Name of the destination directory inside queue. I.e: {wazuh_path}/PATH/{merge_type}/<unmerge_files>.
     path_file : str
         Path to the unzipped merged file.
-    filename
+    filename : str
         Filename of the merged file.
 
     Yields
