# Copyright (C) 2015, Wazuh Inc.
# Created by Wazuh, Inc. <info@wazuh.com>.
# This program is a free software; you can redistribute it and/or modify it under the terms of GPLv2
import errno
import itertools
import json
import logging
import os.path
import shutil
import zlib
from asyncio import wait_for
from datetime import datetime
from functools import partial
from operator import eq
from os import listdir, path, remove, stat, walk
from uuid import uuid4

from wazuh import WazuhError, WazuhException, WazuhInternalError
from wazuh.core import common
from wazuh.core.InputValidator import InputValidator
from wazuh.core.agent import WazuhDBQueryAgents
from wazuh.core.cluster.utils import get_cluster_items, read_config
from wazuh.core.utils import md5, mkdir_with_mode

logger = logging.getLogger('wazuh')
agent_groups_path = os.path.relpath(common.GROUPS_PATH, common.WAZUH_PATH)

# Separators used in compression/decompression functions to delimit files.
FILE_SEP = '|@!@|'
PATH_SEP = '|!@!|'

#
# Cluster
#


def check_cluster_config(config):
    """Verify that cluster configuration is correct.

    Following points are checked:
        - Cluster config block is not empty.
        - len(key) == 32 and only alphanumeric characters are used.
        - node_type is 'master' or 'worker'.
        - Port is an int type.
        - 1024 < port < 65535.
        - Only 1 node is specified.
        - Reserved IPs are not used.

    Parameters
    ----------
    config : dict
        Cluster configuration.

    Raises
    -------
    WazuhError
        If any of above conditions is not met.
    """
    iv = InputValidator()
    reservated_ips = {'localhost', 'NODE_IP', '0.0.0.0', '127.0.1.1'}

    if len(config['key']) == 0:
        raise WazuhError(3004, 'Unspecified key')

    elif not iv.check_name(config['key']) or not iv.check_length(config['key'], 32, eq):
        raise WazuhError(3004, 'Key must be 32 characters long and only have alphanumeric characters')

    elif config['node_type'] != 'master' and config['node_type'] != 'worker':
        raise WazuhError(3004, f'Invalid node type {config["node_type"]}. Correct values are master and worker')

    elif not isinstance(config['port'], int):
        raise WazuhError(3004, "Port has to be an integer.")

    elif not 1024 < config['port'] < 65535:
        raise WazuhError(3004, "Port must be higher than 1024 and lower than 65535.")

    if len(config['nodes']) > 1:
        logger.warning(
            "Found more than one node in configuration. Only master node should be specified. Using {} as master.".
                format(config['nodes'][0]))

    invalid_elements = list(reservated_ips & set(config['nodes']))

    if len(invalid_elements) != 0:
        raise WazuhError(3004, f"Invalid elements in node fields: {', '.join(invalid_elements)}.")


def get_node():
    """Get dict with current active node information.

    Returns
    -------
    data : dict
        Dict containing current node_name, node_type and cluster_name.
    """
    data = {}
    config_cluster = read_config()

    data["node"] = config_cluster["node_name"]
    data["cluster"] = config_cluster["name"]
    data["type"] = config_cluster["node_type"]

    return data


def check_cluster_status():
    """Get whether cluster is enabled in current active configuration.

    Returns
    -------
    bool
        Whether cluster is enabled.
    """
    return not read_config()['disabled']


#
# Files
#

def walk_dir(dirname, recursive, files, excluded_files, excluded_extensions, get_cluster_item_key, previous_status=None,
             get_md5=True):
    """Iterate recursively inside a directory, save the path of each found file and obtain its metadata.

    Parameters
    ----------
    dirname : str
        Directory within which to look for files.
    recursive : bool
        Whether to recursively look for files inside found directories.
    files : list
        List of files to obtain information from.
    excluded_files : list
        List of files to ignore.
    excluded_extensions : list
        List of extensions to ignore.
    get_cluster_item_key : str
        Key inside cluster.json['files'] to which each file belongs. This is useful to know what actions to take
        after sending a file from one node to another, depending on the directory the file belongs to.
    previous_status : dict
        Information collected in the previous integration process.
    get_md5 : bool
        Whether to calculate and save the MD5 hash of the found file.

    Returns
    -------
    walk_files : dict
        Paths (keys) and metadata (values) of the requested files found inside 'dirname'.
    """
    if previous_status is None:
        previous_status = {}
    walk_files = {}

    full_dirname = path.join(common.WAZUH_PATH, dirname)
    # Get list of all files and directories inside 'full_dirname'.
    try:
        for root_, _, files_ in walk(full_dirname, topdown=True):
            # Check if recursive flag is set or root is actually the initial lookup directory.
            if recursive or root_ == full_dirname:
                for file_ in files_:
                    # If file is inside 'excluded_files' or file extension is inside 'excluded_extensions', skip over.
                    if file_ in excluded_files or any([file_.endswith(ext) for ext in excluded_extensions]):
                        continue
                    try:
                        #  If 'all' files have been requested or entry is in the specified files list.
                        if files == ['all'] or file_ in files:
                            relative_file_path = path.join(path.relpath(root_, common.WAZUH_PATH), file_)
                            abs_file_path = path.join(root_, file_)
                            file_mod_time = path.getmtime(abs_file_path)
                            try:
                                if file_mod_time == previous_status[relative_file_path]['mod_time']:
                                    # The current file has not changed its mtime since the last integrity process.
                                    walk_files[relative_file_path] = previous_status[relative_file_path]
                                    continue
                            except KeyError:
                                pass
                            # Create dict with metadata for the current file.
                            file_metadata = {"mod_time": file_mod_time, 'cluster_item_key': get_cluster_item_key}
                            if '.merged' in file_:
                                file_metadata['merged'] = True
                                file_metadata['merge_type'] = 'agent-groups'
                                file_metadata['merge_name'] = abs_file_path
                            else:
                                file_metadata['merged'] = False
                            if get_md5:
                                file_metadata['md5'] = md5(abs_file_path)
                            # Use the relative file path as a key to save its metadata dictionary.
                            walk_files[relative_file_path] = file_metadata
                    except FileNotFoundError as e:
                        logger.debug(f"File {file_} was deleted in previous iteration: {e}")
                    except PermissionError as e:
                        logger.error(f"Can't read metadata from file {file_}: {e}")
            else:
                break
    except OSError as e:
        raise WazuhInternalError(3015, e)
    return walk_files


def get_files_status(previous_status=None, get_md5=True):
    """Get all files and metadata inside the directories listed in cluster.json['files'].

    Parameters
    ----------
    previous_status : dict
        Information collected in the previous integration process.
    get_md5 : bool
        Whether to calculate and save the MD5 hash of the found file.

    Returns
    -------
    final_items : dict
        Paths (keys) and metadata (values) of all the files requested in cluster.json['files'].
    """
    if previous_status is None:
        previous_status = {}

    cluster_items = get_cluster_items()

    final_items = {}
    for file_path, item in cluster_items['files'].items():
        if file_path == "excluded_files" or file_path == "excluded_extensions":
            continue
        try:
            final_items.update(
                walk_dir(file_path, item['recursive'], item['files'], cluster_items['files']['excluded_files'],
                         cluster_items['files']['excluded_extensions'], file_path, previous_status, get_md5))
        except Exception as e:
            logger.warning(f"Error getting file status: {e}.")

    return final_items


def update_cluster_control(failed_file, ko_files, exists=True):
    """Move or remove files listed inside 'ko_files'.

    Sometimes, files that could not be compressed or that no longer exist, are still listed in cluster_control.json.
    Two situations can occur:
        - A missing file on a worker no longer exists on the master. It is removed from the list of missing files.
        - A missing file on a worker could not be compressed (too big or not space left). It is also removed from
        the list of missing files.
        - A shared file no longer exists on the master. It is deleted from 'shared' and added to 'extra'.
        - A shared file could not be compressed (too big or not space left). It is removed from the 'shared' list.

    Parameters
    ----------
    failed_file : str
        File path (used as a dict key) to be searched and updated/deleted in the ko_files dict.
    ko_files : dict
        KO files dict with 'missing', 'shared' and 'extra' keys.
    exists : bool
        Whether the file to be removed exists in the master. If it does not exist, but it is in the 'shared' list,
        it should be moved to the 'extra' files list.
    """
    try:
        if failed_file in ko_files['missing']:
            ko_files['missing'].pop(failed_file, None)
        elif failed_file in ko_files['shared']:
            if not exists:
                ko_files['extra'][failed_file] = ko_files['shared'][failed_file]
            ko_files['shared'].pop(failed_file, None)
    except (KeyError, AttributeError, TypeError):
        pass


<<<<<<< HEAD
def compress_files(name, list_path, cluster_control_json):
    """Create a compress file with cluster_control.json and the files listed in list_path.
=======
def compress_files(name, list_path, cluster_control_json=None, max_zip_size=None):
    """Create a zip with cluster_control.json and the files listed in list_path.
>>>>>>> 6c995c90

    Iterate the list of files and groups them in a compressed file. If a file does not
    exist, the cluster_control_json dictionary is updated.

    Parameters
    ----------
    name : str
        Name of the node to which the compress file will be sent.
    list_path : list
        File paths to be zipped.
    cluster_control_json : dict
<<<<<<< HEAD
        KO files (path-metadata) to be compressed as a json.
=======
        KO files (path-metadata) to be zipped as a json.
    max_zip_size : int
        Maximum size from which no new files should be added to the zip.
>>>>>>> 6c995c90

    Returns
    -------
    compress_file_path : str
        Path where the compress file has been saved.
    """
<<<<<<< HEAD
    zip_size = 0
    exceeded_size = False
    max_zip_size = get_cluster_items()['intervals']['communication']['max_zip_size']
    compress_level = get_cluster_items()['intervals']['communication']['compress_level']
=======
    if max_zip_size is None:
        max_zip_size = get_cluster_items()['intervals']['communication']['max_zip_size']
    failed_files = list()
>>>>>>> 6c995c90
    zip_file_path = path.join(common.WAZUH_PATH, 'queue', 'cluster', name,
                              f'{name}-{datetime.utcnow().timestamp()}-{uuid4().hex}.zip')

    if not path.exists(path.dirname(zip_file_path)):
        mkdir_with_mode(path.dirname(zip_file_path))

<<<<<<< HEAD
    with open(zip_file_path, 'ab') as wf:
        for file in list_path:
            if exceeded_size:
                update_cluster_control(file, cluster_control_json)
                continue

            try:
                with open(path.join(common.WAZUH_PATH, file), 'rb') as rf:
                    new_file = rf.read()
                    if len(new_file) > max_zip_size:
                        logger.warning(f'File too large to be synced: {path.join(common.WAZUH_PATH, file)}')
                        update_cluster_control(file, cluster_control_json)
                        continue
                    # Compress the content of each file and surrounds it with separators.
                    new_file = f'{file}{PATH_SEP}'.encode() + zlib.compress(new_file, level=compress_level) + \
                               FILE_SEP.encode()

                if (len(new_file) + zip_size) <= max_zip_size:
                    # Append the new compressed file to previous ones only if total size is under max allowed.
                    zip_size += len(new_file)
                    wf.write(new_file)
                else:
                    # Otherwise, remove it from cluster_control_json.
                    logger.warning('Maximum zip size exceeded. Not all files will be compressed during this sync.')
                    exceeded_size = True
                    update_cluster_control(file, cluster_control_json)
            except zlib.error as e:
                raise WazuhError(3001, str(e))
            except Exception as e:
                logger.debug(str(WazuhException(3001, str(e))))
                update_cluster_control(file, cluster_control_json, exists=False)

=======
    with zipfile.ZipFile(zip_file_path, 'x') as zf:
        # write files
        if list_path:
            for f in list_path:
                try:
                    zf.write(filename=path.join(common.WAZUH_PATH, f), arcname=f)
                except zipfile.LargeZipFile as e:
                    raise WazuhError(3001, str(e))
                except Exception as e:
                    logger.debug(f"[Cluster] {str(WazuhException(3001, str(e)))}")
                    failed_files.append(f)
>>>>>>> 6c995c90
        try:
            # Compress and save cluster_control data as a JSON.
            wf.write(f'files_metadata.json{PATH_SEP}'.encode() +
                     zlib.compress(json.dumps(cluster_control_json).encode(), level=compress_level))
        except Exception as e:
            raise WazuhError(3001, str(e))

    return zip_file_path


async def async_decompress_files(zip_path, ko_files_name="files_metadata.json"):
    """Async wrapper for decompress_files() function.

    Parameters
    ----------
    zip_path : str
        Full path to the zip file.
    ko_files_name : str
        Name of the metadata json inside zip file.

    Returns
    -------
    ko_files : dict
        Paths (keys) and metadata (values) of the files listed in cluster.json.
    zip_dir : str
        Full path to unzipped directory.
    """
    return decompress_files(zip_path, ko_files_name)


def decompress_files(compress_path, ko_files_name="files_metadata.json"):
    """Decompress files in a directory and load the files_metadata.json as a dict.

    To avoid consuming too many memory resources, the compressed file is read in chunks
    of 'windows_size' and split based on a file separator.

    Parameters
    ----------
    compress_path : str
        Full path to the compress file.
    ko_files_name : str
        Name of the metadata json inside the compress file.

    Returns
    -------
    ko_files : dict
        Paths (keys) and metadata (values) of the files listed in cluster.json.
    zip_dir : str
        Full path to decompressed directory.
    """
    ko_files = ''
    compressed_data = b''
    window_size = 1024*1024*10   # 10 MiB
    decompress_dir = compress_path + 'dir'

    try:
        mkdir_with_mode(decompress_dir)

        with open(compress_path, 'rb') as rf:
            while True:
                new_data = rf.read(window_size)
                compressed_data += new_data
                files = compressed_data.split(FILE_SEP.encode())
                if new_data:
                    # If 'files' list contains only 1 item, it is probably incomplete, so it is not used.
                    compressed_data = files.pop(-1)

                for file in files:
                    filepath, content = file.split(PATH_SEP.encode(), 1)
                    content = zlib.decompress(content)
                    full_path = os.path.join(decompress_dir, filepath.decode())
                    if not os.path.exists(os.path.dirname(full_path)):
                        try:
                            os.makedirs(os.path.dirname(full_path))
                        except OSError as exc:  # Guard against race condition
                            if exc.errno != errno.EEXIST:
                                raise
                    with open(full_path, 'wb') as f:
                        f.write(content)

                if not new_data:
                    break

        if path.exists(path.join(decompress_dir, ko_files_name)):
            with open(path.join(decompress_dir, ko_files_name)) as ko:
                ko_files = json.loads(ko.read())
    except Exception as e:
        if path.exists(decompress_dir):
            shutil.rmtree(decompress_dir)
        raise e
    finally:
        # Once read all files, remove the compress file.
        remove(compress_path)

    return ko_files, decompress_dir


def compare_files(good_files, check_files, node_name):
    """Compare metadata of the master files with metadata of files sent by a worker node.

    Compare the integrity information of each file of the master node against those in the worker node (listed in
    cluster.json), calculated in get_files_status(). The files are classified in four groups depending on the
    information of cluster.json: missing, extra, extra_valid and shared.

    Parameters
    ----------
    good_files : dict
        Paths (keys) and metadata (values) of the master's files.
    check_files : dict
        Paths (keys) and metadata (values) of the worker's files.
    node_name : str
        Name of the worker whose files are being compared.

    Returns
    -------
    files : dict
        Paths (keys) and metadata (values) of the files classified into four groups.
    count : int
        Number of files inside each classification.
    """

    def split_on_condition(seq, condition):
        """Split a sequence into two generators based on a condition.

        Parameters
        ----------
        seq : set
            Set of items to split.
        condition : callable
            Function base splitting on.

        Returns
        -------
        generator
            Items that meet the condition.
        generator
            Items that do not meet the condition.
        """
        l1, l2 = itertools.tee((condition(item), item) for item in seq)
        return (i for p, i in l1 if p), (i for p, i in l2 if not p)

    # Get 'files' dictionary inside cluster.json to read options for each file depending on their
    # directory (permissions, if extra_valid files, etc).
    cluster_items = get_cluster_items()['files']

    # Missing files will be the ones that are present in good files (master) but not in the check files (worker).
    missing_files = {key: good_files[key] for key in good_files.keys() - check_files.keys()}

    # Extra files are the ones present in check files (worker) but not in good files (master) and aren't extra valid.
    extra_valid, extra = split_on_condition(check_files.keys() - good_files.keys(),
                                            lambda x: cluster_items[check_files[x]['cluster_item_key']]['extra_valid'])
    extra_files = {key: check_files[key] for key in extra}
    extra_valid_files = {key: check_files[key] for key in extra_valid}
    if extra_valid_files:
        # Check if extra-valid agent-groups files correspond to existing agents.
        try:
            agent_groups = [os.path.basename(file) for file in extra_valid_files if file.startswith(agent_groups_path)]
            db_agents = []
            # Each query can have at most 7500 agents to prevent it from being larger than the wazuh-db socket.
            # 7 digits in the worst case per ID + comma -> 8 * 7500 = 60000 (wazuh-db socket is ~64000)
            for i in range(0, len(agent_groups), chunk_size := 7500):
                with WazuhDBQueryAgents(select=['id'], limit=None, filters={'rbac_ids': agent_groups[i:i + chunk_size]},
                                        rbac_negate=False) as db_query:
                    db_agents.extend(db_query.run()['items'])
            db_agents = {agent['id'] for agent in db_agents}

            for leftover in set(agent_groups) - db_agents:
                extra_valid_files.pop(os.path.join(agent_groups_path, leftover), None)
        except Exception as e:
            logger.error(f"Error getting agent IDs while verifying which extra-valid files are required: {e}")

    # 'all_shared' files are the ones present in both sets but with different MD5 checksum.
    all_shared = [x for x in check_files.keys() & good_files.keys() if check_files[x]['md5'] != good_files[x]['md5']]

    # 'shared_e_v' are files present in both nodes but need to be merged before sending them to the worker. Only
    # 'agent-groups' files fit into this category.
    # 'shared' files can be sent as is, without merging.
    shared_e_v, shared = split_on_condition(all_shared,
                                            lambda x: cluster_items[check_files[x]['cluster_item_key']]['extra_valid'])
    shared_e_v = list(shared_e_v)
    if shared_e_v:
        # Merge all shared extra valid files into a single one. Create a tuple (merged_filepath, {metadata_dict}).
        shared_merged = [(merge_info(merge_type='agent-groups', files=shared_e_v, file_type='-shared',
                                     node_name=node_name)[1],
                          {'cluster_item_key': 'queue/agent-groups/', 'merged': True, 'merge-type': 'agent-groups'})]

        # Dict merging all 'shared' filepaths (keys) and the merged_filepath (key) created above.
        shared_files = dict(itertools.chain(shared_merged, ((key, good_files[key]) for key in shared)))
    else:
        shared_files = {key: good_files[key] for key in shared}

    files = {'missing': missing_files, 'extra': extra_files, 'shared': shared_files, 'extra_valid': extra_valid_files}
    count = {'missing': len(missing_files), 'extra': len(extra_files), 'extra_valid': len(extra_valid_files),
             'shared': len(all_shared)}

    return files, count


def clean_up(node_name=""):
    """Clean all temporary files generated in the cluster.

    Optionally, it cleans all temporary files of node node_name.

    Parameters
    ----------
    node_name : str
        Name of the node to clean up.
    """

    def remove_directory_contents(local_rm_path):
        """Remove files and directories found in local_rm_path.

        Parameters
        ----------
        local_rm_path : str
            Directory whose content to delete.
        """
        if not path.exists(local_rm_path):
            logger.debug(f"Nothing to remove in '{local_rm_path}'.")
            return

        for f in listdir(local_rm_path):
            if f == "c-internal.sock":
                continue
            f_path = path.join(local_rm_path, f)
            try:
                if path.isdir(f_path):
                    shutil.rmtree(f_path)
                else:
                    remove(f_path)
            except Exception as err:
                logger.error(f"Error removing '{f_path}': '{err}'.")
                continue

    try:
        rm_path = path.join(common.WAZUH_PATH, 'queue', 'cluster', node_name)
        logger.debug(f"Removing '{rm_path}'.")
        remove_directory_contents(rm_path)
        logger.debug(f"Removed '{rm_path}'.")
    except Exception as e:
        logger.error(f"Error cleaning up: {str(e)}.")


def merge_info(merge_type, node_name, files=None, file_type=""):
    """Merge multiple files into one.

    The merged file has the format below (header: content length, filename, modification time; content of the file):
        8 001 2020-11-23 10:51:23
        default
        16 002 2020-11-23 08:50:48
        default,windows

    Parameters
    ----------
    merge_type : str
        Directory inside {wazuh_path}/queue where the files to merge can be found.
    node_name : str
        Name of the node to which the files will be sent.
    files : list
        Files to merge.
    file_type : str
        Type of merge. I.e: '-shared'.

    Returns
    -------
    files_to_send : int
        Number of files that have been merged.
    output_file : str
        Path to the created merged file.
    """
    merge_path = path.join(common.WAZUH_PATH, 'queue', merge_type)
    output_file = path.join('queue', 'cluster', node_name, merge_type + file_type + '.merged')
    files_to_send = 0
    files = "all" if files is None else {path.basename(f) for f in files}

    with open(path.join(common.WAZUH_PATH, output_file), 'wb') as o_f:
        for filename in listdir(merge_path):
            if files != "all" and filename not in files:
                continue

            full_path = path.join(merge_path, filename)
            stat_data = stat(full_path)

            files_to_send += 1
            with open(full_path, 'rb') as f:
                data = f.read()

            header = f"{len(data)} {filename} {datetime.utcfromtimestamp(stat_data.st_mtime)}"

            o_f.write((header + '\n').encode() + data)

    return files_to_send, output_file


def unmerge_info(merge_type, path_file, filename):
    """Unmerge one file into multiples and yield the information.

    Split the information of a file like the one below, using the name (001, 002...), the modification time
    and the content of each one:
        8 001 2020-11-23 10:51:23
        default
        16 002 2020-11-23 08:50:48
        default,windows

    This function does NOT create any file, it only splits and returns the information.

    Parameters
    ----------
    merge_type : str
        Name of the destination directory inside queue. I.e: {wazuh_path}/queue/{merge_type}/<unmerge_files>.
    path_file : str
        Path to the unzipped merged file.
    filename
        Filename of the merged file.

    Yields
    -------
    str
        Splitted relative file path.
    data : str
        Content of the splitted file.
    st_mtime : str
        Modification time of the splitted file.
    """
    src_path = path.abspath(path.join(path_file, filename))
    dst_path = path.join("queue", merge_type)

    bytes_read = 0
    total_bytes = stat(src_path).st_size
    with open(src_path, 'rb') as src_f:
        while bytes_read < total_bytes:
            # read header
            header = src_f.readline().decode()
            bytes_read += len(header)
            try:
                st_size, name, st_mtime = header[:-1].split(' ', 2)
                st_size = int(st_size)
            except ValueError as e:
                logger.warning(f"Malformed file ({e}). Parsed line: {header}. Some files won't be synced")
                break

            # read data
            data = src_f.read(st_size)
            bytes_read += st_size

            yield path.join(dst_path, name), data, st_mtime


async def run_in_pool(loop, pool, f, *args, **kwargs):
    """Run function in process pool if it exists.

    This function checks if the process pool exists. If it does, the function is run inside it and
    the result is waited. Otherwise (the pool is None), the function is run in the parent process,
    as usual.

    Parameters
    ----------
    loop : AbstractEventLoop
        Asyncio loop.
    pool : ProcessPoolExecutor or None
        Process pool object in charge of running functions.
    f : callable
        Function to be executed.
    *args
        Arguments list to be passed to function `f`. Default `None`.
    **kwargs
        Keyword arguments to be passed to function `f`. Default `None`.

    Returns
    -------
    Result of `f(*args, **kwargs)` function.
    """
    if pool is not None:
        task = loop.run_in_executor(pool, partial(f, *args, **kwargs))
        return await wait_for(task, timeout=None)
    else:
        return f(*args, **kwargs)<|MERGE_RESOLUTION|>--- conflicted
+++ resolved
@@ -263,13 +263,8 @@
         pass
 
 
-<<<<<<< HEAD
-def compress_files(name, list_path, cluster_control_json):
-    """Create a compress file with cluster_control.json and the files listed in list_path.
-=======
 def compress_files(name, list_path, cluster_control_json=None, max_zip_size=None):
     """Create a zip with cluster_control.json and the files listed in list_path.
->>>>>>> 6c995c90
 
     Iterate the list of files and groups them in a compressed file. If a file does not
     exist, the cluster_control_json dictionary is updated.
@@ -281,36 +276,26 @@
     list_path : list
         File paths to be zipped.
     cluster_control_json : dict
-<<<<<<< HEAD
         KO files (path-metadata) to be compressed as a json.
-=======
-        KO files (path-metadata) to be zipped as a json.
     max_zip_size : int
         Maximum size from which no new files should be added to the zip.
->>>>>>> 6c995c90
 
     Returns
     -------
     compress_file_path : str
         Path where the compress file has been saved.
     """
-<<<<<<< HEAD
     zip_size = 0
     exceeded_size = False
-    max_zip_size = get_cluster_items()['intervals']['communication']['max_zip_size']
     compress_level = get_cluster_items()['intervals']['communication']['compress_level']
-=======
     if max_zip_size is None:
         max_zip_size = get_cluster_items()['intervals']['communication']['max_zip_size']
-    failed_files = list()
->>>>>>> 6c995c90
     zip_file_path = path.join(common.WAZUH_PATH, 'queue', 'cluster', name,
                               f'{name}-{datetime.utcnow().timestamp()}-{uuid4().hex}.zip')
 
     if not path.exists(path.dirname(zip_file_path)):
         mkdir_with_mode(path.dirname(zip_file_path))
 
-<<<<<<< HEAD
     with open(zip_file_path, 'ab') as wf:
         for file in list_path:
             if exceeded_size:
@@ -343,19 +328,6 @@
                 logger.debug(str(WazuhException(3001, str(e))))
                 update_cluster_control(file, cluster_control_json, exists=False)
 
-=======
-    with zipfile.ZipFile(zip_file_path, 'x') as zf:
-        # write files
-        if list_path:
-            for f in list_path:
-                try:
-                    zf.write(filename=path.join(common.WAZUH_PATH, f), arcname=f)
-                except zipfile.LargeZipFile as e:
-                    raise WazuhError(3001, str(e))
-                except Exception as e:
-                    logger.debug(f"[Cluster] {str(WazuhException(3001, str(e)))}")
-                    failed_files.append(f)
->>>>>>> 6c995c90
         try:
             # Compress and save cluster_control data as a JSON.
             wf.write(f'files_metadata.json{PATH_SEP}'.encode() +
