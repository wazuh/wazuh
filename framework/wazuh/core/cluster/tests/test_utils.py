import logging
import os
import sys
from unittest.mock import patch, MagicMock

import pytest

with patch('wazuh.core.common.getgrnam'):
    with patch('wazuh.core.common.getpwnam'):
        with patch('wazuh.core.common.wazuh_uid'):
            with patch('wazuh.core.common.wazuh_gid'):
                sys.modules['wazuh.rbac.orm'] = MagicMock()

                from wazuh.core.cluster import utils
                from wazuh import WazuhError, WazuhException, WazuhInternalError
                from wazuh.core.results import WazuhResult


default_cluster_config = {
    'disabled': True,
    'node_type': 'master',
    'name': 'wazuh',
    'node_name': 'node01',
    'key': '',
    'port': 1516,
    'bind_addr': '0.0.0.0',
    'nodes': ['NODE_IP'],
    'hidden': 'no'
}


def test_read_cluster_config():
    """Verify that read_cluster function returns, in this case, the default configuration."""
    config = utils.read_cluster_config()
    assert config == default_cluster_config

    with patch('wazuh.core.cluster.utils.get_ossec_conf', side_effect=WazuhError(1001)):
        with pytest.raises(WazuhError, match='.* 3006 .*'):
            utils.read_cluster_config()

    with patch('wazuh.core.configuration.load_wazuh_xml', return_value=SystemExit):
        with pytest.raises(SystemExit) as pytest_wrapped_e:
            utils.read_cluster_config(from_import=True)
        assert pytest_wrapped_e.type == SystemExit
        assert pytest_wrapped_e.value.code == 0

    with patch('wazuh.core.cluster.utils.get_ossec_conf', side_effect=KeyError(1)):
        with pytest.raises(WazuhError, match='.* 3006 .*'):
            utils.read_cluster_config()

    with patch('wazuh.core.cluster.utils.get_ossec_conf', return_value={'cluster': default_cluster_config}):
        utils.read_config.cache_clear()
        default_cluster_config.pop('hidden')
        default_cluster_config['disabled'] = 'no'
        config = utils.read_cluster_config()
        config_simple = utils.read_config()
        assert config == config_simple
        assert config == default_cluster_config

        default_cluster_config['node_type'] = 'client'
        config = utils.read_cluster_config()
        assert config == default_cluster_config

        default_cluster_config['disabled'] = 'None'
        with pytest.raises(WazuhError, match='.* 3004 .*'):
            utils.read_cluster_config()

        default_cluster_config['disabled'] = 'yes'
        config = utils.read_cluster_config()
        assert config == default_cluster_config

        default_cluster_config['port'] = 'None'
        with pytest.raises(WazuhError, match='.* 3004 .*'):
            utils.read_cluster_config()


def test_get_manager_status():
    """Check that get_manager function returns the manager status,
    for this test, the status can be stopped or failed."""
    status = utils.get_manager_status()
    for value in status.values():
        assert value == 'stopped'

    with patch('wazuh.core.cluster.utils.glob', return_value=['ossec-0.pid']):
        with patch('re.match', return_value='None'):
            status = utils.get_manager_status()
            for value in status.values():
                assert value == 'failed'


def test_get_cluster_status():
    """Check if cluster is enabled and if is running."""
    status = utils.get_cluster_status()
    assert {'enabled': 'no', 'running': 'no'} == status


def test_manager_restart():
    """Verify that manager_restart send to the manager the restart request."""
    with patch('wazuh.core.cluster.utils.open', side_effect=None):
        with patch('fcntl.lockf', side_effect=None):
            with pytest.raises(WazuhInternalError, match='.* 1901 .*'):
                utils.manager_restart()

            with patch('wazuh.core.cluster.utils.exists', return_value=True):
                with pytest.raises(WazuhInternalError, match='.* 1902 .*'):
                    utils.manager_restart()

                with patch('socket.socket.connect', side_effect=None):
                    with pytest.raises(WazuhInternalError, match='.* 1014 .*'):
                        utils.manager_restart()

                    with patch('socket.socket.send', side_effect=None):
                        status = utils.manager_restart()
                        assert WazuhResult({'message': 'Restart request sent'}) == status


def test_get_cluster_items():
    """Verify the cluster files information."""
    utils.get_cluster_items.cache_clear()

    with patch('os.path.abspath', side_effect=FileNotFoundError):
        with pytest.raises(WazuhException, match='.* 3005 .*'):
            utils.get_cluster_items()

    items = utils.get_cluster_items()
    assert items == {'files': {'etc/': {'permissions': 416, 'source': 'master', 'files': ['client.keys'],
                                         'recursive': False, 'restart': False, 'remove_subdirs_if_empty': False,
                                         'extra_valid': False, 'description': 'client keys file database'},
                               'etc/shared/': {'permissions': 432, 'source': 'master', 'files': ['all'],
                                                'recursive': True, 'restart': False, 'remove_subdirs_if_empty': True,
                                                'extra_valid': False, 'description': 'shared configuration files'},
                               'var/multigroups/': {'permissions': 432, 'source': 'master', 'files': ['merged.mg'],
                                                     'recursive': True, 'restart': False,
                                                     'remove_subdirs_if_empty': True, 'extra_valid': False,
                                                     'description': 'shared configuration files'},
                               'etc/rules/': {'permissions': 432, 'source': 'master', 'files': ['all'],
                                               'recursive': True, 'restart': True, 'remove_subdirs_if_empty': False,
                                               'extra_valid': False, 'description': 'user rules'},
                               'etc/decoders/': {'permissions': 432, 'source': 'master', 'files': ['all'],
                                                  'recursive': True, 'restart': True, 'remove_subdirs_if_empty': False,
                                                  'extra_valid': False, 'description': 'user decoders'},
                               'etc/lists/': {'permissions': 432, 'source': 'master', 'files': ['all'],
                                               'recursive': True, 'restart': True, 'remove_subdirs_if_empty': False,
                                               'extra_valid': False, 'description': 'user CDB lists'},
                               'queue/agent-groups/': {'permissions': 432, 'source': 'master', 'files': ['all'],
                                                        'recursive': True, 'restart': False,
                                                        'remove_subdirs_if_empty': False, 'extra_valid': True,
                                                        'description': 'agents group configuration'},
                               'excluded_files': ['ar.conf', 'ossec.conf'],
                               'excluded_extensions': ['~', '.tmp', '.lock', '.swp']},
                     'intervals': {'worker': {'sync_integrity': 9, 'sync_agent_info': 10, 'sync_agent_info_ko_retry': 1,
                                              'keep_alive': 60, 'connection_retry': 10,
                                              'max_failed_keepalive_attempts': 2},
                                   'master': {'timeout_extra_valid': 40, 'recalculate_integrity': 8,
                                              'check_worker_lastkeepalive': 60,
                                              'max_allowed_time_without_keepalive': 120, 'process_pool_size': 2,
                                              'timeout_agent_info': 40, 'max_locked_integrity_time': 1000},
                                   'communication': {'timeout_cluster_request': 20, 'timeout_dapi_request': 200,
                                                     'timeout_receiving_file': 120, 'max_zip_size': 1073741824,
<<<<<<< HEAD
                                                     'compress_level': 1}},
=======
                                                     'min_zip_size': 31457280, 'zip_limit_tolerance': 0.2}},
>>>>>>> 6c995c90
                     'distributed_api': {'enabled': True}}


def test_ClusterFilter():
    """Verify that ClusterFilter adds cluster related information into cluster logs"""
    cluster_filter = utils.ClusterFilter(tag='Cluster', subtag='config')
    record = utils.ClusterFilter(tag='Testing', subtag='config')
    record.update_tag(new_tag='Testing_tag')
    record.update_subtag(new_subtag='Testing_subtag')

    assert cluster_filter.filter(record=record)


def test_ClusterLogger():
    """Verify that ClusterLogger defines the logger used by wazuh-clusterd."""
    current_logger_path = os.path.join(os.path.dirname(__file__), 'testing.log')
    cluster_logger = utils.ClusterLogger(foreground_mode=False, log_path=current_logger_path,
                                         tag='{asctime} {levelname}: [{tag}] [{subtag}] {message}', debug_level=1)
    cluster_logger.setup_logger()

    assert cluster_logger.logger.level == logging.DEBUG

    os.path.exists(current_logger_path) and os.remove(current_logger_path)<|MERGE_RESOLUTION|>--- conflicted
+++ resolved
@@ -156,12 +156,9 @@
                                               'max_allowed_time_without_keepalive': 120, 'process_pool_size': 2,
                                               'timeout_agent_info': 40, 'max_locked_integrity_time': 1000},
                                    'communication': {'timeout_cluster_request': 20, 'timeout_dapi_request': 200,
-                                                     'timeout_receiving_file': 120, 'max_zip_size': 1073741824,
-<<<<<<< HEAD
-                                                     'compress_level': 1}},
-=======
-                                                     'min_zip_size': 31457280, 'zip_limit_tolerance': 0.2}},
->>>>>>> 6c995c90
+                                                     'timeout_receiving_file': 120, 'min_zip_size': 31457280,
+                                                     'max_zip_size': 1073741824, 'compress_level': 1,
+                                                     'zip_limit_tolerance': 0.2}},
                      'distributed_api': {'enabled': True}}
 
 
