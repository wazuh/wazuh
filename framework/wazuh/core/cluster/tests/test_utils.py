--- conflicted
+++ resolved
@@ -200,13 +200,6 @@
                                'etc/lists/': {'permissions': 432, 'source': 'master', 'files': ['all'],
                                               'recursive': True, 'restart': True, 'remove_subdirs_if_empty': False,
                                               'extra_valid': False, 'description': 'user CDB lists'},
-<<<<<<< HEAD
-=======
-                               'queue/agent-groups/': {'permissions': 432, 'source': 'master', 'files': ['all'],
-                                                       'recursive': True, 'restart': False,
-                                                       'remove_subdirs_if_empty': False, 'extra_valid': True,
-                                                       'description': 'agents group configuration'},
->>>>>>> 57798296
                                'excluded_files': ['ar.conf', 'ossec.conf'],
                                'excluded_extensions': ['~', '.tmp', '.lock', '.swp']},
                      'intervals': {'worker': {'sync_integrity': 9, 'sync_agent_info': 10, 'sync_agent_groups': 30,
@@ -247,7 +240,6 @@
     os.path.exists(current_logger_path) and os.remove(current_logger_path)
 
 
-<<<<<<< HEAD
 @patch('os.getpid', return_value=0000)
 @patch('wazuh.core.cluster.utils.pyDaemonModule.create_pid')
 def test_process_spawn_sleep(pyDaemon_create_pid_mock, get_pid_mock):
@@ -292,23 +284,4 @@
     concurrent_mock.return_value = ThreadPoolExecutorMock()
     assert await utils.forward_function(auxiliary_func) == DAPIMock().result()
     distributed_api_mock.assert_called_once()
-    concurrent_mock.assert_called_once()
-=======
-@patch('time.sleep')
-@patch('signal.signal')
-@patch('signal.SIGINT')
-@patch('signal.SIG_IGN')
-@patch('signal.SIGTERM')
-@patch('os.getpid', return_value=0)
-@patch('wazuh.core.cluster.utils.pyDaemonModule.create_pid')
-def test_process_spawn_child(pydaemon_module_mock, getpid_mock, sigterm_mock, sigign_mock, sigint_mock, signal_mock,
-                             time_mock):
-    """Test if the cluster is properly spawning all its children and create their PID files correctly."""
-    child = 'child'
-    utils.process_spawn_sleep(child)
-
-    getpid_mock.assert_called_once_with()
-    pydaemon_module_mock.assert_called_once_with(f"wazuh-clusterd_child_{child}", getpid_mock.return_value)
-    signal_mock.assert_has_calls([call(sigint_mock, sigign_mock), call(sigterm_mock, sigign_mock)])
-    time_mock.assert_called_once_with(0.1)
->>>>>>> 57798296
+    concurrent_mock.assert_called_once()