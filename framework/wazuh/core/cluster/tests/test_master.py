--- conflicted
+++ resolved
@@ -1266,7 +1266,6 @@
     master_handler.sync_tasks = {"task_id": TaskMock()}
     master_handler.task_loggers["Integrity check"] = logging.getLogger("wazuh")
 
-<<<<<<< HEAD
     with patch("wazuh.core.cluster.cluster.compare_files", return_value=({"extra_valid": compare_result})
                ) as compare_mock:
         assert await master_handler.integrity_check("task_id", EventMock()) is None
@@ -1285,210 +1284,6 @@
             send_request_mock.assert_called_once_with(command=b'syn_m_c_ok', data=b'')
             assert info_mock.call_args_list == [call('Starting.'),  call('Finished in 0.000s. Received metadata '
                                                                          'of 14 files. Sync not required.')]
-=======
-    # Reset all the used mocks
-    all_mocks = [decompress_files_mock, compare_files_mock, send_request_mock, debug_mock, info_mock, reduce_mock,
-                 wait_for_mock, rmtree_mock]
-    for mock in all_mocks:
-        mock.reset_mock()
-
-    with patch("os.unlink") as unlink_mock:
-        with patch("wazuh.core.cluster.cluster.compress_files", return_value="compressed_data") as compress_files_mock:
-            with patch("wazuh.core.cluster.master.MasterHandler.send_file", return_value=100) as send_file_mock:
-                # Test the second condition (else -> try -> finally -> if)
-                reduce_mock.return_value = True
-                master_handler.task_loggers["Integrity sync"] = logging.getLogger("wazuh")
-                compare_files_mock.return_value = ({"missing": {"key": "value"}, "shared": {"key": "value"},
-                                                    "extra": "1", "extra_valid": ""}, 0)
-
-                assert await master_handler.sync_integrity("task_id", EventMock()) is None
-                decompress_files_mock.assert_called_once_with(TaskMock().filename, 'files_metadata.json')
-                compare_files_mock.assert_called_once_with(True, decompress_files_mock.return_value[0], None)
-                send_request_mock.assert_has_calls(
-                    [call(command=b"syn_m_c", data=b""), call(command=b"syn_m_c_e", data=b"ok ")])
-                info_mock.assert_has_calls(
-                    [call('Starting.'),
-                     call('Finished in 0.000s. Received metadata of 14 files. Sync required.'),
-                     call('Starting.'),
-                     call('Files to create in worker: 1 | Files to update in worker: 1 | Files to delete in worker: '
-                          '1'), call('Finished in 0.000s.')])
-                debug_mock.assert_has_calls(
-                    [call("Waiting to receive zip file from worker."),
-                     call("Received file from worker: 'filename'"),
-                     call("Compressing files to be synced in worker."),
-                     call("Zip with files to be synced sent to worker."),
-                     call(f"Decreasing sync size limit to "
-                          f"{cluster_items['intervals']['communication']['min_zip_size'] / (1024 * 1024):.2f} MB."),
-                     call("Finished sending files to worker.")])
-                reduce_mock.assert_called_once()
-                wait_for_mock.assert_called_once()
-                rmtree_mock.assert_called_once_with(decompress_files_mock.return_value[1])
-                unlink_mock.assert_called_once_with(compress_files_mock.return_value)
-                send_file_mock.assert_called_once_with(compress_files_mock.return_value, send_request_mock.return_value)
-                assert master_handler.integrity_sync_status['date_end_master'] == "2021-11-02T00:00:00.000000Z"
-                assert master_handler.integrity_sync_status['date_start_master'] == "2021-11-02T00:00:00.000000Z"
-                assert master_handler.current_zip_limit == cluster_items['intervals']['communication']['min_zip_size']
-
-                # Reset all the mocks
-                all_mocks += [unlink_mock, compress_files_mock, send_file_mock]
-                for mock in all_mocks:
-                    mock.reset_mock()
-
-                with patch.object(logging.getLogger("wazuh"), "error") as error_mock:
-                    with patch("json.dumps", return_value="error") as json_dumps_mock:
-                        # Test the first if present in try (else -> try -> if -> if)
-                        # and second exception (else -> 2º except)
-                        compare_files_mock.return_value = ({"missing": {"key": "value"}, "shared": {"key": "value"},
-                                                            "extra": "1", "extra_valid": "1"}, 0)
-                        send_request_mock.return_value = Exception()
-                        master_handler.current_zip_limit = \
-                            cluster_items['intervals']['communication']['max_zip_size'] - 1
-                        assert await master_handler.sync_integrity("task_id", EventMock()) is None
-
-                        decompress_files_mock.assert_called_once_with(TaskMock().filename, 'files_metadata.json')
-                        compare_files_mock.assert_called_once_with(True, decompress_files_mock.return_value[0], None)
-                        send_request_mock.assert_has_calls(
-                            [call(command=b'syn_m_c', data=b''),
-                             call(command=b'syn_m_c_r', data=b'None error')])
-                        info_mock.assert_has_calls(
-                            [call("Starting."),
-                             call("Finished in 0.000s. Received metadata of 14 files. Sync required."),
-                             call("Starting."), call(
-                                "Files to create in worker: 1 | Files to update in worker: 1 | Files to delete in "
-                                "worker: 1")])
-                        debug_mock.assert_has_calls(
-                            [call("Waiting to receive zip file from worker."),
-                             call("Received file from worker: 'filename'"),
-                             call("Compressing files to be synced in worker."),
-                             call(f"Increasing sync size limit to "
-                                  f"{cluster_items['intervals']['communication']['max_zip_size'] / (1024 * 1024):.2f}"
-                                  f" MB."),
-                             call("Finished sending files to worker.")])
-                        reduce_mock.assert_called_once()
-                        wait_for_mock.assert_called_once()
-                        rmtree_mock.assert_called_once_with(decompress_files_mock.return_value[1])
-                        unlink_mock.assert_called_once_with(compress_files_mock.return_value)
-                        error_mock.assert_called_once_with("Error sending files information: ")
-                        json_dumps_mock.assert_called_once_with(
-                            exception.WazuhClusterError(code=1000, extra_message=str(send_request_mock.return_value)),
-                            cls=cluster_common.WazuhJSONEncoder)
-                        send_file_mock.assert_not_called()
-                        assert master_handler.current_zip_limit == cluster_items['intervals']['communication'][
-                            'max_zip_size']
-
-                        # Reset all the mocks
-                        all_mocks += [error_mock, json_dumps_mock]
-                        for mock in all_mocks:
-                            mock.reset_mock()
-
-                        # Test the first if present in try (else -> try -> if -> else)
-                        # and first exception (else -> 1º except)
-                        compare_files_mock.return_value = ({"missing": {"key": "value"}, "shared": {"key": "value"},
-                                                            "extra": "1", "extra_valid": "1"}, 0)
-                        send_request_mock.return_value = b"Error"
-                        assert await master_handler.sync_integrity("task_id", EventMock()) is None
-
-                        decompress_files_mock.assert_called_once_with(TaskMock().filename, 'files_metadata.json')
-                        compare_files_mock.assert_called_once_with(True, decompress_files_mock.return_value[0], None)
-                        send_request_mock.assert_has_calls(
-                            [call(command=b'syn_m_c', data=b''),
-                             call(command=b'syn_m_c_r', data=b'None error')])
-                        info_mock.assert_has_calls(
-                            [call("Starting."),
-                             call("Finished in 0.000s. Received metadata of 14 files. Sync required."),
-                             call("Starting."), call(
-                                "Files to create in worker: 1 | Files to update in worker: 1 | Files to delete in "
-                                "worker: 1")])
-                        debug_mock.assert_has_calls(
-                            [call("Waiting to receive zip file from worker."),
-                             call("Received file from worker: 'filename'"),
-                             call("Compressing files to be synced in worker."),
-                             call("Finished sending files to worker.")])
-                        reduce_mock.assert_called_once()
-                        wait_for_mock.assert_called_once()
-                        rmtree_mock.assert_called_once_with(decompress_files_mock.return_value[1])
-                        unlink_mock.assert_called_once_with(compress_files_mock.return_value)
-                        error_mock.assert_called_once_with(
-                            "Error sending files information: Error 3016 - Received an error response: b'Error'")
-                        json_dumps_mock.assert_called_once_with(exception.WazuhClusterError(3016, "b'Error'"),
-                                                                cls=cluster_common.WazuhJSONEncoder)
-                        send_file_mock.assert_not_called()
-
-                        # Reset all the mocks
-                        for mock in all_mocks:
-                            mock.reset_mock()
-
-                        # Test the second if inside try (else -> try -> 2º if)
-                        send_request_mock.side_effect = side_effect_function
-                        await master_handler.sync_integrity("task_id", EventMock())
-
-                        decompress_files_mock.assert_called_once_with(TaskMock().filename, 'files_metadata.json')
-                        compare_files_mock.assert_called_once_with(True, decompress_files_mock.return_value[0], None)
-                        send_request_mock.assert_has_calls(
-                            [call(command=b'syn_m_c', data=b''),
-                             call(command=b'syn_m_c_e', data=b'ok '),
-                             call(command=b'syn_m_c_r', data=b'ok error')])
-                        info_mock.assert_has_calls(
-                            [call("Starting."),
-                             call("Finished in 0.000s. Received metadata of 14 files. Sync required."),
-                             call("Starting."), call(
-                                "Files to create in worker: 1 | Files to update in worker: 1 | Files to delete in "
-                                "worker: 1")])
-                        debug_mock.assert_has_calls(
-                            [call("Waiting to receive zip file from worker."),
-                             call("Received file from worker: 'filename'"),
-                             call("Compressing files to be synced in worker."),
-                             call("Zip with files to be synced sent to worker."),
-                             call("Finished sending files to worker.")])
-                        reduce_mock.assert_called_once()
-                        wait_for_mock.assert_called_once()
-                        rmtree_mock.assert_called_once_with(decompress_files_mock.return_value[1])
-                        unlink_mock.assert_called_once_with(compress_files_mock.return_value)
-                        error_mock.assert_called_once_with("Error sending files information: ")
-                        json_dumps_mock.assert_called_once_with(
-                            exception.WazuhClusterError(code=1000, extra_message=""),
-                            cls=cluster_common.WazuhJSONEncoder)
-                        send_file_mock.assert_called_once_with("compressed_data", b"ok")
-
-                        # Reset all mocks
-                        for mock in all_mocks:
-                            mock.reset_mock()
-
-                        # Test the second if inside try (else -> try -> 2º elif)
-                        side_effect_function_value = 1
-                        await master_handler.sync_integrity("task_id", EventMock())
-
-                        decompress_files_mock.assert_called_once_with(TaskMock().filename, 'files_metadata.json')
-                        compare_files_mock.assert_called_once_with(True, decompress_files_mock.return_value[0], None)
-                        send_request_mock.assert_has_calls(
-                            [call(command=b'syn_m_c', data=b''),
-                             call(command=b'syn_m_c_e', data=b'ok '),
-                             call(command=b'syn_m_c_r', data=b'ok error')])
-                        info_mock.assert_has_calls(
-                            [call("Starting."),
-                             call("Finished in 0.000s. Received metadata of 14 files. Sync required."),
-                             call("Starting."), call(
-                                "Files to create in worker: 1 | Files to update in worker: 1 | Files to delete in "
-                                "worker: 1")])
-                        debug_mock.assert_has_calls(
-                            [call("Waiting to receive zip file from worker."),
-                             call("Received file from worker: 'filename'"),
-                             call("Compressing files to be synced in worker."),
-                             call("Zip with files to be synced sent to worker."),
-                             call("Finished sending files to worker.")])
-                        reduce_mock.assert_called_once()
-                        wait_for_mock.assert_called_once()
-                        rmtree_mock.assert_called_once_with(decompress_files_mock.return_value[1])
-                        unlink_mock.assert_called_once_with(compress_files_mock.return_value)
-                        error_mock.assert_called_once_with(
-                            "Error sending files information: Error 3016 - Received an error response: Error")
-                        json_dumps_mock.assert_called_once_with(
-                            exception.WazuhClusterError(code=3016, extra_message="Error"),
-                            cls=cluster_common.WazuhJSONEncoder)
-                        send_file_mock.assert_called_once_with("compressed_data", b"ok")
-
-                        assert master_handler.interrupted_tasks == {b"abcd"}
->>>>>>> 2bdf9c3c
 
 
 @pytest.mark.asyncio
@@ -1548,7 +1343,7 @@
         {'path'}, {'missing': {'path': 'test'}, 'shared': {}, 'extra': {}, 'extra_valid': {}}, 1, None, 1000)
     assert info_mock.call_args_list == [call('Starting.'),
                                         call('Files to create in worker: 1 | Files to update in worker: 0 | '
-                                             'Files to delete in worker: 0 | Files to receive: 0')]
+                                             'Files to delete in worker: 0')]
     set_date_end_mock.assert_called_once()
 
 
