# Copyright (C) 2015-2021, Wazuh Inc.
# Created by Wazuh, Inc. <info@wazuh.com>.
# This program is free software; you can redistribute it and/or modify it under the terms of GPLv2

import asyncio
import logging
import sys
<<<<<<< HEAD
import threading
=======
>>>>>>> 57798296
import time
from unittest.mock import MagicMock, patch, call

import pytest
from freezegun import freeze_time

with patch('wazuh.common.wazuh_uid'):
    with patch('wazuh.common.wazuh_gid'):
        sys.modules['wazuh.rbac.orm'] = MagicMock()
        import wazuh.rbac.decorators

        del sys.modules['wazuh.rbac.orm']
        from wazuh.tests.util import RBAC_bypasser

        wazuh.rbac.decorators.expose_resources = RBAC_bypasser
        import wazuh.core.cluster.client as client
        from wazuh import WazuhException

fernet_key = "00000000000000000000000000000000"

cluster_items = {'intervals': {'worker': {'keep_alive': 1, 'max_failed_keepalive_attempts': 0, "connection_retry": 2}}}
configuration = {"node_name": "manager", "nodes": [0], "port": 1515}


class FutureMock:
    def __init__(self):
        self.value = True

    def done(self):
        return self.value

    def set_result(self, set):
        pass


class LoopMock:

    def __init__(self):
        pass

    @staticmethod
    async def create_connection(protocol_factory, host, port, ssl):
        return "transport", "protocol"

    def set_exception_handler(self, exc_handler):
        pass

    def create_future(self):
        pass


future_mock = FutureMock()
abstract_client = client.AbstractClient(loop=None, on_con_lost=future_mock, name="name", fernet_key=fernet_key,
                                        logger=None, manager=None, cluster_items=cluster_items)
with patch("asyncio.get_running_loop"):
    abstract_client_manager = client.AbstractClientManager(configuration=configuration, cluster_items=cluster_items,
                                                           enable_ssl=True, performance_test=10,
                                                           concurrency_test=10, file="/file/path", string=1000)


# Test AbstractClientManager methods

def test_acm_init():
    """Check the correct initialization of the AbstractClientManager object."""

    assert abstract_client_manager.name == "manager"
    assert abstract_client_manager.configuration == configuration
    assert abstract_client_manager.cluster_items == cluster_items
    assert abstract_client_manager.ssl is True
    assert abstract_client_manager.performance_test == 10
    assert abstract_client_manager.concurrency_test == 10
    assert abstract_client_manager.file == "/file/path"
    assert abstract_client_manager.string == 1000
    assert abstract_client_manager.logger == logging.getLogger("wazuh")
    assert abstract_client_manager.tag == "Client Manager"
    assert abstract_client_manager.tasks == []
    assert abstract_client_manager.handler_class == client.AbstractClient
    assert abstract_client_manager.client is None
    assert abstract_client_manager.extra_args == {}


def test_acm_add_tasks():
    """Check that the add_tasks function generates an array of tasks based on the parameters of the
    AbstractClientManager object."""

    abstract_client_manager.client = abstract_client
    abstract_client_manager.performance_test = None
    abstract_client_manager.concurrency_test = None
    abstract_client_manager.file = None
    abstract_client_manager.string = None

    # Test simple return
    assert isinstance(abstract_client_manager.add_tasks(), list)
    assert abstract_client_manager.add_tasks() == []

    # Test fourth condition
    abstract_client_manager.string = 1000
    assert isinstance(abstract_client_manager.add_tasks(), list)
    assert abstract_client_manager.add_tasks() == [(abstract_client.send_string_task, (1000,))]

    # Test third condition
    abstract_client_manager.file = "/file/path"
    assert isinstance(abstract_client_manager.add_tasks(), list)
    assert abstract_client_manager.add_tasks() == [(abstract_client.send_file_task, ("/file/path",))]

    # Test second condition
    abstract_client_manager.concurrency_test = 10
    assert isinstance(abstract_client_manager.add_tasks(), list)
    assert abstract_client_manager.add_tasks() == [(abstract_client.concurrency_test_client, (10,))]

    # Test first condition
    abstract_client_manager.performance_test = 10
    assert isinstance(abstract_client_manager.add_tasks(), list)
    assert abstract_client_manager.add_tasks() == [(abstract_client.performance_test_client, (10,))]


@pytest.mark.asyncio
@patch('asyncio.sleep')
@patch('itertools.starmap', return_value="")
@patch('wazuh.core.cluster.client.AbstractClientManager.add_tasks', return_value=[])
async def test_acm_start(add_tasks_mock, starmap_mock, asyncio_sleep_mock):
    """Check that the 'start' method allow a connection to the server and wait until this connection is closed."""

    class ClientMock:
        def __init__(self):
            self.client_echo = ""

    class TransportMock:
        def close(self):
            pass

    async def sleep_mock(connection_retry):
        raise Exception()

    asyncio_sleep_mock.side_effect = sleep_mock

    with patch.object(LoopMock, "create_connection",
                      return_value=(TransportMock(), ClientMock())) as create_connection_mock:
        abstract_client_manager.loop = LoopMock()
        abstract_client_manager.tasks = [(0, 0), (1, 1)]

        with patch.object(logging.getLogger("wazuh"), "info") as logger_info_mock:
            with patch.object(logging.getLogger("wazuh"), "error") as logger_error_mock:
                # Test the try
                try:
                    await abstract_client_manager.start()
                except Exception:
                    logger_info_mock.assert_called_with("The connection has been closed. Reconnecting in 10 seconds.")

                # Test the first exception
                create_connection_mock.side_effect = ConnectionRefusedError
                try:
                    await abstract_client_manager.start()
                except Exception:
                    logger_error_mock.assert_called_with("Could not connect to master. Trying again in 10 seconds.")

                # Test the second exception
                create_connection_mock.side_effect = OSError
                try:
                    await abstract_client_manager.start()
                except Exception:
                    logger_error_mock.assert_called_with("Could not connect to master: . Trying again in 10 seconds.")
                    add_tasks_mock.assert_called_with()
                    starmap_mock.assert_called()


# Test AbstractClient methods

def test_ac_init():
    """Check the correct initialization of the AbstractClient object."""

    assert abstract_client.server is None
    assert abstract_client.client_data == b"name"
    assert abstract_client.connected is False
    assert isinstance(abstract_client.on_con_lost, FutureMock)
    assert abstract_client.name == "name"
    assert abstract_client.loop is None


def test_ac_connection_result():
    """Check that once an asyncio.Future object is received, a connection is established if no problems were found, or
    closed if and Exception was received."""

    class MultipleMock:
        def __init__(self):
            self.result_output = None

        def close(self):
            pass

        def result(self):
            return self.result_output

    m_mock = MultipleMock()

    # Check first condition
    with patch.object(logging.getLogger('wazuh'), "error") as logger_mock:
        m_mock.result_output = [WazuhException(1001)]
        abstract_client.transport = m_mock

        with patch.object(MultipleMock, "close") as close_mock:
            abstract_client.connection_result(m_mock)
            logger_mock.assert_called_once_with(f"Could not connect to master: {WazuhException(1001)}.")
            close_mock.assert_called_once()

    # Check second condition
    with patch.object(logging.getLogger('wazuh'), "info") as logger_mock:
        m_mock.result_output = ["OK"]
        abstract_client.transport = m_mock

        abstract_client.connection_result(m_mock)
        logger_mock.assert_called_once_with("Successfully connected to master.")
        assert abstract_client.connected is True


@patch('asyncio.gather')
def test_ac_connection_made(gather_mock):
    """Check that the process of connection to the manager is correctly performed."""

    class TaskMock:

        def __init__(self):
            pass

        def add_done_callback(self, param=None):
            pass

    gather_mock.return_value = TaskMock()

    with patch.object(TaskMock, "add_done_callback") as add_done_callback_mock:
        abstract_client.connection_made("transport")
        gather_mock.assert_called_once()
        add_done_callback_mock.assert_called_once()


@patch('wazuh.core.cluster.client.AbstractClient._cancel_all_tasks')
def test_ac_connection_lost(cancel_tasks_mock):
    """Check the behavior when the master closes the connection and when the connection is lost due some problems."""

    future_mock_nested = FutureMock()

    abstract_client.on_con_lost = future_mock_nested

    # Test the first condition
    with patch.object(logging.getLogger('wazuh'), "info") as logger_mock:
        with patch.object(FutureMock, "done", return_value=False) as done_mock:
            with patch.object(FutureMock, "set_result") as set_result_mock:
                abstract_client.connection_lost(exc=None)
                logger_mock.assert_called_once_with('The master closed the connection')
                cancel_tasks_mock.assert_called_once()
                done_mock.assert_called_once()
                set_result_mock.assert_called_once_with(True)

    # Test the second condition
    with patch.object(logging.getLogger('wazuh'), "error") as logger_mock:
        abstract_client.connection_lost(exc=WazuhException(1001))
        logger_mock.assert_called_once_with(f"Connection closed due to an unhandled error: {WazuhException(1001)}\n",
                                            exc_info=False)


def test_ac_cancel_all_tasks():
    """Check whether all tasks are being properly closed."""

    class TaskMock:
        def __init__(self):
            pass

        def cancel(self):
            pass

    task_mock = TaskMock()

    with patch('asyncio.all_tasks', return_value=[task_mock]) as all_tasks_mock:
        with patch.object(TaskMock, "cancel") as cancel_mock:
            abstract_client._cancel_all_tasks()
            all_tasks_mock.assert_called_once()
            cancel_mock.assert_called_once()


def test_ac_process_response():
    """Check the response the clients receive depending on the input command."""

    # Test the fist condition
    assert (abstract_client.process_response(command=b'ok-m',
                                             payload=b"payload") == b"Successful response from master: " + b"payload")

    # Test the second condition
    with patch('wazuh.core.cluster.common.Handler.process_response', return_value=b'ok') as pr_mock:
        assert abstract_client.process_response(command=b'ok', payload=b"payload") == b'ok'
        pr_mock.assert_called_once_with(b'ok', b"payload")


def test_ac_process_request():
    """Check the command available in clients depending on the input command."""

    # Test the fist condition
    with patch('wazuh.core.cluster.client.AbstractClient.echo_client', return_value=b'ok') as echo_mock:
        assert (abstract_client.process_request(command=b"echo-m", data=b"data") == b'ok')
        echo_mock.assert_called_once_with(b'data')

    # Test the second condition
    with patch('wazuh.core.cluster.common.Handler.process_request', return_value=b'ok') as pr_mock:
        assert abstract_client.process_request(command=b'ok', data=b"data") == b'ok'
        pr_mock.assert_called_once_with(b'ok', b"data")


def test_ac_echo_client():
    """Check the proper output of the 'echo_client' method."""

    assert abstract_client.echo_client(b"data") == (b'ok-c', b"data")


@pytest.mark.asyncio
@patch('asyncio.sleep')
@patch.object(FutureMock, "done", return_value=False)
@patch('wazuh.core.cluster.client.AbstractClient.send_request', return_value=b"ok")
async def test_ac_client_echo_ok(send_request_mock, done_mock, asyncio_sleep_mock):
    """Test if a keepalive is being send to the server every couple of seconds until the connection is lost."""

    class TransportMock:

        def __init__(self):
            pass

        def close(self):
            pass

    async def sleep_mock(connection_retry):
        raise Exception()

    def set_assignment():
        time.sleep(0.4)
        done_mock.return_value = True

    abstract_client.connected = True
    asyncio_sleep_mock.side_effect = sleep_mock

    # Test try
    with patch.object(logging.getLogger("wazuh"), "info") as logger_mock:
        with patch('wazuh.core.cluster.common.Handler.setup_task_logger',
                   return_value=logging.getLogger("wazuh")) as setup_logger_mock:
            try:
                await abstract_client.client_echo()
            except Exception:
                send_request_mock.assert_called_once_with(b'echo-c', b'keepalive')
                setup_logger_mock.assert_called_once_with("Keep Alive")
                logger_mock.assert_called_with("ok")

    # Test except
    with patch.object(logging.getLogger("wazuh"), "error") as logger_mock:
        with patch('wazuh.core.cluster.common.Handler.setup_task_logger',
                   return_value=logging.getLogger("wazuh")) as setup_logger_mock:
            with patch.object(TransportMock, "close") as close_mock:
                abstract_client.transport = TransportMock()
                done_mock.return_value = False
                send_request_mock.side_effect = Exception()
                try:
                    await abstract_client.client_echo()
                except Exception:
                    setup_logger_mock.assert_called_once_with("Keep Alive")
                    close_mock.assert_called_once()
                    logger_mock.assert_any_call("Error sending keep alive: ")
                    logger_mock.assert_called_with("Maximum number of failed keep alives reached. Disconnecting.")


@pytest.mark.asyncio
@freeze_time("2022-01-01")
@patch.object(FutureMock, "done", return_value=False)
@patch('wazuh.core.cluster.client.perf_counter', return_value=0)
@patch('wazuh.core.cluster.client.AbstractClient.send_request', return_value="ok")
async def test_ac_performance_test_client(send_request_mock, perf_counter_mock, done_mock):
    """Test is the master replies with aa payload of the same length as the one that was sent."""

    async def asyncio_sleep_mock(delay, result=None, *, loop=None):
        assert delay == 3
        raise Exception()

    with patch('asyncio.sleep', asyncio_sleep_mock):
        with patch.object(logging.getLogger("wazuh"), "error") as logger_mock:
            try:
                await asyncio.create_task(abstract_client.performance_test_client(10))
            except Exception:
                pass

            logger_mock.assert_called_with("ok", exc_info=False)
            send_request_mock.assert_called_with(b'echo', b'a' * 10)

        with patch.object(logging.getLogger("wazuh"), "info") as logger_mock:
            done_mock.return_value = False
            try:
                await asyncio.create_task(abstract_client.performance_test_client(2))
            except Exception:
                pass
            logger_mock.assert_called_with(f"Received size: {2} // Time: {0}")
            send_request_mock.assert_called_with(b'echo', b'a' * 2)

        done_mock.assert_any_call()


@pytest.mark.asyncio
@freeze_time("2022-01-01")
@patch.object(FutureMock, "done", return_value=False)
@patch('wazuh.core.cluster.client.perf_counter', return_value=0)
@patch('wazuh.core.cluster.client.AbstractClient.send_request', return_value="ok")
async def test_ac_concurrency_test_client(send_request_mock, perf_counter_mock, done_mock):
    """Check how the server reply to all requests until the connection is lost."""

    n_msgs = 5

    async def asyncio_sleep_mock(delay, result=None, *, loop=None):
        assert delay == 3
        raise Exception()

    with patch('asyncio.sleep', asyncio_sleep_mock):
        with patch.object(logging.getLogger("wazuh"), "info") as logger_mock:
            try:
                await asyncio.create_task(abstract_client.concurrency_test_client(n_msgs))
            except Exception:
                pass

            done_mock.assert_any_call()
            for i in range(n_msgs):
                send_request_mock.assert_has_calls([call(b'echo', f'concurrency {i}'.encode())], any_order=True)
            logger_mock.assert_called_with(f"Time sending {n_msgs} messages: {0}")


@pytest.mark.asyncio
@freeze_time("2022-01-01")
@patch('wazuh.core.cluster.client.perf_counter', return_value=0)
@patch('wazuh.core.cluster.client.AbstractClient.send_file', return_value="ok")
async def test_ac_send_file_task(send_file_mock, perf_counter_mock):
    """Test the 'send_file' protocol."""

    with patch.object(logging.getLogger("wazuh"), "debug") as logger_mock:
        await abstract_client.send_file_task("filename")
        send_file_mock.assert_called_once_with("filename")
        logger_mock.assert_any_call("ok")
        logger_mock.assert_called_with(f"Time: {0}")


@pytest.mark.asyncio
@freeze_time("2022-01-01")
@patch('wazuh.core.cluster.client.perf_counter', return_value=0)
@patch('wazuh.core.cluster.client.AbstractClient.send_string', return_value="ok")
async def test_ac_send_string_task(send_string_mock, perf_counter_mock):
    """Test the 'send_string' protocol."""

    with patch.object(logging.getLogger("wazuh"), "debug") as logger_mock:
        await abstract_client.send_string_task(10)
        send_string_mock.assert_called_once_with(my_str=b'a' * 10)
        logger_mock.assert_any_call("ok")
        logger_mock.assert_called_with(f"Time: {0}")<|MERGE_RESOLUTION|>--- conflicted
+++ resolved
@@ -5,10 +5,6 @@
 import asyncio
 import logging
 import sys
-<<<<<<< HEAD
-import threading
-=======
->>>>>>> 57798296
 import time
 from unittest.mock import MagicMock, patch, call
 
