--- conflicted
+++ resolved
@@ -686,28 +686,11 @@
         """
         logger = self.task_loggers['Integrity sync']
 
-<<<<<<< HEAD
         await self.wait_for_file(file=file_received, task_id=name)
 
         # Path of the zip containing a JSON with metadata and files to be updated in this worker node.
         received_filename = self.sync_tasks[name].filename
         if isinstance(received_filename, Exception):
-=======
-        try:
-            await asyncio.wait_for(file_received.wait(),
-                                   timeout=self.cluster_items['intervals']['communication']['timeout_receiving_file'])
-        except Exception as e:
-            if isinstance(e, asyncio.TimeoutError):
-                exc = WazuhClusterError(3039)
-            else:
-                exc = WazuhClusterError(3040, extra_message=str(e))
-            # Notify the sending node to stop its task.
-            await self.send_request(command=b"cancel_task",
-                                    data=f"{name} {json.dumps(exc, cls=c_common.WazuhJSONEncoder)}".encode())
-            raise exc
-
-        if isinstance(self.sync_tasks[name].filename, Exception):
->>>>>>> 1c31ccfe
             exc_info = json.dumps(exception.WazuhClusterError(
                 1000, extra_message=str(self.sync_tasks[name].filename)), cls=c_common.WazuhJSONEncoder)
             await self.send_request(command=b'syn_i_w_m_r', data=b'None ' + exc_info.encode())
