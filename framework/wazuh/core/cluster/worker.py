# Copyright (C) 2015, Wazuh Inc.
# Created by Wazuh, Inc. <info@wazuh.com>.
# This program is free software; you can redistribute it and/or modify it under the terms of GPLv2
import asyncio
import errno
import json
import logging
import os
import shutil
from datetime import datetime, timezone
from time import perf_counter
from typing import Tuple, Dict, Callable, List
from typing import Union

from wazuh.core import cluster as metadata, common, exception, utils
from wazuh.core.cluster import client, cluster, common as c_common
from wazuh.core.cluster.dapi import dapi
from wazuh.core.exception import WazuhClusterError
from wazuh.core.utils import safe_move, get_utc_now
from wazuh.core.wdb import WazuhDBConnection


class ReceiveAgentGroupsTask(c_common.ReceiveStringTask):
    """
    Define the process and variables necessary to receive and process Agent groups (periodic) from the master.

    This task is created when the master finishes sending Agent groups chunks and its destroyed once the worker has
    updated all the received information.
    """

    def __init__(self, *args, **kwargs):
        """Class constructor.

        Parameters
        ----------
        args
            Positional arguments for parent constructor class.
        kwargs
            Keyword arguments for parent constructor class.
        """
        super().__init__(*args, **kwargs, info_type='agent-groups')

    def set_up_coro(self) -> Callable:
        """Set up the function to be called when the worker sends its Agent groups."""
        return self.wazuh_common.recv_agent_groups_periodic_information

    def done_callback(self, future=None):
        """Check whether the synchronization process was correct and free its lock.

        Parameters
        ----------
        future : asyncio.Future object
            Synchronization process result.
        """
        super().done_callback(future)
        self.wazuh_common.sync_agent_groups_free = True


class ReceiveEntireAgentGroupsTask(c_common.ReceiveStringTask):
    """
    Define the process and variables necessary to receive and process Agent groups (entire) from the master.

    This task is created when the master finishes sending Agent groups chunks and its destroyed once the worker has
    updated all the received information.
    """

    def __init__(self, *args, **kwargs):
        """Class constructor.

        Parameters
        ----------
        args
            Positional arguments for parent constructor class.
        kwargs
            Keyword arguments for parent constructor class.
        """
        super().__init__(*args, **kwargs, info_type='agent-groups')

    def set_up_coro(self) -> Callable:
        """Set up the function to be called when the worker sends its Agent groups."""
        return self.wazuh_common.recv_agent_groups_entire_information

    def done_callback(self, future=None):
        """Check whether the synchronization process was correct and free its lock.

        Parameters
        ----------
        future : asyncio.Future object
            Synchronization process result.
        """
        super().done_callback(future)
        self.wazuh_common.sync_agent_groups_free = True


class ReceiveIntegrityTask(c_common.ReceiveFileTask):
    """
    Create an asyncio.Task that waits until the master sends its integrity information and processes the
    received information.
    """

    def set_up_coro(self) -> Callable:
        """Set up the function to process the integrity files received from master."""
        return self.wazuh_common.process_files_from_master

    def done_callback(self, future=None):
        """Free the integrity sync lock and remove the task_id.

        Parameters
        ----------
        future : asyncio.Future object
            Synchronization process result.
        """
        self.wazuh_common.check_integrity_free = True
        super().done_callback(future)


class SyncFiles(c_common.SyncTask):
    """
    Define methods to synchronize files with master.
    """

    async def sync(self, files_to_sync: Dict, files_metadata: Dict):
        """Send metadata and files to the master node.

        Parameters
        ----------
        files_to_sync : dict
            Paths (keys) and metadata (values) of the files to send to the master. Keys in this dictionary
            will be iterated to add the files they refer to the zip file that the master will receive.
        files_metadata : dict
            Paths (keys) and metadata (values) of the files to send to the master. This dict will be included as
            a JSON file named files_metadata.json.

        Returns
        -------
        bool
            True if files were correctly sent to the master node, None otherwise.
        """
        self.logger.debug(
            f"Compressing {'files and ' if files_to_sync else ''}'files_metadata.json' of {len(files_metadata)} files."
        )
        compressed_data_path = cluster.compress_files(name=self.server.name, list_path=files_to_sync,
                                                      cluster_control_json=files_metadata)

        # Start the synchronization process with the master and get a taskID.
        task_id = await self.server.send_request(command=self.cmd, data=b'')
        if isinstance(task_id, Exception):
            raise task_id
        elif task_id.startswith(b'Error'):
            self.logger.error(task_id.decode(), exc_info=False)
            exc_info = json.dumps(exception.WazuhClusterError(3016, extra_message=str(task_id)),
                                  cls=c_common.WazuhJSONEncoder).encode()
            await self.server.send_request(command=self.cmd + b'_r', data=b'None ' + exc_info)
            return

        try:
            # Send zip file to the master into chunks.
            self.logger.debug("Sending zip file to master.")
            await self.server.send_file(filename=compressed_data_path, task_id=task_id)
            self.logger.debug("Zip file sent to master.")

            # Finish the synchronization process and notify where the file corresponding to the taskID is located.
            result = await self.server.send_request(command=self.cmd + b'_e',
                                                    data=task_id + b' ' + os.path.relpath(compressed_data_path,
                                                                                          common.WAZUH_PATH).encode())
            if isinstance(result, Exception):
                raise result
            elif result.startswith(b'Error'):
                raise WazuhClusterError(3016, extra_message=result.decode())
            return True
        except exception.WazuhException as e:
            # Notify error to master and delete its received file.
            self.logger.error(f"Error sending zip file: {e}")
<<<<<<< HEAD
            await self.server.send_request(command=self.cmd + b'_r',
                                           data=task_id + b' ' + json.dumps(e, cls=c_common.WazuhJSONEncoder).encode())
=======
            await self.worker.send_request(command=self.cmd + b'_r', data=task_id + b' ' + json.dumps(e,
                                           cls=c_common.WazuhJSONEncoder).encode())
>>>>>>> 91ac5154
        except Exception as e:
            # Notify error to master and delete its received file.
            self.logger.error(f"Error sending zip file: {e}")
            exc_info = json.dumps(exception.WazuhClusterError(1000, extra_message=str(e)),
                                  cls=c_common.WazuhJSONEncoder).encode()
            await self.server.send_request(command=self.cmd + b'_r', data=task_id + b' ' + exc_info)
        finally:
            os.unlink(compressed_data_path)
            # In case task was interrupted, remove its ID from the interrupted set.
            self.server.interrupted_tasks.discard(task_id)


class WorkerHandler(client.AbstractClient, c_common.WazuhCommon):
    """
    Handle connection with the master node.
    """

    def __init__(self, version, node_type, cluster_name, **kwargs):
        """Class constructor.

        Parameters
        ----------
        version : str
            Wazuh version. E.g., '4.0.0'.
        node_type : str
            Type of node (will always be worker but it's set as a variable in case more types are added in the future).
        cluster_name : str
            The cluster name.
        **kwargs
            Arguments for the parent class constructor.
        """
        super().__init__(**kwargs, tag="Worker")
        self.integrity_control = {}
        # The self.client_data will be sent to the master when doing a hello request.
        self.client_data = f"{self.name} {cluster_name} {node_type} {version}".encode()

        # Flag to prevent a new Integrity check if Integrity sync is in progress.
        self.check_integrity_free = True

        # Every task logger is configured to log using a tag describing the synchronization process. For example,
        # a log coming from the "Integrity" logger will look like this:
        # [Worker name] [Integrity] Log information
        # this way the same code can be shared among all sync tasks and logs will differentiate.
        self.task_loggers = {'Agent-info sync': self.setup_task_logger('Agent-info sync'),
                             'Agent-groups recv': self.setup_task_logger('Agent-groups recv'),
                             'Agent-groups recv full': self.setup_task_logger('Agent-groups recv full'),
                             'Agent-groups sync': self.setup_task_logger('Agent-groups sync'),
                             'Integrity check': self.setup_task_logger('Integrity check'),
                             'Integrity sync': self.setup_task_logger('Integrity sync')}
        default_date = datetime.utcfromtimestamp(0)
        self.sync_agent_groups_from_master = {'date_start_worker': default_date, 'date_end_worker': default_date,
                                              'n_synced_chunks': 0}
        self.agent_info_sync_status = {'date_start': 0.0}
        self.agent_groups_sync_status = {'date_start': 0.0}
        self.integrity_check_status = {'date_start': 0.0}
        self.integrity_sync_status = {'date_start': 0.0}
        self.agent_groups_checksum_mismatch_counter = 0
        self.agent_groups_checksum_mismatch_limit = 10

    def connection_result(self, future_result):
        """Callback function called when the master sends a response to the hello command sent by the worker.

        Parameters
        ----------
        future_result : asyncio.Future object
            Result of the hello request.
        """
        super().connection_result(future_result)
        if self.connected:
            # create directory for temporary files
            worker_tmp_files = os.path.join(common.WAZUH_PATH, 'queue', 'cluster', self.name)
            if not os.path.exists(worker_tmp_files):
                utils.mkdir_with_mode(worker_tmp_files)

    def process_request(self, command: bytes, data: bytes) -> Union[bytes, Tuple[bytes, bytes]]:
        """Define all commands that a worker can receive from the master.

        Parameters
        ----------
        command : bytes
            Received command.
        data : bytes
            Received payload.

        Returns
        -------
        bytes
            Result.
        bytes
            Response message.
        """
        self.logger.debug(f"Command received: '{command}'")
        if command == b'syn_m_c_ok':
            return self.sync_integrity_ok_from_master()
        elif command == b'syn_m_c':
            return self.setup_receive_files_from_master()
        elif command == b'syn_m_c_e':
            return self.end_receiving_integrity(data.decode())
        elif command == b'syn_m_c_r':
            return self.error_receiving_integrity(data.decode())
        elif command == b'syn_g_m_w' or command == b'syn_g_m_w_c':
            return self.setup_sync_integrity(command, data)
        elif command == b'syn_m_a_e':
            logger = self.setup_task_logger('Agent-info sync')
            start_time = self.agent_info_sync_status['date_start']
            return c_common.end_sending_agent_information(logger, start_time, data.decode())
        elif command == b'syn_m_g_e':
            logger = self.setup_task_logger('Agent-groups sync')
            start_time = self.agent_groups_sync_status['date_start']
            return c_common.end_sending_agent_information(logger, start_time, data.decode())
        elif command == b'syn_m_a_err':
            logger = self.task_loggers['Agent-info sync']
            return c_common.error_receiving_agent_information(logger, data.decode(), info_type='agent-info')
        elif command == b'syn_m_g_err':
            logger = self.task_loggers['Agent-groups sync']
            return c_common.error_receiving_agent_information(logger, data.decode(), info_type='agent-groups')
        elif command == b'dapi_res':
            asyncio.create_task(self.forward_dapi_response(data))
            return b'ok', b'Response forwarded to worker'
        elif command == b'sendsyn_res':
            asyncio.create_task(self.forward_sendsync_response(data))
            return b'ok', b'Response forwarded to worker'
        elif command == b'dapi_err':
            dapi_client, error_msg = data.split(b' ', 1)
            try:
                asyncio.create_task(
                    self.server.local_server.clients[dapi_client.decode()].send_request(command, error_msg))
            except WazuhClusterError:
                raise WazuhClusterError(3025)
            return b'ok', b'DAPI error forwarded to worker'
        elif command == b'sendsyn_err':
            sendsync_client, error_msg = data.split(b' ', 1)
            try:
                asyncio.create_task(
                    self.server.local_server.clients[sendsync_client.decode()].send_request(b'err', error_msg))
            except WazuhClusterError:
                raise WazuhClusterError(3025)
            return b'ok', b'SendSync error forwarded to worker'
        elif command == b'dapi':
            self.server.dapi.add_request(b'master*' + data)
            return b'ok', b'Added request to API requests queue'
        else:
            return super().process_request(command, data)

    def get_manager(self):
        """Get the Worker object that created this WorkerHandler. Used in the class WazuhCommon.

        Returns
        -------
        AbstractClientManager
            Worker object.
        """
        return self.server

    def setup_sync_integrity(self, sync_type: bytes, data: bytes = None) -> Tuple[bytes, bytes]:
        """Start synchronization process.

        Parameters
        ----------
        sync_type : bytes
            Sync process to start.
        data : bytes
            Data to be sent.

        Returns
        -------
        bytes
            Result.
        bytes
            Response message.
        """
        if sync_type == b'syn_g_m_w':
            sync_function = ReceiveAgentGroupsTask
        elif sync_type == b'syn_g_m_w_c':
            sync_function = ReceiveEntireAgentGroupsTask
        else:
            sync_function = None

        return super().setup_receive_file(sync_function, data)

    def setup_receive_files_from_master(self):
        """Set up a task to wait until integrity information has been received from the master and process it.

        Returns
        -------
        bytes
            Result.
        bytes
            Response message.
        """
        integrity_logger = self.task_loggers['Integrity check']
        integrity_logger.info(
            f"Finished in {(get_utc_now().timestamp() - self.integrity_check_status['date_start']):.3f}s. "
            f"Sync required.")
        self.check_integrity_free = False
        return super().setup_receive_file(ReceiveIntegrityTask)

    def end_receiving_integrity(self, task_and_file_names: str) -> Tuple[bytes, bytes]:
        """Notify to the corresponding task that information has been received.

        The master notifies to this the worker that the integrity information has already been sent.
        Then, the worker notifies the previously created task that the information has been received.

        Parameters
        ----------
        task_and_file_names : str
            Task ID and a filename, separated by a space (' ').

        Returns
        -------
        bytes
            Result.
        bytes
            Response message.
        """
        return super().end_receiving_file(task_and_file_names)

    def error_receiving_integrity(self, taskname_and_error_details: str) -> Tuple[bytes, bytes]:
        """Notify to the corresponding task that an error has occurred during the process.

        Parameters
        ----------
        taskname_and_error_details : str
            Task ID and error formatted as WazuhJSONEncoder.

        Returns
        -------
        bytes
            Result.
        bytes
            Response message.
        """
        return super().error_receiving_file(taskname_and_error_details)

    def sync_integrity_ok_from_master(self) -> Tuple[bytes, bytes]:
        """Function called when the master sends the "syn_m_c_ok" command.

        Returns
        -------
        bytes
            Result.
        bytes
            Response message.
        """
        integrity_logger = self.task_loggers['Integrity check']
        integrity_logger.info(
            f"Finished in {(get_utc_now().timestamp() - self.integrity_check_status['date_start']):.3f}s. "
            f"Sync not required.")
        return b'ok', b'Thanks'

    async def compare_agent_groups_checksums(self, master_checksum, logger):
        """Compare the checksum of the local database with the checksum of the master node to check if these differ.

        If the checksum differs, a counter is incremented which at a certain limit
        will send a request to the master node asking for all the agent-groups information.

        Parameters
        ----------
        master_checksum : str
            Master node checksum.
        logger : Logger object
            Logger to use.

        Returns
        -------
        bool
            True if both checksums are equal, False if these differ or cannot be
            compared because there are records that need to be synchronized in the local DB.
        """
<<<<<<< HEAD
        wdb_conn = WazuhDBConnection()
        sync_object = c_common.SyncWazuhdb(manager=self, logger=logger, cmd=b'syn_g_m_w',
                                           data_retriever=wdb_conn.run_wdb_command,
                                           get_data_command='global sync-agent-groups-get ',
                                           get_payload={"condition": "sync_status", "get_global_hash": True})

        local_agent_groups = await sync_object.retrieve_information()
        if not local_agent_groups:
            return False

        local_agent_groups = json.loads(local_agent_groups[0])
        if not local_agent_groups[0]['data']:
            logger.debug2('There is no data requiring synchronization in the local database.')
            try:
                # There is no syncreq agent-groups so, the checksums should match
                local_checksum = local_agent_groups[-1]['hash']
                ck_equal = master_checksum == local_checksum
            except KeyError:
                local_checksum = 'UNABLE TO COLLECT FROM DB'
                ck_equal = False
            # If there are no records with syncreq and the checksums are different, it means that the worker database
            # is in an incorrect state. Therefore, all the information will be requested directly to the master node.
            if not ck_equal:
                logger.debug(f'The master\'s checksum and the worker\'s checksum are different. '
                             f'Local checksum: {local_checksum} | Master checksum: {master_checksum}.')
                self.agent_groups_checksum_mismatch_counter = self.agent_groups_checksum_mismatch_limit

            return ck_equal
=======
        logger = self.task_loggers['Agent-info sync']
        data = json.loads(response)
        msg = f"Finished in {(get_utc_now().timestamp() - self.agent_info_sync_status['date_start']):.3f}s" \
              f" ({data['updated_chunks']} " \
              f"chunks updated)."
        logger.info(msg) if not data['error_messages'] else logger.error(
            msg + f" There were {len(data['error_messages'])} chunks with errors: {data['error_messages']}",
            exc_info=False)
>>>>>>> 91ac5154

        return False

    async def check_agent_groups_checksums(self, data, logger):
        """Checksum comparison limit controller function for agent-groups.

        This function is in charge of requesting to the master node the information of
        the database related to agent-groups if the limit of comparative checksums is exceeded.

        Parameters
        ----------
        data : dict
            Dictionary with the data obtained through the task_id.
        logger : Logger object
            Logger to use.
        """
        try:
            master_checksum = json.loads(data['chunks'][-1])[0]['hash']
        except KeyError:
            return

        same_checksum = await self.compare_agent_groups_checksums(master_checksum=master_checksum, logger=logger)
        if same_checksum:
            msg = 'The checksum of both databases match.'
            if self.agent_groups_checksum_mismatch_counter != 0:
                msg += ' Reset the attempt counter.'
            logger.debug(msg)
            self.agent_groups_checksum_mismatch_counter = 0
        else:
            self.agent_groups_checksum_mismatch_counter += 1
            if self.agent_groups_checksum_mismatch_counter <= self.agent_groups_checksum_mismatch_limit:
                logger.debug(
                    f'Checksum comparison failed. '
                    f'Attempt {self.agent_groups_checksum_mismatch_counter}/{self.agent_groups_checksum_mismatch_limit}.')

            if self.agent_groups_checksum_mismatch_counter >= self.agent_groups_checksum_mismatch_limit:
                await super().send_result_to_manager(b'syn_w_g_c', {})
                self.agent_groups_checksum_mismatch_counter = 0
                logger.info('Sent request to obtain all agent-groups information from the master node.')

    async def recv_agent_groups_periodic_information(self, task_id: bytes, info_type: str):
        """Create a process to receive the master periodic agent-groups information.

        Parameters
        ----------
        task_id : bytes
            ID of the string where the JSON chunks are stored.
        info_type : str
            Information type handled.

        Returns
        -------
        result : bytes
            Master's response after finishing the synchronization.
        """
<<<<<<< HEAD
        logger = self.task_loggers['Agent-groups recv']
        command = b'syn_w_g_e'
        error_command = b'syn_w_g_err'
        timeout = self.cluster_items['intervals']['worker']['timeout_agent_groups']
=======
        logger = self.task_loggers['Agent-info sync']
        logger.error(f"There was an error while processing agent-info on the master: {response}", exc_info=False)
>>>>>>> 91ac5154

        return await self.recv_agent_groups_information(task_id, info_type, logger, command, error_command, timeout)

    async def recv_agent_groups_entire_information(self, task_id: bytes, info_type: str):
        """Create a process to receive the master entire agent-groups information.

        Parameters
        ----------
        task_id : bytes
            ID of the string where the JSON chunks are stored.
        info_type : str
            Information type handled.

        Returns
        -------
        result : bytes
            Master's response after finishing the synchronization.
        """
        logger = self.task_loggers['Agent-groups recv full']
        command = b'syn_wgc_e'
        error_command = b'syn_wgc_err'
        timeout = self.cluster_items['intervals']['worker']['timeout_agent_groups']

        return await self.recv_agent_groups_information(task_id, info_type, logger, command, error_command, timeout)

    async def recv_agent_groups_information(self, task_id: bytes, info_type: str, logger: logging.Logger,
                                            command: bytes, error_command: bytes, timeout: int):
        """Create a process to receive the master agent-groups information.

        Parameters
        ----------
        task_id : bytes
            ID of the string where the JSON chunks are stored.
        info_type : str
            Information type handled.
        logger : logging.Logger
            Logger used to print the function messages.
        command : bytes
            Command that will be sent to the master node to indicate the end of the task.
        error_command : bytes
            Command that will be sent to the master node in case of error.
        timeout : int
            Maximum time to send the information to the database.

        Returns
        -------
        result : bytes
            Master's response after finishing the synchronization.
        """
        logger.info('Starting.')
        start_time = datetime.utcnow().replace(tzinfo=timezone.utc)
        data = await super().get_chunks_in_task_id(task_id, error_command)
        result = await super().update_chunks_wdb(data, info_type, logger, error_command, timeout)
        response = await super().send_result_to_manager(command, result)
        await self.check_agent_groups_checksums(data, logger)

        end_time = datetime.utcnow().replace(tzinfo=timezone.utc)
        logger.info(f'Finished in {(end_time - start_time).total_seconds():.3f}s. '
                    f'Updated {result["updated_chunks"]} chunks.')

        return response

    async def sync_integrity(self):
        """Obtain files status and send it to the master.

        Asynchronous task that is started when the worker connects to the master. It starts an integrity synchronization
        process every self.cluster_items['intervals']['worker']['sync_integrity'] seconds.

        A dictionary like {'file_path': {<MD5, merged, merged_name, etc>}, ...} is created and sent to the master,
        containing the information of all the files inside the directories specified in cluster.json. The master
        compares it with its own information.
        """
        logger = self.task_loggers["Integrity check"]
        integrity_check = SyncFiles(cmd=b'syn_i_w_m', logger=logger, manager=self)

        while True:
            try:
                if self.connected:
                    start_time = get_utc_now().timestamp()
                    if self.check_integrity_free and await integrity_check.request_permission():
                        logger.info("Starting.")
                        self.integrity_check_status['date_start'] = start_time
                        self.integrity_control = await cluster.run_in_pool(self.loop, self.server.task_pool,
                                                                           cluster.get_files_status,
                                                                           self.integrity_control)
                        await integrity_check.sync(files_metadata=self.integrity_control, files_to_sync={})
            # If exception is raised during sync process, notify the master so it removes the file if received.
            except exception.WazuhException as e:
                logger.error(f"Error synchronizing integrity: {e}")
                await self.send_request(command=b'syn_i_w_m_r', data=b'None ' +
                                                                     json.dumps(e,
                                                                                cls=c_common.WazuhJSONEncoder).encode())
            except Exception as e:
                logger.error(f"Error synchronizing integrity: {e}")
                exc_info = json.dumps(exception.WazuhClusterError(1000, extra_message=str(e)),
                                      cls=c_common.WazuhJSONEncoder)
                await self.send_request(command=b'syn_i_w_m_r', data=b'None ' + exc_info.encode())

            await asyncio.sleep(self.cluster_items['intervals']['worker']['sync_integrity'])

    async def setup_sync_agent_info(self):
        """Obtain information from agents reporting this worker and send it to the master.

        Asynchronous task that is started when the worker connects to the master. It starts an agent-info
        synchronization process every 'sync_agent_info' seconds.

        A list of JSON chunks with the information of all local agents is retrieved from local wazuh-db socket
        and sent to the master's wazuh-db.
        """
        logger = self.task_loggers["Agent-info sync"]
        wdb_conn = WazuhDBConnection()
        sync_object = c_common.SyncWazuhdb(manager=self, logger=logger, cmd=b'syn_a_w_m',
                                           data_retriever=wdb_conn.run_wdb_command,
                                           get_data_command='global sync-agent-info-get ',
                                           set_data_command='global sync-agent-info-set')

        await self.general_agent_sync_task(sync_object=sync_object, timer=self.agent_info_sync_status,
                                           sleep_interval=self.cluster_items['intervals']['worker']['sync_agent_info'])

    async def setup_sync_agent_groups(self):
        """Obtain information about groups from agents reporting this worker and send it to the master.

        Asynchronous task that is started when the worker connects to the master. It starts an agent-groups
        synchronization process every 'sync_agent_groups' seconds.

        A list of JSON chunks with the information of all local agents is retrieved from local wazuh-db socket
        and sent to the master's wazuh-db.
        """
        logger = self.task_loggers["Agent-groups sync"]
        wdb_conn = WazuhDBConnection()
        sync_object = c_common.SyncWazuhdb(manager=self, logger=logger, cmd=b'syn_g_w_m',
                                           data_retriever=wdb_conn.run_wdb_command,
                                           get_data_command='global sync-agent-groups-get ',
                                           get_payload={'condition': 'sync_status', 'last_id': 0}, pivot_key='last_id',
                                           set_data_command='global set-agent-groups',
                                           set_payload={'mode': 'empty_only', 'sync_status': 'syncreq'})

        await self.general_agent_sync_task(sync_object=sync_object, timer=self.agent_groups_sync_status,
                                           sleep_interval=self.cluster_items['intervals']['worker'][
                                               'sync_agent_groups'])

    async def general_agent_sync_task(self, sync_object, timer, sleep_interval):
        """General body of the database synchronization tasks. Constant loop that performs the task
        for which it has been configured every X seconds.

        Parameters
        ----------
        sync_object : c_common.SyncWazuhdb
            Object in charge of synchronization with the database.
        timer : dict
            Dictionary with initial task time.
        sleep_interval : int
            Waiting time set between iterations.
        """
        while True:
            try:
                if self.connected:
                    start_time = get_utc_now().timestamp()
                    if await sync_object.request_permission():
                        sync_object.logger.info("Starting.")
                        timer['date_start'] = start_time
                        chunks = await sync_object.retrieve_information()
                        await sync_object.sync(start_time=start_time, chunks=chunks)
            except Exception as e:
                sync_object.logger.error(f"Error synchronizing agent information: {e}")

            await asyncio.sleep(sleep_interval)

    async def sync_extra_valid(self, extra_valid: Dict):
        """Merge and send files of the worker node that are missing in the master node.

        Asynchronous task that is started when the master requests any extra valid files to be synchronized.
        That means, it is started in the sync_integrity process.

        Parameters
        ----------
        extra_valid : dict
            Keys are paths of files missing in the master node.
        """
        logger = self.task_loggers["Integrity sync"]

        try:
            start_time = perf_counter()
            logger.debug("Starting sending extra valid files to master.")
            extra_valid_sync = SyncFiles(cmd=b'syn_e_w_m', logger=logger, manager=self)

            # Merge all agent-groups files into one and create metadata dict with it (key->filepath, value->metadata).
            # The 'TYPE' and 'RELATIVE_PATH' strings are placeholders to specify the type of merge we want to perform.
            n_files, merged_file = cluster.merge_info(merge_type='TYPE', node_name=self.name,
                                                      files=extra_valid.keys())
            files_to_sync = {merged_file: {'merged': True, 'merge_type': 'TYPE', 'merge_name': merged_file,
                                           'cluster_item_key': 'RELATIVE_PATH'}} if n_files else {}

            # Permission is not requested since it was already granted in the 'Integrity check' task.
            await extra_valid_sync.sync(files_to_sync=files_to_sync, files_metadata=files_to_sync)
            logger.debug(f"Finished sending extra valid files in {(perf_counter() - start_time):.3f}s.")
            logger.info(f"Finished in {(get_utc_now().timestamp() - self.integrity_sync_status['date_start']):.3f}s.")

        # If exception is raised during sync process, notify the master, so it removes the file if received.
        except exception.WazuhException as e:
            logger.error(f"Error synchronizing extra valid files: {e}")
            await self.send_request(command=b'syn_i_w_m_r',
                                    data=b'None ' + json.dumps(e, cls=c_common.WazuhJSONEncoder).encode())
        except Exception as e:
            logger.error(f"Error synchronizing extra valid files: {e}")
            exc_info = json.dumps(exception.WazuhClusterError(1000, extra_message=str(e)),
                                  cls=c_common.WazuhJSONEncoder)
            await self.send_request(command=b'syn_i_w_m_r', data=b'None ' + exc_info.encode())

    async def process_files_from_master(self, name: str, file_received: asyncio.Event):
        """Perform relevant actions for each file according to its status.

        Process integrity files coming from the master. It updates necessary information and sends the master
        any required extra_valid files.

        Parameters
        ----------
        name : str
            Task ID that was waiting for the file to be received.
        file_received : asyncio.Event
            Asyncio event that is unlocked once the file has been received.
        """
        logger = self.task_loggers['Integrity sync']

        try:
            await asyncio.wait_for(file_received.wait(),
                                   timeout=self.cluster_items['intervals']['communication']['timeout_receiving_file'])
        except Exception:
            # Notify the sending node to stop its task.
            await self.send_request(
                command=b'cancel_task',
                data=name.encode() + b' ' + json.dumps(timeout_exc := WazuhClusterError(3039),
                                                       cls=c_common.WazuhJSONEncoder).encode())
            raise timeout_exc

        if isinstance(self.sync_tasks[name].filename, Exception):
            exc_info = json.dumps(exception.WazuhClusterError(
                1000, extra_message=str(self.sync_tasks[name].filename)), cls=c_common.WazuhJSONEncoder)
            await self.send_request(command=b'syn_i_w_m_r', data=b'None ' + exc_info.encode())
            raise self.sync_tasks[name].filename

        zip_path = ""
        # Path of the zip containing a JSON with metadata and files to be updated in this worker node.
        received_filename = self.sync_tasks[name].filename

        try:
            self.integrity_sync_status['date_start'] = get_utc_now().timestamp()
            logger.info("Starting.")

            """
            - zip_path contains the path of the unzipped directory
            - ko_files contains a Dict with this structure:
              {'missing': {'<file_path>': {<MD5, merged, merged_name, etc>}, ...},
               'shared': {...}, 'extra': {...}, 'extra_valid': {...}}
            """
            ko_files, zip_path = await cluster.run_in_pool(self.loop, self.server.task_pool, cluster.decompress_files,
                                                           received_filename)
            logger.info(f"Files to create: {len(ko_files['missing'])} | Files to update: {len(ko_files['shared'])} "
                        f"| Files to delete: {len(ko_files['extra'])}")

            if ko_files['shared'] or ko_files['missing'] or ko_files['extra']:
                # Update or remove files in this worker node according to their status (missing, extra or shared).
                logger.debug("Worker does not meet integrity checks. Actions required.")
                logger.debug("Updating local files: Start.")
                await cluster.run_in_pool(self.loop, self.server.task_pool, self.update_master_files_in_worker,
                                          ko_files, zip_path, self.cluster_items, self.task_loggers['Integrity sync'])
                logger.debug("Updating local files: End.")

            # Send extra valid files to the master.
            logger.info(
                f"Finished in {get_utc_now().timestamp() - self.integrity_sync_status['date_start']:.3f}s.")
            # if 'TYPE' in ko_files and ko_files['TYPE']:
            #     logger.debug("Master requires some worker files.")
            #     asyncio.create_task(self.sync_extra_valid(ko_files['TYPE']))

        except exception.WazuhException as e:
            logger.error(f"Error synchronizing files: {e}")
            await self.send_request(command=b'syn_i_w_m_r',
                                    data=b'None ' + json.dumps(e, cls=c_common.WazuhJSONEncoder).encode())
        except Exception as e:
            logger.error(f"Error synchronizing files: {e}")
            exc_info = json.dumps(exception.WazuhClusterError(1000, extra_message=str(e)),
                                  cls=c_common.WazuhJSONEncoder)
            await self.send_request(command=b'syn_i_w_m_r', data=b'None ' + exc_info.encode())
        finally:
            zip_path and shutil.rmtree(zip_path)

    @staticmethod
    def update_master_files_in_worker(ko_files: Dict, zip_path: str, cluster_items: Dict, logger):
        """Iterate over received files and updates them locally.

        Parameters
        ----------
        ko_files : dict
            File metadata coming from the master.
        zip_path : str
            Pathname of the unzipped directory received from master and containing the files to update.
        cluster_items : dict
            Object containing cluster internal variables from the cluster.json file.
        logger : Logger object
            Logger to use.
        """

        def overwrite_or_create_files(filename_: str, data_: Dict):
            """Update a file coming from the master.

            Move a file which is inside the unzipped directory that comes from master to the path
            specified in 'filename'. If the file is 'merged' type, it is first split into files
            and then moved to their final directory.

            Parameters
            ----------
            filename_ : str
                Filename inside unzipped dir to update.
            data_ : dict
                File metadata such as modification time, whether it's a merged file or not, etc.
            """
            full_filename_path = os.path.join(common.WAZUH_PATH, filename)

            if data_['merged']:  # worker nodes can only receive agent-groups files
                # Split merged file into individual files inside zipdir (directory containing unzipped files),
                # and then move each one to the destination directory (<wazuh_path>/filename).
                # The TYPE string used in the 'unmerge_info' function is a placeholder. It corresponds to the
                # directory inside '{wazuh_path}/queue/' path.
                for name, content, _ in cluster.unmerge_info('TYPE', zip_path, filename_):
                    full_unmerged_name = os.path.join(common.WAZUH_PATH, name)
                    tmp_unmerged_path = full_unmerged_name + '.tmp'
                    with open(tmp_unmerged_path, 'wb') as f:
                        f.write(content)
                    safe_move(tmp_unmerged_path, full_unmerged_name,
                              permissions=cluster_items['files'][data_['cluster_item_key']]['permissions'],
                              ownership=(common.wazuh_uid(), common.wazuh_gid())
                              )
            else:
                # Create destination dir if it doesn't exist.
                if not os.path.exists(os.path.dirname(full_filename_path)):
                    utils.mkdir_with_mode(os.path.dirname(full_filename_path))
                # Move the file from zipdir (directory containing unzipped files) to <wazuh_path>/filename.
                safe_move(os.path.join(zip_path, filename_), full_filename_path,
                          permissions=cluster_items['files'][data_['cluster_item_key']]['permissions'],
                          ownership=(common.wazuh_uid(), common.wazuh_gid())
                          )

        errors = {'shared': 0, 'missing': 0, 'extra': 0}

        for filetype, files in ko_files.items():
            # Overwrite local files marked as shared or missing.
            if filetype == 'shared' or filetype == 'missing':
                logger.debug(f"Received {len(ko_files[filetype])} {filetype} files to update from master.")
                for filename, data in files.items():
                    try:
                        logger.debug2(f"Processing file {filename}")
                        overwrite_or_create_files(filename, data)
                    except Exception as e:
                        errors[filetype] += 1
                        logger.error(f"Error processing {filetype} file '{filename}': {e}")
                        continue
            # Remove local files marked as extra.
            elif filetype == 'extra':
                for file_to_remove in files:
                    try:
                        logger.debug2(f"Remove file: '{file_to_remove}'")
                        file_path = os.path.join(common.WAZUH_PATH, file_to_remove)
                        try:
                            os.remove(file_path)
                        except OSError as e:
                            if e.errno == errno.ENOENT:
                                logger.debug2(f"File {file_to_remove} doesn't exist.")
                                continue
                            else:
                                raise e
                    except Exception as e:
                        errors['extra'] += 1
                        logger.debug2(f"Error removing file '{file_to_remove}': {e}")
                        continue

        # Once files are deleted, check and remove subdirectories which are now empty, as specified in cluster.json.
        directories_to_check = (os.path.dirname(f) for f, data in ko_files['extra'].items()
                                if cluster_items['files'][data['cluster_item_key']]['remove_subdirs_if_empty'])
        for directory in directories_to_check:
            try:
                full_path = os.path.join(common.WAZUH_PATH, directory)
                dir_files = set(os.listdir(full_path))
                if not dir_files or dir_files.issubset(set(cluster_items['files']['excluded_files'])):
                    shutil.rmtree(full_path)
            except Exception as e:
                errors['extra'] += 1
                logger.debug2(f"Error removing directory '{directory}': {e}")
                continue

        if sum(errors.values()) > 0:
            logger.error(f"Found errors: {errors['shared']} overwriting, {errors['missing']} creating and "
                         f"{errors['extra']} removing", exc_info=False)

    def get_logger(self, logger_tag: str = ''):
        """Get current logger. In workers it will always return the main logger.

        Parameters
        ----------
        logger_tag : str
            Logger tag to return.

        Returns
        -------
        Logger object
            A logger object.
        """
        return self.logger


class Worker(client.AbstractClientManager):
    """
    Initialize worker variables, connect to the master and run the DAPI request queue.
    """

    def __init__(self, **kwargs):
        """Class constructor.

        Parameters
        ----------
        kwargs
            Arbitrary keyword arguments to be sent as parameter to data_retriever callable.
        """
        self.task_pool = kwargs.pop('task_pool')
        super().__init__(**kwargs, tag="Worker")
        self.cluster_name = self.configuration['name']
        self.version = metadata.__version__
        self.node_type = self.configuration['node_type']
        self.handler_class = WorkerHandler
        self.extra_args = {'cluster_name': self.cluster_name, 'version': self.version, 'node_type': self.node_type}
        self.dapi = dapi.APIRequestQueue(server=self)

    def add_tasks(self) -> List[Tuple[asyncio.coroutine, Tuple]]:
        """Define the tasks that the worker will always run in an infinite loop.

        Returns
        -------
        List of tuples
            The first item is the coroutine to run and the second is the arguments it needs. In this case,
            all coroutines don't need arguments.
        """
        return super().add_tasks() + [(self.client.sync_integrity, tuple()),
                                      (self.client.setup_sync_agent_info, tuple()),
                                      (self.client.setup_sync_agent_groups, tuple()), (self.dapi.run, tuple())]

    def get_node(self) -> Dict:
        """Get basic information about the worker node. Used in the GET/cluster/node API call.

        Returns
        -------
        dict
            Basic node information.
        """
        return {'type': self.configuration['node_type'], 'cluster': self.configuration['name'],
                'node': self.configuration['node_name']}<|MERGE_RESOLUTION|>--- conflicted
+++ resolved
@@ -171,13 +171,8 @@
         except exception.WazuhException as e:
             # Notify error to master and delete its received file.
             self.logger.error(f"Error sending zip file: {e}")
-<<<<<<< HEAD
             await self.server.send_request(command=self.cmd + b'_r',
                                            data=task_id + b' ' + json.dumps(e, cls=c_common.WazuhJSONEncoder).encode())
-=======
-            await self.worker.send_request(command=self.cmd + b'_r', data=task_id + b' ' + json.dumps(e,
-                                           cls=c_common.WazuhJSONEncoder).encode())
->>>>>>> 91ac5154
         except Exception as e:
             # Notify error to master and delete its received file.
             self.logger.error(f"Error sending zip file: {e}")
@@ -447,7 +442,6 @@
             True if both checksums are equal, False if these differ or cannot be
             compared because there are records that need to be synchronized in the local DB.
         """
-<<<<<<< HEAD
         wdb_conn = WazuhDBConnection()
         sync_object = c_common.SyncWazuhdb(manager=self, logger=logger, cmd=b'syn_g_m_w',
                                            data_retriever=wdb_conn.run_wdb_command,
@@ -476,16 +470,6 @@
                 self.agent_groups_checksum_mismatch_counter = self.agent_groups_checksum_mismatch_limit
 
             return ck_equal
-=======
-        logger = self.task_loggers['Agent-info sync']
-        data = json.loads(response)
-        msg = f"Finished in {(get_utc_now().timestamp() - self.agent_info_sync_status['date_start']):.3f}s" \
-              f" ({data['updated_chunks']} " \
-              f"chunks updated)."
-        logger.info(msg) if not data['error_messages'] else logger.error(
-            msg + f" There were {len(data['error_messages'])} chunks with errors: {data['error_messages']}",
-            exc_info=False)
->>>>>>> 91ac5154
 
         return False
 
@@ -541,15 +525,10 @@
         result : bytes
             Master's response after finishing the synchronization.
         """
-<<<<<<< HEAD
         logger = self.task_loggers['Agent-groups recv']
         command = b'syn_w_g_e'
         error_command = b'syn_w_g_err'
         timeout = self.cluster_items['intervals']['worker']['timeout_agent_groups']
-=======
-        logger = self.task_loggers['Agent-info sync']
-        logger.error(f"There was an error while processing agent-info on the master: {response}", exc_info=False)
->>>>>>> 91ac5154
 
         return await self.recv_agent_groups_information(task_id, info_type, logger, command, error_command, timeout)
 
