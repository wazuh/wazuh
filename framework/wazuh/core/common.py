--- conflicted
+++ resolved
@@ -10,13 +10,9 @@
 from functools import wraps
 from grp import getgrnam
 from pwd import getpwnam
-<<<<<<< HEAD
-from typing import Dict
+from typing import Dict, Any
 from copy import deepcopy
 from functools import lru_cache
-=======
-from typing import Dict, Any
->>>>>>> d69198b8
 
 try:
     here = os.path.abspath(os.path.dirname(__file__))
@@ -226,13 +222,8 @@
                 _context_cache[cached_key] = ContextVar(cached_key, default=None)
             if _context_cache[cached_key].get() is None:
                 result = func(*args, **kwargs)
-<<<<<<< HEAD
-                _context_cache[key].set(result)
-            return deepcopy(_context_cache[key].get())
-=======
                 _context_cache[cached_key].set(result)
             return deepcopy(_context_cache[cached_key].get())
->>>>>>> d69198b8
 
         return wrapper
 
