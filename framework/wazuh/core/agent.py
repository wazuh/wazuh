# Copyright (C) 2015-2019, Wazuh Inc.
# Created by Wazuh, Inc. <info@wazuh.com>.
# This program is free software; you can redistribute it and/or modify it under the terms of GP

import fcntl
import hashlib
import ipaddress
from base64 import b64encode
from datetime import date, datetime, timedelta, timezone
<<<<<<< HEAD
=======
from json import dumps, loads
>>>>>>> c709a56b
from os import chown, chmod, path, makedirs, urandom, stat, remove
from shutil import copyfile, rmtree
from time import time

import copy
from platform import platform

from wazuh.core import common, configuration
from wazuh.core.InputValidator import InputValidator
from wazuh.core.cluster.utils import get_manager_status
from wazuh.core.exception import WazuhException, WazuhError, WazuhInternalError, WazuhResourceNotFound
from wazuh.core.ossec_queue import OssecQueue
from wazuh.core.utils import chmod_r, WazuhVersion, plain_dict_to_nested_dict, get_fields_to_nest, WazuhDBQuery, \
    WazuhDBQueryDistinct, WazuhDBQueryGroupBy, WazuhDBBackend, safe_move
from wazuh.core.wazuh_socket import OssecSocket, OssecSocketJSON
from wazuh.core.wdb import WazuhDBConnection


class WazuhDBQueryAgents(WazuhDBQuery):

    def __init__(self, offset=0, limit=common.database_limit, sort=None, search=None, select=None, count=True,
                 get_data=True, query='', filters=None, default_sort_field='id', min_select_fields=None,
                 remove_extra_fields=True, distinct=False, rbac_negate=True):
        if filters is None:
            filters = {}
        if min_select_fields is None:
            min_select_fields = {'lastKeepAlive', 'version', 'id'}
        backend = WazuhDBBackend(query_format='global')
        WazuhDBQuery.__init__(self, offset=offset, limit=limit, table='agent', sort=sort, search=search, select=select,
                              filters=filters, fields=Agent.fields, default_sort_field=default_sort_field,
                              default_sort_order='ASC', query=query, backend=backend,
                              min_select_fields=min_select_fields, count=count, get_data=get_data,
                              date_fields={'lastKeepAlive', 'dateAdd'}, extra_fields={'internal_key'},
                              distinct=distinct, rbac_negate=rbac_negate)
        self.remove_extra_fields = remove_extra_fields

    def _filter_date(self, date_filter, filter_db_name):
        WazuhDBQuery._filter_date(self, date_filter, filter_db_name)
        self.query = self.query[:-1] + ' AND id != 0'

    def _sort_query(self, field):
        if field == 'status':
            # Order by status ASC is the same that order by last_keepalive DESC.
            return '{} {}'.format('last_keepAlive', self.sort['order'])
        elif field == 'os.version':
            return "CAST(os_major AS INTEGER) {0}, CAST(os_minor AS INTEGER) {0}".format(self.sort['order'])
        else:
            return WazuhDBQuery._sort_query(self, field)

    def _add_search_to_query(self):
        # since id are stored in database as integers, id searches must be turned into integers to work as expected.
        if self.search:
            del self.fields['id']
            WazuhDBQuery._add_search_to_query(self)
            self.fields['id'] = 'id'
            self.query = self.query[:-1] + ' OR id LIKE :search_id)'
            self.request['search_id'] = int(self.search['value']) if self.search['value'].isdigit() \
                else self.search['value']

    def _format_data_into_dictionary(self):
        fields_to_nest, non_nested = get_fields_to_nest(self.fields.keys(), ['os'], '.')

        # compute 'status' field, format id with zero padding and remove non-user-requested fields.
        # Also remove, extra fields (internal key and registration IP)
        selected_fields = self.select - self.extra_fields if self.remove_extra_fields else self.select
        selected_fields |= {'id'}
        aux = list()
        for item in self._data:
            aux_dict = dict()
            for key, value in item.items():
                if key in selected_fields:
                    aux_dict[key] = format_fields(key, value)

            aux.append(aux_dict)

        self._data = aux

        self._data = [plain_dict_to_nested_dict(d, fields_to_nest, non_nested, ['os'], '.') for d in self._data]

        return super()._format_data_into_dictionary()

    def _parse_legacy_filters(self):
        if 'older_than' in self.legacy_filters and self.legacy_filters['older_than'] != '0s':
            if self.legacy_filters['older_than']:
                self.q = (self.q + ';' if self.q else '') + \
                         "(lastKeepAlive>{0};status!=never_connected,dateAdd>{0};status=never_connected)".format(
                             self.legacy_filters['older_than'])
            del self.legacy_filters['older_than']

        """Parses legacy filters."""
        # some legacy filters can contain multiple values to filter separated by commas. That must split in a list.
        self.legacy_filters.get('older_than', None) == '0s' and self.legacy_filters.pop('older_than')
        legacy_filters_as_list = {
            name: value if isinstance(value, list) else [value] for name, value in self.legacy_filters.items()
        }
        # each filter is represented using a dictionary containing the following fields:
        #   * Value     -> Value to filter by
        #   * Field     -> Field to filter by. Since there can be multiple filters over the same field, a numeric ID
        #                  must be added to the field name.
        #   * Operator  -> Operator to use in the database query. In legacy filters the only available one is =.
        #   * Separator -> Logical operator used to join queries. In legacy filters, the AND operator is used when
        #                  different fields are filtered and the OR operator is used when filtering by the same field
        #                  multiple times.
        #   * Level     -> The level defines the number of parenthesis the query has. In legacy filters, no
        #                  parenthesis are used except when filtering over the same field.

        # Add RBAC filters and remove them from query_filters
        if 'rbac_ids' in legacy_filters_as_list:
            rbac_value = legacy_filters_as_list.pop('rbac_ids')
            operator = 'NOT IN' if self.rbac_negate else 'IN'
        else:
            rbac_value = None

        if rbac_value:
            self.query_filters += [{'value': rbac_value,
                                    'field': 'rbac_id',
                                    'operator': operator,
                                    'separator': 'AND',
                                    'level': 0}]

        self.query_filters += [{'value': None if subvalue == "null" else subvalue,
                                'field': '{}${}'.format(name, i),
                                'operator': '=',
                                'separator': 'AND' if len(value) <= 1 or len(value) == i + 1 else 'OR',
                                'level': 0 if i == len(value) - 1 else 1}
                               for name, value in legacy_filters_as_list.items()
                               for i, subvalue in enumerate(value) if not self._pass_filter(subvalue)]

        if self.query_filters:
            # if only traditional filters have been defined, remove last AND from the query.
            self.query_filters[-1]['separator'] = '' if not self.q else 'AND'

    def _process_filter(self, field_name, field_filter, q_filter):
        if field_name == 'group' and q_filter['value'] is not None:
            field_filter_1, field_filter_2, field_filter_3 = \
                field_filter + '_1', field_filter + '_2', field_filter + '_3'
            self.query += '{0} LIKE :{1} OR {0} LIKE :{2} OR {0} LIKE :{3} OR {0} = :{4}'.format(
                self.fields[field_name], field_filter_1, field_filter_2, field_filter_3, field_filter)
            self.request[field_filter_1] = '%,' + q_filter['value']
            self.request[field_filter_2] = q_filter['value'] + ',%'
            self.request[field_filter_3] = '%,{},%'.format(q_filter['value'])
            self.request[field_filter] = q_filter['value']
        else:
            WazuhDBQuery._process_filter(self, field_name, field_filter, q_filter)


class WazuhDBQueryGroup(WazuhDBQuery):
    def __init__(self, offset=0, limit=common.database_limit, sort=None, search=None, select=None,
                 get_data=True, query='', filters=None, count=True, default_sort_field='name', min_select_fields=None,
                 remove_extra_fields=True, rbac_negate=True):
        if filters is None:
            filters = {}
        if min_select_fields is None:
            min_select_fields = {'name'}
        backend = WazuhDBBackend(query_format='global')
        WazuhDBQuery.__init__(self, offset=offset, limit=limit, table='`group`', sort=sort, search=search,
                              select=select,
                              filters=filters, fields={'name': 'name'},
                              default_sort_field=default_sort_field, default_sort_order='ASC', query=query,
                              backend=backend, min_select_fields=min_select_fields, count=count, get_data=get_data,
                              rbac_negate=rbac_negate)
        self.remove_extra_fields = remove_extra_fields

    def _add_select_to_query(self):
        pass

    def _add_search_to_query(self):
        super()._add_search_to_query()
        self.query = self.query.replace('WHERE  AND', 'WHERE')
        if 'search' not in self.query:
            self.query = self.query.rstrip('WHERE ')
        self.query += ' GROUP BY name'

    def _default_query(self):
        return "SELECT name, count(id_group) AS count from `group` LEFT JOIN `belongs` on id=id_group WHERE "

    def _get_total_items(self):
        total_items_query = "SELECT COUNT(*) FROM ({}) AS total_groups".format(self.query)
        self.total_items = self.backend.execute(total_items_query, self.request, True)

    def _execute_data_query(self):
        self._data = self.backend.execute(self.query, self.request)

    def _parse_legacy_filters(self):
        if 'older_than' in self.legacy_filters and self.legacy_filters['older_than'] != '0s':
            if self.legacy_filters['older_than']:
                self.q = (self.q + ';' if self.q else '') + \
                         "(lastKeepAlive>{0};status!=never_connected,dateAdd>{0};status=never_connected)".format(
                             self.legacy_filters['older_than'])
            del self.legacy_filters['older_than']

        """Parses legacy filters."""
        # some legacy filters can contain multiple values to filter separated by commas. That must split in a list.
        self.legacy_filters.get('older_than', None) == '0s' and self.legacy_filters.pop('older_than')
        legacy_filters_as_list = {
            name: value if isinstance(value, list) else [value] for name, value in self.legacy_filters.items()
        }
        # each filter is represented using a dictionary containing the following fields:
        #   * Value     -> Value to filter by
        #   * Field     -> Field to filter by. Since there can be multiple filters over the same field, a numeric ID
        #                  must be added to the field name.
        #   * Operator  -> Operator to use in the database query. In legacy filters the only available one is =.
        #   * Separator -> Logical operator used to join queries. In legacy filters, the AND operator is used when
        #                  different fields are filtered and the OR operator is used when filtering by the same field
        #                  multiple times.
        #   * Level     -> The level defines the number of parenthesis the query has. In legacy filters, no
        #                  parenthesis are used except when filtering over the same field.

        # Add RBAC filters and remove them from query_filters
        if 'rbac_ids' in legacy_filters_as_list:
            rbac_value = legacy_filters_as_list.pop('rbac_ids')
            operator = 'NOT IN' if self.rbac_negate else 'IN'
        else:
            rbac_value = None

        if rbac_value:
            self.query_filters += [{'value': rbac_value,
                                    'field': 'rbac_name',
                                    'operator': operator,
                                    'separator': 'AND',
                                    'level': 0}]

        self.query_filters += [{'value': None if subvalue == "null" else subvalue,
                                'field': '{}${}'.format(name, i),
                                'operator': '=',
                                'separator': 'AND' if len(value) <= 1 or len(value) == i + 1 else 'OR',
                                'level': 0 if i == len(value) - 1 else 1}
                               for name, value in legacy_filters_as_list.items()
                               for i, subvalue in enumerate(value) if not self._pass_filter(subvalue)]

        if self.query_filters:
            # if only traditional filters have been defined, remove last AND from the query.
            self.query_filters[-1]['separator'] = '' if not self.q else 'AND'


class WazuhDBQueryDistinctAgents(WazuhDBQueryDistinct, WazuhDBQueryAgents):
    pass


class WazuhDBQueryGroupByAgents(WazuhDBQueryGroupBy, WazuhDBQueryAgents):
    def __init__(self, filter_fields, *args, **kwargs):
        self.real_fields = copy.deepcopy(filter_fields)

        WazuhDBQueryAgents.__init__(self, *args, **kwargs)
        WazuhDBQueryGroupBy.__init__(self, *args, table=self.table, fields=self.fields, filter_fields=filter_fields,
                                     default_sort_field=self.default_sort_field, backend=self.backend, **kwargs)
        self.remove_extra_fields = True

    def _format_data_into_dictionary(self):
        # Add <field>: 'unknown' when filter field is not within the response.
        if not self.real_fields or self.filter_fields == {'fields': set(self.real_fields)}:
            for result in self._data:
                for field in self.filter_fields['fields']:
                    if field not in result.keys():
                        result[field] = 'unknown'
            return super()._format_data_into_dictionary()
        else:
            fields_to_nest, non_nested = get_fields_to_nest(self.fields.keys(), ['os'], '.')

            # compute 'status' field, format id with zero padding and remove non-user-requested fields.
            # Also remove, extra fields (internal key and registration IP)
            selected_fields = self.select - self.extra_fields if self.remove_extra_fields else self.select
            selected_fields |= {'id'}
            self._data = [{key: format_fields(key, value)
                           for key, value in item.items() if key in selected_fields} for item in self._data]

            # Create tuples like ({values in self.real_fields}, count) in order to keep the 'count' field and discard
            # the values not requested by the user.
            tuples_list = [({k: result[k] if k in result.keys() else 'unknown' for k in self.real_fields},
                            result['count']) for result in self._data]

            # Sum the 'count' value of all the dictionaries that are equal
            result_list = list()
            added_dicts = list()
            for i, i_tuple in enumerate(tuples_list):
                if i not in added_dicts:
                    for j, j_tuple in enumerate(tuples_list):
                        if j_tuple[0] == i_tuple[0] and j > i:
                            tuples_list[i] = (tuples_list[i][0], tuples_list[i][1] + tuples_list[j][1])
                            added_dicts.append(j)
                    result_list.append(tuples_list[i])

            # Append 'count' value in each dict
            self._data = []
            for dikt in result_list:
                dikt[0].update({'count': dikt[1]})
                self._data.append(dikt[0])

            self._data = [plain_dict_to_nested_dict(d, fields_to_nest, non_nested, ['os'], '.') for d in self._data]

            return WazuhDBQuery._format_data_into_dictionary(self)


class WazuhDBQueryMultigroups(WazuhDBQueryAgents):
    def __init__(self, group_id, query='', *args, **kwargs):
        self.group_id = group_id
        query = 'group={}'.format(group_id) + (';' + query if query else '')
        WazuhDBQueryAgents.__init__(self, query=query, *args, **kwargs)

    def _default_query(self):
        return "SELECT {0} FROM agent a LEFT JOIN belongs b ON a.id = b.id_agent" if self.group_id != "null" \
            else "SELECT {0} FROM agent a"

    def _default_count_query(self):
        return 'COUNT(DISTINCT a.id)'

    def _get_total_items(self):
        self.total_items = self.backend.execute(self.query.format(self._default_count_query()), self.request, True)
        self.query += ' GROUP BY a.id '


class Agent:
    """OSSEC Agent object.
    """
    fields = {'id': 'id', 'name': 'name', 'ip': 'coalesce(ip,register_ip)', 'status': 'connection_status',
              'os.name': 'os_name', 'os.version': 'os_version', 'os.platform': 'os_platform',
              'version': 'version', 'manager': 'manager_host', 'dateAdd': 'date_add',
              'group': '`group`', 'mergedSum': 'merged_sum', 'configSum': 'config_sum',
              'os.codename': 'os_codename', 'os.major': 'os_major', 'os.minor': 'os_minor',
              'os.uname': 'os_uname', 'os.arch': 'os_arch', 'os.build': 'os_build',
              'node_name': 'node_name', 'lastKeepAlive': 'last_keepalive', 'internal_key': 'internal_key',
              'registerIP': 'register_ip'}

    def __init__(self, id=None, name=None, ip=None, key=None, force=-1, use_only_authd=False):
        """Initialize an agent.

        :param: id: When the agent exists
        :param: name and ip: Add an agent (generate id and key automatically)
        :param: name, ip and force: Add an agent (generate id and key automatically), removing old agent with same IP if
        disconnected since <force> seconds.
        :param: name, ip, id, key: Insert an agent with an existent id and key
        :param: name, ip, id, key, force: Insert an agent with an existent id and key, removing old agent with same IP
         if disconnected since <force> seconds.
        """
        self.id = id
        self.name = name
        self.ip = ip
        self.internal_key = key
        self.os = {}
        self.version = None
        self.dateAdd = None
        self.lastKeepAlive = None
        self.status = None
        self.key = None
        self.configSum = None
        self.mergedSum = None
        self.group = None
        self.manager = None
        self.node_name = None
        self.registerIP = ip

        # if the method has only been called with an ID parameter, no new agent should be added.
        # Otherwise, a new agent must be added
        if name is not None and ip is not None:
            self._add(name=name, ip=ip, id=id, key=key, force=force, use_only_authd=use_only_authd)

    def __str__(self):
        return str(self.to_dict())

    def to_dict(self):
        dictionary = {'id': self.id, 'name': self.name, 'ip': self.ip, 'internal_key': self.internal_key, 'os': self.os,
                      'version': self.version, 'dateAdd': self.dateAdd, 'lastKeepAlive': self.lastKeepAlive,
                      'status': self.status, 'key': self.key, 'configSum': self.configSum, 'mergedSum': self.mergedSum,
                      'group': self.group, 'manager': self.manager, 'node_name': self.node_name}

        return dictionary

    def load_info_from_db(self, select=None):
        """Gets attributes of existing agent.
        """
        db_query = WazuhDBQueryAgents(offset=0, limit=None, sort=None, search=None, select=select,
                                      query="id={}".format(self.id), count=False, get_data=True,
                                      remove_extra_fields=False)
        try:
            data = db_query.run()['items'][0]
        except IndexError:
            raise WazuhResourceNotFound(1701)

        list(map(lambda x: setattr(self, x[0], x[1]), data.items()))

    def get_basic_information(self, select=None):
        """Gets public attributes of existing agent.
        """
        self.load_info_from_db(select)
        fields = set(self.fields.keys()) & set(select) if select is not None \
            else set(self.fields.keys()) - {'internal_key'}
        return {field: getattr(self, field) for field in map(lambda x: x.split('.')[0], fields) if getattr(self, field)}

    def compute_key(self):
        str_key = "{0} {1} {2} {3}".format(self.id, self.name, self.registerIP, self.internal_key)
        return b64encode(str_key.encode()).decode()

    def get_key(self):
        """Gets agent key.

        :return: Agent key.
        """
        self.load_info_from_db()
        if self.id != "000":
            self.key = self.compute_key()
        else:
            raise WazuhError(1703)

        return self.key

    def restart(self):
        """Restarts the agent.

        :return: Message generated by OSSEC.
        """
        # Check if agent is active
        self.get_basic_information()
        if self.status.lower() != 'active':
            raise WazuhError(1707, extra_message='{0}'.format(self.status))

        # Check if agent has active-response enabled
        agent_conf = self.getconfig('com', 'active-response')
        if agent_conf['active-response']['disabled'] == 'yes':
            raise WazuhError(1750)

        return send_restart_command(self.id)

    def remove(self, backup=False, purge=False, use_only_authd=False):
        """Deletes the agent.

        :param backup: Create backup before removing the agent.
        :param purge: Delete definitely from key store.
        :param use_only_authd: Force the use of authd when adding and removing agents.
        :return: Message.
        """

        manager_status = get_manager_status()
        is_authd_running = 'ossec-authd' in manager_status and manager_status['ossec-authd'] == 'running'

        if use_only_authd:
            if not is_authd_running:
                raise WazuhInternalError(1726)

        if not is_authd_running:
            data = self._remove_manual(backup, purge)
        else:
            data = self._remove_authd(purge)

        return data

    def _remove_authd(self, purge=False):
        """Deletes the agent.

        :param purge: Delete definitely from key store.
        :return: Message.
        """
        msg = {"function": "remove", "arguments": {"id": str(self.id).zfill(3), "purge": purge}}

        authd_socket = OssecSocketJSON(common.AUTHD_SOCKET)
        authd_socket.send(msg)
        data = authd_socket.receive()
        authd_socket.close()

        return data

    def _remove_manual(self, backup=False, purge=False):
        """Deletes the agent.

        :param backup: Create backup before removing the agent.
        :param purge: Delete definitely from key store.
        :return: Message.
        """
        # Check if agent exists
        self.load_info_from_db()

        f_keys_temp = '{0}.tmp'.format(common.client_keys)

        try:
            agent_found = False
            with open(common.client_keys) as client_keys, open(f_keys_temp, 'w') as client_keys_tmp:
                try:
                    for line in client_keys.readlines():
                        id, name, ip, key = line.strip().split(' ')  # 0 -> id, 1 -> name, 2 -> ip, 3 -> key
                        if self.id == id and name[0] not in '#!':
                            if not purge:
                                client_keys_tmp.write('{0} !{1} {2} {3}\n'.format(id, name, ip, key))

                            agent_found = True
                        else:
                            client_keys_tmp.write(line)
                except Exception as e:
                    remove(f_keys_temp)
                    raise e

            if not agent_found:
                remove(f_keys_temp)
                raise WazuhError(1701, extra_message=str(self.id))
            else:
                f_keys_st = stat(common.client_keys)
                chown(f_keys_temp, common.ossec_uid(), common.ossec_gid())
                chmod(f_keys_temp, f_keys_st.st_mode)
        except Exception as e:
            raise WazuhInternalError(1746, extra_message=str(e))

        # Tell wazuhbd to delete agent database
        wdb_backend_conn = WazuhDBBackend(self.id).connect_to_db()
        wdb_backend_conn.delete_agents_db([self.id])

        try:
            # remove agent from groups
            wdb_conn = WazuhDBConnection()
            wdb_conn.run_wdb_command(f'global sql DELETE FROM belongs WHERE id_agent = {self.id}')
        except Exception as e:
            raise WazuhInternalError(1747, extra_message=str(e))

        try:
            # Remove rid file
            rids_file = path.join(common.ossec_path, 'queue/rids', self.id)
            if path.exists(rids_file):
                remove(rids_file)

            if backup:
                # Create backup directory
                # /var/ossec/backup/agents/yyyy/Mon/dd/id-name-ip[tag]
                date_part = date.today().strftime('%Y/%b/%d')
                main_agent_backup_dir = path.join(common.backup_path,
                                                  f'agents/{date_part}/{self.id}-{self.name}-{self.registerIP}')
                agent_backup_dir = main_agent_backup_dir

                not_agent_dir = True
                i = 0
                while not_agent_dir:
                    if path.exists(agent_backup_dir):
                        i += 1
                        agent_backup_dir = '{0}-{1}'.format(main_agent_backup_dir, str(i).zfill(3))
                    else:
                        makedirs(agent_backup_dir)
                        chmod_r(agent_backup_dir, 0o750)
                        not_agent_dir = False
            else:
                agent_backup_dir = ''

            # Move agent file
            agent_files = [
                ('{0}/queue/agent-info/{1}-{2}'.format(common.ossec_path, self.name, self.registerIP),
                 '{0}/agent-info'.format(agent_backup_dir)),
                ('{0}/queue/rootcheck/({1}) {2}->rootcheck'.format(common.ossec_path, self.name, self.registerIP),
                 '{0}/rootcheck'.format(agent_backup_dir)),
                ('{0}/queue/agent-groups/{1}'.format(common.ossec_path, self.id),
                 '{0}/agent-group'.format(agent_backup_dir)),
                ('{}/var/db/agents/{}-{}.db'.format(common.ossec_path, self.name, self.id),
                 '{}/var_db'.format(agent_backup_dir)),
                ('{}/queue/diff/{}'.format(common.ossec_path, self.name), '{}/diff'.format(agent_backup_dir))
            ]

            for agent_file, backup_file in agent_files:
                if path.exists(agent_file):
                    if not backup:
                        if path.isdir(agent_file):
                            rmtree(agent_file)
                        else:
                            remove(agent_file)
                    elif not path.exists(backup_file):
                        safe_move(agent_file, backup_file, permissions=0o660)

            # Overwrite client.keys
            safe_move(f_keys_temp, common.client_keys, permissions=0o640)
        except Exception as e:
            raise WazuhInternalError(1748, extra_message=str(e))

        return 'Agent was successfully deleted'

    def _add(self, name, ip, id=None, key=None, force=-1, use_only_authd=False):
        """Adds an agent to OSSEC.
        2 uses:
            - name and ip [force]: Add an agent like manage_agents (generate id and key).
            - name, ip, id, key [force]: Insert an agent with an existing id and key.

        :param name: name of the new agent.
        :param ip: IP of the new agent. It can be an IP, IP/NET or ANY.
        :param id: ID of the new agent.
        :param key: Key of the new agent.
        :param force: Remove old agents with same IP if disconnected since <force> seconds
        :param use_only_authd: Force the use of authd when adding and removing agents.
        :return: Agent ID.
        """
        ip = ip.lower()
        if ip != 'any':
            if ip.find('/') > 0:
                try:
                    ipaddress.ip_network(ip)
                except Exception:
                    raise WazuhError(1706, extra_message=ip)
            else:
                try:
                    ipaddress.ip_address(ip)
                except Exception:
                    raise WazuhError(1706, extra_message=ip)

        manager_status = get_manager_status()
        is_authd_running = 'ossec-authd' in manager_status and manager_status['ossec-authd'] == 'running'

        if use_only_authd:
            if not is_authd_running:
                raise WazuhInternalError(1726)

        if not is_authd_running:
            data = self._add_manual(name, ip, id, key, force)
        else:
            data = self._add_authd(name, ip, id, key, force)

        return data

    def _add_authd(self, name, ip, id=None, key=None, force=-1):
        """Adds an agent to OSSEC using authd.
        2 uses:
            - name and ip [force]: Add an agent like manage_agents (generate id and key).
            - name, ip, id, key [force]: Insert an agent with an existing id and key.

        :param name: name of the new agent.
        :param ip: IP of the new agent. It can be an IP, IP/NET or ANY.
        :param id: ID of the new agent.
        :param key: Key of the new agent.
        :param force: Remove old agents with same IP if disconnected since <force> seconds
        :return: Agent ID.
        """
        # Check arguments
        if id:
            id = id.zfill(3)

        if key and len(key) < 64:
            raise WazuhError(1709)

        force = force if type(force) == int else int(force)

        msg = ""
        if name and ip:
            if id and key:
                msg = {"function": "add", "arguments": {"name": name, "ip": ip, "id": id, "key": key, "force": force}}
            else:
                msg = {"function": "add", "arguments": {"name": name, "ip": ip, "force": force}}

        try:
            authd_socket = OssecSocketJSON(common.AUTHD_SOCKET)
            authd_socket.send(msg)
            data = authd_socket.receive()
            authd_socket.close()
        except WazuhException as e:
            if e.code == 9008:
                raise WazuhError(1705, extra_message=name)
            elif e.code == 9007:
                raise WazuhError(1706, extra_message=ip)
            elif e.code == 9012:
                raise WazuhError(1708, extra_message=id)
            raise e

        self.id = data['id']
        self.internal_key = data['key']
        self.key = self.compute_key()

    def _add_manual(self, name, ip, id=None, key=None, force=-1):
        """Adds an agent to OSSEC manually.
        2 uses:
            - name and ip [force]: Add an agent like manage_agents (generate id and key).
            - name, ip, id, key [force]: Insert an agent with an existing id and key.

        :param name: name of the new agent.
        :param ip: IP of the new agent. It can be an IP, IP/NET or ANY.
        :param id: ID of the new agent.
        :param key: Key of the new agent.
        :param force: Remove old agents with same IP if disconnected since <force> seconds
        :return: Agent ID.
        """
        # Check arguments
        if id:
            id = id.zfill(3)

        if key and len(key) < 64:
            raise WazuhError(1709)

        force = force if type(force) == int else int(force)

        # Check manager name
        wdb_conn = WazuhDBConnection()
        manager_name = wdb_conn.execute("global sql SELECT name FROM agent WHERE (id = 0)")[0]['name']

        if name == manager_name:
            raise WazuhError(1705, extra_message=name)

        # Check if ip, name or id exist in client.keys
        last_id = 0
        lock_file = open("{}/var/run/.api_lock".format(common.ossec_path), 'a+')
        fcntl.lockf(lock_file, fcntl.LOCK_EX)
        with open(common.client_keys) as f_k:
            try:
                for line in f_k.readlines():
                    if not line.strip():  # ignore empty lines
                        continue

                    if line[0] in '# ':  # starts with # or ' '
                        continue

                    line_data = line.strip().split(' ')  # 0 -> id, 1 -> name, 2 -> ip, 3 -> key

                    line_id = int(line_data[0])
                    if last_id < line_id:
                        last_id = line_id

                    if line_data[1][0] in '#!':  # name starts with # or !
                        continue

                    check_remove = 0
                    if id and id == line_data[0]:
                        raise WazuhError(1708, extra_message=id)
                    if name == line_data[1]:
                        if force < 0:
                            raise WazuhError(1705, extra_message=name)
                        else:
                            check_remove = 1
                    if ip != 'any' and ip == line_data[2]:
                        if force < 0:
                            raise WazuhError(1706, extra_message=ip)
                        else:
                            check_remove = 2

                    if check_remove:
                        if force == 0 or Agent.check_if_delete_agent(line_data[0], force):
                            Agent(line_data[0]).remove(backup=True)
                        else:
                            if check_remove == 1:
                                raise WazuhError(1705, extra_message=name)
                            else:
                                raise WazuhError(1706, extra_message=ip)

                if not id:
                    agent_id = str(last_id + 1).zfill(3)
                else:
                    agent_id = id

                if not key:
                    # Generate key
                    epoch_time = int(time())
                    str1 = "{0}{1}{2}".format(epoch_time, name, platform())
                    str2 = "{0}{1}".format(ip, agent_id)
                    hash1 = hashlib.md5(str1.encode())
                    hash1.update(urandom(64))
                    hash2 = hashlib.md5(str2.encode())
                    hash1.update(urandom(64))
                    agent_key = hash1.hexdigest() + hash2.hexdigest()
                else:
                    agent_key = key

                # Tmp file
                f_keys_temp = '{0}.tmp'.format(common.client_keys)
                open(f_keys_temp, 'a').close()

                f_keys_st = stat(common.client_keys)
                chown(f_keys_temp, common.ossec_uid(), common.ossec_gid())
                chmod(f_keys_temp, f_keys_st.st_mode)

                copyfile(common.client_keys, f_keys_temp)

                # Write key
                with open(f_keys_temp, 'a') as f_kt:
                    f_kt.write('{0} {1} {2} {3}\n'.format(agent_id, name, ip, agent_key))

                # Overwrite client.keys
                safe_move(f_keys_temp, common.client_keys, permissions=f_keys_st.st_mode)
            except WazuhException as ex:
                fcntl.lockf(lock_file, fcntl.LOCK_UN)
                lock_file.close()
                raise ex
            except Exception as e:
                fcntl.lockf(lock_file, fcntl.LOCK_UN)
                lock_file.close()
                raise WazuhError(1725, extra_message=str(e))

            fcntl.lockf(lock_file, fcntl.LOCK_UN)
            lock_file.close()

        self.id = agent_id
        self.internal_key = agent_key
        self.key = self.compute_key()

    @staticmethod
    def delete_single_group(group_id):
        """Delete a group

        :param group_id: Group ID.
        :return: Confirmation message.
        """
        # Delete group directory (move it to a backup)
        group_path = path.join(common.shared_path, group_id)
        group_backup = path.join(common.backup_path, 'groups', "{0}_{1}".format(group_id, int(time())))
        if path.exists(group_path):
            safe_move(group_path, group_backup, permissions=0o660)

        msg = "Group '{0}' deleted.".format(group_id)

        return {'message': msg}

    def get_agent_os_name(self):
        """Returns a string with an agent's os name
        """
        query = WazuhDBQueryAgents(select=['os.name'], filters={'id': [self.id]})

        try:
            return query.run()['items'][0]['os'].get('name', 'null')
        except KeyError:
            return 'null'

    @staticmethod
    def get_agents_overview(offset=0, limit=common.database_limit, sort=None, search=None, select=None,
                            filters=None, q=""):
        """Gets a list of available agents with basic attributes.

        :param offset: First item to return.
        :param limit: Maximum number of items to return.
        :param sort: Sorts the items. Format: {"fields":["field1","field2"],"order":"asc|desc"}.
        :param select: Select fields to return. Format: {"fields":["field1","field2"]}.
        :param search: Looks for items with the specified string. Format: {"fields": ["field1","field2"]}
        :param filters: Defines required field filters.
        Format: {"field1":"value1", "field2":["value2","value3"]}
        :param q: Defines query to filter in DB.
        :return: Dictionary: {'items': array of items, 'totalItems': Number of items (without applying the limit)}
        """
        db_query = WazuhDBQueryAgents(offset=offset, limit=limit, sort=sort, search=search, select=select,
                                      filters=filters, query=q)
        data = db_query.run()

        return data

    @staticmethod
    def add_group_to_agent(group_id, agent_id, force=False, replace=False, replace_list=None):
        """Adds an existing group to an agent

        :param group_id: name of the group.
        :param agent_id: ID of the agent.
        :param force: Do not check if agent exists
        :param replace: Whether to append new group to current agent's group or replace it.
        :param replace_list: List of Group names that can be replaced
        :return: Agent ID.
        """
        if replace_list is None:
            replace_list = []
        if not force:
            # Check if agent exists, it is not 000 and the group exists
            Agent(agent_id).get_basic_information()

            if agent_id == "000":
                raise WazuhError(1703)

            if not Agent.group_exists(group_id):
                raise WazuhResourceNotFound(1710)

        # Get agent's group
        group_path = path.join(common.groups_path, agent_id)
        try:
            with open(group_path) as f:
                multigroup_name = f.read().replace('\n', '')
        except Exception as e:
            # Check if agent is never_connected.
            failed = Agent(agent_id)
            failed.load_info_from_db()
            if failed.status == 'never_connected':
                raise WazuhError(1753)
            raise WazuhInternalError(1005, extra_message=str(e))
        agent_groups = set(multigroup_name.split(','))

        if replace:
            if agent_groups.issubset(set(replace_list)):
                multigroup_name = group_id
            else:
                raise WazuhError(1752)
        else:
            # Check if the group already belongs to the agent
            if group_id in multigroup_name.split(','):
                raise WazuhError(1751)

            multigroup_name = (multigroup_name + ',' if multigroup_name else '') + group_id

        # Check multigroup limit
        if Agent.check_multigroup_limit(agent_id):
            raise WazuhError(1737)

        # Update group file
        Agent.set_agent_group_file(agent_id, multigroup_name)

        return f"Agent {agent_id} assigned to {group_id}"

    @staticmethod
    def check_if_delete_agent(id, seconds):
        """Check if we should remove an agent: if time from last connection is greater thant <seconds>.

        :param id: id of the new agent.
        :param seconds: Number of seconds.
        :return: True if time from last connection is greater thant <seconds>.
        """
        remove_agent = False
        agent_info = Agent(id=id).get_basic_information()

        if 'lastKeepAlive' in agent_info:
            if agent_info['lastKeepAlive'] == 0:
                remove_agent = True
            else:
                if isinstance(agent_info['lastKeepAlive'], datetime):
                    last_date = agent_info['lastKeepAlive']
                else:
                    last_date = datetime.strptime(agent_info['lastKeepAlive'], '%Y-%m-%d %H:%M:%S')
                difference = (datetime.utcnow() - last_date).total_seconds()
                if difference >= seconds:
                    remove_agent = True

        return remove_agent

    @staticmethod
    def group_exists(group_id):
        """Checks if the group exists

        :param group_id: Group ID.
        :return: True if group exists, False otherwise
        """
        # Input Validation of group_id
        if not InputValidator().group(group_id):
            raise WazuhError(1722)

        if path.exists(path.join(common.shared_path, group_id)):
            return True
        else:
            return False

    @staticmethod
    def get_agents_group_file(agent_id):
        group_path = path.join(common.groups_path, agent_id)
        if path.exists(group_path):
            with open(group_path) as f:
                group_name = f.read().strip()
            return group_name
        else:
            return ''

    @staticmethod
    def set_agent_group_file(agent_id, group_id):
        try:
            agent_group_path = path.join(common.groups_path, agent_id)
            new_file = not path.exists(agent_group_path)

            with open(agent_group_path, 'w') as f_group:
                f_group.write(group_id)

            if new_file:
                chown(agent_group_path, common.ossec_uid(), common.ossec_gid())
                chmod(agent_group_path, 0o660)
        except Exception as e:
            raise WazuhInternalError(1005, extra_message=str(e))

    @staticmethod
    def check_multigroup_limit(agent_id):
        """An agent can belong to <common.max_groups_per_multigroup> groups as maximum. This function checks
        that limit is not yet reached.

        :param agent_id: Agent ID to check
        :return: True if the limit is reached, False otherwise
        """
        group_read = Agent.get_agents_group_file(agent_id)
        if group_read:
            return len(group_read.split(',')) >= common.max_groups_per_multigroup
        else:
            # In case that the agent is not connected and has no assigned group, the file is not created.
            # So, the limit is not reached.
            return False

    @staticmethod
    def unset_single_group_agent(agent_id, group_id, force=False):
        """Unset the agent group. If agent has multigroups, it will preserve all previous groups except the last one.

        :param agent_id: Agent ID.
        :param group_id: Group ID.
        :param force: Do not check if agent or group exists
        :return: Confirmation message.
        """
        if not force:
            # Check if agent exists, it is not 000 and the group exists
            Agent(agent_id).get_basic_information()

            if agent_id == "000":
                raise WazuhError(1703)

            if not Agent.group_exists(group_id):
                raise WazuhResourceNotFound(1710)

        # Get agent's group
        group_name = Agent.get_agents_group_file(agent_id)
        group_list = group_name.split(',')
        # Check agent belongs to group group_id
        if group_id not in group_list:
            raise WazuhError(1734)
        elif group_id == 'default' and len(group_list) == 1:
            raise WazuhError(1745)
        # Remove group from group_list
        group_list.remove(group_id)
        set_default = False
        if len(group_list) > 1:
            multigroup_name = ','.join(group_list)
        elif not group_list:
            set_default = True
            multigroup_name = 'default'
        else:
            multigroup_name = group_list[0]
        # Update group file
        Agent.set_agent_group_file(agent_id, multigroup_name)

        return f"Agent '{agent_id}' removed from '{group_id}'." + (" Agent reassigned to group default."
                                                                   if set_default else "")

    def getconfig(self, component, config):
        """Read agent loaded configuration.
        """
        # checks if agent version is compatible with this feature
        self.load_info_from_db()
        if self.version is None:
            raise WazuhInternalError(1015)

        agent_version = WazuhVersion(self.version.split(" ")[1])
        required_version = WazuhVersion("v3.7.0")
        if agent_version < required_version:
            raise WazuhInternalError(1735, extra_message="Minimum required version is " + str(required_version))

        return configuration.get_active_configuration(self.id, component, config)


def format_fields(field_name, value):
    if field_name == 'id':
        return str(value).zfill(3)
    elif field_name == 'group':
        return value.split(',')
    elif field_name in ['dateAdd', 'lastKeepAlive']:
        return datetime.utcfromtimestamp(value) if not isinstance(value, str) else value
    else:
        return value


def calculate_status(last_keep_alive, pending, today=datetime.utcnow()):
    """Calculates state based on last keep alive
    """
    if not last_keep_alive or last_keep_alive == 'unknown':
        return "never_connected"
    else:
        last_date = datetime.utcfromtimestamp(last_keep_alive)
        difference = (today - last_date).total_seconds()
        return "disconnected" if difference > common.limit_seconds else ("pending" if pending else "active")


def send_restart_command(agent_id):
    """ Send restart command to an agent

    :param agent_id: Agent ID
    :return OSSEC message
    """
    oq = OssecQueue(common.ARQUEUE)
    ret_msg = oq.send_msg_to_agent(OssecQueue.RESTART_AGENTS, agent_id)
    oq.close()

    return ret_msg


@common.context_cached('system_agents')
def get_agents_info():
    """Get all agents IDs in the system

    :return: List of agents ids
    """
    db_query = WazuhDBQueryAgents(select=['id'], limit=None)
    query_data = db_query.run()

    return {str(agent_info['id']).zfill(3) for agent_info in query_data['items']}


@common.context_cached('system_groups')
def get_groups():
    """Get all groups in the system

    :return: List of group names
    """
    db_query = WazuhDBQueryGroup(limit=None)
    query_data = db_query.run()

    return {group['name'] for group in query_data['items']}


def expand_group(group_name):
    """Expands a certain group or all (*) of them

    :param group_name: Name of the group to be expanded
    :return: List of agents ids
    """
    if group_name == '*':
        data = WazuhDBQueryAgents(select=['group'], limit=None).run()['items']
        groups = set()
        for agent_group in data:
            groups.update(set(agent_group.get('group', list())))
    else:
        groups = {group_name}
    agents_ids = set()
    for group in groups:
        agents_group = WazuhDBQueryMultigroups(group, select=['id'], limit=None).run()['items']
        for agent in agents_group:
            agents_ids.add(str(agent['id']).zfill(3))

    return agents_ids


def get_rbac_filters(system_resources=None, permitted_resources=None, filters=None):
    """This function calculate the list of allowed or denied depending on the list size

    Parameters
    ----------
    system_resources : set
        System resources for the current request
    permitted_resources : list
        Resources granted by RBAC
    filters : dict
        Dictionary with additional filters for the current request

    Returns
    -------
    Dictionary with the original filters plus those added by RBAC
    """
    if not filters:
        filters = dict()
    non_permitted_resources = system_resources - set(permitted_resources)

    if len(permitted_resources) < len(non_permitted_resources):
        filters['rbac_ids'] = permitted_resources
        negate = False
    else:
        filters['rbac_ids'] = list(non_permitted_resources)
        negate = True

    return {'filters': filters, 'rbac_negate': negate}


def agents_padding(result, agent_list):
    """Remove agent 000 from agent_list and transform the format of the agent ids to the general format

    Parameters
    ----------
    result : AffectedItemsWazuhResult
    agent_list : list
        List of agent's IDs

    Returns
    -------
    Formatted agent list
    """
    agent_list = [str(agent).zfill(3) for agent in agent_list]
    if '000' in agent_list:
        result.add_failed_item(id_='000', error=WazuhError(code=1703))
        agent_list.remove('000')

    return agent_list


def core_upgrade_agents(agents_chunk, command='upgrade_result', wpk_repo=None, version=None,
                        force=False, use_http=False, file_path=None, installer=None, get_result=False):
    """Send command to upgrade module / task module

    Parameters
    ----------
    agents_chunk : list
        List of agents ID's.
    command : str
        Command sent to the socket.
    wpk_repo : str
        URL for WPK download.
    version : str
        Version to upgrade to.
    force : bool
        force the update even if it is a downgrade.
    use_http : bool
        False for HTTPS protocol, True for HTTP protocol.
    file_path : str
        Path to the installation file.
    installer : str
        Selected installer.
    get_result : bool
        Get the result of an update (True -> Task module), Create new upgrade task (False -> Upgrade module)

    Returns
    -------
    Message received from the socket (Task module or Upgrade module)
    """
    if not get_result:
        msg = {'version': 1,
               'origin': {'module': 'api'},
               'command': command,
               'parameters': {
                   'agents': agents_chunk,
                   'version': version,
                   'force_upgrade': force,
                   'use_http': use_http,
                   'wpk_repo': wpk_repo,
                   'file_path': file_path,
                   'installer': installer
               }
               }
    else:
        msg = {'version': 1, 'origin': {'module': 'api'}, 'command': command,
               'module': 'api', 'parameters': {'agents': agents_chunk}}

    msg['parameters'] = {k: v for k, v in msg['parameters'].items() if v is not None}

    # Send upgrading command
    s = OssecSocket(common.UPGRADE_SOCKET) if not get_result else OssecSocket(common.TASKS_SOCKET)
    s.send(dumps(msg).encode())
    data = loads(s.receive().decode())
    s.close()

    return data<|MERGE_RESOLUTION|>--- conflicted
+++ resolved
@@ -6,11 +6,9 @@
 import hashlib
 import ipaddress
 from base64 import b64encode
-from datetime import date, datetime, timedelta, timezone
-<<<<<<< HEAD
-=======
+from datetime import date, datetime
+
 from json import dumps, loads
->>>>>>> c709a56b
 from os import chown, chmod, path, makedirs, urandom, stat, remove
 from shutil import copyfile, rmtree
 from time import time
