--- conflicted
+++ resolved
@@ -7,20 +7,13 @@
 import ipaddress
 from base64 import b64encode
 from datetime import date, datetime, timedelta, timezone
-<<<<<<< HEAD
-from glob import glob
-=======
->>>>>>> 6446f950
 from json import dumps, loads
 from os import chown, chmod, path, makedirs, urandom, stat, remove
 from shutil import copyfile, rmtree
 from time import time
-<<<<<<< HEAD
-=======
 
 import copy
 from platform import platform
->>>>>>> 6446f950
 
 from wazuh.core import common, configuration
 from wazuh.core.InputValidator import InputValidator
@@ -1187,12 +1180,7 @@
 
 
 def agents_padding(result, agent_list):
-<<<<<<< HEAD
-    """This function remove agent 000 from agent_list and
-    it transforms the format of the agent ids to the general format
-=======
     """Remove agent 000 from agent_list and transform the format of the agent ids to the general format
->>>>>>> 6446f950
 
     Parameters
     ----------
@@ -1212,19 +1200,12 @@
     return agent_list
 
 
-<<<<<<< HEAD
-def core_upgrade_agents(command, get_result=False):
-=======
 def core_upgrade_agents(agents_chunk, command='upgrade_result', wpk_repo=None, version=None,
                         force=False, use_http=False, file_path=None, installer=None, get_result=False):
->>>>>>> 6446f950
     """Send command to upgrade module / task module
 
     Parameters
     ----------
-<<<<<<< HEAD
-    command
-=======
     agents_chunk : list
         List of agents ID's.
     command : str
@@ -1241,7 +1222,6 @@
         Path to the installation file.
     installer : str
         Selected installer.
->>>>>>> 6446f950
     get_result : bool
         Get the result of an update (True -> Task module), Create new upgrade task (False -> Upgrade module)
 
@@ -1249,11 +1229,6 @@
     -------
     Message received from the socket (Task module or Upgrade module)
     """
-<<<<<<< HEAD
-    # Send upgrading command
-    s = OssecSocket(common.UPGRADE_SOCKET) if not get_result else OssecSocket(common.TASKS_SOCKET)
-    s.send(dumps(command).encode())
-=======
     if not get_result:
         msg = {'version': 1,
                'origin': {'module': 'api'},
@@ -1277,7 +1252,6 @@
     # Send upgrading command
     s = OssecSocket(common.UPGRADE_SOCKET) if not get_result else OssecSocket(common.TASKS_SOCKET)
     s.send(dumps(msg).encode())
->>>>>>> 6446f950
     data = loads(s.receive().decode())
     s.close()
 
