--- conflicted
+++ resolved
@@ -6,17 +6,14 @@
 import hashlib
 import ipaddress
 from base64 import b64encode
-<<<<<<< HEAD
 from datetime import date, datetime
 
 from json import dumps, loads
 from os import chown, chmod, path, makedirs, urandom, stat, remove
-=======
 from datetime import date, datetime, timedelta, timezone
 from os import chown, chmod, makedirs, urandom, stat, remove
 from os import listdir, path
 from platform import platform
->>>>>>> b839f022
 from shutil import copyfile, rmtree
 from time import time
 
@@ -26,10 +23,7 @@
 from wazuh.core import common, configuration
 from wazuh.core.InputValidator import InputValidator
 from wazuh.core.cluster.utils import get_manager_status
-<<<<<<< HEAD
-=======
 from wazuh.core.common import client_keys, shared_path, groups_path
->>>>>>> b839f022
 from wazuh.core.exception import WazuhException, WazuhError, WazuhInternalError, WazuhResourceNotFound
 from wazuh.core.ossec_queue import OssecQueue
 from wazuh.core.utils import chmod_r, WazuhVersion, plain_dict_to_nested_dict, get_fields_to_nest, WazuhDBQuery, \
