--- conflicted
+++ resolved
@@ -251,31 +251,6 @@
         1714: {'message': 'Error downloading WPK file',
                'remediation': 'Please check your internet connection and try again'
                },
-<<<<<<< HEAD
-=======
-        1715: {'message': 'Error sending WPK file',
-               'remediation': 'Please check your internet connection, ensure the agent is active and try again'
-               },
-        1716: {'message': 'Error upgrading agent',
-               'remediation': 'Please check that it is a new version and try again'
-               },
-        1717: {'message': 'Upgrading an agent to a version higher than the manager requires the force flag.',
-               'remediation': 'The agent cannot have a more recent version than the manager, please update the manager '
-                              'first or use force=1 to force the upgrade'
-               },
-        1718: {'message': 'Version not available',
-               'remediation': 'Please check the version again or check our repository at [official repository](https://github.com/wazuh/wazuh)'
-               },
-        1719: {'message': 'Remote upgrade is not available for this agent version',
-               'remediation': f'Please, follow this for agent upgrading: https://documentation.wazuh.com/{WAZUH_VERSION}/user-manual/agents/remote-upgrading/upgrading-agent.html'
-               },
-        1720: {'message': 'Agent disconnected',
-               'remediation': 'Please make sure the agent is active'
-               },
-        1721: {'message': 'Remote upgrade is not available for this agent OS version',
-               'remediation': 'Sorry, the remote update is not available for this OS'
-               },
->>>>>>> 2e56bbc1
         1722: {'message': 'Incorrect format for group_id',
                'remediation': 'Characters supported  a-z, A-Z, 0-9, ., _ and -. Max length is 255'
                },
