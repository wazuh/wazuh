# Copyright (C) 2015-2020, Wazuh Inc.
# Created by Wazuh, Inc. <info@wazuh.com>.
# This program is free software; you can redistribute it and/or modify it under the terms of GPLv2


from copy import deepcopy
from wazuh.core.common import MAX_SOCKET_BUFFER_SIZE, wazuh_version as wazuh_full_version


GENERIC_ERROR_MSG = "Wazuh Internal Error. See log for more detail"
WAZUH_VERSION = 'current' if wazuh_full_version == '' else '.'.join(wazuh_full_version.split('.')[:2]).lstrip('v')


class WazuhException(Exception):
    """
    Wazuh Exception object.
    """

    ERRORS = {
        # < 999: API

        # Wazuh: 0999 - 1099
        999: 'Incompatible version of Python',
        1000: {'message': 'Wazuh Internal Error',
               'remediation': 'Please, check `WAZUH_HOME/logs/ossec.log`, `WAZUH_HOME/logs/cluster.log` and '
                              '`WAZUH_HOME/logs/api.log` to get more information about the error'},
        1001: 'Error importing module',
        1002: 'Error executing command',
        1003: 'Command output not in JSON',
        1004: 'Malformed command output ',
        1005: {'message': 'Error reading file',
               'remediation': 'Please, ensure you have the right file permissions in Wazuh directories'},
        1006: {'message': 'File/directory does not exist or there is a problem with the permissions',
               'remediation': 'Please, check if path to file/directory is correct and `ossec` '
                              'has the appropriate permissions'},
        1010: 'Unable to connect to queue',
        1011: 'Error communicating with queue',
        1012: {'message': 'Invalid message to queue'},
        1013: {'message': 'Unable to connect with socket',
               'remediation': 'Please, restart Wazuh to restore sockets'},
        1014: {'message': 'Error communicating with socket',
               'remediation': 'Please, restart Wazuh to restore sockets'},
        1015: 'Agent version is null. Was the agent ever connected?',
        1016: {'message': 'Error moving file',
               'remediation': 'Please, ensure you have the required file permissions in Wazuh directories'},
        1017: 'Some Wazuh daemons are not ready yet in node "{node_name}" ({not_ready_daemons})',
        1018: 'Body request is not a valid JSON',
        # Configuration: 1100 - 1199
        1100: 'Error checking configuration',
        1101: {'message': 'Requested component does not exist',
               'remediation': 'Run `WAZUH_PATH/bin/ossec-logtest -t` to check your configuration'},
        1102: {'message': 'Invalid section',
               'remediation': f'Please, visit the official documentation (https://documentation.wazuh.com/{WAZUH_VERSION}/user-manual/reference/ossec-conf/index.html) '
                              'to get more information about configuration sections'},
        1103: {'message': 'Invalid field in section',
               'remediation': f'Please, visit the official documentation (https://documentation.wazuh.com/{WAZUH_VERSION}/user-manual/reference/ossec-conf/index.html) '
                              'to get more information about configuration sections'},
        1104: {'message': 'Invalid type',
               'remediation': 'Insert a valid type'},
        1105: 'Error reading API configuration',
        1106: {'message': 'Requested section not present in configuration',
               'remediation': 'Please, check your configuration file. '
                              f'You can visit the official documentation (https://documentation.wazuh.com/{WAZUH_VERSION}/user-manual/reference/ossec-conf/index.html) '
                              'to get more information about configuration sections'},
        1107: 'Internal options file not found',
        1108: 'Value not found in internal_options.conf',
        1109: 'Option must be a digit',
        1110: 'Option value is out of the limits',
        1111: "Remote group file updates are only available in 'agent.conf' file",
        1112: {'message': 'Empty files are not supported',
               'remediation': 'Please, provide another file'
               },
        1113: {'message': 'XML syntax error',
               'remediation': 'Please, ensure file content has correct XML'
               },
        1114: "Wazuh syntax error",
        1115: {'message': 'Error executing verify-agent-conf',
               'remediation': 'Please, check your configuration file and try again'
               },
        1116: {'message': "Requested component configuration does not exist",
               'remediation': f"Please, visit the official documentation (https://documentation.wazuh.com/{WAZUH_VERSION}/user-manual/api/reference.html#operation/api.controllers.agents_controller.get_agent_config) to check available component configurations"
               },
        1117: {'message': "Unable to connect with component. The component might be disabled."},
        1118: {'message': "Could not request component configuration"},
        1119: "Directory '/tmp' needs read, write & execution permission for 'ossec' user",
        1120: {
            'message': "Error adding agent. HTTP header 'X-Forwarded-For' not present in a behind_proxy_server API configuration",
            'remediation': "Please, make sure your proxy is setting 'X-Forwarded-For' HTTP header"
            },
        1121: {'message': "Error connecting with socket"},
        1122: {'message': 'Experimental features are disabled',
               'remediation': 'Experimental features can be enabled in WAZUH_PATH/configuration/api.yaml or '
                              'using API endpoint https://documentation.wazuh.com/current/user-manual/api/reference.html#operation/api.controllers.manager_controller.put_api_config or '
                              'https://documentation.wazuh.com/current/user-manual/api/reference.html#operation/api.controllers.cluster_controller.put_api_config'},
        1123: {'message': f"Error communicating with socket. Query too long, maximum allowed size for queries is {MAX_SOCKET_BUFFER_SIZE // 1024} KB"},

        # Rule: 1200 - 1299
        1200: {'message': 'Error reading rules from `WAZUH_HOME/etc/ossec.conf`',
               'remediation': f'Please, visit the official documentation (https://documentation.wazuh.com/{WAZUH_VERSION}/user-manual/reference/ossec-conf/index.html)'
                              ' to get more information about how to configure the rules'
               },
        1201: {'message': 'Error reading rule files',
               'remediation': f'Please, visit the official documentation (https://documentation.wazuh.com/{WAZUH_VERSION}/user-manual/reference/ossec-conf/index.html)'
                              ' to get more information about how to configure the rules'
               },
        1202: {'message': 'Argument \'status\' must be: enabled, disabled or all',
               'remediation': 'Please indicate one of the following states: enabled, disabled, all'
               },
        1203: {'message': 'Error in argument \'level\'',
               'remediation': 'Argument \'level\' must be a number or an interval separated by \'-\''
               },
        1204: {'message': 'Operation not implemented',
               'remediation': 'Please contact us: [official repository]https://github.com/wazuh/wazuh/issues'
               },
        1205: {'message': 'Requirement not valid',
               'remediation': 'Please indicate one of the following values:'
               },
        1206: {'message': 'Duplicated rule ID',
               'remediation': f'Please check your configuration, two or more rules have the same ID, visit the official documentation (https://documentation.wazuh.com/{WAZUH_VERSION}/user-manual/ruleset/custom.html)'
                              ' to get more information about how to configure the rules'
               },
        1207: {'message': 'Error reading rule files, wrong permissions',
               'remediation': 'Please, check your permissions over the file'
               },
        1208: {'message': 'The rule does not exist or you do not have permission to see it',
               'remediation': f'Please, visit the official documentation (https://documentation.wazuh.com/{WAZUH_VERSION}/user-manual/reference/ossec-conf/index.html)'
                              ' to get more information about how to configure the rules'
               },

        # Stats: 1300 - 1399
        1301: {'message': 'Invalid date',
               'remediation': 'Please, make sure you use a valid date value)'
               },
        1307: {'message': 'Invalid parameters',
               'remediation': 'Please, check that the update is correct, there is a problem while reading the results, contact us at [official repository](https://github.com/wazuh/wazuh/issues)'
               },
        1308: {'message': 'Stats file does not exist',
               'remediation': 'Stats files are usually generated at 12 PM on a daily basis'},
        1309: 'Statistics file damaged',

        # Utils: 1400 - 1499
        1400: 'Invalid offset',
        1401: 'Invalid limit',
        1402: {'message': 'Invalid sort_ascending field',
               'remediation': 'Please, use only true if ascending or false if descending'
               },
        1403: {'message': 'Not a valid sort field ',
               'remediation': 'Please, use only allowed sort fields'
               },
        1404: 'A field must be specified to order the data',
        1405: {'message': 'Specified limit exceeds maximum allowed',
               'remediation': 'Please select a limit between 1 and 1000'
               },
        1406: {'message': '0 is not a valid limit',
               'remediation': 'Please select a limit between 1 and 1000'
               },
        1407: 'Query does not match expected format',
        1408: 'Field does not exist.',
        1409: 'Invalid query operator.',
        1410: 'Selecting more than one field in distinct mode',
        1411: 'TimeFrame is not valid',
        1412: 'Date filter not valid. Valid formats are timeframe or YYYY-MM-DD HH:mm:ss',
        1413: {'message': 'Error reading rules file'},
        1414: {'message': 'Error reading rules file',
               'remediation': 'Please, make sure you have read permissions over the file'
               },
        1415: {'message': 'Rules file not found',
               'remediation': 'Please, use GET /rules/files to list all available rules'
               },

        # Decoders: 1500 - 1599
        1500: {'message': 'Error reading decoders from ossec.conf',
               'remediation': f'Please, visit the official documentation (https://documentation.wazuh.com/{WAZUH_VERSION}/user-manual/ruleset/custom.html)'
                              'to get more information on adding or modifying existing decoders'
               },
        1501: {'message': 'Error reading decoders file'
               },
        1502: {'message': 'Error reading decoders file',
               'remediation': 'Please, make sure you have read permissions on the file'
               },
        1503: {'message': 'Decoders file not found',
               'remediation': 'Please, use GET /decoders/files to list all available decoders'
               },
        1504: {'message': 'The decoder does not exist or you do not have permission to see it',
               'remediation': f'Please, visit the official documentation (https://documentation.wazuh.com/{WAZUH_VERSION}/user-manual/reference/ossec-conf/index.html)'
                              ' to get more information about the decoders'
               },

        # Syscheck/AR: 1600 - 1699
        1600: {'message': 'There is no database for selected agent with id',
               'remediation': 'Please, upgrade wazuh to v3.7.0 or newer. Visit '
                              f'https://documentation.wazuh.com/{WAZUH_VERSION}/upgrade-guide/index.html'
                              ' to obtain more information on upgrading wazuh'
               },
        1601: {'message': 'Impossible to run FIM scan, agent is not active',
               'remediation': 'Please, ensure selected agent is active and connected to the manager. Visit '
                              f'https://documentation.wazuh.com/{WAZUH_VERSION}/user-manual/registering/index.html and '
                              f'https://documentation.wazuh.com/{WAZUH_VERSION}/user-manual/agents/agent-connection.html'
                              'to obtain more information on registering and connecting agents'
               },
        1603: 'Invalid status. Valid statuses are: all, solved and outstanding',
        1605: 'Impossible to run policy monitoring scan due to agent is not active',
        1650: 'Active response - Command not specified',
        1651: 'Active response - Agent is not active',
        1652: 'Active response - Unable to run command',
        1653: 'Active response - Agent ID not specified',
        1655: 'Active response - Command not available',
        1656: {'message': 'No parameters provided for request',
               'remediation': 'Please, visit the official documentation '
                              f'(https://documentation.wazuh.com/{WAZUH_VERSION}/user-manual/api/reference.html#tag/active-response) '
                              'to get more information about `active-response` API call'},

        # Agents: 1700 - 1799
        1700: 'Bad arguments. Accepted arguments: [id] or [name and ip]',
        1701: {'message': 'Agent does not exist',
               'remediation': 'Please, use `GET /agents?select=id,name` to find all available agents'
               },
        1702: {'message': 'Unable to restart agent(s)',
               'remediation': 'Please make sure the agent exists, it is active and it is not the manager (agent 000)'
               },
        1703: {'message': 'Action not available for Manager (agent 000)',
               'remediation': 'Please, use `GET /agents?select=id,name` to find all available agents and make sure you select an agent other than 000'
               },
        1704: 'Unable to load requested info from agent db',
        1705: {'message': 'There is an agent with the same name',
               'remediation': 'Please choose another name'
               },
        1706: {'message': 'There is an agent with the same IP or the IP is invalid',
               'remediation': 'Please choose another IP'
               },
        1707: {'message': 'Impossible to restart non-active agent',
               'remediation': 'Please, make sure agent is active before attempting to restart'
               },
        1708: {'message': 'There is an agent with the same ID',
               'remediation': 'Please choose another ID'
               },
        1709: {'message': 'Too short key size',
               'remediation': 'The necessary size for the key is 64 characters at least'
               },
        1710: {'message': 'The group does not exist',
               'remediation': 'Please, use `GET /agents/groups` to find all available groups'
               },
        1711: {'message': 'The group already exists',
               'remediation': 'Please, use another group ID'
               },
        1712: {'message': 'Default group is not deletable',
               'remediation': f'Please, visit the official documentation (https://documentation.wazuh.com/{WAZUH_VERSION}/user-manual/agents/grouping-agents.html)'
                              'to get more information'
               },
        1713: {'message': 'Error accessing repository',
               'remediation': 'Please check your internet connection and try again'
               },
        1714: {'message': 'Error downloading WPK file',
               'remediation': 'Please check your internet connection and try again'
               },
        1715: {'message': 'Error sending WPK file',
               'remediation': 'Please check your internet connection, ensure the agent is active and try again'
               },
        1716: {'message': 'Error upgrading agent',
               'remediation': 'Please check that it is a new version and try again'
               },
        1717: {'message': 'Upgrading an agent to a version higher than the manager requires the force flag.',
               'remediation': 'The agent cannot have a more recent version than the manager, please update the manager '
                              'first or use force=1 to force the upgrade'
               },
        1718: {'message': 'Version not available',
               'remediation': 'Please check the version again or check our repository at [official repository](https://github.com/wazuh/wazuh)'
               },
        1719: {'message': 'Remote upgrade is not available for this agent version',
               'remediation': f'Please, follow this for agent upgrading: https://documentation.wazuh.com/{WAZUH_VERSION}/user-manual/agents/remote-upgrading/upgrading-agent.html'
               },
        1720: {'message': 'Agent disconnected',
               'remediation': 'Please make sure the agent is active'
               },
        1721: {'message': 'Remote upgrade is not available for this agent OS version',
               'remediation': 'Sorry, the remote update is not available for this OS'
               },
        1722: {'message': 'Incorrect format for group_id',
               'remediation': 'Characters supported  a-z, A-Z, 0-9, ., _ and -. Max length is 255'
               },
        1723: 'Hash algorithm not available',
        1724: {'message': 'Not a valid select field',
               'remediation': 'Please, use only allowed select fields'
               },
        1725: {'message': 'Error registering a new agent',
               'remediation': 'Please check all data fields and try again'
               },
        1726: {'message': 'Ossec authd is not running',
               'remediation': f'Please, visit our documentation to get more information: https://documentation.wazuh.com/{WAZUH_VERSION}/user-manual/registering/index.html#registering-the-wazuh-agent-using-simple-registration-service'
               },
        1727: {'message': 'Error listing group files',
               'remediation': 'Please, use `GET /agents/groups/:group_id/files` to get all available group files'
               },
        1728: {'message': 'Invalid node type',
               'remediation': f'Valid types are `master` and `worker`. Please, visit https://documentation.wazuh.com/{WAZUH_VERSION}/user-manual/configuring-cluster/index.html '
                              'to get more information about cluster configuration'},
        1729: {
            'message': 'Agent status not valid. Valid statuses are active, disconnected, pending and never_connected',
            'remediation': 'Please check used status and try again.'
            },
        1730: {'message': 'Node does not exist',
               'remediation': 'Make sure the name is correct and that the node is up. You can check it using '
                              f'`cluster_control -l` (https://documentation.wazuh.com/{WAZUH_VERSION}/user-manual/reference/tools/cluster_control.html#get-connected-nodes)'},
        1731: {'message': 'Agent is not eligible for removal',
               'remediation': f"Please check the agent's status official documentation (https://documentation.wazuh.com/{WAZUH_VERSION}/user-manual/agents/agent-life-cycle.html#registered-agent)"
               },
        1732: {'message': 'No agents selected',
               'remediation': 'Please select an agent to perform the operation.'
               },
        1733: 'Bad formatted version. Version must follow this pattern: vX.Y.Z .',
        1734: {'message': 'Error removing agent from group',
               'remediation': f'Agent does not belong to specified group, to assign the agent to a group follow: https://documentation.wazuh.com/{WAZUH_VERSION}/user-manual/agents/grouping-agents.html'
               },
        1735: {'message': 'Agent version is not compatible with this feature',
               'remediation': 'Please update the agent, in case the problem persists contact us at: https://github.com/wazuh/wazuh/issues'
               },
        1736: {'message': 'Error getting all groups',
               'remediation': 'Please, use `GET /agents/groups` to find all available groups'
               },
        1737: {'message': 'Maximum number of groups per multigroup is 256',
               'remediation': 'Please choose another group or remove an agent from the target group'
               },
        1738: {'message': 'Agent name is too long',
               'remediation': 'Max length allowed for agent name is 128'
               },
        1739: {'message': 'Error getting agents group sync',
               'remediation': f'Please check that the agent and the group are correctly created. Official documentation: https://documentation.wazuh.com/{WAZUH_VERSION}/user-manual/agents/grouping-agents.html'
               },
        1740: {'message': 'Action only available for active agents',
               'remediation': 'Please activate the agent to synchronize it'
               },
        1741: 'Could not remove multigroup',
        1742: 'Error running XML syntax validator',
        1743: 'Error running Wazuh syntax validator',
        1744: 'Invalid chunk size',
        1745: "Agent only belongs to 'default' and it cannot be unassigned from this group.",
        1746: {'message': "Could not parse current client.keys file"},
        1747: {'message': "Could not remove agent group assigment from database"},
        1748: {'message': "Could not remove agent files"},
        1749: {'message': "Downgrading an agent requires the [force] flag.",
               'remediation': "Use force=1 parameter to force the downgrade"
               },
        1750: {'message': 'Could not send restart command, active-response is disabled in the agent',
               'remediation': "You can activate it in agents' `WAZUH_HOME/etc/ossec.conf`"},
        1751: {'message': 'Could not assign agent to group',
               'remediation': 'Agent already belongs to specified group, please select another agent'},
        1752: {'message': 'Could not force single group for the agent'},
        1753: {'message': 'Could not assign group. Agent status is never_connected',
               'remediation': 'Please select another agent or connect your agent before assigning groups'},
        1754: {'message': 'Agent does not exist or you do not have permissions to access it',
               'remediation': 'Try listing all agents with GET /agents endpoint'},
        1755: {'message': 'The group does not have any agent assigned',
               'remediation': 'Please select another group or assign any agent to it'},

        # CDB List: 1800 - 1899
        1800: {'message': 'Bad format in CDB list {path}'},
        1801: {'message': 'Wrong \'path\' parameter',
               'remediation': 'Please, provide a correct path'},
        1802: {'message': 'Lists file not found',
               'remediation': 'Please, use `GET /lists/files` to find all available lists'},
        1803: {'message': 'Error reading lists file',
               'remediation': 'Please, make sure you have read permissions over the file'
               },
        1804: {'message': 'Error reading lists file',
               'remediation': 'Please, make sure you provide a correct filepath'
               },

        # Manager:
        1900: 'Error restarting manager',
        1901: {'message': '\'execq\' socket has not been created'
               },
        1902: {'message': 'Connection to \'execq\' socket failed'
               },
        1903: 'Error deleting temporary file from API',
        1904: {'message': 'Bad data from \'execq\''
               },
        1905: {'message': 'File could not be updated, it already exists',
               'remediation': 'Please, provide a different file or set overwrite=True to overwrite actual file'
               },
        1906: {'message': 'File does not exist',
               'remediation': 'Please, provide a different file or make sure provided file path is correct'
               },
        1907: {'message': 'File could not be deleted',
               'remediation': 'Please, ensure you have the right file permissions'
               },
        1908: {'message': 'Error validating configuration',
               'remediation': 'Please, fix the corrupted files'
               },
        1909: {'message': 'Content of file is empty',
               'remediation': 'Try to upload another non-empty file'},
        1910: {'message': 'Content-type header is mandatory',
               'remediation': f'Please, visit the official documentation (https://documentation.wazuh.com/{WAZUH_VERSION}/user-manual/api/reference.html#operation/api.controllers.cluster_controller.put_files_node)'
                              ' to get more information about how to configure a cluster'},
        1911: {'message': 'Error parsing body request to UTF-8',
               'remediation': 'Please, check if the file content is valid UTF-8'},
        1912: {'message': 'Body is empty',
               'remediation': 'Please, check the content of the file to be uploaded'},

        # Database:
        2000: {'message': 'No such database file'},
        2001: {'message': 'Incompatible version of SQLite'},
        2002: {'message': 'Maximum attempts exceeded for sqlite3 execute'},
        2003: {'message': 'Error in wazuhdb request',
               'remediation': 'Make sure the request is correct'},
        2004: {'message': 'Database query not valid'},
        2005: {'message': 'Could not connect to wdb socket'},
        2006: {'message': 'Received JSON from Wazuh DB is not correctly formatted'},
        2007: {'message': 'Error retrieving data from Wazuh DB'},

        # Cluster
        3000: 'Cluster',
        3001: 'Error creating zip file',
        3002: {'message': 'Error creating PID file'},
        3003: {'message': 'Error deleting PID file'},
        3004: {'message': 'Error in cluster configuration',
               'remediation': f'Please, visit the official documentation (https://documentation.wazuh.com/{WAZUH_VERSION}/user-manual/configuring-cluster/index.html)'
                              ' to get more information about how to configure a cluster'},
        3005: 'Error reading cluster JSON file',
        3006: {'message': 'Error reading cluster configuration',
               'remediation': f'Please, visit the official documentation (https://documentation.wazuh.com/{WAZUH_VERSION}/user-manual/configuring-cluster/index.html)'
                              ' to get more information about how to configure a cluster'},
        3007: 'Client.keys file received in master node',
        3008: 'Received invalid agent status',
        3009: {'message': 'Error executing distributed API request',
               'remediation': ''},
        3010: 'Received the status/group of a non-existent agent',
        3011: 'Agent info file received in a worker node',
        3012: 'Cluster is not running',
        3013: {'message': 'Cluster is not running, it might be disabled in `WAZUH_HOME/etc/ossec.conf`',
               'remediation': f'Please, visit the official documentation (https://documentation.wazuh.com/{WAZUH_VERSION}/user-manual/configuring-cluster/index.html)'
                              ' to get more information about how to configure a cluster'
               },
        3015: 'Cannot access directory',
        3016: 'Received an error response',
        3017: 'The agent is not reporting to any manager',
        3018: 'Error sending request',
        3019: 'Wazuh is running in cluster mode: {EXECUTABLE_NAME} is not available in worker nodes. Please, try again in the master node: {MASTER_IP}',
        3020: {'message': 'Timeout sending request',
               'remediation': 'Please, try to make the request again'},
        3021: 'Timeout executing API request',
        3022: {'message': 'Unknown node ID',
               'remediation': 'Check the name of the node'},
        3023: {'message': 'Worker node is not connected to master',
               'remediation': 'Check the cluster.log located at WAZUH_HOME/logs/cluster.log file to see if there are '
                              'connection errors. Restart the `wazuh-manager` service.'},
        3024: "Length of command exceeds limit defined in wazuh.cluster.common.Handler.cmd_len.",
        3025: {'message': "Could not decrypt message",
               'remediation': "Check the cluster key is correct in the worker's "
                              f"[ossec.conf](https://documentation.wazuh.com/{WAZUH_VERSION}/user-manual/reference/ossec-conf/cluster.html#key)"
                              ", ensure it is the same that the master's."},
        3026: "Error sending request: Memory error. Request chunk size divided by 2.",
        3027: "Unknown received task name",
        3028: {'message': "Worker node ID already exists",
               'remediation': f"Check and fix [worker names](https://documentation.wazuh.com/{WAZUH_VERSION}/user-manual/reference/ossec-conf/cluster.html#node-name)"
                              " and restart the `wazuh-manager` service."},
        3029: {"message": "Connected worker with same name as the master",
               "remediation": f"Check and fix the [worker name](https://documentation.wazuh.com/{WAZUH_VERSION}/user-manual/reference/ossec-conf/cluster.html#node-name)"
                              " and restart the `wazuh-manager` service in the node"},
        3030: {'message': 'Worker does not belong to the same cluster',
               'remediation': f"Change the [cluster name](https://documentation.wazuh.com/{WAZUH_VERSION}/user-manual/reference/ossec-conf/cluster.html#name)"
                              " in the worker configuration to match the master's and restart the `wazuh-manager` service"},
        3031: {'message': "Worker and master versions are not the same",
               'remediation': f"[Update](https://documentation.wazuh.com/{WAZUH_VERSION}/upgrade-guide/index.html)"
                              " master and workers to the same version."},
        3032: "Could not forward DAPI request. Connection not available.",
        3033: "Payload length exceeds limit defined in wazuh.cluster.common.Handler.request_chunk.",
        3034: "Error sending file. File not found.",

        # RBAC exceptions
        # The messages of these exceptions are provisional until the RBAC documentation is published.
        4000: {'message': "Permission denied",
               'remediation': "Please, make sure you have permissions to execute the current request. "
                              f"For more information on how to set up permissions, please visit https://documentation.wazuh.com/{WAZUH_VERSION}/user-manual/api/rbac/configuration.html"},
        4001: {'message': 'The body of the request is empty, you must specify what you want to modify'},
        4002: {'message': 'The specified role does not exist',
               'remediation': 'Please, create the specified role with the endpoint POST /security/roles'},
        4003: {'message': 'The specified rule is invalid',
               'remediation': "The rule must be in JSON format."},
        4004: {'message': 'The specified name is invalid'},
        4005: {'message': 'The specified name or rule already exists'},
        4006: {'message': 'The specified policy is invalid',
               'remediation': 'The policy must be in JSON format and its keys must be "access", "resources" and'
                              ' "effect". The actions and resources must be split by ":". Example: agent:id:001'},
        4007: {'message': 'The specified policy does not exist',
               'remediation': 'Please, create the specified policy with the endpoint POST /security/policies'},
        4008: {'message': 'The specified resource is required for a correct Wazuh\'s functionality'},
        4009: {'message': 'The specified name or policy already exists'},
        4010: {'message': 'The specified role-policy relation does not exist',
               'remediation': 'Please, create the specified role-policy relation with the endpoint '
                              'POST /security/roles/{role_id}/policies'},
        4011: {'message': 'The specified role-policy link already exist'},
        4012: {'message': 'The specified actions or resources are invalid',
               'remediation': 'The actions and resources must be split by ":". Example: agent:id:001'},
        4013: {'message': 'The specified name already exists'},
        4014: {'message': 'Parameter {param} is required',
               'remediation': 'Please, make sure the parameter is defined'},
        4015: {'message': 'Permission denied, could not remove agents from group before deleting it',
               'remediation': 'Please, make sure you have the right permissions for actions: agent:modify_group and '
                              'group:modify_assignments before attempting to delete the group'},
        4016: {'message': 'The specified user-role relation does not exist',
               'remediation': 'Please, create the specified user-role relation with the endpoint '
                              'POST /security/user/{username}/roles'},
        4017: {'message': 'The specified user-role relation already exists'},
        4018: {'message': 'Level cannot be a negative number'},
        4019: {'message': 'Invalid resource specified',
               'remediation': f'Please, check the current RBAC resources, for more information please visit https://documentation.wazuh.com/{WAZUH_VERSION}/user-manual/api/rbac/configuration.html'},
        4020: {'message': 'Invalid endpoint specified',
               'remediation': 'Valid endpoints are: '},
        4021: 'Error reading security configuration',
        4022: {'message': 'The specified security rule does not exist',
               'remediation': 'Please, create the specified security rule with the endpoint POST /security/rules'},
        4023: {'message': 'The specified role-rule relation already exist'},
        4024: {'message': 'The specified role-rule relation does not exist',
               'remediation': 'Please, create the specified role-rules relation with the endpoint '
                              'POST /security/roles/{role_id}/rules'},
        4500: {'message': 'The specified resources are invalid',
               'remediation': 'Please, make sure permissions are properly defined, '
                              f'for more information on setting up permissions please visit https://documentation.wazuh.com/{WAZUH_VERSION}/user-manual/api/rbac/configuration.html'},

        # User management
        5000: {'message': 'The user could not be created',
               'remediation': 'Please check that the user does not exist, '
                              'to do this you can use the `GET /security/users/{username}` call'},
        5001: {'message': 'The user does not exist',
               'remediation': 'The user can be created with the endpoint POST /security/users'},
        5002: {'message': 'There are no users in the system'},
        5003: {'message': 'The user could not be modified',
               'remediation': 'There is already a user with these properties'},
        5004: {'message': 'The user could not be removed or updated',
               'remediation': 'Administrator users cannot be removed or updated'},
        5006: {'message': 'Operation not allowed, the user does not have permissions to perform this action',
               'remediation': 'No user, except administrator users, can change the data of a different user'},
        5007: {'message': 'Insecure password provided',
               'remediation': 'The password for users must be at least 8 characters long and must have at least '
                              'one upper and lower case letter, a number and a symbol'},
        5008: {'message': 'The current user cannot be deleted',
               'remediation': 'You can delete this user with the administrator user (wazuh) or '
                              'any other user with the necessary permissions'},

        # Security issues
        6000: {'message': 'Limit of login attempts reached. '
                          'The current IP has been blocked due to a high number of login attempts'},
        6001: {'message': 'Maximum number of request per minute reached',
               'remediation': f'This limit can be changed in security.yaml file. More information here: https://documentation.wazuh.com/{WAZUH_VERSION}/user-manual/api/configuration.html#configuration-file'},
        6002: {'message': 'The body type is not the one specified in the content-type'},
        6003: {'message': 'Error trying to load the JWT secret',
               'remediation': 'Make sure you have the right permissions: WAZUH_PATH/api/configuration/security/jwt_secret'},
        6004: {'message': 'The current user does not have authentication enabled through authorization context',
<<<<<<< HEAD
               'remediation': 'More information here: https://documentation.wazuh.com/current/user-manual/api/security/configuration.html'},

        # Logtest
        7000: {'message': 'Invalid logtest body',
               'remediation': 'Please use only valid fields: {token, event, log_format, location}'},
        7001: {'message': 'Error trying to read logtest session token',
               'remediation': 'Make sure you introduce the token within the field "token"'}

=======
               'remediation': f'You can enable it using the following endpoint: https://documentation.wazuh.com/{WAZUH_VERSION}/user-manual/api/configuration.html#configuration-file'}
>>>>>>> 37f1f45f
        # > 9000: Authd
    }

    def __init__(self, code, extra_message=None, extra_remediation=None, cmd_error=False, dapi_errors=None, title=None,
                 type=None):
        """
        Creates a Wazuh Exception.

        :param code: Exception code.
        :param extra_message: Adds an extra message to the error description.
        :param extra_remediation: Adds an extra description to remediation
        :param cmd_error: If it is a custom error code (i.e. ossec commands), the error description will be the message.
        :param dapi_errors: dict with details about node and logfile. I.e.:
                            {'master-node': {'error': 'Wazuh Internal error',
                                             'logfile': WAZUH_HOME/logs/api.log}
                            }
        :param title: Name of the exception to be shown
        """
        self._type = type if type else 'about:blank'
        self._title = title if title else self.__class__.__name__
        self._code = code
        self._extra_message = extra_message
        self._extra_remediation = extra_remediation
        self._cmd_error = cmd_error
        self._dapi_errors = {} if dapi_errors is None else deepcopy(dapi_errors)

        error_details = self.ERRORS[self._code] if not cmd_error else extra_message
        if isinstance(error_details, dict):
            code_message, code_remediation = error_details.get('message', ''), error_details.get('remediation', None)
        else:
            code_message, code_remediation = error_details, None

        if not cmd_error:
            if extra_message:
                if isinstance(extra_message, dict):
                    self._message = code_message.format(**extra_message)
                else:
                    self._message = "{0}: {1}".format(code_message, extra_message)
            else:
                self._message = code_message
        else:
            self._message = extra_message

        self._remediation = code_remediation if extra_remediation is None \
            else f"{code_remediation}: {extra_remediation}"

    def __str__(self):
        return "Error {0} - {1}".format(self._code, self._message)

    def __repr__(self):
        return repr(self.to_dict())

    def __eq__(self, other):
        if not isinstance(other, WazuhException):
            return NotImplemented
        return (self._type,
                self._title,
                self._code,
                self._extra_message,
                self._extra_remediation,
                self._cmd_error) == (other._type,
                                     other._title,
                                     other._code,
                                     other._extra_message,
                                     other._extra_remediation,
                                     other._cmd_error)

    def __hash__(self):
        return hash(
            (self._type, self._title, self._code, self._extra_message, self._extra_remediation, self._cmd_error))

    def __or__(self, other):
        if isinstance(other, WazuhException):
            result = self.__class__(**self.to_dict())
            result.dapi_errors = {**self._dapi_errors, **other.dapi_errors}
        else:
            result = other | self
        return result

    def __deepcopy__(self, memodict=None):
        obj = self.__class__(self.code)
        obj.__dict__ = deepcopy(dict(self.__dict__))
        return obj

    def to_dict(self):
        return {'type': self._type,
                'title': self._title,
                'code': self._code,
                'extra_message': self._extra_message,
                'extra_remediation': self._extra_remediation,
                'cmd_error': self._cmd_error,
                'dapi_errors': self._dapi_errors
                }

    @property
    def type(self):
        return self._type

    @property
    def title(self):
        return self._title

    @property
    def message(self):
        return self._message

    @property
    def remediation(self):
        return self._remediation

    @property
    def dapi_errors(self):
        return self._dapi_errors

    @dapi_errors.setter
    def dapi_errors(self, value):
        self._dapi_errors = value

    @property
    def code(self):
        return self._code

    @classmethod
    def from_dict(cls, dct):
        return cls(**dct)


class WazuhInternalError(WazuhException):
    """
    This type of exception is raised when an unexpected error in framework code occurs,
    which means an internal error could not be handled
    """
    _default_type = "about:blank"
    _default_title = "Wazuh Internal Error"

    def __init__(self, code, extra_message=None, extra_remediation=None, cmd_error=False, dapi_errors=None, ids=None,
                 title=None, type=None):
        """Creates a WazuhInternalError exception.

        :param code: Exception code.
        :param extra_message: Adds an extra message to the error description.
        :param extra_remediation: Adds an extra description to remediation
        :param cmd_error: If it is a custom error code (i.e. ossec commands), the error description will be the message.
        :param dapi_errors: dict with details about node and logfile. I.e.:
                            {'master-node': {'error': 'Wazuh Internal error',
                                             'logfile': WAZUH_HOME/logs/api.log}
                            }
        :param ids: List or set with the ids involved in the exception
        """

        super().__init__(code, extra_message=extra_message,
                         extra_remediation=extra_remediation,
                         cmd_error=cmd_error,
                         dapi_errors=dapi_errors,
                         title=title if title else self._default_title,
                         type=type if type else self._default_type
                         )
        self._ids = set() if ids is None else set(ids)


class WazuhError(WazuhException):
    """
    This type of exception is raised as a controlled response to a bad request from user
    that cannot be performed properly
    """
    _default_type = "about:blank"
    _default_title = "Bad Request"

    def __init__(self, code, extra_message=None, extra_remediation=None, cmd_error=False, dapi_errors=None, ids=None,
                 title=None, type=None):
        """Creates a WazuhError exception.

        :param code: Exception code.
        :param extra_message: Adds an extra message to the error description.
        :param extra_remediation: Adds an extra description to remediation
        :param cmd_error: If it is a custom error code (i.e. ossec commands), the error description will be the message.
        :param dapi_errors: dict with details about node and logfile. I.e.:
                            {'master-node': {'error': 'Wazuh Internal error',
                                             'logfile': WAZUH_HOME/logs/api.log}
                            }
        :param ids: List or set with the ids involved in the exception
        """

        super().__init__(code, extra_message=extra_message,
                         extra_remediation=extra_remediation,
                         cmd_error=cmd_error,
                         dapi_errors=dapi_errors,
                         title=title if title else self._default_title,
                         type=type if type else self._default_type
                         )
        self._ids = set() if ids is None else set(ids)

    @property
    def ids(self):
        return self._ids

    def __or__(self, other):
        result: WazuhError = super().__or__(other)
        if isinstance(result, WazuhError):
            if hasattr(other, 'ids'):
                result._ids = self.ids | other.ids
        return result

    def to_dict(self):
        result = super().to_dict()
        result['ids'] = list(self.ids)

        return result


class WazuhPermissionError(WazuhError):
    """
    This type of exception is raised as a controlled response to a permission denied accessing a resource.
    """
    _default_type = "about:blank"
    _default_title = "Permission Denied"


class WazuhClusterError(WazuhError):
    """
    This type of exception is raised inside the cluster.
    """
    _default_type = "about:blank"
    _default_title = "Wazuh Cluster Error"


class WazuhResourceNotFound(WazuhError):
    """
    This type of exception is raised as a controlled response to a not found resource.
    """
    _default_type = "about:blank"
    _default_title = "Resource Not Found"


class WazuhTooManyRequests(WazuhError):
    """
    This type of exception is raised as a controlled response to too many requests.
    """
    _default_type = "about:blank"
    _default_title = "Too Many Requests"


class WazuhNotAcceptable(WazuhError):
    """
    This type of exception is raised as a controlled response to a not acceptable request
    """
    _default_type = "about:blank"
    _default_title = "Not Acceptable"<|MERGE_RESOLUTION|>--- conflicted
+++ resolved
@@ -546,7 +546,6 @@
         6003: {'message': 'Error trying to load the JWT secret',
                'remediation': 'Make sure you have the right permissions: WAZUH_PATH/api/configuration/security/jwt_secret'},
         6004: {'message': 'The current user does not have authentication enabled through authorization context',
-<<<<<<< HEAD
                'remediation': 'More information here: https://documentation.wazuh.com/current/user-manual/api/security/configuration.html'},
 
         # Logtest
@@ -555,9 +554,6 @@
         7001: {'message': 'Error trying to read logtest session token',
                'remediation': 'Make sure you introduce the token within the field "token"'}
 
-=======
-               'remediation': f'You can enable it using the following endpoint: https://documentation.wazuh.com/{WAZUH_VERSION}/user-manual/api/configuration.html#configuration-file'}
->>>>>>> 37f1f45f
         # > 9000: Authd
     }
 
