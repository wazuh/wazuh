# Copyright (C) 2015-2020, Wazuh Inc.
# Created by Wazuh, Inc. <info@wazuh.com>.
# This program is free software; you can redistribute it and/or modify it under the terms of GPLv2


from copy import deepcopy
from wazuh.core.common import MAX_SOCKET_BUFFER_SIZE, wazuh_version as wazuh_full_version


GENERIC_ERROR_MSG = "Wazuh Internal Error. See log for more detail"
WAZUH_VERSION = 'current' if wazuh_full_version == '' else '.'.join(wazuh_full_version.split('.')[:2]).lstrip('v')


class WazuhException(Exception):
    """
    Wazuh Exception object.
    """

    ERRORS = {
        # < 999: API

        # Wazuh: 0999 - 1099
        999: 'Incompatible version of Python',
        1000: {'message': 'Wazuh Internal Error',
               'remediation': 'Please, check `WAZUH_HOME/logs/ossec.log`, `WAZUH_HOME/logs/cluster.log` and '
                              '`WAZUH_HOME/logs/api.log` to get more information about the error'},
        1001: 'Error importing module',
        1002: 'Error executing command',
        1003: 'Command output not in JSON',
        1004: 'Malformed command output ',
        1005: {'message': 'Error reading file',
               'remediation': 'Please, ensure you have the right file permissions in Wazuh directories'},
        1006: {'message': 'File/directory does not exist or there is a problem with the permissions',
               'remediation': 'Please, check if path to file/directory is correct and `ossec` '
                              'has the appropriate permissions'},
        1010: 'Unable to connect to queue',
        1011: 'Error communicating with queue',
        1012: {'message': 'Invalid message to queue'},
        1013: {'message': 'Unable to connect with socket',
               'remediation': 'Please, restart Wazuh to restore sockets'},
        1014: {'message': 'Error communicating with socket',
               'remediation': 'Please, restart Wazuh to restore sockets'},
        1015: 'Agent version is null. Was the agent ever connected?',
        1016: {'message': 'Error moving file',
               'remediation': 'Please, ensure you have the required file permissions in Wazuh directories'},
        1017: 'Some Wazuh daemons are not ready yet in node "{node_name}" ({not_ready_daemons})',
        1018: 'Body request is not a valid JSON',
        # Configuration: 1100 - 1199
        1100: 'Error checking configuration',
        1101: {'message': 'Requested component does not exist',
               'remediation': 'Run `WAZUH_PATH/bin/ossec-logtest -t` to check your configuration'},
        1102: {'message': 'Invalid section',
               'remediation': f'Please, visit the official documentation (https://documentation.wazuh.com/{WAZUH_VERSION}/user-manual/reference/ossec-conf/index.html) '
                              'to get more information about configuration sections'},
        1103: {'message': 'Invalid field in section',
               'remediation': f'Please, visit the official documentation (https://documentation.wazuh.com/{WAZUH_VERSION}/user-manual/reference/ossec-conf/index.html) '
                              'to get more information about configuration sections'},
        1104: {'message': 'Invalid type',
               'remediation': 'Insert a valid type'},
        1105: 'Error reading API configuration',
        1106: {'message': 'Requested section not present in configuration',
               'remediation': 'Please, check your configuration file. '
                              f'You can visit the official documentation (https://documentation.wazuh.com/{WAZUH_VERSION}/user-manual/reference/ossec-conf/index.html) '
                              'to get more information about configuration sections'},
        1107: 'Internal options file not found',
        1108: 'Value not found in internal_options.conf',
        1109: 'Option must be a digit',
        1110: 'Option value is out of the limits',
        1111: "Remote group file updates are only available in 'agent.conf' file",
        1112: {'message': 'Empty files are not supported',
               'remediation': 'Please, provide another file'
               },
        1113: {'message': 'XML syntax error',
               'remediation': 'Please, ensure file content has correct XML'
               },
        1114: "Wazuh syntax error",
        1115: {'message': 'Error executing verify-agent-conf',
               'remediation': 'Please, check your configuration file and try again'
               },
        1116: {'message': "Requested component configuration does not exist",
               'remediation': f"Please, visit the official documentation (https://documentation.wazuh.com/{WAZUH_VERSION}/user-manual/api/reference.html#operation/api.controllers.agents_controller.get_agent_config) to check available component configurations"
               },
        1117: {'message': "Unable to connect with component. The component might be disabled."},
        1118: {'message': "Could not request component configuration"},
        1119: "Directory '/tmp' needs read, write & execution permission for 'ossec' user",
        1120: {
            'message': "Error adding agent. HTTP header 'X-Forwarded-For' not present in a behind_proxy_server API configuration",
            'remediation': "Please, make sure your proxy is setting 'X-Forwarded-For' HTTP header"
            },
        1121: {'message': "Error connecting with socket"},
        1122: {'message': 'Experimental features are disabled',
               'remediation': 'Experimental features can be enabled in WAZUH_PATH/configuration/api.yaml or '
                              'using API endpoint https://documentation.wazuh.com/current/user-manual/api/reference.html#operation/api.controllers.manager_controller.put_api_config or '
                              'https://documentation.wazuh.com/current/user-manual/api/reference.html#operation/api.controllers.cluster_controller.put_api_config'},
        1123: {'message': f"Error communicating with socket. Query too long, maximum allowed size for queries is {MAX_SOCKET_BUFFER_SIZE // 1024} KB"},

        # Rule: 1200 - 1299
        1200: {'message': 'Error reading rules from `WAZUH_HOME/etc/ossec.conf`',
               'remediation': f'Please, visit the official documentation (https://documentation.wazuh.com/{WAZUH_VERSION}/user-manual/reference/ossec-conf/index.html)'
                              ' to get more information about how to configure the rules'
               },
        1201: {'message': 'Error reading rule files',
               'remediation': f'Please, visit the official documentation (https://documentation.wazuh.com/{WAZUH_VERSION}/user-manual/reference/ossec-conf/index.html)'
                              ' to get more information about how to configure the rules'
               },
        1202: {'message': 'Argument \'status\' must be: enabled, disabled or all',
               'remediation': 'Please indicate one of the following states: enabled, disabled, all'
               },
        1203: {'message': 'Error in argument \'level\'',
               'remediation': 'Argument \'level\' must be a number or an interval separated by \'-\''
               },
        1204: {'message': 'Operation not implemented',
               'remediation': 'Please contact us: [official repository]https://github.com/wazuh/wazuh/issues'
               },
        1205: {'message': 'Requirement not valid',
               'remediation': 'Please indicate one of the following values:'
               },
        1206: {'message': 'Duplicated rule ID',
               'remediation': f'Please check your configuration, two or more rules have the same ID, visit the official documentation (https://documentation.wazuh.com/{WAZUH_VERSION}/user-manual/ruleset/custom.html)'
                              ' to get more information about how to configure the rules'
               },
        1207: {'message': 'Error reading rule files, wrong permissions',
               'remediation': 'Please, check your permissions over the file'
               },
        1208: {'message': 'The rule does not exist or you do not have permission to see it',
               'remediation': f'Please, visit the official documentation (https://documentation.wazuh.com/{WAZUH_VERSION}/user-manual/reference/ossec-conf/index.html)'
                              ' to get more information about how to configure the rules'
               },

        # Stats: 1300 - 1399
        1301: {'message': 'Invalid date',
               'remediation': 'Please, make sure you use a valid date value)'
               },
        1307: {'message': 'Invalid parameters',
               'remediation': 'Please, check that the update is correct, there is a problem while reading the results, contact us at [official repository](https://github.com/wazuh/wazuh/issues)'
               },
        1308: {'message': 'Stats file does not exist',
               'remediation': 'Stats files are usually generated at 12 PM on a daily basis'},
        1309: 'Statistics file damaged',

        # Utils: 1400 - 1499
        1400: 'Invalid offset',
        1401: 'Invalid limit',
        1402: {'message': 'Invalid sort_ascending field',
               'remediation': 'Please, use only true if ascending or false if descending'
               },
        1403: {'message': 'Not a valid sort field ',
               'remediation': 'Please, use only allowed sort fields'
               },
        1404: 'A field must be specified to order the data',
        1405: {'message': 'Specified limit exceeds maximum allowed',
               'remediation': 'Please select a limit between 1 and 1000'
               },
        1406: {'message': '0 is not a valid limit',
               'remediation': 'Please select a limit between 1 and 1000'
               },
        1407: 'Query does not match expected format',
        1408: 'Field does not exist.',
        1409: 'Invalid query operator.',
        1410: 'Selecting more than one field in distinct mode',
        1411: 'TimeFrame is not valid',
        1412: 'Date filter not valid. Valid formats are timeframe or YYYY-MM-DD HH:mm:ss',
        1413: {'message': 'Error reading rules file'},
        1414: {'message': 'Error reading rules file',
               'remediation': 'Please, make sure you have read permissions over the file'
               },
        1415: {'message': 'Rules file not found',
               'remediation': 'Please, use GET /rules/files to list all available rules'
               },

        # Decoders: 1500 - 1599
        1500: {'message': 'Error reading decoders from ossec.conf',
               'remediation': f'Please, visit the official documentation (https://documentation.wazuh.com/{WAZUH_VERSION}/user-manual/ruleset/custom.html)'
                              'to get more information on adding or modifying existing decoders'
               },
        1501: {'message': 'Error reading decoders file'
               },
        1502: {'message': 'Error reading decoders file',
               'remediation': 'Please, make sure you have read permissions on the file'
               },
        1503: {'message': 'Decoders file not found',
               'remediation': 'Please, use GET /decoders/files to list all available decoders'
               },
        1504: {'message': 'The decoder does not exist or you do not have permission to see it',
               'remediation': f'Please, visit the official documentation (https://documentation.wazuh.com/{WAZUH_VERSION}/user-manual/reference/ossec-conf/index.html)'
                              ' to get more information about the decoders'
               },

        # Syscheck/AR: 1600 - 1699
        1600: {'message': 'There is no database for selected agent with id',
               'remediation': 'Please, upgrade wazuh to v3.7.0 or newer. Visit '
                              f'https://documentation.wazuh.com/{WAZUH_VERSION}/upgrade-guide/index.html'
                              ' to obtain more information on upgrading wazuh'
               },
        1601: {'message': 'Impossible to run FIM scan, agent is not active',
               'remediation': 'Please, ensure selected agent is active and connected to the manager. Visit '
                              f'https://documentation.wazuh.com/{WAZUH_VERSION}/user-manual/registering/index.html and '
                              f'https://documentation.wazuh.com/{WAZUH_VERSION}/user-manual/agents/agent-connection.html'
                              'to obtain more information on registering and connecting agents'
               },
        1603: 'Invalid status. Valid statuses are: all, solved and outstanding',
        1605: 'Impossible to run policy monitoring scan due to agent is not active',
        1650: 'Active response - Command not specified',
        1651: 'Active response - Agent is not active',
        1652: 'Active response - Unable to run command',
        1653: 'Active response - Agent ID not specified',
        1655: 'Active response - Command not available',
        1656: {'message': 'No parameters provided for request',
               'remediation': 'Please, visit the official documentation '
                              f'(https://documentation.wazuh.com/{WAZUH_VERSION}/user-manual/api/reference.html#tag/active-response) '
                              'to get more information about `active-response` API call'},

        # Agents: 1700 - 1799
        1700: 'Bad arguments. Accepted arguments: [id] or [name and ip]',
        1701: {'message': 'Agent does not exist',
               'remediation': 'Please, use `GET /agents?select=id,name` to find all available agents'
               },
        1702: {'message': 'Unable to restart agent(s)',
               'remediation': 'Please make sure the agent exists, it is active and it is not the manager (agent 000)'
               },
        1703: {'message': 'Action not available for Manager (agent 000)',
               'remediation': 'Please, use `GET /agents?select=id,name` to find all available agents and make sure you select an agent other than 000'
               },
        1704: 'Unable to load requested info from agent db',
        1705: {'message': 'There is an agent with the same name',
               'remediation': 'Please choose another name'
               },
        1706: {'message': 'There is an agent with the same IP or the IP is invalid',
               'remediation': 'Please choose another IP'
               },
        1707: {'message': 'Impossible to restart non-active agent',
               'remediation': 'Please, make sure agent is active before attempting to restart'
               },
        1708: {'message': 'There is an agent with the same ID',
               'remediation': 'Please choose another ID'
               },
        1709: {'message': 'Too short key size',
               'remediation': 'The necessary size for the key is 64 characters at least'
               },
        1710: {'message': 'The group does not exist',
               'remediation': 'Please, use `GET /agents/groups` to find all available groups'
               },
        1711: {'message': 'The group already exists',
               'remediation': 'Please, use another group ID'
               },
        1712: {'message': 'Default group is not deletable',
               'remediation': f'Please, visit the official documentation (https://documentation.wazuh.com/{WAZUH_VERSION}/user-manual/agents/grouping-agents.html)'
                              'to get more information'
               },
        1713: {'message': 'Error accessing repository',
               'remediation': 'Please check your internet connection and try again'
               },
        1714: {'message': 'Error downloading WPK file',
               'remediation': 'Please check your internet connection and try again'
               },
        1722: {'message': 'Incorrect format for group_id',
               'remediation': 'Characters supported  a-z, A-Z, 0-9, ., _ and -. Max length is 255'
               },
        1723: 'Hash algorithm not available',
        1724: {'message': 'Not a valid select field',
               'remediation': 'Please, use only allowed select fields'
               },
        1725: {'message': 'Error registering a new agent',
               'remediation': 'Please check all data fields and try again'
               },
        1726: {'message': 'Ossec authd is not running',
               'remediation': f'Please, visit our documentation to get more information: https://documentation.wazuh.com/{WAZUH_VERSION}/user-manual/registering/index.html#registering-the-wazuh-agent-using-simple-registration-service'
               },
        1727: {'message': 'Error listing group files',
               'remediation': 'Please, use `GET /agents/groups/:group_id/files` to get all available group files'
               },
        1728: {'message': 'Invalid node type',
               'remediation': f'Valid types are `master` and `worker`. Please, visit https://documentation.wazuh.com/{WAZUH_VERSION}/user-manual/configuring-cluster/index.html '
                              'to get more information about cluster configuration'},
        1729: {
            'message': 'Agent status not valid. Valid statuses are active, disconnected, pending and never_connected',
            'remediation': 'Please check used status and try again.'
            },
        1730: {'message': 'Node does not exist',
               'remediation': 'Make sure the name is correct and that the node is up. You can check it using '
                              f'`cluster_control -l` (https://documentation.wazuh.com/{WAZUH_VERSION}/user-manual/reference/tools/cluster_control.html#get-connected-nodes)'},
        1731: {'message': 'Agent is not eligible for removal',
               'remediation': f"Please check the agent's status official documentation (https://documentation.wazuh.com/{WAZUH_VERSION}/user-manual/agents/agent-life-cycle.html#registered-agent)"
               },
        1732: {'message': 'No agents selected',
               'remediation': 'Please select an agent to perform the operation.'
               },
        1733: 'Bad formatted version. Version must follow this pattern: vX.Y.Z .',
        1734: {'message': 'Error removing agent from group',
               'remediation': f'Agent does not belong to specified group, to assign the agent to a group follow: https://documentation.wazuh.com/{WAZUH_VERSION}/user-manual/agents/grouping-agents.html'
               },
        1735: {'message': 'Agent version is not compatible with this feature',
               'remediation': 'Please update the agent, in case the problem persists contact us at: https://github.com/wazuh/wazuh/issues'
               },
        1736: {'message': 'Error getting all groups',
               'remediation': 'Please, use `GET /agents/groups` to find all available groups'
               },
        1737: {'message': 'Maximum number of groups per multigroup is 256',
               'remediation': 'Please choose another group or remove an agent from the target group'
               },
        1738: {'message': 'Agent name is too long',
               'remediation': 'Max length allowed for agent name is 128'
               },
        1739: {'message': 'Error getting agents group sync',
               'remediation': f'Please check that the agent and the group are correctly created. Official documentation: https://documentation.wazuh.com/{WAZUH_VERSION}/user-manual/agents/grouping-agents.html'
               },
        1740: {'message': 'Action only available for active agents',
               'remediation': 'Please activate the agent to synchronize it'
               },
        1741: 'Could not remove multigroup',
        1742: 'Error running XML syntax validator',
        1743: 'Error running Wazuh syntax validator',
        1744: 'Invalid chunk size',
        1745: "Agent only belongs to 'default' and it cannot be unassigned from this group.",
        1746: {'message': "Could not parse current client.keys file"},
        1747: {'message': "Could not remove agent group assigment from database"},
        1748: {'message': "Could not remove agent files"},
        1749: {'message': "Downgrading an agent requires the [force] flag.",
               'remediation': "Use force=1 parameter to force the downgrade"
               },
        1750: {'message': 'Could not send restart command, active-response is disabled in the agent',
               'remediation': "You can activate it in agents' `WAZUH_HOME/etc/ossec.conf`"},
        1751: {'message': 'Could not assign agent to group',
               'remediation': 'Agent already belongs to specified group, please select another agent'},
        1752: {'message': 'Could not force single group for the agent'},
        1753: {'message': 'Could not assign group. Agent status is never_connected',
               'remediation': 'Please select another agent or connect your agent before assigning groups'},
        1754: {'message': 'Agent does not exist or you do not have permissions to access it',
               'remediation': 'Try listing all agents with GET /agents endpoint'},
        1755: {'message': 'The group does not have any agent assigned',
               'remediation': 'Please select another group or assign any agent to it'},
        1756: {'message': 'Upgrade procedure could not start. Agent already upgrading',
               'remediation': 'You can check the status of this task with the /agents/:agent_id/upgrade_result endpoint'
               },
<<<<<<< HEAD
        1757: {'message': 'Unknown error when upgrading',
               'remediation': 'TO BE DEFINED'
               },
=======
>>>>>>> 56f948c4

        # CDB List: 1800 - 1899
        1800: {'message': 'Bad format in CDB list {path}'},
        1801: {'message': 'Wrong \'path\' parameter',
               'remediation': 'Please, provide a correct path'},
        1802: {'message': 'Lists file not found',
               'remediation': 'Please, use `GET /lists/files` to find all available lists'},
        1803: {'message': 'Error reading lists file',
               'remediation': 'Please, make sure you have read permissions over the file'
               },
        1804: {'message': 'Error reading lists file',
               'remediation': 'Please, make sure you provide a correct filepath'
               },

        1810: {'message': 'Upgrade module\'s reserved exception IDs (1810-1899). '
                          'The error message will be the output of upgrade module'},

        # Manager:
        1900: 'Error restarting manager',
        1901: {'message': '\'execq\' socket has not been created'
               },
        1902: {'message': 'Connection to \'execq\' socket failed'
               },
        1903: 'Error deleting temporary file from API',
        1904: {'message': 'Bad data from \'execq\''
               },
        1905: {'message': 'File could not be updated, it already exists',
               'remediation': 'Please, provide a different file or set overwrite=True to overwrite actual file'
               },
        1906: {'message': 'File does not exist',
               'remediation': 'Please, provide a different file or make sure provided file path is correct'
               },
        1907: {'message': 'File could not be deleted',
               'remediation': 'Please, ensure you have the right file permissions'
               },
        1908: {'message': 'Error validating configuration',
               'remediation': 'Please, fix the corrupted files'
               },
        1909: {'message': 'Content of file is empty',
               'remediation': 'Try to upload another non-empty file'},
        1910: {'message': 'Content-type header is mandatory',
               'remediation': f'Please, visit the official documentation (https://documentation.wazuh.com/{WAZUH_VERSION}/user-manual/api/reference.html#operation/api.controllers.cluster_controller.put_files_node)'
                              ' to get more information about how to configure a cluster'},
        1911: {'message': 'Error parsing body request to UTF-8',
               'remediation': 'Please, check if the file content is valid UTF-8'},
        1912: {'message': 'Body is empty',
               'remediation': 'Please, check the content of the file to be uploaded'},

        # Database:
        2000: {'message': 'No such database file'},
        2001: {'message': 'Incompatible version of SQLite'},
        2002: {'message': 'Maximum attempts exceeded for sqlite3 execute'},
        2003: {'message': 'Error in wazuhdb request',
               'remediation': 'Make sure the request is correct'},
        2004: {'message': 'Database query not valid'},
        2005: {'message': 'Could not connect to wdb socket'},
        2006: {'message': 'Received JSON from Wazuh DB is not correctly formatted'},
        2007: {'message': 'Error retrieving data from Wazuh DB'},

        # Cluster
        3000: 'Cluster',
        3001: 'Error creating zip file',
        3002: {'message': 'Error creating PID file'},
        3003: {'message': 'Error deleting PID file'},
        3004: {'message': 'Error in cluster configuration',
               'remediation': f'Please, visit the official documentation (https://documentation.wazuh.com/{WAZUH_VERSION}/user-manual/configuring-cluster/index.html)'
                              ' to get more information about how to configure a cluster'},
        3005: 'Error reading cluster JSON file',
        3006: {'message': 'Error reading cluster configuration',
               'remediation': f'Please, visit the official documentation (https://documentation.wazuh.com/{WAZUH_VERSION}/user-manual/configuring-cluster/index.html)'
                              ' to get more information about how to configure a cluster'},
        3007: 'Client.keys file received in master node',
        3008: 'Received invalid agent status',
        3009: {'message': 'Error executing distributed API request',
               'remediation': ''},
        3010: 'Received the status/group of a non-existent agent',
        3011: 'Agent info file received in a worker node',
        3012: 'Cluster is not running',
        3013: {'message': 'Cluster is not running, it might be disabled in `WAZUH_HOME/etc/ossec.conf`',
               'remediation': f'Please, visit the official documentation (https://documentation.wazuh.com/{WAZUH_VERSION}/user-manual/configuring-cluster/index.html)'
                              ' to get more information about how to configure a cluster'
               },
        3015: 'Cannot access directory',
        3016: 'Received an error response',
        3017: 'The agent is not reporting to any manager',
        3018: 'Error sending request',
        3019: 'Wazuh is running in cluster mode: {EXECUTABLE_NAME} is not available in worker nodes. Please, try again in the master node: {MASTER_IP}',
        3020: {'message': 'Timeout sending request',
               'remediation': 'Please, try to make the request again'},
        3021: 'Timeout executing API request',
        3022: {'message': 'Unknown node ID',
               'remediation': 'Check the name of the node'},
        3023: {'message': 'Worker node is not connected to master',
               'remediation': 'Check the cluster.log located at WAZUH_HOME/logs/cluster.log file to see if there are '
                              'connection errors. Restart the `wazuh-manager` service.'},
        3024: "Length of command exceeds limit defined in wazuh.cluster.common.Handler.cmd_len.",
        3025: {'message': "Could not decrypt message",
               'remediation': "Check the cluster key is correct in the worker's "
                              f"[ossec.conf](https://documentation.wazuh.com/{WAZUH_VERSION}/user-manual/reference/ossec-conf/cluster.html#key)"
                              ", ensure it is the same that the master's."},
        3026: "Error sending request: Memory error. Request chunk size divided by 2.",
        3027: "Unknown received task name",
        3028: {'message': "Worker node ID already exists",
               'remediation': f"Check and fix [worker names](https://documentation.wazuh.com/{WAZUH_VERSION}/user-manual/reference/ossec-conf/cluster.html#node-name)"
                              " and restart the `wazuh-manager` service."},
        3029: {"message": "Connected worker with same name as the master",
               "remediation": f"Check and fix the [worker name](https://documentation.wazuh.com/{WAZUH_VERSION}/user-manual/reference/ossec-conf/cluster.html#node-name)"
                              " and restart the `wazuh-manager` service in the node"},
        3030: {'message': 'Worker does not belong to the same cluster',
               'remediation': f"Change the [cluster name](https://documentation.wazuh.com/{WAZUH_VERSION}/user-manual/reference/ossec-conf/cluster.html#name)"
                              " in the worker configuration to match the master's and restart the `wazuh-manager` service"},
        3031: {'message': "Worker and master versions are not the same",
               'remediation': f"[Update](https://documentation.wazuh.com/{WAZUH_VERSION}/upgrade-guide/index.html)"
                              " master and workers to the same version."},
        3032: "Could not forward DAPI request. Connection not available.",
        3033: "Payload length exceeds limit defined in wazuh.cluster.common.Handler.request_chunk.",
        3034: "Error sending file. File not found.",

        # RBAC exceptions
        # The messages of these exceptions are provisional until the RBAC documentation is published.
        4000: {'message': "Permission denied",
               'remediation': "Please, make sure you have permissions to execute the current request. "
                              f"For more information on how to set up permissions, please visit https://documentation.wazuh.com/{WAZUH_VERSION}/user-manual/api/rbac/configuration.html"},
        4001: {'message': 'The body of the request is empty, you must specify what you want to modify'},
        4002: {'message': 'The specified role does not exist',
               'remediation': 'Please, create the specified role with the endpoint POST /security/roles'},
        4003: {'message': 'The specified rule is invalid',
               'remediation': "The rule must be in JSON format."},
        4004: {'message': 'The specified name is invalid'},
        4005: {'message': 'The specified name or rule already exists'},
        4006: {'message': 'The specified policy is invalid',
               'remediation': 'The policy must be in JSON format and its keys must be "actions", "resources" and'
                              ' "effect". The actions and resources must be split by ":". Example: agent:id:001'},
        4007: {'message': 'The specified policy does not exist',
               'remediation': 'Please, create the specified policy with the endpoint POST /security/policies'},
        4008: {'message': 'The specified resource is required for a correct Wazuh\'s functionality'},
        4009: {'message': 'The specified name or policy already exists'},
        4010: {'message': 'The specified role-policy relation does not exist',
               'remediation': 'Please, create the specified role-policy relation with the endpoint '
                              'POST /security/roles/{role_id}/policies'},
        4011: {'message': 'The specified role-policy link already exist'},
        4012: {'message': 'The specified actions or resources are invalid',
               'remediation': 'The actions and resources must be split by ":". Example: agent:id:001'},
        4013: {'message': 'The specified name already exists'},
        4014: {'message': 'Parameter {param} is required',
               'remediation': 'Please, make sure the parameter is defined'},
        4015: {'message': 'Permission denied, could not remove agents from group before deleting it',
               'remediation': 'Please, make sure you have the right permissions for actions: agent:modify_group and '
                              'group:modify_assignments before attempting to delete the group'},
        4016: {'message': 'The specified user-role relation does not exist',
               'remediation': 'Please, create the specified user-role relation with the endpoint '
                              'POST /security/user/{username}/roles'},
        4017: {'message': 'The specified user-role relation already exists'},
        4018: {'message': 'Level cannot be a negative number'},
        4019: {'message': 'Invalid resource specified',
               'remediation': f'Please, check the current RBAC resources, for more information please visit https://documentation.wazuh.com/{WAZUH_VERSION}/user-manual/api/rbac/configuration.html'},
        4020: {'message': 'Invalid endpoint specified',
               'remediation': 'Valid endpoints are: '},
        4021: 'Error reading security configuration',
        4022: {'message': 'The specified security rule does not exist',
               'remediation': 'Please, create the specified security rule with the endpoint POST /security/rules'},
        4023: {'message': 'The specified role-rule relation already exist'},
        4024: {'message': 'The specified role-rule relation does not exist',
               'remediation': 'Please, create the specified role-rules relation with the endpoint '
                              'POST /security/roles/{role_id}/rules'},
        4025: {'message': 'The specify relationship could not be removed'},
        4500: {'message': 'The specified resources are invalid',
               'remediation': 'Please, make sure permissions are properly defined, '
                              f'for more information on setting up permissions please visit https://documentation.wazuh.com/{WAZUH_VERSION}/user-manual/api/rbac/configuration.html'},

        # User management
        5000: {'message': 'The user could not be created',
               'remediation': 'Please check that the user does not exist, '
                              'to do this you can use the `GET /security/users/{username}` call'},
        5001: {'message': 'The user does not exist',
               'remediation': 'The user can be created with the endpoint POST /security/users'},
        5002: {'message': 'There are no users in the system'},
        5003: {'message': 'The user could not be modified',
               'remediation': 'There is already a user with these properties'},
        5004: {'message': 'The user could not be removed or updated',
               'remediation': 'Administrator users cannot be removed or updated'},
        5006: {'message': 'Operation not allowed, the user does not have permissions to perform this action',
               'remediation': 'No user, except administrator users, can change the data of a different user'},
        5007: {'message': 'Insecure password provided',
               'remediation': 'The password for users must be at least 8 characters long and must have at least '
                              'one upper and lower case letter, a number and a symbol'},
        5008: {'message': 'The current user cannot be deleted',
               'remediation': 'You can delete this user with the administrator user (wazuh) or '
                              'any other user with the necessary permissions'},

        # Security issues
        6000: {'message': 'Limit of login attempts reached. '
                          'The current IP has been blocked due to a high number of login attempts'},
        6001: {'message': 'Maximum number of request per minute reached',
               'remediation': f'This limit can be changed in security.yaml file. More information here: https://documentation.wazuh.com/{WAZUH_VERSION}/user-manual/api/configuration.html#configuration-file'},
        6002: {'message': 'The body type is not the one specified in the content-type'},
        6003: {'message': 'Error trying to load the JWT secret',
               'remediation': 'Make sure you have the right permissions: WAZUH_PATH/api/configuration/security/jwt_secret'},
        6004: {'message': 'The current user does not have authentication enabled through authorization context',
               'remediation': f'You can enable it using the following endpoint: https://documentation.wazuh.com/{WAZUH_VERSION}/user-manual/api/configuration.html#configuration-file'}
        # > 9000: Authd
    }

    def __init__(self, code, extra_message=None, extra_remediation=None, cmd_error=False, dapi_errors=None, title=None,
                 type=None):
        """
        Creates a Wazuh Exception.

        :param code: Exception code.
        :param extra_message: Adds an extra message to the error description.
        :param extra_remediation: Adds an extra description to remediation
        :param cmd_error: If it is a custom error code (i.e. ossec commands), the error description will be the message.
        :param dapi_errors: dict with details about node and logfile. I.e.:
                            {'master-node': {'error': 'Wazuh Internal error',
                                             'logfile': WAZUH_HOME/logs/api.log}
                            }
        :param title: Name of the exception to be shown
        """
        self._type = type if type else 'about:blank'
        self._title = title if title else self.__class__.__name__
        self._code = code
        self._extra_message = extra_message
        self._extra_remediation = extra_remediation
        self._cmd_error = cmd_error
        self._dapi_errors = {} if dapi_errors is None else deepcopy(dapi_errors)

        error_details = self.ERRORS[self._code] if not cmd_error else extra_message
        if isinstance(error_details, dict):
            code_message, code_remediation = error_details.get('message', ''), error_details.get('remediation', None)
        else:
            code_message, code_remediation = error_details, None

        if not cmd_error:
            if extra_message:
                if isinstance(extra_message, dict):
                    self._message = code_message.format(**extra_message)
                else:
                    self._message = "{0}: {1}".format(code_message, extra_message)
            else:
                self._message = code_message
        else:
            self._message = extra_message

        self._remediation = code_remediation if extra_remediation is None \
            else f"{code_remediation}: {extra_remediation}"

    def __str__(self):
        return "Error {0} - {1}".format(self._code, self._message)

    def __repr__(self):
        return repr(self.to_dict())

    def __eq__(self, other):
        if not isinstance(other, WazuhException):
            return NotImplemented
        return (self._type,
                self._title,
                self._code,
                self._extra_message,
                self._extra_remediation,
                self._cmd_error) == (other._type,
                                     other._title,
                                     other._code,
                                     other._extra_message,
                                     other._extra_remediation,
                                     other._cmd_error)

    def __hash__(self):
        return hash(
            (self._type, self._title, self._code, self._extra_message, self._extra_remediation, self._cmd_error))

    def __or__(self, other):
        if isinstance(other, WazuhException):
            result = self.__class__(**self.to_dict())
            result.dapi_errors = {**self._dapi_errors, **other.dapi_errors}
        else:
            result = other | self
        return result

    def __deepcopy__(self, memodict=None):
        obj = self.__class__(self.code)
        obj.__dict__ = deepcopy(dict(self.__dict__))
        return obj

    def to_dict(self):
        return {'type': self._type,
                'title': self._title,
                'code': self._code,
                'extra_message': self._extra_message,
                'extra_remediation': self._extra_remediation,
                'cmd_error': self._cmd_error,
                'dapi_errors': self._dapi_errors
                }

    @property
    def type(self):
        return self._type

    @property
    def title(self):
        return self._title

    @property
    def message(self):
        return self._message

    @property
    def remediation(self):
        return self._remediation

    @property
    def dapi_errors(self):
        return self._dapi_errors

    @dapi_errors.setter
    def dapi_errors(self, value):
        self._dapi_errors = value

    @property
    def code(self):
        return self._code

    @classmethod
    def from_dict(cls, dct):
        return cls(**dct)


class WazuhInternalError(WazuhException):
    """
    This type of exception is raised when an unexpected error in framework code occurs,
    which means an internal error could not be handled
    """
    _default_type = "about:blank"
    _default_title = "Wazuh Internal Error"

    def __init__(self, code, extra_message=None, extra_remediation=None, cmd_error=False, dapi_errors=None, ids=None,
                 title=None, type=None):
        """Creates a WazuhInternalError exception.

        :param code: Exception code.
        :param extra_message: Adds an extra message to the error description.
        :param extra_remediation: Adds an extra description to remediation
        :param cmd_error: If it is a custom error code (i.e. ossec commands), the error description will be the message.
        :param dapi_errors: dict with details about node and logfile. I.e.:
                            {'master-node': {'error': 'Wazuh Internal error',
                                             'logfile': WAZUH_HOME/logs/api.log}
                            }
        :param ids: List or set with the ids involved in the exception
        """

        super().__init__(code, extra_message=extra_message,
                         extra_remediation=extra_remediation,
                         cmd_error=cmd_error,
                         dapi_errors=dapi_errors,
                         title=title if title else self._default_title,
                         type=type if type else self._default_type
                         )
        self._ids = set() if ids is None else set(ids)


class WazuhError(WazuhException):
    """
    This type of exception is raised as a controlled response to a bad request from user
    that cannot be performed properly
    """
    _default_type = "about:blank"
    _default_title = "Bad Request"

    def __init__(self, code, extra_message=None, extra_remediation=None, cmd_error=False, dapi_errors=None, ids=None,
                 title=None, type=None):
        """Creates a WazuhError exception.

        :param code: Exception code.
        :param extra_message: Adds an extra message to the error description.
        :param extra_remediation: Adds an extra description to remediation
        :param cmd_error: If it is a custom error code (i.e. ossec commands), the error description will be the message.
        :param dapi_errors: dict with details about node and logfile. I.e.:
                            {'master-node': {'error': 'Wazuh Internal error',
                                             'logfile': WAZUH_HOME/logs/api.log}
                            }
        :param ids: List or set with the ids involved in the exception
        """

        super().__init__(code, extra_message=extra_message,
                         extra_remediation=extra_remediation,
                         cmd_error=cmd_error,
                         dapi_errors=dapi_errors,
                         title=title if title else self._default_title,
                         type=type if type else self._default_type
                         )
        self._ids = set() if ids is None else set(ids)

    @property
    def ids(self):
        return self._ids

    def __or__(self, other):
        result: WazuhError = super().__or__(other)
        if isinstance(result, WazuhError):
            if hasattr(other, 'ids'):
                result._ids = self.ids | other.ids
        return result

    def to_dict(self):
        result = super().to_dict()
        result['ids'] = list(self.ids)

        return result


class WazuhPermissionError(WazuhError):
    """
    This type of exception is raised as a controlled response to a permission denied accessing a resource.
    """
    _default_type = "about:blank"
    _default_title = "Permission Denied"


class WazuhClusterError(WazuhError):
    """
    This type of exception is raised inside the cluster.
    """
    _default_type = "about:blank"
    _default_title = "Wazuh Cluster Error"


class WazuhResourceNotFound(WazuhError):
    """
    This type of exception is raised as a controlled response to a not found resource.
    """
    _default_type = "about:blank"
    _default_title = "Resource Not Found"


class WazuhTooManyRequests(WazuhError):
    """
    This type of exception is raised as a controlled response to too many requests.
    """
    _default_type = "about:blank"
    _default_title = "Too Many Requests"


class WazuhNotAcceptable(WazuhError):
    """
    This type of exception is raised as a controlled response to a not acceptable request
    """
    _default_type = "about:blank"
    _default_title = "Not Acceptable"<|MERGE_RESOLUTION|>--- conflicted
+++ resolved
@@ -332,12 +332,6 @@
         1756: {'message': 'Upgrade procedure could not start. Agent already upgrading',
                'remediation': 'You can check the status of this task with the /agents/:agent_id/upgrade_result endpoint'
                },
-<<<<<<< HEAD
-        1757: {'message': 'Unknown error when upgrading',
-               'remediation': 'TO BE DEFINED'
-               },
-=======
->>>>>>> 56f948c4
 
         # CDB List: 1800 - 1899
         1800: {'message': 'Bad format in CDB list {path}'},
