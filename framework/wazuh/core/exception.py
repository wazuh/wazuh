# Copyright (C) 2015-2020, Wazuh Inc.
# Created by Wazuh, Inc. <info@wazuh.com>.
# This program is free software; you can redistribute it and/or modify it under the terms of GPLv2


from copy import deepcopy
from wazuh.core.common import MAX_SOCKET_BUFFER_SIZE, wazuh_version as wazuh_full_version


GENERIC_ERROR_MSG = "Wazuh Internal Error. See log for more detail"
WAZUH_VERSION = 'current' if wazuh_full_version == '' else '.'.join(wazuh_full_version.split('.')[:2]).lstrip('v')


class WazuhException(Exception):
    """
    Wazuh Exception object.
    """

    ERRORS = {
        # < 999: API

        # Wazuh: 0999 - 1099
        999: 'Incompatible version of Python',
        1000: {'message': 'Wazuh Internal Error',
               'remediation': 'Please, check `WAZUH_HOME/logs/ossec.log`, `WAZUH_HOME/logs/cluster.log` and '
                              '`WAZUH_HOME/logs/api.log` to get more information about the error'},
        1001: 'Error importing module',
        1002: 'Error executing command',
        1003: 'Command output not in JSON',
        1004: 'Malformed command output ',
        1005: {'message': 'Error reading file',
               'remediation': 'Please, ensure you have the right file permissions in Wazuh directories'},
        1006: {'message': 'File/directory does not exist or there is a problem with the permissions',
               'remediation': 'Please, check if path to file/directory is correct and `ossec` '
                              'has the appropriate permissions'},
        1010: 'Unable to connect to queue',
        1011: 'Error communicating with queue',
        1012: {'message': 'Invalid message to queue'},
        1013: {'message': 'Unable to connect with socket',
               'remediation': 'Please, restart Wazuh to restore sockets'},
        1014: {'message': 'Error communicating with socket',
               'remediation': 'Please, restart Wazuh to restore sockets'},
        1015: 'Agent version is null. Was the agent ever connected?',
        1016: {'message': 'Error moving file',
               'remediation': 'Please, ensure you have the required file permissions in Wazuh directories'},
        1017: 'Some Wazuh daemons are not ready yet in node "{node_name}" ({not_ready_daemons})',
        1018: 'Body request is not a valid JSON',
        # Configuration: 1100 - 1199
        1100: 'Error checking configuration',
        1101: {'message': 'Requested component does not exist',
               'remediation': 'Run `WAZUH_PATH/bin/ossec-logtest -t` to check your configuration'},
        1102: {'message': 'Invalid section',
               'remediation': f'Please, visit the official documentation (https://documentation.wazuh.com/{WAZUH_VERSION}/user-manual/reference/ossec-conf/index.html) '
                              'to get more information about configuration sections'},
        1103: {'message': 'Invalid field in section',
               'remediation': f'Please, visit the official documentation (https://documentation.wazuh.com/{WAZUH_VERSION}/user-manual/reference/ossec-conf/index.html) '
                              'to get more information about configuration sections'},
        1104: {'message': 'Invalid type',
               'remediation': 'Insert a valid type'},
        1105: 'Error reading API configuration',
        1106: {'message': 'Requested section not present in configuration',
               'remediation': 'Please, check your configuration file. '
                              f'You can visit the official documentation (https://documentation.wazuh.com/{WAZUH_VERSION}/user-manual/reference/ossec-conf/index.html) '
                              'to get more information about configuration sections'},
        1107: 'Internal options file not found',
        1108: 'Value not found in internal_options.conf',
        1109: 'Option must be a digit',
        1110: 'Option value is out of the limits',
        1111: "Remote group file updates are only available in 'agent.conf' file",
        1112: {'message': 'Empty files are not supported',
               'remediation': 'Please, provide another file'
               },
        1113: {'message': 'XML syntax error',
               'remediation': 'Please, ensure file content has correct XML'
               },
        1114: "Wazuh syntax error",
        1115: {'message': 'Error executing verify-agent-conf',
               'remediation': 'Please, check your configuration file and try again'
               },
        1116: {'message': "Requested component configuration does not exist",
               'remediation': f"Please, visit the official documentation (https://documentation.wazuh.com/{WAZUH_VERSION}/user-manual/api/reference.html#operation/api.controllers.agents_controller.get_agent_config) to check available component configurations"
               },
        1117: {'message': "Unable to connect with component. The component might be disabled."},
        1118: {'message': "Could not request component configuration"},
        1119: "Directory '/tmp' needs read, write & execution permission for 'ossec' user",
        1120: {
            'message': "Error adding agent. HTTP header 'X-Forwarded-For' not present in a behind_proxy_server API configuration",
            'remediation': "Please, make sure your proxy is setting 'X-Forwarded-For' HTTP header"
            },
        1121: {'message': "Error connecting with socket"},
        1122: {'message': 'Experimental features are disabled',
               'remediation': 'Experimental features can be enabled in WAZUH_PATH/configuration/api.yaml or '
                              'using API endpoint https://documentation.wazuh.com/current/user-manual/api/reference.html#operation/api.controllers.manager_controller.put_api_config or '
                              'https://documentation.wazuh.com/current/user-manual/api/reference.html#operation/api.controllers.cluster_controller.put_api_config'},
        1123: {'message': f"Error communicating with socket. Query too long, maximum allowed size for queries is {MAX_SOCKET_BUFFER_SIZE // 1024} KB"},

        # Rule: 1200 - 1299
        1200: {'message': 'Error reading rules from `WAZUH_HOME/etc/ossec.conf`',
               'remediation': f'Please, visit the official documentation (https://documentation.wazuh.com/{WAZUH_VERSION}/user-manual/reference/ossec-conf/index.html)'
                              ' to get more information about how to configure the rules'
               },
        1201: {'message': 'Error reading rule files',
               'remediation': f'Please, visit the official documentation (https://documentation.wazuh.com/{WAZUH_VERSION}/user-manual/reference/ossec-conf/index.html)'
                              ' to get more information about how to configure the rules'
               },
        1202: {'message': 'Argument \'status\' must be: enabled, disabled or all',
               'remediation': 'Please indicate one of the following states: enabled, disabled, all'
               },
        1203: {'message': 'Error in argument \'level\'',
               'remediation': 'Argument \'level\' must be a number or an interval separated by \'-\''
               },
        1204: {'message': 'Operation not implemented',
               'remediation': 'Please contact us: [official repository]https://github.com/wazuh/wazuh/issues'
               },
        1205: {'message': 'Requirement not valid',
               'remediation': 'Please indicate one of the following values:'
               },
        1206: {'message': 'Duplicated rule ID',
               'remediation': f'Please check your configuration, two or more rules have the same ID, visit the official documentation (https://documentation.wazuh.com/{WAZUH_VERSION}/user-manual/ruleset/custom.html)'
                              ' to get more information about how to configure the rules'
               },
        1207: {'message': 'Error reading rule files, wrong permissions',
               'remediation': 'Please, check your permissions over the file'
               },
        1208: {'message': 'The rule does not exist or you do not have permission to see it',
               'remediation': f'Please, visit the official documentation (https://documentation.wazuh.com/{WAZUH_VERSION}/user-manual/reference/ossec-conf/index.html)'
                              ' to get more information about how to configure the rules'
               },

        # Stats: 1300 - 1399
        1301: {'message': 'Invalid date',
               'remediation': 'Please, make sure you use a valid date value)'
               },
        1307: {'message': 'Invalid parameters',
               'remediation': 'Please, check that the update is correct, there is a problem while reading the results, contact us at [official repository](https://github.com/wazuh/wazuh/issues)'
               },
        1308: {'message': 'Stats file does not exist',
               'remediation': 'Stats files are usually generated at 12 PM on a daily basis'},
        1309: 'Statistics file damaged',

        # Utils: 1400 - 1499
        1400: 'Invalid offset',
        1401: 'Invalid limit',
        1402: {'message': 'Invalid sort_ascending field',
               'remediation': 'Please, use only true if ascending or false if descending'
               },
        1403: {'message': 'Not a valid sort field ',
               'remediation': 'Please, use only allowed sort fields'
               },
        1404: 'A field must be specified to order the data',
        1405: {'message': 'Specified limit exceeds maximum allowed',
               'remediation': 'Please select a limit between 1 and 1000'
               },
        1406: {'message': '0 is not a valid limit',
               'remediation': 'Please select a limit between 1 and 1000'
               },
        1407: 'Query does not match expected format',
        1408: 'Field does not exist.',
        1409: 'Invalid query operator.',
        1410: 'Selecting more than one field in distinct mode',
        1411: 'TimeFrame is not valid',
        1412: 'Date filter not valid. Valid formats are timeframe or YYYY-MM-DD HH:mm:ss',
        1413: {'message': 'Error reading rules file'},
        1414: {'message': 'Error reading rules file',
               'remediation': 'Please, make sure you have read permissions over the file'
               },
        1415: {'message': 'Rules file not found',
               'remediation': 'Please, use GET /rules/files to list all available rules'
               },

        # Decoders: 1500 - 1599
        1500: {'message': 'Error reading decoders from ossec.conf',
               'remediation': f'Please, visit the official documentation (https://documentation.wazuh.com/{WAZUH_VERSION}/user-manual/ruleset/custom.html)'
                              'to get more information on adding or modifying existing decoders'
               },
        1501: {'message': 'Error reading decoders file'
               },
        1502: {'message': 'Error reading decoders file',
               'remediation': 'Please, make sure you have read permissions on the file'
               },
        1503: {'message': 'Decoders file not found',
               'remediation': 'Please, use GET /decoders/files to list all available decoders'
               },
        1504: {'message': 'The decoder does not exist or you do not have permission to see it',
               'remediation': f'Please, visit the official documentation (https://documentation.wazuh.com/{WAZUH_VERSION}/user-manual/reference/ossec-conf/index.html)'
                              ' to get more information about the decoders'
               },

        # Syscheck/AR: 1600 - 1699
        1600: {'message': 'There is no database for selected agent with id',
               'remediation': 'Please, upgrade wazuh to v3.7.0 or newer. Visit '
                              f'https://documentation.wazuh.com/{WAZUH_VERSION}/upgrade-guide/index.html'
                              ' to obtain more information on upgrading wazuh'
               },
        1601: {'message': 'Impossible to run FIM scan, agent is not active',
               'remediation': 'Please, ensure selected agent is active and connected to the manager. Visit '
                              f'https://documentation.wazuh.com/{WAZUH_VERSION}/user-manual/registering/index.html and '
                              f'https://documentation.wazuh.com/{WAZUH_VERSION}/user-manual/agents/agent-connection.html'
                              'to obtain more information on registering and connecting agents'
               },
        1603: 'Invalid status. Valid statuses are: all, solved and outstanding',
        1605: 'Impossible to run policy monitoring scan due to agent is not active',
        1650: 'Active response - Command not specified',
        1651: 'Active response - Agent is not active',
        1652: 'Active response - Unable to run command',
        1653: 'Active response - Agent ID not specified',
        1655: 'Active response - Command not available',
        1656: {'message': 'No parameters provided for request',
               'remediation': 'Please, visit the official documentation '
                              f'(https://documentation.wazuh.com/{WAZUH_VERSION}/user-manual/api/reference.html#tag/active-response) '
                              'to get more information about `active-response` API call'},

        # Agents: 1700 - 1799
        1700: 'Bad arguments. Accepted arguments: [id] or [name and ip]',
        1701: {'message': 'Agent does not exist',
               'remediation': 'Please, use `GET /agents?select=id,name` to find all available agents'
               },
        1702: {'message': 'Unable to restart agent(s)',
               'remediation': 'Please make sure the agent exists, it is active and it is not the manager (agent 000)'
               },
        1703: {'message': 'Action not available for Manager (agent 000)',
               'remediation': 'Please, use `GET /agents?select=id,name` to find all available agents and make sure you select an agent other than 000'
               },
        1704: 'Unable to load requested info from agent db',
        1705: {'message': 'There is an agent with the same name',
               'remediation': 'Please choose another name'
               },
        1706: {'message': 'There is an agent with the same IP or the IP is invalid',
               'remediation': 'Please choose another IP'
               },
        1707: {'message': 'Impossible to restart non-active agent',
               'remediation': 'Please, make sure agent is active before attempting to restart'
               },
        1708: {'message': 'There is an agent with the same ID',
               'remediation': 'Please choose another ID'
               },
        1709: {'message': 'Too short key size',
               'remediation': 'The necessary size for the key is 64 characters at least'
               },
        1710: {'message': 'The group does not exist',
               'remediation': 'Please, use `GET /agents/groups` to find all available groups'
               },
        1711: {'message': 'The group already exists',
               'remediation': 'Please, use another group ID'
               },
        1712: {'message': 'Default group is not deletable',
               'remediation': f'Please, visit the official documentation (https://documentation.wazuh.com/{WAZUH_VERSION}/user-manual/agents/grouping-agents.html)'
                              'to get more information'
               },
        1713: {'message': 'Error accessing repository',
               'remediation': 'Please check your internet connection and try again'
               },
        1714: {'message': 'Error downloading WPK file',
               'remediation': 'Please check your internet connection and try again'
               },
        1722: {'message': 'Incorrect format for group_id',
               'remediation': 'Characters supported  a-z, A-Z, 0-9, ., _ and -. Max length is 255'
               },
        1723: 'Hash algorithm not available',
        1724: {'message': 'Not a valid select field',
               'remediation': 'Please, use only allowed select fields'
               },
        1725: {'message': 'Error registering a new agent',
               'remediation': 'Please check all data fields and try again'
               },
        1726: {'message': 'Ossec authd is not running',
               'remediation': f'Please, visit our documentation to get more information: https://documentation.wazuh.com/{WAZUH_VERSION}/user-manual/registering/index.html#registering-the-wazuh-agent-using-simple-registration-service'
               },
        1727: {'message': 'Error listing group files',
               'remediation': 'Please, use `GET /agents/groups/:group_id/files` to get all available group files'
               },
        1728: {'message': 'Invalid node type',
               'remediation': f'Valid types are `master` and `worker`. Please, visit https://documentation.wazuh.com/{WAZUH_VERSION}/user-manual/configuring-cluster/index.html '
                              'to get more information about cluster configuration'},
        1729: {
            'message': 'Agent status not valid. Valid statuses are active, disconnected, pending and never_connected',
            'remediation': 'Please check used status and try again.'
            },
        1730: {'message': 'Node does not exist',
               'remediation': 'Make sure the name is correct and that the node is up. You can check it using '
                              f'`cluster_control -l` (https://documentation.wazuh.com/{WAZUH_VERSION}/user-manual/reference/tools/cluster_control.html#get-connected-nodes)'},
        1731: {'message': 'Agent is not eligible for removal',
               'remediation': f"Please check the agent's status official documentation (https://documentation.wazuh.com/{WAZUH_VERSION}/user-manual/agents/agent-life-cycle.html#registered-agent)"
               },
        1732: {'message': 'No agents selected',
               'remediation': 'Please select an agent to perform the operation.'
               },
        1733: 'Bad formatted version. Version must follow this pattern: vX.Y.Z .',
        1734: {'message': 'Error removing agent from group',
               'remediation': f'Agent does not belong to specified group, to assign the agent to a group follow: https://documentation.wazuh.com/{WAZUH_VERSION}/user-manual/agents/grouping-agents.html'
               },
        1735: {'message': 'Agent version is not compatible with this feature',
               'remediation': 'Please update the agent, in case the problem persists contact us at: https://github.com/wazuh/wazuh/issues'
               },
        1736: {'message': 'Error getting all groups',
               'remediation': 'Please, use `GET /agents/groups` to find all available groups'
               },
        1737: {'message': 'Maximum number of groups per multigroup is 256',
               'remediation': 'Please choose another group or remove an agent from the target group'
               },
        1738: {'message': 'Agent name is too long',
               'remediation': 'Max length allowed for agent name is 128'
               },
        1739: {'message': 'Error getting agents group sync',
               'remediation': f'Please check that the agent and the group are correctly created. Official documentation: https://documentation.wazuh.com/{WAZUH_VERSION}/user-manual/agents/grouping-agents.html'
               },
        1740: {'message': 'Action only available for active agents',
               'remediation': 'Please activate the agent to synchronize it'
               },
        1741: 'Could not remove multigroup',
        1742: 'Error running XML syntax validator',
        1743: 'Error running Wazuh syntax validator',
        1744: 'Invalid chunk size',
        1745: "Agent only belongs to 'default' and it cannot be unassigned from this group.",
        1746: {'message': "Could not parse current client.keys file"},
        1747: {'message': "Could not remove agent group assigment from database"},
        1748: {'message': "Could not remove agent files"},
        1749: {'message': "Downgrading an agent requires the [force] flag.",
               'remediation': "Use force=1 parameter to force the downgrade"
               },
        1750: {'message': 'Could not send restart command, active-response is disabled in the agent',
               'remediation': "You can activate it in agents' `WAZUH_HOME/etc/ossec.conf`"},
        1751: {'message': 'Could not assign agent to group',
               'remediation': 'Agent already belongs to specified group, please select another agent'},
        1752: {'message': 'Could not force single group for the agent'},
        1753: {'message': 'Could not assign group. Agent status is never_connected',
               'remediation': 'Please select another agent or connect your agent before assigning groups'},
        1754: {'message': 'Agent does not exist or you do not have permissions to access it',
               'remediation': 'Try listing all agents with GET /agents endpoint'},
        1755: {'message': 'The group does not have any agent assigned',
               'remediation': 'Please select another group or assign any agent to it'},
        1756: {'message': 'Upgrade procedure could not start. Agent already upgrading',
               'remediation': 'You can check the status of this task with the /agents/:agent_id/upgrade_result endpoint'
               },
<<<<<<< HEAD
        1757: {'message': 'Unknown error when upgrading',
               'remediation': 'TO BE DEFINED'
               },
=======
>>>>>>> 6446f950

        # CDB List: 1800 - 1899
        1800: {'message': 'Bad format in CDB list {path}'},
        1801: {'message': 'Wrong \'path\' parameter',
               'remediation': 'Please, provide a correct path'},
        1802: {'message': 'Lists file not found',
               'remediation': 'Please, use `GET /lists/files` to find all available lists'},
        1803: {'message': 'Error reading lists file',
               'remediation': 'Please, make sure you have read permissions over the file'
               },
        1804: {'message': 'Error reading lists file',
               'remediation': 'Please, make sure you provide a correct filepath'
               },

<<<<<<< HEAD
        1810: {'message': 'Upgrade module\'s reserved exception IDs (1810-1849). '
                          'The error message will be the output of upgrade module'},

        1850: {'message': 'Tasks module\'s reserved exception IDs (1850-1899). '
                          'The error message will be the output of tasks module'},

=======
        1810: {'message': 'Upgrade module\'s reserved exception IDs (1810-1899). '
                          'The error message will be the output of upgrade module'},

>>>>>>> 6446f950
        # Manager:
        1900: 'Error restarting manager',
        1901: {'message': '\'execq\' socket has not been created'
               },
        1902: {'message': 'Connection to \'execq\' socket failed'
               },
        1903: 'Error deleting temporary file from API',
        1904: {'message': 'Bad data from \'execq\''
               },
        1905: {'message': 'File could not be updated, it already exists',
               'remediation': 'Please, provide a different file or set overwrite=True to overwrite actual file'
               },
        1906: {'message': 'File does not exist',
               'remediation': 'Please, provide a different file or make sure provided file path is correct'
               },
        1907: {'message': 'File could not be deleted',
               'remediation': 'Please, ensure you have the right file permissions'
               },
        1908: {'message': 'Error validating configuration',
               'remediation': 'Please, fix the corrupted files'
               },
        1909: {'message': 'Content of file is empty',
               'remediation': 'Try to upload another non-empty file'},
        1910: {'message': 'Content-type header is mandatory',
               'remediation': f'Please, visit the official documentation (https://documentation.wazuh.com/{WAZUH_VERSION}/user-manual/api/reference.html#operation/api.controllers.cluster_controller.put_files_node)'
                              ' to get more information about how to configure a cluster'},
        1911: {'message': 'Error parsing body request to UTF-8',
               'remediation': 'Please, check if the file content is valid UTF-8'},
        1912: {'message': 'Body is empty',
               'remediation': 'Please, check the content of the file to be uploaded'},

        # Database:
        2000: {'message': 'No such database file'},
        2001: {'message': 'Incompatible version of SQLite'},
        2002: {'message': 'Maximum attempts exceeded for sqlite3 execute'},
        2003: {'message': 'Error in wazuhdb request',
               'remediation': 'Make sure the request is correct'},
        2004: {'message': 'Database query not valid'},
        2005: {'message': 'Could not connect to wdb socket'},
        2006: {'message': 'Received JSON from Wazuh DB is not correctly formatted'},
        2007: {'message': 'Error retrieving data from Wazuh DB'},

        # Cluster
        3000: 'Cluster',
        3001: 'Error creating zip file',
        3002: {'message': 'Error creating PID file'},
        3003: {'message': 'Error deleting PID file'},
        3004: {'message': 'Error in cluster configuration',
               'remediation': f'Please, visit the official documentation (https://documentation.wazuh.com/{WAZUH_VERSION}/user-manual/configuring-cluster/index.html)'
                              ' to get more information about how to configure a cluster'},
        3005: 'Error reading cluster JSON file',
        3006: {'message': 'Error reading cluster configuration',
               'remediation': f'Please, visit the official documentation (https://documentation.wazuh.com/{WAZUH_VERSION}/user-manual/configuring-cluster/index.html)'
                              ' to get more information about how to configure a cluster'},
        3007: 'Client.keys file received in master node',
        3008: 'Received invalid agent status',
        3009: {'message': 'Error executing distributed API request',
               'remediation': ''},
        3010: 'Received the status/group of a non-existent agent',
        3011: 'Agent info file received in a worker node',
        3012: 'Cluster is not running',
        3013: {'message': 'Cluster is not running, it might be disabled in `WAZUH_HOME/etc/ossec.conf`',
               'remediation': f'Please, visit the official documentation (https://documentation.wazuh.com/{WAZUH_VERSION}/user-manual/configuring-cluster/index.html)'
                              ' to get more information about how to configure a cluster'
               },
        3015: 'Cannot access directory',
        3016: 'Received an error response',
        3017: 'The agent is not reporting to any manager',
        3018: 'Error sending request',
        3019: 'Wazuh is running in cluster mode: {EXECUTABLE_NAME} is not available in worker nodes. Please, try again in the master node: {MASTER_IP}',
        3020: {'message': 'Timeout sending request',
               'remediation': 'Please, try to make the request again'},
        3021: 'Timeout executing API request',
        3022: {'message': 'Unknown node ID',
               'remediation': 'Check the name of the node'},
        3023: {'message': 'Worker node is not connected to master',
               'remediation': 'Check the cluster.log located at WAZUH_HOME/logs/cluster.log file to see if there are '
                              'connection errors. Restart the `wazuh-manager` service.'},
        3024: "Length of command exceeds limit defined in wazuh.cluster.common.Handler.cmd_len.",
        3025: {'message': "Could not decrypt message",
               'remediation': "Check the cluster key is correct in the worker's "
                              f"[ossec.conf](https://documentation.wazuh.com/{WAZUH_VERSION}/user-manual/reference/ossec-conf/cluster.html#key)"
                              ", ensure it is the same that the master's."},
        3026: "Error sending request: Memory error. Request chunk size divided by 2.",
        3027: "Unknown received task name",
        3028: {'message': "Worker node ID already exists",
               'remediation': f"Check and fix [worker names](https://documentation.wazuh.com/{WAZUH_VERSION}/user-manual/reference/ossec-conf/cluster.html#node-name)"
                              " and restart the `wazuh-manager` service."},
        3029: {"message": "Connected worker with same name as the master",
               "remediation": f"Check and fix the [worker name](https://documentation.wazuh.com/{WAZUH_VERSION}/user-manual/reference/ossec-conf/cluster.html#node-name)"
                              " and restart the `wazuh-manager` service in the node"},
        3030: {'message': 'Worker does not belong to the same cluster',
               'remediation': f"Change the [cluster name](https://documentation.wazuh.com/{WAZUH_VERSION}/user-manual/reference/ossec-conf/cluster.html#name)"
                              " in the worker configuration to match the master's and restart the `wazuh-manager` service"},
        3031: {'message': "Worker and master versions are not the same",
               'remediation': f"[Update](https://documentation.wazuh.com/{WAZUH_VERSION}/upgrade-guide/index.html)"
                              " master and workers to the same version."},
        3032: "Could not forward DAPI request. Connection not available.",
        3033: "Payload length exceeds limit defined in wazuh.cluster.common.Handler.request_chunk.",
        3034: "Error sending file. File not found.",

        # RBAC exceptions
        # The messages of these exceptions are provisional until the RBAC documentation is published.
        4000: {'message': "Permission denied",
               'remediation': "Please, make sure you have permissions to execute the current request. "
                              f"For more information on how to set up permissions, please visit https://documentation.wazuh.com/{WAZUH_VERSION}/user-manual/api/rbac/configuration.html"},
        4001: {'message': 'The body of the request is empty, you must specify what you want to modify'},
        4002: {'message': 'The specified role does not exist',
               'remediation': 'Please, create the specified role with the endpoint POST /security/roles'},
        4003: {'message': 'The specified rule is invalid',
               'remediation': "The rule must be in JSON format."},
        4004: {'message': 'The specified name is invalid'},
        4005: {'message': 'The specified name or rule already exists'},
        4006: {'message': 'The specified policy is invalid',
               'remediation': 'The policy must be in JSON format and its keys must be "actions", "resources" and'
                              ' "effect". The actions and resources must be split by ":". Example: agent:id:001'},
        4007: {'message': 'The specified policy does not exist',
               'remediation': 'Please, create the specified policy with the endpoint POST /security/policies'},
        4008: {'message': 'The specified resource is required for a correct Wazuh\'s functionality'},
        4009: {'message': 'The specified name or policy already exists'},
        4010: {'message': 'The specified role-policy relation does not exist',
               'remediation': 'Please, create the specified role-policy relation with the endpoint '
                              'POST /security/roles/{role_id}/policies'},
        4011: {'message': 'The specified role-policy link already exist'},
        4012: {'message': 'The specified actions or resources are invalid',
               'remediation': 'The actions and resources must be split by ":". Example: agent:id:001'},
        4013: {'message': 'The specified name already exists'},
        4014: {'message': 'Parameter {param} is required',
               'remediation': 'Please, make sure the parameter is defined'},
        4015: {'message': 'Permission denied, could not remove agents from group before deleting it',
               'remediation': 'Please, make sure you have the right permissions for actions: agent:modify_group and '
                              'group:modify_assignments before attempting to delete the group'},
        4016: {'message': 'The specified user-role relation does not exist',
               'remediation': 'Please, create the specified user-role relation with the endpoint '
                              'POST /security/user/{username}/roles'},
        4017: {'message': 'The specified user-role relation already exists'},
        4018: {'message': 'Level cannot be a negative number'},
        4019: {'message': 'Invalid resource specified',
               'remediation': f'Please, check the current RBAC resources, for more information please visit https://documentation.wazuh.com/{WAZUH_VERSION}/user-manual/api/rbac/configuration.html'},
        4020: {'message': 'Invalid endpoint specified',
               'remediation': 'Valid endpoints are: '},
        4021: 'Error reading security configuration',
        4022: {'message': 'The specified security rule does not exist',
               'remediation': 'Please, create the specified security rule with the endpoint POST /security/rules'},
        4023: {'message': 'The specified role-rule relation already exist'},
        4024: {'message': 'The specified role-rule relation does not exist',
               'remediation': 'Please, create the specified role-rules relation with the endpoint '
                              'POST /security/roles/{role_id}/rules'},
        4025: {'message': 'The specify relationship could not be removed'},
        4500: {'message': 'The specified resources are invalid',
               'remediation': 'Please, make sure permissions are properly defined, '
                              f'for more information on setting up permissions please visit https://documentation.wazuh.com/{WAZUH_VERSION}/user-manual/api/rbac/configuration.html'},

        # User management
        5000: {'message': 'The user could not be created',
               'remediation': 'Please check that the user does not exist, '
                              'to do this you can use the `GET /security/users/{username}` call'},
        5001: {'message': 'The user does not exist',
               'remediation': 'The user can be created with the endpoint POST /security/users'},
        5002: {'message': 'There are no users in the system'},
        5003: {'message': 'The user could not be modified',
               'remediation': 'There is already a user with these properties'},
        5004: {'message': 'The user could not be removed or updated',
               'remediation': 'Administrator users cannot be removed or updated'},
        5006: {'message': 'Operation not allowed, the user does not have permissions to perform this action',
               'remediation': 'No user, except administrator users, can change the data of a different user'},
        5007: {'message': 'Insecure password provided',
               'remediation': 'The password for users must be at least 8 characters long and must have at least '
                              'one upper and lower case letter, a number and a symbol'},
        5008: {'message': 'The current user cannot be deleted',
               'remediation': 'You can delete this user with the administrator user (wazuh) or '
                              'any other user with the necessary permissions'},

        # Security issues
        6000: {'message': 'Limit of login attempts reached. '
                          'The current IP has been blocked due to a high number of login attempts'},
        6001: {'message': 'Maximum number of request per minute reached',
               'remediation': f'This limit can be changed in security.yaml file. More information here: https://documentation.wazuh.com/{WAZUH_VERSION}/user-manual/api/configuration.html#configuration-file'},
        6002: {'message': 'The body type is not the one specified in the content-type'},
        6003: {'message': 'Error trying to load the JWT secret',
               'remediation': 'Make sure you have the right permissions: WAZUH_PATH/api/configuration/security/jwt_secret'},
        6004: {'message': 'The current user does not have authentication enabled through authorization context',
               'remediation': f'You can enable it using the following endpoint: https://documentation.wazuh.com/{WAZUH_VERSION}/user-manual/api/configuration.html#configuration-file'}
        # > 9000: Authd
    }

    def __init__(self, code, extra_message=None, extra_remediation=None, cmd_error=False, dapi_errors=None, title=None,
                 type=None):
        """
        Creates a Wazuh Exception.

        :param code: Exception code.
        :param extra_message: Adds an extra message to the error description.
        :param extra_remediation: Adds an extra description to remediation
        :param cmd_error: If it is a custom error code (i.e. ossec commands), the error description will be the message.
        :param dapi_errors: dict with details about node and logfile. I.e.:
                            {'master-node': {'error': 'Wazuh Internal error',
                                             'logfile': WAZUH_HOME/logs/api.log}
                            }
        :param title: Name of the exception to be shown
        """
        self._type = type if type else 'about:blank'
        self._title = title if title else self.__class__.__name__
        self._code = code
        self._extra_message = extra_message
        self._extra_remediation = extra_remediation
        self._cmd_error = cmd_error
        self._dapi_errors = {} if dapi_errors is None else deepcopy(dapi_errors)

        error_details = self.ERRORS[self._code] if not cmd_error else extra_message
        if isinstance(error_details, dict):
            code_message, code_remediation = error_details.get('message', ''), error_details.get('remediation', None)
        else:
            code_message, code_remediation = error_details, None

        if not cmd_error:
            if extra_message:
                if isinstance(extra_message, dict):
                    self._message = code_message.format(**extra_message)
                else:
                    self._message = "{0}: {1}".format(code_message, extra_message)
            else:
                self._message = code_message
        else:
            self._message = extra_message

        self._remediation = code_remediation if extra_remediation is None \
            else f"{code_remediation}: {extra_remediation}"

    def __str__(self):
        return "Error {0} - {1}".format(self._code, self._message)

    def __repr__(self):
        return repr(self.to_dict())

    def __eq__(self, other):
        if not isinstance(other, WazuhException):
            return NotImplemented
        return (self._type,
                self._title,
                self._code,
                self._extra_message,
                self._extra_remediation,
                self._cmd_error) == (other._type,
                                     other._title,
                                     other._code,
                                     other._extra_message,
                                     other._extra_remediation,
                                     other._cmd_error)

    def __hash__(self):
        return hash(
            (self._type, self._title, self._code, self._extra_message, self._extra_remediation, self._cmd_error))

    def __or__(self, other):
        if isinstance(other, WazuhException):
            result = self.__class__(**self.to_dict())
            result.dapi_errors = {**self._dapi_errors, **other.dapi_errors}
        else:
            result = other | self
        return result

    def __deepcopy__(self, memodict=None):
        obj = self.__class__(self.code)
        obj.__dict__ = deepcopy(dict(self.__dict__))
        return obj

    def to_dict(self):
        return {'type': self._type,
                'title': self._title,
                'code': self._code,
                'extra_message': self._extra_message,
                'extra_remediation': self._extra_remediation,
                'cmd_error': self._cmd_error,
                'dapi_errors': self._dapi_errors
                }

    @property
    def type(self):
        return self._type

    @property
    def title(self):
        return self._title

    @property
    def message(self):
        return self._message

    @property
    def remediation(self):
        return self._remediation

    @property
    def dapi_errors(self):
        return self._dapi_errors

    @dapi_errors.setter
    def dapi_errors(self, value):
        self._dapi_errors = value

    @property
    def code(self):
        return self._code

    @classmethod
    def from_dict(cls, dct):
        return cls(**dct)


class WazuhInternalError(WazuhException):
    """
    This type of exception is raised when an unexpected error in framework code occurs,
    which means an internal error could not be handled
    """
    _default_type = "about:blank"
    _default_title = "Wazuh Internal Error"

    def __init__(self, code, extra_message=None, extra_remediation=None, cmd_error=False, dapi_errors=None, ids=None,
                 title=None, type=None):
        """Creates a WazuhInternalError exception.

        :param code: Exception code.
        :param extra_message: Adds an extra message to the error description.
        :param extra_remediation: Adds an extra description to remediation
        :param cmd_error: If it is a custom error code (i.e. ossec commands), the error description will be the message.
        :param dapi_errors: dict with details about node and logfile. I.e.:
                            {'master-node': {'error': 'Wazuh Internal error',
                                             'logfile': WAZUH_HOME/logs/api.log}
                            }
        :param ids: List or set with the ids involved in the exception
        """

        super().__init__(code, extra_message=extra_message,
                         extra_remediation=extra_remediation,
                         cmd_error=cmd_error,
                         dapi_errors=dapi_errors,
                         title=title if title else self._default_title,
                         type=type if type else self._default_type
                         )
        self._ids = set() if ids is None else set(ids)


class WazuhError(WazuhException):
    """
    This type of exception is raised as a controlled response to a bad request from user
    that cannot be performed properly
    """
    _default_type = "about:blank"
    _default_title = "Bad Request"

    def __init__(self, code, extra_message=None, extra_remediation=None, cmd_error=False, dapi_errors=None, ids=None,
                 title=None, type=None):
        """Creates a WazuhError exception.

        :param code: Exception code.
        :param extra_message: Adds an extra message to the error description.
        :param extra_remediation: Adds an extra description to remediation
        :param cmd_error: If it is a custom error code (i.e. ossec commands), the error description will be the message.
        :param dapi_errors: dict with details about node and logfile. I.e.:
                            {'master-node': {'error': 'Wazuh Internal error',
                                             'logfile': WAZUH_HOME/logs/api.log}
                            }
        :param ids: List or set with the ids involved in the exception
        """

        super().__init__(code, extra_message=extra_message,
                         extra_remediation=extra_remediation,
                         cmd_error=cmd_error,
                         dapi_errors=dapi_errors,
                         title=title if title else self._default_title,
                         type=type if type else self._default_type
                         )
        self._ids = set() if ids is None else set(ids)

    @property
    def ids(self):
        return self._ids

    def __or__(self, other):
        result: WazuhError = super().__or__(other)
        if isinstance(result, WazuhError):
            if hasattr(other, 'ids'):
                result._ids = self.ids | other.ids
        return result

    def to_dict(self):
        result = super().to_dict()
        result['ids'] = list(self.ids)

        return result


class WazuhPermissionError(WazuhError):
    """
    This type of exception is raised as a controlled response to a permission denied accessing a resource.
    """
    _default_type = "about:blank"
    _default_title = "Permission Denied"


class WazuhClusterError(WazuhError):
    """
    This type of exception is raised inside the cluster.
    """
    _default_type = "about:blank"
    _default_title = "Wazuh Cluster Error"


class WazuhResourceNotFound(WazuhError):
    """
    This type of exception is raised as a controlled response to a not found resource.
    """
    _default_type = "about:blank"
    _default_title = "Resource Not Found"


class WazuhTooManyRequests(WazuhError):
    """
    This type of exception is raised as a controlled response to too many requests.
    """
    _default_type = "about:blank"
    _default_title = "Too Many Requests"


class WazuhNotAcceptable(WazuhError):
    """
    This type of exception is raised as a controlled response to a not acceptable request
    """
    _default_type = "about:blank"
    _default_title = "Not Acceptable"<|MERGE_RESOLUTION|>--- conflicted
+++ resolved
@@ -332,12 +332,6 @@
         1756: {'message': 'Upgrade procedure could not start. Agent already upgrading',
                'remediation': 'You can check the status of this task with the /agents/:agent_id/upgrade_result endpoint'
                },
-<<<<<<< HEAD
-        1757: {'message': 'Unknown error when upgrading',
-               'remediation': 'TO BE DEFINED'
-               },
-=======
->>>>>>> 6446f950
 
         # CDB List: 1800 - 1899
         1800: {'message': 'Bad format in CDB list {path}'},
@@ -352,18 +346,9 @@
                'remediation': 'Please, make sure you provide a correct filepath'
                },
 
-<<<<<<< HEAD
-        1810: {'message': 'Upgrade module\'s reserved exception IDs (1810-1849). '
-                          'The error message will be the output of upgrade module'},
-
-        1850: {'message': 'Tasks module\'s reserved exception IDs (1850-1899). '
-                          'The error message will be the output of tasks module'},
-
-=======
         1810: {'message': 'Upgrade module\'s reserved exception IDs (1810-1899). '
                           'The error message will be the output of upgrade module'},
 
->>>>>>> 6446f950
         # Manager:
         1900: 'Error restarting manager',
         1901: {'message': '\'execq\' socket has not been created'
