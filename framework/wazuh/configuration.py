--- conflicted
+++ resolved
@@ -453,27 +453,13 @@
         # Parse XML to JSON
         data = _ossecconf2json(xml_data)
     except Exception as e:
-<<<<<<< HEAD
-        raise WazuhError(1101, str(e))
-=======
         raise WazuhError(1101, extra_message=str(e))
->>>>>>> 488c7659
 
     if section:
         try:
             data = {section: data[section]}
         except KeyError as e:
             if section not in conf_sections.keys():
-<<<<<<< HEAD
-                raise WazuhError(1102, e.args[0])
-            else:
-                raise WazuhError(1106, e.args[0])
-
-    if section and field:
-        try:
-            data = data[field]  # data[section][field]
-        except:
-=======
                 raise WazuhError(1102, extra_message=e.args[0])
             else:
                 raise WazuhError(1106, extra_message=e.args[0])
@@ -485,7 +471,6 @@
             else:
                 data = {section: {field: data[section][field]}}
         except KeyError:
->>>>>>> 488c7659
             raise WazuhError(1103)
 
     return WazuhResult(data)
