

# Copyright (C) 2015-2019, Wazuh Inc.
# Created by Wazuh, Inc. <info@wazuh.com>.
# This program is a free software; you can redistribute it and/or modify it under the terms of GPLv2
import json
import random
import time
from os import remove, path as os_path
import re
from shutil import move
from xml.dom.minidom import parseString
<<<<<<< HEAD
from wazuh.exception import WazuhException, WazuhError, WazuhInternalError
from wazuh.agent import Agent
=======
from wazuh.exception import WazuhException
>>>>>>> f75c8e3c
from wazuh import common
from wazuh.ossec_socket import OssecSocket
from wazuh.utils import cut_array, load_wazuh_xml
import subprocess

# Python 2/3 compability
try:
    from ConfigParser import RawConfigParser, NoOptionError
    from StringIO import StringIO
except ImportError:
    from configparser import RawConfigParser, NoOptionError
    from io import StringIO

import logging

logger = logging.getLogger('wazuh')

# Aux functions

# Type of configuration sections:
#   * Duplicate -> there can be multiple independent sections. Must be returned as multiple json entries.
#   * Merge -> there can be multiple sections but all are dependent with each other. Must be returned as a single json entry.
#   * Last -> there can be multiple sections in the configuration but only the last one will be returned. The rest are ignored.
conf_sections = {
    'active-response': { 'type': 'duplicate', 'list_options': [] },
    'command': { 'type': 'duplicate', 'list_options': [] },
    'agentless': { 'type': 'duplicate', 'list_options': [] },
    'localfile': { 'type': 'duplicate', 'list_options': [] },
    'remote': { 'type': 'duplicate', 'list_options': [] },
    'syslog_output': { 'type': 'duplicate', 'list_options': [] },
    'integration': { 'type': 'duplicate', 'list_options': [] },

    'alerts': { 'type': 'merge', 'list_options': [] },
    'client': { 'type': 'merge', 'list_options': [] },
    'database_output': { 'type': 'merge', 'list_options': [] },
    'email_alerts': { 'type': 'merge', 'list_options': [] },
    'reports': { 'type': 'merge', 'list_options': [] },
    'global': {
        'type': 'merge',
        'list_options': ['white_list']
    },
    'open-scap': {
        'type': 'merge',
        'list_options': ['content']
    },
    'cis-cat': {
        'type': 'merge',
        'list_options': []
    },
    'syscollector': {
        'type': 'merge',
        'list_options': []
    },
    'rootcheck': {
        'type': 'merge',
        'list_options': ['rootkit_files', 'rootkit_trojans', 'windows_audit', 'system_audit', 'windows_apps', 'windows_malware']
    },
    'ruleset': {
        'type': 'merge',
        'list_options':  ['include', 'rule', 'rule_dir', 'decoder', 'decoder_dir', 'list', 'rule_exclude', 'decoder_exclude']
    },
    'syscheck': {
        'type': 'merge',
        'list_options': ['directories', 'ignore', 'nodiff']
    },
    'auth': {
        'type': 'merge',
        'list_options': []
    },

    'cluster': {
        'type': 'last',
        'list_options': ['nodes']
    },
    'vulnerability-detector': {
        'type': 'merge',
        'list_options': ['feed']
    },
    'osquery': {
        'type': 'merge',
        'list_options': []
    },
    'labels': {
        'type': 'duplicate',
        'list_options': ['label']
    },
    'sca': {
       'type': 'merge',
       'list_options': ['policies']
    }
}


def _insert(json_dst, section_name, option, value):
    """
    Inserts element (option:value) in a section (json_dst) called section_name
    """

    if not value:
        return

    if option in json_dst:
        if type(json_dst[option]) is list:
            json_dst[option].append(value)  # Append new values
        else:
            json_dst[option] = value  # Update values
    else:
        if section_name in conf_sections and option in conf_sections[section_name]['list_options']:
            json_dst[option] = [value]  # Create as list
        else:
            json_dst[option] = value  # Update values


def _insert_section(json_dst, section_name, section_data):
    """
    Inserts a new section (section_data) called section_name in json_dst.
    """

    if section_name in conf_sections and conf_sections[section_name]['type'] == 'duplicate':
        if section_name in json_dst:
            json_dst[section_name].append(section_data)  # Append new values
        else:
            json_dst[section_name] = [section_data]  # Create as list
    elif section_name in conf_sections and conf_sections[section_name]['type'] == 'merge':
        if section_name in json_dst:
            for option in section_data:
                if option in json_dst[section_name] and option in conf_sections[section_name]['list_options']:
                    json_dst[section_name][option].extend(section_data[option])  # Append new values
                else:
                    json_dst[section_name][option] = section_data[option]  # Update values
        else:
            json_dst[section_name] = section_data  # Create
    elif section_name in conf_sections and conf_sections[section_name]['type'] == 'last':
        if section_name in json_dst:
            # if the option already exists it is overwritten. But a warning is shown.
            logger.warning("There are multiple {} sections in configuration. Using only last section.".format(section_name))
        json_dst[section_name] = section_data  # Create


def _read_option(section_name, opt):
    """
    Reads an option (inside a section) and returns the name and the value.
    """

    opt_name = opt.tag.lower()

    if section_name == 'open-scap':
        if opt.attrib:
            opt_value = {}
            for a in opt.attrib:
                opt_value[a] = opt.attrib[a]
            # profiles
            profiles_list = []
            for profiles in opt.iter():
                profiles_list.append(profiles.text)

            if profiles_list:
                opt_value['profiles'] = profiles_list
        else:
            opt_value = opt.text
    elif section_name == 'syscheck' and opt_name == 'directories':
        opt_value = []

        json_attribs = {}
        for a in opt.attrib:
            json_attribs[a] = opt.attrib[a]

        for path in opt.text.split(','):
            json_path = {}
            json_path = json_attribs.copy()
            json_path['path'] = path.strip()
            opt_value.append(json_path)
    elif (section_name == 'cluster' and opt_name == 'nodes') or \
        (section_name == 'sca' and opt_name == 'policies'):
        opt_value = [child.text for child in opt]
    elif section_name == 'labels' and opt_name == 'label':
        opt_value = {'value': opt.text}
        for a in opt.attrib:
            opt_value[a] = opt.attrib[a]
    else:
        if opt.attrib:
            opt_value = {}
            for a in opt.attrib:
                opt_value[a] = opt.attrib[a]
            if list(opt):
                for child in opt:
                    child_section, child_config = _read_option(child.tag.lower(),child)
                    opt_value[child_section] = child_config
            else:
                opt_value['item'] = opt.text
        else:
            opt_value = opt.text

    return opt_name, opt_value


def _conf2json(src_xml, dst_json):
    """
    Parses src_xml to json. It is inserted in dst_json.
    """

    for section in list(src_xml):
        section_name = section.attrib['name'] if section.tag.lower() == 'wodle' else section.tag.lower()
        section_json = {}

        for option in list(section):
            option_name, option_value = _read_option(section_name, option)
            if type(option_value) is list:
                for ov in option_value:
                    _insert(section_json, section_name, option_name, ov)
            else:
                _insert(section_json, section_name, option_name, option_value)

        _insert_section(dst_json, section_name, section_json)


def _ossecconf2json(xml_conf):
    """
    Returns ossec.conf in JSON from xml
    """
    final_json = {}

    for root in list(xml_conf):
        if root.tag.lower() == "ossec_config":
            _conf2json(root, final_json)

    return final_json


def _agentconf2json(xml_conf):
    """
    Returns agent.conf in JSON from xml
    """

    final_json = []

    for root in xml_conf.iter():
        if root.tag.lower() == "agent_config":
            # Get attributes (os, name, profile)
            filters = {}
            for attr in root.attrib:
                filters[attr] = root.attrib[attr]

            # Check if we have read the same filters before (we will need to merge them)
            previous_config = -1
            for idx, item in enumerate(final_json):
                if 'filters' in item and item['filters'] == filters:
                    previous_config = idx
                    break

            if previous_config != -1:
                _conf2json(root, final_json[previous_config]['config'])
            else:
                config = {}
                _conf2json(root, config)
                final_json.append({'filters': filters, 'config': config})

    return final_json


def _rcl2json(filepath):
    """
    Returns the RCL file as dictionary.

    :return: rcl file (system_audit, windows_audit) as dictionary.
    """

    data = {'vars': {}, 'controls': []}
    # [Application name] [any or all] [reference]
    # type:<entry name>;
    regex_comment = re.compile(r"^\s*#")
    regex_title = re.compile(r"^\s*\[(.*)\]\s*\[(.*)\]\s*\[(.*)\]\s*")
    regex_name_groups = re.compile(r"(\{\w+:\s+\S+\s*\S*\})")
    regex_check = re.compile(r"^\s*(\w:.+)")
    regex_var = re.compile(r"^\s*\$(\w+)=(.+)")

    try:
        item = {}

        with open(filepath) as f:
            for line in f:
                if re.search(regex_comment, line):
                    continue

                match_title = re.search(regex_title, line)
                if match_title:
                    # Previous
                    if item:
                        data['controls'].append(item)

                    # New
                    name = match_title.group(1)
                    condition = match_title.group(2)
                    reference = match_title.group(3)

                    item = {}

                    # Name
                    end_name = name.find('{')
                    item['name'] = name[:end_name].strip()

                    # Extract PCI and CIS from name
                    name_groups = re.findall(regex_name_groups, name)

                    cis = []
                    pci = []
                    if name_groups:

                        for group in name_groups:
                            # {CIS: 1.1.2 RHEL7}
                            g_value = group.split(':')[-1][:-1].strip()
                            if 'CIS' in group:
                                 cis.append(g_value)
                            elif 'PCI' in group:
                                 pci.append(g_value)

                    if cis:
                        item['cis'] = cis
                    if pci:
                        item['pci'] = pci

                    # Conditions
                    if condition:
                        item['condition'] = condition
                    if reference:
                        item['reference'] = reference
                    item['checks'] = []

                    continue

                match_checks = re.search(regex_check, line)
                if match_checks:
                    item['checks'].append(match_checks.group(1))
                    continue

                match_var = re.search(regex_var, line)
                if match_var:
                    data['vars'][match_var.group(1)] = match_var.group(2)
                    continue

            # Last item
            data['controls'].append(item)

    except Exception as e:
        raise WazuhException(1101, str(e))

    return data


def _rootkit_files2json(filepath):
    """
    Returns the rootkit file as dictionary.

    :return: rootkit file as dictionary.
    """

    data = []

    # file_name ! Name ::Link to it
    regex_comment = re.compile(r"^\s*#")
    regex_check = re.compile(r"^\s*(.+)\s+!\s*(.+)\s*::\s*(.+)")

    try:
        with open(filepath) as f:
            for line in f:
                if re.search(regex_comment, line):
                    continue

                match_check= re.search(regex_check, line)
                if match_check:
                    new_check = {'filename': match_check.group(1).strip(), 'name': match_check.group(2).strip(), 'link': match_check.group(3).strip()}
                    data.append(new_check)

    except Exception as e:
        raise WazuhException(1101, str(e))

    return data


def _rootkit_trojans2json(filepath):
    """
    Returns the rootkit trojans file as dictionary.

    :return: rootkit trojans file as dictionary.
    """

    data = []

    # file_name !string_to_search!Description
    regex_comment = re.compile(r"^\s*#")
    regex_check = re.compile(r"^\s*(.+)\s+!\s*(.+)\s*!\s*(.+)")
    regex_binary_check = re.compile(r"^\s*(.+)\s+!\s*(.+)\s*!")

    try:
        with open(filepath) as f:
            for line in f:
                if re.search(regex_comment, line):
                    continue

                match_check = re.search(regex_check, line)
                match_binary_check = re.search(regex_binary_check, line)
                if match_check:
                    new_check = {'filename': match_check.group(1).strip(), 'name': match_check.group(2).strip(), 'description': match_check.group(3).strip()}
                    data.append(new_check)
                elif match_binary_check:
                    new_check = {'filename': match_binary_check.group(1).strip(), 'name': match_binary_check.group(2).strip()}
                    data.append(new_check)


    except Exception as e:
        raise WazuhException(1101, str(e))

    return data


def _ar_conf2json(file_path):
    """
    Returns the lines of the ar.conf file
    """
    with open(file_path) as f:
        data = [line.strip('\n') for line in f.readlines()]
    return data


# Main functions
def get_ossec_conf(section=None, field=None, conf_file=common.ossec_conf):
    """
    Returns ossec.conf (manager) as dictionary.

    :param section: Filters by section (i.e. rules).
    :param field: Filters by field in section (i.e. included).
    :param conf_file: Path of the configuration file to read.
    :return: ossec.conf (manager) as dictionary.
    """
    try:
        # Read XML
        xml_data = load_wazuh_xml(conf_file)

        # Parse XML to JSON
        data = _ossecconf2json(xml_data)
    except Exception as e:
        raise WazuhError(1101, str(e))

    if section:
        try:
            data = data[section]
        except KeyError as e:
            if section not in conf_sections.keys():
                raise WazuhError(1102, e.args[0])
            else:
                raise WazuhError(1106, e.args[0])

    if section and field:
        try:
            data = data[field]  # data[section][field]
        except:
            raise WazuhError(1103)

    return data


def get_agent_conf(group_id=None, offset=0, limit=common.database_limit, filename='agent.conf', return_format=None):
    """
    Returns agent.conf as dictionary.

    :return: agent.conf as dictionary.
    """
    agent_conf = os_path.join(common.shared_path, group_id if group_id is not None else '', filename)

    if not os_path.exists(agent_conf):
        raise WazuhException(1006, agent_conf)

    try:
        # Read RAW file
        if filename == 'agent.conf' and return_format and 'xml' == return_format.lower():
            with open(agent_conf, 'r') as xml_data:
                data = xml_data.read().replace('\n', '')
                return data
        # Parse XML to JSON
        else:
            # Read XML
            xml_data = load_wazuh_xml(agent_conf)

            data = _agentconf2json(xml_data)
    except Exception as e:
        raise WazuhException(1101, str(e))

    return {'totalItems': len(data), 'items': cut_array(data, offset, limit)}


def get_agent_conf_multigroup(group_id=None, offset=0, limit=common.database_limit, filename=None):
    """
    Returns agent.conf as dictionary.

    :return: agent.conf as dictionary.
    """
    if group_id:
        #if not Agent.multi_group_exists(group_id):
            #raise WazuhException(1710, group_id)

        agent_conf = "{0}/{1}".format(common.multi_groups_path, group_id)

    if filename:
        agent_conf_name = filename
    else:
        agent_conf_name = 'agent.conf'

    agent_conf += "/{0}".format(agent_conf_name)

    if not os_path.exists(agent_conf):
        raise WazuhException(1006, agent_conf)

    try:
        # Read XML
        xml_data = load_wazuh_xml(agent_conf)

        # Parse XML to JSON
        data = _agentconf2json(xml_data)
    except Exception as e:
        raise WazuhException(1101, str(e))


    return {'totalItems': len(data), 'items': cut_array(data, offset, limit)}


def get_file_conf(filename, group_id=None, type_conf=None, return_format=None):
    """
    Returns the configuration file as dictionary.

    :return: configuration file as dictionary.
    """

    if group_id:
        file_path = "{0}/{1}".format(common.shared_path, filename) \
                    if filename == 'ar.conf' else \
                    "{0}/{1}/{2}".format(common.shared_path, group_id, filename)
    else:
        file_path = "{0}/{1}".format(common.shared_path, filename)

    if not os_path.exists(file_path):
        raise WazuhException(1006, file_path)

    types = {
        'conf': get_agent_conf,
        'rootkit_files': _rootkit_files2json,
        'rootkit_trojans': _rootkit_trojans2json,
        'rcl': _rcl2json
    }

    data = {}
    if type_conf:
        if type_conf in types:
            if type_conf == 'conf':
                data = types[type_conf](group_id, limit=None, filename=filename)
            else:
                data = types[type_conf](file_path)
        else:
            raise WazuhException(1104, "{0}. Valid types: {1}".format(type_conf, types.keys()))
    else:
        if filename == "agent.conf":
            data = get_agent_conf(group_id, limit=None, filename=filename, return_format=return_format)
        elif filename == "rootkit_files.txt":
            data = _rootkit_files2json(file_path)
        elif filename == "rootkit_trojans.txt":
            data = _rootkit_trojans2json(file_path)
        elif filename == "ar.conf":
            data = _ar_conf2json(file_path)
        else:
            data = _rcl2json(file_path)

    return data


def parse_internal_options(high_name, low_name):
    def get_config(config_path):
        with open(config_path) as f:
            str_config = StringIO('[root]\n' + f.read())

        config = RawConfigParser()
        config.readfp(str_config)

        return config

    if not os_path.exists(common.internal_options):
        raise WazuhException(1107)

    # Check if the option exists at local internal options
    if os_path.exists(common.local_internal_options):
        try:
            return get_config(common.local_internal_options).get('root',
                                    '{0}.{1}'.format(high_name, low_name))
        except NoOptionError:
            pass

    try:
        return get_config(common.internal_options).get('root',
                            '{0}.{1}'.format(high_name, low_name))
    except NoOptionError as e:
        raise WazuhException(1108, e.args[0])


def get_internal_options_value(high_name, low_name, max, min):
    option = parse_internal_options(high_name, low_name)
    if not option.isdigit():
        raise WazuhException(1109, 'Option: {}.{}. Value: {}'.format(high_name, low_name, option))

    option = int(option)
    if option < min or option > max:
        raise WazuhException(1110, 'Max value: {}. Min value: {}. Found: {}.'.format(max, min, option))

    return option


def upload_group_configuration(group_id, file_content):
    """
    Updates group configuration
    :param group_id: Group to update
    :param file_content: File content of the new configuration in a string.
    :return: Confirmation message.
    """
    # path of temporary files for parsing xml input
    tmp_file_path = '{}/tmp/api_tmp_file_{}_{}.xml'.format(common.ossec_path, time.time(), random.randint(0, 1000))

    # create temporary file for parsing xml input and validate XML format
    try:
        with open(tmp_file_path, 'w') as tmp_file:
            # beauty xml file
            xml = parseString('<root>' + file_content + '</root>')
            # remove first line (XML specification: <? xmlversion="1.0" ?>), <root> and </root> tags, and empty lines
            pretty_xml = '\n'.join(filter(lambda x: x.strip(), xml.toprettyxml(indent='  ').split('\n')[2:-2])) + '\n'
            # revert xml.dom replacings
            # (https://github.com/python/cpython/blob/8e0418688906206fe59bd26344320c0fc026849e/Lib/xml/dom/minidom.py#L305)
            pretty_xml = pretty_xml.replace("&amp;", "&").replace("&lt;", "<").replace("&quot;", "\"",)\
                                   .replace("&gt;", ">")
            tmp_file.write(pretty_xml)
    except Exception as e:
        raise WazuhException(1113, str(e))

    try:

        # check Wazuh xml format
        try:
            subprocess.check_output(['{}/bin/verify-agent-conf'.format(common.ossec_path), '-f', tmp_file_path],
                                    stderr=subprocess.STDOUT)
        except subprocess.CalledProcessError as e:
            # extract error message from output.
            # Example of raw output
            # 2019/01/08 14:51:09 verify-agent-conf: ERROR: (1230): Invalid element in the configuration: 'agent_conf'.\n2019/01/08 14:51:09 verify-agent-conf: ERROR: (1207): Syscheck remote configuration in '/var/ossec/tmp/api_tmp_file_2019-01-08-01-1546959069.xml' is corrupted.\n\n
            # Example of desired output:
            # Invalid element in the configuration: 'agent_conf'. Syscheck remote configuration in '/var/ossec/tmp/api_tmp_file_2019-01-08-01-1546959069.xml' is corrupted.
            output_regex = re.findall(pattern=r"\d{4}\/\d{2}\/\d{2} \d{2}:\d{2}:\d{2} verify-agent-conf: ERROR: "
                                              r"\(\d+\): ([\w \/ \_ \- \. ' :]+)", string=e.output.decode())
            if output_regex:
                raise WazuhException(1114, ' '.join(output_regex))
            else:
                raise WazuhException(1115, e.output.decode())
        except Exception as e:
            raise WazuhException(1743, str(e))

        # move temporary file to group folder
        try:
            new_conf_path = "{}/{}/agent.conf".format(common.shared_path, group_id)
            move(tmp_file_path, new_conf_path)
        except Exception as e:
            raise WazuhException(1017, str(e))

        return 'Agent configuration was updated successfully'
    except Exception as e:
        # remove created temporary file
        remove(tmp_file_path)
        raise e


def upload_group_file(group_id, tmp_file, file_name='agent.conf'):
    """
    Updates a group file
    :param group_id: Group to update
    :param tmp_file: Relative path of temporary file to upload
    :param file_name: File name to update
    :return: Confirmation message in string
    """
    tmp_file_path = os_path.join(common.ossec_path, tmp_file)
    if file_name == 'agent.conf':
        with open(tmp_file_path) as f:
            file_data = f.read()

        remove(tmp_file_path)
        if len(file_data) == 0:
            raise WazuhException(1112)

        return upload_group_configuration(group_id, file_data)
    else:
        raise WazuhException(1111)


def get_active_configuration(agent_id, component, configuration):
    """
    Reads agent loaded configuration in memory
    """
    if not component or not configuration:
        raise WazuhException(1307)

    components = {"agent", "agentless", "analysis", "auth", "com", "csyslog", "integrator", "logcollector", "mail",
                  "monitor", "request", "syscheck", "wmodules"}

    # checks if the component is correct
    if component not in components:
        raise WazuhException(1101, f'Valid components: {", ".join(components)}')

    sockets_path = os_path.join(common.ossec_path, "queue/ossec/")

    if agent_id == '000':
        dest_socket = os_path.join(sockets_path, component)
        command = f"getconfig {configuration}"
    else:
        dest_socket = os_path.join(sockets_path, "request")
        command = f"{str(agent_id).zfill(3)} {component} getconfig {configuration}"

    # Socket connection
    try:
        s = OssecSocket(dest_socket)
    except Exception as e:
        raise WazuhException(1117, str(e))

    # Send message
    s.send(command.encode())

    # Receive response
    try:
        # Receive data length
        rec_msg_ok, rec_msg = s.receive().decode().split(" ", 1)
    except ValueError:
        raise WazuhException(1118, "Data could not be received")

    s.close()

    if rec_msg_ok.startswith('ok'):
        msg = json.loads(rec_msg)
        return msg
    else:
        raise WazuhException(1117 if "No such file or directory" in rec_msg or "Cannot send request" in rec_msg
                                  else 1116, rec_msg.replace("err ", ""))<|MERGE_RESOLUTION|>--- conflicted
+++ resolved
@@ -10,12 +10,8 @@
 import re
 from shutil import move
 from xml.dom.minidom import parseString
-<<<<<<< HEAD
 from wazuh.exception import WazuhException, WazuhError, WazuhInternalError
 from wazuh.agent import Agent
-=======
-from wazuh.exception import WazuhException
->>>>>>> f75c8e3c
 from wazuh import common
 from wazuh.ossec_socket import OssecSocket
 from wazuh.utils import cut_array, load_wazuh_xml
