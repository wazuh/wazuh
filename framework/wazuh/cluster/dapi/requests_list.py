--- conflicted
+++ resolved
@@ -387,7 +387,6 @@
         'type': 'distributed_master',
         'is_async': False
     },
-<<<<<<< HEAD
     'PUT/cluster/restart': {
         'function': manager.restart,
         'type': 'distributed_master',
@@ -395,7 +394,9 @@
     },
     'PUT/cluster/:node_id/restart': {
         'function': manager.restart,
-=======
+        'type': 'distributed_master',
+        'is_async': False
+    },
     '/cluster/:node_id/files': {
         'function': manager.get_file,
         'type': 'distributed_master',
@@ -403,7 +404,6 @@
     },
     'POST/cluster/:node_id/files': {
         'function': manager.upload_file,
->>>>>>> 7e4cdabe
         'type': 'distributed_master',
         'is_async': False
     },
