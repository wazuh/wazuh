# Copyright (C) 2015-2019, Wazuh Inc.
# Created by Wazuh, Inc. <info@wazuh.com>.
# This program is a free software; you can redistribute it and/or modify it under the terms of GPLv2
<<<<<<< HEAD
import wazuh.active_response as active_response
import wazuh.ciscat as ciscat
=======
from wazuh import Wazuh
from wazuh import common
from wazuh.agent import Agent
from wazuh.rule import Rule
from wazuh.decoder import Decoder
>>>>>>> 5371539d
import wazuh.cluster.cluster as cluster
import wazuh.cluster.control as cluster_control
import wazuh.configuration as configuration
import wazuh.configuration_assessment as configuration_assessment
import wazuh.manager as manager
import wazuh.rootcheck as rootcheck
import wazuh.stats as stats
import wazuh.syscheck as syscheck
import wazuh.syscollector as syscollector
<<<<<<< HEAD
from wazuh import Wazuh
from wazuh import common
from wazuh.agent import Agent
from wazuh.decoder import Decoder
from wazuh.rule import Rule
=======
import wazuh.ciscat as ciscat
import wazuh.active_response as active_response
import wazuh.cdb_list as cdb_list
>>>>>>> 5371539d

# Requests types:
#   * local_master       -> requests that must be executed in the master node.
#   * distributed_master -> requests that the master node must forward to the worker nodes able to answer them.
#   * local_any          -> requests any node can answer to.
functions = {
    # Agents
    '/agents/:agent_id': {
        'function': Agent.get_agent,
        'type': 'local_master',
        'is_async': False
    },
    '/agents/name/:agent_name': {
        'function': Agent.get_agent_by_name,
        'type': 'local_master',
        'is_async': False
    },
    '/agents/:agent_id/key': {
        'function': Agent.get_agent_key,
        'type': 'local_master',
        'is_async': False
    },
    '/agents': {
        'function': Agent.get_agents_overview,
        'type': 'local_master',
        'is_async': False
    },
    '/agents/summary': {
        'function': Agent.get_agents_summary,
        'type': 'local_master',
        'is_async': False
    },
    '/agents/summary/os': {
        'function': Agent.get_os_summary,
        'type': 'local_master',
        'is_async': False
    },
    '/agents/outdated': {
        'function': Agent.get_outdated_agents,
        'type': 'local_master',
        'is_async': False
    },
    '/agents/stats/distinct': {
        'function': Agent.get_distinct_agents,
        'type': 'local_master',
        'is_async': False
    },
    '/agents/:agent_id/upgrade_result': {
        'function': Agent.get_upgrade_result,
        'type': 'distributed_master',
        'is_async': False
    },
    '/agents/:agent_id/group/is_sync': {
        'function': Agent.get_sync_group,
        'type': 'local_master',
        'is_async': False
    },
    '/agents/:agent_id/config/:component/:configuration': {
        'function': Agent.get_config,
        'type': 'distributed_master',
        'is_async': False
    },
    'PUT/agents/:agent_id/upgrade': {
        'function': Agent.upgrade_agent,
        'type': 'distributed_master',
        'is_async': False
    },
    'PUT/agents/:agent_id/upgrade_custom': {
        'function': Agent.upgrade_agent_custom,
        'type': 'distributed_master',
        'is_async': False
    },
    'PUT/agents/:agent_id/restart': {
        'function': Agent.restart_agents,
        'type': 'distributed_master',
        'is_async': False
    },
    'PUT/agents/restart': {
        'function': Agent.restart_agents,
        'type': 'distributed_master',
        'is_async': False
    },
    'PUT/agents/:agent_name': {
        'function': Agent.add_agent,
        'type': 'local_master',
        'is_async': False
    },
    'POST/agents/restart': {
        'function': Agent.restart_agents,
        'type': 'distributed_master',
        'is_async': False
    },
    'POST/agents': {
        'function': Agent.add_agent,
        'type': 'local_master',
        'is_async': False
    },
    'POST/agents/insert': {
        'function': Agent.insert_agent,
        'type': 'local_master',
        'is_async': False
    },
    'DELETE/agents/:agent_id': {
        'function': Agent.remove_agent,
        'type': 'local_master',
        'is_async': False
    },
    'DELETE/agents/': {
        'function': Agent.remove_agents,
        'type': 'local_master',
        'is_async': False
    },

    # Groups
    '/agents/groups': {
        'function': Agent.get_all_groups,
        'type': 'local_master',
        'is_async': False
    },
    '/agents/no_group': {
        'function': Agent.get_agents_without_group,
        'type': 'local_master',
        'is_async': False
    },
    '/agents/groups/:group_id': {
        'function': Agent.get_agent_group,
        'type': 'local_master',
        'is_async': False
    },
    '/agents/groups/:group_id/configuration': {
        'function': configuration.get_agent_conf,
        'type': 'local_master',
        'is_async': False
    },
    '/agents/groups/:group_id/files': {
        'function': Agent.get_group_files,
        'type': 'local_master',
        'is_async': False
    },
    '/agents/groups/:group_id/files/:filename': {
        'function': configuration.get_file_conf,
        'type': 'local_master',
        'is_async': False
    },
    'PUT/agents/:agent_id/group/:group_id': {
        'function': Agent.set_group,
        'type': 'local_master',
        'is_async': False
    },
    'POST/agents/group/:group_id': {
        'function': Agent.set_group_list,
        'type': 'local_master',
        'is_async': False
    },
    'PUT/agents/groups/:group_id': {
        'function': Agent.create_group,
        'type': 'local_master',
        'is_async': False
    },
    'POST/agents/groups/:group_id/configuration': {
        'function': configuration.upload_group_file,
        'type': 'local_master',
        'is_async': False
    },
    'POST/agents/groups/:group_id/files/:file_name': {
        'function': configuration.upload_group_file,
        'type': 'local_master',
        'is_async': False
    },
    'DELETE/agents/groups/:group_id': {
        'function': Agent.remove_group,
        'type': 'local_master',
        'is_async': False
    },
    'DELETE/agents/:agent_id/group': {
        'function': Agent.unset_group,
        'type': 'local_master',
        'is_async': False
    },
    'DELETE/agents/group/:group_id': {
        'function': Agent.unset_group_list,
        'type': 'local_master',
        'is_async': False
    },
    'DELETE/agents/:agent_id/group/:group_id': {
        'function': Agent.unset_group,
        'type': 'local_master',
        'is_async': False
    },
    'DELETE/agents/groups': {
        'function': Agent.remove_group,
        'type': 'local_master',
        'is_async': False
    },

    # Decoders
    '/decoders': {
        'function': Decoder.get_decoders,
        'type': 'local_any',
        'is_async': False
    },
    '/decoders/files': {
        'function': Decoder.get_decoders_files,
        'type': 'local_any',
        'is_async': False
    },

    # Managers
    '/manager/info': {
        'function': Wazuh(common.ossec_path).get_ossec_init,
        'type': 'local_any',
        'is_async': False
    },
    '/manager/status': {
        'function': manager.status,
        'type': 'local_any',
        'is_async': False
    },
    '/manager/configuration': {
        'function': configuration.get_ossec_conf,
        'type': 'local_any',
        'is_async': False
    },
    '/manager/stats': {
        'function': stats.totals,
        'type': 'local_any',
        'is_async': False
    },
    '/manager/stats/hourly': {
        'function': stats.hourly,
        'type': 'local_any',
        'is_async': False
    },
    '/manager/stats/weekly': {
        'function': stats.weekly,
        'type': 'local_any',
        'is_async': False
    },
    '/manager/stats/analysisd': {
        'function': stats.analysisd,
        'type': 'local_any',
        'is_async': False
    },
    '/manager/stats/remoted': {
        'function': stats.remoted,
        'type': 'local_any',
        'is_async': False
    },
    '/manager/logs/summary': {
        'function': manager.ossec_log_summary,
        'type': 'local_any',
        'is_async': False
    },
    '/manager/logs': {
        'function': manager.ossec_log,
        'type': 'local_any',
        'is_async': False
<<<<<<< HEAD
=======
    },
    '/manager/files': {
        'function': manager.get_file,
        'type': 'local_any',
        'is_async': False
    },
    'POST/manager/files': {
        'function': manager.upload_file,
        'type': 'local_any',
        'is_async': False
>>>>>>> 5371539d
    },

    # Cluster
    '/cluster/status': {
        'function': cluster.get_status_json,
        'type': 'local_master',
        'is_async': False
    },
    '/cluster/config': {
        'function': cluster.read_config,
        'type': 'local_any',
        'is_async': False
    },
    '/cluster/node': {
        'function': cluster.get_node,
        'type': 'local_any',
        'is_async': False
    },
    '/cluster/nodes': {
        'function': cluster_control.get_nodes,
        'type': 'local_master',
        'is_async': True
    },
    '/cluster/nodes/:node_name': {
        'function': cluster_control.get_node,
        'type': 'local_master',
        'is_async': True
    },
    '/cluster/healthcheck': {
        'function': cluster_control.get_health,
        'type': 'local_master',
        'is_async': True
    },
    '/cluster/:node_id/info': {
        'function': Wazuh(common.ossec_path).get_ossec_init,
        'type': 'distributed_master',
        'is_async': False
    },
    '/cluster/:node_id/status': {
        'function': manager.status,
        'type': 'distributed_master',
        'is_async': False
    },
    '/cluster/:node_id/configuration': {
        'function': configuration.get_ossec_conf,
        'type': 'distributed_master',
        'is_async': False
    },
    '/cluster/:node_id/stats': {
        'function': stats.totals,
        'type': 'distributed_master',
        'is_async': False
    },
    '/cluster/:node_id/stats/hourly': {
        'function': stats.hourly,
        'type': 'distributed_master',
        'is_async': False
    },
    '/cluster/:node_id/stats/weekly': {
        'function': stats.weekly,
        'type': 'distributed_master',
        'is_async': False
    },
    '/cluster/:node_id/stats/analysisd': {
        'function': stats.analysisd,
        'type': 'distributed_master',
        'is_async': False
    },
    '/cluster/:node_id/stats/remoted': {
        'function': stats.remoted,
        'type': 'distributed_master',
        'is_async': False
    },
    '/cluster/:node_id/logs/summary': {
        'function': manager.ossec_log_summary,
        'type': 'distributed_master',
        'is_async': False
    },
    '/cluster/:node_id/logs': {
        'function': manager.ossec_log,
        'type': 'distributed_master',
        'is_async': False
    },

    # Rootcheck
    '/rootcheck/:agent_id': {
        'function': rootcheck.print_db,
        'type': 'distributed_master',
        'is_async': False
    },
    '/rootcheck/:agent_id/pci': {
        'function': rootcheck.get_pci,
        'type': 'distributed_master',
        'is_async': False
    },
    '/rootcheck/:agent_id/cis': {
        'function': rootcheck.get_cis,
        'type': 'distributed_master',
        'is_async': False
    },
    '/rootcheck/:agent_id/last_scan': {
        'function': rootcheck.last_scan,
        'type': 'distributed_master',
        'is_async': False
    },
    'PUT/rootcheck': {
        'function': rootcheck.run,
        'type': 'distributed_master',
        'is_async': False
    },
    'DELETE/rootcheck': {
        'function': rootcheck.clear,
        'type': 'distributed_master',
        'is_async': False
<<<<<<< HEAD
    },

    # Configuration assessment
    '/configuration_assessment/:agent_id': {
        'function': configuration_assessment.get_ca_list,
        'type': 'distributed_master',
        'is_async': False
    },
    '/configuration_assessment/:agent_id/checks/:policy_id': {
        'function': configuration_assessment.get_ca_checks,
        'type': 'distributed_master',
        'is_async': False
=======
>>>>>>> 5371539d
    },

    # Rules
    '/rules': {
        'function': Rule.get_rules,
        'type': 'local_any',
        'is_async': False
    },
    '/rules/groups': {
        'function': Rule.get_groups,
        'type': 'local_any',
        'is_async': False
    },
    '/rules/pci': {
        'function': Rule.get_pci,
        'type': 'local_any',
        'is_async': False
    },
    '/rules/gdpr': {
        'function': Rule.get_gdpr,
        'type': 'local_any',
        'is_async': False
    },
    '/rules/files': {
        'function': Rule.get_rules_files,
        'type': 'local_any',
        'is_async': False
    },

    # Syscheck
    '/syscheck/:agent_id': {
        'function': syscheck.files,
        'type': 'distributed_master',
        'is_async': False
    },
    '/syscheck/:agent_id/last_scan': {
        'function': syscheck.last_scan,
        'type': 'distributed_master',
        'is_async': False
    },
    'PUT/syscheck': {
        'function': syscheck.run,
        'type': 'distributed_master',
        'is_async': False
    },
    'DELETE/syscheck/:agent_id': {
        'function': syscheck.clear,
        'type': 'distributed_master',
        'is_async': False
    },

    # Syscollector
    '/syscollector/:agent_id/os': {
        'function': syscollector.get_os_agent,
        'type': 'distributed_master',
        'is_async': False
    },
    '/syscollector/:agent_id/hardware': {
        'function': syscollector.get_hardware_agent,
        'type': 'distributed_master',
        'is_async': False
    },
    '/syscollector/:agent_id/packages': {
        'function': syscollector.get_packages_agent,
        'type': 'distributed_master',
        'is_async': False
    },
    '/syscollector/:agent_id/processes': {
        'function': syscollector.get_processes_agent,
        'type': 'distributed_master',
        'is_async': False
    },
    '/syscollector/:agent_id/ports': {
        'function': syscollector.get_ports_agent,
        'type': 'distributed_master',
        'is_async': False
    },
    '/syscollector/:agent_id/netaddr': {
        'function': syscollector.get_netaddr_agent,
        'type': 'distributed_master',
        'is_async': False
    },
    '/syscollector/:agent_id/netproto': {
        'function': syscollector.get_netproto_agent,
        'type': 'distributed_master',
        'is_async': False
    },
    '/syscollector/:agent_id/netiface': {
        'function': syscollector.get_netiface_agent,
        'type': 'distributed_master',
        'is_async': False
    },

    # CIS-CAT
    '/ciscat/:agent_id/results': {
        'function': ciscat.get_results_agent,
        'type': 'distributed_master',
        'is_async': False
    },

    # Active response
    '/PUT/active-response/:agent_id': {
        'function': active_response.run_command,
        'type': 'distributed_master',
        'is_async': False
    },

    # Experimental
    '/experimental/syscollector/os': {
        'function': syscollector.get_os,
        'type': 'distributed_master',
        'is_async': False
    },
    '/experimental/syscollector/hardware': {
        'function': syscollector.get_hardware,
        'type': 'distributed_master',
        'is_async': False
    },
    '/experimental/syscollector/packages': {
        'function': syscollector.get_packages,
        'type': 'distributed_master',
        'is_async': False
    },
    '/experimental/syscollector/processes': {
        'function': syscollector.get_processes,
        'type': 'distributed_master',
        'is_async': False
    },
    '/experimental/syscollector/ports': {
        'function': syscollector.get_ports,
        'type': 'distributed_master',
        'is_async': False
    },
    '/experimental/syscollector/netaddr': {
        'function': syscollector.get_netaddr,
        'type': 'distributed_master',
        'is_async': False
    },
    '/experimental/syscollector/netproto': {
        'function': syscollector.get_netproto,
        'type': 'distributed_master',
        'is_async': False
    },
    '/experimental/syscollector/netiface': {
        'function': syscollector.get_netiface,
        'type': 'distributed_master',
        'is_async': False
    },
    '/experimental/ciscat/results': {
        'function': ciscat.get_ciscat_results,
        'type': 'distributed_master',
        'is_async': False
    },
    'DELETE/experimental/syscheck': {
        'function': syscheck.clear,
        'type': 'distributed_master',
        'is_async': False
    },

    # Lists
    '/lists': {
        'function': cdb_list.get_lists,
        'type': 'local_master',
        'is_async': False
    },
    '/lists/files': {
        'function': cdb_list.get_path_lists,
        'type': 'local_master',
        'is_async': False
    },


}
<|MERGE_RESOLUTION|>--- conflicted
+++ resolved
@@ -1,16 +1,11 @@
 # Copyright (C) 2015-2019, Wazuh Inc.
 # Created by Wazuh, Inc. <info@wazuh.com>.
 # This program is a free software; you can redistribute it and/or modify it under the terms of GPLv2
-<<<<<<< HEAD
-import wazuh.active_response as active_response
-import wazuh.ciscat as ciscat
-=======
 from wazuh import Wazuh
 from wazuh import common
 from wazuh.agent import Agent
 from wazuh.rule import Rule
 from wazuh.decoder import Decoder
->>>>>>> 5371539d
 import wazuh.cluster.cluster as cluster
 import wazuh.cluster.control as cluster_control
 import wazuh.configuration as configuration
@@ -20,17 +15,10 @@
 import wazuh.stats as stats
 import wazuh.syscheck as syscheck
 import wazuh.syscollector as syscollector
-<<<<<<< HEAD
-from wazuh import Wazuh
-from wazuh import common
-from wazuh.agent import Agent
-from wazuh.decoder import Decoder
-from wazuh.rule import Rule
-=======
 import wazuh.ciscat as ciscat
 import wazuh.active_response as active_response
 import wazuh.cdb_list as cdb_list
->>>>>>> 5371539d
+
 
 # Requests types:
 #   * local_master       -> requests that must be executed in the master node.
@@ -288,8 +276,6 @@
         'function': manager.ossec_log,
         'type': 'local_any',
         'is_async': False
-<<<<<<< HEAD
-=======
     },
     '/manager/files': {
         'function': manager.get_file,
@@ -300,7 +286,6 @@
         'function': manager.upload_file,
         'type': 'local_any',
         'is_async': False
->>>>>>> 5371539d
     },
 
     # Cluster
@@ -415,7 +400,6 @@
         'function': rootcheck.clear,
         'type': 'distributed_master',
         'is_async': False
-<<<<<<< HEAD
     },
 
     # Configuration assessment
@@ -428,8 +412,6 @@
         'function': configuration_assessment.get_ca_checks,
         'type': 'distributed_master',
         'is_async': False
-=======
->>>>>>> 5371539d
     },
 
     # Rules
