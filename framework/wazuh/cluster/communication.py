--- conflicted
+++ resolved
@@ -536,18 +536,13 @@
         name, node_type, version = data.split(' ')
         name, cluster_name = name.split('*')
         node_id = name
-<<<<<<< HEAD
 
         if cluster_name != handler.server.config['name']:
             raise Exception("Incoming connection from '{0}' rejected: cluster name is different ({1}/{2}).".format(
                                 ip, cluster_name, handler.server.config['name']))
 
-        with self._clients_lock:
-            if node_id in self._clients or node_id == handler.server.config['node_name']:
-=======
         with self._workers_lock:
             if node_id in self._workers or node_id == handler.server.config['node_name']:
->>>>>>> 4b0824ae
                 raise Exception("Incoming connection from '{0}' rejected: There is already a node with the same ID ('{1}') connected.".format(ip, node_id))
 
             self._workers[node_id] = {
@@ -657,11 +652,7 @@
     def handle_connect(self):
         logger.info("[Worker] Connecting to {0}:{1}.".format(self.host, self.port))
         counter = self.nextcounter()
-<<<<<<< HEAD
-        payload = msgbuild(counter, 'hello', self.my_fernet, '{}*{} {} {}'.format(self.name, self.cluster_name, 'client', __version__))
-=======
-        payload = msgbuild(counter, 'hello', self.my_fernet, '{} {} {}'.format(self.name, 'worker', __version__))
->>>>>>> 4b0824ae
+        payload = msgbuild(counter, 'hello', self.my_fernet, '{}*{} {} {}'.format(self.name, self.cluster_name, 'worker', __version__))
         self.send(payload)
         self.my_connected = True
         logger.info("[Worker] Connected.")
