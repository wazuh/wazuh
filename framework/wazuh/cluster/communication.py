--- conflicted
+++ resolved
@@ -175,13 +175,8 @@
         with self.worker_threads_lock:
             worker_thread_ids = self.worker_threads.keys()
 
-<<<<<<< HEAD
-        for worker_id in worker_ids:
-            logger.debug2("{1} Cleaning handler thread: '{0}'.".format(worker_id, self.tag))
-=======
         for worker_thread_id in worker_thread_ids:
-            logger.debug2("[Transport-Handler] Cleaning handler thread: '{0}'.".format(worker_thread_id))
->>>>>>> fdf366bc
+            logger.debug2("{0} Cleaning handler thread: '{1}'.".format(self.tag, worker_thread_id))
 
             with self.worker_threads_lock:
                 my_worker_thread = self.worker_threads[worker_thread_id]
@@ -189,41 +184,24 @@
             try:
                 my_worker_thread.join(timeout=2)
             except Exception as e:
-<<<<<<< HEAD
-                logger.error("{2} Cleaning '{0}' thread. Error: '{1}'.".format(worker_id, str(e), self.tag))
-
-            if my_worker.isAlive():
-                logger.warning("{1} Cleaning '{0}' thread. Timeout.".format(worker_id, self.tag))
+                logger.error("{0} Cleaning '{1}' thread. Error: '{2}'.".format(self.tag, worker_thread_id, str(e)))
+
+            if my_worker_thread.isAlive():
+                logger.warning("{0} Cleaning '{1}' thread. Timeout.".format(self.tag, worker_thread_id))
             else:
-                logger.debug2("{1} Cleaning '{0}' thread. Terminated.".format(worker_id, self.tag))
-=======
-                logger.error("[Transport-Handler] Cleaning '{0}' thread. Error: '{1}'.".format(worker_thread_id, str(e)))
-
-            if my_worker_thread.isAlive():
-                logger.warning("[Transport-Handler] Cleaning '{0}' thread. Timeout.".format(worker_thread_id))
-            else:
-                logger.debug2("[Transport-Handler] Cleaning '{0}' thread. Terminated.".format(worker_thread_id))
->>>>>>> fdf366bc
+                logger.debug2("{0} Cleaning '{1}' thread. Terminated.".format(self.tag, worker_thread_id))
 
         logger.debug("{} Cleaning handler threads. End.".format(self.tag))
 
 
-<<<<<<< HEAD
-    def set_worker(self, command, worker, filename=None):
-        thread_id = '{}-{}'.format(command, worker.ident)
+    def set_worker_thread(self, command, worker_thread, filename=None):
+        thread_id = '{}-{}'.format(command, worker_thread.ident)
         if filename:
             thread_id = "{}-{}".format(thread_id, os.path.basename(filename))
 
-        with self.workers_lock:
-            self.workers[thread_id] = worker
-        worker.id = thread_id
-=======
-    def set_worker_thread(self, command, worker_thread, filename):
-        thread_id = '{}-{}-{}'.format(command, worker_thread.ident, os.path.basename(filename))
         with self.worker_threads_lock:
             self.worker_threads[thread_id] = worker_thread
         worker_thread.id = thread_id
->>>>>>> fdf366bc
         return thread_id
 
 
@@ -233,21 +211,12 @@
                 del self.worker_threads[worker_thread_id]
 
 
-<<<<<<< HEAD
-    def get_worker(self, data):
-        # the worker worker_id will be the first element splitting the data by spaces
-        worker_id = data.split(b' ', 1)[0].decode()
-        with self.workers_lock:
-            if worker_id in self.workers:
-                return self.workers[worker_id], 'ack', 'Command received for {}'.format(worker_id)
-=======
     def get_worker_thread(self, data):
         # the worker_thread worker_thread_id will be the first element spliting the data by spaces
         worker_thread_id = data.split(b' ', 1)[0].decode()
         with self.worker_threads_lock:
             if worker_thread_id in self.worker_threads:
                 return self.worker_threads[worker_thread_id], 'ack', 'Command received for {}'.format(worker_thread_id)
->>>>>>> fdf366bc
             else:
                 return None, 'err', 'Worker {} not found. Please, send me the reason first'.format(worker_thread_id)
 
@@ -287,11 +256,8 @@
         _, worker_thread_id = self.execute(reason, os.path.basename(file_to_send)).split(' ', 1)
 
         try:
-<<<<<<< HEAD
-            res, data = self.execute("new_f_r", "{}".format(worker_id)).split(' ', 1)
-=======
-            res, data = self.execute("file_open", "{}".format(worker_thread_id)).split(' ', 1)
->>>>>>> fdf366bc
+            res, data = self.execute("new_f_r", "{}".format(worker_thread_id)).split(' ', 1)
+
             if res == "err":
                 raise Exception(data)
 
@@ -305,11 +271,8 @@
                         raise Exception(data)
                     time.sleep(interval_file_transfer_send)
 
-<<<<<<< HEAD
-            res, data = self.execute("end_f_r", "{} {}".format(worker_id, self.compute_file_md5(file_to_send))).split(' ', 1)
-=======
-            res, data = self.execute("file_close", "{} {}".format(worker_thread_id, self.compute_md5(file_to_send))).split(' ', 1)
->>>>>>> fdf366bc
+            res, data = self.execute("end_f_r", "{} {}".format(worker_thread_id, self.compute_file_md5(file_to_send))).split(' ', 1)
+
             if res == "err":
                 raise Exception(data)
             response = res + " " + data
@@ -341,7 +304,7 @@
         :param new_req: Request name for new incoming request
         :param interval_string_transfer_send: Time to sleep between each chunk sent.
         :param reason: Command to send before starting to send the file_to_send.
-        :param string_data: String data to send to the client.
+        :param string_data: String data to send to the worker.
         :param extra_data: Extra information to add to the "reason" request.
         """
         try:
@@ -539,7 +502,7 @@
             final_response = json.loads(payload)
         elif answer == 'err':
             final_response = None
-            logger.debug("{} Error received: '{0}'.".format(self.tag, payload))
+            logger.debug("{0} Error received: '{1}'.".format(self.tag, payload))
         else:
             final_response = None
             logger.error("{} Error - Unknown answer: '{}'. Payload: '{}'.".format(self.tag, answer, payload))
@@ -560,13 +523,8 @@
 
     def handle_close(self):
         if self.name:
-<<<<<<< HEAD
-            self.server.remove_client(self.name)
-            logger.info("{1} [{0}]: Disconnected.".format(self.name, self.tag))
-=======
             self.server.remove_worker(self.name)
-            logger.info("[Master] [{0}]: Disconnected.".format(self.name))
->>>>>>> fdf366bc
+            logger.info("{0} [{1}]: Disconnected.".format(self.tag, self.name))
         else:
             logger.info("{} Connection with {} closed.".format(self.tag, self.addr))
 
@@ -608,20 +566,12 @@
 
     def __init__(self, addr, handle_type, socket_type, socket_family, tag, asyncore_map = {}):
         asyncore.dispatcher.__init__(self, map=asyncore_map)
-<<<<<<< HEAD
         self.handle_type = handle_type
         self.map = asyncore_map
-        self._clients = {}
+        self._workers = {}
         self.tag = tag
-        self._clients_lock = threading.Lock()
+        self._workers_lock = threading.Lock()
         self.create_socket(socket_family, socket_type)
-=======
-        self._workers = {}
-        self._workers_lock = threading.Lock()
-
-        self.map = asyncore_map
-        self.create_socket(socket.AF_INET, socket.SOCK_STREAM)
->>>>>>> fdf366bc
         self.set_reuse_addr()
         self.bind(addr)
         self.listen(5)
@@ -635,15 +585,9 @@
             sock, addr = pair
             logger.debug("{0} Incoming connection from {1}.".format(self.tag, addr))
 
-<<<<<<< HEAD
-            if self.find_client_by_ip(addr):
+            if self.find_worker_by_ip(addr):
                 sock.close()
-                logger.warning("{0} Incoming connection from '{1}' rejected. Client is already connected.".format(self.tag, repr(addr)))
-=======
-            if self.find_worker_by_ip(addr[0]):
-                sock.close()
-                logger.warning("[Transport-Server] Incoming connection from '{0}' rejected: Worker is already connected.".format(repr(addr)))
->>>>>>> fdf366bc
+                logger.warning("{0} Incoming connection from '{0}' rejected: Worker is already connected.".format(self.tag, repr(addr)))
                 return
 
             # addr is a tuple of form (ip, port)
@@ -674,67 +618,66 @@
         return None
 
 
-<<<<<<< HEAD
-    def add_client(self, data, ip, handler):
+    def add_worker(self, data, ip, handler):
         raise NotImplementedError
 
 
-    def remove_client(self, client_id):
-        with self._clients_lock:
+    def remove_worker(self, worker_id):
+        with self._workers_lock:
             try:
                 # Remove threads
-                self._clients[client_id]['handler'].exit()
-
-                del self._clients[client_id]
+                self._workers[worker_id]['handler'].exit()
+
+                del self._workers[worker_id]
             except KeyError:
-                logger.error("{} Client '{}'' is already disconnected.".format(self.tag, client_id))
-
-
-    def get_connected_clients(self):
-        with self._clients_lock:
-            return self._clients
-
-
-    def get_client_info(self, client_name):
-        with self._clients_lock:
+                logger.error("{} Worker '{}'' is already disconnected.".format(self.tag, worker_id))
+
+
+    def get_connected_workers(self):
+        with self._workers_lock:
+            return self._workers
+
+
+    def get_worker_info(self, worker_name):
+        with self._workers_lock:
             try:
-                return self._clients[client_name]
+                return self._workers[worker_name]
             except KeyError:
-                error_msg = "Client {} is disconnected.".format(client_name)
+                error_msg = "Worker {} is disconnected.".format(worker_name)
                 logger.error("{} {}".format(self.tag, error_msg))
                 raise Exception(error_msg)
 
 
     def send_request_broadcast(self, command, data=None):
 
-        for c_name in self.get_connected_clients():
-            response = self.get_client_info(c_name)['handler'].execute(command, data)
-            yield c_name, response
-
-
-    def send_request(self, client_name, command, data=None):
-
-        if client_name in self.get_connected_clients():
-            response = self.get_client_info(client_name)['handler'].execute(command, data)
+        for w_name in self.get_connected_workers():
+            response = self.get_worker_info(w_name)['handler'].execute(command, data)
+            yield w_name, response
+
+
+    def send_request(self, worker_name, command, data=None):
+
+        if worker_name in self.get_connected_workers():
+            response = self.get_worker_info(worker_name)['handler'].execute(command, data)
         else:
-            error_msg = "Trying to send and the client '{0}' is not connected.".format(client_name)
+            error_msg = "Trying to send and the worker '{0}' is not connected.".format(worker_name)
             logger.error("{0} {1}.".format(self.tag, error_msg))
             response = "err " + error_msg
 
         return response
 
 
-    def send_file(self, client_name, reason, file_to_send, remove = False):
-        return self.get_client_info(client_name)['handler'].send_file(reason, file_to_send, remove, self.interval_file_transfer_send)
-
-
-    def send_string(self, client_name, reason, string_to_send, new_req="new_f_r", upd_req="update_f_r", end_req="end_f_r", extra_data=""):
-        if client_name in self.get_connected_clients():
-            response = self.get_client_info(client_name)['handler'].send_string(reason, string_to_send,
+    def send_file(self, worker_name, reason, file_to_send, remove = False):
+        return self.get_worker_info(worker_name)['handler'].send_file(reason, file_to_send, remove, self.interval_file_transfer_send)
+
+
+    def send_string(self, worker_name, reason, string_to_send, new_req="new_f_r", upd_req="update_f_r", end_req="end_f_r", extra_data=""):
+        if worker_name in self.get_connected_workers():
+            response = self.get_worker_info(worker_name)['handler'].send_string(reason, string_to_send,
                                                                                 self.interval_string_transfer_send,
                                                                                 new_req, upd_req, end_req, extra_data)
         else:
-            error_msg = "Trying to send and the client '{0}' is not connected.".format(client_name)
+            error_msg = "Trying to send and the worker '{0}' is not connected.".format(worker_name)
             logger.error("[Transport-Server] {0}.".format(error_msg))
             response = "err " + error_msg
         return response
@@ -747,10 +690,7 @@
                                 socket_family=socket.AF_INET, socket_type=socket.SOCK_STREAM, tag="[Transport-Server]")
 
 
-    def add_client(self, data, ip, handler):
-=======
     def add_worker(self, data, ip, handler):
->>>>>>> fdf366bc
         name, node_type, version = data.split(' ')
         node_id = name
         with self._workers_lock:
@@ -794,130 +734,17 @@
         return node_id
 
 
-<<<<<<< HEAD
-class AbstractClient(Handler):
+class AbstractWorker(Handler):
 
     def __init__(self, key, addr, name, socket_family, socket_type, connect_query, tag, asyncore_map = {}):
         Handler.__init__(self, key=key, asyncore_map=asyncore_map)
         self.connect_query = connect_query
         self.map = asyncore_map
-=======
-    def remove_worker(self, worker_id):
-        with self._workers_lock:
-            try:
-                # Remove threads
-                self._workers[worker_id]['handler'].exit()
-
-                del self._workers[worker_id]
-            except KeyError:
-                logger.error("[Transport-Server] Worker '{}'' is already disconnected.".format(worker_id))
-
-
-    def get_connected_workers(self):
-        with self._workers_lock:
-            return self._workers
-
-
-    def get_worker_info(self, worker_name):
-        with self._workers_lock:
-            try:
-                return self._workers[worker_name]
-            except KeyError:
-                error_msg = "Worker {} is disconnected.".format(worker_name)
-                logger.error("[Transport-Server] {}".format(error_msg))
-                raise Exception(error_msg)
-
-
-    def send_file(self, worker_name, reason, file_to_send, remove = False):
-        return self.get_worker_info(worker_name)['handler'].send_file(reason, file_to_send, remove, self.interval_file_transfer_send)
-
-
-    def send_request(self, worker_name, command, data=None):
-
-        if worker_name in self.get_connected_workers():
-            response = self.get_worker_info(worker_name)['handler'].execute(command, data)
-        else:
-            error_msg = "Trying to send and the worker '{0}' is not connected.".format(worker_name)
-            logger.error("[Transport-Server] {0}.".format(error_msg))
-            response = "err " + error_msg
-
-        return response
-
-
-    def send_request_broadcast(self, command, data=None):
-
-        for c_name in self.get_connected_workers():
-            response = self.get_worker_info(c_name)['handler'].execute(command, data)
-            yield c_name, response
-
-
-class WorkerHandler(Handler):
-
-    def __init__(self, key, host, port, name, asyncore_map = {}):
-        Handler.__init__(self, key=key, asyncore_map=asyncore_map)
-        self.name = name
-        self.map = asyncore_map
-        self.host = host
-        self.port = port
-        self.create_socket(socket.AF_INET, socket.SOCK_STREAM)
-        try:
-            ok = self.connect( (host, port) )
-        except socket.error as e:
-            self.socket.close()
-            raise e
->>>>>>> fdf366bc
         self.my_connected = False
         self.tag = tag
         self.create_socket(socket_family, socket_type)
         self.name = name
         ok = self.connect(addr)
-
-
-    def handle_connect(self):
-<<<<<<< HEAD
-        counter = self.nextcounter()
-        payload = msgbuild(counter, 'hello', self.my_fernet, self.connect_query)
-        self.send(payload)
-        self.my_connected = True
-        logger.info("{} Connected.".format(self.tag))
-=======
-        logger.info("[Worker] Connecting to {0}:{1}.".format(self.host, self.port))
-        counter = self.nextcounter()
-        payload = msgbuild(counter, 'hello', self.my_fernet, '{} {} {}'.format(self.name, 'worker', __version__))
-        self.send(payload)
-        self.my_connected = True
-        logger.info("[Worker] Connected.")
->>>>>>> fdf366bc
-
-
-    def handle_close(self):
-        Handler.handle_close(self)
-        self.my_connected = False
-<<<<<<< HEAD
-        logger.info("{} Disconnected.".format(self.tag))
-=======
-        logger.info("[Worker] Disconnected.")
->>>>>>> fdf366bc
-
-
-    def send_request(self, command, data=None):
-
-        if self.my_connected:
-            response = self.execute(command, data)
-        else:
-            error_msg = "Trying to send and there is no connection with the server"
-<<<<<<< HEAD
-            logger.error("{0} {1}.".format(self.tag, error_msg))
-=======
-            logger.error("[Transport-WorkerHandler] {0}.".format(error_msg))
->>>>>>> fdf366bc
-            response = "err " + error_msg
-
-        return response
-
-
-    def is_connected(self):
-        return self.my_connected
 
 
     def handle_connect(self):
@@ -928,44 +755,56 @@
         logger.info("{} Connected.".format(self.tag))
 
 
-class ClientHandler(AbstractClient):
+    def handle_close(self):
+        Handler.handle_close(self)
+        self.my_connected = False
+        logger.info("{} Disconnected.".format(self.tag))
+
+
+    def send_request(self, command, data=None):
+
+        if self.my_connected:
+            response = self.execute(command, data)
+        else:
+            error_msg = "Trying to send and there is no connection with the server"
+
+            logger.error("{0} {1}.".format(self.tag, error_msg))
+
+            response = "err " + error_msg
+        return response
+
+
+    def is_connected(self):
+        return self.my_connected
+
+
+class WorkerHandler(AbstractWorker):
 
     def __init__(self, key, host, port, name, asyncore_map = {}):
-        connect_query = '{} {} {}'.format(name, 'client', __version__)
-        AbstractClient.__init__(self, key, (host, port), name, socket.AF_INET, socket.SOCK_STREAM, connect_query,
-                                "[Transport-ClientHandler]", asyncore_map)
+        connect_query = '{} {} {}'.format(name, 'worker', __version__)
+        AbstractWorker.__init__(self, key, (host, port), name, socket.AF_INET, socket.SOCK_STREAM, connect_query,
+                                "[Transport-WorkerHandler]", asyncore_map)
         self.host = host
         self.port = port
         self.interval_string_transfer_send = get_cluster_items_communication_intervals()['string_transfer_send']
 
 
     def handle_connect(self):
-        logger.info("[Client] Connecting to {0}:{1}.".format(self.host, self.port))
-        AbstractClient.handle_connect(self)
+        logger.info("[Worker] Connecting to {0}:{1}.".format(self.host, self.port))
+        AbstractWorker.handle_connect(self)
 
 
 class FragmentedRequestReceiver(ClusterThread):
 
-<<<<<<< HEAD
     def __init__(self, manager_handler, stopper):
-=======
-    def __init__(self, manager_handler, filename, worker_name, stopper):
->>>>>>> fdf366bc
         """
         Abstract class which defines the necessary methods to receive a fragmented request
         """
         ClusterThread.__init__(self, stopper)
 
         self.manager_handler = manager_handler  # handler object
-<<<<<<< HEAD
         self.command_queue = Queue()            # queue to store received commands
         self.received_all_information = False   # flag to indicate whether all request has been received
-=======
-        self.filename = filename                # filename of the file to receive
-        self.name = worker_name                 # name of the sender
-        self.command_queue = Queue()            # queue to store received file commands
-        self.received_all_information = False   # flag to indicate whether all file has been received
->>>>>>> fdf366bc
         self.received_error = False             # flag to indicate there has been an error in receiving process
         self.id = None                          # id of the thread doing the receiving process
         self.n_get_timeouts = 0                 # number of times Empty exception is raised
@@ -978,23 +817,8 @@
         self.size_received = 0                  # debug: total bytes received
 
         #Intervals
-<<<<<<< HEAD
         self.interval_transfer_receive = 30
         self.max_time_receiving = 0.1
-=======
-        self.interval_file_transfer_receive = get_cluster_items_communication_intervals()['file_transfer_receive']
-        self.max_time_receiving_file = get_cluster_items_communication_intervals()['max_time_receiving_file']
-
-
-    # Overridden methods
-    def stop(self):
-        """
-        Stops the thread
-        """
-        if self.id:
-            self.manager_handler.del_worker_thread(self.id)
-        ClusterThread.stop(self)
->>>>>>> fdf366bc
 
 
     def run(self):
@@ -1059,7 +883,7 @@
         Stops the thread
         """
         if self.id:
-            self.manager_handler.del_worker(self.id)
+            self.manager_handler.del_worker_thread(self.id)
         ClusterThread.stop(self)
 
 
@@ -1160,14 +984,14 @@
 
 class FragmentedFileReceiver(FragmentedRequestReceiver):
 
-    def __init__(self, manager_handler, filename, client_name, stopper):
+    def __init__(self, manager_handler, filename, worker_name, stopper):
         """
         Abstract class which defines the necessary methods to receive and process a fragmented file
         """
         FragmentedRequestReceiver.__init__(self, manager_handler, stopper)
 
         self.filename = filename                # filename of the file to receive
-        self.name = client_name                 # name of the sender
+        self.name = worker_name                 # name of the sender
         self.f = None                           # file object that is being received
 
         #Debug
@@ -1288,16 +1112,16 @@
         return True
 
 
-class FragmentedStringReceiverClient(FragmentedStringReceiver):
+class FragmentedStringReceiverWorker(FragmentedStringReceiver):
 
     def __init__(self, manager_handler, stopper):
         FragmentedStringReceiver.__init__(self, manager_handler, stopper)
-        self.thread_tag = "[Client] [{0}] [String-R     ]".format(self.manager_handler.name)
+        self.thread_tag = "[Worker] [{0}] [String-R     ]".format(self.manager_handler.name)
 
 
     def check_connection(self):
         if not self.manager_handler.is_connected():
-            logger.info("{0}: Client is not connected. Waiting {1}s".format(self.thread_tag, 2))
+            logger.info("{0}: Worker is not connected. Waiting {1}s".format(self.thread_tag, 2))
             self.sleep(2)
             return False
 
