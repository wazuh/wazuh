#!/usr/bin/env python

# Created by Wazuh, Inc. <info@wazuh.com>.
# This program is a free software; you can redistribute it and/or modify it under the terms of GPLv2

import logging
import json
import threading
import time
import os
import shutil
from operator import itemgetter
import errno
import fnmatch

from wazuh.cluster.cluster import get_cluster_items, _update_file, compress_files, \
    decompress_files, get_files_status, get_cluster_items_worker_intervals, unmerge_agent_info, merge_agent_info
from wazuh import common
from wazuh.utils import mkdir_with_mode
from wazuh.cluster.communication import WorkerHandler, ClusterThread, FragmentedFileReceiver, FragmentedStringReceiverWorker
from wazuh.cluster.internal_socket import InternalSocketHandler
from wazuh.cluster.dapi import dapi

logger = logging.getLogger(__name__)

#
# Worker Handler
# There is only one WorkerManagerHandler: the connection with master.
#
class WorkerManagerHandler(WorkerHandler):

<<<<<<< HEAD
    def __init__(self, manager, cluster_config):
        WorkerHandler.__init__(self, cluster_config['key'], cluster_config['nodes'][0], cluster_config['port'], cluster_config['node_name'])
=======
    def __init__(self, cluster_config):
        WorkerHandler.__init__(self, cluster_config['key'], cluster_config['nodes'][0], cluster_config['port'], cluster_config['node_name'], cluster_config['name'])

>>>>>>> 366e00a4
        self.config = cluster_config
        self.integrity_received_and_processed = threading.Event()
        self.integrity_received_and_processed.clear()  # False
        self.manager = manager

    # Overridden methods
    def handle_connect(self):
        WorkerHandler.handle_connect(self)
        dir_path = "{}/queue/cluster/{}".format(common.ossec_path, self.name)
        if not os.path.exists(dir_path):
            mkdir_with_mode(dir_path)


    def process_request(self, command, data):
        logger.debug("[Worker] [Request-R  ]: '{0}'.".format(command))

        if command == 'echo-m':
            return 'ok-m ', data.decode()
        elif command == 'sync_m_c':
            cmf_thread = WorkerProcessMasterFiles(manager_handler=self, filename=data, stopper=self.stopper)
            cmf_thread.start()
            return 'ack', self.set_worker_thread(command, cmf_thread, data)
        elif command == 'sync_m_c_ok':
            logger.info("[Worker] [Integrity    ]: The master has verified that the integrity is right.")
            self.integrity_received_and_processed.set()
            return 'ack', "Thanks2!"
        elif command == 'sync_m_c_err':
            logger.info("[Worker] [Integrity    ]: The master was not able to verify the integrity.")
            self.integrity_received_and_processed.set()
            return 'ack', "Thanks!"
        elif command == 'file_status':
            master_files = get_files_status('master', get_md5=True)
            worker_files = get_files_status('worker', get_md5=True)
            files = master_files
            files.update(worker_files)
            return 'json', json.dumps(files)
        elif command == 'string':
            string_sender_thread = FragmentedStringReceiverWorker(manager_handler=self, stopper=self.stopper)
            string_sender_thread.start()
            return 'ack', self.set_worker_thread(command, string_sender_thread)
        elif command == 'dapi':
            self.manager.add_api_request('None ' + data.decode())
            return 'ack', 'Request is being processed'
        elif command == "dapi_res":
            string_receiver = FragmentedAPIResponseReceiver(manager_handler=self, stopper=self.stopper, worker_id=data.decode())
            string_receiver.start()
            return 'ack', self.set_worker_thread(command, string_receiver)
        elif command == 'err-is':
            worker_id, err_msg = data.decode().split(' ',1)
            self.isocket_handler.send_request(command=command, data=err_msg, worker_name=worker_id)
            return 'ack','thanks'
        else:
            return WorkerHandler.process_request(self, command, data)


    def process_response(self, response):
        # FixMe: Move this line to communications
        answer, payload = self.split_data(response)
        logger.debug("[Worker] [Response-R ]: '{0}'.".format(answer))

        if answer == 'ok-c':  # test
            response_data = '[response_only_for_worker] Master answered: {}.'.format(payload)
        else:
            response_data = WorkerHandler.process_response(self, response)

        return response_data


    # Private methods
    def _update_master_files_in_worker(self, wrong_files, zip_path_dir, tag=None):
        def overwrite_or_create_files(filename, data, content=None):
            # Cluster items information: write mode and umask
            cluster_item_key = data['cluster_item_key']
            w_mode = cluster_items[cluster_item_key]['write_mode']
            umask = cluster_items[cluster_item_key]['umask']

            if content is None:
                # Full path
                file_path = common.ossec_path + filename
                zip_path = "{}/{}".format(zip_path_dir, filename)
                # File content and time
                with open(zip_path, 'r') as f:
                    file_data = f.read()
            else:
                file_data = content

            tmp_path='/queue/cluster/tmp_files'

            _update_file(file_path=filename, new_content=file_data,
                         umask_int=umask, w_mode=w_mode, tmp_dir=tmp_path, whoami='worker')

        if not tag:
            tag = "[Worker] [Sync process]"

        cluster_items = get_cluster_items()['files']

        before = time.time()
        error_shared_files = 0
        if wrong_files['shared']:
            logger.debug("{0}: Received {1} wrong files to fix from master. Action: Overwrite files.".format(tag, len(wrong_files['shared'])))
            for file_to_overwrite, data in wrong_files['shared'].items():
                try:
                    logger.debug2("{0}: Overwrite file: '{1}'".format(tag, file_to_overwrite))
                    if data['merged']:
                        for name, content, _ in unmerge_agent_info('agent-groups', zip_path_dir, file_to_overwrite):
                            overwrite_or_create_files(name, data, content)
                            if self.stopper.is_set():
                                break
                    else:
                        overwrite_or_create_files(file_to_overwrite, data)
                        if self.stopper.is_set():
                            break
                except Exception as e:
                    error_shared_files += 1
                    logger.debug2("{}: Error overwriting file '{}': {}".format(tag, file_to_overwrite, str(e)))
                    continue

        error_missing_files = 0
        if wrong_files['missing']:
            logger.debug("{0}: Received {1} missing files from master. Action: Create files.".format(tag, len(wrong_files['missing'])))
            for file_to_create, data in wrong_files['missing'].items():
                try:
                    logger.debug2("{0}: Create file: '{1}'".format(tag, file_to_create))
                    if data['merged']:
                        for name, content, _ in unmerge_agent_info('agent-groups', zip_path_dir, file_to_create):
                            overwrite_or_create_files(name, data, content)
                            if self.stopper.is_set():
                                break
                    else:
                        overwrite_or_create_files(file_to_create, data)
                        if self.stopper.is_set():
                            break
                except Exception as e:
                    error_missing_files += 1
                    logger.debug2("{}: Error creating file '{}': {}".format(tag, file_to_create, str(e)))
                    continue

        error_extra_files = 0
        if wrong_files['extra']:
            logger.debug("{0}: Received {1} extra files from master. Action: Remove files.".format(tag, len(wrong_files['extra'])))
            for file_to_remove in wrong_files['extra']:
                try:
                    logger.debug2("{0}: Remove file: '{1}'".format(tag, file_to_remove))
                    file_path = common.ossec_path + file_to_remove
                    try:
                        os.remove(file_path)
                    except OSError as e:
                        if e.errno == errno.ENOENT and '/queue/agent-groups/' in file_path:
                            logger.debug2("{}: File {} doesn't exist.".format(tag, file_to_remove))
                            continue
                        else:
                            raise e
                except Exception as e:
                    error_extra_files += 1
                    logger.debug2("{}: Error removing file '{}': {}".format(tag, file_to_remove, str(e)))
                    continue

                if self.stopper.is_set():
                    break

            directories_to_check = {os.path.dirname(f): cluster_items[data\
                                    ['cluster_item_key']]['remove_subdirs_if_empty']
                                    for f, data in wrong_files['extra'].items()}
            for directory in map(itemgetter(0), filter(lambda x: x[1], directories_to_check.items())):
                try:
                    full_path = common.ossec_path + directory
                    dir_files = set(os.listdir(full_path))
                    if not dir_files or dir_files.issubset(set(cluster_items['excluded_files'])):
                        shutil.rmtree(full_path)
                except Exception as e:
                    error_extra_files += 1
                    logger.debug2("{}: Error removing directory '{}': {}".format(tag, directory, str(e)))
                    continue

                if self.stopper.is_set():
                    break

        if error_extra_files or error_shared_files or error_missing_files:
            logger.error("{}: Found errors: {} overwriting, {} creating and {} removing".format(tag,
                        error_shared_files, error_missing_files, error_extra_files))

        after = time.time()
        logger.debug2("{}: Time updating integrity from master: {}s".format(tag, after - before))

        return True


    # New methods
    def send_integrity_to_master(self, reason=None, tag=None):
        if not tag:
            tag = "[Worker] [Integrity]"

        logger.info("{0}: Reason: '{1}'".format(tag, reason))

        master_node = self.config['nodes'][0]  # Now, we only have 1 node: the master

        logger.info("{0}: Master found: {1}.".format(tag, master_node))

        logger.info("{0}: Gathering files.".format(tag))

        master_files = get_files_status('master')
        cluster_control_json = {'master_files': master_files, 'worker_files': None}

        logger.info("{0}: Gathered files: {1}.".format(tag, len(cluster_control_json['master_files'])))

        logger.debug("{0}: Compressing files.".format(tag))
        # Compress data: control json
        compressed_data_path = compress_files(self.name, None, cluster_control_json)

        logger.debug("{0}: Files compressed.".format(tag))

        return compressed_data_path


    def send_worker_files_to_master(self, reason=None, tag=None):
        data_for_master = None

        if not tag:
            tag = "[Worker] [AgentInfo]"

        logger.info("{0}: Start. Reason: '{1}'".format(tag, reason))


        master_node = self.config['nodes'][0]  # Now, we only have 1 node: the master

        logger.info("{0}: Master found: {1}.".format(tag, master_node))


        logger.info("{0}: Gathering files.".format(tag))

        worker_files = get_files_status('worker', get_md5=False)
        cluster_control_json = {'master_files': {}, 'worker_files': worker_files}

        # Getting worker file paths: agent-info, agent-groups.
        worker_files_paths = worker_files.keys()

        logger.debug("{0}: Files gathered: {1}.".format(tag, len(worker_files_paths)))

        if len(worker_files_paths) != 0:
            logger.info("{0}: There are agent-info files to send.".format(tag))

            # Compress data: worker files + control json
            compressed_data_path = compress_files(self.name, worker_files_paths, cluster_control_json)

            data_for_master = compressed_data_path

        else:
            logger.info("{0}: There are no agent-info files to send.".format(tag))

        return data_for_master


    def send_extra_valid_files_to_master(self, files, reason=None, tag=None):
        if not tag:
            tag = "[Worker] [ReqFiles   ]"

        logger.info("{}: Start. Reason: '{}'.".format(tag, reason))

        master_node = self.config['nodes'][0]  # Now, we only have 1 node: the master

        logger.info("{0}: Master found: {1}.".format(tag, master_node))

        agent_groups_to_merge = set(fnmatch.filter(files.keys(), '*/agent-groups/*'))
        if agent_groups_to_merge:
            n_files, merged_file = merge_agent_info(merge_type='agent-groups',
                                              files=agent_groups_to_merge,
                                              time_limit_seconds=0)
            for ag in agent_groups_to_merge:
                del files[ag]

            if n_files:
                files.update({merged_file: {'merged': True,
                                            'merge_name': merged_file,
                                            'merge_type': 'agent-groups',
                                            'cluster_item_key': '/queue/agent-groups/'}})

        compressed_data_path = compress_files(self.name, files, {'worker_files': files})

        return compressed_data_path


    def process_files_from_master(self, data_received, tag=None):

        if not tag:
            tag = "[Worker] [process_files_from_master]"


        logger.info("{0}: Analyzing received files: Start.".format(tag))

        try:
            ko_files, zip_path  = decompress_files(data_received)
        except Exception as e:
            logger.error("{}: Error decompressing files from master: {}".format(tag, str(e)))
            raise e

        if ko_files:
            logger.info("{0}: Analyzing received files: Missing: {1}. Shared: {2}. Extra: {3}. ExtraValid: {4}".format(tag, len(ko_files['missing']), len(ko_files['shared']), len(ko_files['extra']), len(ko_files['extra_valid'])))
            logger.debug2("{0}: Received cluster_control.json: {1}".format(tag, ko_files))
        else:
            raise Exception("cluster_control.json not included in received zip file.")

        logger.info("{0}: Analyzing received files: End.".format(tag))

        # Update files
        if ko_files['extra_valid']:
            logger.info("{0}: Master requires some worker files. Sending.".format(tag))
            if not "SyncExtraValidFilesThread" in set(map(lambda x: type(x).__name__, threading.enumerate())):
                req_files_thread = SyncExtraValidFilesThread(self, self.stopper, ko_files['extra_valid'])
                req_files_thread.start()
            else:
                logger.warning("{}: The last master's file request is in progress. Rejecting this request.".format(tag))

        if not ko_files['shared'] and not ko_files['missing'] and not ko_files['extra']:
            logger.info("{0}: Worker meets integrity checks. No actions.".format(tag))
            sync_result = True
        else:
            logger.info("{0}: Worker does not meet integrity checks. Actions required.".format(tag))

            logger.info("{0}: Updating files: Start.".format(tag))
            sync_result = self._update_master_files_in_worker(ko_files, zip_path, tag)
            logger.info("{0}: Updating files: End.".format(tag))

        # remove temporal zip file directory
        shutil.rmtree(zip_path)

        return sync_result


#
# Threads (worker_threads) created by WorkerManagerHandler
#
class FragmentedAPIResponseReceiver(FragmentedStringReceiverWorker):

    def __init__(self, manager_handler, stopper, worker_id):
        FragmentedStringReceiverWorker.__init__(self, manager_handler, stopper)
        self.thread_tag = "[APIResponseReceiverWorker]"
        self.worker_id = worker_id
        # send request to the worker
        self.worker_thread_id = self.manager_handler.process_response(self.manager_handler.isocket_handler.send_request(self.worker_id, "dapi_res"))


    def process_received_data(self):
        return True


    def close_reception(self, md5_sum):
        self.received_all_information = True


    def forward_msg(self, command, data):
        return self.manager_handler.isocket_handler.send_request(self.worker_id, command,
                                                                 self.worker_thread_id if not data else self.worker_thread_id + ' ' + data)


    def update(self, chunk):
        self.size_received += len(chunk)


    def process_cmd(self, command, data):
        requests = {'fwd_new':'new_f_r', 'fwd_upd':'update_f_r', 'fwd_end':'end_f_r'}

        if command == 'fwd_new':
            self.start_time = time.time()
            return self.forward_msg(requests[command], data)
        elif command == 'fwd_upd':
            self.update(data)
            return self.forward_msg(requests[command], data)
        elif command == 'fwd_end':
            self.close_reception(data)
            self.end_time = time.time()
            self.total_time = self.end_time - self.start_time
            return self.forward_msg(requests[command], data)
        else:
            return FragmentedStringReceiverWorker.process_cmd(self, command, data)


    def unlock_and_stop(self, reason, send_err_request=None):
        if reason == 'error':
            self.manager_handler.isocket_handler.send_request(self.worker_id, 'err-is', send_err_request)
        FragmentedStringReceiverWorker.unlock_and_stop(self, reason, None)


class WorkerProcessMasterFiles(FragmentedFileReceiver):

    def __init__(self, manager_handler, filename, stopper):
        FragmentedFileReceiver.__init__(self, manager_handler, filename, manager_handler.name, stopper)
        self.thread_tag = "[Worker] [Integrity-R  ]"


    def check_connection(self):
        if not self.manager_handler.is_connected():
            logger.info("{0}: Worker is not connected. Waiting {1}s".format(self.thread_tag, 2))
            self.sleep(2)
            return False

        return True


    def lock_status(self, status):
        # the worker only needs to do the unlock
        # because the lock was performed in the Integrity thread
        if not status:
            self.manager_handler.integrity_received_and_processed.set()


    def process_file(self):
        return self.manager_handler.process_files_from_master(self.filename, self.thread_tag)


    def unlock_and_stop(self, reason, send_err_request=None):
        logger.info("{0}: Unlocking due to {1}.".format(self.thread_tag, reason))
        FragmentedFileReceiver.unlock_and_stop(self, reason, send_err_request)


#
# Worker
#
class WorkerManager:
    SYNC_I_T = "Sync_I_Thread"
    SYNC_AI_T = "Sync_AI_Thread"
    KA_T = "KeepAlive_Thread"
    APIRequests_T = "API_Requests_Thread"

    def __init__(self, cluster_config):
        self.handler = WorkerManagerHandler(cluster_config=cluster_config, manager=self)
        self.cluster_config = cluster_config

        # Threads
        self.stopper = threading.Event()
        self.threads = {}
        self._initiate_worker_threads()


    # Private methods
    def _initiate_worker_threads(self):
        logger.debug("[Worker] Creating threads.")
        # Sync integrity
        self.threads[WorkerManager.SYNC_I_T] = SyncIntegrityThread(worker_handler=self.handler, stopper=self.stopper)

        # Sync AgentInfo
        self.threads[WorkerManager.SYNC_AI_T] = SyncAgentInfoThread(worker_handler=self.handler, stopper=self.stopper)

        # KA
        self.threads[WorkerManager.KA_T] = KeepAliveThread(worker_handler=self.handler, stopper=self.stopper)

        # API requests
        self.threads[WorkerManager.APIRequests_T] = dapi.APIRequestQueue(server=self.handler, stopper=self.stopper)

        for thread in self.threads.values():
            thread.start()


    # New methods
    def add_api_request(self, request):
        self.threads[self.APIRequests_T].set_request(request)


    def exit(self):
        logger.debug("[Worker] Cleaning threads. Start.")

        # Cleaning worker threads
        logger.debug("[Worker] Cleaning main threads")
        self.stopper.set()

        for thread in self.threads:
            logger.debug2("[Worker] Cleaning threads '{0}'.".format(thread))

            try:
                self.threads[thread].join(timeout=2)
            except Exception as e:
                logger.error("[Worker] Cleaning '{0}' thread. Error: '{1}'.".format(thread, str(e)))

            if self.threads[thread].isAlive():
                logger.warning("[Worker] Cleaning '{0}' thread. Timeout.".format(thread))
            else:
                logger.debug2("[Worker] Cleaning '{0}' thread. Terminated.".format(thread))

        # Cleaning handler threads
        logger.debug("[Worker] Cleaning handler threads.")
        self.handler.exit()

        logger.debug("[Worker] Cleaning threads. End.")


#
# Worker threads
#
class WorkerThread(ClusterThread):

    def __init__(self, worker_handler, stopper):
        ClusterThread.__init__(self, stopper)
        self.worker_handler = worker_handler

        # Intervals
        self.init_interval = 30
        self.interval = self.init_interval # It's set in specific threads


    def run(self):

        while not self.stopper.is_set() and self.running:

            # Wait until worker is set and connected
            if not self.worker_handler or not self.worker_handler.is_connected():
                logger.debug2("{0}: Worker is not set or connected. Waiting: {1}s.".format(self.thread_tag, 2))
                self.sleep(2)
                continue

            logger.info("{0}: Start.".format(self.thread_tag))

            try:
                self.interval = self.init_interval
                self.ask_for_permission()

                result = self.job()

                if result:
                    logger.info("{0}: Result: Successfully.".format(self.thread_tag))
                    self.process_result()
                else:
                    logger.error("{0}: Result: Error".format(self.thread_tag))
                    self.clean()
            except Exception as e:
                logger.error("{0}: Unknown Error: '{1}'.".format(self.thread_tag, str(e)))
                self.clean()

            logger.info("{0}: End. Sleeping: {1}s.".format(self.thread_tag, self.interval))
            self.sleep(self.interval)


    def ask_for_permission(self):
        raise NotImplementedError


    def clean(self):
        raise NotImplementedError


    def job(self):
        raise NotImplementedError


    def process_result(self):
        raise NotImplementedError


class KeepAliveThread(WorkerThread):

    def __init__(self, worker_handler, stopper):
        WorkerThread.__init__(self, worker_handler, stopper)
        self.thread_tag = "[Worker] [KeepAlive-S  ]"
        # Intervals
        self.init_interval = get_cluster_items_worker_intervals()['keep_alive']
        self.interval = self.init_interval



    def ask_for_permission(self):
        pass


    def clean(self):
        pass


    def job(self):
        return self.worker_handler.send_request('echo-c', 'Keep-alive from worker!')


    def process_result(self):
        pass


class SyncWorkerThread(WorkerThread):
    def __init__(self, worker_handler, stopper):
        WorkerThread.__init__(self, worker_handler, stopper)

        #Intervals
        self.init_interval = get_cluster_items_worker_intervals()['sync_files']
        self.interval = self.init_interval

        self.interval_ask_for_permission = get_cluster_items_worker_intervals()['ask_for_permission']


    def ask_for_permission(self):
        wait_for_permission = True
        n_seconds = 0

        logger.info("{0}: Asking permission to sync.".format(self.thread_tag))
        waiting_count = 0
        while wait_for_permission and not self.stopper.is_set() and self.running:
            response = self.worker_handler.send_request(self.request_type)
            processed_response = self.worker_handler.process_response(response)

            if processed_response:
                if 'True' in processed_response:
                    logger.info("{0}: Permission granted.".format(self.thread_tag))
                    wait_for_permission = False

            sleeped = self.sleep(self.interval_ask_for_permission)
            n_seconds += sleeped
            if n_seconds >= 5 and n_seconds % 5 == 0:
                waiting_count += 1
                logger.info("{0}: Waiting for Master permission to sync [{1}].".format(self.thread_tag, waiting_count))


    def clean(self):
        pass


    def job(self):
        sync_result = True
        compressed_data_path = self.function(reason="Interval", tag=self.thread_tag)

        if compressed_data_path:
            logger.info("{0}: Sending files to master.".format(self.thread_tag))

            response = self.worker_handler.send_file(reason = self.reason, file_to_send= compressed_data_path, remove = True)

            processed_response = self.worker_handler.process_response(response)
            if processed_response:
                logger.info("{0}: Sync accepted by the master.".format(self.thread_tag))
            else:
                sync_result = False
                logger.error("{0}: Sync error reported by the master.".format(self.thread_tag))

        return sync_result


    def process_result(self):
        pass


class SyncIntegrityThread(SyncWorkerThread):

    def __init__(self, worker_handler, stopper):
        SyncWorkerThread.__init__(self, worker_handler, stopper)
        self.init_interval = get_cluster_items_worker_intervals()['sync_integrity']
        self.interval = self.init_interval

        self.request_type = "sync_i_c_m_p"
        self.reason = "sync_i_c_m"
        self.function = self.worker_handler.send_integrity_to_master
        self.thread_tag = "[Worker] [Integrity-S  ]"


    def job(self):
        # The worker is going to send the integrity, so it is not received and processed
        self.worker_handler.integrity_received_and_processed.clear()
        return SyncWorkerThread.job(self)


    def process_result(self):
        # The worker sent the integrity.
        # It must wait until integrity_received_and_processed is set:
        #  - Master sends files: sync_m_c AND the worker processes the integrity.
        #  - Master sends error: sync_m_c_err
        #  - Master sends error: sync_m_c_ok
        #  - Thread is stopped (all threads - stopper, just this thread - running)
        #  - Worker is disconnected and connected again
        logger.info("{0}: Locking: Waiting for receiving Master response and process the integrity if necessary.".format(self.thread_tag))

        n_seconds = 0
        while not self.worker_handler.integrity_received_and_processed.isSet() and not self.stopper.is_set() and self.running:
            event_is_set = self.worker_handler.integrity_received_and_processed.wait(1)
            n_seconds += 1

            if event_is_set:  # No timeout -> Free
                logger.info("{0}: Unlocking: Master sent the response and the integrity was processed if necessary.".format(self.thread_tag))
                self.interval = max(0, self.init_interval - n_seconds)
            else:  # Timeout
                # Print each 5 seconds
                if n_seconds != 0 and n_seconds % 5 == 0:
                    logger.info("{0}: Master did not send the integrity in the last 5 seconds. Waiting.".format(self.thread_tag))


    def clean(self):
        SyncWorkerThread.clean(self)
        self.worker_handler.integrity_received_and_processed.clear()


class SyncAgentInfoThread(SyncWorkerThread):

    def __init__(self, worker_handler, stopper):
        SyncWorkerThread.__init__(self, worker_handler, stopper)
        self.thread_tag = "[Worker] [AgentInfo-S  ]"
        self.request_type = "sync_ai_c_mp"
        self.reason = "sync_ai_c_m"
        self.function = self.worker_handler.send_worker_files_to_master


class SyncExtraValidFilesThread(SyncWorkerThread):

    def __init__(self, worker_handler, stopper, files):
        SyncWorkerThread.__init__(self, worker_handler, stopper)
        self.thread_tag = "[Worker] [AgentGroup-S ]"
        self.request_type = "sync_ev_c_mp"
        self.reason = "sync_ev_c_m"
        self.function = self.worker_handler.send_extra_valid_files_to_master
        self.files = files


    def job(self):
        result = False
        compressed_data_path = self.function(reason="ExtraValid files", tag=self.thread_tag,
                                             files=self.files)

        logger.info("{0}: Sending files to master.".format(self.thread_tag))

        response = self.worker_handler.send_file(reason = self.reason,
                                                 file_to_send= compressed_data_path, remove = True)

        processed_response = self.worker_handler.process_response(response)
        if processed_response:
            logger.info("{0}: ExtraValid files accepted by the master.".format(self.thread_tag))
            result = True
        else:
            logger.error("{0}: ExtraValid files error reported by the master.".format(self.thread_tag))

        self.stop()
        return result


#
# Internal socket
#
class WorkerInternalSocketHandler(InternalSocketHandler):
    def __init__(self, sock, manager, asyncore_map, addr):
        InternalSocketHandler.__init__(self, sock=sock, server=manager, asyncore_map=asyncore_map, addr=addr)

    def process_request(self, command, data):
        logger.debug("[Transport-I] Forwarding request to cluster workers '{0}' - '{1}'".format(command, data))

        if command not in ['get_nodes','get_health','dapi']:  # ToDo: create a list of valid internal socket commands
            response = InternalSocketHandler.process_request(self, command, data)
        else:
            node_response = self.server.manager.handler.send_request(command=command, data=data if data != 'None' else None).split(' ', 1)
            type_response = node_response[0]
            response = node_response[1]
            if type_response == "err":
                response = ["err", json.dumps({"err": response})]
            else:
                response = [type_response, response]

        return response<|MERGE_RESOLUTION|>--- conflicted
+++ resolved
@@ -29,14 +29,8 @@
 #
 class WorkerManagerHandler(WorkerHandler):
 
-<<<<<<< HEAD
     def __init__(self, manager, cluster_config):
-        WorkerHandler.__init__(self, cluster_config['key'], cluster_config['nodes'][0], cluster_config['port'], cluster_config['node_name'])
-=======
-    def __init__(self, cluster_config):
         WorkerHandler.__init__(self, cluster_config['key'], cluster_config['nodes'][0], cluster_config['port'], cluster_config['node_name'], cluster_config['name'])
-
->>>>>>> 366e00a4
         self.config = cluster_config
         self.integrity_received_and_processed = threading.Event()
         self.integrity_received_and_processed.clear()  # False
