# Copyright (C) 2015-2019, Wazuh Inc.
# Created by Wazuh, Inc. <info@wazuh.com>.
# This program is a free software; you can redistribute it and/or modify it under the terms of GPLv2
import asyncio
import errno
<<<<<<< HEAD
=======
import glob
import itertools
>>>>>>> 798aa657
import os
import re
import shutil
import time
from typing import Tuple, Dict, Callable
from wazuh.cluster import client, cluster, common as c_common
from wazuh import cluster as metadata
<<<<<<< HEAD
from wazuh import common
=======
from wazuh import common, utils
from wazuh.exception import WazuhException
from wazuh.agent import Agent
from wazuh.database import Connection
>>>>>>> 798aa657
from wazuh.cluster.dapi import dapi


class ReceiveIntegrityTask(c_common.ReceiveFileTask):

    def set_up_coro(self) -> Callable:
        return self.wazuh_common.process_files_from_master


class SyncWorker:
    """
    Defines methods to synchronize files with master
    """
    def __init__(self, cmd: bytes, files_to_sync: Dict, checksums: Dict, logger, worker):
        self.cmd = cmd
        self.files_to_sync = files_to_sync
        self.checksums = checksums
        self.logger = logger
        self.worker = worker

    async def sync(self):
        result = await self.worker.send_request(command=self.cmd+b'_p', data=b'')
        if result.startswith(b'Error'):
<<<<<<< HEAD
            self.logger.error(b'Error asking for permission: ' + result)
=======
            self.logger.error('Error asking for permission: {}'.format(result.decode()))
>>>>>>> 798aa657
            return
        elif result == b'False':
            self.logger.info('Master didnt grant permission to synchronize')
            return
        else:
            self.logger.info("Permission to synchronize granted.")

        self.logger.info("Compressing files")
        compressed_data_path = cluster.compress_files(name=self.worker.name, list_path=self.files_to_sync,
                                                      cluster_control_json=self.checksums)
        task_id = await self.worker.send_request(command=self.cmd, data=b'')

        self.logger.info("Sending compressed file to master")
        result = await self.worker.send_file(filename=compressed_data_path)
<<<<<<< HEAD
        if result.startswith(b'Error'):
            self.logger.error(b"Error sending files information: " + result)
            return
        else:
            self.logger.info("Worker files sent to master.")

        result = await self.worker.send_request(command=self.cmd+b'_e', data=task_id + b' ' + compressed_data_path.encode())
        if result.startswith(b'Error'):
            self.logger.error(result)
=======
        os.unlink(compressed_data_path)
        if result.startswith(b'Error'):
            self.logger.error("Error sending files information: {}".format(result.decode()))
            result = await self.worker.send_request(command=self.cmd+b'_e', data=task_id + b' ' + b'Error')
        else:
            self.logger.info("Worker files sent to master.")
            result = await self.worker.send_request(
                command=self.cmd+b'_e', data=task_id + b' ' + compressed_data_path.replace(common.ossec_path, '').encode())

        if result.startswith(b'Error'):
            self.logger.error(result.decode())
>>>>>>> 798aa657


class WorkerHandler(client.AbstractClient, c_common.WazuhCommon):

    def __init__(self, version, node_type, cluster_name, **kwargs):
        super().__init__(**kwargs, tag="Worker")
        self.client_data = "{} {} {} {}".format(self.name, cluster_name, node_type, version).encode()
<<<<<<< HEAD
=======
        self.task_loggers = {'Integrity': self.setup_task_logger('Integrity'),
                             'Extra valid': self.setup_task_logger('Extra valid'),
                             'Agent info': self.setup_task_logger('Agent info')}

    def connection_result(self, future_result):
        super().connection_result(future_result)
        if self.connected:
            # create directory for temporary files
            worker_tmp_files = '{}/queue/cluster/{}'.format(common.ossec_path, self.name)
            if not os.path.exists(worker_tmp_files):
                utils.mkdir_with_mode(worker_tmp_files)
>>>>>>> 798aa657

    def process_request(self, command: bytes, data: bytes) -> Tuple[bytes, bytes]:
        self.logger.debug("Command received: '{}'".format(command))
        if command == b'sync_m_c_ok':
<<<<<<< HEAD
            return b'ok', b'Thanks'
=======
            return self.sync_integrity_ok_from_master()
>>>>>>> 798aa657
        elif command == b'sync_m_c':
            return self.setup_receive_files_from_master()
        elif command == b'sync_m_c_e':
            return self.end_receiving_integrity(data.decode())
        elif command == b'dapi_res':
            asyncio.create_task(self.forward_dapi_response(data))
            return b'ok', b'Response forwarded to worker'
        elif command == b'dapi_err':
            dapi_client, error_msg = data.split(b' ', 1)
            asyncio.create_task(self.manager.local_server.clients[dapi_client.decode()].send_request(command, error_msg,
                                                                                                     command))
            return b'ok', b'DAPI error forwarded to worker'
        elif command == b'dapi':
<<<<<<< HEAD
            self.manager.dapi.add_request(b'None*' + data)
=======
            self.manager.dapi.add_request(b'master*' + data)
>>>>>>> 798aa657
            return b'ok', b'Added request to API requests queue'
        else:
            return super().process_request(command, data)

    def get_manager(self):
        return self.manager

    def setup_receive_files_from_master(self):
        return super().setup_receive_file(ReceiveIntegrityTask)

    def end_receiving_integrity(self, task_and_file_names: str) -> Tuple[bytes, bytes]:
        return super().end_receiving_file(task_and_file_names)

<<<<<<< HEAD
    async def sync_integrity(self):
        integrity_logger = self.setup_task_logger("Integrity")
        while True:
            if self.connected:
                before = time.time()
                await SyncWorker(cmd=b'sync_i_w_m', files_to_sync={}, checksums=cluster.get_files_status('master',
                                                                                                         self.name),
                                 logger=integrity_logger, worker=self).sync()
                after = time.time()
                integrity_logger.debug("Time synchronizing integrity: {} s".format(after - before))
            await asyncio.sleep(self.cluster_items['intervals']['worker']['sync_integrity'])

    async def sync_agent_info(self):
        agent_info_logger = self.setup_task_logger("Agent info")
        while True:
            if self.connected:
                before = time.time()
                agent_info_logger.info("Starting to send agent status files")
                worker_files = cluster.get_files_status('worker', self.name, get_md5=False)
                await SyncWorker(cmd=b'sync_a_w_m', files_to_sync=worker_files, checksums=worker_files,
                                 logger=agent_info_logger, worker=self).sync()
                after = time.time()
                agent_info_logger.debug2("Time synchronizing agent statuses: {} s".format(after - before))
            await asyncio.sleep(self.cluster_items['intervals']['worker']['sync_files'])

    async def sync_extra_valid(self, extra_valid: Dict):
        extra_valid_logger = self.setup_task_logger("Extra valid")
        before = time.time()
        self.logger.debug("Starting to send extra valid files")
        # TODO: Add support for more extra valid file types if ever added
        n_files, merged_file = cluster.merge_agent_info(merge_type='agent-groups', files=extra_valid.keys(),
                                                        time_limit_seconds=0, node_name=self.name)
        if n_files:
            files_to_sync = {merged_file: {'merged': True, 'merge_type': 'agent-groups', 'merge_name': merged_file,
                                           'cluster_item_key': '/queue/agent-groups/'}}
            my_worker = SyncWorker(cmd=b'sync_e_w_m', files_to_sync=files_to_sync, checksums=files_to_sync,
                                   logger=extra_valid_logger, worker=self)
            await my_worker.sync()
        after = time.time()
        self.logger.debug2("Time synchronizing extra valid files: {} s".format(after - before))

    async def process_files_from_master(self, name: str, file_received: asyncio.Event):
        await file_received.wait()
        self.logger.info("Analyzing received files: Start.")

        ko_files, zip_path = cluster.decompress_files(self.sync_tasks[name].filename)
        self.logger.info("Analyzing received files: Missing: {}. Shared: {}. Extra: {}. ExtraValid: {}".format(
            len(ko_files['missing']), len(ko_files['shared']), len(ko_files['extra']), len(ko_files['extra_valid'])))

        # Update files
        if ko_files['extra_valid']:
            self.logger.info("Master requires some worker files.")
            asyncio.create_task(self.sync_extra_valid(ko_files['extra_valid']))

        if not ko_files['shared'] and not ko_files['missing'] and not ko_files['extra']:
            self.logger.info("Worker meets integrity checks. No actions.")
        else:
            self.logger.info("Worker does not meet integrity checks. Actions required.")
            self.logger.info("Updating files: Start.")
            self.update_master_files_in_worker(ko_files, zip_path)
            self.logger.info("Updating files: End.")

    def update_master_files_in_worker(self, ko_files: Dict, zip_path: str):
        def overwrite_or_create_files(filename, data, content=None):
            # Cluster items information: write mode and umask
            cluster_item_key = data['cluster_item_key']
            w_mode = cluster_items[cluster_item_key]['write_mode']
            umask = cluster_items[cluster_item_key]['umask']

            if content is None:
                # Full path
                my_zip_path = "{}/{}".format(zip_path, filename)
                # File content and time
                with open(my_zip_path, 'rb') as f:
                    file_data = f.read()
            else:
                file_data = content

            tmp_path = '/queue/cluster/tmp_files'

            cluster._update_file(file_path=filename, new_content=file_data, umask_int=umask, w_mode=w_mode,
                                 tmp_dir=tmp_path, whoami='worker')

        cluster_items, errors = cluster.get_cluster_items()['files'], {'shared': 0, 'missing': 0, 'extra': 0}
        for filetype, files in ko_files.items():
            if filetype == 'shared' or filetype == 'missing':
                self.logger.debug("Received {} {} files to update from master.".format(len(ko_files[filetype]),
                                                                                       filetype))
                for filename, data in files.items():
                    try:
                        self.logger.debug2("Processing file {}".format(filename))
                        if data['merged']:
                            for name, content, _ in cluster.unmerge_agent_info('agent-groups', zip_path,
                                                                               filename):
                                overwrite_or_create_files(name, data, content)
                        else:
                            overwrite_or_create_files(filename, data)
                    except Exception as e:
                        errors[filetype] += 1
                        self.logger.error("Error processing {} file '{}': {}".format(filetype, filename, e))
                        continue
            elif filetype == 'extra':
                for file_to_remove in files:
                    try:
                        self.logger.debug2("Remove file: '{}'".format(file_to_remove))
                        file_path = common.ossec_path + file_to_remove
                        try:
                            os.remove(file_path)
                        except OSError as e:
                            if e.errno == errno.ENOENT and '/queue/agent-groups/' in file_path:
                                self.logger.debug2("File {} doesn't exist.".format(file_to_remove))
                                continue
                            else:
                                raise e
                    except Exception as e:
                        errors['extra'] += 1
                        self.logger.debug2("Error removing file '{}': {}".format(file_to_remove, e))
                        continue

        directories_to_check = (os.path.dirname(f) for f, data in ko_files['extra'].items()
                                if cluster_items[data['cluster_item_key']]['remove_subdirs_if_empty'])
        for directory in directories_to_check:
            try:
                full_path = common.ossec_path + directory
                dir_files = set(os.listdir(full_path))
                if not dir_files or dir_files.issubset(set(cluster_items['excluded_files'])):
                    shutil.rmtree(full_path)
            except Exception as e:
                errors['extra'] += 1
                self.logger.debug2("Error removing directory '{}': {}".format(directory, e))
                continue

        if sum(errors.values()) > 0:
            self.logger.error("Found errors: {} overwriting, {} creating and {} removing".format(errors['shared'],
                                                                                                 errors['missing'],
                                                                                                 errors['extra']))
=======
    def sync_integrity_ok_from_master(self) -> Tuple[bytes, bytes]:
        integrity_logger = self.task_loggers['Integrity']
        integrity_logger.info("The master has verified that the integrity is right.")
        return b'ok', b'Thanks'

    async def sync_integrity(self):
        integrity_logger = self.task_loggers["Integrity"]
        while True:
            try:
                if self.connected:
                    before = time.time()
                    await SyncWorker(cmd=b'sync_i_w_m', files_to_sync={}, checksums=cluster.get_files_status('master',
                                                                                                             self.name),
                                     logger=integrity_logger, worker=self).sync()
                    after = time.time()
                    integrity_logger.debug("Time synchronizing integrity: {} s".format(after - before))
            except Exception as e:
                integrity_logger.error("Error synchronizing integrity: {}".format(e))
                res = await self.send_request(command=b'sync_i_w_m_r', data=str(e).encode())

            await asyncio.sleep(self.cluster_items['intervals']['worker']['sync_integrity'])

    async def sync_agent_info(self):
        agent_info_logger = self.task_loggers["Agent info"]
        while True:
            try:
                if self.connected:
                    before = time.time()
                    agent_info_logger.info("Starting to send agent status files")
                    worker_files = cluster.get_files_status('worker', self.name, get_md5=False)
                    await SyncWorker(cmd=b'sync_a_w_m', files_to_sync=worker_files, checksums=worker_files,
                                     logger=agent_info_logger, worker=self).sync()
                    after = time.time()
                    agent_info_logger.debug2("Time synchronizing agent statuses: {} s".format(after - before))
            except Exception as e:
                agent_info_logger.error("Error synchronizing agent status files: {}".format(e))
                res = await self.send_request(command=b'sync_a_w_m_r', data=str(e).encode())

            await asyncio.sleep(self.cluster_items['intervals']['worker']['sync_files'])

    async def sync_extra_valid(self, extra_valid: Dict):
        extra_valid_logger = self.task_loggers["Extra valid"]
        try:
            before = time.time()
            self.logger.debug("Starting to send extra valid files")
            # TODO: Add support for more extra valid file types if ever added
            n_files, merged_file = cluster.merge_agent_info(merge_type='agent-groups', files=extra_valid.keys(),
                                                            time_limit_seconds=0, node_name=self.name)
            if n_files:
                files_to_sync = {merged_file: {'merged': True, 'merge_type': 'agent-groups', 'merge_name': merged_file,
                                               'cluster_item_key': '/queue/agent-groups/'}}
                my_worker = SyncWorker(cmd=b'sync_e_w_m', files_to_sync=files_to_sync, checksums=files_to_sync,
                                       logger=extra_valid_logger, worker=self)
                await my_worker.sync()
            after = time.time()
            self.logger.debug2("Time synchronizing extra valid files: {} s".format(after - before))
        except Exception as e:
            extra_valid_logger.error("Error synchronizing extra valid files: {}".format(e))
            res = await self.send_request(command=b'sync_e_w_m_r', data=str(e).encode())

    async def process_files_from_master(self, name: str, file_received: asyncio.Event):
        await asyncio.wait_for(file_received.wait(),
                               timeout=self.cluster_items['intervals']['communication']['timeout_receiving_file'])

        received_filename = self.sync_tasks[name].filename
        if received_filename == 'Error':
            self.logger.info("Stopping synchronization process: worker files weren't correctly received.")
            return

        logger = self.task_loggers['Integrity']
        logger.info("Analyzing received files: Start.")

        ko_files, zip_path = cluster.decompress_files(received_filename)
        logger.info("Analyzing received files: Missing: {}. Shared: {}. Extra: {}. ExtraValid: {}".format(
            len(ko_files['missing']), len(ko_files['shared']), len(ko_files['extra']), len(ko_files['extra_valid'])))

        # Update files
        if ko_files['extra_valid']:
            logger.info("Master requires some worker files.")
            asyncio.create_task(self.sync_extra_valid(ko_files['extra_valid']))

        if not ko_files['shared'] and not ko_files['missing'] and not ko_files['extra']:
            logger.info("Worker meets integrity checks. No actions.")
        else:
            logger.info("Worker does not meet integrity checks. Actions required.")
            logger.info("Updating files: Start.")
            self.update_master_files_in_worker(ko_files, zip_path)
            shutil.rmtree(zip_path)
            logger.info("Updating files: End.")

    @staticmethod
    def remove_bulk_agents(agent_ids_list, logger):
        """
        Removes files created by agents in worker nodes. This function doesn't remove agents from client.keys since the
        client.keys file is overwritten by the master node.
        :param agent_ids_list: List of agents ids to remove.
        :return: None.
        """

        def remove_agent_file_type(glob_args, agent_args, agent_files):
            for filetype in agent_files:
                for agent_file in set(glob.iglob(filetype.format(common.ossec_path, *glob_args))) & \
                                  {filetype.format(common.ossec_path, *(a[arg] for arg in agent_args)) for a in
                                   agent_info}:
                    logger.debug2("Removing {}".format(agent_file))
                    if os.path.isdir(agent_file):
                        shutil.rmtree(agent_file)
                    else:
                        os.remove(agent_file)

        if not agent_ids_list:
            return  # the function doesn't make sense if there is no agents to remove

        logger.info("Removing files from {} agents".format(len(agent_ids_list)))
        logger.debug("Agents to remove: {}".format(', '.join(agent_ids_list)))
        # the agents must be removed in groups of 997: 999 is the limit of SQL variables per query. Limit and offset are
        # always included in the SQL query, so that leaves 997 variables as limit.
        for agents_ids_sublist in itertools.zip_longest(*itertools.repeat(iter(agent_ids_list), 997), fillvalue='0'):
            agents_ids_sublist = list(filter(lambda x: x != '0', agents_ids_sublist))
            # Get info from DB
            agent_info = Agent.get_agents_overview(q=",".join(["id={}".format(i) for i in agents_ids_sublist]),
                                                   select={'fields': ['ip', 'id', 'name']}, limit=None)['items']
            logger.debug2("Removing files from agents {}".format(', '.join(agents_ids_sublist)))

            # Remove agent files that need agent name and ip
            agent_files = ['{}/queue/agent-info/{}-{}', '{}/queue/rootcheck/({}) {}->rootcheck']
            remove_agent_file_type(('*', '*'), ('name', 'ip'), agent_files)

            # remove agent files that need agent name
            agent_files = ['{}/queue/diff/{}']
            remove_agent_file_type(('*',), ('name',), agent_files)

            # Remove agent files that only need agent id
            agent_files = ['{}/queue/agent-groups/{}', '{}/queue/rids/{}', '{}/queue/db/{}.db', '{}/queue/db/{}.db-wal',
                           '{}/queue/db/{}.db-shm']
            remove_agent_file_type(('*',), ('id',), agent_files)

            # remove agent files that need agent name and id
            agent_files = ['{}/var/db/agents/{}-{}.db']
            remove_agent_file_type(('*', '*'), ('id', 'name'), agent_files)

            # remove agent from groups
            db_global = glob.glob(common.database_path_global)
            if not db_global:
                raise WazuhException(1600)

            conn = Connection(db_global[0])
            agent_ids_db = {'id_agent{}'.format(i): int(i) for i in agents_ids_sublist}
            conn.execute('delete from belongs where {}'.format(
                ' or '.join(['id_agent = :{}'.format(i) for i in agent_ids_db.keys()])), agent_ids_db)
            conn.commit()
        logger.info("Agent files removed")

    @staticmethod
    def _check_removed_agents(new_client_keys_path, logger):
        """
        Function to delete agents that have been deleted in a synchronized
        client.keys.

        It makes a diff of the old client keys and the new one and search for
        deleted or changed lines (in the diff those lines start with -).

        If a line starting with - matches the regex structure of a client.keys line
        that agent is deleted.
        """

        def parse_client_keys(client_keys_contents):
            """
            Parses client.keys file into a dictionary
            :param client_keys_contents: \n splitted contents of client.keys file
            :return: generator of dictionaries.
            """
            ck_line = re.compile(r'\d+ \S+ \S+ \S+')
            return {a_id: {'name': a_name, 'ip': a_ip, 'key': a_key} for a_id, a_name, a_ip, a_key in
                    map(lambda x: x.split(' '), filter(lambda x: ck_line.match(x) is not None, client_keys_contents))
                    if not a_name.startswith('!')}

        ck_path = "{0}/etc/client.keys".format(common.ossec_path)
        try:
            with open(ck_path) as ck:
                # can't use readlines function since it leaves a \n at the end of each item of the list
                client_keys_dict = parse_client_keys(ck)
        except Exception as e:
            # if client.keys can't be read, it can't be parsed
            logger.warning("Could not parse client.keys file: {}".format(e))
            return

        with open(new_client_keys_path) as n_ck:
            new_client_keys_dict = parse_client_keys(n_ck)

        # get removed agents: the ones missing in the new client keys and present in the old
        try:
            WorkerHandler.remove_bulk_agents(client_keys_dict.keys() - new_client_keys_dict.keys(), logger)
        except Exception as e:
            logger.error("Error removing agent files: {}".format(e))
            raise e

    def update_master_files_in_worker(self, ko_files: Dict, zip_path: str):
        def overwrite_or_create_files(filename, data):
            full_filename_path = common.ossec_path + filename
            if os.path.basename(filename) == 'client.keys':
                self._check_removed_agents("{}{}".format(zip_path, filename), logger)

            if data['merged']:  # worker nodes can only receive agent-groups files
                if data['merge-type'] == 'agent-info':
                    logger.warning("Agent status received in a worker node")
                    raise WazuhException(3011)

                for name, content, _ in cluster.unmerge_agent_info('agent-groups', zip_path, filename):
                    full_unmerged_name = common.ossec_path + name
                    tmp_unmerged_path = full_unmerged_name + '.tmp'
                    with open(tmp_unmerged_path, 'wb') as f:
                        f.write(content)
                    os.chown(tmp_unmerged_path, common.ossec_uid, common.ossec_gid)
                    os.rename(tmp_unmerged_path, full_unmerged_name)
            else:
                if not os.path.exists(os.path.dirname(full_filename_path)):
                    utils.mkdir_with_mode(os.path.dirname(full_filename_path))
                os.rename("{}{}".format(zip_path, filename), full_filename_path)
                os.chown(full_filename_path, common.ossec_uid, common.ossec_gid)
                os.chmod(full_filename_path, self.cluster_items['files'][data['cluster_item_key']]['permissions'])

        logger = self.task_loggers['Integrity']
        errors = {'shared': 0, 'missing': 0, 'extra': 0}
        for filetype, files in ko_files.items():
            if filetype == 'shared' or filetype == 'missing':
                logger.debug("Received {} {} files to update from master.".format(len(ko_files[filetype]),
                                                                                       filetype))
                for filename, data in files.items():
                    try:
                        logger.debug2("Processing file {}".format(filename))
                        overwrite_or_create_files(filename, data)
                    except Exception as e:
                        errors[filetype] += 1
                        logger.error("Error processing {} file '{}': {}".format(filetype, filename, e))
                        continue
            elif filetype == 'extra':
                for file_to_remove in files:
                    try:
                        logger.debug2("Remove file: '{}'".format(file_to_remove))
                        file_path = common.ossec_path + file_to_remove
                        try:
                            os.remove(file_path)
                        except OSError as e:
                            if e.errno == errno.ENOENT and '/queue/agent-groups/' in file_path:
                                logger.debug2("File {} doesn't exist.".format(file_to_remove))
                                continue
                            else:
                                raise e
                    except Exception as e:
                        errors['extra'] += 1
                        logger.debug2("Error removing file '{}': {}".format(file_to_remove, e))
                        continue

        directories_to_check = (os.path.dirname(f) for f, data in ko_files['extra'].items()
                                if self.cluster_items['files'][data['cluster_item_key']]['remove_subdirs_if_empty'])
        for directory in directories_to_check:
            try:
                full_path = common.ossec_path + directory
                dir_files = set(os.listdir(full_path))
                if not dir_files or dir_files.issubset(set(self.cluster_items['files']['excluded_files'])):
                    shutil.rmtree(full_path)
            except Exception as e:
                errors['extra'] += 1
                logger.debug2("Error removing directory '{}': {}".format(directory, e))
                continue

        if sum(errors.values()) > 0:
            logger.error("Found errors: {} overwriting, {} creating and {} removing".format(errors['shared'],
                                                                                            errors['missing'],
                                                                                            errors['extra']))
>>>>>>> 798aa657

    def get_logger(self, logger_tag: str = ''):
        return self.logger


class Worker(client.AbstractClientManager):

    def __init__(self, **kwargs):
<<<<<<< HEAD
        super().__init__(**kwargs, tag="Worker manager")
=======
        super().__init__(**kwargs, tag="Worker")
>>>>>>> 798aa657
        self.cluster_name = self.configuration['name']
        self.version = metadata.__version__
        self.node_type = self.configuration['node_type']
        self.handler_class = WorkerHandler
        self.extra_args = {'cluster_name': self.cluster_name, 'version': self.version, 'node_type': self.node_type}
        self.dapi = dapi.APIRequestQueue(server=self)

    def add_tasks(self):
        return super().add_tasks() + [(self.client.sync_integrity, tuple()), (self.client.sync_agent_info, tuple()),
                                      (self.dapi.run, tuple())]<|MERGE_RESOLUTION|>--- conflicted
+++ resolved
@@ -3,11 +3,8 @@
 # This program is a free software; you can redistribute it and/or modify it under the terms of GPLv2
 import asyncio
 import errno
-<<<<<<< HEAD
-=======
 import glob
 import itertools
->>>>>>> 798aa657
 import os
 import re
 import shutil
@@ -15,14 +12,10 @@
 from typing import Tuple, Dict, Callable
 from wazuh.cluster import client, cluster, common as c_common
 from wazuh import cluster as metadata
-<<<<<<< HEAD
-from wazuh import common
-=======
 from wazuh import common, utils
 from wazuh.exception import WazuhException
 from wazuh.agent import Agent
 from wazuh.database import Connection
->>>>>>> 798aa657
 from wazuh.cluster.dapi import dapi
 
 
@@ -46,11 +39,7 @@
     async def sync(self):
         result = await self.worker.send_request(command=self.cmd+b'_p', data=b'')
         if result.startswith(b'Error'):
-<<<<<<< HEAD
-            self.logger.error(b'Error asking for permission: ' + result)
-=======
             self.logger.error('Error asking for permission: {}'.format(result.decode()))
->>>>>>> 798aa657
             return
         elif result == b'False':
             self.logger.info('Master didnt grant permission to synchronize')
@@ -65,17 +54,6 @@
 
         self.logger.info("Sending compressed file to master")
         result = await self.worker.send_file(filename=compressed_data_path)
-<<<<<<< HEAD
-        if result.startswith(b'Error'):
-            self.logger.error(b"Error sending files information: " + result)
-            return
-        else:
-            self.logger.info("Worker files sent to master.")
-
-        result = await self.worker.send_request(command=self.cmd+b'_e', data=task_id + b' ' + compressed_data_path.encode())
-        if result.startswith(b'Error'):
-            self.logger.error(result)
-=======
         os.unlink(compressed_data_path)
         if result.startswith(b'Error'):
             self.logger.error("Error sending files information: {}".format(result.decode()))
@@ -87,7 +65,6 @@
 
         if result.startswith(b'Error'):
             self.logger.error(result.decode())
->>>>>>> 798aa657
 
 
 class WorkerHandler(client.AbstractClient, c_common.WazuhCommon):
@@ -95,8 +72,6 @@
     def __init__(self, version, node_type, cluster_name, **kwargs):
         super().__init__(**kwargs, tag="Worker")
         self.client_data = "{} {} {} {}".format(self.name, cluster_name, node_type, version).encode()
-<<<<<<< HEAD
-=======
         self.task_loggers = {'Integrity': self.setup_task_logger('Integrity'),
                              'Extra valid': self.setup_task_logger('Extra valid'),
                              'Agent info': self.setup_task_logger('Agent info')}
@@ -108,16 +83,11 @@
             worker_tmp_files = '{}/queue/cluster/{}'.format(common.ossec_path, self.name)
             if not os.path.exists(worker_tmp_files):
                 utils.mkdir_with_mode(worker_tmp_files)
->>>>>>> 798aa657
 
     def process_request(self, command: bytes, data: bytes) -> Tuple[bytes, bytes]:
         self.logger.debug("Command received: '{}'".format(command))
         if command == b'sync_m_c_ok':
-<<<<<<< HEAD
-            return b'ok', b'Thanks'
-=======
             return self.sync_integrity_ok_from_master()
->>>>>>> 798aa657
         elif command == b'sync_m_c':
             return self.setup_receive_files_from_master()
         elif command == b'sync_m_c_e':
@@ -131,11 +101,7 @@
                                                                                                      command))
             return b'ok', b'DAPI error forwarded to worker'
         elif command == b'dapi':
-<<<<<<< HEAD
-            self.manager.dapi.add_request(b'None*' + data)
-=======
             self.manager.dapi.add_request(b'master*' + data)
->>>>>>> 798aa657
             return b'ok', b'Added request to API requests queue'
         else:
             return super().process_request(command, data)
@@ -149,144 +115,6 @@
     def end_receiving_integrity(self, task_and_file_names: str) -> Tuple[bytes, bytes]:
         return super().end_receiving_file(task_and_file_names)
 
-<<<<<<< HEAD
-    async def sync_integrity(self):
-        integrity_logger = self.setup_task_logger("Integrity")
-        while True:
-            if self.connected:
-                before = time.time()
-                await SyncWorker(cmd=b'sync_i_w_m', files_to_sync={}, checksums=cluster.get_files_status('master',
-                                                                                                         self.name),
-                                 logger=integrity_logger, worker=self).sync()
-                after = time.time()
-                integrity_logger.debug("Time synchronizing integrity: {} s".format(after - before))
-            await asyncio.sleep(self.cluster_items['intervals']['worker']['sync_integrity'])
-
-    async def sync_agent_info(self):
-        agent_info_logger = self.setup_task_logger("Agent info")
-        while True:
-            if self.connected:
-                before = time.time()
-                agent_info_logger.info("Starting to send agent status files")
-                worker_files = cluster.get_files_status('worker', self.name, get_md5=False)
-                await SyncWorker(cmd=b'sync_a_w_m', files_to_sync=worker_files, checksums=worker_files,
-                                 logger=agent_info_logger, worker=self).sync()
-                after = time.time()
-                agent_info_logger.debug2("Time synchronizing agent statuses: {} s".format(after - before))
-            await asyncio.sleep(self.cluster_items['intervals']['worker']['sync_files'])
-
-    async def sync_extra_valid(self, extra_valid: Dict):
-        extra_valid_logger = self.setup_task_logger("Extra valid")
-        before = time.time()
-        self.logger.debug("Starting to send extra valid files")
-        # TODO: Add support for more extra valid file types if ever added
-        n_files, merged_file = cluster.merge_agent_info(merge_type='agent-groups', files=extra_valid.keys(),
-                                                        time_limit_seconds=0, node_name=self.name)
-        if n_files:
-            files_to_sync = {merged_file: {'merged': True, 'merge_type': 'agent-groups', 'merge_name': merged_file,
-                                           'cluster_item_key': '/queue/agent-groups/'}}
-            my_worker = SyncWorker(cmd=b'sync_e_w_m', files_to_sync=files_to_sync, checksums=files_to_sync,
-                                   logger=extra_valid_logger, worker=self)
-            await my_worker.sync()
-        after = time.time()
-        self.logger.debug2("Time synchronizing extra valid files: {} s".format(after - before))
-
-    async def process_files_from_master(self, name: str, file_received: asyncio.Event):
-        await file_received.wait()
-        self.logger.info("Analyzing received files: Start.")
-
-        ko_files, zip_path = cluster.decompress_files(self.sync_tasks[name].filename)
-        self.logger.info("Analyzing received files: Missing: {}. Shared: {}. Extra: {}. ExtraValid: {}".format(
-            len(ko_files['missing']), len(ko_files['shared']), len(ko_files['extra']), len(ko_files['extra_valid'])))
-
-        # Update files
-        if ko_files['extra_valid']:
-            self.logger.info("Master requires some worker files.")
-            asyncio.create_task(self.sync_extra_valid(ko_files['extra_valid']))
-
-        if not ko_files['shared'] and not ko_files['missing'] and not ko_files['extra']:
-            self.logger.info("Worker meets integrity checks. No actions.")
-        else:
-            self.logger.info("Worker does not meet integrity checks. Actions required.")
-            self.logger.info("Updating files: Start.")
-            self.update_master_files_in_worker(ko_files, zip_path)
-            self.logger.info("Updating files: End.")
-
-    def update_master_files_in_worker(self, ko_files: Dict, zip_path: str):
-        def overwrite_or_create_files(filename, data, content=None):
-            # Cluster items information: write mode and umask
-            cluster_item_key = data['cluster_item_key']
-            w_mode = cluster_items[cluster_item_key]['write_mode']
-            umask = cluster_items[cluster_item_key]['umask']
-
-            if content is None:
-                # Full path
-                my_zip_path = "{}/{}".format(zip_path, filename)
-                # File content and time
-                with open(my_zip_path, 'rb') as f:
-                    file_data = f.read()
-            else:
-                file_data = content
-
-            tmp_path = '/queue/cluster/tmp_files'
-
-            cluster._update_file(file_path=filename, new_content=file_data, umask_int=umask, w_mode=w_mode,
-                                 tmp_dir=tmp_path, whoami='worker')
-
-        cluster_items, errors = cluster.get_cluster_items()['files'], {'shared': 0, 'missing': 0, 'extra': 0}
-        for filetype, files in ko_files.items():
-            if filetype == 'shared' or filetype == 'missing':
-                self.logger.debug("Received {} {} files to update from master.".format(len(ko_files[filetype]),
-                                                                                       filetype))
-                for filename, data in files.items():
-                    try:
-                        self.logger.debug2("Processing file {}".format(filename))
-                        if data['merged']:
-                            for name, content, _ in cluster.unmerge_agent_info('agent-groups', zip_path,
-                                                                               filename):
-                                overwrite_or_create_files(name, data, content)
-                        else:
-                            overwrite_or_create_files(filename, data)
-                    except Exception as e:
-                        errors[filetype] += 1
-                        self.logger.error("Error processing {} file '{}': {}".format(filetype, filename, e))
-                        continue
-            elif filetype == 'extra':
-                for file_to_remove in files:
-                    try:
-                        self.logger.debug2("Remove file: '{}'".format(file_to_remove))
-                        file_path = common.ossec_path + file_to_remove
-                        try:
-                            os.remove(file_path)
-                        except OSError as e:
-                            if e.errno == errno.ENOENT and '/queue/agent-groups/' in file_path:
-                                self.logger.debug2("File {} doesn't exist.".format(file_to_remove))
-                                continue
-                            else:
-                                raise e
-                    except Exception as e:
-                        errors['extra'] += 1
-                        self.logger.debug2("Error removing file '{}': {}".format(file_to_remove, e))
-                        continue
-
-        directories_to_check = (os.path.dirname(f) for f, data in ko_files['extra'].items()
-                                if cluster_items[data['cluster_item_key']]['remove_subdirs_if_empty'])
-        for directory in directories_to_check:
-            try:
-                full_path = common.ossec_path + directory
-                dir_files = set(os.listdir(full_path))
-                if not dir_files or dir_files.issubset(set(cluster_items['excluded_files'])):
-                    shutil.rmtree(full_path)
-            except Exception as e:
-                errors['extra'] += 1
-                self.logger.debug2("Error removing directory '{}': {}".format(directory, e))
-                continue
-
-        if sum(errors.values()) > 0:
-            self.logger.error("Found errors: {} overwriting, {} creating and {} removing".format(errors['shared'],
-                                                                                                 errors['missing'],
-                                                                                                 errors['extra']))
-=======
     def sync_integrity_ok_from_master(self) -> Tuple[bytes, bytes]:
         integrity_logger = self.task_loggers['Integrity']
         integrity_logger.info("The master has verified that the integrity is right.")
@@ -558,7 +386,6 @@
             logger.error("Found errors: {} overwriting, {} creating and {} removing".format(errors['shared'],
                                                                                             errors['missing'],
                                                                                             errors['extra']))
->>>>>>> 798aa657
 
     def get_logger(self, logger_tag: str = ''):
         return self.logger
@@ -567,11 +394,7 @@
 class Worker(client.AbstractClientManager):
 
     def __init__(self, **kwargs):
-<<<<<<< HEAD
-        super().__init__(**kwargs, tag="Worker manager")
-=======
         super().__init__(**kwargs, tag="Worker")
->>>>>>> 798aa657
         self.cluster_name = self.configuration['name']
         self.version = metadata.__version__
         self.node_type = self.configuration['node_type']
