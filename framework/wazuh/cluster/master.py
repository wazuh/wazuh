--- conflicted
+++ resolved
@@ -714,18 +714,6 @@
             serialized_response = ['json', json.dumps(response)]
             return serialized_response
 
-<<<<<<< HEAD
-=======
-        elif command == 'get_agents':
-            split_data = data.split('%--%', 5)
-            filter_status = split_data[0] if split_data[0] != 'None' else None
-            filter_nodes = split_data[1] if split_data[1] != 'None' else None
-            offset = split_data[2] if split_data[2] != 'None' else None
-            limit = split_data[3] if split_data[3] != 'None' else None
-            response = get_agents_status(filter_status, filter_nodes, offset, limit)
-            serialized_response = ['ok',  json.dumps(response)]
-            return serialized_response
->>>>>>> 5f39df2d
 
         elif command == 'get_health':
             client_id, data = data.split(' ', 1)
