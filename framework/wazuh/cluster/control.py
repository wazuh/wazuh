--- conflicted
+++ resolved
@@ -14,14 +14,7 @@
 
 def get_nodes(filter_list_nodes=None):
     request="get_nodes {}"
-<<<<<<< HEAD
     nodes = execute(request)
-    response = {"items":{}, "node_error":[]}
-    response["items"] = {node:node_info for node, node_info in nodes.items() if not filter_list_nodes or node in filter_list_nodes}
-    if filter_list_nodes:
-        response["node_error"] = [node for node in filter_list_nodes if node not in response["items"]]
-=======
-    nodes = __execute(request)
 
     if nodes.get("err"):
         response = nodes
@@ -30,21 +23,16 @@
         response["items"] = {node:node_info for node, node_info in nodes.items() if not filter_list_nodes or node in filter_list_nodes}
         if filter_list_nodes:
             response["node_error"] = [node for node in filter_list_nodes if node not in response["items"]]
->>>>>>> 5f39df2d
     return response
 
 
 def get_nodes_api(filter_node=None, filter_type=None, offset=0, limit=common.database_limit, sort=None, search=None, select=None):
     request="get_nodes {}"
-<<<<<<< HEAD
     nodes = execute(request)
-=======
-    nodes = __execute(request)
 
     if nodes.get("err"):
         raise WazuhException(3016, "{}".format(nodes['err']))
 
->>>>>>> 5f39df2d
     valid_select_fiels = {"name", "version", "type", "ip"}
     valid_types = {"client", "master"}
     select_fields_param = {}
@@ -92,43 +80,8 @@
 
 def get_healthcheck(filter_node=None):
     request="get_health {}".format(filter_node)
-<<<<<<< HEAD
     return execute(request)
 
-=======
-    return __execute(request)
-
-def get_agents(filter_status=None, filter_node=None):
-    filter_status_f = "all"
-    filter_node_f = "all"
-
-    if filter_status and filter_status != "all":
-        filter_status_f = filter_status.lower().replace(" ", "").replace("-", "")
-        if filter_status_f == "neverconnected":
-            filter_status_f = "Never connected"
-        elif filter_status_f == "active":
-            filter_status_f = "Active"
-        elif filter_status_f == "disconnected":
-            filter_status_f = "Disconnected"
-        elif filter_status_f == "pending":
-            filter_status_f = "Pending"
-        else:
-            raise WazuhException(3008, "'{}' is not a valid agent status. Try with 'Active', 'Disconnected', 'NeverConnected' or 'Pending'.".format(filter_status))
-
-    if filter_node:
-        filter_node_f = [node_name.lower() for node_name in filter_node]
-
-    internal_limit = common.database_limit
-    request = "get_agents {}%--%{}%--%{}%--%{}"
-    current_offset = 0
-    continue_request = True
-    while continue_request:
-        response = __execute(request.format(filter_status_f, filter_node_f, current_offset, internal_limit))
-        continue_request = (response and len(response['items']) > 0)
-        current_offset += internal_limit
-        yield response
-
->>>>>>> 5f39df2d
 
 def sync(filter_node=None):
     request = "sync {}".format(filter_node) if filter_node else "sync"
