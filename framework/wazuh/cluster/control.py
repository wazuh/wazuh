--- conflicted
+++ resolved
@@ -47,13 +47,10 @@
                   'from_cluster': False
                   }
 
-<<<<<<< HEAD
-    result = json.loads(await local_client.execute(command=b'dapi',
-                                                   data=json.dumps(input_json, cls=WazuhJSONEncoder).encode(),
-                                                   wait_for_complete=False))
-=======
-    result = await local_client.execute(command=b'dapi', data=json.dumps(input_json, cls=CallableEncoder).encode(), wait_for_complete=False)
->>>>>>> 2645ae2a
+    result = await local_client.execute(command=b'dapi',
+                                        data=json.dumps(input_json, cls=WazuhJSONEncoder).encode(),
+                                        wait_for_complete=False)
+
     if result['error'] > 0:
         raise Exception(result['message'])
     # add unknown value to unfilled variables in result. For example, never connected agents will miss the 'version'
