--- conflicted
+++ resolved
@@ -208,12 +208,7 @@
     total = 0
 
     for agent in agents:
-<<<<<<< HEAD
-        items = func(agent_id=agent['id'], select=select, filters=filters, limit=limit, offset=offset, search=search,
-                     sort=sort, nested=False)
-=======
         items = func(agent_id = agent['id'], select = select, filters = filters, limit = limit, offset = offset, search = search, sort=sort, nested=True)
->>>>>>> 11b58f8f
         if items == {}:
             continue
 
