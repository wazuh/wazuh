# Copyright (C) 2015-2019, Wazuh Inc.
# Created by Wazuh, Inc. <info@wazuh.com>.
# This program is a free software; you can redistribute it and/or modify it under the terms of GPLv2
from wazuh import common
from wazuh.exception import WazuhException, WazuhError
from wazuh.agent import Agent
from wazuh.ossec_queue import OssecQueue


def get_commands():
    ar_conf_path = '{0}/etc/shared/ar.conf'.format(common.ossec_path)

    commands = []
    with open(ar_conf_path) as f:
        for line in f:
            cmd = line.split(" - ")[0]
            commands.append(cmd)

    return commands


def shell_escape(command):
    """
    Escapes some characters in the command before sending it
    """
    shell_escapes = ['"', '\'', '\t', ';', '`', '>', '<', '|', '#', '*', '[', ']', '{', '}', '&', '$', '!', ':', '(', ')']
    for shell_esc_char in shell_escapes:
        command = command.replace(shell_esc_char, "\\"+shell_esc_char)
    
    return command


def run_command(agent_id=None, command=None, arguments=[], custom=False):
    """
    Run AR command.

    :param agent_id: Run AR command in the agent.
    :param command: Command running in the agent. If this value starts by !, then it refers to a script name instead of a command name
    :type command: str
    :param custom: Whether the specified command is a custom command or not
    :type custom: bool
    :param arguments: Command arguments
    :type arguments: str

    :return: Message.
    """
    if not command:
<<<<<<< HEAD
        raise WazuhError(1652)

    if not agent_id:
        raise WazuhError(1650)

    commands = get_commands()
    if not custom and command not in commands:
        raise WazuhError(1650)
=======
        raise WazuhException(1650)

    if not agent_id:
        raise WazuhException(1653)

    commands = get_commands()
    if not custom and command not in commands:
        raise WazuhException(1655, command)
>>>>>>> 84cecba3

    # Create message
    msg_queue = command
    if custom:
        msg_queue = "!{}".format(command)

    if arguments:
        msg_queue += " " + " ".join(shell_escape(str(x)) for x in arguments)
    else:
        msg_queue += " - -"

    # Send
    if agent_id == "000":
        oq = OssecQueue(common.EXECQ)
        ret_msg = oq.send_msg_to_agent(msg=msg_queue, agent_id=str(000), msg_type=OssecQueue.AR_TYPE)
        oq.close()
    else:
        # Check if agent exists and it is active
        agent_info = Agent(agent_id).get_basic_information()

<<<<<<< HEAD
        if agent_info['status'].lower() != 'active':
            raise WazuhError(1651)
=======
    else:
        if agent_id != "all":
            # Check if agent exists and it is active
            agent_info = Agent(agent_id).get_basic_information()

            if agent_info['status'].lower() != 'active':
                raise WazuhException(1651)
        else:
            agent_id = None
>>>>>>> 84cecba3

        oq = OssecQueue(common.ARQUEUE)
        ret_msg = oq.send_msg_to_agent(msg=msg_queue, agent_id=agent_id, msg_type=OssecQueue.AR_TYPE)
        oq.close()

    return ret_msg<|MERGE_RESOLUTION|>--- conflicted
+++ resolved
@@ -33,7 +33,6 @@
 def run_command(agent_id=None, command=None, arguments=[], custom=False):
     """
     Run AR command.
-
     :param agent_id: Run AR command in the agent.
     :param command: Command running in the agent. If this value starts by !, then it refers to a script name instead of a command name
     :type command: str
@@ -41,11 +40,9 @@
     :type custom: bool
     :param arguments: Command arguments
     :type arguments: str
-
     :return: Message.
     """
     if not command:
-<<<<<<< HEAD
         raise WazuhError(1652)
 
     if not agent_id:
@@ -54,16 +51,6 @@
     commands = get_commands()
     if not custom and command not in commands:
         raise WazuhError(1650)
-=======
-        raise WazuhException(1650)
-
-    if not agent_id:
-        raise WazuhException(1653)
-
-    commands = get_commands()
-    if not custom and command not in commands:
-        raise WazuhException(1655, command)
->>>>>>> 84cecba3
 
     # Create message
     msg_queue = command
@@ -76,7 +63,7 @@
         msg_queue += " - -"
 
     # Send
-    if agent_id == "000":
+    if agent_id == "000" or agent_id == "all":
         oq = OssecQueue(common.EXECQ)
         ret_msg = oq.send_msg_to_agent(msg=msg_queue, agent_id=str(000), msg_type=OssecQueue.AR_TYPE)
         oq.close()
@@ -84,20 +71,8 @@
         # Check if agent exists and it is active
         agent_info = Agent(agent_id).get_basic_information()
 
-<<<<<<< HEAD
         if agent_info['status'].lower() != 'active':
             raise WazuhError(1651)
-=======
-    else:
-        if agent_id != "all":
-            # Check if agent exists and it is active
-            agent_info = Agent(agent_id).get_basic_information()
-
-            if agent_info['status'].lower() != 'active':
-                raise WazuhException(1651)
-        else:
-            agent_id = None
->>>>>>> 84cecba3
 
         oq = OssecQueue(common.ARQUEUE)
         ret_msg = oq.send_msg_to_agent(msg=msg_queue, agent_id=agent_id, msg_type=OssecQueue.AR_TYPE)
