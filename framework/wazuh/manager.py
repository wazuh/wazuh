# Copyright (C) 2015-2020, Wazuh Inc.
# Created by Wazuh, Inc. <info@wazuh.com>.
# This program is free software; you can redistribute it and/or modify it under the terms of GPLv2

import fcntl
import json
import re
import socket
from datetime import timezone
from os import remove
from os.path import exists, join

from wazuh import Wazuh
from wazuh import common
from wazuh import configuration
from wazuh.core.cluster.cluster import get_node
from wazuh.configuration import get_ossec_conf
from wazuh.core.cluster.utils import manager_restart, read_cluster_config
from wazuh.core.manager import status, get_ossec_log_fields, upload_xml, upload_list, validate_xml, validate_cdb_list, \
    parse_execd_output
from wazuh.exception import WazuhError, WazuhInternalError
from wazuh.rbac.decorators import expose_resources
from wazuh.results import WazuhResult, AffectedItemsWazuhResult
from wazuh.utils import previous_month, tail, process_array

execq_lockfile = join(common.ossec_path, "var", "run", ".api_execq_lock")
cluster_enabled = not read_cluster_config()['disabled']
node_id = get_node().get('node') if cluster_enabled else 'manager'


@expose_resources(actions=[f"{'cluster' if cluster_enabled else 'manager'}:read_config"],
                  resources=[f'node:id:{node_id}' if cluster_enabled else '*:*:*'])
def get_status():
    """Wrapper for status().

    :return: AffectedItemsWazuhResult
    """
    result = AffectedItemsWazuhResult(all_msg=f"Processes status read successfully"
                                              f"{' in specified node' if node_id != 'manager' else ''}",
                                      some_msg='Could not read basic information in some nodes',
                                      none_msg=f"Could not read processes status"
                                               f"{' in specified node' if node_id != 'manager' else ''}"
                                      )

    result.affected_items.append(status())
    result.total_affected_items = len(result.affected_items)

<<<<<<< HEAD
    return result
=======
def replace_in_comments(original_content, to_be_replaced, replacement):
    xml_comment = re.compile(r"(<!--(.*?)-->)", flags=re.MULTILINE | re.DOTALL)
    for comment in xml_comment.finditer(original_content):
        good_comment = comment.group(2).replace(to_be_replaced, replacement)
        original_content = original_content.replace(comment.group(2), good_comment)
    return original_content


def __get_ossec_log_fields(log):
    regex_category = re.compile(r"^(\d\d\d\d/\d\d/\d\d\s\d\d:\d\d:\d\d)\s(\S+)(?:\[.*)?:\s(DEBUG|INFO|CRITICAL|ERROR|WARNING):(.*)$")
>>>>>>> 6df80d87


@expose_resources(actions=[f"{'cluster' if cluster_enabled else 'manager'}:read_config"],
                  resources=[f'node:id:{node_id}' if cluster_enabled else '*:*:*'])
def ossec_log(type_log='all', category='all', months=3, offset=0, limit=common.database_limit, sort_by=None,
              sort_ascending=True, search_text=None, complementary_search=False, search_in_fields=None, q=''):
    """Gets logs from ossec.log.

    :param type_log: Filters by log type: all, error or info.
    :param category: Filters by log category (i.e. ossec-remoted).
    :param months: Returns logs of the last n months. By default is 3 months.
    :param offset: First item to return.
    :param limit: Maximum number of items to return.
    :param sort_by: Fields to sort the items by
    :param sort_ascending: Sort in ascending (true) or descending (false) order
    :param search_text: Text to search
    :param complementary_search: Find items without the text to search
    :param search_in_fields: Fields to search in
    :param q: Defines query to filter.
    :return: AffectedItemsWazuhResult
    """
    result = AffectedItemsWazuhResult(all_msg=f"Logs read successfully"
                                              f"{' in specified node' if node_id != 'manager' else ''}",
                                      some_msg='Could not read logs in some nodes',
                                      none_msg=f"Could not read logs"
                                               f"{' in specified node' if node_id != 'manager' else ''}"
                                      )
    logs = []

    first_date = previous_month(months)
    statfs_error = "ERROR: statfs('******') produced error: No such file or directory"

    for line in tail(common.ossec_log, 2000):
        log_fields = get_ossec_log_fields(line)
        if log_fields:
            log_date, log_category, level, description = log_fields

            if log_date < first_date:
                continue

            if category != 'all':
                if log_category:
                    if log_category != category:
                        continue
                else:
                    continue
            # We transform local time (ossec.log) to UTC with ISO8601 maintaining time integrity
            log_line = {'timestamp': log_date.astimezone(timezone.utc),
                        'tag': log_category, 'level': level, 'description': description}

            if type_log == 'all':
                logs.append(log_line)
            elif type_log.lower() == level.lower():
                if "ERROR: statfs(" in line:
                    if statfs_error in logs:
                        continue
                    else:
                        logs.append(statfs_error)
                else:
                    logs.append(log_line)
            else:
                continue
        else:
            if logs and line and log_category == logs[-1]['tag'] and level == logs[-1]['level']:
                logs[-1]['description'] += "\n" + line

    data = process_array(logs, search_text=search_text, search_in_fields=search_in_fields,
                         complementary_search=complementary_search, sort_by=sort_by,
                         sort_ascending=sort_ascending, offset=offset, limit=limit, q=q)
    result.affected_items.extend(data['items'])
    result.total_affected_items = data['totalItems']

    return result


@expose_resources(actions=[f"{'cluster' if cluster_enabled else 'manager'}:read_config"],
                  resources=[f'node:id:{node_id}' if cluster_enabled else '*:*:*'])
def ossec_log_summary(months=3):
    """ Summary of ossec.log.

    :param months: Check logs of the last n months. By default is 3 months.
    :return: AffectedItemsWazuhResult
    """
    result = AffectedItemsWazuhResult(all_msg=f"Log summarized successfully"
                                              f"{' in specified node' if node_id != 'manager' else ''}",
                                      some_msg='Could not summarize the log in some nodes',
                                      none_msg=f"Could not summarize the log"
                                               f"{' in specified node' if node_id != 'manager' else ''}"
                                      )
    categories = dict()

    first_date = previous_month(months)

    with open(common.ossec_log, errors='ignore') as f:
        lines_count = 0
        for line in f:
            if lines_count > 50000:
                break
            lines_count = lines_count + 1

            line = get_ossec_log_fields(line)

            # Multiline logs
            if line is None:
                continue

            log_date, category, log_type, _, = line

            if log_date < first_date:
                break

            if category:
                if category in categories:
                    categories[category]['all'] += 1
                else:
                    categories[category] = {'all': 1, 'info': 0, 'error': 0, 'critical': 0, 'warning': 0, 'debug': 0}
                categories[category][log_type] += 1
            else:
                continue

    for k, v in categories.items():
        result.affected_items.append({k: v})
    result.affected_items = sorted(result.affected_items, key=lambda i: list(i.keys())[0])
    result.total_affected_items = len(result.affected_items)

    return result


@expose_resources(actions=[f"{'cluster' if cluster_enabled else 'manager'}:upload_file"],
                  resources=[f'node:id:{node_id}' if cluster_enabled else '*:*:*'])
def upload_file(path=None, content=None, overwrite=False):
    """Upload a new file

    :param path: Path of destination of the new file
    :param content: Content of file to be uploaded
    :param overwrite: True for updating existing files, False otherwise
    :return: AffectedItemsWazuhResult
    """
    result = AffectedItemsWazuhResult(all_msg='File was uploaded successfully',
                                      none_msg='Could not upload file'
                                      )
    try:
        # If file already exists and overwrite is False, raise exception
        if not overwrite and exists(join(common.ossec_path, path)):
            raise WazuhError(1905)
        elif overwrite and exists(join(common.ossec_path, path)):
            delete_file(path=path)
        if len(content) == 0:
            raise WazuhError(1112)

        # For CDB lists
        if re.match(r'^etc/lists', path):
            upload_list(content, path)
        else:
            upload_xml(content, path)
        result.affected_items.append(path)
    except WazuhError as e:
        result.add_failed_item(id_=path, error=e)
    result.total_affected_items = len(result.affected_items)

    return result

<<<<<<< HEAD
=======
def upload_xml(xml_file, path):
    """
    Upload XML files (rules and decoders)
    :param xml_file: content of the XML file
    :param path: Destination of the new XML file
    :return: Confirmation message
    """
    # -- characters are not allowed in XML comments
    xml_file = replace_in_comments(xml_file, '--', '%wildcard%')

    # path of temporary files for parsing xml input
    tmp_file_path = '{}/tmp/api_tmp_file_{}_{}.xml'.format(common.ossec_path, time.time(), random.randint(0, 1000))

    # create temporary file for parsing xml input
    try:
        with open(tmp_file_path, 'w') as tmp_file:
            # beauty xml file
            xml = parseString('<root>' + xml_file + '</root>')
            # remove first line (XML specification: <? xmlversion="1.0" ?>), <root> and </root> tags, and empty lines
            indent = '  '  # indent parameter for toprettyxml function
            pretty_xml = '\n'.join(filter(lambda x: x.strip(), xml.toprettyxml(indent=indent).split('\n')[2:-2])) + '\n'
            # revert xml.dom replacings
            # (https://github.com/python/cpython/blob/8e0418688906206fe59bd26344320c0fc026849e/Lib/xml/dom/minidom.py#L305)
            pretty_xml = pretty_xml.replace("&amp;", "&").replace("&lt;", "<").replace("&quot;", "\"", ) \
                .replace("&gt;", ">").replace('&apos;', "'")
            # delete two first spaces of each line
            final_xml = re.sub(fr'^{indent}', '', pretty_xml, flags=re.MULTILINE)
            final_xml = replace_in_comments(final_xml, '%wildcard%', '--')
            tmp_file.write(final_xml)
        chmod(tmp_file_path, 0o660)
    except IOError:
        raise WazuhException(1005)
    except ExpatError:
        raise WazuhException(1113)
    except Exception as e:
        raise WazuhException(1000, str(e))

    try:
        # check xml format
        try:
            load_wazuh_xml(tmp_file_path)
        except Exception as e:
            raise WazuhException(1113, str(e))

        # move temporary file to group folder
        try:
            new_conf_path = join(common.ossec_path, path)
            safe_move(tmp_file_path, new_conf_path, permissions=0o660)
        except Error:
            raise WazuhException(1016)
        except Exception:
            raise WazuhException(1000)

        return 'File updated successfully'

    except Exception as e:
        # remove created temporary file if an exception happens
        remove(tmp_file_path)
        raise e


def upload_list(list_file, path):
    """
    Updates CDB lists
    :param list_file: content of the list
    :param path: Destination of the new list file
    :return: Confirmation message.
    """
    # path of temporary file
    tmp_file_path = '{}/tmp/api_tmp_file_{}_{}.txt'.format(common.ossec_path, time.time(), random.randint(0, 1000))

    try:
        # create temporary file
        with open(tmp_file_path, 'w') as tmp_file:
            # write json in tmp_file_path
            for element in list_file.splitlines():
                # skip empty lines
                if not element:
                    continue
                tmp_file.write(element.strip() + '\n')
        chmod(tmp_file_path, 0o640)
    except IOError:
        raise WazuhException(1005)
    except Exception:
        raise WazuhException(1000)

    # move temporary file to group folder
    try:
        new_conf_path = join(common.ossec_path, path)
        safe_move(tmp_file_path, new_conf_path, permissions=0o660)
    except Error:
        raise WazuhException(1016)
    except Exception:
        raise WazuhException(1000)
>>>>>>> 6df80d87

@expose_resources(actions=[f"{'cluster' if cluster_enabled else 'manager'}:read_file"],
                  resources=[f'node:id:{node_id}&file:path:{{path}}'] if cluster_enabled else ['file:path:{path}'],
                  post_proc_func=None)
def get_file(path, validate=False):
    """Returns the content of a file.

    :param path: Relative path of file from origin
    :param validate: Whether to validate file content or not
    :return: WazuhResult
    """
    full_path = join(common.ossec_path, path[0])

    # check if file exists
    if not exists(full_path):
        raise WazuhError(1906)

    # validate CDB lists files
    if validate and re.match(r'^etc/lists', path[0]) and not validate_cdb_list(path[0]):
        raise WazuhError(1800, {'path': path[0]})

    # validate XML files
    if validate and not validate_xml(path[0]):
        raise WazuhError(1113)

    try:
        with open(full_path) as f:
            output = f.read()
    except IOError:
        raise WazuhInternalError(1005)

    return WazuhResult({'contents': output})

<<<<<<< HEAD
=======

def validate_xml(path):
    """
    Validates a XML file
    :param path: Relative path of file from origin
    :return: True if XML is OK, False otherwise
    """
    full_path = join(common.ossec_path, path)
    try:
        with open(full_path) as f:
            parseString('<root>' + f.read() + '</root>')
    except IOError:
        raise WazuhException(1005)
    except ExpatError:
        return False
>>>>>>> 6df80d87

@expose_resources(actions=[f"{'cluster' if cluster_enabled else 'manager'}:delete_file"],
                  resources=[f'node:id:{node_id}&file:path:{{path}}'] if cluster_enabled else ['file:path:{path}'])
def delete_file(path):
    """Deletes a file.

<<<<<<< HEAD
    :param path: Relative path of the file to be deleted
    :return: AffectedItemsWazuhResult
=======

def validate_cdb_list(path):
    """
    Validates a CDB list
    :param path: Relative path of file from origin
    :return: True if CDB list is OK, False otherwise
>>>>>>> 6df80d87
    """
    result = AffectedItemsWazuhResult(all_msg='File was deleted successfully',
                                      none_msg='Could not delete file'
                                      )

    full_path = join(common.ossec_path, path[0])

    try:
        if exists(full_path):
            try:
                remove(full_path)
                result.affected_items.append(path[0])
            except IOError:
                raise WazuhError(1907)
        else:
            raise WazuhError(1906)
    except WazuhError as e:
        result.add_failed_item(id_=path[0], error=e)
    result.total_affected_items = len(result.affected_items)

    return result


_restart_default_result_kwargs = {
    'all_msg': f"Restart request sent to {' all specified nodes' if node_id != ' manager' else ''}",
    'some_msg': 'Could not send restart request to some specified nodes',
    'none_msg': "No restart request sent",
    'sort_casting': ['str']
}


@expose_resources(actions=[f"{'cluster' if cluster_enabled else 'manager'}:restart"],
                  resources=[f'node:id:{node_id}' if cluster_enabled else '*:*:*'],
                  post_proc_kwargs={'default_result_kwargs': _restart_default_result_kwargs})
def restart():
    """Wrapper for 'restart_manager' function due to interdependence with cluster module and permission access. """
    result = AffectedItemsWazuhResult(**_restart_default_result_kwargs)
    try:
        manager_restart()
        result.affected_items.append(node_id)
    except WazuhError as e:
        result.add_failed_item(id_=node_id, error=e)
    result.total_affected_items = len(result.affected_items)

    return result


_validation_default_result_kwargs = {
    'all_msg': f"Validation checked successfully{' in all nodes' if node_id != 'manager' else ''}",
    'some_msg': 'Could not check validation in some nodes',
    'none_msg': f"Could not check validation{' in any node' if node_id != 'manager' else ''}",
    'sort_fields': ['name'],
    'sort_casting': ['str'],
}


@expose_resources(actions=[f"{'cluster' if cluster_enabled else 'manager'}:read_config"],
                  resources=[f'node:id:{node_id}' if cluster_enabled else '*:*:*'],
                  post_proc_kwargs={'default_result_kwargs': _validation_default_result_kwargs})
def validation():
    """Check if Wazuh configuration is OK.

    :return: AffectedItemsWazuhResult.
    """
    result = AffectedItemsWazuhResult(**_validation_default_result_kwargs)

    lock_file = open(execq_lockfile, 'a+')
    fcntl.lockf(lock_file, fcntl.LOCK_EX)
    try:
        # Sockets path
        api_socket_relative_path = join('queue', 'alerts', 'execa')
        api_socket_path = join(common.ossec_path, api_socket_relative_path)
        execq_socket_path = common.EXECQ
        # Message for checking Wazuh configuration
        execq_msg = 'check-manager-configuration '

        # Remove api_socket if exists
        try:
            remove(api_socket_path)
        except OSError as e:
            if exists(api_socket_path):
                extra_msg = f'Socket: WAZUH_PATH/{api_socket_relative_path}. Error: {e.strerror}'
                raise WazuhInternalError(1014, extra_message=extra_msg)

        # up API socket
        try:
            api_socket = socket.socket(socket.AF_UNIX, socket.SOCK_DGRAM)
            api_socket.bind(api_socket_path)
            # Timeout
            api_socket.settimeout(5)
        except OSError as e:
            extra_msg = f'Socket: WAZUH_PATH/{api_socket_relative_path}. Error: {e.strerror}'
            raise WazuhInternalError(1013, extra_message=extra_msg)

        # Connect to execq socket
        if exists(execq_socket_path):
            try:
                execq_socket = socket.socket(socket.AF_UNIX, socket.SOCK_DGRAM)
                execq_socket.connect(execq_socket_path)
            except OSError as e:
                extra_msg = f'Socket: WAZUH_PATH/queue/alerts/execq. Error {e.strerror}'
                raise WazuhInternalError(1013, extra_message=extra_msg)
        else:
            raise WazuhInternalError(1901)

        # Send msg to execq socket
        try:
            execq_socket.send(execq_msg.encode())
            execq_socket.close()
        except socket.error as e:
            raise WazuhInternalError(1014, extra_message=str(e))
        finally:
            execq_socket.close()

        # If api_socket receives a message, configuration is OK
        try:
            buffer = bytearray()
            # Receive data
            datagram = api_socket.recv(4096)
            buffer.extend(datagram)
        except socket.timeout as e:
            raise WazuhInternalError(1014, extra_message=str(e))
        finally:
            api_socket.close()
            # Remove api_socket
            if exists(api_socket_path):
                remove(api_socket_path)

        try:
            response = parse_execd_output(buffer.decode('utf-8').rstrip('\0'))
        except (KeyError, json.decoder.JSONDecodeError) as e:
            raise WazuhInternalError(1904, extra_message=str(e))

        result.affected_items.append({'name': node_id, **response})
        result.total_affected_items += 1
    except WazuhError as e:
        result.add_failed_item(id_=node_id, error=e)
    finally:
        fcntl.lockf(lock_file, fcntl.LOCK_UN)
        lock_file.close()

    return result


@expose_resources(actions=[f"{'cluster' if cluster_enabled else 'manager'}:read_config"],
                  resources=[f'node:id:{node_id}' if cluster_enabled else '*:*:*'])
def get_config(component=None, config=None):
    """ Wrapper for get_active_configuration

    :param component: Selected component.
    :param config: Configuration to get, written on disk.
    :return: AffectedItemsWazuhResult.
    """
    result = AffectedItemsWazuhResult(all_msg=f"Active configuration read successfully"
                                              f"{' in specified node' if node_id != 'manager' else ''}",
                                      some_msg='Could not read active configuration in some nodes',
                                      none_msg=f"Could not read active configuration"
                                               f"{' in specified node' if node_id != 'manager' else ''}"
                                      )

    try:
        data = configuration.get_active_configuration(agent_id='000', component=component, configuration=config)
        len(data.keys()) > 0 and result.affected_items.append(data)
    except WazuhError as e:
        result.add_failed_item(id_=node_id, error=e)
    result.total_affected_items = len(result.affected_items)

    return result


@expose_resources(actions=[f"{'cluster' if cluster_enabled else 'manager'}:read_config"],
                  resources=[f'node:id:{node_id}' if cluster_enabled else '*:*:*'])
def read_ossec_conf(section=None, field=None):
    """ Wrapper for get_ossec_conf

    :param section: Filters by section (i.e. rules).
    :param field: Filters by field in section (i.e. included).
    :return: AffectedItemsWazuhResult.
    """
    result = AffectedItemsWazuhResult(all_msg=f"Configuration read successfully"
                                              f"{' in specified node' if node_id != 'manager' else ''}",
                                      some_msg='Could not read configuration in some nodes',
                                      none_msg=f"Could not read configuration"
                                               f"{' in specified node' if node_id != 'manager' else ''}"
                                      )

    try:
        result.affected_items.append(get_ossec_conf(section=section, field=field))
    except WazuhError as e:
        result.add_failed_item(id_=node_id, error=e)
    result.total_affected_items = len(result.affected_items)

    return result


@expose_resources(actions=[f"{'cluster' if cluster_enabled else 'manager'}:read_config"],
                  resources=[f'node:id:{node_id}' if cluster_enabled else '*:*:*'])
def get_basic_info():
    """ Wrapper for Wazuh().to_dict

    :return: AffectedItemsWazuhResult.
    """
    result = AffectedItemsWazuhResult(all_msg=f"Basic information read successfully"
                                              f"{' in specified node' if node_id != 'manager' else ''}",
                                      some_msg='Could not read basic information in some nodes',
                                      none_msg=f"Could not read basic information"
                                               f"{' in specified node' if node_id != 'manager' else ''}"
                                      )

    try:
        result.affected_items.append(Wazuh().to_dict())
    except WazuhError as e:
        result.add_failed_item(id_=node_id, error=e)
    result.total_affected_items = len(result.affected_items)

    return result<|MERGE_RESOLUTION|>--- conflicted
+++ resolved
@@ -13,8 +13,8 @@
 from wazuh import Wazuh
 from wazuh import common
 from wazuh import configuration
+from wazuh.configuration import get_ossec_conf
 from wazuh.core.cluster.cluster import get_node
-from wazuh.configuration import get_ossec_conf
 from wazuh.core.cluster.utils import manager_restart, read_cluster_config
 from wazuh.core.manager import status, get_ossec_log_fields, upload_xml, upload_list, validate_xml, validate_cdb_list, \
     parse_execd_output
@@ -45,20 +45,7 @@
     result.affected_items.append(status())
     result.total_affected_items = len(result.affected_items)
 
-<<<<<<< HEAD
-    return result
-=======
-def replace_in_comments(original_content, to_be_replaced, replacement):
-    xml_comment = re.compile(r"(<!--(.*?)-->)", flags=re.MULTILINE | re.DOTALL)
-    for comment in xml_comment.finditer(original_content):
-        good_comment = comment.group(2).replace(to_be_replaced, replacement)
-        original_content = original_content.replace(comment.group(2), good_comment)
-    return original_content
-
-
-def __get_ossec_log_fields(log):
-    regex_category = re.compile(r"^(\d\d\d\d/\d\d/\d\d\s\d\d:\d\d:\d\d)\s(\S+)(?:\[.*)?:\s(DEBUG|INFO|CRITICAL|ERROR|WARNING):(.*)$")
->>>>>>> 6df80d87
+    return result
 
 
 @expose_resources(actions=[f"{'cluster' if cluster_enabled else 'manager'}:read_config"],
@@ -221,103 +208,6 @@
 
     return result
 
-<<<<<<< HEAD
-=======
-def upload_xml(xml_file, path):
-    """
-    Upload XML files (rules and decoders)
-    :param xml_file: content of the XML file
-    :param path: Destination of the new XML file
-    :return: Confirmation message
-    """
-    # -- characters are not allowed in XML comments
-    xml_file = replace_in_comments(xml_file, '--', '%wildcard%')
-
-    # path of temporary files for parsing xml input
-    tmp_file_path = '{}/tmp/api_tmp_file_{}_{}.xml'.format(common.ossec_path, time.time(), random.randint(0, 1000))
-
-    # create temporary file for parsing xml input
-    try:
-        with open(tmp_file_path, 'w') as tmp_file:
-            # beauty xml file
-            xml = parseString('<root>' + xml_file + '</root>')
-            # remove first line (XML specification: <? xmlversion="1.0" ?>), <root> and </root> tags, and empty lines
-            indent = '  '  # indent parameter for toprettyxml function
-            pretty_xml = '\n'.join(filter(lambda x: x.strip(), xml.toprettyxml(indent=indent).split('\n')[2:-2])) + '\n'
-            # revert xml.dom replacings
-            # (https://github.com/python/cpython/blob/8e0418688906206fe59bd26344320c0fc026849e/Lib/xml/dom/minidom.py#L305)
-            pretty_xml = pretty_xml.replace("&amp;", "&").replace("&lt;", "<").replace("&quot;", "\"", ) \
-                .replace("&gt;", ">").replace('&apos;', "'")
-            # delete two first spaces of each line
-            final_xml = re.sub(fr'^{indent}', '', pretty_xml, flags=re.MULTILINE)
-            final_xml = replace_in_comments(final_xml, '%wildcard%', '--')
-            tmp_file.write(final_xml)
-        chmod(tmp_file_path, 0o660)
-    except IOError:
-        raise WazuhException(1005)
-    except ExpatError:
-        raise WazuhException(1113)
-    except Exception as e:
-        raise WazuhException(1000, str(e))
-
-    try:
-        # check xml format
-        try:
-            load_wazuh_xml(tmp_file_path)
-        except Exception as e:
-            raise WazuhException(1113, str(e))
-
-        # move temporary file to group folder
-        try:
-            new_conf_path = join(common.ossec_path, path)
-            safe_move(tmp_file_path, new_conf_path, permissions=0o660)
-        except Error:
-            raise WazuhException(1016)
-        except Exception:
-            raise WazuhException(1000)
-
-        return 'File updated successfully'
-
-    except Exception as e:
-        # remove created temporary file if an exception happens
-        remove(tmp_file_path)
-        raise e
-
-
-def upload_list(list_file, path):
-    """
-    Updates CDB lists
-    :param list_file: content of the list
-    :param path: Destination of the new list file
-    :return: Confirmation message.
-    """
-    # path of temporary file
-    tmp_file_path = '{}/tmp/api_tmp_file_{}_{}.txt'.format(common.ossec_path, time.time(), random.randint(0, 1000))
-
-    try:
-        # create temporary file
-        with open(tmp_file_path, 'w') as tmp_file:
-            # write json in tmp_file_path
-            for element in list_file.splitlines():
-                # skip empty lines
-                if not element:
-                    continue
-                tmp_file.write(element.strip() + '\n')
-        chmod(tmp_file_path, 0o640)
-    except IOError:
-        raise WazuhException(1005)
-    except Exception:
-        raise WazuhException(1000)
-
-    # move temporary file to group folder
-    try:
-        new_conf_path = join(common.ossec_path, path)
-        safe_move(tmp_file_path, new_conf_path, permissions=0o660)
-    except Error:
-        raise WazuhException(1016)
-    except Exception:
-        raise WazuhException(1000)
->>>>>>> 6df80d87
 
 @expose_resources(actions=[f"{'cluster' if cluster_enabled else 'manager'}:read_file"],
                   resources=[f'node:id:{node_id}&file:path:{{path}}'] if cluster_enabled else ['file:path:{path}'],
@@ -351,41 +241,14 @@
 
     return WazuhResult({'contents': output})
 
-<<<<<<< HEAD
-=======
-
-def validate_xml(path):
-    """
-    Validates a XML file
-    :param path: Relative path of file from origin
-    :return: True if XML is OK, False otherwise
-    """
-    full_path = join(common.ossec_path, path)
-    try:
-        with open(full_path) as f:
-            parseString('<root>' + f.read() + '</root>')
-    except IOError:
-        raise WazuhException(1005)
-    except ExpatError:
-        return False
->>>>>>> 6df80d87
 
 @expose_resources(actions=[f"{'cluster' if cluster_enabled else 'manager'}:delete_file"],
                   resources=[f'node:id:{node_id}&file:path:{{path}}'] if cluster_enabled else ['file:path:{path}'])
 def delete_file(path):
     """Deletes a file.
 
-<<<<<<< HEAD
     :param path: Relative path of the file to be deleted
     :return: AffectedItemsWazuhResult
-=======
-
-def validate_cdb_list(path):
-    """
-    Validates a CDB list
-    :param path: Relative path of file from origin
-    :return: True if CDB list is OK, False otherwise
->>>>>>> 6df80d87
     """
     result = AffectedItemsWazuhResult(all_msg='File was deleted successfully',
                                       none_msg='Could not delete file'
