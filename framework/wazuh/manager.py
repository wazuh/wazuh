# Copyright (C) 2015-2019, Wazuh Inc.
# Created by Wazuh, Inc. <info@wazuh.com>.
# This program is free software; you can redistribute it and/or modify it under the terms of GPLv2

import fcntl
import json
import random
import re
import socket
import subprocess
import time
from collections import OrderedDict
from datetime import datetime, timezone
from os import remove, chmod
from os.path import exists, join
from shutil import Error
from typing import Dict
from xml.dom.minidom import parseString
from xml.parsers.expat import ExpatError

from wazuh import Wazuh
from wazuh import common
from wazuh import configuration
from wazuh.core.core_agent import Agent
from wazuh.core.cluster.utils import get_manager_status, get_cluster_status, manager_restart, read_cluster_config
from wazuh.exception import WazuhError, WazuhInternalError
from wazuh.results import WazuhResult, AffectedItemsWazuhResult
<<<<<<< HEAD
from wazuh.utils import previous_month, tail, load_wazuh_xml, safe_move
from wazuh.utils import process_array
=======
from wazuh.utils import previous_month, tail, load_wazuh_xml, safe_move, process_array
>>>>>>> 6f35147d
from wazuh.cluster import get_node
from wazuh.rbac.decorators import expose_resources
from wazuh.configuration import get_ossec_conf

_re_logtest = re.compile(r"^.*(?:ERROR: |CRITICAL: )(?:\[.*\] )?(.*)$")
execq_lockfile = join(common.ossec_path, "var", "run", ".api_execq_lock")
cluster_enabled = not read_cluster_config()['disabled']
node_id = get_node().get('node') if cluster_enabled else 'manager'


def status():
    """ Returns the Manager processes that are running. """

    return get_manager_status()


<<<<<<< HEAD
@expose_resources(actions=['cluster:read_config'], resources=[f'node:id:{node_id}' if cluster_enabled else '*:*:*'])
=======
@expose_resources(actions=['cluster:read_config' if cluster_enabled else 'manager:read_config'], resources=[f'node:id:{node_id}' if cluster_enabled else '*:*:*'])
>>>>>>> 6f35147d
def get_status() -> AffectedItemsWazuhResult:
    """Wrapper for status(). """
    result = AffectedItemsWazuhResult(all_msg=f"Processes status read successfully"
                                              f"{' in specified node' if node_id != 'manager' else ''}",
                                      some_msg='Could not read basic information in some nodes',
                                      none_msg=f"Could not read processes status"
                                               f"{' in specified node' if node_id != 'manager' else ''}"
                                      )
    try:
        result.affected_items.append(status())
    except WazuhError as e:
        result.add_failed_item(id_=node_id, error=e)
    result.total_affected_items=len(result.affected_items)

    return result


def __get_ossec_log_fields(log):
    regex_category = re.compile(r"^(\d\d\d\d/\d\d/\d\d\s\d\d:\d\d:\d\d)\s(\S+)(?:\[.*)?:\s(DEBUG|INFO|CRITICAL|ERROR|WARNING):(.*)$")

    match = re.search(regex_category, log)

    if match:
        date = match.group(1)
        category = match.group(2)
        type_log = match.group(3)
        description = match.group(4)

        if "rootcheck" in category:  # Unify rootcheck category
            category = "ossec-rootcheck"

    else:
        return None

    return datetime.strptime(date, '%Y/%m/%d %H:%M:%S'), category, type_log.lower(), description


<<<<<<< HEAD
@expose_resources(actions=['cluster:read_config'], resources=[f'node:id:{node_id}' if cluster_enabled else '*:*:*'])
=======
@expose_resources(actions=[f"{'cluster' if cluster_enabled else 'manager'}:read_config"],
                  resources=[f'node:id:{node_id}' if cluster_enabled else '*:*:*'])
>>>>>>> 6f35147d
def ossec_log(type_log='all', category='all', months=3, offset=0, limit=common.database_limit, sort_by=None,
              sort_ascending=True, search_text=None, complementary_search=False, search_in_fields=None, q=''):
    """Gets logs from ossec.log.

    :param type_log: Filters by log type: all, error or info.
    :param category: Filters by log category (i.e. ossec-remoted).
    :param months: Returns logs of the last n months. By default is 3 months.
    :param offset: First item to return.
    :param limit: Maximum number of items to return.
    :param sort_by: Fields to sort the items by
    :param sort_ascending: Sort in ascending (true) or descending (false) order
    :param search_text: Text to search
    :param complementary_search: Find items without the text to search
    :param search_in_fields: Fields to search in
    :param q: Defines query to filter.
    :return: Dictionary: {'items': array of items, 'totalItems': Number of items (without applying the limit)}
    """
    result = AffectedItemsWazuhResult(all_msg=f"Logs read successfully"
                                              f"{' in specified node' if node_id != 'manager' else ''}",
                                      some_msg='Could not read logs in some nodes',
                                      none_msg=f"Could not read logs"
                                               f"{' in specified node' if node_id != 'manager' else ''}"
                                      )
    logs = []

    first_date = previous_month(months)
    statfs_error = "ERROR: statfs('******') produced error: No such file or directory"

    try:
        for line in tail(common.ossec_log, 2000):
            log_fields = __get_ossec_log_fields(line)
            if log_fields:
                log_date, log_category, level, description = log_fields

                if log_date < first_date:
                    continue

                if category != 'all':
                    if log_category:
                        if log_category != category:
                            continue
                    else:
                        continue
                # We transform local time (ossec.log) to UTC with ISO8601 maintaining time integrity
                log_line = {'timestamp': log_date.astimezone(timezone.utc),
                            'tag': log_category, 'level': level, 'description': description}

                if type_log == 'all':
                    logs.append(log_line)
                elif type_log.lower() == level.lower():
                    if "ERROR: statfs(" in line:
                        if statfs_error in logs:
                            continue
                        else:
                            logs.append(statfs_error)
                    else:
                        logs.append(log_line)
                else:
                    continue
            else:
                if logs and line and log_category == logs[-1]['tag'] and level == logs[-1]['level']:
                    logs[-1]['description'] += "\n" + line
    except WazuhError as e:
        result.add_failed_item(id_=node_id, error=e)
<<<<<<< HEAD

    data = process_array(logs, search_text=search_text, search_in_fields=search_in_fields,
                         complementary_search=complementary_search, sort_by=sort_by,
                         sort_ascending=sort_ascending, offset=offset, limit=limit, q=q)
    result.affected_items.extend(data['items'])
    result.total_affected_items = data['totalItems']
=======

    data = process_array(logs, search_text=search_text, search_in_fields=search_in_fields,
                         complementary_search=complementary_search, sort_by=sort_by,
                         sort_ascending=sort_ascending, offset=offset, limit=limit, q=q)
    result.affected_items.extend(data['items'])
    result.total_affected_items = data['totalItems']

    return result
>>>>>>> 6f35147d

    return result

<<<<<<< HEAD

@expose_resources(actions=['cluster:read_config'], resources=[f'node:id:{node_id}' if cluster_enabled else '*:*:*'])
=======
@expose_resources(actions=[f"{'cluster' if cluster_enabled else 'manager'}:read_config"],
                  resources=[f'node:id:{node_id}' if cluster_enabled else '*:*:*'])
>>>>>>> 6f35147d
def ossec_log_summary(months=3):
    """ Summary of ossec.log.

    :param months: Check logs of the last n months. By default is 3 months.
    :return: Summary by categories.
    """
    result = AffectedItemsWazuhResult(all_msg=f"Log summarized successfully"
                                              f"{' in specified node' if node_id != 'manager' else ''}",
                                      some_msg='Could not summarize the log in some nodes',
                                      none_msg=f"Could not summarize the log"
                                               f"{' in specified node' if node_id != 'manager' else ''}"
                                      )
    categories = dict()

    first_date = previous_month(months)

    with open(common.ossec_log, errors='ignore') as f:
        lines_count = 0
        for line in f:
            if lines_count > 50000:
                break
            lines_count = lines_count + 1

            line = __get_ossec_log_fields(line)

            # Multiline logs
            if line is None:
                continue

            log_date, category, log_type, _, = line

            if log_date < first_date:
                break

            if category:
                if category in categories:
                    categories[category]['all'] += 1
                else:
                    categories[category] = {'all': 1, 'info': 0, 'error': 0, 'critical': 0, 'warning': 0, 'debug': 0}
                categories[category][log_type] += 1
            else:
                continue

    for k, v in categories.items():
        result.affected_items.append({k: v})
    result.affected_items = sorted(result.affected_items, key=lambda i: list(i.keys())[0])
    result.total_affected_items = len(result.affected_items)
<<<<<<< HEAD

    return result
=======
>>>>>>> 6f35147d

    return result

<<<<<<< HEAD
=======

>>>>>>> 6f35147d
@expose_resources(actions=['cluster:upload_file'], resources=[f'node:id:{node_id}' if cluster_enabled else '*:*:*'])
def upload_file(path=None, content=None, overwrite=False):
    """Upload a new file

    :param path: Path of destination of the new file
    :param content: Content of file to be uploaded
    :param overwrite: True for updating existing files, False otherwise
    """
    result = AffectedItemsWazuhResult(all_msg='File was uploaded successfully',
                                      none_msg='Could not upload file'
                                      )
    try:
        # If file already exists and overwrite is False, raise exception
        if not overwrite and exists(join(common.ossec_path, path)):
            raise WazuhError(1905)
        elif overwrite and exists(join(common.ossec_path, path)):
            delete_file(path=path)
        if len(content) == 0:
            raise WazuhError(1112)

        # For CDB lists
        if re.match(r'^etc/lists', path):
            upload_list(content, path)
        else:
            upload_xml(content, path)
        result.affected_items.append(path)
    except WazuhError as e:
        result.add_failed_item(id_=path, error=e)
    result.total_affected_items = len(result.affected_items)

    return result


def upload_xml(xml_file, path):
    """
    Updates XML files (rules and decoders)
    :param xml_file: content of the XML file
    :param path: Destination of the new XML file
    :return: Confirmation message
    """
    # path of temporary files for parsing xml input
    tmp_file_path = '{}/tmp/api_tmp_file_{}_{}.xml'.format(common.ossec_path, time.time(), random.randint(0, 1000))

    # create temporary file for parsing xml input
    try:
        with open(tmp_file_path, 'w') as tmp_file:
            # beauty xml file
            xml = parseString('<root>' + xml_file + '</root>')
            # remove first line (XML specification: <? xmlversion="1.0" ?>), <root> and </root> tags, and empty lines
            indent = '  '  # indent parameter for toprettyxml function
            pretty_xml = '\n'.join(filter(lambda x: x.strip(), xml.toprettyxml(indent=indent).split('\n')[2:-2])) + '\n'
            # revert xml.dom replacings
            # (https://github.com/python/cpython/blob/8e0418688906206fe59bd26344320c0fc026849e/Lib/xml/dom/minidom.py#L305)
            pretty_xml = pretty_xml.replace("&amp;", "&").replace("&lt;", "<").replace("&quot;", "\"", ) \
                .replace("&gt;", ">").replace('&apos;', "'")
            # delete two first spaces of each line
            final_xml = re.sub(fr'^{indent}', '', pretty_xml, flags=re.MULTILINE)
            tmp_file.write(final_xml)
        chmod(tmp_file_path, 0o660)
    except IOError:
        raise WazuhInternalError(1005)
    except ExpatError:
        raise WazuhError(1113)

    try:
        # check xml format
        try:
            load_wazuh_xml(tmp_file_path)
        except Exception as e:
            raise WazuhError(1113, str(e))

        # move temporary file to group folder
        try:
            new_conf_path = join(common.ossec_path, path)
            safe_move(tmp_file_path, new_conf_path, permissions=0o660)
        except Error:
            raise WazuhInternalError(1016)

        return WazuhResult({'message': 'File updated successfully'})

    except Exception as e:
        # remove created temporary file if an exception happens
        remove(tmp_file_path)
        raise e


def upload_list(list_file, path):
    """
    Updates CDB lists
    :param list_file: content of the list
    :param path: Destination of the new list file
    :return: Confirmation message.
    """
    # path of temporary file
    tmp_file_path = '{}/tmp/api_tmp_file_{}_{}.txt'.format(common.ossec_path, time.time(), random.randint(0, 1000))

    try:
        # create temporary file
        with open(tmp_file_path, 'w') as tmp_file:
            # write json in tmp_file_path
            for element in list_file.splitlines():
                # skip empty lines
                if not element:
                    continue
                tmp_file.write(element.strip() + '\n')
        chmod(tmp_file_path, 0o640)
    except IOError:
        raise WazuhInternalError(1005)

    # validate CDB list
    if not validate_cdb_list(tmp_file_path):
        raise WazuhError(1802)

    # move temporary file to group folder
    try:
        new_conf_path = join(common.ossec_path, path)
        safe_move(tmp_file_path, new_conf_path, permissions=0o660)
    except Error:
        raise WazuhInternalError(1016)

    return WazuhResult({'message': 'File updated successfully'})

@expose_resources(actions=['cluster:read_file'], resources=[f'node:id:{node_id}' if cluster_enabled else '*:*:*',
                                                            'file:path:{path}'])
def get_file(path, validate=False):
    """Returns the content of a file.

<<<<<<< HEAD
=======
@expose_resources(actions=[f"{'cluster' if cluster_enabled else 'manager'}:read_file"],
                  resources=[f'node:id:{node_id}', 'file:path:{path}'] if cluster_enabled else ['file:path:{path}'],
                  post_proc_func=None)
def get_file(path, validate=False):
    """Returns the content of a file.

>>>>>>> 6f35147d
    :param path: Relative path of file from origin
    :param validate: Whether to validate file content or not
    :return: Content file.
    """
    full_path = join(common.ossec_path, path[0])

    # validate CDB lists files
    if validate and re.match(r'^etc/lists', path[0]) and not validate_cdb_list(path[0]):
        raise WazuhError(1800, {'path': path[0]})

    # validate XML files
    if validate and not validate_xml(path[0]):
        raise WazuhError(1113)

    # check if file exists
    if not exists(full_path):
        raise WazuhError(1006)

    try:
        with open(full_path) as f:
            output = f.read()
    except IOError:
        raise WazuhInternalError(1005)

    return WazuhResult({'contents': output})


def validate_xml(path):
    """
    Validates a XML file
    :param path: Relative path of file from origin
    :return: True if XML is OK, False otherwise
    """
    full_path = join(common.ossec_path, path)
    try:
        with open(full_path) as f:
            parseString('<root>' + f.read() + '</root>')
    except IOError:
        raise WazuhInternalError(1005)
    except ExpatError:
        return False

    return True


def validate_cdb_list(path):
    """
    Validates a CDB list
    :param path: Relative path of file from origin
    :return: True if CDB list is OK, False otherwise
    """
    full_path = join(common.ossec_path, path)
    regex_cdb = re.compile(r'^[^:]+:[^:]*$')
    try:
        with open(full_path) as f:
            for line in f:
                # skip empty lines
                if not line.strip():
                    continue
                if not re.match(regex_cdb, line):
                    return False
    except IOError:
        raise WazuhInternalError(1005)

    return True


<<<<<<< HEAD
@expose_resources(actions=['cluster:delete_file'], resources=[f'node:id:{node_id}' if cluster_enabled else '*:*:*',
                                                              'file:path:{path}'])
=======
@expose_resources(actions=[f"{'cluster' if cluster_enabled else 'manager'}:delete_file"],
                  resources=[f'node:id:{node_id}', 'file:path:{path}'] if cluster_enabled else ['file:path:{path}'])
>>>>>>> 6f35147d
def delete_file(path):
    """Deletes a file.

    :param path: Relative path of the file to be deleted
    """
    result = AffectedItemsWazuhResult(all_msg='File was deleted successfully',
                                      none_msg='Could not delete file'
                                      )

    full_path = join(common.ossec_path, path[0])

    try:
        if exists(full_path):
            try:
                remove(full_path)
<<<<<<< HEAD
                result.affected_items.append(path)
=======
                result.affected_items.append(path[0])
>>>>>>> 6f35147d
            except IOError:
                raise WazuhError(1907)
        else:
            raise WazuhError(1906)
    except WazuhError as e:
        result.add_failed_item(id_=path[0], error=e)
    result.total_affected_items = len(result.affected_items)

    return result


<<<<<<< HEAD
@expose_resources(actions=['cluster:restart'], resources=[f'node:id:{node_id}' if cluster_enabled else '*:*:*'])
=======
@expose_resources(actions=[f"{'cluster' if cluster_enabled else 'manager'}:read_config"],
                  resources=[f'node:id:{node_id}' if cluster_enabled else '*:*:*'])
>>>>>>> 6f35147d
def restart():
    """Wrapper for 'restart_manager' function due to interdependencies with cluster module and permission access. """
    result = AffectedItemsWazuhResult(all_msg=f"Restart request sent to"
                                              f"{' all specified nodes' if node_id != ' manager' else ''}",
                                      some_msg='Could not send restart request to some specified nodes',
                                      none_msg=f"No restart request sent",
                                      sort_casting=['str']
                                      )
    try:
        manager_restart()
        result.affected_items.append(node_id)
    except WazuhError as e:
        result.add_failed_item(id_=node_id, error=e)
    result.total_affected_items = len(result.affected_items)

    return result


def _check_wazuh_xml(files):
    """Check Wazuh XML format from a list of files.

    :param files: List of files to check.
    :return: None
    """
    for f in files:
        try:
            subprocess.check_output(['{}/bin/verify-agent-conf'.format(common.ossec_path), '-f', f],
                                    stderr=subprocess.STDOUT)
        except subprocess.CalledProcessError as e:
            # extract error message from output. Example of raw output 2019/01/08 14:51:09 verify-agent-conf: ERROR:
            # (1230): Invalid element in the configuration: 'agent_conf'.\n2019/01/08 14:51:09 verify-agent-conf:
            # ERROR: (1207): Syscheck remote configuration in
            # '/var/ossec/tmp/api_tmp_file_2019-01-08-01-1546959069.xml' is corrupted.\n\n Example of desired output:
            # Invalid element in the configuration: 'agent_conf'. Syscheck remote configuration in
            # '/var/ossec/tmp/api_tmp_file_2019-01-08-01-1546959069.xml' is corrupted.
            output_regex = re.findall(pattern=r"\d{4}\/\d{2}\/\d{2} \d{2}:\d{2}:\d{2} verify-agent-conf: ERROR: "
                                              r"\(\d+\): ([\w \/ \_ \- \. ' :]+)", string=e.output.decode())
            raise WazuhError(1114, ' '.join(output_regex))
        except Exception as e:
            raise WazuhError(1743, str(e))


<<<<<<< HEAD
@expose_resources(actions=['cluster:read_config'], resources=[f'node:id:{node_id}' if cluster_enabled else '*:*:*'])
=======
@expose_resources(actions=[f"{'cluster' if cluster_enabled else 'manager'}:read_config"],
                  resources=[f'node:id:{node_id}' if cluster_enabled else '*:*:*'])
>>>>>>> 6f35147d
def validation():
    """Check if Wazuh configuration is OK.

    :return: Confirmation message.
    """
    result = AffectedItemsWazuhResult(all_msg=f"Validation checked successfully"
                                              f"{' in all nodes' if node_id != 'manager' else ''}",
                                      some_msg='Could not check validation in some nodes',
                                      none_msg=f"Could not check validation"
                                               f"{' in any node' if node_id != 'manager' else ''}",
                                      sort_fields=['name'],
                                      sort_casting=['str']
                                      )

    lock_file = open(execq_lockfile, 'a+')
    fcntl.lockf(lock_file, fcntl.LOCK_EX)
    try:
        # Sockets path
        api_socket_relative_path = join('queue', 'alerts', 'execa')
        api_socket_path = join(common.ossec_path, api_socket_relative_path)
        execq_socket_path = common.EXECQ
        # Message for checking Wazuh configuration
        execq_msg = 'check-manager-configuration '

        # Remove api_socket if exists
        try:
            remove(api_socket_path)
        except OSError as e:
            if exists(api_socket_path):
                extra_msg = f'Socket: WAZUH_PATH/{api_socket_relative_path}. Error: {e.strerror}'
                raise WazuhInternalError(1014, extra_message=extra_msg)

        # up API socket
        try:
            api_socket = socket.socket(socket.AF_UNIX, socket.SOCK_DGRAM)
            api_socket.bind(api_socket_path)
            # Timeout
            api_socket.settimeout(5)
        except OSError as e:
            extra_msg = f'Socket: WAZUH_PATH/{api_socket_relative_path}. Error: {e.strerror}'
            raise WazuhInternalError(1013, extra_message=extra_msg)

        # Connect to execq socket
        if exists(execq_socket_path):
            try:
                execq_socket = socket.socket(socket.AF_UNIX, socket.SOCK_DGRAM)
                execq_socket.connect(execq_socket_path)
            except OSError as e:
                extra_msg = f'Socket: WAZUH_PATH/queue/alerts/execq. Error {e.strerror}'
                raise WazuhInternalError(1013, extra_message=extra_msg)
        else:
            raise WazuhInternalError(1901)

        # Send msg to execq socket
        try:
            execq_socket.send(execq_msg.encode())
            execq_socket.close()
        except socket.error as e:
            raise WazuhInternalError(1014, extra_message=str(e))
        finally:
            execq_socket.close()

        # If api_socket receives a message, configuration is OK
        try:
            buffer = bytearray()
            # Receive data
            datagram = api_socket.recv(4096)
            buffer.extend(datagram)
        except socket.timeout as e:
            raise WazuhInternalError(1014, extra_message=str(e))
        finally:
            api_socket.close()
            # Remove api_socket
            if exists(api_socket_path):
                remove(api_socket_path)

        try:
            response = _parse_execd_output(buffer.decode('utf-8').rstrip('\0'))
        except (KeyError, json.decoder.JSONDecodeError) as e:
            raise WazuhInternalError(1904, extra_message=str(e))

        result.affected_items.append({'name': node_id, **response})
        result.total_affected_items += 1
    except WazuhError as e:
        result.add_failed_item(id_=node_id, error=e)
    finally:
        fcntl.lockf(lock_file, fcntl.LOCK_UN)
        lock_file.close()

    return result


def _parse_execd_output(output: str) -> Dict:
    """
    Parses output from execd socket to fetch log message and remove log date, log daemon, log level, etc.
    :param output: Raw output from execd
    :return: Cleaned log message in a dictionary structure
    """
    json_output = json.loads(output)
    error_flag = json_output['error']
    if error_flag != 0:
        errors = []
        log_lines = json_output['message'].splitlines(keepends=False)
        for line in log_lines:
            match = _re_logtest.match(line)
            if match:
                errors.append(match.group(1))
        errors = list(OrderedDict.fromkeys(errors))
        raise WazuhError(1908, extra_message=', '.join(errors))
    else:
        response = {'status': 'OK'}

    return response


<<<<<<< HEAD
@expose_resources(actions=['cluster:read_config'], resources=[f'node:id:{node_id}' if cluster_enabled else '*:*:*'])
=======
@expose_resources(actions=[f"{'cluster' if cluster_enabled else 'manager'}:read_config"],
                  resources=[f'node:id:{node_id}' if cluster_enabled else '*:*:*'])
>>>>>>> 6f35147d
def get_config(component=None, config=None):
    """ Wrapper for get_active_configuration

    :param component: Selected component.
    :param config: Configuration to get, written on disk.
    """
    result = AffectedItemsWazuhResult(all_msg=f"Active configuration read successfully"
                                              f"{' in specified node' if node_id != 'manager' else ''}",
                                      some_msg='Could not read active configuration in some nodes',
                                      none_msg=f"Could not read active configuration"
                                               f"{' in specified node' if node_id != 'manager' else ''}"
                                      )

    try:
        data = configuration.get_active_configuration(agent_id='000', component=component, configuration=config)
        len(data.keys()) > 0 and result.affected_items.append(data)
    except WazuhError as e:
        result.add_failed_item(id_=node_id, error=e)
    result.total_affected_items = len(result.affected_items)

    return result


def get_info() -> Dict:
    """
    Returns manager configuration with cluster details

    :return: Dictionary with information about manager and cluster
    """
    # get name from agent 000
    manager = Agent(id=0)
    manager.load_info_from_db()

    # read cluster configuration
    cluster_config = read_cluster_config()

    # get manager status
    cluster_info = get_cluster_status()
    # add 'name', 'node_name' and 'node_type' to cluster_info
    for name in ('name', 'node_name', 'node_type'):
        cluster_info[name] = cluster_config[name]

    # merge manager information into an unique dictionary
    manager_info = {**Wazuh().to_dict(),
                    **{'name': manager.name, 'cluster': cluster_info}}

    return manager_info


<<<<<<< HEAD
@expose_resources(actions=['cluster:read_config'], resources=[f'node:id:{node_id}' if cluster_enabled else '*:*:*'])
=======
@expose_resources(actions=[f"{'cluster' if cluster_enabled else 'manager'}:read_config"],
                  resources=[f'node:id:{node_id}' if cluster_enabled else '*:*:*'])
>>>>>>> 6f35147d
def read_ossec_conf(section=None, field=None):
    """ Wrapper for get_ossec_conf

    :param section: Filters by section (i.e. rules).
    :param field: Filters by field in section (i.e. included).
    """
    result = AffectedItemsWazuhResult(all_msg=f"Configuration read successfully"
                                              f"{' in specified node' if node_id != 'manager' else ''}",
                                      some_msg='Could not read configuration in some nodes',
                                      none_msg=f"Could not read configuration"
                                               f"{' in specified node' if node_id != 'manager' else ''}"
                                      )

    try:
        result.affected_items.append(get_ossec_conf(section=section, field=field))
    except WazuhError as e:
        result.add_failed_item(id_=node_id, error=e)
    result.total_affected_items = len(result.affected_items)

    return result


<<<<<<< HEAD
@expose_resources(actions=['cluster:read_config'], resources=[f'node:id:{node_id}' if cluster_enabled else '*:*:*'])
=======
@expose_resources(actions=[f"{'cluster' if cluster_enabled else 'manager'}:read_config"],
                  resources=[f'node:id:{node_id}' if cluster_enabled else '*:*:*'])
>>>>>>> 6f35147d
def get_basic_info():
    """ Wrapper for Wazuh().to_dict"""
    result = AffectedItemsWazuhResult(all_msg=f"Basic information read successfully"
                                              f"{' in specified node' if node_id != 'manager' else ''}",
                                      some_msg='Could not read basic information in some nodes',
                                      none_msg=f"Could not read basic information"
                                               f"{' in specified node' if node_id != 'manager' else ''}"
                                      )

    try:
        result.affected_items.append(Wazuh().to_dict())
    except WazuhError as e:
        result.add_failed_item(id_=node_id, error=e)
    result.total_affected_items = len(result.affected_items)

    return result<|MERGE_RESOLUTION|>--- conflicted
+++ resolved
@@ -25,12 +25,7 @@
 from wazuh.core.cluster.utils import get_manager_status, get_cluster_status, manager_restart, read_cluster_config
 from wazuh.exception import WazuhError, WazuhInternalError
 from wazuh.results import WazuhResult, AffectedItemsWazuhResult
-<<<<<<< HEAD
-from wazuh.utils import previous_month, tail, load_wazuh_xml, safe_move
-from wazuh.utils import process_array
-=======
 from wazuh.utils import previous_month, tail, load_wazuh_xml, safe_move, process_array
->>>>>>> 6f35147d
 from wazuh.cluster import get_node
 from wazuh.rbac.decorators import expose_resources
 from wazuh.configuration import get_ossec_conf
@@ -47,11 +42,7 @@
     return get_manager_status()
 
 
-<<<<<<< HEAD
-@expose_resources(actions=['cluster:read_config'], resources=[f'node:id:{node_id}' if cluster_enabled else '*:*:*'])
-=======
 @expose_resources(actions=['cluster:read_config' if cluster_enabled else 'manager:read_config'], resources=[f'node:id:{node_id}' if cluster_enabled else '*:*:*'])
->>>>>>> 6f35147d
 def get_status() -> AffectedItemsWazuhResult:
     """Wrapper for status(). """
     result = AffectedItemsWazuhResult(all_msg=f"Processes status read successfully"
@@ -89,12 +80,8 @@
     return datetime.strptime(date, '%Y/%m/%d %H:%M:%S'), category, type_log.lower(), description
 
 
-<<<<<<< HEAD
-@expose_resources(actions=['cluster:read_config'], resources=[f'node:id:{node_id}' if cluster_enabled else '*:*:*'])
-=======
 @expose_resources(actions=[f"{'cluster' if cluster_enabled else 'manager'}:read_config"],
                   resources=[f'node:id:{node_id}' if cluster_enabled else '*:*:*'])
->>>>>>> 6f35147d
 def ossec_log(type_log='all', category='all', months=3, offset=0, limit=common.database_limit, sort_by=None,
               sort_ascending=True, search_text=None, complementary_search=False, search_in_fields=None, q=''):
     """Gets logs from ossec.log.
@@ -159,33 +146,18 @@
                     logs[-1]['description'] += "\n" + line
     except WazuhError as e:
         result.add_failed_item(id_=node_id, error=e)
-<<<<<<< HEAD
 
     data = process_array(logs, search_text=search_text, search_in_fields=search_in_fields,
                          complementary_search=complementary_search, sort_by=sort_by,
                          sort_ascending=sort_ascending, offset=offset, limit=limit, q=q)
     result.affected_items.extend(data['items'])
     result.total_affected_items = data['totalItems']
-=======
-
-    data = process_array(logs, search_text=search_text, search_in_fields=search_in_fields,
-                         complementary_search=complementary_search, sort_by=sort_by,
-                         sort_ascending=sort_ascending, offset=offset, limit=limit, q=q)
-    result.affected_items.extend(data['items'])
-    result.total_affected_items = data['totalItems']
-
-    return result
->>>>>>> 6f35147d
-
-    return result
-
-<<<<<<< HEAD
-
-@expose_resources(actions=['cluster:read_config'], resources=[f'node:id:{node_id}' if cluster_enabled else '*:*:*'])
-=======
+
+    return result
+
+
 @expose_resources(actions=[f"{'cluster' if cluster_enabled else 'manager'}:read_config"],
                   resources=[f'node:id:{node_id}' if cluster_enabled else '*:*:*'])
->>>>>>> 6f35147d
 def ossec_log_summary(months=3):
     """ Summary of ossec.log.
 
@@ -233,18 +205,10 @@
         result.affected_items.append({k: v})
     result.affected_items = sorted(result.affected_items, key=lambda i: list(i.keys())[0])
     result.total_affected_items = len(result.affected_items)
-<<<<<<< HEAD
-
-    return result
-=======
->>>>>>> 6f35147d
-
-    return result
-
-<<<<<<< HEAD
-=======
-
->>>>>>> 6f35147d
+
+    return result
+
+
 @expose_resources(actions=['cluster:upload_file'], resources=[f'node:id:{node_id}' if cluster_enabled else '*:*:*'])
 def upload_file(path=None, content=None, overwrite=False):
     """Upload a new file
@@ -367,20 +331,13 @@
 
     return WazuhResult({'message': 'File updated successfully'})
 
-@expose_resources(actions=['cluster:read_file'], resources=[f'node:id:{node_id}' if cluster_enabled else '*:*:*',
-                                                            'file:path:{path}'])
-def get_file(path, validate=False):
-    """Returns the content of a file.
-
-<<<<<<< HEAD
-=======
+
 @expose_resources(actions=[f"{'cluster' if cluster_enabled else 'manager'}:read_file"],
                   resources=[f'node:id:{node_id}', 'file:path:{path}'] if cluster_enabled else ['file:path:{path}'],
                   post_proc_func=None)
 def get_file(path, validate=False):
     """Returns the content of a file.
 
->>>>>>> 6f35147d
     :param path: Relative path of file from origin
     :param validate: Whether to validate file content or not
     :return: Content file.
@@ -448,13 +405,8 @@
     return True
 
 
-<<<<<<< HEAD
-@expose_resources(actions=['cluster:delete_file'], resources=[f'node:id:{node_id}' if cluster_enabled else '*:*:*',
-                                                              'file:path:{path}'])
-=======
 @expose_resources(actions=[f"{'cluster' if cluster_enabled else 'manager'}:delete_file"],
                   resources=[f'node:id:{node_id}', 'file:path:{path}'] if cluster_enabled else ['file:path:{path}'])
->>>>>>> 6f35147d
 def delete_file(path):
     """Deletes a file.
 
@@ -470,11 +422,7 @@
         if exists(full_path):
             try:
                 remove(full_path)
-<<<<<<< HEAD
-                result.affected_items.append(path)
-=======
                 result.affected_items.append(path[0])
->>>>>>> 6f35147d
             except IOError:
                 raise WazuhError(1907)
         else:
@@ -486,12 +434,8 @@
     return result
 
 
-<<<<<<< HEAD
-@expose_resources(actions=['cluster:restart'], resources=[f'node:id:{node_id}' if cluster_enabled else '*:*:*'])
-=======
 @expose_resources(actions=[f"{'cluster' if cluster_enabled else 'manager'}:read_config"],
                   resources=[f'node:id:{node_id}' if cluster_enabled else '*:*:*'])
->>>>>>> 6f35147d
 def restart():
     """Wrapper for 'restart_manager' function due to interdependencies with cluster module and permission access. """
     result = AffectedItemsWazuhResult(all_msg=f"Restart request sent to"
@@ -534,12 +478,8 @@
             raise WazuhError(1743, str(e))
 
 
-<<<<<<< HEAD
-@expose_resources(actions=['cluster:read_config'], resources=[f'node:id:{node_id}' if cluster_enabled else '*:*:*'])
-=======
 @expose_resources(actions=[f"{'cluster' if cluster_enabled else 'manager'}:read_config"],
                   resources=[f'node:id:{node_id}' if cluster_enabled else '*:*:*'])
->>>>>>> 6f35147d
 def validation():
     """Check if Wazuh configuration is OK.
 
@@ -655,12 +595,8 @@
     return response
 
 
-<<<<<<< HEAD
-@expose_resources(actions=['cluster:read_config'], resources=[f'node:id:{node_id}' if cluster_enabled else '*:*:*'])
-=======
 @expose_resources(actions=[f"{'cluster' if cluster_enabled else 'manager'}:read_config"],
                   resources=[f'node:id:{node_id}' if cluster_enabled else '*:*:*'])
->>>>>>> 6f35147d
 def get_config(component=None, config=None):
     """ Wrapper for get_active_configuration
 
@@ -710,12 +646,8 @@
     return manager_info
 
 
-<<<<<<< HEAD
-@expose_resources(actions=['cluster:read_config'], resources=[f'node:id:{node_id}' if cluster_enabled else '*:*:*'])
-=======
 @expose_resources(actions=[f"{'cluster' if cluster_enabled else 'manager'}:read_config"],
                   resources=[f'node:id:{node_id}' if cluster_enabled else '*:*:*'])
->>>>>>> 6f35147d
 def read_ossec_conf(section=None, field=None):
     """ Wrapper for get_ossec_conf
 
@@ -738,12 +670,8 @@
     return result
 
 
-<<<<<<< HEAD
-@expose_resources(actions=['cluster:read_config'], resources=[f'node:id:{node_id}' if cluster_enabled else '*:*:*'])
-=======
 @expose_resources(actions=[f"{'cluster' if cluster_enabled else 'manager'}:read_config"],
                   resources=[f'node:id:{node_id}' if cluster_enabled else '*:*:*'])
->>>>>>> 6f35147d
 def get_basic_info():
     """ Wrapper for Wazuh().to_dict"""
     result = AffectedItemsWazuhResult(all_msg=f"Basic information read successfully"
