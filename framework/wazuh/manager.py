# Copyright (C) 2015-2019, Wazuh Inc.
# Created by Wazuh, Inc. <info@wazuh.com>.
# This program is a free software; you can redistribute it and/or modify it under the terms of GPLv2

from datetime import datetime
from wazuh.utils import execute, previous_month, cut_array, sort_array, search_array, tail
from wazuh.exception import WazuhException
from wazuh.utils import load_wazuh_xml
from wazuh import common
from datetime import datetime
import time
from os.path import exists, join
from glob import glob
import hashlib
import re
import socket
import struct
import subprocess
from os.path import exists
import time

from wazuh import common
from wazuh.exception import WazuhException
from wazuh.utils import execute, previous_month, cut_array, sort_array, search_array, tail
from xml.dom.minidom import parseString
from xml.parsers.expat import ExpatError
from shutil import move, Error
import socket
from os import remove
import random


re_logtest = re.compile(r"^.*(?:ERROR: |CRITICAL: )(.*)$")

def status():
    """
    Returns the Manager processes that are running.
    :return: Array of dictionaries (keys: status, daemon).
    """

    processes = ['ossec-monitord', 'ossec-logcollector', 'ossec-remoted',
                 'ossec-syscheckd', 'ossec-analysisd', 'ossec-maild',
                 'ossec-execd', 'wazuh-modulesd', 'ossec-authd',
                 'wazuh-clusterd']

    data = {}
    for process in processes:
        data[process] = 'stopped'

        process_pid_files = glob("{0}/var/run/{1}-*.pid".format(common.ossec_path, process))

        for pid_file in process_pid_files:
            m = re.match(r'.+\-(\d+)\.pid$', pid_file)

            pid = "NA"
            if m and m.group(1):
                pid = m.group(1)

            if exists(pid_file) and exists('/proc/{0}'.format(pid)):
                data[process] = 'running'
                break

    return data

def __get_ossec_log_fields(log):
    regex_category = re.compile(r"^(\d\d\d\d/\d\d/\d\d\s\d\d:\d\d:\d\d)\s(\S+):\s(\S+):\s(.*)$")

    match = re.search(regex_category, log)

    if match:
        date        = match.group(1)
        category    = match.group(2)
        type_log    = match.group(3)
        description = match.group(4)

        if "rootcheck" in category:  # Unify rootcheck category
            category = "ossec-rootcheck"

        if "(" in category:  # Remove ()
            category = re.sub(r"\(\d\d\d\d\)", "", category)
    else:
        return None

    return datetime.strptime(date, '%Y/%m/%d %H:%M:%S'), category, type_log.lower(), description


def ossec_log(type_log='all', category='all', months=3, offset=0, limit=common.database_limit, sort=None, search=None):
    """
    Gets logs from ossec.log.

    :param type_log: Filters by log type: all, error or info.
    :param category: Filters by log category (i.e. ossec-remoted).
    :param months: Returns logs of the last n months. By default is 3 months.
    :param offset: First item to return.
    :param limit: Maximum number of items to return.
    :param sort: Sorts the items. Format: {"fields":["field1","field2"],"order":"asc|desc"}.
    :param search: Looks for items with the specified string.
    :return: Dictionary: {'items': array of items, 'totalItems': Number of items (without applying the limit)}
    """
    logs = []

    first_date = previous_month(months)
    statfs_error = "ERROR: statfs('******') produced error: No such file or directory"

    for line in tail(common.ossec_log, 2000):
        log_fields = __get_ossec_log_fields(line)
        if log_fields:
            log_date, log_category, level, description = log_fields

            if log_date < first_date:
                continue

            if category != 'all':
                if log_category:
                    if log_category != category:
                        continue
                else:
                    continue

            log_line = {'timestamp': str(log_date), 'tag': log_category, 'level': level, 'description': description}
            if type_log == 'all':
                logs.append(log_line)
            elif type_log.lower() == level.lower():
                if "ERROR: statfs(" in line:
                    if statfs_error in logs:
                        continue
                    else:
                        logs.append(statfs_error)
                else:
                    logs.append(log_line)
            else:
                continue
        else:
            if logs != []:
                logs[-1]['description'] += "\n" + line

    if search:
        logs = search_array(logs, search['value'], search['negation'])

    if sort:
        if sort['fields']:
            logs = sort_array(logs, order=sort['order'], sort_by=sort['fields'])
        else:
            logs = sort_array(logs, order=sort['order'], sort_by=['timestamp'])
    else:
        logs = sort_array(logs, order='desc', sort_by=['timestamp'])

    return {'items': cut_array(logs, offset, limit), 'totalItems': len(logs)}


def ossec_log_summary(months=3):
    """
    Summary of ossec.log.

    :param months: Check logs of the last n months. By default is 3 months.
    :return: Dictionary by categories.
    """
    categories = {}

    first_date = previous_month(months)

    with open(common.ossec_log) as f:
        lines_count = 0
        for line in f:
            if lines_count > 50000:
                break
            lines_count = lines_count + 1

            line = __get_ossec_log_fields(line)

            # multine logs
            if line is None:
                continue

            log_date, category, log_type, _, = line

            if log_date < first_date:
                break

            if category:
                if category in categories:
                    categories[category]['all'] += 1
                else:
                    categories[category] = {'all': 1, 'info': 0, 'error': 0, 'critical': 0, 'warning': 0, 'debug': 0}
                categories[category][log_type] += 1
            else:
                continue
    return categories


def upload_file(tmp_file, path, content_type):
    """
    Updates a group file

    :param file: Relative path of file name from origin
    :param path: Path of destination of the new file
    :return: Confirmation message in string
    """
    try:
        with open(join(common.ossec_path, tmp_file)) as f:
            file_data = f.read()
    except IOError:
        raise WazuhException(1005)
    except Exception:
        raise WazuhException(1000)

    if len(file_data) == 0:
        raise WazuhException(1112)

    if content_type == 'application/xml':
        return upload_xml(file_data, path)
    elif content_type == 'application/octet-stream':
        return upload_list(file_data, path)
    else:
        raise WazuhException(1016)


def upload_xml(xml_file, path):
    """
    Updates XML files (rules and decoders)
    :param xml_file: content of the XML file
    :param path: Destination of the new XML file
    :return: Confirmation message
    """
    # path of temporary files for parsing xml input
    tmp_file_path = '{}/tmp/api_tmp_file_{}_{}.xml'.format(common.ossec_path, time.time(), random.randint(0, 1000))

    # create temporary file for parsing xml input
    try:
        with open(tmp_file_path, 'w') as tmp_file:
            # beauty xml file
            xml = parseString('<root>' +  xml_file + '</root>')
            # remove first line (XML specification: <? xmlversion="1.0" ?>), <root> and </root> tags, and empty lines
            pretty_xml = '\n'.join(filter(lambda x: x.strip(), xml.toprettyxml(indent='  ').split('\n')[2:-2])) + '\n'
            # revert xml.dom replacings
            # (https://github.com/python/cpython/blob/8e0418688906206fe59bd26344320c0fc026849e/Lib/xml/dom/minidom.py#L305)
            pretty_xml = pretty_xml.replace("&amp;", "&").replace("&lt;", "<").replace("&quot;", "\"",)\
                                   .replace("&gt;", ">").replace('&apos', "'")
            tmp_file.write(pretty_xml)
    except IOError:
        raise WazuhException(1005)
    except ExpatError:
        raise WazuhException(1113)
    except Exception as e:
        raise WazuhException(1000)

    try:
        # check xml format
        try:
            load_wazuh_xml(tmp_file_path)
        except Exception as e:
            raise WazuhException(1113, str(e))

        # move temporary file to group folder
        try:
            new_conf_path = join(common.ossec_path, path)
            move(tmp_file_path, new_conf_path)
        except Error:
            raise WazuhException(1016)
        except Exception :
            raise WazuhException(1000)

        return 'File updated successfully'

    except Exception as e:
        # remove created temporary file if an exception happens
        remove(tmp_file_path)
        raise e


def upload_list(list_file, path):
    """
    Updates CDB lists
    :param list_file: content of the list
    :param path: Destination of the new list file
    :return: Confirmation message.
    """
    # path of temporary file
    tmp_file_path = '{}/tmp/api_tmp_file_{}_{}.txt'.format(common.ossec_path, time.time(), random.randint(0, 1000))

    try:
        # create temporary file
        with open(tmp_file_path, 'w') as tmp_file:
            # write json in tmp_file_path
            for element in list_file.split('\n')[:-1]:
                tmp_file.write(element + '\n')
    except IOError:
        raise WazuhException(1005)
    except Exception:
        raise WazuhException(1000)

    # move temporary file to group folder
    try:
        new_conf_path = join(common.ossec_path, path)
        move(tmp_file_path, new_conf_path)
    except Error:
        raise WazuhException(1016)
    except Exception:
        raise WazuhException(1000)

    return 'File updated successfully'


def get_file(path):
    """
    Returns a file as dictionary.
    :param path: Relative path of file from origin
    :return: File as string.
    """

    file_path = join(common.ossec_path, path)
    output = {}

    try:
        with open(file_path) as f:
            output = f.read()
    except IOError:
        raise WazuhException(1005)
    except Exception:
        raise WazuhException(1000)

    return output


<<<<<<< HEAD
def restart():
    """
    Restart Wazuh manager.

    :return: Confirmation message.
    """
    # execq socket path
    socket_path = common.EXECQ
    # msg for restarting Wazuh manager
    msg = 'restart-wazuh '
    # initialize socket
    if exists(socket_path):
        try:
            conn = socket.socket(socket.AF_UNIX, socket.SOCK_DGRAM)
            conn.connect(socket_path)
        except socket.error:
            raise WazuhException(1902)
    else:
        raise WazuhException(1901)

    try:
        conn.send(msg.encode())
        conn.close()
    except socket.error:
        raise WazuhException(1014)

    return "Manager is going to restart now"


def _check_wazuh_xml(files):
    """
    Check Wazuh XML format from a list of files.

    :param files: List of files to check.
    :return: None
    """
    for f in files:
        try:
            subprocess.check_output(['{}/bin/verify-agent-conf'.format(common.ossec_path), '-f', f],
                                    stderr=subprocess.STDOUT)
        except subprocess.CalledProcessError as e:
            # extract error message from output.
            # Example of raw output
            # 2019/01/08 14:51:09 verify-agent-conf: ERROR: (1230): Invalid element in the configuration: 'agent_conf'.\n2019/01/08 14:51:09 verify-agent-conf: ERROR: (1207): Syscheck remote configuration in '/var/ossec/tmp/api_tmp_file_2019-01-08-01-1546959069.xml' is corrupted.\n\n
            # Example of desired output:
            # Invalid element in the configuration: 'agent_conf'. Syscheck remote configuration in '/var/ossec/tmp/api_tmp_file_2019-01-08-01-1546959069.xml' is corrupted.
            output_regex = re.findall(pattern=r"\d{4}\/\d{2}\/\d{2} \d{2}:\d{2}:\d{2} verify-agent-conf: ERROR: "
                                                r"\(\d+\): ([\w \/ \_ \- \. ' :]+)", string=e.output.decode())
            raise WazuhException(1114, ' '.join(output_regex))
        except Exception as e:
            raise WazuhException(1743, str(e))
=======
def validation():
    """
    Check if Wazuh configuration is OK.

    :return: Confirmation message.
    """
    # sockets path
    api_socket_path = join(common.ossec_path, 'queue/alerts/execa')
    execq_socket_path = common.EXECQ
    # msg for checking Wazuh configuration
    execq_msg = 'check-manager-configuration '

    # remove api_socket if exists
    try:
        remove(api_socket_path)
    except OSError:
        if exists(api_socket_path):
            raise WazuhException(1014)

    # up API socket
    try:
        api_socket = socket.socket(socket.AF_UNIX, socket.SOCK_DGRAM)
        api_socket.bind(api_socket_path)
        # timeout
        api_socket.settimeout(5)
    except socket.error:
        raise WazuhException(1013)

    # connect to execq socket
    if exists(execq_socket_path):
        try:
            execq_socket = socket.socket(socket.AF_UNIX, socket.SOCK_DGRAM)
            execq_socket.connect(execq_socket_path)
        except socket.error:
            raise WazuhException(1013)
    else:
        raise WazuhException(1901)

    # send msg to execq socket
    try:
        execq_socket.send(execq_msg.encode())
        execq_socket.close()
    except socket.error:
        raise WazuhException(1014)
    finally:
        execq_socket.close()

    # if api_socket receives a message, configuration is OK
    try:
        buffer = bytearray()
        # receive data
        datagram = api_socket.recv(4096)
        buffer.extend(datagram)
    except socket.timeout:
        raise WazuhException(1014)
    finally:
        api_socket.close()
        # remove api_socket
        if exists(api_socket_path):
            remove(api_socket_path)

    errors = _extract_logstest_errors(buffer.decode('utf-8'))

    if len(errors) > 0:
        return {'status': 'KO', 'details': errors}
    else:
        return {'status': 'OK'}


def _extract_logstest_errors(output):
    log_lines = output.splitlines(keepends=False)
    errors = []
    for line in log_lines:
        match = re_logtest.match(line)
        if match:
            errors.append(match.group(1))

    return errors
>>>>>>> 7e4cdabe
<|MERGE_RESOLUTION|>--- conflicted
+++ resolved
@@ -322,7 +322,6 @@
     return output
 
 
-<<<<<<< HEAD
 def restart():
     """
     Restart Wazuh manager.
@@ -374,7 +373,8 @@
             raise WazuhException(1114, ' '.join(output_regex))
         except Exception as e:
             raise WazuhException(1743, str(e))
-=======
+
+
 def validation():
     """
     Check if Wazuh configuration is OK.
@@ -452,5 +452,4 @@
         if match:
             errors.append(match.group(1))
 
-    return errors
->>>>>>> 7e4cdabe
+    return errors