--- conflicted
+++ resolved
@@ -6,6 +6,7 @@
 import random
 import re
 import socket
+import subprocess
 import time
 from collections import OrderedDict
 from datetime import datetime
@@ -20,7 +21,8 @@
 import fcntl
 
 from wazuh import common
-from wazuh.exception import WazuhError, WazuhInternalError
+from wazuh.exception import WazuhException, WazuhError, WazuhInternalError
+from wazuh.results import WazuhResult
 from wazuh.utils import previous_month, cut_array, sort_array, search_array, tail, load_wazuh_xml
 from wazuh import configuration
 
@@ -78,10 +80,10 @@
     return datetime.strptime(date, '%Y/%m/%d %H:%M:%S'), category, type_log.lower(), description
 
 
-def ossec_log(type_log='all', category='all', months=3, offset=0, limit=common.database_limit, sort=None, search=None):
+def ossec_log(type_log='all', category='all', months=3, offset=0,
+              limit=common.database_limit, sort=None, search=None):
     """
     Gets logs from ossec.log.
-
     :param type_log: Filters by log type: all, error or info.
     :param category: Filters by log category (i.e. ossec-remoted).
     :param months: Returns logs of the last n months. By default is 3 months.
@@ -139,13 +141,14 @@
     else:
         logs = sort_array(logs, order='desc', sort_by=['timestamp'])
 
-    return {'items': cut_array(logs, offset, limit), 'totalItems': len(logs)}
+    result = {'items': cut_array(logs, offset, limit), 'totalItems': len(logs)}
+
+    return result
 
 
 def ossec_log_summary(months=3):
     """
     Summary of ossec.log.
-
     :param months: Check logs of the last n months. By default is 3 months.
     :return: Dictionary by categories.
     """
@@ -179,29 +182,30 @@
                 categories[category][log_type] += 1
             else:
                 continue
+
     return categories
 
 
-def upload_file(path='', content='', overwrite=False):
+def upload_file(path=None, content=None, overwrite=False):
     """
     Updates a group file
     :param path: Path of destination of the new file
-    :param content: Content of the file to be uploaded
+    :param content: Content of file to be uploaded
     :param overwrite: True for updating existing files, False otherwise
     :return: Confirmation message in string
     """
-
-    if not content:
-        raise WazuhError(1112)
-
     # if file already exists and overwrite is False, raise exception
     if not overwrite and exists(join(common.ossec_path, path)):
         raise WazuhError(1905)
 
-    if path.split('/')[1] == 'rules':
+    if len(content) == 0:
+        raise WazuhError(1112)
+
+    # for CDB lists
+    if re.match(r'^etc/lists', path):
         return upload_list(content, path)
-    else:
-        return upload_xml(content, path)
+
+    return upload_xml(content, path)
 
 
 def upload_xml(xml_file, path):
@@ -235,14 +239,14 @@
     except ExpatError:
         raise WazuhInternalError(1113)
     except Exception as e:
-        raise WazuhInternalError(1000, str(e))
+        raise WazuhInternal(1000, str(e))
 
     try:
         # check xml format
         try:
             load_wazuh_xml(tmp_file_path)
         except Exception as e:
-            raise WazuhInternalError(1113, str(e))
+            raise WazuhError(1113, str(e))
 
         # move temporary file to group folder
         try:
@@ -253,7 +257,7 @@
         except Exception:
             raise WazuhInternalError(1000)
 
-        return 'File updated successfully'
+        return WazuhResult({'message': 'File updated successfully'})
 
     except Exception as e:
         # remove created temporary file if an exception happens
@@ -295,7 +299,7 @@
     except Exception:
         raise WazuhInternalError(1000)
 
-    return 'File updated successfully'
+    return WazuhResult({'message': 'File updated successfully'})
 
 
 def get_file(path, validation=False):
@@ -309,25 +313,19 @@
 
     # validate CDB lists files
     if validation and re.match(r'^etc/lists', path) and not validate_cdb_list(path):
-        raise WazuhException(1800, {'path': path})
+        raise WazuhError(1800, {'path': path})
 
     # validate XML files
     if validation and not validate_xml(path):
-        raise WazuhException(1113)
+        raise WazuhError(1113)
 
     try:
         with open(full_path) as f:
             output = f.read()
     except IOError:
-<<<<<<< HEAD
         raise WazuhInternalError(1005)
-    except Exception:
-        raise WazuhInternalError(1000)
-=======
-        raise WazuhException(1005)
->>>>>>> 04177c2c
-
-    return output
+
+    return WazuhResult({'data': {'contents': output}})
 
 def validate_xml(path):
     """
@@ -340,7 +338,7 @@
         with open(full_path) as f:
             parseString('<root>' + f.read() + '</root>')
     except IOError:
-        raise WazuhException(1005)
+        raise WazuhInternalError(1005)
     except ExpatError:
         return False
 
@@ -363,7 +361,7 @@
                 if not re.match(regex_cdb, line):
                     return False
     except IOError:
-        raise WazuhException(1005)
+        raise WazuhInternalError(1005)
 
     return True
 
@@ -371,7 +369,6 @@
 def delete_file(path):
     """
     Deletes a file.
-
     Returns a confirmation message if success, otherwise it raises
     a WazuhException
     :param path: Relative path of the file to be deleted
@@ -383,9 +380,9 @@
         try:
             remove(full_path)
         except IOError:
-            raise WazuhInternalError(1907)
+            raise WazuhException(1907)
     else:
-        raise WazuhError(1906)
+        raise WazuhException(1906)
 
     return 'File was deleted'
 
@@ -393,30 +390,8 @@
 def restart():
     """
     Restart Wazuh manager.
-
     :return: Confirmation message.
     """
-<<<<<<< HEAD
-    # execq socket path
-    socket_path = common.EXECQ
-    # msg for restarting Wazuh manager
-    msg = 'restart-wazuh '
-    # initialize socket
-    if exists(socket_path):
-        try:
-            conn = socket.socket(socket.AF_UNIX, socket.SOCK_DGRAM)
-            conn.connect(socket_path)
-        except socket.error:
-            raise WazuhInternalError(1902)
-    else:
-        raise WazuhInternalError(1901)
-
-    try:
-        conn.send(msg.encode())
-        conn.close()
-    except socket.error:
-        raise WazuhInternalError(1014)
-=======
     lock_file = open(execq_lockfile, 'a+')
     fcntl.lockf(lock_file, fcntl.LOCK_EX)
     try:
@@ -442,38 +417,42 @@
     finally:
         fcntl.lockf(lock_file, fcntl.LOCK_UN)
         lock_file.close()
->>>>>>> 04177c2c
 
     return "Restarting manager"
 
 
+def _check_wazuh_xml(files):
+    """
+    Check Wazuh XML format from a list of files.
+    :param files: List of files to check.
+    :return: None
+    """
+    for f in files:
+        try:
+            subprocess.check_output(['{}/bin/verify-agent-conf'.format(common.ossec_path), '-f', f],
+                                    stderr=subprocess.STDOUT)
+        except subprocess.CalledProcessError as e:
+            # extract error message from output. Example of raw output 2019/01/08 14:51:09 verify-agent-conf: ERROR:
+            # (1230): Invalid element in the configuration: 'agent_conf'.\n2019/01/08 14:51:09 verify-agent-conf:
+            # ERROR: (1207): Syscheck remote configuration in
+            # '/var/ossec/tmp/api_tmp_file_2019-01-08-01-1546959069.xml' is corrupted.\n\n Example of desired output:
+            # Invalid element in the configuration: 'agent_conf'. Syscheck remote configuration in
+            # '/var/ossec/tmp/api_tmp_file_2019-01-08-01-1546959069.xml' is corrupted.
+            output_regex = re.findall(pattern=r"\d{4}\/\d{2}\/\d{2} \d{2}:\d{2}:\d{2} verify-agent-conf: ERROR: "
+                                              r"\(\d+\): ([\w \/ \_ \- \. ' :]+)", string=e.output.decode())
+            raise WazuhException(1114, ' '.join(output_regex))
+        except Exception as e:
+            raise WazuhException(1743, str(e))
+
+
 def validation():
     """
     Check if Wazuh configuration is OK.
-    WazuhInternalError(1013)
     :return: Confirmation message.
     """
     lock_file = open(execq_lockfile, 'a+')
     fcntl.lockf(lock_file, fcntl.LOCK_EX)
     try:
-<<<<<<< HEAD
-        remove(api_socket_path)
-    except OSError:
-        if exists(api_socket_path):
-            raise WazuhInternalError(1014)
-
-    # up API socket
-    try:
-        api_socket = socket.socket(socket.AF_UNIX, socket.SOCK_DGRAM)
-        api_socket.bind(api_socket_path)
-        # timeout
-        api_socket.settimeout(5)
-    except socket.error:
-        raise WazuhInternalError(1013)
-
-    # connect to execq socket
-    if exists(execq_socket_path):
-=======
         # sockets path
         api_socket_path = join(common.ossec_path, 'queue/alerts/execa')
         execq_socket_path = common.EXECQ
@@ -481,12 +460,11 @@
         execq_msg = 'check-manager-configuration '
 
         # remove api_socket if exists
->>>>>>> 04177c2c
         try:
             remove(api_socket_path)
         except OSError as e:
             if exists(api_socket_path):
-                raise WazuhException(1014, str(e))
+                raise WazuhInternalError(1014, str(e))
 
         # up API socket
         try:
@@ -495,39 +473,6 @@
             # timeout
             api_socket.settimeout(5)
         except socket.error:
-<<<<<<< HEAD
-            raise WazuhInternalError(1013)
-    else:
-        raise WazuhInternalError(1901)
-
-    # send msg to execq socket
-    try:
-        execq_socket.send(execq_msg.encode())
-        execq_socket.close()
-    except socket.error:
-        raise WazuhInternalError(1014)
-    finally:
-        execq_socket.close()
-
-    # if api_socket receives a message, configuration is OK
-    try:
-        buffer = bytearray()
-        # receive data
-        datagram = api_socket.recv(4096)
-        buffer.extend(datagram)
-    except socket.timeout:
-        raise WazuhInternalError(1014)
-    finally:
-        api_socket.close()
-        # remove api_socket
-        if exists(api_socket_path):
-            remove(api_socket_path)
-
-    try:
-        response = _parse_execd_output(buffer.decode('utf-8').rstrip('\0'))
-    except (KeyError, json.decoder.JSONDecodeError):
-        raise WazuhInternalError(1904)
-=======
             raise WazuhException(1013)
 
         # connect to execq socket
@@ -536,16 +481,16 @@
                 execq_socket = socket.socket(socket.AF_UNIX, socket.SOCK_DGRAM)
                 execq_socket.connect(execq_socket_path)
             except socket.error:
-                raise WazuhException(1013)
+                raise WazuhInternalError(1013)
         else:
-            raise WazuhException(1901)
+            raise WazuhInternalError(1901)
 
         # send msg to execq socket
         try:
             execq_socket.send(execq_msg.encode())
             execq_socket.close()
         except socket.error as e:
-            raise WazuhException(1014, str(e))
+            raise WazuhInternalError(1014, str(e))
         finally:
             execq_socket.close()
 
@@ -556,7 +501,7 @@
             datagram = api_socket.recv(4096)
             buffer.extend(datagram)
         except socket.timeout as e:
-            raise WazuhException(1014, str(e))
+            raise WazuhInternalError(1014, str(e))
         finally:
             api_socket.close()
             # remove api_socket
@@ -566,13 +511,12 @@
         try:
             response = _parse_execd_output(buffer.decode('utf-8').rstrip('\0'))
         except (KeyError, json.decoder.JSONDecodeError) as e:
-            raise WazuhException(1904, str(e))
+            raise WazuhInternalError(1904, str(e))
     finally:
         fcntl.lockf(lock_file, fcntl.LOCK_UN)
         lock_file.close()
->>>>>>> 04177c2c
-
-    return response
+
+    return WazuhResult(response)
 
 
 def _parse_execd_output(output: str) -> Dict:
