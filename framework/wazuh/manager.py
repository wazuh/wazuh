# Copyright (C) 2015-2019, Wazuh Inc.
# Created by Wazuh, Inc. <info@wazuh.com>.
# This program is a free software; you can redistribute it and/or modify it under the terms of GPLv2

import json
import random
import re
import socket
import subprocess
import time
from collections import OrderedDict
from datetime import datetime
from glob import glob
from os import remove, chmod
from os.path import exists, join
from shutil import move, Error
from xml.dom.minidom import parseString
from xml.parsers.expat import ExpatError
from typing import Dict

from wazuh import common
from wazuh.exception import WazuhException
from wazuh.utils import previous_month, cut_array, sort_array, search_array, tail, load_wazuh_xml

_re_logtest = re.compile(r"^.*(?:ERROR: |CRITICAL: )(?:\[.*\] )?(.*)$")


def status() -> Dict:
    """
    Returns the Manager processes that are running.
    :return: Dictionary (keys: status, daemon).
    """

    processes = ['ossec-agentlessd', 'ossec-analysisd', 'ossec-authd', 'ossec-csyslogd', 'ossec-dbd', 'ossec-monitord',
                 'ossec-execd', 'ossec-integratord', 'ossec-logcollector', 'ossec-maild', 'ossec-remoted',
                 'ossec-reportd', 'ossec-syscheckd', 'wazuh-clusterd', 'wazuh-modulesd']

    data = {}
    for process in processes:
        data[process] = 'stopped'

        process_pid_files = glob("{0}/var/run/{1}-*.pid".format(common.ossec_path, process))

        for pid_file in process_pid_files:
            m = re.match(r'.+\-(\d+)\.pid$', pid_file)

            pid = "NA"
            if m and m.group(1):
                pid = m.group(1)

            if exists(pid_file) and exists('/proc/{0}'.format(pid)):
                data[process] = 'running'
                break

    return data


def __get_ossec_log_fields(log):
    regex_category = re.compile(r"^(\d\d\d\d/\d\d/\d\d\s\d\d:\d\d:\d\d)\s(\S+):\s(\S+):\s(.*)$")

    match = re.search(regex_category, log)

    if match:
        date = match.group(1)
        category = match.group(2)
        type_log = match.group(3)
        description = match.group(4)

        if "rootcheck" in category:  # Unify rootcheck category
            category = "ossec-rootcheck"

        if "(" in category:  # Remove ()
            category = re.sub(r"\(\d\d\d\d\)", "", category)
    else:
        return None

    return datetime.strptime(date, '%Y/%m/%d %H:%M:%S'), category, type_log.lower(), description


def ossec_log(type_log='all', category='all', months=3, offset=0, limit=common.database_limit, sort=None, search=None):
    """
    Gets logs from ossec.log.

    :param type_log: Filters by log type: all, error or info.
    :param category: Filters by log category (i.e. ossec-remoted).
    :param months: Returns logs of the last n months. By default is 3 months.
    :param offset: First item to return.
    :param limit: Maximum number of items to return.
    :param sort: Sorts the items. Format: {"fields":["field1","field2"],"order":"asc|desc"}.
    :param search: Looks for items with the specified string.
    :return: Dictionary: {'items': array of items, 'totalItems': Number of items (without applying the limit)}
    """
    logs = []

    first_date = previous_month(months)
    statfs_error = "ERROR: statfs('******') produced error: No such file or directory"

    for line in tail(common.ossec_log, 2000):
        log_fields = __get_ossec_log_fields(line)
        if log_fields:
            log_date, log_category, level, description = log_fields

            if log_date < first_date:
                continue

            if category != 'all':
                if log_category:
                    if log_category != category:
                        continue
                else:
                    continue

            log_line = {'timestamp': str(log_date), 'tag': log_category, 'level': level, 'description': description}
            if type_log == 'all':
                logs.append(log_line)
            elif type_log.lower() == level.lower():
                if "ERROR: statfs(" in line:
                    if statfs_error in logs:
                        continue
                    else:
                        logs.append(statfs_error)
                else:
                    logs.append(log_line)
            else:
                continue
        else:
            if logs:
                logs[-1]['description'] += "\n" + line

    if search:
        logs = search_array(logs, search['value'], search['negation'])

    if sort:
        if sort['fields']:
            logs = sort_array(logs, order=sort['order'], sort_by=sort['fields'])
        else:
            logs = sort_array(logs, order=sort['order'], sort_by=['timestamp'])
    else:
        logs = sort_array(logs, order='desc', sort_by=['timestamp'])

    return {'items': cut_array(logs, offset, limit), 'totalItems': len(logs)}


def ossec_log_summary(months=3):
    """
    Summary of ossec.log.

    :param months: Check logs of the last n months. By default is 3 months.
    :return: Dictionary by categories.
    """
    categories = {}

    first_date = previous_month(months)

    with open(common.ossec_log) as f:
        lines_count = 0
        for line in f:
            if lines_count > 50000:
                break
            lines_count = lines_count + 1

            line = __get_ossec_log_fields(line)

            # multine logs
            if line is None:
                continue

            log_date, category, log_type, _, = line

            if log_date < first_date:
                break

            if category:
                if category in categories:
                    categories[category]['all'] += 1
                else:
                    categories[category] = {'all': 1, 'info': 0, 'error': 0, 'critical': 0, 'warning': 0, 'debug': 0}
                categories[category][log_type] += 1
            else:
                continue
    return categories


def upload_file(tmp_file, path, content_type, overwrite=False):
    """
    Updates a group file

    :param tmp_file: Relative path of file name from origin
    :param path: Path of destination of the new file
    :param content_type: Content type of file from origin
    :param overwrite: True for updating existing files, False otherwise
    :return: Confirmation message in string
    """
    try:
        # if file already exists and overwrite is False, raise exception
        if not overwrite and exists(join(common.ossec_path, path)):
            raise WazuhException(1905)

        try:
            with open(join(common.ossec_path, tmp_file)) as f:
                file_data = f.read()
        except IOError:
            raise WazuhException(1005)
        except Exception:
            raise WazuhException(1000)

        if len(file_data) == 0:
            raise WazuhException(1112)

        if content_type == 'application/xml':
            return upload_xml(file_data, path)
        elif content_type == 'application/octet-stream':
            return upload_list(file_data, path)
        else:
            raise WazuhException(1016)
    finally:
        # delete temporary file from API
        try:
            remove(join(common.ossec_path, tmp_file))
        except OSError:
            raise WazuhException(1903)


def upload_xml(xml_file, path):
    """
    Updates XML files (rules and decoders)
    :param xml_file: content of the XML file
    :param path: Destination of the new XML file
    :return: Confirmation message
    """
    # path of temporary files for parsing xml input
    tmp_file_path = '{}/tmp/api_tmp_file_{}_{}.xml'.format(common.ossec_path, time.time(), random.randint(0, 1000))

    # create temporary file for parsing xml input
    try:
        with open(tmp_file_path, 'w') as tmp_file:
            # check xml file
            parseString('<root>' + xml_file + '</root>')
            # revert xml.dom replacings
            # (https://github.com/python/cpython/blob/8e0418688906206fe59bd26344320c0fc026849e/Lib/xml/dom/minidom.py#L305)
            xml_file = xml_file.replace("&amp;", "&").replace("&lt;", "<").replace("&quot;", "\"", ) \
                .replace("&gt;", ">").replace('&apos', "'")
<<<<<<< HEAD
            re.sub(r'^  ', '', pretty_xml)
            tmp_file.write(pretty_xml)
=======
            tmp_file.write(xml_file)
>>>>>>> 271cd589
        chmod(tmp_file_path, 0o640)
    except IOError:
        raise WazuhException(1005)
    except ExpatError:
        raise WazuhException(1113)
    except Exception as e:
        raise WazuhException(1000, str(e))

    try:
        # check xml format
        try:
            load_wazuh_xml(tmp_file_path)
        except Exception as e:
            raise WazuhException(1113, str(e))

        # move temporary file to group folder
        try:
            new_conf_path = join(common.ossec_path, path)
            move(tmp_file_path, new_conf_path)
        except Error:
            raise WazuhException(1016)
        except Exception:
            raise WazuhException(1000)

        return 'File updated successfully'

    except Exception as e:
        # remove created temporary file if an exception happens
        remove(tmp_file_path)
        raise e


def upload_list(list_file, path):
    """
    Updates CDB lists
    :param list_file: content of the list
    :param path: Destination of the new list file
    :return: Confirmation message.
    """
    # path of temporary file
    tmp_file_path = '{}/tmp/api_tmp_file_{}_{}.txt'.format(common.ossec_path, time.time(), random.randint(0, 1000))

    try:
        # create temporary file
        with open(tmp_file_path, 'w') as tmp_file:
            # write json in tmp_file_path
            for element in list_file.split('\n')[:-1]:
                tmp_file.write(element + '\n')
        chmod(tmp_file_path, 0o640)
    except IOError:
        raise WazuhException(1005)
    except Exception:
        raise WazuhException(1000)

    # move temporary file to group folder
    try:
        new_conf_path = join(common.ossec_path, path)
        move(tmp_file_path, new_conf_path)
    except Error:
        raise WazuhException(1016)
    except Exception:
        raise WazuhException(1000)

    return 'File updated successfully'


def get_file(path):
    """
    Returns a file as dictionary.
    :param path: Relative path of file from origin
    :return: File as string.
    """

    file_path = join(common.ossec_path, path)

    try:
        with open(file_path) as f:
            output = f.read()
    except IOError:
        raise WazuhException(1005)
    except Exception:
        raise WazuhException(1000)

    return output


def delete_file(path):
    """
    Deletes a file.

    Returns a confirmation message if success, otherwise it raises
    a WazuhException
    :param path: Relative path of the file to be deleted
    :return: string Confirmation message
    """
    full_path = join(common.ossec_path, path)

    if exists(full_path):
        try:
            remove(full_path)
        except IOError:
            raise WazuhException(1907)
    else:
        raise WazuhException(1906)

    return 'File was deleted'


def restart():
    """
    Restart Wazuh manager.

    :return: Confirmation message.
    """
    # execq socket path
    socket_path = common.EXECQ
    # msg for restarting Wazuh manager
    msg = 'restart-wazuh '
    # initialize socket
    if exists(socket_path):
        try:
            conn = socket.socket(socket.AF_UNIX, socket.SOCK_DGRAM)
            conn.connect(socket_path)
        except socket.error:
            raise WazuhException(1902)
    else:
        raise WazuhException(1901)

    try:
        conn.send(msg.encode())
        conn.close()
    except socket.error:
        raise WazuhException(1014)

    return "Restarting manager"


def _check_wazuh_xml(files):
    """
    Check Wazuh XML format from a list of files.

    :param files: List of files to check.
    :return: None
    """
    for f in files:
        try:
            subprocess.check_output(['{}/bin/verify-agent-conf'.format(common.ossec_path), '-f', f],
                                    stderr=subprocess.STDOUT)
        except subprocess.CalledProcessError as e:
            # extract error message from output. Example of raw output 2019/01/08 14:51:09 verify-agent-conf: ERROR:
            # (1230): Invalid element in the configuration: 'agent_conf'.\n2019/01/08 14:51:09 verify-agent-conf:
            # ERROR: (1207): Syscheck remote configuration in
            # '/var/ossec/tmp/api_tmp_file_2019-01-08-01-1546959069.xml' is corrupted.\n\n Example of desired output:
            # Invalid element in the configuration: 'agent_conf'. Syscheck remote configuration in
            # '/var/ossec/tmp/api_tmp_file_2019-01-08-01-1546959069.xml' is corrupted.
            output_regex = re.findall(pattern=r"\d{4}\/\d{2}\/\d{2} \d{2}:\d{2}:\d{2} verify-agent-conf: ERROR: "
                                              r"\(\d+\): ([\w \/ \_ \- \. ' :]+)", string=e.output.decode())
            raise WazuhException(1114, ' '.join(output_regex))
        except Exception as e:
            raise WazuhException(1743, str(e))


def validation():
    """
    Check if Wazuh configuration is OK.

    :return: Confirmation message.
    """
    # sockets path
    api_socket_path = join(common.ossec_path, 'queue/alerts/execa')
    execq_socket_path = common.EXECQ
    # msg for checking Wazuh configuration
    execq_msg = 'check-manager-configuration '

    # remove api_socket if exists
    try:
        remove(api_socket_path)
    except OSError:
        if exists(api_socket_path):
            raise WazuhException(1014)

    # up API socket
    try:
        api_socket = socket.socket(socket.AF_UNIX, socket.SOCK_DGRAM)
        api_socket.bind(api_socket_path)
        # timeout
        api_socket.settimeout(5)
    except socket.error:
        raise WazuhException(1013)

    # connect to execq socket
    if exists(execq_socket_path):
        try:
            execq_socket = socket.socket(socket.AF_UNIX, socket.SOCK_DGRAM)
            execq_socket.connect(execq_socket_path)
        except socket.error:
            raise WazuhException(1013)
    else:
        raise WazuhException(1901)

    # send msg to execq socket
    try:
        execq_socket.send(execq_msg.encode())
        execq_socket.close()
    except socket.error:
        raise WazuhException(1014)
    finally:
        execq_socket.close()

    # if api_socket receives a message, configuration is OK
    try:
        buffer = bytearray()
        # receive data
        datagram = api_socket.recv(4096)
        buffer.extend(datagram)
    except socket.timeout:
        raise WazuhException(1014)
    finally:
        api_socket.close()
        # remove api_socket
        if exists(api_socket_path):
            remove(api_socket_path)

    try:
        response = _parse_execd_output(buffer.decode('utf-8').rstrip('\0'))
    except (KeyError, json.decoder.JSONDecodeError):
        raise WazuhException(1904)

    return response


def _parse_execd_output(output: str) -> Dict:
    """
    Parses output from execd socket to fetch log message and remove log date, log daemon, log level, etc.
    :param output: Raw output from execd
    :return: Cleaned log message in a dictionary structure
    """
    json_output = json.loads(output)
    error_flag = json_output['error']
    if error_flag != 0:
        errors = []
        log_lines = json_output['message'].splitlines(keepends=False)
        for line in log_lines:
            match = _re_logtest.match(line)
            if match:
                errors.append(match.group(1))
        errors = list(OrderedDict.fromkeys(errors))
        response = {'status': 'KO', 'details': errors}
    else:
        response = {'status': 'OK'}

    return response<|MERGE_RESOLUTION|>--- conflicted
+++ resolved
@@ -234,18 +234,17 @@
     # create temporary file for parsing xml input
     try:
         with open(tmp_file_path, 'w') as tmp_file:
-            # check xml file
-            parseString('<root>' + xml_file + '</root>')
+            # beauty xml file
+            xml = parseString('<root>' + xml_file + '</root>')
+            # remove first line (XML specification: <? xmlversion="1.0" ?>), <root> and </root> tags, and empty lines
+            pretty_xml = '\n'.join(filter(lambda x: x.strip(), xml.toprettyxml(indent='  ').split('\n')[2:-2])) + '\n'
             # revert xml.dom replacings
             # (https://github.com/python/cpython/blob/8e0418688906206fe59bd26344320c0fc026849e/Lib/xml/dom/minidom.py#L305)
-            xml_file = xml_file.replace("&amp;", "&").replace("&lt;", "<").replace("&quot;", "\"", ) \
+            pretty_xml = pretty_xml.replace("&amp;", "&").replace("&lt;", "<").replace("&quot;", "\"", ) \
                 .replace("&gt;", ">").replace('&apos', "'")
-<<<<<<< HEAD
+            # delete two first spaces of each line
             re.sub(r'^  ', '', pretty_xml)
             tmp_file.write(pretty_xml)
-=======
-            tmp_file.write(xml_file)
->>>>>>> 271cd589
         chmod(tmp_file_path, 0o640)
     except IOError:
         raise WazuhException(1005)
