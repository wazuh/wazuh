# Copyright (C) 2015-2019, Wazuh Inc.
# Created by Wazuh, Inc. <info@wazuh.com>.
# This program is a free software; you can redistribute it and/or modify it under the terms of GPLv2

import fcntl
import json
import random
import re
import socket
import subprocess
import time
from collections import OrderedDict
from datetime import datetime
from glob import glob
from os import remove, chmod
from os.path import exists, join
from shutil import move, Error, copyfile
from typing import Dict
from xml.dom.minidom import parseString
from xml.parsers.expat import ExpatError

from wazuh import common
<<<<<<< HEAD
from wazuh.exception import WazuhException, WazuhError, WazuhInternalError
from wazuh.results import WazuhResult
from wazuh.utils import previous_month, cut_array, sort_array, search_array, tail, load_wazuh_xml
=======
>>>>>>> 488c7659
from wazuh import configuration
from wazuh.exception import WazuhError, WazuhInternalError
from wazuh.results import WazuhResult
from wazuh.utils import previous_month, cut_array, sort_array, search_array, tail, load_wazuh_xml

_re_logtest = re.compile(r"^.*(?:ERROR: |CRITICAL: )(?:\[.*\] )?(.*)$")
execq_lockfile = join(common.ossec_path, "var/run/.api_execq_lock")


def status() -> Dict:
    """
    Returns the Manager processes that are running.
    :return: Dictionary (keys: status, daemon).
    """

    processes = ['ossec-agentlessd', 'ossec-analysisd', 'ossec-authd', 'ossec-csyslogd', 'ossec-dbd', 'ossec-monitord',
                 'ossec-execd', 'ossec-integratord', 'ossec-logcollector', 'ossec-maild', 'ossec-remoted',
                 'ossec-reportd', 'ossec-syscheckd', 'wazuh-clusterd', 'wazuh-modulesd', 'wazuh-db', 'wazuh-apid']

    data, pidfile_regex, run_dir = {}, re.compile(r'.+\-(\d+)\.pid$'), join(common.ossec_path, 'var/run')
    for process in processes:
        pidfile = glob(join(run_dir, f"{process}-*.pid"))
        if exists(join(run_dir, f'{process}.failed')):
            data[process] = 'failed'
        elif exists(join(run_dir, f'.restart')):
            data[process] = 'restarting'
        elif exists(join(run_dir, f'{process}.start')):
            data[process] = 'starting'
        elif pidfile:
            process_pid = pidfile_regex.match(pidfile[0]).group(1)
            # if a pidfile exists but the process is not running, it means the process crashed and
            # wasn't able to remove its own pidfile.
            data[process] = 'running' if exists(join('/proc', process_pid)) else 'failed'
        else:
            data[process] = 'stopped'

    return data


def __get_ossec_log_fields(log):
    regex_category = re.compile(r"^(\d\d\d\d/\d\d/\d\d\s\d\d:\d\d:\d\d)\s(\S+)(?:\[.*)?:\s(DEBUG|INFO|CRITICAL|ERROR|WARNING):(.*)$")

    match = re.search(regex_category, log)

    if match:
        date = match.group(1)
        category = match.group(2)
        type_log = match.group(3)
        description = match.group(4)

        if "rootcheck" in category:  # Unify rootcheck category
            category = "ossec-rootcheck"

    else:
        return None

    return datetime.strptime(date, '%Y/%m/%d %H:%M:%S'), category, type_log.lower(), description


def ossec_log(type_log='all', category='all', months=3, offset=0,
              limit=common.database_limit, sort=None, search=None):
    """
    Gets logs from ossec.log.
    :param type_log: Filters by log type: all, error or info.
    :param category: Filters by log category (i.e. ossec-remoted).
    :param months: Returns logs of the last n months. By default is 3 months.
    :param offset: First item to return.
    :param limit: Maximum number of items to return.
    :param sort: Sorts the items. Format: {"fields":["field1","field2"],"order":"asc|desc"}.
    :param search: Looks for items with the specified string.
    :return: Dictionary: {'items': array of items, 'totalItems': Number of items (without applying the limit)}
    """
    logs = []

    first_date = previous_month(months)
    statfs_error = "ERROR: statfs('******') produced error: No such file or directory"

    for line in tail(common.ossec_log, 2000):
        log_fields = __get_ossec_log_fields(line)
        if log_fields:
            log_date, log_category, level, description = log_fields

            if log_date < first_date:
                continue

            if category != 'all':
                if log_category:
                    if log_category != category:
                        continue
                else:
                    continue

            log_line = {'timestamp': log_date, 'tag': log_category, 'level': level, 'description': description}
            if type_log == 'all':
                logs.append(log_line)
            elif type_log.lower() == level.lower():
                if "ERROR: statfs(" in line:
                    if statfs_error in logs:
                        continue
                    else:
                        logs.append(statfs_error)
                else:
                    logs.append(log_line)
            else:
                continue
        else:
            if logs and line and log_category == logs[-1]['tag'] and level == logs[-1]['level']:
                logs[-1]['description'] += "\n" + line

    if search:
        logs = search_array(logs, search['value'], search['negation'])

    if sort:
        if sort['fields']:
            logs = sort_array(logs, order=sort['order'], sort_by=sort['fields'])
        else:
            logs = sort_array(logs, order=sort['order'], sort_by=['timestamp'])
    else:
        logs = sort_array(logs, order='desc', sort_by=['timestamp'])

    result = {'items': cut_array(logs, offset, limit), 'totalItems': len(logs)}

    return result


def ossec_log_summary(months=3):
    """
    Summary of ossec.log.
    :param months: Check logs of the last n months. By default is 3 months.
    :return: Dictionary by categories.
    """
    categories = {}

    first_date = previous_month(months)

    with open(common.ossec_log) as f:
        lines_count = 0
        for line in f:
            if lines_count > 50000:
                break
            lines_count = lines_count + 1

            line = __get_ossec_log_fields(line)

            # multine logs
            if line is None:
                continue

            log_date, category, log_type, _, = line

            if log_date < first_date:
                break

            if category:
                if category in categories:
                    categories[category]['all'] += 1
                else:
                    categories[category] = {'all': 1, 'info': 0, 'error': 0, 'critical': 0, 'warning': 0, 'debug': 0}
                categories[category][log_type] += 1
            else:
                continue

    return categories


def upload_file(path=None, content=None, overwrite=False):
    """
    Updates a group file
    :param path: Path of destination of the new file
    :param content: Content of file to be uploaded
    :param overwrite: True for updating existing files, False otherwise
    :return: Confirmation message in string
    """
    # if file already exists and overwrite is False, raise exception
    if not overwrite and exists(join(common.ossec_path, path)):
        raise WazuhError(1905)

    if len(content) == 0:
        raise WazuhError(1112)

    # for CDB lists
    if re.match(r'^etc/lists', path):
        return upload_list(content, path)

    return upload_xml(content, path)


def upload_xml(xml_file, path):
    """
    Updates XML files (rules and decoders)
    :param xml_file: content of the XML file
    :param path: Destination of the new XML file
    :return: Confirmation message
    """
    # path of temporary files for parsing xml input
    tmp_file_path = '{}/tmp/api_tmp_file_{}_{}.xml'.format(common.ossec_path, time.time(), random.randint(0, 1000))

    # create temporary file for parsing xml input
    try:
        with open(tmp_file_path, 'w') as tmp_file:
            # beauty xml file
            xml = parseString('<root>' + xml_file + '</root>')
            # remove first line (XML specification: <? xmlversion="1.0" ?>), <root> and </root> tags, and empty lines
            indent = '  '  # indent parameter for toprettyxml function
            pretty_xml = '\n'.join(filter(lambda x: x.strip(), xml.toprettyxml(indent=indent).split('\n')[2:-2])) + '\n'
            # revert xml.dom replacings
            # (https://github.com/python/cpython/blob/8e0418688906206fe59bd26344320c0fc026849e/Lib/xml/dom/minidom.py#L305)
            pretty_xml = pretty_xml.replace("&amp;", "&").replace("&lt;", "<").replace("&quot;", "\"", ) \
                .replace("&gt;", ">").replace('&apos;', "'")
            # delete two first spaces of each line
            final_xml = re.sub(fr'^{indent}', '', pretty_xml, flags=re.MULTILINE)
            tmp_file.write(final_xml)
        chmod(tmp_file_path, 0o640)
    except IOError:
        raise WazuhInternalError(1005)
    except ExpatError:
        raise WazuhError(1113)
<<<<<<< HEAD
    except Exception as e:
        raise WazuhInternal(1000, str(e))
=======
>>>>>>> 488c7659

    try:
        # check xml format
        try:
            load_wazuh_xml(tmp_file_path)
        except Exception as e:
            raise WazuhError(1113, str(e))

        # move temporary file to group folder
        try:
            new_conf_path = join(common.ossec_path, path)
            move(tmp_file_path, new_conf_path, copy_function=copyfile)
        except Error:
            raise WazuhInternalError(1016)
<<<<<<< HEAD
        except Exception:
            raise WazuhInternalError(1000)
=======
>>>>>>> 488c7659

        return WazuhResult({'message': 'File updated successfully'})

    except Exception as e:
        # remove created temporary file if an exception happens
        remove(tmp_file_path)
        raise e


def upload_list(list_file, path):
    """
    Updates CDB lists
    :param list_file: content of the list
    :param path: Destination of the new list file
    :return: Confirmation message.
    """
    # path of temporary file
    tmp_file_path = '{}/tmp/api_tmp_file_{}_{}.txt'.format(common.ossec_path, time.time(), random.randint(0, 1000))

    try:
        # create temporary file
        with open(tmp_file_path, 'w') as tmp_file:
            # write json in tmp_file_path
            for element in list_file.splitlines():
                # skip empty lines
                if not element:
                    continue
                tmp_file.write(element.strip() + '\n')
        chmod(tmp_file_path, 0o640)
    except IOError:
        raise WazuhInternalError(1005)
<<<<<<< HEAD
    except Exception:
        raise WazuhInternalError(1000)
=======
>>>>>>> 488c7659

    # validate CDB list
    if not validate_cdb_list(tmp_file_path):
        raise WazuhError(1802)

    # move temporary file to group folder
    try:
        new_conf_path = join(common.ossec_path, path)
        move(tmp_file_path, new_conf_path, copy_function=copyfile)
    except Error:
        raise WazuhInternalError(1016)
<<<<<<< HEAD
    except Exception:
        raise WazuhInternalError(1000)
=======
>>>>>>> 488c7659

    return WazuhResult({'message': 'File updated successfully'})


def get_file(path, validation=False):
    """
    Returns the content of a file.
    :param path: Relative path of file from origin
    :return: Content file.
    """

    full_path = join(common.ossec_path, path)

    # validate CDB lists files
    if validation and re.match(r'^etc/lists', path) and not validate_cdb_list(path):
        raise WazuhError(1800, {'path': path})

    # validate XML files
    if validation and not validate_xml(path):
        raise WazuhError(1113)

    # check if file exists
    if not exists(full_path):
        raise WazuhError(1006)

    try:
        with open(full_path) as f:
            output = f.read()
    except IOError:
        raise WazuhInternalError(1005)

    return WazuhResult({'contents': output})

def validate_xml(path):
    """
    Validates a XML file
    :param path: Relative path of file from origin
    :return: True if XML is OK, False otherwise
    """
    full_path = join(common.ossec_path, path)
    try:
        with open(full_path) as f:
            parseString('<root>' + f.read() + '</root>')
    except IOError:
        raise WazuhInternalError(1005)
    except ExpatError:
        return False

    return True

def validate_cdb_list(path):
    """
    Validates a CDB list
    :param path: Relative path of file from origin
    :return: True if CDB list is OK, False otherwise
    """
    full_path = join(common.ossec_path, path)
    regex_cdb = re.compile(r'^[^:]+:[^:]*$')
    try:
        with open(full_path) as f:
            for line in f:
                # skip empty lines
                if not line.strip():
                    continue
                if not re.match(regex_cdb, line):
                    return False
    except IOError:
        raise WazuhInternalError(1005)

    return True


def delete_file(path):
    """
    Deletes a file.
    Returns a confirmation message if success, otherwise it raises
    a WazuhException
    :param path: Relative path of the file to be deleted
    :return: string Confirmation message
    """
    full_path = join(common.ossec_path, path)

    if exists(full_path):
        try:
            remove(full_path)
        except IOError:
            raise WazuhError(1907)
    else:
        raise WazuhError(1906)

    return WazuhResult({'message': 'File was deleted'})


def restart():
    """
    Restart Wazuh manager.
    :return: Confirmation message.
    """
    lock_file = open(execq_lockfile, 'a+')
    fcntl.lockf(lock_file, fcntl.LOCK_EX)
    try:
        # execq socket path
        socket_path = common.EXECQ
        # msg for restarting Wazuh manager
        msg = 'restart-wazuh '
        # initialize socket
        if exists(socket_path):
            try:
                conn = socket.socket(socket.AF_UNIX, socket.SOCK_DGRAM)
                conn.connect(socket_path)
            except socket.error:
                raise WazuhInternalError(1902)
        else:
            raise WazuhInternalError(1901)

        try:
            conn.send(msg.encode())
            conn.close()
        except socket.error as e:
            raise WazuhInternalError(1014, extra_message=str(e))
    finally:
        fcntl.lockf(lock_file, fcntl.LOCK_UN)
        lock_file.close()

<<<<<<< HEAD
    return WazuhResult({'message': 'Restarting manager'})
=======
    return WazuhResult({'message': 'Restart request sent'})
>>>>>>> 488c7659


def _check_wazuh_xml(files):
    """
    Check Wazuh XML format from a list of files.
    :param files: List of files to check.
    :return: None
    """
    for f in files:
        try:
            subprocess.check_output(['{}/bin/verify-agent-conf'.format(common.ossec_path), '-f', f],
                                    stderr=subprocess.STDOUT)
        except subprocess.CalledProcessError as e:
            # extract error message from output. Example of raw output 2019/01/08 14:51:09 verify-agent-conf: ERROR:
            # (1230): Invalid element in the configuration: 'agent_conf'.\n2019/01/08 14:51:09 verify-agent-conf:
            # ERROR: (1207): Syscheck remote configuration in
            # '/var/ossec/tmp/api_tmp_file_2019-01-08-01-1546959069.xml' is corrupted.\n\n Example of desired output:
            # Invalid element in the configuration: 'agent_conf'. Syscheck remote configuration in
            # '/var/ossec/tmp/api_tmp_file_2019-01-08-01-1546959069.xml' is corrupted.
            output_regex = re.findall(pattern=r"\d{4}\/\d{2}\/\d{2} \d{2}:\d{2}:\d{2} verify-agent-conf: ERROR: "
                                              r"\(\d+\): ([\w \/ \_ \- \. ' :]+)", string=e.output.decode())
            raise WazuhError(1114, ' '.join(output_regex))
        except Exception as e:
            raise WazuhError(1743, str(e))


def validation():
    """
    Check if Wazuh configuration is OK.
    :return: Confirmation message.
    """
    lock_file = open(execq_lockfile, 'a+')
    fcntl.lockf(lock_file, fcntl.LOCK_EX)
    try:
        # sockets path
        api_socket_relative_path = join('queue', 'alerts', 'execa')
        api_socket_path = join(common.ossec_path, api_socket_relative_path)
        execq_socket_path = common.EXECQ
        # msg for checking Wazuh configuration
        execq_msg = 'check-manager-configuration '

        # remove api_socket if exists
        try:
            remove(api_socket_path)
        except OSError as e:
            if exists(api_socket_path):
<<<<<<< HEAD
                raise WazuhInternalError(1014, str(e))
=======
                extra_msg = f'Socket: WAZUH_PATH/{api_socket_relative_path}. Error: {e.strerror}'
                raise WazuhInternalError(1014, extra_message=extra_msg)
>>>>>>> 488c7659

        # up API socket
        try:
            api_socket = socket.socket(socket.AF_UNIX, socket.SOCK_DGRAM)
            api_socket.bind(api_socket_path)
            # timeout
            api_socket.settimeout(5)
        except OSError as e:
            extra_msg = f'Socket: WAZUH_PATH/{api_socket_relative_path}. Error: {e.strerror}'
            raise WazuhInternalError(1013, extra_message=extra_msg)

        # connect to execq socket
        if exists(execq_socket_path):
            try:
                execq_socket = socket.socket(socket.AF_UNIX, socket.SOCK_DGRAM)
                execq_socket.connect(execq_socket_path)
<<<<<<< HEAD
            except socket.error:
                raise WazuhInternalError(1013)
=======
            except OSError as e:
                extra_msg = f'Socket: WAZUH_PATH/queue/alerts/execq. Error {e.strerror}'
                raise WazuhInternalError(1013, extra_message=extra_msg)
>>>>>>> 488c7659
        else:
            raise WazuhInternalError(1901)

        # send msg to execq socket
        try:
            execq_socket.send(execq_msg.encode())
            execq_socket.close()
        except socket.error as e:
<<<<<<< HEAD
            raise WazuhInternalError(1014, str(e))
=======
            raise WazuhInternalError(1014, extra_message=str(e))
>>>>>>> 488c7659
        finally:
            execq_socket.close()

        # if api_socket receives a message, configuration is OK
        try:
            buffer = bytearray()
            # receive data
            datagram = api_socket.recv(4096)
            buffer.extend(datagram)
        except socket.timeout as e:
<<<<<<< HEAD
            raise WazuhInternalError(1014, str(e))
=======
            raise WazuhInternalError(1014, extra_message=str(e))
>>>>>>> 488c7659
        finally:
            api_socket.close()
            # remove api_socket
            if exists(api_socket_path):
                remove(api_socket_path)

        try:
            response = _parse_execd_output(buffer.decode('utf-8').rstrip('\0'))
        except (KeyError, json.decoder.JSONDecodeError) as e:
<<<<<<< HEAD
            raise WazuhInternalError(1904, str(e))
=======
            raise WazuhInternalError(1904, extra_message=str(e))
>>>>>>> 488c7659
    finally:
        fcntl.lockf(lock_file, fcntl.LOCK_UN)
        lock_file.close()

    return WazuhResult(response)


def _parse_execd_output(output: str) -> Dict:
    """
    Parses output from execd socket to fetch log message and remove log date, log daemon, log level, etc.
    :param output: Raw output from execd
    :return: Cleaned log message in a dictionary structure
    """
    json_output = json.loads(output)
    error_flag = json_output['error']
    if error_flag != 0:
        errors = []
        log_lines = json_output['message'].splitlines(keepends=False)
        for line in log_lines:
            match = _re_logtest.match(line)
            if match:
                errors.append(match.group(1))
        errors = list(OrderedDict.fromkeys(errors))
        raise WazuhError(1908, extra_message=errors)
    else:
        response = {'status': 'OK'}

    return response


def get_config(component, config):
    """
    Returns active configuration loaded in manager
    """
    return configuration.get_active_configuration(agent_id='000', component=component, configuration=config)<|MERGE_RESOLUTION|>--- conflicted
+++ resolved
@@ -20,12 +20,6 @@
 from xml.parsers.expat import ExpatError
 
 from wazuh import common
-<<<<<<< HEAD
-from wazuh.exception import WazuhException, WazuhError, WazuhInternalError
-from wazuh.results import WazuhResult
-from wazuh.utils import previous_month, cut_array, sort_array, search_array, tail, load_wazuh_xml
-=======
->>>>>>> 488c7659
 from wazuh import configuration
 from wazuh.exception import WazuhError, WazuhInternalError
 from wazuh.results import WazuhResult
@@ -243,11 +237,6 @@
         raise WazuhInternalError(1005)
     except ExpatError:
         raise WazuhError(1113)
-<<<<<<< HEAD
-    except Exception as e:
-        raise WazuhInternal(1000, str(e))
-=======
->>>>>>> 488c7659
 
     try:
         # check xml format
@@ -262,11 +251,6 @@
             move(tmp_file_path, new_conf_path, copy_function=copyfile)
         except Error:
             raise WazuhInternalError(1016)
-<<<<<<< HEAD
-        except Exception:
-            raise WazuhInternalError(1000)
-=======
->>>>>>> 488c7659
 
         return WazuhResult({'message': 'File updated successfully'})
 
@@ -298,11 +282,6 @@
         chmod(tmp_file_path, 0o640)
     except IOError:
         raise WazuhInternalError(1005)
-<<<<<<< HEAD
-    except Exception:
-        raise WazuhInternalError(1000)
-=======
->>>>>>> 488c7659
 
     # validate CDB list
     if not validate_cdb_list(tmp_file_path):
@@ -314,11 +293,6 @@
         move(tmp_file_path, new_conf_path, copy_function=copyfile)
     except Error:
         raise WazuhInternalError(1016)
-<<<<<<< HEAD
-    except Exception:
-        raise WazuhInternalError(1000)
-=======
->>>>>>> 488c7659
 
     return WazuhResult({'message': 'File updated successfully'})
 
@@ -443,11 +417,7 @@
         fcntl.lockf(lock_file, fcntl.LOCK_UN)
         lock_file.close()
 
-<<<<<<< HEAD
-    return WazuhResult({'message': 'Restarting manager'})
-=======
     return WazuhResult({'message': 'Restart request sent'})
->>>>>>> 488c7659
 
 
 def _check_wazuh_xml(files):
@@ -494,12 +464,8 @@
             remove(api_socket_path)
         except OSError as e:
             if exists(api_socket_path):
-<<<<<<< HEAD
-                raise WazuhInternalError(1014, str(e))
-=======
                 extra_msg = f'Socket: WAZUH_PATH/{api_socket_relative_path}. Error: {e.strerror}'
                 raise WazuhInternalError(1014, extra_message=extra_msg)
->>>>>>> 488c7659
 
         # up API socket
         try:
@@ -516,14 +482,9 @@
             try:
                 execq_socket = socket.socket(socket.AF_UNIX, socket.SOCK_DGRAM)
                 execq_socket.connect(execq_socket_path)
-<<<<<<< HEAD
-            except socket.error:
-                raise WazuhInternalError(1013)
-=======
             except OSError as e:
                 extra_msg = f'Socket: WAZUH_PATH/queue/alerts/execq. Error {e.strerror}'
                 raise WazuhInternalError(1013, extra_message=extra_msg)
->>>>>>> 488c7659
         else:
             raise WazuhInternalError(1901)
 
@@ -532,11 +493,7 @@
             execq_socket.send(execq_msg.encode())
             execq_socket.close()
         except socket.error as e:
-<<<<<<< HEAD
-            raise WazuhInternalError(1014, str(e))
-=======
             raise WazuhInternalError(1014, extra_message=str(e))
->>>>>>> 488c7659
         finally:
             execq_socket.close()
 
@@ -547,11 +504,7 @@
             datagram = api_socket.recv(4096)
             buffer.extend(datagram)
         except socket.timeout as e:
-<<<<<<< HEAD
-            raise WazuhInternalError(1014, str(e))
-=======
             raise WazuhInternalError(1014, extra_message=str(e))
->>>>>>> 488c7659
         finally:
             api_socket.close()
             # remove api_socket
@@ -561,11 +514,7 @@
         try:
             response = _parse_execd_output(buffer.decode('utf-8').rstrip('\0'))
         except (KeyError, json.decoder.JSONDecodeError) as e:
-<<<<<<< HEAD
-            raise WazuhInternalError(1904, str(e))
-=======
             raise WazuhInternalError(1904, extra_message=str(e))
->>>>>>> 488c7659
     finally:
         fcntl.lockf(lock_file, fcntl.LOCK_UN)
         lock_file.close()
