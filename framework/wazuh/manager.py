--- conflicted
+++ resolved
@@ -276,10 +276,6 @@
     return result
 
 
-<<<<<<< HEAD
-@expose_resources(actions=[f"{'cluster' if cluster_enabled else 'manager'}:restart"],
-                  resources=[f'node:id:{node_id}' if cluster_enabled else '*:*:*'])
-=======
 _restart_default_result_kwargs = {
     'all_msg': f"Restart request sent to {' all specified nodes' if node_id != ' manager' else ''}",
     'some_msg': 'Could not send restart request to some specified nodes',
@@ -291,7 +287,6 @@
 @expose_resources(actions=[f"{'cluster' if cluster_enabled else 'manager'}:restart"],
                   resources=[f'node:id:{node_id}' if cluster_enabled else '*:*:*'],
                   post_proc_kwargs={'default_result_kwargs': _restart_default_result_kwargs})
->>>>>>> 569eba62
 def restart():
     """Wrapper for 'restart_manager' function due to interdependence with cluster module and permission access. """
     result = AffectedItemsWazuhResult(**_restart_default_result_kwargs)
