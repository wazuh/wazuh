#!/usr/bin/env python

# Created by Wazuh, Inc. <info@wazuh.com>.
# This program is a free software; you can redistribute it and/or modify it under the terms of GPLv2


class WazuhException(Exception):
    """
    Wazuh Exception object.
    """

    ERRORS = {
        # < 1000: API

        # Wazuh: 0999 - 1099
        999: 'Incompatible version of Python',
        1000: 'Wazuh Internal Error',
        1001: 'Error importing module',
        1002: 'Error executing command',
        1003: 'Command output not in json',
        1004: 'Malformed command output ',
        1005: 'Error reading file',
        1006: 'File/directory does not exist',
        1010: 'Unable to connect to queue',
        1011: 'Error communicating with queue',
        1012: 'Invalid message to queue',
        1013: 'Unable to connect with socket',
        1014: 'Error communicating with socket',

        # Configuration: 1100 - 1199
        1100: 'Error checking configuration',
        1101: 'Error getting configuration',
        1102: 'Invalid section',
        1103: 'Invalid field in section',
        1104: 'Invalid type',
        1105: 'Error reading API configuration',
        1106: 'Requested section not present in configuration',

        # Rule: 1200 - 1299
        1200: 'Error reading rules from ossec.conf',
        1201: 'Error reading rule files',
        1202: 'Argument \'status\' must be: enabled, disabled or all',
        1203: 'Argument \'level\' must be a number or an interval separated by \'-\'',
        1204: 'Operation not implemented',

        # Stats: 1300 - 1399
        1307: 'Invalid parameters',
        1308: 'Stats file has not been created yet',
        1309: 'Statistics file damaged',

        # Utils: 1400 - 1499
        1400: 'Invalid offset',
        1401: 'Invalid limit',
        1402: 'Invalid order. Order must be \'asc\' or \'desc\'',
        1403: 'Sort field invalid',  # Also, in DB
        1404: 'A field must be specified to order the data',

        # Decoders: 1500 - 1599
        1500: 'Error reading decoders from ossec.conf',
        1501: 'Error reading decoder files',

        # Syscheck/Rootcheck: 1600 - 1699
        1600: 'There is no database for selected agent',  # Also, agent
        1601: 'Unable to restart syscheck/rootcheck',
        1602: 'Impossible to run syscheck/run due to agent is not active',

        # Agents:
        1700: 'Bad arguments. Accepted arguments: [id] or [name and ip]',
        1701: 'Agent does not exist',
        1702: 'Unable to restart agent(s)',
        1703: 'Action not available for Manager (Agent 000)',
        1704: 'Unable to load requested info from agent db',
        1705: 'There is an agent with the same name',
        1706: 'There is an agent with the same IP',
        1707: 'Impossible to restart agent due to it is not active',
        1708: 'There is an agent with the same ID',
        1709: 'Too short key size (<64)',
        1710: 'The group does not exist',
        1711: 'The group already exists',
        1712: 'Default group is not removable',
        1713: 'Error accessing repository',
        1714: 'Error downloading WPK file',
        1715: 'Error sending WPK file',
        1716: 'Error upgrading agent',
        1717: 'Cannot upgrade to a version higher than the manager',
        1718: 'Version not available',
        1719: 'Remote upgrade is not available for this agent version',
        1720: 'Agent disconnected',
        1721: 'Remote upgrade is not available for this agent OS version',
        1722: 'Incorrect format for group_id. It can only have letters and numbers. Max length is 256',
        1723: 'Hash algorithm not available',
        1724: 'Not a valid select field',
        1725: 'Error registering a new agent',
        1726: 'Ossec authd is not running',
        1727: 'Error listing group files',

        # Manager:

        # Database:
        2000: 'No such database file',
        2001: 'Incompatible version of SQLite',
        2002: 'Maximum attempts exceeded for sqlite3 execute',
        2003: 'Error in database request',
        2004: 'Database query not valid',
        2005: 'Could not connect to wdb socket',

        # Cluster
        3000: 'Cluster',
        3001: 'Error creating zip file',
        3002: 'Error creating PID file',
        3003: 'Error deleting PID file',
        3004: 'Error in cluster configuration',
        3005: 'Error reading cluster JSON file',
        3006: 'Error reading cluster configuration',
        3007: 'Client.keys file received in master node',
        3008: 'Error importing cryptography module',
        3009: 'Error connecting to cluster database',
        3010: 'Error in cluster client',
        3011: 'Agent info file received in a client node',
        3012: 'Received an old file',
        3013: 'Cluster is disabled',
        3014: 'Manager name or IP incorrect',
        3015: 'Cannot access directory',
        3016: "Cluster nodes are not correctly configured at ossec.conf.",
<<<<<<< HEAD
        3017: "Master is disconnected"
=======
        3017: "Could not get remote nodes' information"
>>>>>>> 655302da

        # > 9000: Authd
    }

    def __init__(self, code, extra_message=None, cmd_error=False):
        """
        Creates a Wazuh Exception.

        :param code: Exception code.
        :param extra_message: Adds an extra message to the error description.
        :param cmd_error: If it is a custom error code (i.e. ossec commands), the error description will be the message.
        """
        self.code = code
        if not cmd_error:
            if extra_message:
                self.message = "{0}: {1}".format(self.ERRORS[code], extra_message)
            else:
                self.message = "{0}.".format(self.ERRORS[code])
        else:
            self.message = extra_message

    def __str__(self):
        return "Error {0} - {1}".format(self.code, self.message)<|MERGE_RESOLUTION|>--- conflicted
+++ resolved
@@ -122,11 +122,7 @@
         3014: 'Manager name or IP incorrect',
         3015: 'Cannot access directory',
         3016: "Cluster nodes are not correctly configured at ossec.conf.",
-<<<<<<< HEAD
-        3017: "Master is disconnected"
-=======
         3017: "Could not get remote nodes' information"
->>>>>>> 655302da
 
         # > 9000: Authd
     }
