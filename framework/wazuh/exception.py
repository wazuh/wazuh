# Copyright (C) 2015-2019, Wazuh Inc.
# Created by Wazuh, Inc. <info@wazuh.com>.
# This program is a free software; you can redistribute it and/or modify it under the terms of GPLv2


from copy import deepcopy


class WazuhException(Exception):
    """
    Wazuh Exception object.
    """

    ERRORS = {
        # < 1000: API

        # Wazuh: 0999 - 1099
        999: 'Incompatible version of Python',
        1000: 'Wazuh Internal Error',
        1001: 'Error importing module',
        1002: 'Error executing command',
        1003: 'Command output not in json',
        1004: 'Malformed command output ',
        1005: 'Error reading file',
        1006: 'File/directory does not exist',
        1010: 'Unable to connect to queue',
        1011: 'Error communicating with queue',
        1012: 'Invalid message to queue',
        1013: 'Unable to connect with socket',
        1014: 'Error communicating with socket',
        1015: 'Error agent version is null. Was the agent ever connected?',
        1016: 'Error moving file',
        1017: 'Wazuh is restarting',
        1018: 'Wazuh is stopped. Start Wazuh before using the API.',
        1019: 'There is a failed process. Review that before using the API.',

        # Configuration: 1100 - 1199
        1100: 'Error checking configuration',
        1101: 'Requested component does not exist',
        1102: 'Invalid section',
        1103: 'Invalid field in section',
        1104: 'Invalid type',
        1105: 'Error reading API configuration',
        1106: 'Requested section not present in configuration',
        1107: 'Internal options file not found',
        1108: 'Value not found in internal_options.conf',
        1109: 'Option must be a digit',
        1110: 'Option value is out of the limits',
        1111: "Remote group file updates are only available in 'agent.conf' file",
        1112: "Empty files aren't supported",
        1113: "XML syntax error",
        1114: "Wazuh syntax error",
        1115: "Error executing verify-agent-conf",
        1116: "Requested component configuration does not exist",
        1117: "Unable to connect with component. The component might be disabled.",
        1118: "Could not request component configuration",

        # Rule: 1200 - 1299
        1200: 'Error reading rules from ossec.conf',
        1201: 'Error reading rule files',
        1202: {'message': 'Wrong argument \'status\'',
               'remediation': 'Please indicate one of the following status: enabled, disabled, all'
               },
        1203: 'Argument \'level\' must be a number or an interval separated by \'-\'',
        1204: 'Operation not implemented',
        1205: 'Requirement not valid. Valid ones are pci and gdpr',

        # Stats: 1300 - 1399
        1307: 'Invalid parameters',
        1308: 'Stats file has not been created yet',
        1309: 'Statistics file damaged',

        # Utils: 1400 - 1499
        1400: 'Invalid offset',
        1401: 'Invalid limit',
        1402: 'Invalid order. Order must be \'asc\' or \'desc\'',
<<<<<<< HEAD
        1403: {'message': 'Sort field invalid',
               'remediation': 'These selected fields are incorrect'
=======
        1403: {'message': 'Not a valid sort field ',
               'remediation': 'Please, use only allowed sort fields'
>>>>>>> d76df773
               },
        1404: 'A field must be specified to order the data',
        1405: 'Specified limit exceeds maximum allowed (1000)',
        1406: '0 is not a valid limit',
        1407: 'query does not match expected format',
        1408: 'Field does not exist.',
        1409: 'Invalid query operator.',
        1410: 'Selecting more than one field in distinct mode',
        1411: 'Timeframe is not valid',
        1412: 'Date filter not valid. Valid formats are timeframe or YYYY-MM-DD HH:mm:ss',

        # Decoders: 1500 - 1599
        1500: {'message': 'Error reading decoders from ossec.conf',
               'remediation': 'Please, visit https://documentation.wazuh.com/current/user-manual/ruleset/custom.html'
                              'to get more information on adding or modifying existing decoders'
               },
        1501: {'message': 'Error reading decoders file'
               },
        1502: {'message': 'Error reading decoders file',
               'remediation': 'Please, make sure you have read permissions on the file'
               },
        1503: {'message': 'Decoders file not found',
               'remediation': 'Please, use GET /decoders/files to list all available decoders'
               },

        # Syscheck/Rootcheck/AR: 1600 - 1699
        1600: 'There is no database for selected agent',  # Also, agent
        1601: 'Unable to restart syscheck/rootcheck',
        1603: 'Invalid status. Valid statuses are: all, solved and outstanding',
        1604: 'Impossible to run FIM scan due to agent is not active',
        1605: 'Impossible to run policy monitoring scan due to agent is not active',
        1650: 'Active response - Command not specified',
        1651: 'Active response - Agent is not active',
        1652: 'Active response - Unable to run command',
        1653: 'Active response - Agent ID not specified',
        1654: 'Unable to clear rootcheck database',
        1655: 'Active response - Command not available',

        # Agents: 1700 - 1799
        1700: 'Bad arguments. Accepted arguments: [id] or [name and ip]',
        1701: 'Agent does not exist',
        1702: 'Unable to restart agent(s)',
        1703: 'Action not available for Manager (Agent 000)',
        1704: 'Unable to load requested info from agent db',
        1705: 'There is an agent with the same name',
        1706: 'There is an agent with the same IP',
        1707: 'Impossible to restart agent due to it is not active',
        1708: 'There is an agent with the same ID',
        1709: 'Too short key size (<64)',
        1710: 'The group does not exist',
        1711: 'The group already exists',
        1712: 'Default group is not removable',
        1713: 'Error accessing repository',
        1714: 'Error downloading WPK file',
        1715: 'Error sending WPK file',
        1716: 'Error upgrading agent',
        1717: 'Cannot upgrade to a version higher than the manager',
        1718: 'Version not available',
        1719: 'Remote upgrade is not available for this agent version',
        1720: 'Agent disconnected',
        1721: 'Remote upgrade is not available for this agent OS version',
        1722: 'Incorrect format for group_id. Characters supported  a-z, A-Z, 0-9, ., _ and -. Max length is 255',
        1723: 'Hash algorithm not available',
        1724: {'message': 'Not a valid select field',
               'remediation': 'Use a valid field'},
        1725: 'Error registering a new agent',
        1726: 'Ossec authd is not running',
        1727: 'Error listing group files',
        1728: {'message': 'Invalid node type',
               'remediation': 'Valid types are "master" and "worker"'},
        1729: 'Agent status not valid. Valid statuses are Active, Disconnected, Pending and Never Connected.',
        1730: {'message': 'Node does not exist',
               'remediation': 'Make sure the name is correct and that the node is up. You can check it using '
                              '[`cluster_control -l`](https://documentation.wazuh.com/current/user-manual/reference/tools/cluster_control.html#get-connected-nodes)'},
        1731: 'Agent is not eligible for removal',
        1732: 'No agents selected',
        1733: 'Bad formatted version. Version must follow this pattern: vX.Y.Z .',
        1734: 'Agent does not belong to the specified group',
        1735: 'Agent version is not compatible with this feature',
        1736: 'Error getting all groups',
        1737: 'Maximum number of groups per multigroup is 256',
        1738: 'Agent name is too long. Max length allowed for agent name is 128',
        1739: "Error getting agent's group sync",
        1740: 'Action only available for active agents',
        1741: 'Could not remove multigroup',
        1742: 'Error running XML syntax validator',
        1743: 'Error running Wazuh syntax validator',
        1744: 'Invalid chunk size',
        1745: "Agent only belongs to 'default' and it cannot be unset from this group.",
        1746: "Could not parse current client.keys file",
        1747: "Could not remove agent group assigment from database",
        1748: "Could not remove agent files",

        # CDB List: 1800 - 1899
        1800: 'Bad format in CDB list {path}',
        1801: '\'path\' parameter is wrong',

        # Manager:
        1900: 'Error restarting manager',
        1901: '\'execq\' socket has not been created',
        1902: 'Could not connect to \'execq\' socket',
        1903: 'Error deleting temporary file from API',
        1904: 'Bad data from \'execq\'',
        1905: 'File was not updated because it already exists',
        1906: 'File does not exist',
        1907: 'File could not be deleted',

        # Database:
        2000: 'No such database file',
        2001: 'Incompatible version of SQLite',
        2002: 'Maximum attempts exceeded for sqlite3 execute',
        2003: 'Error in wazuhdb request',
        2004: 'Database query not valid',
        2005: 'Could not connect to wdb socket',
        2006: 'Received JSON from Wazuh DB is not correctly formatted',
        2007: 'Error retrieving data from Wazuh DB',

        # Cluster
        3000: 'Cluster',
        3001: 'Error creating zip file',
        3002: 'Error creating PID file',
        3003: 'Error deleting PID file',
        3004: 'Error in cluster configuration',
        3005: 'Error reading cluster JSON file',
        3006: 'Error reading cluster configuration',
        3007: 'Client.keys file received in master node',
        3008: 'Received invalid agent status',
        3009: 'Error executing distributed API request',
        3010: 'Received the status/group of an unexisting agent',
        3011: 'Agent info file received in a worker node',
        3012: 'Cluster is not running',
        3013: {'message': 'Cluster is disabled in `WAZUH_HOME/etc/ossec.conf`',
               'remediation': 'Please, visit [official documentation](https://documentation.wazuh.com/current/user-manual/manager/wazuh-cluster.html)'
                              ' to get more information about how to configure a cluster'
               },
        3015: 'Cannot access directory',
        3016: 'Received an error response',
        3017: 'The agent is not reporting to any manager',
        3018: 'Error sending request',
        3019: 'Wazuh is running in cluster mode: {EXECUTABLE_NAME} is not available in worker nodes. Please, try again in the master node: {MASTER_IP}',
        3020: 'Timeout sending request',
        3021: 'Timeout executing API request',
        3022: 'Unknown node ID',
        3023: {'message': 'Worker node is not connected to master',
               'remediation': 'Check the cluster.log located at WAZUH_HOME/logs/cluster.log file to see if there are '
                              'connection errors. Restart the `wazuh-manager` service.'},
        3024: "Length of command exceeds limit defined in wazuh.cluster.common.Handler.cmd_len.",
        3025: {'message': "Could not decrypt message",
               'remediation': "Check the cluster key is correct in the worker's "
                              "[ossec.conf](https://documentation.wazuh.com/current/user-manual/reference/ossec-conf/cluster.html#key)"
                              " is the same that the master's."},
        3026: "Error sending request: Memory error. Request chunk size divided by 2.",
        3027: "Unknown received task name",
        3028: {'message': "Worker node ID already exists",
               'remediation': "Change one of the two [worker names](https://documentation.wazuh.com/current/user-manual/reference/ossec-conf/cluster.html#node-name)"
                              " and restart the `wazuh-manager` service."},
        3029: {"message": "Connected worker with same name as the master",
               "remediation": "Change the [worker name](https://documentation.wazuh.com/current/user-manual/reference/ossec-conf/cluster.html#node-name)"
                              " and restart the `wazuh-manager` service in the node"},
        3030: {'message': 'Worker does not belong to the same cluster',
               'remediation': "Change the [cluster name](https://documentation.wazuh.com/current/user-manual/reference/ossec-conf/cluster.html#name)"
                              " in the worker configuration to match the master's and restart the `wazuh-manager` service"},
        3031: {'message': "Worker and master versions are not the same",
               'remediation': "[Update](https://documentation.wazuh.com/current/installation-guide/upgrading/index.html)"
                              " both master and worker to the same version."},
        3032: "Could not forward DAPI request. Connection not available.",
        3033: "Payload length exceeds limit defined in wazuh.cluster.common.Handler.request_chunk.",
        3034: "Error sending file. File not found."

        # > 9000: Authd
    }

    def __init__(self, code, extra_message=None, extra_remediation=None, cmd_error=False, dapi_errors=None):
        """
        Creates a Wazuh Exception.

        :param code: Exception code.
        :param extra_message: Adds an extra message to the error description.
        :param extra_remediation: Adds an extra description to remediation
        :param cmd_error: If it is a custom error code (i.e. ossec commands), the error description will be the message.
        :param dapi_errors: dict with details about node and logfile. I.e.:
                            {'master-node': {'error': 'Wazuh Internal error',
                                             'logfile': WAZUH_HOME/logs/api.log}
                            }
        """
        self._code = code
        self._extra_message = extra_message
        self._extra_remediation = extra_remediation
        self._cmd_error = cmd_error
        self._dapi_errors = {} if dapi_errors is None else deepcopy(dapi_errors)

        error_details = self.ERRORS[self._code]
        if isinstance(error_details, dict):
            code_message, code_remediation = error_details.get('message', ''), error_details.get('remediation', None)
        else:
            code_message, code_remediation = error_details, None

        if not cmd_error:
            if extra_message:
                if isinstance(extra_message, dict):
                    self._message = code_message.format(**extra_message)
                else:
                    self._message = "{0}: {1}".format(code_message, extra_message)
            else:
                self._message = code_message
        else:
            self._message = extra_message

        self._remediation = code_remediation if extra_remediation is None else f"{code_remediation}. {extra_remediation}"

    def __str__(self):
        return "Error {0} - {1}".format(self._code, self._message)

    def __repr__(self):
        return repr(self.to_dict())

    def __eq__(self, other):
        if not isinstance(other, WazuhException):
            return NotImplemented
        return self.to_dict() == other.to_dict()

    def __or__(self, other):
        result = self.__class__(**self.to_dict())
        if isinstance(other, WazuhException):
            result.dapi_errors = {**self._dapi_errors, **other.dapi_errors}
        return result

    def to_dict(self):
        return {'code': self._code,
                'extra_message': self._extra_message,
                'extra_remediation': self._extra_remediation,
                'cmd_error': self._cmd_error,
                'dapi_errors': self._dapi_errors
                }

    @property
    def message(self):
        return self._message

    @property
    def remediation(self):
        return self._remediation

    @property
    def dapi_errors(self):
        return self._dapi_errors

    @dapi_errors.setter
    def dapi_errors(self, value):
        self._dapi_errors = value

    @property
    def code(self):
        return self._code

    @classmethod
    def from_dict(cls, dct):
        return cls(**dct)


class WazuhInternalError(WazuhException):
    """
    This type of exception is raised when an unexpected error in framework code occurs,
    which means an internal error could not be handled
    """
    pass


class WazuhError(WazuhException):
    """
    This type of exception is raised as a controlled response to a bad request from user
    that cannot be performed properly
    """
    pass


class WazuhClusterError(WazuhException):
    """
    This type of exception is raised inside the cluster.
    """
    pass<|MERGE_RESOLUTION|>--- conflicted
+++ resolved
@@ -74,13 +74,8 @@
         1400: 'Invalid offset',
         1401: 'Invalid limit',
         1402: 'Invalid order. Order must be \'asc\' or \'desc\'',
-<<<<<<< HEAD
-        1403: {'message': 'Sort field invalid',
-               'remediation': 'These selected fields are incorrect'
-=======
         1403: {'message': 'Not a valid sort field ',
                'remediation': 'Please, use only allowed sort fields'
->>>>>>> d76df773
                },
         1404: 'A field must be specified to order the data',
         1405: 'Specified limit exceeds maximum allowed (1000)',
