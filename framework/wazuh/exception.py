# Copyright (C) 2015-2019, Wazuh Inc.
# Created by Wazuh, Inc. <info@wazuh.com>.
# This program is a free software; you can redistribute it and/or modify it under the terms of GPLv2


from copy import deepcopy


class WazuhException(Exception):
    """
    Wazuh Exception object.
    """

    ERRORS = {
        # < 1000: API

        # Wazuh: 0999 - 1099
        999: 'Incompatible version of Python',
        1000: 'Wazuh Internal Error',
        1001: 'Error importing module',
        1002: 'Error executing command',
        1003: 'Command output not in json',
        1004: 'Malformed command output ',
        1005: {'message': 'Error reading file',
               'remediation': ''},
        1006: 'File/directory does not exist',
        1010: 'Unable to connect to queue',
        1011: 'Error communicating with queue',
        1012: 'Invalid message to queue',
        1013: {'message': 'Unable to connect with socket',
               'remediation': ''},
        1014: {'message': 'Error communicating with socket',
               'remediation': ''},
        1015: 'Error agent version is null. Was the agent ever connected?',
        1016: {'message': 'Error moving file',
               'remediation': ''},

        # Configuration: 1100 - 1199
        1100: 'Error checking configuration',
        1101: {'message': 'Error getting configuration',
               'remediation': 'visit [official documentation](https://documentation.wazuh.com/current/user-manual/reference/ossec-conf/index.html)'
                              ' to get more information about how to configure Wazuh manager'},
        1102: {'message': 'Invalid section in `ossec.conf`',
               'remediation': 'visit [official documentation](https://documentation.wazuh.com/current/user-manual/reference/ossec-conf/index.html)'
                              ' to get more information about how to configure Wazuh manager'},
        1103: {'message': 'Invalid field in section',
               'remediation': 'visit [official documentation](https://documentation.wazuh.com/current/user-manual/reference/ossec-conf/index.html)'
                              ' to get more information about how to configure Wazuh manager'},
        1104: {'message': 'Invalid type',
               'remediation': ''},
        1016: 'Error moving file',
        1017: 'Wazuh is restarting',
        1018: 'Wazuh is stopped. Start Wazuh before using the API.',
        1019: 'There is a failed process. Review that before using the API.',

        # Configuration: 1100 - 1199
        1100: 'Error checking configuration',
        1101: 'Requested component does not exist',
        1102: 'Invalid section',
        1103: 'Invalid field in section',
        1104: 'Invalid type',
        1105: 'Error reading API configuration',
        1106: {'message': 'Requested section not present in `ossec.conf`',
               'remediation': 'visit [official documentation](https://documentation.wazuh.com/current/user-manual/reference/ossec-conf/index.html)'
                              ' to get more information about how to configure Wazuh manager'},
        1107: 'Internal options file not found',
        1108: 'Value not found in internal_options.conf',
        1109: 'Option must be a digit',
        1110: 'Option value is out of the limits',
        1111: "Remote group file updates are only available in 'agent.conf' file",
        1112: "Empty files aren't supported",
        1113: {'message': 'XML syntax error',
               'remediation': 'Verify XML syntax'},
        1114: {'message': 'Wazuh syntax error',
               'remediation': ''},
        1115: "Error executing verify-agent-conf",
        1116: "Requested component configuration does not exist",
        1117: "Unable to connect with component. The component might be disabled.",
        1118: "Could not request component configuration",

        # Rule: 1200 - 1299
        1200: 'Error reading rules from ossec.conf',
        1201: 'Error reading rule files',
        1202: 'Argument \'status\' must be: enabled, disabled or all',
        1203: 'Argument \'level\' must be a number or an interval separated by \'-\'',
        1204: 'Operation not implemented',
        1205: 'Requirement not valid. Valid ones are pci and gdpr',

        # Stats: 1300 - 1399
        1307: {'message': 'Invalid parameters for getting stats',
               'remediation': 'Please, check `date` parameter'},
        1308: {'message': 'Stats file has not been created yet',
               'remediation': 'Try to get stats later'},
        1309: {'message': 'Statistics file damaged',
               'remediation': ''},

        # Utils: 1400 - 1499
        1400: 'Invalid offset',
        1401: 'Invalid limit',
        1402: 'Invalid order. Order must be \'asc\' or \'desc\'',
        1403: 'Sort field invalid',  # Also, in DB
        1404: 'A field must be specified to order the data',
        1405: 'Specified limit exceeds maximum allowed (1000)',
        1406: '0 is not a valid limit',
        1407: 'query does not match expected format',
        1408: 'Field does not exist.',
        1409: 'Invalid query operator.',
        1410: 'Selecting more than one field in distinct mode',
        1411: 'Timeframe is not valid',
        1412: 'Date filter not valid. Valid formats are timeframe or YYYY-MM-DD HH:mm:ss',

        # Decoders: 1500 - 1599
        1500: 'Error reading decoders from ossec.conf',
        1501: 'Error reading decoder files',

        # Syscheck/Rootcheck/AR: 1600 - 1699
        1600: 'There is no database for selected agent',  # Also, agent
        1601: 'Unable to restart syscheck/rootcheck',
        1603: 'Invalid status. Valid statuses are: all, solved and outstanding',
        1604: 'Impossible to run FIM scan due to agent is not active',
        1605: 'Impossible to run policy monitoring scan due to agent is not active',
        1650: 'Active response - Command not specified',
        1651: 'Active response - Agent is not active',
        1652: 'Active response - Unable to run command',
        1653: 'Active response - Agent ID not specified',
        1654: 'Unable to clear rootcheck database',
        1655: 'Active response - Command not available',

        # Agents: 1700 - 1799
        1700: 'Bad arguments. Accepted arguments: [id] or [name and ip]',
        1701: 'Agent does not exist',
        1702: 'Unable to restart agent(s)',
        1703: 'Action not available for Manager (Agent 000)',
        1704: 'Unable to load requested info from agent db',
        1705: 'There is an agent with the same name',
        1706: 'There is an agent with the same IP',
        1707: 'Impossible to restart agent due to it is not active',
        1708: 'There is an agent with the same ID',
        1709: 'Too short key size (<64)',
        1710: 'The group does not exist',
        1711: 'The group already exists',
        1712: 'Default group is not removable',
        1713: 'Error accessing repository',
        1714: 'Error downloading WPK file',
        1715: 'Error sending WPK file',
        1716: 'Error upgrading agent',
        1717: 'Cannot upgrade to a version higher than the manager',
        1718: 'Version not available',
        1719: 'Remote upgrade is not available for this agent version',
        1720: 'Agent disconnected',
        1721: 'Remote upgrade is not available for this agent OS version',
        1722: 'Incorrect format for group_id. Characters supported  a-z, A-Z, 0-9, ., _ and -. Max length is 255',
        1723: 'Hash algorithm not available',
        1724: {'message': 'Not a valid select field',
<<<<<<< HEAD
               'remediation': 'Insert a valid field'},
=======
               'remediation': 'Use a valid field'},
>>>>>>> 84cecba3
        1725: 'Error registering a new agent',
        1726: 'Ossec authd is not running',
        1727: 'Error listing group files',
        1728: {'message': 'Invalid node type',
<<<<<<< HEAD
               'remediation': 'Valid types are `master` and `worker`'},
        1729: 'Agent status not valid. Valid statuses are Active, Disconnected, Pending and Never Connected.',
        1730: {'message': 'Node does not exist',
               'remediation': ''},
=======
               'remediation': 'Valid types are "master" and "worker"'},
        1729: 'Agent status not valid. Valid statuses are Active, Disconnected, Pending and Never Connected.',
        1730: {'message': 'Node does not exist',
               'remediation': 'Make sure the name is correct and that the node is up. You can check it using '
                              '[`cluster_control -l`](https://documentation.wazuh.com/current/user-manual/reference/tools/cluster_control.html#get-connected-nodes)'},
>>>>>>> 84cecba3
        1731: 'Agent is not eligible for removal',
        1732: 'No agents selected',
        1733: 'Bad formatted version. Version must follow this pattern: vX.Y.Z .',
        1734: 'Agent does not belong to the specified group',
        1735: 'Agent version is not compatible with this feature',
        1736: 'Error getting all groups',
        1737: 'Maximum number of groups per multigroup is 256',
        1738: 'Agent name is too long. Max length allowed for agent name is 128',
        1739: "Error getting agent's group sync",
        1740: 'Action only available for active agents',
        1741: 'Could not remove multigroup',
        1742: 'Error running XML syntax validator',
        1743: 'Error running Wazuh syntax validator',
        1744: 'Invalid chunk size',
        1745: "Agent only belongs to 'default' and it cannot be unset from this group.",
        1746: "Could not parse current client.keys file",
        1747: "Could not remove agent group assigment from database",
        1748: "Could not remove agent files",

        # CDB List: 1800 - 1899
        1800: 'Bad format in CDB list {path}',
        1801: '\'path\' parameter is wrong',

        # Manager:
        1900: 'Error restarting manager',
        1901: {'message': '\'execq\' socket has not been created',
               'remediation': ''},
        1902: {'message': 'Could not connect to \'execq\' socket',
               'remediation': ''},
        1903: 'Error deleting temporary file from API',
        1904: {'message': 'Bad data from \'execq\'',
               'remediation': ''},
        1905: {'message': 'File was not updated because it already exists',
               'remediation': 'Use `overwrite=true` parameter if you want to replace the file'},
        1906: {'message': 'File does not exist',
               'remediation': 'Check the path of the file you want to delete'},
        1907: {'message': 'File could not be deleted',
               'remediation': ''},
        1908: {'message': '`path` parameter is empty',
               'remediation': 'Write a valid `path` for place the file to be uploaded'},
        1909: {'message': 'Content of file is empty',
               'remediation': 'Try to upload another file not empty'},

        # Database:
        2000: 'No such database file',
        2001: 'Incompatible version of SQLite',
        2002: 'Maximum attempts exceeded for sqlite3 execute',
        2003: 'Error in database request',
        2004: 'Database query not valid',
        2005: 'Could not connect to wdb socket',
        2006: 'Received JSON from Wazuh DB is not correctly formatted',
        2007: 'Error retrieving data from Wazuh DB',

        # Cluster
        3000: 'Cluster',
        3001: 'Error creating zip file',
        3002: 'Error creating PID file',
        3003: 'Error deleting PID file',
        3004: {'message': 'Error in cluster configuration',
               'remediation': 'Please, visit [official documentation](https://documentation.wazuh.com/current/user-manual/manager/wazuh-cluster.html)'
                              ' to get more information about how to configure a cluster'},
        3005: 'Error reading cluster JSON file',
        3006: {'message': 'Error reading cluster configuration',
               'remediation': 'Please, visit [official documentation](https://documentation.wazuh.com/current/user-manual/manager/wazuh-cluster.html)'
                              ' to get more information about how to configure a cluster'},
        3007: 'Client.keys file received in master node',
        3008: 'Received invalid agent status',
        3009: {'message': 'Error executing distributed API request',
               'remediation': ''},
        3010: 'Received the status/group of an unexisting agent',
        3011: 'Agent info file received in a worker node',
        3012: 'Cluster is not running',
        3013: {'message': 'Cluster is disabled in `WAZUH_HOME/etc/ossec.conf`',
               'remediation': 'Please, visit [official documentation](https://documentation.wazuh.com/current/user-manual/manager/wazuh-cluster.html)'
                              ' to get more information about how to configure a cluster'
               },
        3015: 'Cannot access directory',
        3016: 'Received an error response',
        3017: 'The agent is not reporting to any manager',
        3018: 'Error sending request',
        3019: 'Wazuh is running in cluster mode: {EXECUTABLE_NAME} is not available in worker nodes. Please, try again in the master node: {MASTER_IP}',
        3020: {'message': 'Timeout sending request',
               'remediation': ''},
        3021: 'Timeout executing API request',
        3022: 'Unknown node ID',
        3023: {'message': 'Worker node is not connected to master',
               'remediation': 'Check the cluster.log located at WAZUH_HOME/logs/cluster.log file to see if there are '
                              'connection errors. Restart the `wazuh-manager` service.'},
        3024: "Length of command exceeds limit defined in wazuh.cluster.common.Handler.cmd_len.",
        3025: {'message': "Could not decrypt message",
               'remediation': "Check the cluster key is correct in the worker's "
                              "[ossec.conf](https://documentation.wazuh.com/current/user-manual/reference/ossec-conf/cluster.html#key)"
                              " is the same that the master's."},
        3026: "Error sending request: Memory error. Request chunk size divided by 2.",
        3027: "Unknown received task name",
        3028: {'message': "Worker node ID already exists",
               'remediation': "Change one of the two [worker names](https://documentation.wazuh.com/current/user-manual/reference/ossec-conf/cluster.html#node-name)"
                              " and restart the `wazuh-manager` service."},
        3029: {"message": "Connected worker with same name as the master",
               "remediation": "Change the [worker name](https://documentation.wazuh.com/current/user-manual/reference/ossec-conf/cluster.html#node-name)"
                              " and restart the `wazuh-manager` service in the node"},
        3030: {'message': 'Worker does not belong to the same cluster',
               'remediation': "Change the [cluster name](https://documentation.wazuh.com/current/user-manual/reference/ossec-conf/cluster.html#name)"
                              " in the worker configuration to match the master's and restart the `wazuh-manager` service"},
        3031: {'message': "Worker and master versions are not the same",
               'remediation': "[Update](https://documentation.wazuh.com/current/installation-guide/upgrading/index.html)"
                              " both master and worker to the same version."},
        3032: "Could not forward DAPI request. Connection not available.",
        3033: "Payload length exceeds limit defined in wazuh.cluster.common.Handler.request_chunk.",
        3034: "Error sending file. File not found."

        # > 9000: Authd
    }

    def __init__(self, code, extra_message=None, extra_remediation=None, cmd_error=False, dapi_errors=None):
        """
        Creates a Wazuh Exception.

        :param code: Exception code.
        :param extra_message: Adds an extra message to the error description.
        :param extra_remediation: Adds an extra description to remediation
        :param cmd_error: If it is a custom error code (i.e. ossec commands), the error description will be the message.
        :param dapi_errors: dict with details about node and logfile. I.e.:
                            {'master-node': {'error': 'Wazuh Internal error',
                                             'logfile': WAZUH_HOME/logs/api.log}
                            }
        """
        self._code = code
        self._extra_message = extra_message
        self._extra_remediation = extra_remediation
        self._cmd_error = cmd_error
        self._dapi_errors = {} if dapi_errors is None else deepcopy(dapi_errors)

        error_details = self.ERRORS[self._code]
        if isinstance(error_details, dict):
            code_message, code_remediation = error_details.get('message', ''), error_details.get('remediation', None)
        else:
            code_message, code_remediation = error_details, None

        if not cmd_error:
            if extra_message:
                if isinstance(extra_message, dict):
                    self._message = code_message.format(**extra_message)
                else:
                    self._message = "{0}: {1}".format(code_message, extra_message)
            else:
                self._message = code_message
        else:
            self._message = extra_message

        self._remediation = code_remediation if extra_remediation is None else f"{code_remediation}. {extra_remediation}"

    def __str__(self):
        return "Error {0} - {1}".format(self._code, self._message)

    def __repr__(self):
        return repr(self.to_dict())

    def __eq__(self, other):
        if not isinstance(other, WazuhException):
            return NotImplemented
        return self.to_dict() == other.to_dict()

    def __or__(self, other):
        result = self.__class__(**self.to_dict())
        if isinstance(other, WazuhException):
            result.dapi_errors = {**self._dapi_errors, **other.dapi_errors}
        return result

    def to_dict(self):
        return {'code': self._code,
                'extra_message': self._extra_message,
                'extra_remediation': self._extra_remediation,
                'cmd_error': self._cmd_error,
                'dapi_errors': self._dapi_errors
                }

    @property
    def message(self):
        return self._message

    @property
    def remediation(self):
        return self._remediation

    @property
    def dapi_errors(self):
        return self._dapi_errors

    @dapi_errors.setter
    def dapi_errors(self, value):
        self._dapi_errors = value

    @property
    def code(self):
        return self._code

    @classmethod
    def from_dict(cls, dct):
        return cls(**dct)


class WazuhInternalError(WazuhException):
    """
    This type of exception is raised when an unexpected error in framework code occurs,
    which means an internal error could not be handled
    """
    pass


class WazuhError(WazuhException):
    """
    This type of exception is raised as a controlled response to a bad request from user
    that cannot be performed properly
    """
    pass


class WazuhClusterError(WazuhException):
    """
    This type of exception is raised inside the cluster.
    """
    pass<|MERGE_RESOLUTION|>--- conflicted
+++ resolved
@@ -152,27 +152,16 @@
         1722: 'Incorrect format for group_id. Characters supported  a-z, A-Z, 0-9, ., _ and -. Max length is 255',
         1723: 'Hash algorithm not available',
         1724: {'message': 'Not a valid select field',
-<<<<<<< HEAD
-               'remediation': 'Insert a valid field'},
-=======
                'remediation': 'Use a valid field'},
->>>>>>> 84cecba3
         1725: 'Error registering a new agent',
         1726: 'Ossec authd is not running',
         1727: 'Error listing group files',
         1728: {'message': 'Invalid node type',
-<<<<<<< HEAD
-               'remediation': 'Valid types are `master` and `worker`'},
-        1729: 'Agent status not valid. Valid statuses are Active, Disconnected, Pending and Never Connected.',
-        1730: {'message': 'Node does not exist',
-               'remediation': ''},
-=======
                'remediation': 'Valid types are "master" and "worker"'},
         1729: 'Agent status not valid. Valid statuses are Active, Disconnected, Pending and Never Connected.',
         1730: {'message': 'Node does not exist',
                'remediation': 'Make sure the name is correct and that the node is up. You can check it using '
                               '[`cluster_control -l`](https://documentation.wazuh.com/current/user-manual/reference/tools/cluster_control.html#get-connected-nodes)'},
->>>>>>> 84cecba3
         1731: 'Agent is not eligible for removal',
         1732: 'No agents selected',
         1733: 'Bad formatted version. Version must follow this pattern: vX.Y.Z .',
