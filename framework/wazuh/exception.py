# Copyright (C) 2015-2019, Wazuh Inc.
# Created by Wazuh, Inc. <info@wazuh.com>.
# This program is free software; you can redistribute it and/or modify it under the terms of GPLv2


from copy import deepcopy


GENERIC_ERROR_MSG = "Wazuh Internal Error. See log for more detail"


class WazuhException(Exception):
    """
    Wazuh Exception object.
    """

    ERRORS = {
        # < 1000: API

        # Wazuh: 0999 - 1099
        999: 'Incompatible version of Python',
        1000: {'message': 'Wazuh Internal Error',
               'remediation': 'Please, check `WAZUH_HOME/logs/ossec.log` to get more information about the error'},
        1001: 'Error importing module',
        1002: 'Error executing command',
        1003: 'Command output not in json',
        1004: 'Malformed command output ',
        1005: {'message': 'Error reading file',
               'remediation': 'Please, ensure you have the right file permissions in Wazuh directories'},
        1006: {'message': 'File/directory does not exist or there is a problem with the permissions',
               'remediation': 'Please, check if path to file/directory is correct and `ossec` '
                              'has the appropriate permissions'},
        1010: 'Unable to connect to queue',
        1011: 'Error communicating with queue',
        1012: {'message': 'Invalid message to queue'},
        1013: {'message': 'Unable to connect with socket',
               'remediation': 'Please, restart Wazuh to restore sockets'},
        1014: {'message': 'Error communicating with socket',
               'remediation': 'Please, restart Wazuh to restore sockets'},
        1015: 'Error agent version is null. Was the agent ever connected?',
        1016: {'message': 'Error moving file',
               'remediation': 'Please, ensure you have the required file permissions in Wazuh directories'},
        1017: 'Some Wazuh daemons are not ready yet in node \'{node_name}\' ',
        # Configuration: 1100 - 1199
        1100: 'Error checking configuration',
        1101: {'message': 'Requested component does not exist',
               'remediation': 'Run `WAZUH_PATH/bin/ossec-logtest -t` to check your configuration'},
        1102: {'message': 'Invalid section',
               'remediation': 'Please, visit [official documentation](https://documentation.wazuh.com/current/user-manual/reference/ossec-conf/index.html) '
               'to get more information about configuration sections'},
        1103: {'message': 'Invalid field in section',
               'remediation': 'Please, visit [official documentation](https://documentation.wazuh.com/current/user-manual/reference/ossec-conf/index.html) '
               'to get more information about configuration sections'},
        1104: {'message': 'Invalid type',
               'remediation': 'Insert a valid type'},
        1105: 'Error reading API configuration',
        1106: {'message': 'Requested section not present in configuration',
               'remediation': 'Please, check your configuration file. '
               'You can visit [official documentation](https://documentation.wazuh.com/current/user-manual/reference/ossec-conf/index.html) '
               'to get more information about configuration sections'},
        1107: 'Internal options file not found',
        1108: 'Value not found in internal_options.conf',
        1109: 'Option must be a digit',
        1110: 'Option value is out of the limits',
        1111: "Remote group file updates are only available in 'agent.conf' file",
        1112: {'message': 'Empty files are not supported',
               'remediation': 'Please, provide another file'
               },
        1113: {'message': 'XML syntax error',
               'remediation': 'Please, ensure file content has correct XML'
               },
        1114: "Wazuh syntax error",
        1115: {'message': 'Error executing verify-agent-conf',
               'remediation': 'Please, check your configuration file and try again'
               },
        1116: {'message': "Requested component configuration does not exist",
               'remediation': "Please, visit [official documentation](https://documentation.wazuh.com/current/user-manual/api/reference.html#get-active-configuration) to check available component configurations"
               },
        1117: {'message': "Unable to connect with component. The component might be disabled."},
        1118: {'message': "Could not request component configuration"},
        1119: "Directory '/tmp' needs read, write & execution permission for 'ossec' user",
        1120: {'message': "Error adding agent. HTTP header 'X-Forwarded-For' not present in a behind_proxy_server API configuration",
               'remediation': "Please, make sure your proxy is setting 'X-Forwarded-For' HTTP header"
               },
        1121: {'message': "Error connecting with socket"},
        # Rule: 1200 - 1299
        1200: {'message': 'Error reading rules from `WAZUH_HOME/etc/ossec.conf`',
               'remediation': 'Please, visit [official documentation](https://documentation.wazuh.com/3.x/user-manual/reference/ossec-conf/index.html)'
                              ' to get more information about how to configure the rules'
               },
        1201: {'message': 'Error reading rule files',
               'remediation': 'Please, visit [official documentation](https://documentation.wazuh.com/3.x/user-manual/reference/ossec-conf/index.html)'
                              ' to get more information about how to configure the rules'
               },
        1202: {'message': 'Argument \'status\' must be: enabled, disabled or all',
               'remediation': 'Please indicate one of the following states: enabled, disabled, all'
               },
        1203: {'message': 'Error in argument \'level\'',
               'remediation': 'Argument \'level\' must be a number or an interval separated by \'-\''
               },
        1204: {'message': 'Operation not implemented',
               'remediation': 'Please contact us: [official repository]https://github.com/wazuh/wazuh/issues'
               },
        1205: {'message': 'Requirement not valid',
               'remediation': 'Please indicate one of the following values:'
               },
        1206: {'message': 'Duplicated rule ID',
               'remediation': 'Please check your configuration, two or more rules have the same ID, visit [official documentation]https://documentation.wazuh.com/3.x/user-manual/ruleset/custom.html '
                              ' to get more information about how to configure the rules'
               },
        1207: {'message': 'Error reading rule files, wrong permissions',
               'remediation': 'Please, check your permissions over the file'
               },
        1208: {'message': 'The rule doesn\'t exist or you don\'t have permission to see it',
               'remediation': 'Please, visit [official documentation](https://documentation.wazuh.com/3.x/user-manual/reference/ossec-conf/index.html)'
                              ' to get more information about how to configure the rules'
               },

        # Stats: 1300 - 1399
        1301: {'message': 'Invalid date',
               'remediation': 'Please, make sure you use a valid date value)'
               },
        1307: {'message': 'Invalid parameters',
               'remediation': 'Please, check that the update is correct, there is a problem while reading the results, contact us at [official repository](https://github.com/wazuh/wazuh/issues)'
               },
        1308: {'message': 'Stats file has not been created yet',
              'remediation': 'Stats files are generated at 12 PM. '
              'Please, try again later'},
        1309: 'Statistics file damaged',
        1310: {'message': 'Stats file does not exist',
              'remediation': 'Please, try to use another date'},

        # Utils: 1400 - 1499
        1400: 'Invalid offset',
        1401: 'Invalid limit',
        1402: {'message': 'Invalid sort_ascending field',
               'remediation': 'Please, use only true if ascending or false if descending'
               },
        1403: {'message': 'Not a valid sort field ',
               'remediation': 'Please, use only allowed sort fields'
               },
        1404: 'A field must be specified to order the data',
        1405: {'message': 'Specified limit exceeds maximum allowed',
               'remediation': 'Please select a limit between 1 and 1000'
               },
        1406: {'message': '0 is not a valid limit',
               'remediation': 'Please select a limit between 1 and 1000'
               },
        1407: 'query does not match expected format',
        1408: 'Field does not exist.',
        1409: 'Invalid query operator.',
        1410: 'Selecting more than one field in distinct mode',
        1411: 'Timeframe is not valid',
        1412: 'Date filter not valid. Valid formats are timeframe or YYYY-MM-DD HH:mm:ss',
        1413: {'message': 'Error reading rules file'},
        1414: {'message': 'Error reading rules file',
               'remediation': 'Please, make sure you have read permissions over the file'
               },
        1415: {'message': 'Rules file not found',
               'remediation': 'Please, use GET /rules/files to list all available rules'
               },

        # Decoders: 1500 - 1599
        1500: {'message': 'Error reading decoders from ossec.conf',
               'remediation': 'Please, visit https://documentation.wazuh.com/current/user-manual/ruleset/custom.html'
                              'to get more information on adding or modifying existing decoders'
               },
        1501: {'message': 'Error reading decoders file'
               },
        1502: {'message': 'Error reading decoders file',
               'remediation': 'Please, make sure you have read permissions on the file'
               },
        1503: {'message': 'Decoders file not found',
               'remediation': 'Please, use GET /decoders/files to list all available decoders'
               },
        1504: {'message': 'The decoder doesn\'t exist or you don\'t have permission to see it',
               'remediation': 'Please, visit [official documentation](https://documentation.wazuh.com/3.x/user-manual/reference/ossec-conf/index.html)'
                              ' to get more information about the decoders'
               },

        # Syscheck/Rootcheck/AR: 1600 - 1699
        1600: {'message': 'There is no database for selected agent with id',
               'remediation': 'Please, upgrade wazuh to v3.7.0 or newer. Visit '
                              'https://documentation.wazuh.com/current/installation-guide/upgrading/index.html'
                              ' to obtain more information on upgrading wazuh'
               },
        1601: {'message': 'Impossible to run FIM scan, agent is not active',
               'remediation': 'Please, ensure selected agent is active and connected to the manager. Visit '
                              'https://documentation.wazuh.com/current/user-manual/registering/index.html and '
                              'https://documentation.wazuh.com/current/user-manual/agents/agent-connection.html'
                              'to obtain more information on registering and connecting agents'
               },
        1603: 'Invalid status. Valid statuses are: all, solved and outstanding',
        1605: 'Impossible to run policy monitoring scan due to agent is not active',
        1650: 'Active response - Command not specified',
        1651: 'Active response - Agent is not active',
        1652: 'Active response - Unable to run command',
        1653: 'Active response - Agent ID not specified',
        1654: 'Unable to clear rootcheck database',
        1655: 'Active response - Command not available',
        1656: {'message': 'No parameters provided for request',
               'remediation': 'Please, visit [official documentation]'
               '(https://documentation.wazuh.com/current/user-manual/api/reference.html#active-response) '
               'to get more information about `active-response` API call'},

        # Agents: 1700 - 1799
        1700: 'Bad arguments. Accepted arguments: [id] or [name and ip]',
        1701: {'message': 'Agent does not exist',
               'remediation': 'Please, use `GET /agents?select=id,name` to find all available agents'
               },
        1702: {'message': 'Unable to restart agent(s)',
               'remediation': 'Please make sure the agent exists. it is active and it is not the manager(Agent 000)'
               },
        1703: {'message': 'Action not available for Manager (Agent 000)',
               'remediation': 'Please, use `GET /agents?select=id,name` to find all available agents and make sure you select an agent other than 000'
               },
        1704: 'Unable to load requested info from agent db',
        1705: {'message': 'There is an agent with the same name',
               'remediation': 'Please choose another name'
               },
        1706: {'message': 'There is an agent with the same IP or the IP is invalid',
               'remediation': 'Please choose another IP'
               },
        1707: {'message': 'Impossible to restart non-active agent',
               'remediation': 'Please, make sure agent is active before attempting to restart'
               },
        1708: {'message': 'There is an agent with the same ID',
               'remediation': 'Please choose another ID'
               },
        1709: {'message': 'Too short key size',
               'remediation': 'The necessary size for the key is (<64)'
               },
        1710: {'message': 'The group does not exist',
               'remediation': 'Please, `GET /agents/groups` to find all available groups'
               },
        1711: {'message': 'The group already exists',
               'remediation': 'Please, use another group ID'
               },
        1712: {'message': 'Default group is not deletable',
               'remediation': 'Please, visit [official documentation](https://documentation.wazuh.com/3.x/user-manual/agents/grouping-agents.html)'
                              'to get more information'
               },
        1713: {'message': 'Error accessing repository',
               'remediation': 'Please check your internet connection and try again'
               },
        1714: {'message': 'Error downloading WPK file',
               'remediation': 'Please check your internet connection and try again'
               },
        1715: {'message': 'Error sending WPK file',
               'remediation': 'Please check your internet connection, ensure the agent is active and try again'
               },
        1716: {'message': 'Error upgrading agent',
               'remediation': 'Please check that it is a new version and try again'
               },
        1717: {'message': 'Upgrading an agent to a version higher than the manager requires the force flag.',
               'remediation': 'The agent cannot have a more recent version than the manager, please update the manager '
                              'first or use force=1 to force the upgrade'
               },
        1718: {'message': 'Version not available',
               'remediation': 'Please check the version again or check our repository at [official repository](https://github.com/wazuh/wazuh)'
               },
        1719: {'message': 'Remote upgrade is not available for this agent version',
               'remediation': 'Please, follow this for agent upgrading: [official documentation](https://documentation.wazuh.com/3.x/user-manual/agents/remote-upgrading/upgrading-agent.html)'
               },
        1720: {'message': 'Agent disconnected',
               'remediation': 'Please make sure the agent is active'
               },
        1721: {'message': 'Remote upgrade is not available for this agent OS version',
               'remediation': 'Sorry, the remote update is not available for this OS'
               },
        1722: {'message': 'Incorrect format for group_id',
               'remediation': 'Characters supported  a-z, A-Z, 0-9, ., _ and -. Max length is 255'
               },
        1723: 'Hash algorithm not available',
        1724: {'message': 'Not a valid select field ',
               'remediation': 'Please, use only allowed select fields'
               },
        1725: {'message': 'Error registering a new agent',
               'remediation': 'Please check all data fields and try again'
               },
        1726: {'message': 'Ossec authd is not running',
               'remediation': 'Please, visit our documentation to get more information: [official documentation](https://documentation.wazuh.com/current/user-manual/agents/registering-agents/register-agent-authd.html)'
               },
        1727: {'message': 'Error listing group files',
               'remediation': 'Please, use `GET /agents/groups/:group_id/files` to get all available group files'
               },
        1728: {'message': 'Invalid node type',
               'remediation': 'Valid types are `master` and `worker`. Please, visit [official documentation](https://documentation.wazuh.com/current/user-manual/manager/wazuh-cluster.html) '
                          'to get more information about cluster configuration'},
        1729: {'message': 'Agent status not valid. Valid statuses are active, disconnected, pending and never_connected',
               'remediation': 'Please check used status and try again.'
               },
        1730: {'message': 'Node does not exist',
               'remediation': 'Make sure the name is correct and that the node is up. You can check it using '
                          '[`cluster_control -l`](https://documentation.wazuh.com/current/user-manual/reference/tools/cluster_control.html#get-connected-nodes)'},
        1731: {'message': 'Agent is not eligible for removal',
               'remediation': "Please check the agent's status [official documentation](https://documentation.wazuh.com/3.x/user-manual/agents/restful-api/remove.html)"
               },
        1732: {'message': 'No agents selected',
               'remediation': 'Please select an agent or the operation cannot be performed'
               },
        1733: 'Bad formatted version. Version must follow this pattern: vX.Y.Z .',
        1734: {'message': 'Error removing agent from group',
               'remediation': 'Agent does not belong to specified group, to assign the agent to a group follow: [official documentation](https://documentation.wazuh.com/3.x/user-manual/agents/grouping-agents.html)'
               },
        1735: {'message': 'Agent version is not compatible with this feature',
               'remediation': 'Please update the agent, in case the problem persists contact us at: [official repository](https://github.com/wazuh/wazuh/issues)'
               },
        1736: {'message': 'Error getting all groups',
               'remediation': 'Please, use `GET /agents/groups` to find all available groups'
               },
        1737: {'message': 'Maximum number of groups per multigroup is 256',
               'remediation': 'Please choose another group or remove an agent from the target group'
               },
        1738: {'message': 'Agent name is too long',
               'remediation': 'Max length allowed for agent name is 128'
               },
        1739: {'message': 'Error getting agents group sync',
               'remediation': 'Please check that the agent and the group are correctly created [official documentation](https://documentation.wazuh.com/3.x/user-manual/agents/command-line/register.html)'
               },
        1740: {'message': 'Action only available for active agents',
               'remediation': 'Please activate the agent to be able to synchronize'
               },
        1741: 'Could not remove multigroup',
        1742: 'Error running XML syntax validator',
        1743: 'Error running Wazuh syntax validator',
        1744: 'Invalid chunk size',
        1745: "Agent only belongs to 'default' and it cannot be unassigned from this group.",
        1746: {'message': "Could not parse current client.keys file"},
        1747: {'message': "Could not remove agent group assigment from database"},
        1748: {'message': "Could not remove agent files"},
        1749: {'message': "Downgrading an agent requires the force flag.",
               'remediation': "Use force=1 parameter to force the downgrade"
               },
        1750: {'message': 'Could not send restart command, active-response is disabled in the agent',
               'remediation': "You can activate it in agents' `WAZUH_HOME/etc/ossec.conf`"},
        1751: {'message': 'Could not assign agent to group',
               'remediation': 'Agent already belongs to specified group, please select another agent'},
        1752: {'message': 'Could not force single group for the agent'},
        1753: {'message': 'Could not assign group. Agent status is never_connected',
               'remediation': 'Please select another agent or connect your agent before assigning groups'},
        1754: {'message': 'Agent does not exist or you do not have permissions to access it',
               'remediation': 'Try listing all agents with GET /agents endpoint'},

        # CDB List: 1800 - 1899
        1800: {'message': 'Bad format in CDB list {path}'},
        1801: {'message': 'Wrong \'path\' parameter',
               'remediation': 'Please, provide a correct path'},
        1802: {'message': 'Lists file not found',
               'remediation': 'Please, use `GET /lists/files` to find all available lists'},
        1803: {'message': 'Error reading lists file',
               'remediation': 'Please, make sure you have read permissions over the file'
               },
        1804: {'message': 'Error reading lists file',
               'remediation': 'Please, make sure you provide a correct filepath'
               },

        # Manager:
        1900: 'Error restarting manager',
        1901: {'message': '\'execq\' socket has not been created'
               },
        1902: {'message': 'Connection to \'execq\' socket failed'
               },
        1903: 'Error deleting temporary file from API',
        1904: {'message': 'Bad data from \'execq\''
               },
        1905: {'message': 'File could not be updated, it already exists',
               'remediation': 'Please, provide a different file or set overwrite=True to overwrite actual file'
               },
        1906: {'message': 'File does not exist',
               'remediation': 'Please, provide a different file or make sure provided file path is correct'
               },
        1907: {'message': 'File could not be deleted',
               'remediation': 'Please, ensure you have the right file permissions'
               },
        1908: {'message': 'Error validating configuration',
               'remediation': 'Please, fix the corrupted files'
              },
        1909: {'message': 'Content of file is empty',
               'remediation': 'Try to upload another non-empty file'},
        1910: {'message': 'Content-type header is mandatory',
               'remediation': 'Please, visit [official documentation](https://documentation.wazuh.com/current/user-manual/api/reference.html#update-local-file-at-any-cluster-node)'
                              ' to get more information about how to configure a cluster'},
        1911: {'message': 'Error parsing body request to UTF-8',
               'remediation': 'Please, check if the file content to be uploaded is right'},
        1912: {'message': 'Body is empty',
               'remediation': 'Please, check the content of the file to be uploaded'},

        # Database:
        2000: {'message': 'No such database file'},
        2001: {'message': 'Incompatible version of SQLite'},
        2002: {'message': 'Maximum attempts exceeded for sqlite3 execute'},
        2003: {'message': 'Error in wazuhdb request',
               'remediation': 'Make sure the your request is correct'},
        2004: {'message': 'Database query not valid'},
        2005: {'message': 'Could not connect to wdb socket'},
        2006: {'message': 'Received JSON from Wazuh DB is not correctly formatted'},
        2007: {'message': 'Error retrieving data from Wazuh DB'},

        # Cluster
        3000: 'Cluster',
        3001: 'Error creating zip file',
        3002: {'message': 'Error creating PID file'},
        3003: {'message': 'Error deleting PID file'},
        3004: {'message': 'Error in cluster configuration',
               'remediation': 'Please, visit [official documentation](https://documentation.wazuh.com/current/user-manual/manager/wazuh-cluster.html)'
                              ' to get more information about how to configure a cluster'},
        3005: 'Error reading cluster JSON file',
        3006: {'message': 'Error reading cluster configuration',
               'remediation': 'Please, visit [official documentation](https://documentation.wazuh.com/current/user-manual/manager/wazuh-cluster.html)'
                              ' to get more information about how to configure a cluster'},
        3007: 'Client.keys file received in master node',
        3008: 'Received invalid agent status',
        3009: {'message': 'Error executing distributed API request',
               'remediation': ''},
        3010: 'Received the status/group of an unexisting agent',
        3011: 'Agent info file received in a worker node',
        3012: 'Cluster is not running',
        3013: {'message': 'Cluster is disabled in `WAZUH_HOME/etc/ossec.conf`',
               'remediation': 'Please, visit [official documentation](https://documentation.wazuh.com/current/user-manual/manager/wazuh-cluster.html)'
                              ' to get more information about how to configure a cluster'
               },
        3015: 'Cannot access directory',
        3016: 'Received an error response',
        3017: 'The agent is not reporting to any manager',
        3018: 'Error sending request',
        3019: 'Wazuh is running in cluster mode: {EXECUTABLE_NAME} is not available in worker nodes. Please, try again in the master node: {MASTER_IP}',
        3020: {'message': 'Timeout sending request',
               'remediation': 'Please, try to make the request again'},
        3021: 'Timeout executing API request',
        3022: {'message': 'Unknown node ID',
               'remediation': 'Check the name of the node'},
        3023: {'message': 'Worker node is not connected to master',
               'remediation': 'Check the cluster.log located at WAZUH_HOME/logs/cluster.log file to see if there are '
                              'connection errors. Restart the `wazuh-manager` service.'},
        3024: "Length of command exceeds limit defined in wazuh.cluster.common.Handler.cmd_len.",
        3025: {'message': "Could not decrypt message",
               'remediation': "Check the cluster key is correct in the worker's "
                              "[ossec.conf](https://documentation.wazuh.com/current/user-manual/reference/ossec-conf/cluster.html#key)"
                              ", ensure it is the same that the master's."},
        3026: "Error sending request: Memory error. Request chunk size divided by 2.",
        3027: "Unknown received task name",
        3028: {'message': "Worker node ID already exists",
               'remediation': "Check and fix [worker names](https://documentation.wazuh.com/current/user-manual/reference/ossec-conf/cluster.html#node-name)"
                              " and restart the `wazuh-manager` service."},
        3029: {"message": "Connected worker with same name as the master",
               "remediation": "Check and fix the [worker name](https://documentation.wazuh.com/current/user-manual/reference/ossec-conf/cluster.html#node-name)"
                              " and restart the `wazuh-manager` service in the node"},
        3030: {'message': 'Worker does not belong to the same cluster',
               'remediation': "Change the [cluster name](https://documentation.wazuh.com/current/user-manual/reference/ossec-conf/cluster.html#name)"
                              " in the worker configuration to match the master's and restart the `wazuh-manager` service"},
        3031: {'message': "Worker and master versions are not the same",
               'remediation': "[Update](https://documentation.wazuh.com/current/installation-guide/upgrading/index.html)"
                              " master and workers to the same version."},
        3032: "Could not forward DAPI request. Connection not available.",
        3033: "Payload length exceeds limit defined in wazuh.cluster.common.Handler.request_chunk.",
        3034: "Error sending file. File not found.",

        # RBAC exceptions
        # The messages of these exceptions are provisional until the RBAC documentation is published.
        4000: {'message': "Permission denied",
               'remediation': "Please, make sure you have permissions to execute current request, "
                              "for more information on setting up permissions please visit XXXX"},
        4001: {'message': 'The body of the request is empty, you must specify that you want to modify',
               'remediation': "The fields available for update are: name(str), rule(str), policies(list(dict))"},
        4002: {'message': 'The specified role does not exist',
               'remediation': 'Please, create the specified role with the endpoint POST /security/roles'},
        4003: {'message': 'The specified rule is invalid',
               'remediation': "The rule must have a json format"},
        4004: {'message': 'The specified name is invalid'},
        4005: {'message': 'The specified name or rule already exist'},
        4006: {'message': 'The specified policy is invalid',
               'remediation': 'The policy must have a json format and it\'s keys must be "access", "resources", '
                              'and "effect". The actions and resources must be splitted by ":". Example: agent:id:001'},
        4007: {'message': 'The specified policy does not exist',
               'remediation': 'Please, create the specified policy with the endpoint POST /security/policies'},
        4008: {'message': 'The specified resource is required for a correct Wazuh\'s functionality'},
        4009: {'message': 'The specified name or policy already exist'},
        4010: {'message': 'The specified role-policy does not exist',
               'remediation': 'Please, create the specified role-policy relation with the endpoint '
                              'POST /security/roles/{role_id}/policies/{policy_id}'},
        4011: {'message': 'The specified role-policy link already exist'},
        4012: {'message': 'The specified actions or resources '
                          'are invalid',
               'remediation': 'The actions and resources must be splitted by ":". Example: agent:id:001'},
        4013: {'message': 'The specified name already exist'},
        4014: {'message': 'Parameter {param} is required',
               'remediation': 'Please, make sure the parameter is defined'},
        4015: {'message': 'Permission denied, could not remove agents from group before deleting it',
               'remediation': 'Please, make sure you have the right permissions for actions: agent:modify_group and '
                              'group:modify_assignments before attempting to delete the group'},
<<<<<<< HEAD
        4016: {'message': 'The specified user-role does not exist',
               'remediation': 'Please, create the specified user-role relation with the endpoint '
                              'POST /security/user/{username}/roles/{role_id}'},
        4017: {'message': 'The specified user-role link already exist'},
=======
        4500: {'message': 'The specified resources are invalid',
               'remediation': 'Please, make sure permissions are properly defined, '
                              'for more information on setting up permissions please visit XXXX'},
>>>>>>> d7232823

        # User management
        5000: {'message': 'The user could not be created',
               'remediation': 'Please check that the user does not exist, '
                              'to do this you can use the `GET /security/users/{username}` call'},
        5001: {'message': 'The user does not exist',
               'remediation': 'The user can be created with the endpoint POST /security/users'},
        5002: {'message': 'There is no users in the system'},
        5003: {'message': 'The user could not be modified',
               'remediation': 'There is already a user with these properties'},
        5004: {'message': 'The user could not be removed or updated',
               'remediation': 'Administrator users can not be removed or updated'},
        5005: {'message': 'Invalid body',
               'remediation':
                   'Please check our official documentation to see more details '
                   '[official documentation](https://documentation.wazuh.com/current/user-manual/manager/wazuh-cluster.html)'},
        5006: {'message': 'Operation not allowed, the user does not have permissions to perform this action.',
               'remediation': 'No user, except administrator users, can change the data of a different user.'},
        5007: {'message': 'Insecure password provided.',
               'remediation': 'The password for users must have a minimum length of 8 characters and must have at '
                              'least one uppercase and lowercase letter, a number and a symbol.'}

        # > 9000: Authd
    }

    def __init__(self, code, extra_message=None, extra_remediation=None, cmd_error=False, dapi_errors=None):
        """
        Creates a Wazuh Exception.

        :param code: Exception code.
        :param extra_message: Adds an extra message to the error description.
        :param extra_remediation: Adds an extra description to remediation
        :param cmd_error: If it is a custom error code (i.e. ossec commands), the error description will be the message.
        :param dapi_errors: dict with details about node and logfile. I.e.:
                            {'master-node': {'error': 'Wazuh Internal error',
                                             'logfile': WAZUH_HOME/logs/api.log}
                            }
        """
        self._code = code
        self._extra_message = extra_message
        self._extra_remediation = extra_remediation
        self._cmd_error = cmd_error
        self._dapi_errors = {} if dapi_errors is None else deepcopy(dapi_errors)

        error_details = self.ERRORS[self._code] if not cmd_error else extra_message
        if isinstance(error_details, dict):
            code_message, code_remediation = error_details.get('message', ''), error_details.get('remediation', None)
        else:
            code_message, code_remediation = error_details, None

        if not cmd_error:
            if extra_message:
                if isinstance(extra_message, dict):
                    self._message = code_message.format(**extra_message)
                else:
                    self._message = "{0}: {1}".format(code_message, extra_message)
            else:
                self._message = code_message
        else:
            self._message = extra_message

        self._remediation = code_remediation if extra_remediation is None \
            else f"{code_remediation}: {extra_remediation}"

    def __str__(self):
        return "Error {0} - {1}".format(self._code, self._message)

    def __repr__(self):
        return repr(self.to_dict())

    def __eq__(self, other):
        if not isinstance(other, WazuhException):
            return NotImplemented
        return (self._code,
                self._extra_message,
                self._extra_remediation,
                self._cmd_error) == (other._code,
                                     other._extra_message,
                                     other._extra_remediation,
                                     other._cmd_error)

    def __hash__(self):
        return hash((self._code, self._extra_message, self._extra_remediation, self._cmd_error))

    def __or__(self, other):
        if isinstance(other, WazuhException):
            result = self.__class__(**self.to_dict())
            result.dapi_errors = {**self._dapi_errors, **other.dapi_errors}
        else:
            result = other | self
        return result

    def __deepcopy__(self, memodict=None):
        obj = self.__class__(self.code)
        obj.__dict__ = deepcopy(dict(self.__dict__))
        return obj

    def to_dict(self):
        return {'code': self._code,
                'extra_message': self._extra_message,
                'extra_remediation': self._extra_remediation,
                'cmd_error': self._cmd_error,
                'dapi_errors': self._dapi_errors
                }

    @property
    def message(self):
        return self._message

    @property
    def remediation(self):
        return self._remediation

    @property
    def dapi_errors(self):
        return self._dapi_errors

    @dapi_errors.setter
    def dapi_errors(self, value):
        self._dapi_errors = value

    @property
    def code(self):
        return self._code

    @classmethod
    def from_dict(cls, dct):
        return cls(**dct)


class WazuhInternalError(WazuhException):
    """
    This type of exception is raised when an unexpected error in framework code occurs,
    which means an internal error could not be handled
    """
    pass


class WazuhError(WazuhException):
    """
    This type of exception is raised as a controlled response to a bad request from user
    that cannot be performed properly
    """

    def __init__(self, code, extra_message=None, extra_remediation=None, cmd_error=False, dapi_errors=None, ids=None):
        """Creates a WazuhError exception.

        :param code: Exception code.
        :param extra_message: Adds an extra message to the error description.
        :param extra_remediation: Adds an extra description to remediation
        :param cmd_error: If it is a custom error code (i.e. ossec commands), the error description will be the message.
        :param dapi_errors: dict with details about node and logfile. I.e.:
                            {'master-node': {'error': 'Wazuh Internal error',
                                             'logfile': WAZUH_HOME/logs/api.log}
                            }
        :param ids: List or set with the ids involved in the exception
        """
        super().__init__(code, extra_message=extra_message,
                         extra_remediation=extra_remediation,
                         cmd_error=cmd_error,
                         dapi_errors=dapi_errors
                         )
        self._ids = set() if ids is None else set(ids)

    @property
    def ids(self):
        return self._ids

    def __or__(self, other):
        result: WazuhError = super().__or__(other)
        if isinstance(result, WazuhError):
            if hasattr(other, 'ids'):
                result._ids = self.ids | other.ids
        return result

    def to_dict(self):
        result = super().to_dict()
        result['ids'] = list(self.ids)

        return result

    def __or__(self, other):
        result: WazuhError = super().__or__(other)
        if isinstance(result, WazuhError):
            if hasattr(other, 'ids'):
                result._ids = self.ids | other.ids
        return result


class WazuhClusterError(WazuhException):
    """
    This type of exception is raised inside the cluster.
    """
    pass<|MERGE_RESOLUTION|>--- conflicted
+++ resolved
@@ -489,16 +489,13 @@
         4015: {'message': 'Permission denied, could not remove agents from group before deleting it',
                'remediation': 'Please, make sure you have the right permissions for actions: agent:modify_group and '
                               'group:modify_assignments before attempting to delete the group'},
-<<<<<<< HEAD
         4016: {'message': 'The specified user-role does not exist',
                'remediation': 'Please, create the specified user-role relation with the endpoint '
                               'POST /security/user/{username}/roles/{role_id}'},
         4017: {'message': 'The specified user-role link already exist'},
-=======
         4500: {'message': 'The specified resources are invalid',
                'remediation': 'Please, make sure permissions are properly defined, '
                               'for more information on setting up permissions please visit XXXX'},
->>>>>>> d7232823
 
         # User management
         5000: {'message': 'The user could not be created',
