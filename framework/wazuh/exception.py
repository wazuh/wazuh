# Copyright (C) 2015-2019, Wazuh Inc.
# Created by Wazuh, Inc. <info@wazuh.com>.
# This program is a free software; you can redistribute it and/or modify it under the terms of GPLv2


from copy import deepcopy


GENERIC_ERROR_MSG = "Wazuh Internal Error. See log for more detail"


class WazuhException(Exception):
    """
    Wazuh Exception object.
    """

    ERRORS = {
        # < 1000: API

        # Wazuh: 0999 - 1099
        999: 'Incompatible version of Python',
        1000: {'message': 'Wazuh Internal Error',
               'remediation': 'Please, check `ossec.log` for getting more information about the error'},
        1001: 'Error importing module',
        1002: 'Error executing command',
        1003: 'Command output not in json',
        1004: 'Malformed command output ',
        1005: {'message': 'Error reading file',
<<<<<<< HEAD
               'remediation': 'Please, ensure you have the right file permissions in Wazuh directories'},
=======
              'remediation': 'Please, ensure you have the right file permissions in Wazuh directories'},
>>>>>>> 488c7659
        1006: {'message': 'File/directory does not exist',
               'remediation': 'Please, check if path to file/directory is right'},
        1010: 'Unable to connect to queue',
        1011: 'Error communicating with queue',
        1012: 'Invalid message to queue',
        1013: {'message': 'Unable to connect with socket',
<<<<<<< HEAD
               'remediation': 'Please, restart Wazuh for restorint sockets'},
        1014: {'message': 'Error communicating with socket',
               'remediation': 'Please, restart Wazuh for restoring sockets'},
        1015: 'Error agent version is null. Was the agent ever connected?',
        1016: {'message': 'Error moving file',
               'remediation': 'Please, ensure you have the right file permissions in Wazuh directories'},

        # Configuration: 1100 - 1199
        1100: 'Error checking configuration',
        1101: {'message': 'Error getting configuration',
               'remediation': 'visit [official documentation](https://documentation.wazuh.com/current/user-manual/reference/ossec-conf/index.html)'
                              ' to get more information about how to configure Wazuh manager'},
        1102: {'message': 'Invalid section in `ossec.conf`',
               'remediation': 'visit [official documentation](https://documentation.wazuh.com/current/user-manual/reference/ossec-conf/index.html)'
                              ' to get more information about how to configure Wazuh manager'},
        1103: {'message': 'Invalid field in section',
               'remediation': 'visit [official documentation](https://documentation.wazuh.com/current/user-manual/reference/ossec-conf/index.html)'
                              ' to get more information about how to configure Wazuh manager'},
        1104: {'message': 'Invalid type',
               'remediation': 'Insert a valid type'},
        1105: 'Error reading API configuration',
        1106: {'message': 'Requested section not present in `ossec.conf`',
               'remediation': 'visit [official documentation](https://documentation.wazuh.com/current/user-manual/reference/ossec-conf/index.html)'
                              ' to get more information about how to configure Wazuh manager'},
=======
               'remediation': 'Please, restart Wazuh for restoring sockets'},
        1014: {'message': 'Error communicating with socket',
               'remediation': 'Please, restart Wazuh for restoring sockets'},
        1015: 'Error agent version is null. Was the agent ever connected?',
        1016: 'Error moving file',
        1017: 'Some Wazuh daemons are not ready yet in node \'{node_name}\' '
              '({not_ready_daemons})',

        # Configuration: 1100 - 1199
        1100: 'Error checking configuration',
        1101: {'message': 'Requested component does not exist',
               'remediation': 'Run `WAZUH_PATH/bin/ossec-logtest -t` for checking your configuration'},
        1102: {'message': 'Invalid section',
               'remediation': 'Please, visit [official documentation](https://documentation.wazuh.com/current/user-manual/reference/ossec-conf/index.html) '
               'for getting more information about configuration sections'},
        1103: {'message': 'Invalid field in section',
               'remediation': 'Please, visit [official documentation](https://documentation.wazuh.com/current/user-manual/reference/ossec-conf/index.html) '
               'for getting more information about configuration sections'},
        1104: 'Invalid type',
        1105: 'Error reading API configuration',
        1106: {'message': 'Requested section not present in configuration',
               'remediation': 'Please, check your configuration file. '
               'You can visit [official documentation](https://documentation.wazuh.com/current/user-manual/reference/ossec-conf/index.html) '
               'for getting more information about configuration sections'},
>>>>>>> 488c7659
        1107: 'Internal options file not found',
        1108: 'Value not found in internal_options.conf',
        1109: 'Option must be a digit',
        1110: 'Option value is out of the limits',
        1111: "Remote group file updates are only available in 'agent.conf' file",
        1112: {'message': 'Empty files are not supported',
<<<<<<< HEAD
              'remediation': 'Try to upload another file'},
        1113: {'message': 'XML syntax error',
               'remediation': 'Verify XML syntax'},
        1114: {'message': 'Wazuh syntax error',
               'remediation': 'Please, verify the syntax of the file'},
=======
               'remediation': 'Please, provide a non-empty file'
               },
        1113: {'message': 'XML syntax error',
               'remediation': 'Please, ensure file content has correct XML'
               },
        1114: "Wazuh syntax error",
>>>>>>> 488c7659
        1115: "Error executing verify-agent-conf",
        1116: "Requested component configuration does not exist",
        1117: "Unable to connect with component. The component might be disabled.",
        1118: "Could not request component configuration",
        1119: "Directory '/tmp' needs read, write & execution permission for 'ossec' user",

        # Rule: 1200 - 1299
        1200: {'message': 'Error reading rules from `WAZUH_HOME/etc/ossec.conf`',
               'remediation': 'Please, visit [official documentation](https://documentation.wazuh.com/3.x/user-manual/reference/ossec-conf/index.html)'
                              ' to get more information about how to configure the rules'
               },
        1201: {'message': 'Error reading rule files',
               'remediation': 'Please, visit [official documentation](https://documentation.wazuh.com/3.x/user-manual/reference/ossec-conf/index.html)'
                              ' to get more information about how to configure the rules'
               },
        1202: {'message': 'Argument \'status\' must be: enabled, disabled or all',
               'remediation': 'Please indicate one of the following states: enabled, disabled, all'
               },
        1203: {'message': 'Error in argument \'level\'',
               'remediation': 'Argument \'level\' must be a number or an interval separated by \'-\''
               },
        1204: {'message': 'Operation not implemented',
               'remediation': 'Please contact us: [official repository]https://github.com/wazuh/wazuh/issues'
               },
        1205: {'message': 'Requirement not valid. Valid ones are pci, gdpr, gpg13, hipaa and nist-800-53',
               'remediation': 'Please indicate one of the following values: pci, gdpr, gpg13, hipaa or nist-800-53'
               },
        1206: {'message': 'Duplicated rule ID',
               'remediation': 'Please check your configuration, two or more rules have the same ID, visit [official documentation]https://documentation.wazuh.com/3.x/user-manual/ruleset/custom.html'
               },
        1207: {'message': 'Error reading rule files, wrong permissions',
               'remediation': 'Please, check your permissions over the file'
               },

        # Stats: 1300 - 1399
<<<<<<< HEAD
        1307: {'message': 'Invalid parameters for getting stats',
               'remediation': 'Please, check `date` parameter'},
        1308: {'message': 'Stats file has not been created yet',
               'remediation': 'Try to get stats later'},
        1309: {'message': 'Statistics file damaged',
               'remediation': ''},
=======
        1307: 'Invalid parameters',
        1308: {'message': 'Stats file has not been created yet',
              'remediation': 'Stats files are generated at 12 PM. '
              'Please, try again later'},
        1309: 'Statistics file damaged',
        1310: {'message': 'Stats file does not exist',
              'remediation': 'Please, try with another date'},
>>>>>>> 488c7659

        # Utils: 1400 - 1499
        1400: 'Invalid offset',
        1401: 'Invalid limit',
        1402: 'Invalid order. Order must be \'asc\' or \'desc\'',
        1403: {'message': 'Not a valid sort field ',
               'remediation': 'Please, use only allowed sort fields'
               },
        1404: 'A field must be specified to order the data',
        1405: 'Specified limit exceeds maximum allowed (1000)',
        1406: '0 is not a valid limit',
        1407: 'query does not match expected format',
        1408: 'Field does not exist.',
        1409: 'Invalid query operator.',
        1410: 'Selecting more than one field in distinct mode',
        1411: 'Timeframe is not valid',
        1412: 'Date filter not valid. Valid formats are timeframe or YYYY-MM-DD HH:mm:ss',
        1413: {'message': 'Error reading rules file'},
        1414: {'message': 'Error reading rules file',
               'remediation': 'Please, make sure you have read permissions on the file'
               },
        1415: {'message': 'Rules file not found',
               'remediation': 'Please, use GET /rules/files to list all available rules'
               },

        # Decoders: 1500 - 1599
        1500: {'message': 'Error reading decoders from ossec.conf',
               'remediation': 'Please, visit https://documentation.wazuh.com/current/user-manual/ruleset/custom.html'
                              'to get more information on adding or modifying existing decoders'
               },
        1501: {'message': 'Error reading decoders file'
               },
        1502: {'message': 'Error reading decoders file',
               'remediation': 'Please, make sure you have read permissions on the file'
               },
        1503: {'message': 'Decoders file not found',
               'remediation': 'Please, use GET /decoders/files to list all available decoders'
               },

        # Syscheck/Rootcheck/AR: 1600 - 1699
        1600: {'message': 'There is no database for selected agent with id',
               'remediation': 'Please, upgrade wazuh to v3.7.0 or newer. Visit '
                              'https://documentation.wazuh.com/current/installation-guide/upgrading/index.html'
                              ' to obtain more information on upgrading wazuh'
               },
        1601: {'message': 'Impossible to run FIM scan, agent is not active',
               'remediation': 'Please, ensure selected agent is active and connected to the manager. Visit '
                              'https://documentation.wazuh.com/current/user-manual/registering/index.html and '
                              'https://documentation.wazuh.com/current/user-manual/agents/agent-connection.html'
                              'to obtain more information on registering and connecting agents'
               },
        1603: 'Invalid status. Valid statuses are: all, solved and outstanding',
        1605: 'Impossible to run policy monitoring scan due to agent is not active',
        1650: 'Active response - Command not specified',
        1651: 'Active response - Agent is not active',
        1652: 'Active response - Unable to run command',
        1653: 'Active response - Agent ID not specified',
        1654: 'Unable to clear rootcheck database',
        1655: 'Active response - Command not available',

        # Agents: 1700 - 1799
        1700: 'Bad arguments. Accepted arguments: [id] or [name and ip]',
        1701: 'Agent does not exist',
        1702: 'Unable to restart agent(s)',
        1703: 'Action not available for Manager (Agent 000)',
        1704: 'Unable to load requested info from agent db',
        1705: 'There is an agent with the same name',
        1706: 'There is an agent with the same IP',
        1707: 'Impossible to restart agent due to it is not active',
        1708: 'There is an agent with the same ID',
        1709: 'Too short key size (<64)',
        1710: 'The group does not exist',
        1711: 'The group already exists',
        1712: 'Default group is not removable',
        1713: 'Error accessing repository',
        1714: 'Error downloading WPK file',
        1715: 'Error sending WPK file',
        1716: 'Error upgrading agent',
        1717: 'Upgrading an agent to a version higher than the manager requires the force flag. Use -F to force the upgrade',
        1718: 'Version not available',
        1719: 'Remote upgrade is not available for this agent version',
        1720: 'Agent disconnected',
        1721: 'Remote upgrade is not available for this agent OS version',
        1722: 'Incorrect format for group_id. Characters supported  a-z, A-Z, 0-9, ., _ and -. Max length is 255',
        1723: 'Hash algorithm not available',
        1724: {'message': 'Not a valid select field ',
               'remediation': 'Please, use only allowed select fields'
               },
        1725: 'Error registering a new agent',
        1726: 'Ossec authd is not running',
        1727: 'Error listing group files',
        1728: {'message': 'Invalid node type',
               'remediation': 'Valid types are `master` and `worker`. Please, '
               'visit [official documentation](https://documentation.wazuh.com/current/user-manual/manager/wazuh-cluster.html) '
               'for getting more information about cluster configuration'},
        1729: 'Agent status not valid. Valid statuses are Active, Disconnected, Pending and Never Connected.',
        1730: {'message': 'Node does not exist',
               'remediation': 'Make sure the name is correct and that the node is up. You can check it using '
                              '[`cluster_control -l`](https://documentation.wazuh.com/current/user-manual/reference/tools/cluster_control.html#get-connected-nodes)'},
        1731: 'Agent is not eligible for removal',
        1732: 'No agents selected',
        1733: 'Bad formatted version. Version must follow this pattern: vX.Y.Z .',
        1734: 'Agent does not belong to the specified group',
        1735: 'Agent version is not compatible with this feature',
        1736: 'Error getting all groups',
        1737: 'Maximum number of groups per multigroup is 256',
        1738: 'Agent name is too long. Max length allowed for agent name is 128',
        1739: "Error getting agent's group sync",
        1740: 'Action only available for active agents',
        1741: 'Could not remove multigroup',
        1742: 'Error running XML syntax validator',
        1743: 'Error running Wazuh syntax validator',
        1744: 'Invalid chunk size',
        1745: "Agent only belongs to 'default' and it cannot be unset from this group.",
        1746: "Could not parse current client.keys file",
        1747: "Could not remove agent group assigment from database",
        1748: "Could not remove agent files",
        1749: "Downgrading an agent requires the force flag. Use -F to force the downgrade",

        # CDB List: 1800 - 1899
<<<<<<< HEAD
        1800: 'Bad format in CDB list {path}',
        1801: '\'path\' parameter is wrong',
        1802: {'message': 'Bad format in CDB list',
               'remediation': 'Please, check list syntax or try with another file'},

        # Manager:
        1900: 'Error restarting manager',
        1901: {'message': '`execq` socket has not been created',
               'remediation': 'Please, restart Wazuh for creating `execq` socket'},
        1902: {'message': 'Could not connect to `execq` socket',
               'remediation': 'Please, restart Wazuh for creating `execq` socket'},
        1903: 'Error deleting temporary file from API',
        1904: {'message': 'Bad data from execq` socket',
               'remediation': 'Please, try to make the request again'},
        1905: {'message': 'File was not updated because it already exists',
               'remediation': 'Use `overwrite=true` parameter if you want to replace the file'},
        1906: {'message': 'File does not exist',
               'remediation': 'Check the path of the file you want to delete'},
        1907: {'message': 'File could not be deleted',
               'remediation': 'Please, ensure you have the right file permissions in Wazuh directories'},
        1908: {'message': '`path` parameter is empty',
               'remediation': 'Write a valid `path` for place the file to be uploaded'},
        1909: {'message': 'Content of file is empty',
               'remediation': 'Try to upload another file not empty'},
        1910: {'message': 'Content-type header is mandatory',
               'remediation': 'Please, visit [official documentation](https://documentation.wazuh.com/current/user-manual/api/reference.html#update-local-file-at-any-cluster-node)'
                              ' to get more information about how to configure a cluster'},
        1911: {'message': 'Error parsing body request to UTF-8',
               'remediation': 'Please, check if the file content to be uploaded is right'},
        1912: {'message': 'Body is empty',
               'remediation': 'Please, check the content of the file to be uploaded'},
=======
        1800: {'message': 'Bad format in CDB list {path}'},
        1801: {'message': 'Wrong \'path\' parameter',
               'remediation': 'Please, provide a correct path'},
        1802: {'message': 'Lists file not found',
               'remediation': 'Please, use GET /lists/files to list all available lists'},
        1803: {'message': 'Error reading lists file',
               'remediation': 'Please, make sure you have read permissions on the file'
               },
        1804: {'message': 'Error reading lists file',
               'remediation': 'Please, make sure you provide a correct filepath'
               },

        # Manager:
        1900: 'Error restarting manager',
        1901: {'message': '\'execq\' socket has not been created'
               },
        1902: {'message': 'Connection to \'execq\' socket failed'
               },
        1903: 'Error deleting temporary file from API',
        1904: {'message': 'Bad data from \'execq\''
               },
        1905: {'message': 'File could not be updated, it already exists',
               'remediation': 'Please, provide a different file or set overwrite=True to overwrite actual file'
               },
        1906: {'message': 'File does not exist',
               'remediation': 'Please, provide a different file or make sure provided file path is correct'
               },
        1907: {'message': 'File could not be deleted',
               'remediation': 'Please, ensure you have the right file permissions'
               },
        1908: {'message': 'Error validating configuration',
               'remediation': 'Please, fix the corrupted files'
              },

>>>>>>> 488c7659

        # Database:
        2000: {'message': 'No such database file'},
        2001: {'message': 'Incompatible version of SQLite'},
        2002: {'message': 'Maximum attempts exceeded for sqlite3 execute'},
        2003: {'message': 'Error in wazuhdb request',
               'remediation': 'Make sure the your request is correct'},
        2004: {'message': 'Database query not valid'},
        2005: {'message': 'Could not connect to wdb socket'},
        2006: {'message': 'Received JSON from Wazuh DB is not correctly formatted'},
        2007: {'message': 'Error retrieving data from Wazuh DB'},

        # Cluster
        3000: 'Cluster',
        3001: 'Error creating zip file',
        3002: 'Error creating PID file',
        3003: 'Error deleting PID file',
        3004: {'message': 'Error in cluster configuration',
               'remediation': 'Please, visit [official documentation](https://documentation.wazuh.com/current/user-manual/manager/wazuh-cluster.html)'
                              ' to get more information about how to configure a cluster'},
        3005: 'Error reading cluster JSON file',
        3006: {'message': 'Error reading cluster configuration',
               'remediation': 'Please, visit [official documentation](https://documentation.wazuh.com/current/user-manual/manager/wazuh-cluster.html)'
                              ' to get more information about how to configure a cluster'},
        3007: 'Client.keys file received in master node',
        3008: 'Received invalid agent status',
        3009: {'message': 'Error executing distributed API request',
               'remediation': ''},
        3010: 'Received the status/group of an unexisting agent',
        3011: 'Agent info file received in a worker node',
        3012: 'Cluster is not running',
        3013: {'message': 'Cluster is disabled in `WAZUH_HOME/etc/ossec.conf`',
               'remediation': 'Please, visit [official documentation](https://documentation.wazuh.com/current/user-manual/manager/wazuh-cluster.html)'
                              ' to get more information about how to configure a cluster'
               },
        3015: 'Cannot access directory',
        3016: 'Received an error response',
        3017: 'The agent is not reporting to any manager',
        3018: 'Error sending request',
        3019: 'Wazuh is running in cluster mode: {EXECUTABLE_NAME} is not available in worker nodes. Please, try again in the master node: {MASTER_IP}',
        3020: {'message': 'Timeout sending request',
               'remediation': 'Please, try to make the request again'},
        3021: 'Timeout executing API request',
        3022: {'message': 'Unknown node ID',
               'remediation': 'Check the name of the node'},
        3023: {'message': 'Worker node is not connected to master',
               'remediation': 'Check the cluster.log located at WAZUH_HOME/logs/cluster.log file to see if there are '
                              'connection errors. Restart the `wazuh-manager` service.'},
        3024: "Length of command exceeds limit defined in wazuh.cluster.common.Handler.cmd_len.",
        3025: {'message': "Could not decrypt message",
               'remediation': "Check the cluster key is correct in the worker's "
                              "[ossec.conf](https://documentation.wazuh.com/current/user-manual/reference/ossec-conf/cluster.html#key)"
                              " is the same that the master's."},
        3026: "Error sending request: Memory error. Request chunk size divided by 2.",
        3027: "Unknown received task name",
        3028: {'message': "Worker node ID already exists",
               'remediation': "Change one of the two [worker names](https://documentation.wazuh.com/current/user-manual/reference/ossec-conf/cluster.html#node-name)"
                              " and restart the `wazuh-manager` service."},
        3029: {"message": "Connected worker with same name as the master",
               "remediation": "Change the [worker name](https://documentation.wazuh.com/current/user-manual/reference/ossec-conf/cluster.html#node-name)"
                              " and restart the `wazuh-manager` service in the node"},
        3030: {'message': 'Worker does not belong to the same cluster',
               'remediation': "Change the [cluster name](https://documentation.wazuh.com/current/user-manual/reference/ossec-conf/cluster.html#name)"
                              " in the worker configuration to match the master's and restart the `wazuh-manager` service"},
        3031: {'message': "Worker and master versions are not the same",
               'remediation': "[Update](https://documentation.wazuh.com/current/installation-guide/upgrading/index.html)"
                              " both master and worker to the same version."},
        3032: "Could not forward DAPI request. Connection not available.",
        3033: "Payload length exceeds limit defined in wazuh.cluster.common.Handler.request_chunk.",
        3034: "Error sending file. File not found."

        # > 9000: Authd
    }

    def __init__(self, code, extra_message=None, extra_remediation=None, cmd_error=False, dapi_errors=None):
        """
        Creates a Wazuh Exception.

        :param code: Exception code.
        :param extra_message: Adds an extra message to the error description.
        :param extra_remediation: Adds an extra description to remediation
        :param cmd_error: If it is a custom error code (i.e. ossec commands), the error description will be the message.
        :param dapi_errors: dict with details about node and logfile. I.e.:
                            {'master-node': {'error': 'Wazuh Internal error',
                                             'logfile': WAZUH_HOME/logs/api.log}
                            }
        """
        self._code = code
        self._extra_message = extra_message
        self._extra_remediation = extra_remediation
        self._cmd_error = cmd_error
        self._dapi_errors = {} if dapi_errors is None else deepcopy(dapi_errors)

        error_details = self.ERRORS[self._code]
        if isinstance(error_details, dict):
            code_message, code_remediation = error_details.get('message', ''), error_details.get('remediation', None)
        else:
            code_message, code_remediation = error_details, None

        if not cmd_error:
            if extra_message:
                if isinstance(extra_message, dict):
                    self._message = code_message.format(**extra_message)
                else:
                    self._message = "{0}: {1}".format(code_message, extra_message)
            else:
                self._message = code_message
        else:
            self._message = extra_message

        self._remediation = code_remediation if extra_remediation is None else f"{code_remediation}. {extra_remediation}"

    def __str__(self):
        return "Error {0} - {1}".format(self._code, self._message)

    def __repr__(self):
        return repr(self.to_dict())

    def __eq__(self, other):
        if not isinstance(other, WazuhException):
            return NotImplemented
        return self.to_dict() == other.to_dict()

    def __or__(self, other):
        result = self.__class__(**self.to_dict())
        if isinstance(other, WazuhException):
            result.dapi_errors = {**self._dapi_errors, **other.dapi_errors}
        return result

    def to_dict(self):
        return {'code': self._code,
                'extra_message': self._extra_message,
                'extra_remediation': self._extra_remediation,
                'cmd_error': self._cmd_error,
                'dapi_errors': self._dapi_errors
                }

    @property
    def message(self):
        return self._message

    @property
    def remediation(self):
        return self._remediation

    @property
    def dapi_errors(self):
        return self._dapi_errors

    @dapi_errors.setter
    def dapi_errors(self, value):
        self._dapi_errors = value

    @property
    def code(self):
        return self._code

    @classmethod
    def from_dict(cls, dct):
        return cls(**dct)


class WazuhInternalError(WazuhException):
    """
    This type of exception is raised when an unexpected error in framework code occurs,
    which means an internal error could not be handled
    """
    pass


class WazuhError(WazuhException):
    """
    This type of exception is raised as a controlled response to a bad request from user
    that cannot be performed properly
    """
    pass


class WazuhClusterError(WazuhException):
    """
    This type of exception is raised inside the cluster.
    """
    pass<|MERGE_RESOLUTION|>--- conflicted
+++ resolved
@@ -26,48 +26,19 @@
         1003: 'Command output not in json',
         1004: 'Malformed command output ',
         1005: {'message': 'Error reading file',
-<<<<<<< HEAD
                'remediation': 'Please, ensure you have the right file permissions in Wazuh directories'},
-=======
-              'remediation': 'Please, ensure you have the right file permissions in Wazuh directories'},
->>>>>>> 488c7659
         1006: {'message': 'File/directory does not exist',
                'remediation': 'Please, check if path to file/directory is right'},
         1010: 'Unable to connect to queue',
         1011: 'Error communicating with queue',
         1012: 'Invalid message to queue',
         1013: {'message': 'Unable to connect with socket',
-<<<<<<< HEAD
-               'remediation': 'Please, restart Wazuh for restorint sockets'},
+               'remediation': 'Please, restart Wazuh for restoring sockets'},
         1014: {'message': 'Error communicating with socket',
                'remediation': 'Please, restart Wazuh for restoring sockets'},
         1015: 'Error agent version is null. Was the agent ever connected?',
         1016: {'message': 'Error moving file',
-               'remediation': 'Please, ensure you have the right file permissions in Wazuh directories'},
-
-        # Configuration: 1100 - 1199
-        1100: 'Error checking configuration',
-        1101: {'message': 'Error getting configuration',
-               'remediation': 'visit [official documentation](https://documentation.wazuh.com/current/user-manual/reference/ossec-conf/index.html)'
-                              ' to get more information about how to configure Wazuh manager'},
-        1102: {'message': 'Invalid section in `ossec.conf`',
-               'remediation': 'visit [official documentation](https://documentation.wazuh.com/current/user-manual/reference/ossec-conf/index.html)'
-                              ' to get more information about how to configure Wazuh manager'},
-        1103: {'message': 'Invalid field in section',
-               'remediation': 'visit [official documentation](https://documentation.wazuh.com/current/user-manual/reference/ossec-conf/index.html)'
-                              ' to get more information about how to configure Wazuh manager'},
-        1104: {'message': 'Invalid type',
-               'remediation': 'Insert a valid type'},
-        1105: 'Error reading API configuration',
-        1106: {'message': 'Requested section not present in `ossec.conf`',
-               'remediation': 'visit [official documentation](https://documentation.wazuh.com/current/user-manual/reference/ossec-conf/index.html)'
-                              ' to get more information about how to configure Wazuh manager'},
-=======
-               'remediation': 'Please, restart Wazuh for restoring sockets'},
-        1014: {'message': 'Error communicating with socket',
-               'remediation': 'Please, restart Wazuh for restoring sockets'},
-        1015: 'Error agent version is null. Was the agent ever connected?',
-        1016: 'Error moving file',
+               'remediation': 'Please, ensure you have the required file permissions in Wazuh directories'},
         1017: 'Some Wazuh daemons are not ready yet in node \'{node_name}\' '
               '({not_ready_daemons})',
 
@@ -81,33 +52,25 @@
         1103: {'message': 'Invalid field in section',
                'remediation': 'Please, visit [official documentation](https://documentation.wazuh.com/current/user-manual/reference/ossec-conf/index.html) '
                'for getting more information about configuration sections'},
-        1104: 'Invalid type',
+        1104: {'message': 'Invalid type',
+               'remediation': 'Insert a valid type'},
         1105: 'Error reading API configuration',
         1106: {'message': 'Requested section not present in configuration',
                'remediation': 'Please, check your configuration file. '
                'You can visit [official documentation](https://documentation.wazuh.com/current/user-manual/reference/ossec-conf/index.html) '
                'for getting more information about configuration sections'},
->>>>>>> 488c7659
         1107: 'Internal options file not found',
         1108: 'Value not found in internal_options.conf',
         1109: 'Option must be a digit',
         1110: 'Option value is out of the limits',
         1111: "Remote group file updates are only available in 'agent.conf' file",
         1112: {'message': 'Empty files are not supported',
-<<<<<<< HEAD
-              'remediation': 'Try to upload another file'},
-        1113: {'message': 'XML syntax error',
-               'remediation': 'Verify XML syntax'},
-        1114: {'message': 'Wazuh syntax error',
-               'remediation': 'Please, verify the syntax of the file'},
-=======
                'remediation': 'Please, provide a non-empty file'
                },
         1113: {'message': 'XML syntax error',
                'remediation': 'Please, ensure file content has correct XML'
                },
         1114: "Wazuh syntax error",
->>>>>>> 488c7659
         1115: "Error executing verify-agent-conf",
         1116: "Requested component configuration does not exist",
         1117: "Unable to connect with component. The component might be disabled.",
@@ -143,14 +106,6 @@
                },
 
         # Stats: 1300 - 1399
-<<<<<<< HEAD
-        1307: {'message': 'Invalid parameters for getting stats',
-               'remediation': 'Please, check `date` parameter'},
-        1308: {'message': 'Stats file has not been created yet',
-               'remediation': 'Try to get stats later'},
-        1309: {'message': 'Statistics file damaged',
-               'remediation': ''},
-=======
         1307: 'Invalid parameters',
         1308: {'message': 'Stats file has not been created yet',
               'remediation': 'Stats files are generated at 12 PM. '
@@ -158,7 +113,6 @@
         1309: 'Statistics file damaged',
         1310: {'message': 'Stats file does not exist',
               'remediation': 'Please, try with another date'},
->>>>>>> 488c7659
 
         # Utils: 1400 - 1499
         1400: 'Invalid offset',
@@ -279,29 +233,39 @@
         1749: "Downgrading an agent requires the force flag. Use -F to force the downgrade",
 
         # CDB List: 1800 - 1899
-<<<<<<< HEAD
-        1800: 'Bad format in CDB list {path}',
-        1801: '\'path\' parameter is wrong',
-        1802: {'message': 'Bad format in CDB list',
-               'remediation': 'Please, check list syntax or try with another file'},
+        1800: {'message': 'Bad format in CDB list {path}'},
+        1801: {'message': 'Wrong \'path\' parameter',
+               'remediation': 'Please, provide a correct path'},
+        1802: {'message': 'Lists file not found',
+               'remediation': 'Please, use GET /lists/files to list all available lists'},
+        1803: {'message': 'Error reading lists file',
+               'remediation': 'Please, make sure you have read permissions on the file'
+               },
+        1804: {'message': 'Error reading lists file',
+               'remediation': 'Please, make sure you provide a correct filepath'
+               },
 
         # Manager:
         1900: 'Error restarting manager',
-        1901: {'message': '`execq` socket has not been created',
-               'remediation': 'Please, restart Wazuh for creating `execq` socket'},
-        1902: {'message': 'Could not connect to `execq` socket',
-               'remediation': 'Please, restart Wazuh for creating `execq` socket'},
+        1901: {'message': '\'execq\' socket has not been created'
+               },
+        1902: {'message': 'Connection to \'execq\' socket failed'
+               },
         1903: 'Error deleting temporary file from API',
-        1904: {'message': 'Bad data from execq` socket',
-               'remediation': 'Please, try to make the request again'},
-        1905: {'message': 'File was not updated because it already exists',
-               'remediation': 'Use `overwrite=true` parameter if you want to replace the file'},
+        1904: {'message': 'Bad data from \'execq\''
+               },
+        1905: {'message': 'File could not be updated, it already exists',
+               'remediation': 'Please, provide a different file or set overwrite=True to overwrite actual file'
+               },
         1906: {'message': 'File does not exist',
-               'remediation': 'Check the path of the file you want to delete'},
+               'remediation': 'Please, provide a different file or make sure provided file path is correct'
+               },
         1907: {'message': 'File could not be deleted',
-               'remediation': 'Please, ensure you have the right file permissions in Wazuh directories'},
-        1908: {'message': '`path` parameter is empty',
-               'remediation': 'Write a valid `path` for place the file to be uploaded'},
+               'remediation': 'Please, ensure you have the right file permissions'
+               },
+        1908: {'message': 'Error validating configuration',
+               'remediation': 'Please, fix the corrupted files'
+              },
         1909: {'message': 'Content of file is empty',
                'remediation': 'Try to upload another file not empty'},
         1910: {'message': 'Content-type header is mandatory',
@@ -311,42 +275,6 @@
                'remediation': 'Please, check if the file content to be uploaded is right'},
         1912: {'message': 'Body is empty',
                'remediation': 'Please, check the content of the file to be uploaded'},
-=======
-        1800: {'message': 'Bad format in CDB list {path}'},
-        1801: {'message': 'Wrong \'path\' parameter',
-               'remediation': 'Please, provide a correct path'},
-        1802: {'message': 'Lists file not found',
-               'remediation': 'Please, use GET /lists/files to list all available lists'},
-        1803: {'message': 'Error reading lists file',
-               'remediation': 'Please, make sure you have read permissions on the file'
-               },
-        1804: {'message': 'Error reading lists file',
-               'remediation': 'Please, make sure you provide a correct filepath'
-               },
-
-        # Manager:
-        1900: 'Error restarting manager',
-        1901: {'message': '\'execq\' socket has not been created'
-               },
-        1902: {'message': 'Connection to \'execq\' socket failed'
-               },
-        1903: 'Error deleting temporary file from API',
-        1904: {'message': 'Bad data from \'execq\''
-               },
-        1905: {'message': 'File could not be updated, it already exists',
-               'remediation': 'Please, provide a different file or set overwrite=True to overwrite actual file'
-               },
-        1906: {'message': 'File does not exist',
-               'remediation': 'Please, provide a different file or make sure provided file path is correct'
-               },
-        1907: {'message': 'File could not be deleted',
-               'remediation': 'Please, ensure you have the right file permissions'
-               },
-        1908: {'message': 'Error validating configuration',
-               'remediation': 'Please, fix the corrupted files'
-              },
-
->>>>>>> 488c7659
 
         # Database:
         2000: {'message': 'No such database file'},
