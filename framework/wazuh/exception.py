--- conflicted
+++ resolved
@@ -56,7 +56,6 @@
         1118: "Could not request component configuration",
 
         # Rule: 1200 - 1299
-<<<<<<< HEAD
         1200: {'message': 'Error reading rules from `WAZUH_HOME/etc/ossec.conf`',
                'remediation': 'Please, visit [official documentation](https://documentation.wazuh.com/3.x/user-manual/reference/ossec-conf/index.html)'
                               ' to get more information about how to configure the rules'
@@ -80,16 +79,6 @@
         1206: {'message': 'Duplicated rule ID',
                'remediation': 'Please check your configuration, two or more rules have the same ID, visit [official documentation]https://documentation.wazuh.com/3.x/user-manual/ruleset/custom.html'
                },
-=======
-        1200: 'Error reading rules from ossec.conf',
-        1201: 'Error reading rule files',
-        1202: {'message': 'Wrong argument \'status\'',
-               'remediation': 'Please indicate one of the following status: enabled, disabled, all'
-               },
-        1203: 'Argument \'level\' must be a number or an interval separated by \'-\'',
-        1204: 'Operation not implemented',
-        1205: 'Requirement not valid. Valid ones are pci and gdpr',
->>>>>>> d76df773
 
         # Stats: 1300 - 1399
         1307: 'Invalid parameters',
@@ -99,17 +88,10 @@
         # Utils: 1400 - 1499
         1400: 'Invalid offset',
         1401: 'Invalid limit',
-<<<<<<< HEAD
-        1402: {'message': 'Invalid order',
-               'remediation': 'Order must be \'asc\' or \'desc\''
-               },
-        1403: 'Sort field invalid',  # Also, in DB
-=======
         1402: 'Invalid order. Order must be \'asc\' or \'desc\'',
         1403: {'message': 'Not a valid sort field ',
                'remediation': 'Please, use only allowed sort fields'
                },
->>>>>>> d76df773
         1404: 'A field must be specified to order the data',
         1405: 'Specified limit exceeds maximum allowed (1000)',
         1406: '0 is not a valid limit',
