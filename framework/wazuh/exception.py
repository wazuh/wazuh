--- conflicted
+++ resolved
@@ -118,13 +118,10 @@
         1731: 'Agent is not eligible for removal',
         1732: 'No agents selected',
         1733: 'Bad formatted version. Version must follow this pattern: vX.Y.Z .',
-<<<<<<< HEAD
-        1734: 'Error getting all groups',
-=======
         1734: 'Error unsetting agent group',
         1735: 'Agent version is not compatible with this feature',
+        1736: 'Error getting all groups',
 
->>>>>>> da7833bf
         # Manager:
 
         # Database:
