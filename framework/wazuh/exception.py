--- conflicted
+++ resolved
@@ -229,14 +229,7 @@
         1749: "Downgrading an agent requires the force flag. Use -F to force the downgrade",
 
         # CDB List: 1800 - 1899
-<<<<<<< HEAD
-        1800: {'message': 'Bad format in CDB list {path}',
-               'remediation': 'Please, try to get another CDB list file'},
-        1801: '\'path\' parameter is wrong',
-        1802: {'message': 'Bad format in CDB list',
-               'remediation': 'Please, check list syntax or try with another file'},
-=======
-        1800: 'Bad format in CDB list {path}',
+        1800: {'message': 'Bad format in CDB list {path}'},
         1801: {'message': 'Wrong \'path\' parameter',
                'remediation': 'Please, provide a correct path'},
         1802: {'message': 'Lists file not found',
@@ -247,7 +240,6 @@
         1804: {'message': 'Error reading lists file',
                'remediation': 'Please, make sure you provide a correct filepath'
                },
->>>>>>> ad2188b7
 
         # Manager:
         1900: 'Error restarting manager',
