--- conflicted
+++ resolved
@@ -66,11 +66,7 @@
         1202: 'Argument \'status\' must be: enabled, disabled or all',
         1203: 'Argument \'level\' must be a number or an interval separated by \'-\'',
         1204: 'Operation not implemented',
-<<<<<<< HEAD
-        1205: 'Requirement not valid. Valid ones are pci, gdpr, hipaa and nist-800-53',
-=======
         1205: 'Requirement not valid. Valid ones are pci, gdpr, gpg13, hipaa and nist-800-53',
->>>>>>> f9a870f8
 
         # Stats: 1300 - 1399
         1307: 'Invalid parameters',
