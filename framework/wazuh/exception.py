# Copyright (C) 2015-2019, Wazuh Inc.
# Created by Wazuh, Inc. <info@wazuh.com>.
# This program is a free software; you can redistribute it and/or modify it under the terms of GPLv2


from copy import deepcopy


GENERIC_ERROR_MSG = "Wazuh Internal Error. See log for more detail"


class WazuhException(Exception):
    """
    Wazuh Exception object.
    """

    ERRORS = {
        # < 1000: API

        # Wazuh: 0999 - 1099
        999: 'Incompatible version of Python',
        1000: {'message': 'Wazuh Internal Error',
               'remediation': 'Please, check `WAZUH_HOME/logs/ossec.log` to get more information about the error'},
        1001: 'Error importing module',
        1002: 'Error executing command',
        1003: 'Command output not in json',
        1004: 'Malformed command output ',
        1005: {'message': 'Error reading file',
               'remediation': 'Please, ensure you have the right file permissions in Wazuh directories'},
        1006: {'message': 'File/directory does not exist',
               'remediation': 'Please, check if path to file/directory is correct'},
        1010: 'Unable to connect to queue',
        1011: 'Error communicating with queue',
        1012: {'message': 'Invalid message to queue'},
        1013: {'message': 'Unable to connect with socket',
               'remediation': 'Please, restart Wazuh to restore sockets'},
        1014: {'message': 'Error communicating with socket',
               'remediation': 'Please, restart Wazuh to restore sockets'},
        1015: 'Error agent version is null. Was the agent ever connected?',
        1016: {'message': 'Error moving file',
               'remediation': 'Please, ensure you have the required file permissions in Wazuh directories'},
        1017: 'Some Wazuh daemons are not ready yet in node \'{node_name}\' '
              '({not_ready_daemons})',

        # Configuration: 1100 - 1199
        1100: 'Error checking configuration',
        1101: {'message': 'Requested component does not exist',
               'remediation': 'Run `WAZUH_PATH/bin/ossec-logtest -t` to check your configuration'},
        1102: {'message': 'Invalid section',
               'remediation': 'Please, visit [official documentation](https://documentation.wazuh.com/current/user-manual/reference/ossec-conf/index.html) '
               'to get more information about configuration sections'},
        1103: {'message': 'Invalid field in section',
               'remediation': 'Please, visit [official documentation](https://documentation.wazuh.com/current/user-manual/reference/ossec-conf/index.html) '
               'to get more information about configuration sections'},
        1104: {'message': 'Invalid type',
               'remediation': 'Insert a valid type'},
        1105: 'Error reading API configuration',
        1106: {'message': 'Requested section not present in configuration',
               'remediation': 'Please, check your configuration file. '
               'You can visit [official documentation](https://documentation.wazuh.com/current/user-manual/reference/ossec-conf/index.html) '
               'to get more information about configuration sections'},
        1107: 'Internal options file not found',
        1108: 'Value not found in internal_options.conf',
        1109: 'Option must be a digit',
        1110: 'Option value is out of the limits',
        1111: "Remote group file updates are only available in 'agent.conf' file",
        1112: {'message': 'Empty files are not supported',
               'remediation': 'Please, provide another file'
               },
        1113: {'message': 'XML syntax error',
               'remediation': 'Please, ensure file content has correct XML'
               },
        1114: "Wazuh syntax error",
        1115: {'message': 'Error executing verify-agent-conf',
               'remediation': 'Please, check your configuration file and try again'
               },
        1116: {'message': "Requested component configuration does not exist",
               'remediation': "Please, visit [official documentation](https://documentation.wazuh.com/current/user-manual/api/reference.html#get-active-configuration) to check available component configurations"
               },
        1117: {'message': "Unable to connect with component. The component might be disabled."},
        1118: {'message': "Could not request component configuration"},
        1119: "Directory '/tmp' needs read, write & execution permission for 'ossec' user",
        1120: {'message': "Error adding agent. HTTP header 'X-Forwarded-For' not present in a behind_proxy_server API configuration",
               'remediation': "Please, make sure your proxy is setting 'X-Forwarded-For' HTTP header"
               },
        1121: {'message': "Error connecting with socket"},
        # Rule: 1200 - 1299
        1200: {'message': 'Error reading rules from `WAZUH_HOME/etc/ossec.conf`',
               'remediation': 'Please, visit [official documentation](https://documentation.wazuh.com/3.x/user-manual/reference/ossec-conf/index.html)'
                              ' to get more information about how to configure the rules'
               },
        1201: {'message': 'Error reading rule files',
               'remediation': 'Please, visit [official documentation](https://documentation.wazuh.com/3.x/user-manual/reference/ossec-conf/index.html)'
                              ' to get more information about how to configure the rules'
               },
        1202: {'message': 'Argument \'status\' must be: enabled, disabled or all',
               'remediation': 'Please indicate one of the following states: enabled, disabled, all'
               },
        1203: {'message': 'Error in argument \'level\'',
               'remediation': 'Argument \'level\' must be a number or an interval separated by \'-\''
               },
        1204: {'message': 'Operation not implemented',
               'remediation': 'Please contact us: [official repository]https://github.com/wazuh/wazuh/issues'
               },
        1205: {'message': 'Requirement not valid',
               'remediation': 'Please indicate one of the following values: pci, gdpr, gpg13, hipaa or nist-800-53'
               },
        1206: {'message': 'Duplicated rule ID',
               'remediation': 'Please check your configuration, two or more rules have the same ID, visit [official documentation]https://documentation.wazuh.com/3.x/user-manual/ruleset/custom.html '
                              ' to get more information about how to configure the rules'
               },
        1207: {'message': 'Error reading rule files, wrong permissions',
               'remediation': 'Please, check your permissions over the file'
               },

        # Stats: 1300 - 1399
        1307: {'message': 'Invalid parameters',
               'remediation': 'Please, check that the update is correct, there is a problem while reading the results, contact us at [official repository](https://github.com/wazuh/wazuh/issues)'
               },
        1308: {'message': 'Stats file has not been created yet',
              'remediation': 'Stats files are generated at 12 PM. '
              'Please, try again later'},
        1309: 'Statistics file damaged',
        1310: {'message': 'Stats file does not exist',
              'remediation': 'Please, try to use another date'},

        # Utils: 1400 - 1499
        1400: 'Invalid offset',
        1401: 'Invalid limit',
        1402: 'Invalid order. Order must be \'asc\' or \'desc\'',
        1403: {'message': 'Not a valid sort field ',
               'remediation': 'Please, use only allowed sort fields'
               },
        1404: 'A field must be specified to order the data',
        1405: {'message': 'Specified limit exceeds maximum allowed',
               'remediation': 'Please select a limit between 1 and 1000'
               },
        1406: {'message': '0 is not a valid limit',
               'remediation': 'Please select a limit between 1 and 1000'
               },
        1407: 'query does not match expected format',
        1408: 'Field does not exist.',
        1409: 'Invalid query operator.',
        1410: 'Selecting more than one field in distinct mode',
        1411: 'Timeframe is not valid',
        1412: 'Date filter not valid. Valid formats are timeframe or YYYY-MM-DD HH:mm:ss',
        1413: {'message': 'Error reading rules file'},
        1414: {'message': 'Error reading rules file',
               'remediation': 'Please, make sure you have read permissions over the file'
               },
        1415: {'message': 'Rules file not found',
               'remediation': 'Please, use GET /rules/files to list all available rules'
               },

        # Decoders: 1500 - 1599
        1500: {'message': 'Error reading decoders from ossec.conf',
               'remediation': 'Please, visit https://documentation.wazuh.com/current/user-manual/ruleset/custom.html'
                              'to get more information on adding or modifying existing decoders'
               },
        1501: {'message': 'Error reading decoders file'
               },
        1502: {'message': 'Error reading decoders file',
               'remediation': 'Please, make sure you have read permissions on the file'
               },
        1503: {'message': 'Decoders file not found',
               'remediation': 'Please, use GET /decoders/files to list all available decoders'
               },

        # Syscheck/Rootcheck/AR: 1600 - 1699
        1600: {'message': 'There is no database for selected agent with id',
               'remediation': 'Please, upgrade wazuh to v3.7.0 or newer. Visit '
                              'https://documentation.wazuh.com/current/installation-guide/upgrading/index.html'
                              ' to obtain more information on upgrading wazuh'
               },
        1601: {'message': 'Impossible to run FIM scan, agent is not active',
               'remediation': 'Please, ensure selected agent is active and connected to the manager. Visit '
                              'https://documentation.wazuh.com/current/user-manual/registering/index.html and '
                              'https://documentation.wazuh.com/current/user-manual/agents/agent-connection.html'
                              'to obtain more information on registering and connecting agents'
               },
        1603: 'Invalid status. Valid statuses are: all, solved and outstanding',
        1605: 'Impossible to run policy monitoring scan due to agent is not active',
        1650: 'Active response - Command not specified',
        1651: 'Active response - Agent is not active',
        1652: 'Active response - Unable to run command',
        1653: 'Active response - Agent ID not specified',
        1654: 'Unable to clear rootcheck database',
        1655: 'Active response - Command not available',
        1656: {'message': 'No parameters provided for request',
               'remediation': 'Please, visit [official documentation]'
               '(https://documentation.wazuh.com/current/user-manual/api/reference.html#active-response) '
               'to get more information about `active-response` API call'},

        # Agents: 1700 - 1799
        1700: 'Bad arguments. Accepted arguments: [id] or [name and ip]',
        1701: {'message': 'Agent does not exist',
<<<<<<< HEAD
               'remediation': 'Please, try with another agent ID'},
        1702: 'Unable to restart agent(s)',
        1703: 'Action not available for Manager (Agent 000)',
=======
               'remediation': 'Please, use `GET /agents?select=id,name` to find all available agents'
               },
        1702: {'message': 'Unable to restart agent(s)',
               'remediation': 'Please make sure the agent exists. it is active and it is not the manager(Agent 000)'
               },
        1703: {'message': 'Action not available for Manager (Agent 000)',
               'remediation': 'Please, use `GET /agents?select=id,name` to find all available agents and make sure you select an agent other than 000'
               },
>>>>>>> 13e42650
        1704: 'Unable to load requested info from agent db',
        1705: {'message': 'There is an agent with the same name',
               'remediation': 'Please choose another name'
               },
        1706: {'message': 'There is an agent with the same IP or the IP is invalid',
               'remediation': 'Please choose another IP'
               },
        1707: {'message': 'Impossible to restart non-active agent',
               'remediation': 'Please, make sure agent is active before attempting to restart'
               },
        1708: {'message': 'There is an agent with the same ID',
               'remediation': 'Please choose another ID'
               },
        1709: {'message': 'Too short key size',
               'remediation': 'The necessary size for the key is (<64)'
               },
        1710: {'message': 'The group does not exist',
               'remediation': 'Please, `GET /agents/groups` to find all available groups'
               },
        1711: {'message': 'The group already exists',
               'remediation': 'Please, use another group ID'
               },
        1712: {'message': 'Default group is not deletable',
               'remediation': 'Please, visit [official documentation](https://documentation.wazuh.com/3.x/user-manual/agents/grouping-agents.html)'
                              'to get more information'
               },
        1713: {'message': 'Error accessing repository',
               'remediation': 'Please check your internet connection and try again'
               },
        1714: {'message': 'Error downloading WPK file',
               'remediation': 'Please check your internet connection and try again'
               },
        1715: {'message': 'Error sending WPK file',
               'remediation': 'Please check your internet connection, ensure the agent is active and try again'
               },
        1716: {'message': 'Error upgrading agent',
               'remediation': 'Please check that it is a new version and try again'
               },
        1717: {'message': 'Cannot upgrade to a version higher than the manager',
               'remediation': 'The agent cannot have a more recent version than the manager, please update the manager first'
               },
        1718: {'message': 'Version not available',
               'remediation': 'Please check the version again or check our repository at [official repository](https://github.com/wazuh/wazuh)'
               },
        1719: {'message': 'Remote upgrade is not available for this agent version',
               'remediation': 'Please, follow this for agent upgrading: [official documentation](https://documentation.wazuh.com/3.x/user-manual/agents/remote-upgrading/upgrading-agent.html)'
               },
        1720: {'message': 'Agent disconnected',
               'remediation': 'Please make sure the agent is active'
               },
        1721: {'message': 'Remote upgrade is not available for this agent OS version',
               'remediation': 'Sorry, the remote update is not available for this OS'
               },
        1722: {'message': 'Incorrect format for group_id',
               'remediation': 'Characters supported  a-z, A-Z, 0-9, ., _ and -. Max length is 255'
               },
        1723: 'Hash algorithm not available',
        1724: {'message': 'Not a valid select field ',
               'remediation': 'Please, use only allowed select fields'
               },
        1725: {'message': 'Error registering a new agent',
               'remediation': 'Please check all data fields and try again'
               },
        1726: {'message': 'Ossec authd is not running',
               'remediation': 'Please, visit our documentation to get more information: [official documentation](https://documentation.wazuh.com/current/user-manual/agents/registering-agents/register-agent-authd.html)'
               },
        1727: {'message': 'Error listing group files',
               'remediation': 'Please, use `GET /agents/groups/:group_id/files` to get all available group files'
               },
        1728: {'message': 'Invalid node type',
               'remediation': 'Valid types are `master` and `worker`. Please, visit [official documentation](https://documentation.wazuh.com/current/user-manual/manager/wazuh-cluster.html) '
                          'to get more information about cluster configuration'},
        1729: {'message': 'Agent status not valid. Valid statuses are Active, Disconnected, Pending and NeverConnected',
               'remediation': 'Please check used status and try again.'
               },
        1730: {'message': 'Node does not exist',
               'remediation': 'Make sure the name is correct and that the node is up. You can check it using '
                          '[`cluster_control -l`](https://documentation.wazuh.com/current/user-manual/reference/tools/cluster_control.html#get-connected-nodes)'},
        1731: {'message': 'Agent is not eligible for removal',
               'remediation': "Please check the agent's status [official documentation](https://documentation.wazuh.com/3.x/user-manual/agents/restful-api/remove.html)"
               },
        1732: {'message': 'No agents selected',
               'remediation': 'Please select an agent or the operation cannot be performed'
               },
        1733: 'Bad formatted version. Version must follow this pattern: vX.Y.Z .',
        1734: {'message': 'Error removing agent from group',
               'remediation': 'Agent does not belong to specified group, to assign the agent to a group follow: [official documentation](https://documentation.wazuh.com/3.x/user-manual/agents/grouping-agents.html)'
               },
        1735: {'message': 'Agent version is not compatible with this feature',
               'remediation': 'Please update the agent, in case the problem persists contact us at: [official repository](https://github.com/wazuh/wazuh/issues)'
               },
        1736: {'message': 'Error getting all groups',
               'remediation': 'Please, use `GET /agents/groups` to find all available groups'
               },
        1737: {'message': 'Maximum number of groups per multigroup is 256',
               'remediation': 'Please choose another group or remove an agent from the target group'
               },
        1738: {'message': 'Agent name is too long',
               'remediation': 'Max length allowed for agent name is 128'
               },
        1739: {'message': 'Error getting agents group sync',
               'remediation': 'Please check that the agent and the group are correctly created [official documentation](https://documentation.wazuh.com/3.x/user-manual/agents/command-line/register.html)'
               },
        1740: {'message': 'Action only available for active agents',
               'remediation': 'Please activate the agent to be able to synchronize'
               },
        1741: 'Could not remove multigroup',
        1742: 'Error running XML syntax validator',
        1743: 'Error running Wazuh syntax validator',
        1744: 'Invalid chunk size',
<<<<<<< HEAD
        1745: "Agent only belongs to 'default' and it cannot be unset from this group.",
        1746: "Could not parse current client.keys file",
        1747: "Could not remove agent group assigment from database",
        1748: "Could not remove agent files",
        1749: "Downgrading an agent requires the force flag. Use -F to force the downgrade",
        1750: {'message': 'Could not restart selected agent, active-response is disabled in the agent',
               'remediation': 'You can activate it in `WAZUH_HOME/etc/ossec.conf`'},
=======
        1745: "Agent only belongs to 'default' and it cannot be unassigned from this group.",
        1746: {'message': "Could not parse current client.keys file"},
        1747: {'message': "Could not remove agent group assigment from database"},
        1748: {'message': "Could not remove agent files"},
        1749: {'message': "Downgrading an agent requires the force flag.",
               'remediation': "Use -F to force the downgrade"
               },
        1750: {'message': 'No parameters provided for request',
               'remediation': 'Please, visit [official documentation](https://documentation.wazuh.com/current/user-manual/api/reference.html) to get more information about available requests'
               },
>>>>>>> 13e42650

        # CDB List: 1800 - 1899
        1800: {'message': 'Bad format in CDB list {path}'},
        1801: {'message': 'Wrong \'path\' parameter',
               'remediation': 'Please, provide a correct path'},
        1802: {'message': 'Lists file not found',
               'remediation': 'Please, use `GET /lists/files` to find all available lists'},
        1803: {'message': 'Error reading lists file',
               'remediation': 'Please, make sure you have read permissions over the file'
               },
        1804: {'message': 'Error reading lists file',
               'remediation': 'Please, make sure you provide a correct filepath'
               },

        # Manager:
        1900: 'Error restarting manager',
        1901: {'message': '\'execq\' socket has not been created'
               },
        1902: {'message': 'Connection to \'execq\' socket failed'
               },
        1903: 'Error deleting temporary file from API',
        1904: {'message': 'Bad data from \'execq\''
               },
        1905: {'message': 'File could not be updated, it already exists',
               'remediation': 'Please, provide a different file or set overwrite=True to overwrite actual file'
               },
        1906: {'message': 'File does not exist',
               'remediation': 'Please, provide a different file or make sure provided file path is correct'
               },
        1907: {'message': 'File could not be deleted',
               'remediation': 'Please, ensure you have the right file permissions'
               },
        1908: {'message': 'Error validating configuration',
               'remediation': 'Please, fix the corrupted files'
              },
        1909: {'message': 'Content of file is empty',
               'remediation': 'Try to upload another non-empty file'},
        1910: {'message': 'Content-type header is mandatory',
               'remediation': 'Please, visit [official documentation](https://documentation.wazuh.com/current/user-manual/api/reference.html#update-local-file-at-any-cluster-node)'
                              ' to get more information about how to configure a cluster'},
        1911: {'message': 'Error parsing body request to UTF-8',
               'remediation': 'Please, check if the file content to be uploaded is right'},
        1912: {'message': 'Body is empty',
               'remediation': 'Please, check the content of the file to be uploaded'},

        # Database:
        2000: {'message': 'No such database file'},
        2001: {'message': 'Incompatible version of SQLite'},
        2002: {'message': 'Maximum attempts exceeded for sqlite3 execute'},
        2003: {'message': 'Error in wazuhdb request',
               'remediation': 'Make sure the your request is correct'},
        2004: {'message': 'Database query not valid'},
        2005: {'message': 'Could not connect to wdb socket'},
        2006: {'message': 'Received JSON from Wazuh DB is not correctly formatted'},
        2007: {'message': 'Error retrieving data from Wazuh DB'},

        # Cluster
        3000: 'Cluster',
        3001: 'Error creating zip file',
        3002: {'message': 'Error creating PID file'},
        3003: {'message': 'Error deleting PID file'},
        3004: {'message': 'Error in cluster configuration',
               'remediation': 'Please, visit [official documentation](https://documentation.wazuh.com/current/user-manual/manager/wazuh-cluster.html)'
                              ' to get more information about how to configure a cluster'},
        3005: 'Error reading cluster JSON file',
        3006: {'message': 'Error reading cluster configuration',
               'remediation': 'Please, visit [official documentation](https://documentation.wazuh.com/current/user-manual/manager/wazuh-cluster.html)'
                              ' to get more information about how to configure a cluster'},
        3007: 'Client.keys file received in master node',
        3008: 'Received invalid agent status',
        3009: {'message': 'Error executing distributed API request',
               'remediation': ''},
        3010: 'Received the status/group of an unexisting agent',
        3011: 'Agent info file received in a worker node',
        3012: 'Cluster is not running',
        3013: {'message': 'Cluster is disabled in `WAZUH_HOME/etc/ossec.conf`',
               'remediation': 'Please, visit [official documentation](https://documentation.wazuh.com/current/user-manual/manager/wazuh-cluster.html)'
                              ' to get more information about how to configure a cluster'
               },
        3015: 'Cannot access directory',
        3016: 'Received an error response',
        3017: 'The agent is not reporting to any manager',
        3018: 'Error sending request',
        3019: 'Wazuh is running in cluster mode: {EXECUTABLE_NAME} is not available in worker nodes. Please, try again in the master node: {MASTER_IP}',
        3020: {'message': 'Timeout sending request',
               'remediation': 'Please, try to make the request again'},
        3021: 'Timeout executing API request',
        3022: {'message': 'Unknown node ID',
               'remediation': 'Check the name of the node'},
        3023: {'message': 'Worker node is not connected to master',
               'remediation': 'Check the cluster.log located at WAZUH_HOME/logs/cluster.log file to see if there are '
                              'connection errors. Restart the `wazuh-manager` service.'},
        3024: "Length of command exceeds limit defined in wazuh.cluster.common.Handler.cmd_len.",
        3025: {'message': "Could not decrypt message",
               'remediation': "Check the cluster key is correct in the worker's "
                              "[ossec.conf](https://documentation.wazuh.com/current/user-manual/reference/ossec-conf/cluster.html#key)"
                              ", ensure it is the same that the master's."},
        3026: "Error sending request: Memory error. Request chunk size divided by 2.",
        3027: "Unknown received task name",
        3028: {'message': "Worker node ID already exists",
               'remediation': "Check and fix [worker names](https://documentation.wazuh.com/current/user-manual/reference/ossec-conf/cluster.html#node-name)"
                              " and restart the `wazuh-manager` service."},
        3029: {"message": "Connected worker with same name as the master",
               "remediation": "Check and fix the [worker name](https://documentation.wazuh.com/current/user-manual/reference/ossec-conf/cluster.html#node-name)"
                              " and restart the `wazuh-manager` service in the node"},
        3030: {'message': 'Worker does not belong to the same cluster',
               'remediation': "Change the [cluster name](https://documentation.wazuh.com/current/user-manual/reference/ossec-conf/cluster.html#name)"
                              " in the worker configuration to match the master's and restart the `wazuh-manager` service"},
        3031: {'message': "Worker and master versions are not the same",
               'remediation': "[Update](https://documentation.wazuh.com/current/installation-guide/upgrading/index.html)"
                              " master and workers to the same version."},
        3032: "Could not forward DAPI request. Connection not available.",
        3033: "Payload length exceeds limit defined in wazuh.cluster.common.Handler.request_chunk.",
        3034: "Error sending file. File not found."

        # > 9000: Authd
    }

    def __init__(self, code, extra_message=None, extra_remediation=None, cmd_error=False, dapi_errors=None):
        """
        Creates a Wazuh Exception.

        :param code: Exception code.
        :param extra_message: Adds an extra message to the error description.
        :param extra_remediation: Adds an extra description to remediation
        :param cmd_error: If it is a custom error code (i.e. ossec commands), the error description will be the message.
        :param dapi_errors: dict with details about node and logfile. I.e.:
                            {'master-node': {'error': 'Wazuh Internal error',
                                             'logfile': WAZUH_HOME/logs/api.log}
                            }
        """
        self._code = code
        self._extra_message = extra_message
        self._extra_remediation = extra_remediation
        self._cmd_error = cmd_error
        self._dapi_errors = {} if dapi_errors is None else deepcopy(dapi_errors)

        error_details = self.ERRORS[self._code] if not cmd_error else extra_message
        if isinstance(error_details, dict):
            code_message, code_remediation = error_details.get('message', ''), error_details.get('remediation', None)
        else:
            code_message, code_remediation = error_details, None

        if not cmd_error:
            if extra_message:
                if isinstance(extra_message, dict):
                    self._message = code_message.format(**extra_message)
                else:
                    self._message = "{0}: {1}".format(code_message, extra_message)
            else:
                self._message = code_message
        else:
            self._message = extra_message

        self._remediation = code_remediation if extra_remediation is None else f"{code_remediation}: {extra_remediation}"

    def __str__(self):
        return "Error {0} - {1}".format(self._code, self._message)

    def __repr__(self):
        return repr(self.to_dict())

    def __eq__(self, other):
        if not isinstance(other, WazuhException):
            return NotImplemented
        return self.to_dict() == other.to_dict()

    def __or__(self, other):
        result = self.__class__(**self.to_dict())
        if isinstance(other, WazuhException):
            result.dapi_errors = {**self._dapi_errors, **other.dapi_errors}
        return result

    def to_dict(self):
        return {'code': self._code,
                'extra_message': self._extra_message,
                'extra_remediation': self._extra_remediation,
                'cmd_error': self._cmd_error,
                'dapi_errors': self._dapi_errors
                }

    @property
    def message(self):
        return self._message

    @property
    def remediation(self):
        return self._remediation

    @property
    def dapi_errors(self):
        return self._dapi_errors

    @dapi_errors.setter
    def dapi_errors(self, value):
        self._dapi_errors = value

    @property
    def code(self):
        return self._code

    @classmethod
    def from_dict(cls, dct):
        return cls(**dct)


class WazuhInternalError(WazuhException):
    """
    This type of exception is raised when an unexpected error in framework code occurs,
    which means an internal error could not be handled
    """
    pass


class WazuhError(WazuhException):
    """
    This type of exception is raised as a controlled response to a bad request from user
    that cannot be performed properly
    """
    pass


class WazuhClusterError(WazuhException):
    """
    This type of exception is raised inside the cluster.
    """
    pass<|MERGE_RESOLUTION|>--- conflicted
+++ resolved
@@ -194,11 +194,6 @@
         # Agents: 1700 - 1799
         1700: 'Bad arguments. Accepted arguments: [id] or [name and ip]',
         1701: {'message': 'Agent does not exist',
-<<<<<<< HEAD
-               'remediation': 'Please, try with another agent ID'},
-        1702: 'Unable to restart agent(s)',
-        1703: 'Action not available for Manager (Agent 000)',
-=======
                'remediation': 'Please, use `GET /agents?select=id,name` to find all available agents'
                },
         1702: {'message': 'Unable to restart agent(s)',
@@ -207,7 +202,6 @@
         1703: {'message': 'Action not available for Manager (Agent 000)',
                'remediation': 'Please, use `GET /agents?select=id,name` to find all available agents and make sure you select an agent other than 000'
                },
->>>>>>> 13e42650
         1704: 'Unable to load requested info from agent db',
         1705: {'message': 'There is an agent with the same name',
                'remediation': 'Please choose another name'
@@ -318,15 +312,6 @@
         1742: 'Error running XML syntax validator',
         1743: 'Error running Wazuh syntax validator',
         1744: 'Invalid chunk size',
-<<<<<<< HEAD
-        1745: "Agent only belongs to 'default' and it cannot be unset from this group.",
-        1746: "Could not parse current client.keys file",
-        1747: "Could not remove agent group assigment from database",
-        1748: "Could not remove agent files",
-        1749: "Downgrading an agent requires the force flag. Use -F to force the downgrade",
-        1750: {'message': 'Could not restart selected agent, active-response is disabled in the agent',
-               'remediation': 'You can activate it in `WAZUH_HOME/etc/ossec.conf`'},
-=======
         1745: "Agent only belongs to 'default' and it cannot be unassigned from this group.",
         1746: {'message': "Could not parse current client.keys file"},
         1747: {'message': "Could not remove agent group assigment from database"},
@@ -334,10 +319,8 @@
         1749: {'message': "Downgrading an agent requires the force flag.",
                'remediation': "Use -F to force the downgrade"
                },
-        1750: {'message': 'No parameters provided for request',
-               'remediation': 'Please, visit [official documentation](https://documentation.wazuh.com/current/user-manual/api/reference.html) to get more information about available requests'
-               },
->>>>>>> 13e42650
+        1750: {'message': 'Could not restart selected agent, active-response is disabled in the agent',
+               'remediation': 'You can activate it in `WAZUH_HOME/etc/ossec.conf`'},
 
         # CDB List: 1800 - 1899
         1800: {'message': 'Bad format in CDB list {path}'},
