--- conflicted
+++ resolved
@@ -128,12 +128,7 @@
         1722: 'Incorrect format for group_id. Characters supported  a-z, A-Z, 0-9, ., _ and -. Max length is 255',
         1723: 'Hash algorithm not available',
         1724: {'message': 'Not a valid select field',
-<<<<<<< HEAD
-               'remediation': 'The valid fields are: board_serial, cpu_name, cpu_cores, cpu_mhz, ram_total, ram_free, ram_usage, scan_id, scan_time'
-               },
-=======
                'remediation': 'Use a valid field'},
->>>>>>> 26f7d297
         1725: 'Error registering a new agent',
         1726: 'Ossec authd is not running',
         1727: 'Error listing group files',
