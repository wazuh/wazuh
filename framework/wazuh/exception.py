#!/usr/bin/env python

# Created by Wazuh, Inc. <info@wazuh.com>.
# This program is a free software; you can redistribute it and/or modify it under the terms of GPLv2


class WazuhException(Exception):
    """
    Wazuh Exception object.
    """

    ERRORS = {
        # < 1000: API

        # Wazuh: 0999 - 1099
        999: 'Incompatible version of Python',
        1000: 'Wazuh Internal Error',
        1001: 'Error importing module',
        1002: 'Error executing command',
        1003: 'Command output not in json',
        1004: 'Malformed command output ',
        1005: 'Error reading file',
        1006: 'File/directory does not exist',
        1010: 'Unable to connect to queue',
        1011: 'Error communicating with queue',
        1012: 'Invalid message to queue',
        1013: 'Unable to connect with socket',
        1014: 'Error communicating with socket',

        # Configuration: 1100 - 1199
        1100: 'Error checking configuration',
        1101: 'Error getting configuration',
        1102: 'Invalid section',
        1103: 'Invalid field in section',
        1104: 'Invalid type',
        1105: 'Error reading API configuration',
        1106: 'Requested section not present in configuration',
        1107: 'Internal options file not found',
        1108: 'Value not found in internal_options.conf',
        1109: 'Option must be a digit',
        1110: 'Option value is out of the limits',

        # Rule: 1200 - 1299
        1200: 'Error reading rules from ossec.conf',
        1201: 'Error reading rule files',
        1202: 'Argument \'status\' must be: enabled, disabled or all',
        1203: 'Argument \'level\' must be a number or an interval separated by \'-\'',
        1204: 'Operation not implemented',
        1205: 'Requirement not valid. Valid ones are pci and gdpr',

        # Stats: 1300 - 1399
        1307: 'Invalid parameters',
        1308: 'Stats file has not been created yet',
        1309: 'Statistics file damaged',

        # Utils: 1400 - 1499
        1400: 'Invalid offset',
        1401: 'Invalid limit',
        1402: 'Invalid order. Order must be \'asc\' or \'desc\'',
        1403: 'Sort field invalid',  # Also, in DB
        1404: 'A field must be specified to order the data',
        1405: 'Specified limit exceeds maximum allowed (1000)',
        1406: '0 is not a valid limit',
        1407: 'query does not match expected format',
        1408: 'Field does not exist.',
        1409: 'Invalid query operator.',
        1410: 'Selecting more than one field in distinct mode',
        1411: 'Timeframe is not valid',
        1412: 'Date filter not valid. Valid formats are timeframe or YYYY-MM-DD HH:mm:ss',

        # Decoders: 1500 - 1599
        1500: 'Error reading decoders from ossec.conf',
        1501: 'Error reading decoder files',

        # Syscheck/Rootcheck/AR: 1600 - 1699
        1600: 'There is no database for selected agent',  # Also, agent
        1601: 'Unable to restart syscheck/rootcheck',
        1602: 'Impossible to run syscheck/run due to agent is not active',
        1603: 'Invalid status. Valid statuses are: all, solved and outstanding',
<<<<<<< HEAD
=======
        1650: 'Active response - Bad arguments',
        1651: 'Active response - Agent is not active',
        1652: 'Active response - Unable to run command',
        1653: 'Active response - Agent not available',
>>>>>>> d29d8b85

        # Agents:
        1700: 'Bad arguments. Accepted arguments: [id] or [name and ip]',
        1701: 'Agent does not exist',
        1702: 'Unable to restart agent(s)',
        1703: 'Action not available for Manager (Agent 000)',
        1704: 'Unable to load requested info from agent db',
        1705: 'There is an agent with the same name',
        1706: 'There is an agent with the same IP',
        1707: 'Impossible to restart agent due to it is not active',
        1708: 'There is an agent with the same ID',
        1709: 'Too short key size (<64)',
        1710: 'The group does not exist',
        1711: 'The group already exists',
        1712: 'Default group is not removable',
        1713: 'Error accessing repository',
        1714: 'Error downloading WPK file',
        1715: 'Error sending WPK file',
        1716: 'Error upgrading agent',
        1717: 'Cannot upgrade to a version higher than the manager',
        1718: 'Version not available',
        1719: 'Remote upgrade is not available for this agent version',
        1720: 'Agent disconnected',
        1721: 'Remote upgrade is not available for this agent OS version',
        1722: 'Incorrect format for group_id. It can only have letters and numbers. Max length is 256',
        1723: 'Hash algorithm not available',
        1724: 'Not a valid select field',
        1725: 'Error registering a new agent',
        1726: 'Ossec authd is not running',
        1727: 'Error listing group files',
        1728: 'Invalid node type',
        1729: 'Agent status not valid. Valid statuses are Active, Disconnected, Pending and Never Connected.',
        1730: 'Node does not exist',
        1731: 'Agent is not eligible for removal',
        1732: 'No agents selected',
        1733: 'Bad formatted version. Version must follow this pattern: vX.Y.Z .',
        # Manager:

        # Database:
        2000: 'No such database file',
        2001: 'Incompatible version of SQLite',
        2002: 'Maximum attempts exceeded for sqlite3 execute',
        2003: 'Error in database request',
        2004: 'Database query not valid',
        2005: 'Could not connect to wdb socket',
        2006: 'Received JSON from Wazuh DB is not correctly formatted',
        2007: 'Error retrieving data from Wazuh DB',

        # Cluster
        3000: 'Cluster',
        3001: 'Error creating zip file',
        3002: 'Error creating PID file',
        3003: 'Error deleting PID file',
        3004: 'Error in cluster configuration',
        3005: 'Error reading cluster JSON file',
        3006: 'Error reading cluster configuration',
        3007: 'Client.keys file received in master node',
        3008: 'Received invalid agent status',
        3009: 'Error executing request to internal socket',
        3010: 'Received the status/group of an unexisting agent',
        3011: 'Agent info file received in a worker node',
        3012: 'Cluster is not running',
        3013: 'Cluster is disabled',
        3015: 'Cannot access directory',
        3016: 'Received an error response',
        3017: 'The agent is not reporting to any manager',
        3018: 'Error sending request to the master'

        # > 9000: Authd
    }

    def __init__(self, code, extra_message=None, cmd_error=False):
        """
        Creates a Wazuh Exception.

        :param code: Exception code.
        :param extra_message: Adds an extra message to the error description.
        :param cmd_error: If it is a custom error code (i.e. ossec commands), the error description will be the message.
        """
        self.code = code
        if not cmd_error:
            if extra_message:
                self.message = "{0}: {1}".format(self.ERRORS[code], extra_message)
            else:
                self.message = "{0}.".format(self.ERRORS[code])
        else:
            self.message = extra_message

    def __str__(self):
        return "Error {0} - {1}".format(self.code, self.message)<|MERGE_RESOLUTION|>--- conflicted
+++ resolved
@@ -77,13 +77,10 @@
         1601: 'Unable to restart syscheck/rootcheck',
         1602: 'Impossible to run syscheck/run due to agent is not active',
         1603: 'Invalid status. Valid statuses are: all, solved and outstanding',
-<<<<<<< HEAD
-=======
         1650: 'Active response - Bad arguments',
         1651: 'Active response - Agent is not active',
         1652: 'Active response - Unable to run command',
         1653: 'Active response - Agent not available',
->>>>>>> d29d8b85
 
         # Agents:
         1700: 'Bad arguments. Accepted arguments: [id] or [name and ip]',
