# Copyright (C) 2015-2019, Wazuh Inc.
# Created by Wazuh, Inc. <info@wazuh.com>.
# This program is a free software; you can redistribute it and/or modify it under the terms of GPLv2

import json
import re

from wazuh.rbac import orm


class RBAChecker:
    _logical_operators = ['AND', 'OR', 'NOT']
    _functions = ['MATCH', 'MATCH$', 'FIND', 'FIND$']
    # Regex schema ----> "r'REGULAR_EXPRESSION'"
    _regex_prefix = "r'"
    _initial_index_for_regex = 2

    # If we don't pass it the role to check, it will take all of the system.
    def __init__(self, auth_context, role=None):
        self.authorization_context = json.loads(auth_context)
        if role is None:
            with orm.RolesManager() as rm:
                self.roles_list = rm.get_roles()
                for role in self.roles_list:
                    role.rule = json.loads(role.rule)
        else:
            self.roles_list = [role]
            self.roles_list[0].rule = json.loads(role.rule)

    # Get the authorization context
    def get_authorization_context(self):
        return self.authorization_context

    # Get all roles
    def get_roles(self):
        return self.roles_list

    # Checks if a certain string is a regular expression
    def check_regex(self, expression):
        if isinstance(expression, str):
            if not expression.startswith(self._regex_prefix):
                return False
            try:
                regex = ''.join(expression[self._initial_index_for_regex:-2])
                re.compile(regex)
                return True
            except:
                return False
        return False

    # This function will go through all authorization contexts and system roles
    # recursively until it finds the structure indicated in role_chunk
    def match_item(self, role_chunk, auth_context=None, mode='MATCH'):
        auth_context = self.authorization_context if auth_context is None else auth_context
        validator_counter = 0
        # We're not in the deep end yet.
        if isinstance(role_chunk, dict) and isinstance(auth_context, dict):
            for key_rule, value_rule in role_chunk.items():
                if self.check_regex(key_rule):
                    regex = re.compile(''.join(key_rule[2:-2]))
                    for key_auth in auth_context.keys():
                        if regex.match(key_auth):
                            validator_counter += self.match_item(role_chunk[key_rule], auth_context[key_auth], mode)
                if key_rule in auth_context.keys():
                    validator_counter += self.match_item(role_chunk[key_rule], auth_context[key_rule], mode)
        # It's a possible end
        else:
            if isinstance(role_chunk, list):
                role_chunk = sorted(role_chunk)
            if isinstance(auth_context, list):
                auth_context = sorted(auth_context)
            if self.check_regex(role_chunk):
                regex = re.compile(''.join(role_chunk[2:-2]))
                if not isinstance(auth_context, list):
                    auth_context = [auth_context]
                for context in auth_context:
                    if regex.match(context):
                        return 1
            if role_chunk == auth_context:
                return 1
            if isinstance(role_chunk, str):
                role_chunk = [role_chunk]
            if isinstance(role_chunk, list) and isinstance(auth_context, list):
                counter = 0
                for index, value in enumerate(auth_context):
                    for v in role_chunk:
                        if self.check_regex(v):
                            regex = re.compile(''.join(v[2:-2]))
                            if regex.match(value):
                                counter += 1
                        else:
                            if value == v:
                                counter += 1
                        if mode == self._functions[0]:  # MATCH
                            if counter == len(role_chunk):
                                return 1
                        elif mode == self._functions[1]:  # MATCH$
                            if counter == len(auth_context) and counter == len(role_chunk):
                                return 1
        if isinstance(role_chunk, dict):
            if validator_counter == len(role_chunk.keys()):
                return True

        return False

    # This function will use the match function and will launch it recursively on
    # all the authorization context tree, on all the levels.
    def find_item(self, role_chunk, auth_context=None, mode='FIND'):
        auth_context = self.authorization_context if auth_context is None else auth_context
        if mode == self._functions[2]:  # FIND
            mode = self._functions[0]  # MATCH
        elif mode == self._functions[3]:  # FIND$
            mode = self._functions[1]  # MATCH$

        validator_counter = self.match_item(role_chunk, auth_context, mode)
        if validator_counter:
            return True

        for key, value in auth_context.items():
            if self.match_item(role_chunk, value, mode):
                return True
            elif isinstance(value, dict):
                if self.find_item(role_chunk, value, mode=mode):
                    return True
            elif isinstance(value, list):
                for v in value:
                    if isinstance(v, dict):
                        if self.find_item(role_chunk, v, mode=mode):
                            return True

        return False

    # This is the controller for the match of the roles with the authorization context,
    # this function is the one that will launch the others.
    def check_rule(self, rule):
        for rule_key, rule_value in rule.items():
            if rule_key in self._logical_operators:  # Logical operation
                validator_counter = 0
                if isinstance(rule_value, list):
                    for element in rule_value:
                        validator_counter += self.check_rule(element)
                elif isinstance(rule_value, dict):
                    validator_counter += self.check_rule(rule_value)
                if rule_key == self._logical_operators[0]:  # AND
                    if validator_counter == len(rule_value):
                        return True
                elif rule_key == self._logical_operators[1]:  # OR
                    if validator_counter > 0:
                        return True
                elif rule_key == self._logical_operators[2]:  # NOT
                    if validator_counter == len(rule_value):
                        return False
                    else:
                        return True
            elif rule_key in self._functions:  # Function
                if rule_key == self._functions[0] or rule_key == self._functions[1]:  # MATCH, MATCH$
                    if self.match_item(role_chunk=rule[rule_key], mode=rule_key):
                        return 1
                elif rule_key == self._functions[2] or rule_key == self._functions[3]:  # FIND, FIND$
                    if self.find_item(role_chunk=rule[rule_key], mode=rule_key):
                        return 1

        return False

    # A list will be filled with the names of the roles that the user has.
    def get_user_roles(self):
        list_roles = list()
        for role in self.roles_list:
            list_roles.append([role.id, role.name]) if self.check_rule(role.rule) else None

        return list_roles
<<<<<<< HEAD

    def run(self):
        user_roles = self.get_user_roles()
        user_policies = []
        with orm.RolesPoliciesManager() as rpm:
            for role in user_roles:
                user_policies.append(policy for policy in rpm.get_all_policies_from_role(role[0]))
            user_policies = set(user_policies)

        return user_policies

    # This is for TESTING. This method returns a list of hardcoded policies for testing
    @staticmethod
    def run_testing():
        policies = [
            {
                "actions": ["syscheck:put", "syscheck:get", "syscheck:delete"],
                "resources": ["agent:id:*"],
                "effect": "allow"
            },
            {
                "actions": ["lists:get"],
                "resources": ["list:path:*"],
                "effect": "allow"
            },
            {
                "actions": ["active_response:command"],
                "resources": ["agent:id:001"],
                "effect": "allow"
            },
            {
                "actions": ["active_response:command"],
                "resources": ["agent:id:*"],
                "effect": "allow"
            },
            {
                "actions": ["active_response:command"],
                "resources": ["agent:id:*"],
                "effect": "deny"
            },
            {
                "actions": ["active_response:command"],
                "resources": ["agent:id:001"],
                "effect": "allow"
            }
        ]

        return policies

    @staticmethod
    def convert_to_json_serializable(optimize_policies):
        for key, value in optimize_policies.items():
            optimize_policies[key] = list(value)

        return optimize_policies

    @staticmethod
    def check_all_permissions(resources):
        for resource in resources:
            if '*' in resource:
                return True

        return False


    @staticmethod
    def remove_policy(policies, optimize_policies):
        for policy in policies:
            if policy in optimize_policies:
                optimize_policies.pop(policy)

    @staticmethod
    def policy_manager(action, optimize_policies, resources, effect):
        if action not in optimize_policies.keys():
            if effect == 'allow':
                optimize_policies[action] = resources
        else:
            if effect == 'allow':
                if RBAChecker.check_all_permissions(resources):
                    optimize_policies[action] = [resources]
                else:
                    optimize_policies[action] |= resources
            else:
                optimize_policies.pop(action) if RBAChecker.check_all_permissions(resources) else \
                    optimize_policies[action].remove(resources)

    # Improve the data struct for increase the search speed
    @staticmethod
    def optimize_resources():
        policies = RBAChecker.run_testing()
        optimize_dict = dict()

        for policy in policies:
            for action in policy['actions']:
                RBAChecker.policy_manager(action, optimize_dict, set(policy['resources']), policy['effect'])

        return [RBAChecker.convert_to_json_serializable(optimize_dict)]
=======

    def run(self):
        user_roles = self.get_user_roles()
        user_policies = []
        with orm.RolesPoliciesManager() as rpm:
            for role in user_roles:
                user_policies.append(policy for policy in rpm.get_all_policies_from_role(role[0]))
            user_policies = set(user_policies)

        return user_policies

    # This is for TESTING. This method returns a list of hardcoded policies for testing
    @staticmethod
    def run_testing():
        policies = [
            {
                "actions": ["syscheck:put", "syscheck:get", "syscheck:delete"],
                "resources": ["agent:id:*"],
                "effect": "allow"
            },
            {
                "actions": ["lists:get"],
                "resources": ["list:path:*"],
                "effect": "allow"
            },
            {
                "actions": ["active_response:command"],
                "resources": ["agent:id:001"],
                "effect": "allow"
            },
            {
                "actions": ["active_response:command"],
                "resources": ["agent:id:001", "agent:id:002"],
                "effect": "deny"
            },
            {
                "actions": ["active_response:command"],
                "resources": ["agent:id:001", "agent:id:002", "agent:id:004"],
                "effect": "deny"
            },
            {
                "actions": ["active_response:command"],
                "resources": ["agent:id:001", "agent:id:002"],
                "effect": "deny"
            },
            {
                "actions": ["active_response:command"],
                "resources": ["agent:group:default"],
                "effect": "allow"
            },
            {
                "actions": ["active_response:command"],
                "resources": ["agent:group:group1"],
                "effect": "deny"
            }
        ]

        return policies
>>>>>>> 6ec697c3
<|MERGE_RESOLUTION|>--- conflicted
+++ resolved
@@ -169,7 +169,6 @@
             list_roles.append([role.id, role.name]) if self.check_rule(role.rule) else None
 
         return list_roles
-<<<<<<< HEAD
 
     def run(self):
         user_roles = self.get_user_roles()
@@ -202,128 +201,29 @@
             },
             {
                 "actions": ["active_response:command"],
-                "resources": ["agent:id:*"],
-                "effect": "allow"
-            },
-            {
-                "actions": ["active_response:command"],
-                "resources": ["agent:id:*"],
-                "effect": "deny"
-            },
-            {
-                "actions": ["active_response:command"],
-                "resources": ["agent:id:001"],
-                "effect": "allow"
+                "resources": ["agent:id:001", "agent:id:002"],
+                "effect": "deny"
+            },
+            {
+                "actions": ["active_response:command"],
+                "resources": ["agent:id:001", "agent:id:002", "agent:id:004"],
+                "effect": "deny"
+            },
+            {
+                "actions": ["active_response:command"],
+                "resources": ["agent:id:001", "agent:id:002"],
+                "effect": "deny"
+            },
+            {
+                "actions": ["active_response:command"],
+                "resources": ["agent:group:default"],
+                "effect": "allow"
+            },
+            {
+                "actions": ["active_response:command"],
+                "resources": ["agent:group:group1"],
+                "effect": "deny"
             }
         ]
 
-        return policies
-
-    @staticmethod
-    def convert_to_json_serializable(optimize_policies):
-        for key, value in optimize_policies.items():
-            optimize_policies[key] = list(value)
-
-        return optimize_policies
-
-    @staticmethod
-    def check_all_permissions(resources):
-        for resource in resources:
-            if '*' in resource:
-                return True
-
-        return False
-
-
-    @staticmethod
-    def remove_policy(policies, optimize_policies):
-        for policy in policies:
-            if policy in optimize_policies:
-                optimize_policies.pop(policy)
-
-    @staticmethod
-    def policy_manager(action, optimize_policies, resources, effect):
-        if action not in optimize_policies.keys():
-            if effect == 'allow':
-                optimize_policies[action] = resources
-        else:
-            if effect == 'allow':
-                if RBAChecker.check_all_permissions(resources):
-                    optimize_policies[action] = [resources]
-                else:
-                    optimize_policies[action] |= resources
-            else:
-                optimize_policies.pop(action) if RBAChecker.check_all_permissions(resources) else \
-                    optimize_policies[action].remove(resources)
-
-    # Improve the data struct for increase the search speed
-    @staticmethod
-    def optimize_resources():
-        policies = RBAChecker.run_testing()
-        optimize_dict = dict()
-
-        for policy in policies:
-            for action in policy['actions']:
-                RBAChecker.policy_manager(action, optimize_dict, set(policy['resources']), policy['effect'])
-
-        return [RBAChecker.convert_to_json_serializable(optimize_dict)]
-=======
-
-    def run(self):
-        user_roles = self.get_user_roles()
-        user_policies = []
-        with orm.RolesPoliciesManager() as rpm:
-            for role in user_roles:
-                user_policies.append(policy for policy in rpm.get_all_policies_from_role(role[0]))
-            user_policies = set(user_policies)
-
-        return user_policies
-
-    # This is for TESTING. This method returns a list of hardcoded policies for testing
-    @staticmethod
-    def run_testing():
-        policies = [
-            {
-                "actions": ["syscheck:put", "syscheck:get", "syscheck:delete"],
-                "resources": ["agent:id:*"],
-                "effect": "allow"
-            },
-            {
-                "actions": ["lists:get"],
-                "resources": ["list:path:*"],
-                "effect": "allow"
-            },
-            {
-                "actions": ["active_response:command"],
-                "resources": ["agent:id:001"],
-                "effect": "allow"
-            },
-            {
-                "actions": ["active_response:command"],
-                "resources": ["agent:id:001", "agent:id:002"],
-                "effect": "deny"
-            },
-            {
-                "actions": ["active_response:command"],
-                "resources": ["agent:id:001", "agent:id:002", "agent:id:004"],
-                "effect": "deny"
-            },
-            {
-                "actions": ["active_response:command"],
-                "resources": ["agent:id:001", "agent:id:002"],
-                "effect": "deny"
-            },
-            {
-                "actions": ["active_response:command"],
-                "resources": ["agent:group:default"],
-                "effect": "allow"
-            },
-            {
-                "actions": ["active_response:command"],
-                "resources": ["agent:group:group1"],
-                "effect": "deny"
-            }
-        ]
-
-        return policies
->>>>>>> 6ec697c3
+        return policies