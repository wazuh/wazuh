--- conflicted
+++ resolved
@@ -8,11 +8,7 @@
 
 from api import configuration
 from api.authentication import AuthenticationManager
-<<<<<<< HEAD
-from wazuh.common import rbac, broadcast
-=======
 from wazuh.common import rbac, broadcast, my_cluster
->>>>>>> 6f35147d
 from wazuh.configuration import get_ossec_conf
 from wazuh.core.cdb_list import iterate_lists
 from wazuh.core.core_utils import get_agents_info, expand_group, get_groups
@@ -80,14 +76,7 @@
         elif resource_type == 'list:path':
             return {cdb_list['path'] for cdb_list in iterate_lists(only_names=True)}
         elif resource_type == 'node:id':
-<<<<<<< HEAD
-            # import pydevd_pycharm
-            # pydevd_pycharm.settrace('172.17.0.1', port=12345, stdoutToServer=True, stderrToServer=True)
-            # lc = local_client.LocalClient()
-            # return set(get_nodes(lc)['items'])
-=======
             # return {node['name'] for node in my_cluster.system_nodes['items']}
->>>>>>> 6f35147d
             return {'master-node', 'worker1', 'worker2'}
         return set()
     # We return the value casted to set
