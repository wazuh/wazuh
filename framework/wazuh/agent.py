--- conflicted
+++ resolved
@@ -5,26 +5,11 @@
 # This program is a free software; you can redistribute it and/or modify it under the terms of GPLv2
 
 import errno
+import fcntl
 import hashlib
 import ipaddress
 import operator
-<<<<<<< HEAD
-from wazuh.results import WazuhResult
-from wazuh.utils import cut_array, sort_array, search_array, chmod_r, chown_r, WazuhVersion, plain_dict_to_nested_dict, \
-                        get_fields_to_nest, get_hash, WazuhDBQuery, WazuhDBQueryDistinct, WazuhDBQueryGroupBy, mkdir_with_mode, \
-                        md5
-from wazuh.exception import WazuhException, WazuhError, WazuhInternalError
-from wazuh.ossec_queue import OssecQueue
-from wazuh.ossec_socket import OssecSocket, OssecSocketJSON
-from wazuh.database import Connection
-from wazuh.wdb import WazuhDBConnection
-from wazuh.InputValidator import InputValidator
-from wazuh import manager, common, configuration
-from glob import glob
-from datetime import date, datetime, timedelta
-=======
 import socket
->>>>>>> 13e42650
 from base64 import b64encode
 from datetime import date, timedelta
 from datetime import datetime
@@ -36,7 +21,6 @@
 from shutil import copyfile, move, rmtree
 from time import time, sleep
 
-import fcntl
 import requests
 
 from wazuh import manager, common, configuration
