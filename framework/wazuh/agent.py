--- conflicted
+++ resolved
@@ -10,13 +10,8 @@
 
 from wazuh.core import common, configuration
 from wazuh.core.InputValidator import InputValidator
-<<<<<<< HEAD
-from wazuh.core.agent import WazuhDBQueryAgents, WazuhDBQueryGroupByAgents, get_rbac_filters, \
-    WazuhDBQueryMultigroups, Agent, WazuhDBQueryGroup, get_agents_info, get_groups, core_upgrade_agents
-=======
 from wazuh.core.agent import WazuhDBQueryAgents, WazuhDBQueryGroupByAgents, WazuhDBQueryMultigroups, \
     Agent, WazuhDBQueryGroup, get_agents_info, get_groups, core_upgrade_agents, agents_padding, get_rbac_filters
->>>>>>> 379d0e9e
 from wazuh.core.cluster.cluster import get_node
 from wazuh.core.cluster.utils import read_cluster_config
 from wazuh.core.exception import WazuhError, WazuhInternalError, WazuhException, WazuhResourceNotFound
@@ -24,10 +19,7 @@
 from wazuh.core.utils import chmod_r, chown_r, get_hash, mkdir_with_mode, md5, process_array
 from wazuh.rbac.decorators import expose_resources
 
-<<<<<<< HEAD
-=======
-
->>>>>>> 379d0e9e
+
 logger = logging.getLogger('wazuh')
 
 cluster_enabled = not read_cluster_config()['disabled']
@@ -689,8 +681,7 @@
 
 
 @expose_resources(actions=["agent:upgrade"], resources=["agent:id:{agent_list}"],
-<<<<<<< HEAD
-                  post_proc_kwargs={'exclude_codes': [1818]})
+                  post_proc_kwargs={'exclude_codes': [1703, 1818]})
 def upgrade_agents(agent_list=None, wpk_repo=None, version=None, force=False, use_http=False,
                    file_path=None, installer=None):
     """Start the agent upgrade process.
@@ -712,30 +703,6 @@
     installer : str
         Selected installer.
 
-=======
-                  post_proc_kwargs={'exclude_codes': [1703, 1818]})
-def upgrade_agents(agent_list=None, wpk_repo=None, version=None, force=False, use_http=False,
-                   file_path=None, installer=None):
-    """Start the agent upgrade process.
-
-    Parameters
-    ----------
-    agent_list : list
-        List of agents ID's.
-    wpk_repo : str
-        URL for WPK download.
-    version : str
-        Version to upgrade to.
-    force : bool
-        force the update even if it is a downgrade.
-    use_http : bool
-        False for HTTPS protocol, True for HTTP protocol.
-    file_path : str
-        Path to the installation file.
-    installer : str
-        Selected installer.
-
->>>>>>> 379d0e9e
     Returns
     -------
     ID of created tasks
@@ -744,39 +711,6 @@
                                       some_msg='Some upgrade tasks have been created',
                                       none_msg='No upgrade task has been created',
                                       sort_fields=['task_id'], sort_ascending='True')
-<<<<<<< HEAD
-
-    '000' in agent_list and agent_list.remove('000')
-    wpk_repo = wpk_repo if wpk_repo else common.wpk_repo_url_4_x
-    if version and not version.startswith('v'):
-        version = f'v{version}'
-    msg = {
-        'command': 'upgrade' if not (installer or file_path) else 'upgrade_custom',
-        'agents': list(map(int, agent_list)),
-        'params': {
-            'version': version,
-            'force_upgrade': 0 if not force else 1,
-            'use_http': 1 if use_http else 0,
-            'wpk_repo': f'{wpk_repo}/' if not wpk_repo.endswith('/') else wpk_repo,
-            'file_path': file_path,
-            'installer': installer
-        }
-    }
-    msg['params'] = {k: v for k, v in msg['params'].items() if v is not None}
-    data = core_upgrade_agents(command=msg)
-
-    for agent_result in data:
-        if agent_result['error'] == 0:
-            task_agent = {
-                'agent_id': str(agent_result['agent']).zfill(3),
-                'task_id': agent_result['task_id']
-            }
-            result.affected_items.append(task_agent)
-            result.total_affected_items += 1
-        else:
-            error = WazuhError(code=1810 + agent_result['error'], cmd_error=True, extra_message=agent_result['data'])
-            result.add_failed_item(id_=str(agent_result['agent']).zfill(3), error=error)
-=======
 
     agent_list = list(map(int, agents_padding(result=result, agent_list=agent_list)))
     wpk_repo = wpk_repo if wpk_repo else common.wpk_repo_url_4_x
@@ -820,18 +754,10 @@
     result.affected_items = sorted(result.affected_items, key=lambda k: k['task_id'])
 
     return result
->>>>>>> 379d0e9e
-
-    return result
-
-<<<<<<< HEAD
-
-@expose_resources(actions=["agent:upgrade"], resources=["agent:id:{agent_list}"],
-                  post_proc_kwargs={'exclude_codes': [1817]})
-=======
+
+
 @expose_resources(actions=["agent:upgrade"], resources=["agent:id:{agent_list}"],
                   post_proc_kwargs={'exclude_codes': [1703, 1817]})
->>>>>>> 379d0e9e
 def get_upgrade_result(agent_list=None):
     """Read upgrade result output from agent.
 
@@ -848,24 +774,6 @@
                                       some_msg='Some agents have not been updated',
                                       none_msg='No agent has been updated')
 
-<<<<<<< HEAD
-    command_list = list()
-    for agent in agent_list:
-        command_list.append({'command': 'upgrade_result', 'module': 'api', 'agent': int(agent)})
-
-    task_results = core_upgrade_agents(command_list, get_result=True)
-    for task_result in task_results:
-        task_error = task_result.pop('error')
-        if task_error == 0:
-            task_result.pop('data')
-            task_result['agent_id'] = str(task_result.pop('agent')).zfill(3)
-            result.affected_items.append(task_result)
-            result.total_affected_items += 1
-        else:
-            error = WazuhError(code=1810 + task_error, cmd_error=True, extra_message=task_result['data'])
-            result.add_failed_item(id_=str(task_result.pop('agent')).zfill(3), error=error)
-
-=======
     agent_list = list(map(int, agents_padding(result=result, agent_list=agent_list)))
     agents_result_chunks = [agent_list[x:x + 250] for x in range(0, len(agent_list), 250)]
     msg = {'version': 1, 'origin': {'module': 'api'}, 'command': 'upgrade_result',
@@ -886,7 +794,6 @@
             else:
                 error = WazuhError(code=1810 + task_error, cmd_error=True, extra_message=task_result['message'])
                 result.add_failed_item(id_=str(task_result.pop('agent')).zfill(3), error=error)
->>>>>>> 379d0e9e
     result.affected_items = sorted(result.affected_items, key=lambda k: k['task_id'])
 
     return result
