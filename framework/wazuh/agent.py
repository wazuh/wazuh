# Copyright (C) 2015-2019, Wazuh Inc.
# Created by Wazuh, Inc. <info@wazuh.com>.
# This program is a free software; you can redistribute it and/or modify it under the terms of GPLv2

import errno
import hashlib
import ipaddress
import operator
import socket
from base64 import b64encode
from datetime import date, timedelta
from datetime import datetime
from functools import reduce
from glob import glob
from json import loads
from os import chown, chmod, path, makedirs, rename, urandom, listdir, stat, remove
from platform import platform
from shutil import copyfile, move, rmtree
from time import time, sleep

import fcntl
import requests
from wazuh import manager, common, configuration
from wazuh.InputValidator import InputValidator
from wazuh.database import Connection
from wazuh.exception import WazuhException, WazuhError, WazuhInternalError
from wazuh.ossec_queue import OssecQueue
from wazuh.ossec_socket import OssecSocket, OssecSocketJSON
from wazuh.results import WazuhResult
from wazuh.utils import chmod_r, chown_r, WazuhVersion, plain_dict_to_nested_dict, get_fields_to_nest, get_hash, \
    WazuhDBQuery, WazuhDBQueryDistinct, WazuhDBQueryGroupBy, mkdir_with_mode, md5, process_array
from wazuh.wdb import WazuhDBConnection


def create_exception_dic(id, e):
    """
    Creates a dictionary with a list of agent ids and it's error codes.
    """
    exception_dic = {'id': id, 'error': {'message': e.message}}

    if isinstance(e, WazuhException):
        exception_dic['error']['code'] = e.code
        exception_dic['error']['remediation'] = e.remediation
    else:
        exception_dic['error']['code'] = 1000

    return exception_dic


class WazuhDBQueryAgents(WazuhDBQuery):

    def __init__(self, offset, limit, sort, search, select, count, get_data, query, filters=None,
                 default_sort_field='id', min_select_fields=None, remove_extra_fields=True):
        if filters is None:
            filters = {}
        if min_select_fields is None:
            min_select_fields = {'lastKeepAlive', 'version', 'id'}
        WazuhDBQuery.__init__(self, offset=offset, limit=limit, table='agent', sort=sort, search=search, select=select,
                              filters=filters, fields=Agent.fields, default_sort_field=default_sort_field,
                              default_sort_order='ASC', query=query, db_path=common.database_path_global,
                              min_select_fields=min_select_fields, count=count, get_data=get_data,
                              date_fields={'lastKeepAlive', 'dateAdd'}, extra_fields={'internal_key'})
        self.remove_extra_fields = remove_extra_fields

    def _filter_status(self, status_filter):
        # set the status value to lowercase in case it's a string. If not, the value will be return unmodified.
        status_filter['value'] = getattr(status_filter['value'], 'lower', lambda: status_filter['value'])()
        result = datetime.now() - timedelta(seconds=common.limit_seconds)
        self.request['time_active'] = result.strftime('%Y-%m-%d %H:%M:%S')

        if status_filter['operator'] == '!=':
            self.query += 'NOT '

        if status_filter['value'] == 'active':
            self.query += '(last_keepalive >= :time_active AND version IS NOT NULL) or id = 0'
        elif status_filter['value'] == 'disconnected':
            self.query += 'last_keepalive < :time_active'
        elif status_filter['value'] == "never connected" or status_filter['value'] == "neverconnected":
            self.query += 'last_keepalive IS NULL AND id != 0'
        elif status_filter['value'] == 'pending':
            self.query += 'last_keepalive IS NOT NULL AND version IS NULL'
        else:
            raise WazuhError(1729, extra_message=status_filter['value'])

    def _filter_date(self, date_filter, filter_db_name):
        WazuhDBQuery._filter_date(self, date_filter, filter_db_name)
        self.query = self.query[:-1] + ' AND id != 0'

    def _sort_query(self, field):
        if field == 'status':
            # Order by status ASC is the same that order by last_keepalive DESC.
            return '{} {}'.format('last_keepAlive', self.sort['order'])
        elif field == 'os.version':
            return "CAST(os_major AS INTEGER) {0}, CAST(os_minor AS INTEGER) {0}".format(self.sort['order'])
        else:
            return WazuhDBQuery._sort_query(self, field)

    def _add_search_to_query(self):
        # since id are stored in database as integers, id searches must be turned into integers to work as expected.
        if self.search:
            del self.fields['id']
            WazuhDBQuery._add_search_to_query(self)
            self.fields['id'] = 'id'
            self.query = self.query[:-1] + ' OR id LIKE :search_id)'
            self.request['search_id'] = int(self.search['value']) if self.search['value'].isdigit() \
                else self.search['value']

    def _format_data_into_dictionary(self):
        def format_fields(field_name, value, today, lastKeepAlive=None, version=None):
            if field_name == 'id':
                return str(value).zfill(3)
            elif field_name == 'status':
                return Agent.calculate_status(lastKeepAlive, version is None, today)
            elif field_name == 'group':
                return value.split(',')
            else:
                return value

        fields_to_nest, non_nested = get_fields_to_nest(self.fields.keys(), ['os'], '.')

        agent_items = [{field: value for field, value in zip(self.select | self.min_select_fields, db_tuple)
                        if value is not None} for db_tuple in self.conn]

        today = datetime.today()

        # compute 'status' field, format id with zero padding and remove non-user-requested fields.
        # Also remove, extra fields (internal key and registration IP)
        selected_fields = self.select - self.extra_fields if self.remove_extra_fields else self.select
        selected_fields |= {'id'}
        agent_items = [{key: format_fields(key, value, today, item.get('lastKeepAlive'), item.get('version'))
                        for key, value in item.items() if key in selected_fields} for item in agent_items]

        agent_items = [plain_dict_to_nested_dict(d, fields_to_nest, non_nested, ['os'], '.') for d in agent_items]

        return {'items': agent_items, 'totalItems': self.total_items}

    def _parse_legacy_filters(self):
        if 'older_than' in self.legacy_filters:
            if self.legacy_filters['older_than'] is not None:
                self.q += (';' if self.q else '') + \
                          "(lastKeepAlive>{0};status!=neverconnected,dateAdd>{0};status=neverconnected)".format(
                              self.legacy_filters['older_than'])
            del self.legacy_filters['older_than']
        WazuhDBQuery._parse_legacy_filters(self)

    def _process_filter(self, field_name, field_filter, q_filter):
        if field_name == 'group' and q_filter['value'] is not None:
            field_filter_1, field_filter_2, field_filter_3 = \
                field_filter + '_1', field_filter + '_2', field_filter + '_3'
            self.query += '{0} LIKE :{1} OR {0} LIKE :{2} OR {0} LIKE :{3} OR {0} = :{4}'.format(
                self.fields[field_name], field_filter_1, field_filter_2, field_filter_3, field_filter)
            self.request[field_filter_1] = '%,' + q_filter['value']
            self.request[field_filter_2] = q_filter['value'] + ',%'
            self.request[field_filter_3] = '%,{},%'.format(q_filter['value'])
            self.request[field_filter] = q_filter['value']
        else:
            WazuhDBQuery._process_filter(self, field_name, field_filter, q_filter)


class WazuhDBQueryDistinctAgents(WazuhDBQueryDistinct, WazuhDBQueryAgents):
    pass


class WazuhDBQueryGroupByAgents(WazuhDBQueryGroupBy, WazuhDBQueryAgents):
    def __init__(self, filter_fields, offset, limit, sort, search, select, count, get_data, query, filters=None,
                 default_sort_field='id', min_select_fields=None, remove_extra_fields=True):
        if min_select_fields is None:
            min_select_fields = {'last_keepalive', 'version', 'id'}
        WazuhDBQueryGroupBy.__init__(self, filter_fields=filter_fields, offset=offset, limit=limit, table='agent',
                                     sort=sort, search=search, select=select, filters=filters, fields=Agent.fields,
                                     default_sort_field=default_sort_field, default_sort_order='ASC', query=query,
                                     db_path=common.database_path_global, min_select_fields=min_select_fields,
                                     count=count, get_data=get_data, date_fields={'lastKeepAlive', 'dateAdd'},
                                     extra_fields={'internal_key'})
        WazuhDBQueryAgents.__init__(self, offset=offset, limit=limit, sort=sort, search=search, select=select,
                                    filters=filters, default_sort_field=default_sort_field, query=query,
                                    min_select_fields=min_select_fields, count=count, get_data=get_data,
                                    remove_extra_fields=remove_extra_fields)


class WazuhDBQueryMultigroups(WazuhDBQueryAgents):
    def __init__(self, group_id, offset, limit, sort, search, select, count, get_data, query, filters=None,
                 default_sort_field='id', min_select_fields=None, remove_extra_fields=True):
        if min_select_fields is None:
            min_select_fields = {'lastKeepAlive', 'version', 'id'}
        self.group_id = group_id
        query = 'group={}'.format(group_id) + (';' + query if query else '')
        WazuhDBQueryAgents.__init__(self, offset=offset, limit=limit, sort=sort, search=search, select=select,
                                    filters=filters, default_sort_field=default_sort_field, query=query,
                                    min_select_fields=min_select_fields, count=count, get_data=get_data,
                                    remove_extra_fields=remove_extra_fields)

    def _default_query(self):
        return "SELECT {0} FROM agent a LEFT JOIN belongs b ON a.id = b.id_agent" if self.group_id != "null" else \
            "SELECT {0} FROM agent a"

    def _default_count_query(self):
        return 'COUNT(DISTINCT a.id)'

    def _get_total_items(self):
        WazuhDBQueryAgents._get_total_items(self)
        self.query += ' GROUP BY a.id '


class Agent:
    """OSSEC Agent object.
    """
    fields = {'id': 'id', 'name': 'name', 'ip': 'coalesce(ip,register_ip)', 'status': 'status',
              'os.name': 'os_name', 'os.version': 'os_version', 'os.platform': 'os_platform',
              'version': 'version', 'manager': 'manager_host', 'dateAdd': 'date_add',
              'group': '`group`', 'mergedSum': 'merged_sum', 'configSum': 'config_sum',
              'os.codename': 'os_codename', 'os.major': 'os_major', 'os.minor': 'os_minor',
              'os.uname': 'os_uname', 'os.arch': 'os_arch', 'os.build': 'os_build',
              'node_name': 'node_name', 'lastKeepAlive': 'last_keepalive', 'internal_key': 'internal_key',
              'registerIP': 'register_ip'}

    def __init__(self, id=None, name=None, ip=None, key=None, force=-1):
        """Initialize an agent.

        :param: id: When the agent exists
        :param: name and ip: Add an agent (generate id and key automatically)
        :param: name, ip and force: Add an agent (generate id and key automatically), removing old agent with same IP if
        disconnected since <force> seconds.
        :param: name, ip, id, key: Insert an agent with an existent id and key
        :param: name, ip, id, key, force: Insert an agent with an existent id and key, removing old agent with same IP
         if disconnected since <force> seconds.
        """
        self.id = id
        self.name = name
        self.ip = ip
        self.internal_key = key
        self.os = {}
        self.version = None
        self.dateAdd = None
        self.lastKeepAlive = None
        self.status = None
        self.key = None
        self.configSum = None
        self.mergedSum = None
        self.group = None
        self.manager = None
        self.node_name = None
        self.registerIP = ip

        # if the method has only been called with an ID parameter, no new agent should be added.
        # Otherwise, a new agent must be added
        if name is not None and ip is not None:
            self._add(name=name, ip=ip, id=id, key=key, force=force)

    def __str__(self):
        return str(self.to_dict())

    def to_dict(self):
        dictionary = {'id': self.id, 'name': self.name, 'ip': self.ip, 'internal_key': self.internal_key, 'os': self.os,
                      'version': self.version, 'dateAdd': self.dateAdd, 'lastKeepAlive': self.lastKeepAlive,
                      'status': self.status, 'key': self.key, 'configSum': self.configSum, 'mergedSum': self.mergedSum,
                      'group': self.group, 'manager': self.manager, 'node_name': self.node_name}

        return dictionary

    @staticmethod
    def calculate_status(last_keep_alive, pending, today=datetime.today()):
        """Calculates state based on last keep alive
        """
        if not last_keep_alive:
            return "neverconnected"
        else:
            # divide date in format YY:mm:dd HH:MM:SS to create a datetime object.
            last_date = datetime(year=int(last_keep_alive[:4]), month=int(last_keep_alive[5:7]),
                                 day=int(last_keep_alive[8:10]), hour=int(last_keep_alive[11:13]),
                                 minute=int(last_keep_alive[14:16]), second=int(last_keep_alive[17:19]))
            difference = (today - last_date).total_seconds()

            return "disconnected" if difference > common.limit_seconds else ("pending" if pending else "active")

    def _load_info_from_DB(self, select=None):
        """Gets attributes of existing agent.
        """
        db_query = WazuhDBQueryAgents(offset=0, limit=None, sort=None, search=None, select=select,
                                      query="id={}".format(self.id), count=False, get_data=True,
                                      remove_extra_fields=False)
        try:
            data = db_query.run()['items'][0]
        except IndexError:
            raise WazuhError(1701, extra_message=str(self.id))

        list(map(lambda x: setattr(self, x[0], x[1]), data.items()))

    def _load_info_from_agent_db(self, table, select, filters=None, or_filters=None, count=False, offset=0,
                                 limit=common.database_limit, sort=None, search=None):
        """
        Make a request to agent's database using Wazuh DB

        :param table: DB table to retrieve data from
        :param select: DB fields to retrieve
        :param filters: filter conditions
        :param or_filters: filter conditions using or operator.
        :param sort: Dictionary of form {'fields':[], 'order':'asc'}/{'fields':[], 'order':'desc'}
        :param search: Dictionary of form {'value': '', 'negation':false, 'fields': []}
        """
        self.get_basic_information()  # check if the agent exists

        wdb_conn = WazuhDBConnection()

        query = "agent {} sql select {} from {}".format(self.id, ','.join(select), table)

        if filters:
            query += " and (" + " and ".join(["{} = '{}'".format(key, value) for key, value in filters.items()]) + ")"
        if or_filters:
            query += " or (" + " or ".join(["{} = '{}'".format(key, value) for key, value in or_filters.items()]) + ")"

        if search:
            query += " and not" if bool(search['negation']) else " and "
            query += '(' + " or ".join("{} like '%{}%'".format(x, search['value']) for x in select) + ')'

        if "from {} and".format(table) in query:
            query = query.replace("from {} and".format(table), "from {} where".format(table))
        elif "from {} or".format(table) in query:
            query = query.replace("from {} or".format(table), "from {} where".format(table))

        if limit:
            if limit > common.maximum_database_limit:
                raise WazuhError(1405, extra_message=str(limit))
            query += ' limit {} offset {}'.format(limit, offset)
        elif limit == 0:
            raise WazuhError(1406)

        if sort and sort['fields']:
            str_order = "desc" if sort['order'] == 'asc' else "asc"
            order_str_fields = []
            for field in sort['fields']:
                order_str_field = '{0} {1}'.format(field, str_order)
                order_str_fields.append(order_str_field)
            query += ' order by ' + ','.join(order_str_fields)

        return wdb_conn.execute(query, count)

    def get_basic_information(self, select=None):
        """Gets public attributes of existing agent.
        """
        self._load_info_from_DB(select)
        fields = set(self.fields.keys()) & set(select) if select is not None \
            else set(self.fields.keys()) - {'internal_key'}
        return {field: getattr(self, field) for field in map(lambda x: x.split('.')[0], fields) if getattr(self, field)}

    def compute_key(self):
        str_key = "{0} {1} {2} {3}".format(self.id, self.name, self.registerIP, self.internal_key)
        return b64encode(str_key.encode()).decode()

    def get_key(self):
        """Gets agent key.

        :return: Agent key.
        """
        self._load_info_from_DB()
        if self.id != "000":
            self.key = self.compute_key()
        else:
            raise WazuhError(1703)

        return self.key

    def restart(self):
        """Restarts the agent.

        :return: Message generated by OSSEC.
        """
        if self.id == "000":
            raise WazuhError(1703)
        else:
            # Check if agent exists and it is active
            self.get_basic_information()

            if self.status.lower() != 'active':
                raise WazuhError(1707, extra_message='{0} - {1}'.format(self.id, self.status))

            oq = OssecQueue(common.ARQUEUE)
            ret_msg = oq.send_msg_to_agent(OssecQueue.RESTART_AGENTS, self.id)
            oq.close()

        return ret_msg

    @staticmethod
    def use_only_authd():
        """Function to know the value of the option "use_only_authd" in API configuration
        """
        try:
            with open(common.api_config_path) as f:
                data = f.readlines()

            use_only_authd = list(filter(lambda x: x.strip().startswith('config.use_only_authd'), data))

            return loads(use_only_authd[0][:-2].strip().split(' = ')[1]) if use_only_authd != [] else False
        except IOError:
            return False

    def remove(self, backup=False, purge=False):
        """Deletes the agent.

        :param backup: Create backup before removing the agent.
        :param purge: Delete definitely from key store.
        :return: Message.
        """
        manager_status = manager.status()
        is_authd_running = 'ossec-authd' in manager_status and manager_status['ossec-authd'] == 'running'

        if self.use_only_authd():
            if not is_authd_running:
                raise WazuhInternalError(1726)

        if not is_authd_running:
            data = self._remove_manual(backup, purge)
        else:
            data = self._remove_authd(purge)

        return data

    def _remove_authd(self, purge=False):
        """Deletes the agent.

        :param purge: Delete definitely from key store.
        :return: Message.
        """
        msg = {"function": "remove", "arguments": {"id": str(self.id).zfill(3), "purge": purge}}

        authd_socket = OssecSocketJSON(common.AUTHD_SOCKET)
        authd_socket.send(msg)
        data = authd_socket.receive()
        authd_socket.close()

        return data

    def _remove_manual(self, backup=False, purge=False):
        """Deletes the agent.

        :param backup: Create backup before removing the agent.
        :param purge: Delete definitely from key store.
        :return: Message.
        """
        # Check if agent exists
        self._load_info_from_DB()

        f_keys_temp = '{0}.tmp'.format(common.client_keys)

        try:
            agent_found = False
            with open(common.client_keys) as client_keys, open(f_keys_temp, 'w') as client_keys_tmp:
                try:
                    for line in client_keys.readlines():
                        id, name, ip, key = line.strip().split(' ')  # 0 -> id, 1 -> name, 2 -> ip, 3 -> key
                        if self.id == id and name[0] not in '#!':
                            if not purge:
                                client_keys_tmp.write('{0} !{1} {2} {3}\n'.format(id, name, ip, key))

                            agent_found = True
                        else:
                            client_keys_tmp.write(line)
                except Exception as e:
                    remove(f_keys_temp)
                    raise e

            if not agent_found:
                remove(f_keys_temp)
                raise WazuhError(1701, extra_message=str(self.id))
            else:
                f_keys_st = stat(common.client_keys)
                chown(f_keys_temp, common.ossec_uid(), common.ossec_gid())
                chmod(f_keys_temp, f_keys_st.st_mode)
        except Exception as e:
            raise WazuhInternalError(1746, extra_message=str(e))

        # Tell wazuhbd to delete agent database
        wdb_conn = WazuhDBConnection()
        wdb_conn.delete_agents_db([self.id])

        try:
            # remove agent from groups
            db_global = glob(common.database_path_global)
            if not db_global:
                raise WazuhError(1600)

            conn = Connection(db_global[0])
            conn.execute('DELETE FROM belongs WHERE id_agent = :id_agent', {'id_agent': int(self.id)})
            conn.commit()
        except Exception as e:
            raise WazuhInternalError(1747, extra_message=str(e))

        try:
            # Remove rid file
            rids_file = path.join(common.ossec_path, 'queue/rids', self.id)
            if path.exists(rids_file):
                remove(rids_file)

            if backup:
                # Create backup directory
                # /var/ossec/backup/agents/yyyy/Mon/dd/id-name-ip[tag]
                date_part = date.today().strftime('%Y/%b/%d')
                main_agent_backup_dir = path.join(common.backup_path,
                                                  f'agents/{date_part}/{self.id}-{self.name}-{self.registerIP}')
                agent_backup_dir = main_agent_backup_dir

                not_agent_dir = True
                i = 0
                while not_agent_dir:
                    if path.exists(agent_backup_dir):
                        i += 1
                        agent_backup_dir = '{0}-{1}'.format(main_agent_backup_dir, str(i).zfill(3))
                    else:
                        makedirs(agent_backup_dir)
                        chmod_r(agent_backup_dir, 0o750)
                        not_agent_dir = False
            else:
                agent_backup_dir = ''

            # Move agent file
            agent_files = [
                ('{0}/queue/agent-info/{1}-{2}'.format(common.ossec_path, self.name, self.registerIP),
                 '{0}/agent-info'.format(agent_backup_dir)),
                ('{0}/queue/rootcheck/({1}) {2}->rootcheck'.format(common.ossec_path, self.name, self.registerIP),
                 '{0}/rootcheck'.format(agent_backup_dir)),
                ('{0}/queue/agent-groups/{1}'.format(common.ossec_path, self.id),
                 '{0}/agent-group'.format(agent_backup_dir)),
                ('{}/var/db/agents/{}-{}.db'.format(common.ossec_path, self.name, self.id),
                 '{}/var_db'.format(agent_backup_dir)),
                ('{}/queue/diff/{}'.format(common.ossec_path, self.name), '{}/diff'.format(agent_backup_dir))
            ]

            for agent_file, backup_file in agent_files:
                if path.exists(agent_file):
                    if not backup:
                        if path.isdir(agent_file):
                            rmtree(agent_file)
                        else:
                            remove(agent_file)
                    elif not path.exists(backup_file):
                        rename(agent_file, backup_file)

            # Overwrite client.keys
            move(f_keys_temp, common.client_keys, copy_function=copyfile)
        except Exception as e:
            raise WazuhInternalError(1748, extra_message=str(e))

        return 'Agent deleted successfully.'

    def _add(self, name, ip, id=None, key=None, force=-1):
        """Adds an agent to OSSEC.
        2 uses:
            - name and ip [force]: Add an agent like manage_agents (generate id and key).
            - name, ip, id, key [force]: Insert an agent with an existing id and key.

        :param name: name of the new agent.
        :param ip: IP of the new agent. It can be an IP, IP/NET or ANY.
        :param id: ID of the new agent.
        :param key: Key of the new agent.
        :param force: Remove old agents with same IP if disconnected since <force> seconds
        :return: Agent ID.
        """
        ip = ip.lower()
        if ip != 'any':
            if ip.find('/') > 0:
                try:
                    ipaddress.ip_network(ip)
                except Exception:
                    WazuhError(1706, extra_message=ip)
            else:
                try:
                    ipaddress.ip_address(ip)
                except Exception:
                    raise WazuhError(1706, extra_message=ip)

        manager_status = manager.status()
        is_authd_running = 'ossec-authd' in manager_status and manager_status['ossec-authd'] == 'running'

        if self.use_only_authd():
            if not is_authd_running:
                raise WazuhInternalError(1726)

        if not is_authd_running:
            data = self._add_manual(name, ip, id, key, force)
        else:
            data = self._add_authd(name, ip, id, key, force)

        return data

    def _add_authd(self, name, ip, id=None, key=None, force=-1):
        """Adds an agent to OSSEC using authd.
        2 uses:
            - name and ip [force]: Add an agent like manage_agents (generate id and key).
            - name, ip, id, key [force]: Insert an agent with an existing id and key.

        :param name: name of the new agent.
        :param ip: IP of the new agent. It can be an IP, IP/NET or ANY.
        :param id: ID of the new agent.
        :param key: Key of the new agent.
        :param force: Remove old agents with same IP if disconnected since <force> seconds
        :return: Agent ID.
        """
        # Check arguments
        if id:
            id = id.zfill(3)

        if key and len(key) < 64:
            raise WazuhError(1709)

        force = force if type(force) == int else int(force)

        # Checks if the values are added
        lock_file = open("{}/var/run/.api_lock".format(common.ossec_path), 'a+')
        fcntl.lockf(lock_file, fcntl.LOCK_EX)
        with open(common.client_keys) as f_k:
            try:
                for line in f_k.readlines():
                    if not line.strip():  # ignore empty lines
                        continue
                    if line[0] in '# ':  # starts with # or ' '
                        continue

                    line_data = line.strip().split(' ')  # 0 -> id, 1 -> name, 2 -> ip, 3 -> key

                    if id and id == line_data[0]:
                        raise WazuhError(1708, extra_message=id)
                    if name == line_data[1]:
                        if force < 0:
                            raise WazuhError(1705, extra_message=name)
                    if ip != 'any' and ip == line_data[2]:
                        if force < 0:
                            raise WazuhError(1706, extra_message=ip)
            except WazuhError as e:
                raise e

        msg = ""
        if name and ip:
            if id and key:
                msg = {"function": "add", "arguments": {"name": name, "ip": ip, "id": id, "key": key, "force": force}}
            else:
                msg = {"function": "add", "arguments": {"name": name, "ip": ip, "force": force}}

        authd_socket = OssecSocketJSON(common.AUTHD_SOCKET)
        authd_socket.send(msg)
        data = authd_socket.receive()
        authd_socket.close()

        self.id = data['id']
        self.internal_key = data['key']
        self.key = self.compute_key()

    def _add_manual(self, name, ip, id=None, key=None, force=-1):
        """Adds an agent to OSSEC manually.
        2 uses:
            - name and ip [force]: Add an agent like manage_agents (generate id and key).
            - name, ip, id, key [force]: Insert an agent with an existing id and key.

        :param name: name of the new agent.
        :param ip: IP of the new agent. It can be an IP, IP/NET or ANY.
        :param id: ID of the new agent.
        :param key: Key of the new agent.
        :param force: Remove old agents with same IP if disconnected since <force> seconds
        :return: Agent ID.
        """
        # Check arguments
        if id:
            id = id.zfill(3)

        if key and len(key) < 64:
            raise WazuhError(1709)

        force = force if type(force) == int else int(force)

        # Check manager name
        db_global = glob(common.database_path_global)
        if not db_global:
            raise WazuhInternalError(1600)

        conn = Connection(db_global[0])
        conn.execute("SELECT name FROM agent WHERE (id = 0)")
        manager_name = str(conn.fetch()[0])

        if name == manager_name:
            raise WazuhError(1705, extra_message=name)

        # Check if ip, name or id exist in client.keys
        last_id = 0
        lock_file = open("{}/var/run/.api_lock".format(common.ossec_path), 'a+')
        fcntl.lockf(lock_file, fcntl.LOCK_EX)
        with open(common.client_keys) as f_k:
            try:
                for line in f_k.readlines():
                    if not line.strip():  # ignore empty lines
                        continue

                    if line[0] in '# ':  # starts with # or ' '
                        continue

                    line_data = line.strip().split(' ')  # 0 -> id, 1 -> name, 2 -> ip, 3 -> key

                    line_id = int(line_data[0])
                    if last_id < line_id:
                        last_id = line_id

                    if line_data[1][0] in '#!':  # name starts with # or !
                        continue

                    check_remove = 0
                    if id and id == line_data[0]:
                        raise WazuhError(1708, extra_message=id)
                    if name == line_data[1]:
                        if force < 0:
                            raise WazuhError(1705, extra_message=name)
                        else:
                            check_remove = 1
                    if ip != 'any' and ip == line_data[2]:
                        if force < 0:
                            raise WazuhError(1706, extra_message=ip)
                        else:
                            check_remove = 2

                    if check_remove:
                        if force == 0 or Agent.check_if_delete_agent(line_data[0], force):
                            Agent.remove_agent(line_data[0], backup=True)
                        else:
                            if check_remove == 1:
                                raise WazuhError(1705, extra_message=name)
                            else:
                                raise WazuhError(1706, extra_message=ip)

                if not id:
                    agent_id = str(last_id + 1).zfill(3)
                else:
                    agent_id = id

                if not key:
                    # Generate key
                    epoch_time = int(time())
                    str1 = "{0}{1}{2}".format(epoch_time, name, platform())
                    str2 = "{0}{1}".format(ip, agent_id)
                    hash1 = hashlib.md5(str1.encode())
                    hash1.update(urandom(64))
                    hash2 = hashlib.md5(str2.encode())
                    hash1.update(urandom(64))
                    agent_key = hash1.hexdigest() + hash2.hexdigest()
                else:
                    agent_key = key

                # Tmp file
                f_keys_temp = '{0}.tmp'.format(common.client_keys)
                open(f_keys_temp, 'a').close()

                f_keys_st = stat(common.client_keys)
                chown(f_keys_temp, common.ossec_uid(), common.ossec_gid())
                chmod(f_keys_temp, f_keys_st.st_mode)

                copyfile(common.client_keys, f_keys_temp)

                # Write key
                with open(f_keys_temp, 'a') as f_kt:
                    f_kt.write('{0} {1} {2} {3}\n'.format(agent_id, name, ip, agent_key))

                # Overwrite client.keys
                move(f_keys_temp, common.client_keys, copy_function=copyfile)
            except WazuhException as e:
                fcntl.lockf(lock_file, fcntl.LOCK_UN)
                lock_file.close()
                raise e
            except Exception as e:
                fcntl.lockf(lock_file, fcntl.LOCK_UN)
                lock_file.close()
                raise WazuhError(1725, extra_message=str(e))

            fcntl.lockf(lock_file, fcntl.LOCK_UN)
            lock_file.close()

        self.id = agent_id
        self.internal_key = agent_key
        self.key = self.compute_key()

    @staticmethod
    def _remove_single_group(group_id):
        """Remove the group in every agent.

        :param group_id: Group ID.
        :return: Confirmation message.
        """
        if group_id.lower() == "default":
            raise WazuhError(1712)

        if not Agent.group_exists(group_id):
            raise WazuhError(1710, extra_message=group_id)

        ids = list(map(operator.itemgetter('id'), Agent.get_agent_group(group_id=group_id, limit=None)['items']))

        # Remove group directory
        group_path = "{0}/{1}".format(common.shared_path, group_id)
        group_backup = "{0}/groups/{1}_{2}".format(common.backup_path, group_id, int(time()))
        if path.exists(group_path):
            move(group_path, group_backup, copy_function=copyfile)

        msg = "Group '{0}' removed.".format(group_id)

        return {'message': msg, 'affected_items': ids}

    def get_agent_attr(self, attr):
        """Returns a string with an agent's os name
        """
        db_global = glob(common.database_path_global)
        if not db_global:
            raise WazuhInternalError(1600)

        conn = Connection(db_global[0])
        query = "SELECT :attr FROM agent WHERE id = :id"
        request = {'attr': attr, 'id': self.id}
        conn.execute(query, request)
        query_value = str(conn.fetch()[0])

        return query_value

    @staticmethod
    def get_agents_overview(offset=0, limit=common.database_limit, sort=None, search=None, select=None,
                            filters=None, q=""):
        """Gets a list of available agents with basic attributes.

        :param offset: First item to return.
        :param limit: Maximum number of items to return.
        :param sort: Sorts the items. Format: {"fields":["field1","field2"],"order":"asc|desc"}.
        :param select: Select fields to return. Format: {"fields":["field1","field2"]}.
        :param search: Looks for items with the specified string. Format: {"fields": ["field1","field2"]}
        :param filters: Defines field filters required by the user.
        Format: {"field1":"value1", "field2":["value2","value3"]}
        :param q: Defines query to filter in DB.
        :return: Dictionary: {'items': array of items, 'totalItems': Number of items (without applying the limit)}
        """
        db_query = WazuhDBQueryAgents(offset=offset, limit=limit, sort=sort, search=search, select=select,
                                      filters=filters, query=q, count=True, get_data=True)

        data = db_query.run()

        for date_field in {'lastKeepAlive', 'dateAdd'}:
            for item in data["items"]:
                date_format = '%Y-%m-%d %H:%M:%S'
                if date_field in item:
                    item[date_field] = datetime.strptime(item[date_field], date_format)

        return data

    @staticmethod
    def get_distinct_agents(offset=0, limit=common.database_limit, sort=None, search=None, select=None,
                            fields=None, q=""):
        """Gets a list of available agents with basic attributes.

        :param offset: First item to return.
        :param limit: Maximum number of items to return.
        :param sort: Sorts the items. Format: {"fields":["field1","field2"],"order":"asc|desc"}.
        :param select: Select fields to return. Format: {"fields":["field1","field2"]}.
        :param search: Looks for items with the specified string. Format: {"fields": ["field1","field2"]}
        :param q: Defines query to filter in DB.
        :param fields: Fields to group by
        :return: Dictionary: {'items': array of items, 'totalItems': Number of items (without applying the limit)}
        """
        db_query = WazuhDBQueryGroupByAgents(filter_fields=fields, offset=offset, limit=limit, sort=sort,
                                             search=search, select=select, query=q, count=True, get_data=True,
                                             min_select_fields=set())
        return db_query.run()

    @staticmethod
    def get_agents_summary():
        """Counts the number of agents by status.
        :return: Dictionary with keys: total, Active, Disconnected, Never connected
        """
        db_query = WazuhDBQueryAgents(offset=0, limit=None, sort=None, search=None, select=None, count=True,
                                      get_data=False, query="")

        db_query.run()
        data = {'Total': db_query.total_items}

        for status in ['Active', 'Disconnected', 'Never connected', 'Pending']:
            db_query.reset()

            db_query.q = "status=" + status
            db_query.run()
            data[status] = db_query.total_items

        return data

    @staticmethod
    def get_os_summary(offset=0, limit=common.database_limit, sort=None, search=None, q=""):
        """Gets a list of available OS.

        :param offset: First item to return.
        :param limit: Maximum number of items to return.
        :param sort: Sorts the items. Format: {"fields":["field1","field2"],"order":"asc|desc"}.
        :param search: Looks for items with the specified string.
        :param q: Query to filter results.
        :return: Dictionary: {'items': array of items, 'totalItems': Number of items (without applying the limit)}
        """
        db_query = WazuhDBQueryDistinctAgents(offset=offset, limit=limit, sort=sort, search=search,
                                              select=['os.platform'], count=True, get_data=True,
                                              default_sort_field='os_platform', query=q, min_select_fields=set())
        return db_query.run()

    @staticmethod
    def restart_agents(agent_id=None, restart_all=False):
        """Restarts an agent or all agents.

        :param agent_id: Agent ID of the agent to restart. Can be a list of ID's.
        :param restart_all: Restarts all agents.
        :return: Message.
        """
        if restart_all:
            oq = OssecQueue(common.ARQUEUE)
            ret_msg = oq.send_msg_to_agent(OssecQueue.RESTART_AGENTS)
            oq.close()
            return ret_msg
        else:
            if not agent_id:
                raise WazuhError(1732)
            failed_ids = list()
            affected_agents = list()
            if isinstance(agent_id, list):
                for id in agent_id:
                    try:
                        Agent(id).restart()
                        affected_agents.append(id)
                    except WazuhError as e:
                        failed_ids.append(create_exception_dic(id, e))
            else:
                try:
                    Agent(agent_id).restart()
                    affected_agents.append(agent_id)
                except WazuhError as e:
                    failed_ids.append(create_exception_dic(agent_id, e))
            if not failed_ids:
                message = 'All selected agents were restarted'
            else:
                message = 'Some agents were not restarted'

            if failed_ids:
                final_dict = {'message': message,
                              'data': {'affected_items': affected_agents,
                                       'failed_items': failed_ids}
                              }
            else:
                final_dict = {'message': message,
                              'data': {'affected_items': affected_agents}
                              }

            result = WazuhResult(final_dict, str_priority=['Some agents were not restarted',
                                                           'All selected agents were restarted'])

            return result

    @staticmethod
    def get_agent_by_name(agent_name, select=None):
        """Gets an existing agent called agent_name.

        :param agent_name: Agent name.
        :param select: Select fields to return. Format: {"fields":["field1","field2"]}.
        :return: The agent.
        """
        db_global = glob(common.database_path_global)
        if not db_global:
            raise WazuhInternalError(1600)

        conn = Connection(db_global[0])
        conn.execute("SELECT id FROM agent WHERE name = :name", {'name': agent_name})
        try:
            agent_id = str(conn.fetch()[0]).zfill(3)
        except TypeError:
            raise WazuhError(1701, extra_message=agent_name)

        return Agent.get_agent(agent_id, select)

    @staticmethod
    def get_agent(agent_id, select=None):
        """Gets an existing agent.

        :param agent_id: Agent ID.
        :param select: Select fields to return. Format: {"fields":["field1","field2"]}.
        :return: The agent.
        """
        data = Agent(agent_id).get_basic_information(select)

        for date_field in {'lastKeepAlive', 'dateAdd'}:
            date_format = '%Y-%m-%d %H:%M:%S'
            if date_field in data:
                data[date_field] = datetime.strptime(data[date_field], date_format)

        return data

    @staticmethod
    def get_agent_key(agent_id):
        """Get the key of an existing agent.

        :param agent_id: Agent ID.
        :return: Agent key.
        """

        return {'key': Agent(agent_id).get_key()}

    @staticmethod
    def get_group_by_name(group_name):
        """
        Gets an existing group called group_name.

        :param group_name: Group name.
        :return: The group id.
        """
        db_global = glob(common.database_path_global)
        if not db_global:
            raise WazuhInternalError(1600)

        conn = Connection(db_global[0])
        conn.execute("SELECT id FROM `group` WHERE name = :name", {'name': group_name})
        try:
            group_id = conn.fetch()[0]
        except TypeError:
            raise WazuhError(1701, extra_message=group_name)

        return group_id

    @staticmethod
    def remove_agent(agent_id, backup=False, purge=False):
        """Removes an existing agent.

        :param agent_id: Agent ID.
        :param backup: Create backup before removing the agent.
        :param purge: Delete definitely from key store.
        :return: Dictionary with affected_agents (agents removed), failed_ids if it necessary (agents that cannot been
        removed), and a message.
        """
        failed_ids = []
        affected_agents = []
        try:
            if agent_id == "000":
                raise WazuhError(1703)
            else:
                Agent(agent_id).remove(backup, purge)
                affected_agents.append(agent_id)
        except WazuhException as e:
            failed_ids.append(create_exception_dic(agent_id, e))

        if not failed_ids:
            message = 'All selected agents were deleted'
        else:
            message = 'Some agents were not deleted'

        if failed_ids:
            final_dict = {'message': message,
                          'data': {'affected_items': affected_agents,
                                   'failed_items': failed_ids}
                          }
        else:
            final_dict = {'message': message,
                          'data': {'affected_items': affected_agents}
                          }

        result = WazuhResult(final_dict, str_priority=['All selected agents were deleted',
                                                       'Some agents were not deleted'])

        return result

    @staticmethod
    def remove_agents(list_agent="all", backup=False, purge=False, status="all", older_than="7d"):
        """Removes an existing agent.

        :param list_agent: List of agents ID's.
        :param backup: Create backup before removing the agent.
        :param purge: Delete definitely from key store.
        :param older_than:  Filters out disconnected agents for longer than specified. Time in seconds | "[n_days]d" |
        "[n_hours]h" | "[n_minutes]m" | "[n_seconds]s". For never connected agents, uses the register date.
        :param status: Filters by agent status: Active, Disconnected or Never connected. Multiples statuses separated
        by commas.
        :return: Dictionary with affected_agents (agents removed), timeframe applied, failed_ids if it necessary
        (agents that cannot been removed), and a message.
        """
        id_purgeable_agents = list(map(operator.itemgetter('id'),
                                       Agent.get_agents_overview(filters={'older_than': older_than, 'status': status},
                                                                 limit=None)['items']))

        failed_ids = []
        affected_agents = []

        if list_agent != "all":
            for id in list_agent:
                try:
                    if id == "000":
                        raise WazuhError(1703)
                    else:
                        my_agent = Agent(id)
                        my_agent._load_info_from_DB()
                        if id not in id_purgeable_agents:
                            raise WazuhError(1731, extra_message="The agent has a status different to '{}' or the "
                                                                 "specified time frame 'older_than {}' does not "
                                                                 "apply.".format(status, older_than))
                        my_agent.remove(backup, purge)
                        affected_agents.append(id)
                except WazuhException as e:
                    failed_ids.append(create_exception_dic(id, e))
        else:
            for id in id_purgeable_agents:
                try:
                    my_agent = Agent(id)
                    my_agent._load_info_from_DB()
                    my_agent.remove(backup, purge)
                    affected_agents.append(id)
                except WazuhException as e:
                    failed_ids.append(create_exception_dic(id, e))

        if not failed_ids:
            message = 'All selected agents were deleted' if affected_agents else "No agents were deleted"
        else:
            message = 'Some agents were not deleted'

        if failed_ids:
            final_dict = {'message': message,
                          'data': {'affected_items': affected_agents,
                                   'failed_items': failed_ids,
                                   'older_than': older_than,
                                   'total_affected_items': len(affected_agents),
                                   'total_failed_items': len(failed_ids)}
                          }
        else:
            final_dict = {'message': message,
                          'data': {'affected_items': affected_agents,
                                   'older_than': older_than,
                                   'total_affected_items': len(affected_agents)}
                          }

        result = WazuhResult(final_dict, str_priority=['All selected agents were deleted',
                                                       'Some agents were not deleted',
                                                       'No agents were deleted'])

        return result

    @staticmethod
    def add_agent(name, ip='any', force_time=-1):
        """Adds a new agent to OSSEC.

        :param name: name of the new agent.
        :param ip: IP of the new agent. It can be an IP, IP/NET or ANY.
        :param force_time: Remove old agent with same IP if disconnected since <force> seconds.
        :return: Agent ID.
        """
        # check length of agent name
        if len(name) > 128:
            raise WazuhError(1738)

        new_agent = Agent(name=name, ip=ip, force=force_time)
        return {'id': new_agent.id, 'key': new_agent.key}

    @staticmethod
    def add_group_to_agent(agent_id, group_id, force=False):
        """Adds an existing group to an agent

        :param group_id: name of the group.
        :param agent_id: ID of the agent.
        :param force: No check if agent exists
        :return: Agent ID.
        """
        # Check if agent exists
        if not force:
            Agent(agent_id).get_basic_information()

        # get agent's group
        group_path = "{}/{}".format(common.groups_path, agent_id)
        if path.exists(group_path):
            with open(group_path) as f:
                group_name = f.read().replace('\n', '')

            # Check if the group already belongs to the agent
            if group_id in group_name.split(','):
                return "Agent '{0}' already belongs to group '{1}'.".format(agent_id, group_id)
        else:
            group_name = ""

        agent_group = (group_name + ',' if group_name else '') + group_id

        # Check multigroup limit
        if Agent().check_multigroup_limit(agent_id):
            raise WazuhError(1737)

        # Check if the group exists
        if not Agent.group_exists(group_id):
            raise WazuhError(1710, extra_message=group_id)

        # If the new multi group doesnt exists, create it
        if not Agent.multi_group_exists(agent_group):
            Agent.create_multi_group(agent_group)

        Agent().set_multi_group(str(agent_id), agent_group)

        # Check if the multigroup still exists in other agents
        multi_group_list = []
        for filename in listdir("{0}".format(common.groups_path)):
            file = open("{0}/{1}".format(common.groups_path, filename), "r")
            group_readed = file.read()
            group_readed = group_readed.strip()
            multi_group_list.append(group_readed)
            file.close()

        return "Group '{0}' added to agent '{1}'.".format(group_id, agent_id)

    @staticmethod
    def insert_agent(name, id, key, ip='any', force_time=-1):
        """Create a new agent providing the id, name, ip and key to the Manager.

        :param id: id of the new agent.
        :param name: name of the new agent.
        :param ip: IP of the new agent. It can be an IP, IP/NET or ANY.
        :param key: name of the new agent.
        :param force_time: Remove old agent with same IP if disconnected since <force_time> seconds.
        :return: Agent ID.
        """
        new_agent = Agent(name=name, ip=ip, id=id, key=key, force=force_time)
        return {'id': new_agent.id, 'key': new_agent.key}

    @staticmethod
    def check_if_delete_agent(id, seconds):
        """Check if we should remove an agent: if time from last connection is greater thant <seconds>.

        :param id: id of the new agent.
        :param seconds: Number of seconds.
        :return: True if time from last connection is greater thant <seconds>.
        """
        remove_agent = False
        agent_info = Agent(id=id).get_basic_information()

        if 'lastKeepAlive' in agent_info:
            if agent_info['lastKeepAlive'] == 0:
                remove_agent = True
            else:
                last_date = datetime.strptime(agent_info['lastKeepAlive'], '%Y-%m-%d %H:%M:%S')
                difference = (datetime.now() - last_date).total_seconds()
                if difference >= seconds:
                    remove_agent = True

        return remove_agent

    @staticmethod
    def get_all_groups_sql(offset=0, limit=common.database_limit, sort=None, search=None):
        """Gets the existing groups.

        :param offset: First item to return.
        :param limit: Maximum number of items to return.
        :param sort: Sorts the items. Format: {"fields":["field1","field2"],"order":"asc|desc"}.
        :param search: Looks for items with the specified string.
        :return: Dictionary: {'items': array of items, 'totalItems': Number of items (without applying the limit)}
        """
        db_query = WazuhDBQueryDistinct(offset=offset, limit=limit, sort=sort, search=search, select=['name'],
                                        fields={'name': '`group`'}, count=True, get_data=True, table='agent',
                                        db_path=common.database_path_global, default_sort_field='`group`')
        db_query.run()

        return {'totalItems': db_query.total_items, 'items': [tuple[0] for tuple in db_query.conn]}

    @staticmethod
<<<<<<< HEAD
    def get_all_groups(offset=0, limit=common.database_limit, sort_by=None, sort_ascending=True, search_text=None,
                       complementary_search=False, search_in_fields=None, hash_algorithm='md5'):
        """
        Gets the existing groups.
=======
    def get_all_groups(offset=0, limit=common.database_limit, sort=None, search=None, hash_algorithm='md5'):
        """Gets the existing groups.
>>>>>>> 275d9821

        :param offset: First item to return.
        :param limit: Maximum number of items to return.
        :param sort_by: Fields to sort the items by
        :param sort_ascending: Sort in ascending (true) or descending (false) order
        :param search_text: Text to search
        :param complementary_search: Find items without the text to search
        :param search_in_fields: Fields to search in
        :param hash_algorithm: hash algorithm used to get mergedsum and configsum.
        :return: Dictionary: {'items': array of items, 'totalItems': Number of items (without applying the limit)}
        """
        try:
            # Connect DB
            db_global = glob(common.database_path_global)
            if not db_global:
                raise WazuhInternalError(1600)

            conn = Connection(db_global[0])

            # Group names
            data = []
            for entry in listdir(common.shared_path):
                full_entry = path.join(common.shared_path, entry)
                if not path.isdir(full_entry):
                    continue

                # Get the id of the group
                query = "SELECT id FROM `group` WHERE name = :group_id"
                request = {'group_id': entry}
                conn.execute(query, request)
                id_group = conn.fetch()

                if id_group is None:
                    continue

                id_group = id_group[0]

                # Group count
                query = "SELECT {0} FROM belongs WHERE id_group = :id"
                request = {'id': id_group}
                conn.execute(query.format('COUNT(*)'), request)

                # merged.mg and agent.conf sum
                merged_sum = get_hash(full_entry + "/merged.mg", hash_algorithm)
                conf_sum = get_hash(full_entry + "/agent.conf", hash_algorithm)

                item = {'count': conn.fetch()[0], 'name': entry}

                if merged_sum:
                    item['mergedSum'] = merged_sum

                if conf_sum:
                    item['configSum'] = conf_sum

                data.append(item)

<<<<<<< HEAD
=======
            if search:
                data = search_array(data, search['value'], search['negation'], fields=['name'])

            if sort:
                data = sort_array(data, sort['fields'], sort['order'])
            else:
                data = sort_array(data, ['name'])
>>>>>>> 275d9821
        except WazuhError as e:
            raise e
        except Exception as e:
            raise WazuhInternalError(1736, extra_message=str(e))

        return process_array(data, search_text=search_text, search_in_fields=search_in_fields,
                             complementary_search=complementary_search, sort_by=sort_by, sort_ascending=sort_ascending,
                             offset=offset, limit=limit)

    @staticmethod
    def group_exists_sql(group_id):
        """Checks if the group exists

        :param group_id: Group ID.
        :return: True if group exists, False otherwise
        """
        # Input Validation of group_id
        if not InputValidator().group(group_id):
            raise WazuhError(1722)

        db_query = WazuhDBQueryAgents(offset=0, limit=None, sort=None, search=None, select=['group'],
                                      query="group=" + group_id, count=True, get_data=False)
        db_query.run()

        return bool(db_query.total_items)

    @staticmethod
    def group_exists(group_id):
        """Checks if the group exists

        :param group_id: Group ID.
        :return: True if group exists, False otherwise
        """
        # Input Validation of group_id
        if not InputValidator().group(group_id):
            raise WazuhError(1722)

        if path.exists("{0}/{1}".format(common.shared_path, group_id)):
            return True
        else:
            return False

    @staticmethod
    def multi_group_exists(group_id):
        """Checks if the group exists

        :param group_id: Group ID.
        :return: String of groups if group exists, an empty list otherwise
        """
        all_multigroups = []
        for file in listdir(common.groups_path):
            filepath = path.join(common.groups_path, file)
            f = open(filepath, 'r')
            all_multigroups.append(f.read())
            f.close()
        if group_id in all_multigroups:
            return all_multigroups
        else:
            return []

    @staticmethod
    def get_agent_group(group_id, offset=0, limit=common.database_limit, sort=None, search=None, select=None,
                        filters=None, q=""):
        """Gets the agents in a group

        :param group_id: Group ID.
        :param offset: First item to return.
        :param limit: Maximum number of items to return.
        :param sort: Sorts the items. Format: {"fields":["field1","field2"],"order":"asc|desc"}.
        :param search: Looks for items with the specified string.
        :param select: Select fields to return. Format: {"fields":["field1","field2"]}.
        :param filters: Defines field filters required by the user.
        Format: {"field1":"value1", "field2":["value2","value3"]}
        :param q: Defines query to filter in DB.
        :return: Dictionary: {'items': array of items, 'totalItems': Number of items (without applying the limit)}
        """
        # check whether the group exists or not
        if group_id != 'null' and not glob("{}/{}".format(common.shared_path, group_id)) and \
                not glob("{}/{}".format(common.multi_groups_path, group_id)):
            raise WazuhError(1710, extra_message=group_id)

        db_query = WazuhDBQueryMultigroups(group_id=group_id, offset=offset, limit=limit, sort=sort, search=search,
                                           select=select, filters=filters, count=True, get_data=True, query=q)

        data = db_query.run()

        for date_field in {'lastKeepAlive', 'dateAdd'}:
            for item in data["items"]:
                date_format = '%Y-%m-%d %H:%M:%S'
                if date_field in item:
                    item[date_field] = datetime.strptime(item[date_field], date_format)

        return data

    @staticmethod
    def get_agents_without_group(offset=0, limit=common.database_limit, sort=None, search=None, select=None, q="",
                                 filters=None):
        """Gets the agents without a group

        :param offset: First item to return.
        :param limit: Maximum number of items to return.
        :param sort: Sorts the items. Format: {"fields":["field1","field2"],"order":"asc|desc"}.
        :param search: Looks for items with the specified string.
        :param select: Select fields to return. Format: {"fields":["field1","field2"]}.
        :param filters: Values to filter by on database (legacy format).
        :param q: Defines query to filter in DB.
        :return: Dictionary: {'items': array of items, 'totalItems': Number of items (without applying the limit)}
        """
        return Agent.get_agent_group(group_id="null", offset=offset, limit=limit, sort=sort, search=search,
                                     select=select, q='id!=0' + (';' + q if q else ''), filters=filters)

    @staticmethod
<<<<<<< HEAD
    def get_group_files(group_id=None, offset=0, limit=common.database_limit, search_text=None, search_in_fields=None,
                        complementary_search=False, sort_by=None, sort_ascending=True, hash_algorithm='md5'):
        """
        Gets the group files.
=======
    def get_group_files(group_id=None, offset=0, limit=common.database_limit, sort=None, search=None,
                        hash_algorithm='md5'):
        """Gets the group files.
>>>>>>> 275d9821

        :param group_id: Group ID.
        :param offset: First item to return.
        :param limit: Maximum number of items to return.
<<<<<<< HEAD
        :param sort_by: Fields to sort the items by
        :param sort_ascending: Sort in ascending (true) or descending (false) order
        :param search_text: Text to search
        :param complementary_search: Find items without the text to search
        :param search_in_fields: Fields to search in
        :param hash_algorithm: hash algorithm used to get mergedsum and configsum.
=======
        :param sort: Sorts the items. Format: {"fields":["field1","field2"],"order":"asc|desc"}.
        :param search: Looks for items with the specified string.
        :param hash_algorithm: Hash algorithm to check group files
>>>>>>> 275d9821
        :return: Dictionary: {'items': array of items, 'totalItems': Number of items (without applying the limit)}
        """
        group_path = common.shared_path
        if group_id:
            if not Agent.group_exists(group_id):
                raise WazuhError(1710, extra_message=group_id)
            group_path = "{0}/{1}".format(common.shared_path, group_id)

        if not path.exists(group_path):
            raise WazuhError(1006, extra_message=group_path)

        try:
            data = []
            for entry in listdir(group_path):
                item = {}
                try:
                    item['filename'] = entry
                    item['hash'] = get_hash('{}/{}'.format(group_path, entry), hash_algorithm)
                    data.append(item)
                except (OSError, IOError):
                    pass

            try:
                # ar.conf
                ar_path = "{0}/ar.conf".format(common.shared_path)
                data.append({'filename': "ar.conf", 'hash': get_hash(ar_path, hash_algorithm)})
            except (OSError, IOError):
                pass

            return process_array(data, search_text=search_text, search_in_fields=search_in_fields,
                                 complementary_search=complementary_search, sort_by=sort_by,
                                 sort_ascending=sort_ascending, offset=offset, limit=limit)
        except WazuhError as e:
            raise e
        except Exception as e:
            raise WazuhInternalError(1727, extra_message=str(e))

    @staticmethod
    def create_group(group_id):
        """Creates a group.

        :param group_id: Group ID.
        :return: Confirmation message.
        """
        # Input Validation of group_id
        if not InputValidator().group(group_id):
            raise WazuhError(1722)

        group_path = "{0}/{1}".format(common.shared_path, group_id)

        if group_id.lower() == "default" or path.exists(group_path):
            raise WazuhError(1711, extra_message=group_id)

        # Create group in /etc/shared
        group_def_path = "{0}/agent-template.conf".format(common.shared_path)
        try:
            mkdir_with_mode(group_path)
            copyfile(group_def_path, group_path + "/agent.conf")
            chown_r(group_path, common.ossec_uid(), common.ossec_gid())
            chmod_r(group_path, 0o660)
            chmod(group_path, 0o770)
            msg = "Group '{0}' created.".format(group_id)
        except Exception as e:
            raise WazuhInternalError(1005, extra_message=str(e))

        return msg

    @staticmethod
    def create_multi_group(group_id):
        """Creates a multi group.

        :param group_id: Group ID.
        :return: Confirmation message.
        """
        if ',' not in group_id:
            # if there's not , in the group_id, then it isn't a multigroup and therefore the function does nothing
            return

        # Create group in /var/multigroups
        msg = None
        try:
            folder = hashlib.sha256(group_id.encode()).hexdigest()[:8]
            multi_group_path = "{0}/{1}".format(common.multi_groups_path, folder)
            mkdir_with_mode(multi_group_path)
            chown(multi_group_path, common.ossec_uid(), common.ossec_gid())
            chmod(multi_group_path, 0o770)
            msg = "Group '{0}' created.".format(group_id)
            return msg
        except OSError as e:
            if e.errno != errno.EEXIST:
                raise WazuhInternalError(1005, extra_message=str(e))
        return msg

    @staticmethod
    def remove_multi_group(groups_id):
        """Removes groups by IDs.

        :param groups_id: list with Groups ID.
        """
        groups_to_remove = []
        for agent_id in listdir("{0}".format(common.groups_path)):
            agent_group = Agent.get_agents_group_file(agent_id)

            new_group = ''
            group_list = agent_group.split(',')
            for group_to_remove in groups_id & set(group_list):
                # remove the group
                groups_to_remove.append(','.join(group_list))
                group_list.remove(group_to_remove)
                if len(group_list) > 1:
                    # create new multigroup
                    new_group = ','.join(group_list)
                    if not Agent.multi_group_exists(new_group):
                        Agent.create_multi_group(new_group)
                else:
                    new_group = 'default' if not group_list else group_list[0]

            if new_group:
                # Add multigroup
                Agent.set_agent_group_file(agent_id, new_group)

    @staticmethod
    def remove_group(group_id):
        """Remove the group in every agent.

        :param group_id: Group ID.
        :return: Confirmation message.
        """
        # Input Validation of group_id
        if not InputValidator().group(group_id):
            raise WazuhError(1722)

        # Connect DB
        db_global = glob(common.database_path_global)
        if not db_global:
            raise WazuhInternalError(1600)

        failed_ids = []
        ids = []
        affected_agents = []
        if isinstance(group_id, list):
            for id in group_id:
                # if id.lower() == "default":
                #     raise WazuhError(1712)
                try:
                    removed = Agent._remove_single_group(id)
                    ids.append(id)
                    affected_agents += removed['affected_items']
                    Agent.remove_multi_group(set(map(lambda x: x.lower(), group_id)))
                except WazuhException as e:
                    failed_ids.append(create_exception_dic(id, e))
        else:
            # if group_id.lower() == "default":
            #     raise WazuhError(1712)
            try:
                removed = Agent._remove_single_group(group_id)
                ids.append(group_id)
                affected_agents += removed['affected_items']
                Agent.remove_multi_group({group_id.lower()})
            except WazuhException as e:
                failed_ids.append(create_exception_dic(group_id, e))

        if not failed_ids:
            message = 'All selected groups were deleted'
            final_dict = {'message': message,
                          'data': {'affected_items': ids,
                                   'affected_agents': affected_agents}
                          }
        else:
            message = 'Some groups were not deleted'
            final_dict = {'message': message,
                          'data': {'failed_items': failed_ids,
                                   'affected_items': ids,
                                   'affected_agents': affected_agents}
                          }

        result = WazuhResult(final_dict, str_priority=['All selected groups were deleted',
                                                       'Some groups were not deleted'])

        return result

    @staticmethod
    def set_group(agent_id, group_id, force=False, replace=False):
        """Set a group to an agent.

        :param agent_id: Agent ID.
        :param group_id: Group ID.
        :param force: No check if agent exists
        :param replace: Replace agent group instead of appending.
        :return: Confirmation message.
        """
        if replace:
            return Agent.replace_group(agent_id=agent_id, group_id=group_id, force=force)
        else:
            return Agent.add_group_to_agent(agent_id=agent_id, group_id=group_id, force=force)

    @staticmethod
    def set_group_list(group_id, agent_id_list):
        """Set a group to a list of agents.

        :param group_id: Group ID.
        :param agent_id_list: List of Agent IDs.
        :return: Confirmation message.
        """
        failed_ids = list()
        affected_agents = list()

        # raise an exception if agent_list_id is empty
        if len(agent_id_list) < 1:
            raise WazuhError(1732)

        # check if the group exists
        if not Agent.group_exists(group_id):
            raise WazuhError(1710)

        final_dict = {}
        for agent_id in agent_id_list:
            try:
                Agent.add_group_to_agent(agent_id=agent_id, group_id=group_id)
                affected_agents.append(agent_id)
            except WazuhException as e:
                failed_ids.append(create_exception_dic(agent_id, e))

            if not failed_ids:
                message = 'All selected agents added to group ' + group_id
            else:
                message = 'Some agents were not added to group ' + group_id

            if failed_ids:
                final_dict = {'message': message,
                              'data': {'affected_items': affected_agents,
                                       'failed_items': failed_ids}
                              }
            else:
                final_dict = {'message': message,
                              'data': {'affected_items': affected_agents}
                              }

        result = WazuhResult(final_dict, str_priority=['All selected agents added to group',
                                                       'Some agents were not added to group'])

        return result

    @staticmethod
    def unset_group_list(group_id, agent_id_list):
        """Unset a group to a list of agents.

        :param agent_id_list: List of Agent IDs.
        :param group_id: Group ID.
        :return: Confirmation message.
        """
        failed_ids = list()
        affected_agents = list()

        # raise an exception if agent_list_id is empty
        if len(agent_id_list) < 1:
            raise WazuhError(1732)

        # raise an exception if group not exists
        if not Agent.group_exists(group_id):
            raise WazuhError(1710)

        message = f'All selected agents were removed from group {group_id}'
        for agent_id in agent_id_list:
            try:
                Agent.unset_group(agent_id=agent_id, group_id=group_id)
                affected_agents.append(agent_id)
            except WazuhException as e:
                failed_ids.append(create_exception_dic(agent_id, e))

            if failed_ids:
                message = f'Some agents were not removed from group {group_id}'

        if failed_ids:
            final_dict = {'message': message,
                          'data': {'affected_items': affected_agents,
                                   'failed_items': failed_ids}
                          }
        else:
            final_dict = {'message': message,
                          'data': {'affected_items': affected_agents}
                          }

        return final_dict

    @staticmethod
    def get_agents_group_file(agent_id):
        group_path, group_name = "{}/{}".format(common.groups_path, agent_id), ""
        if path.exists(group_path):
            with open(group_path) as f:
                group_name = f.read().strip()

        return group_name

    @staticmethod
    def set_agent_group_file(agent_id, group_id):
        try:
            agent_group_path = "{0}/{1}".format(common.groups_path, agent_id)
            new_file = not path.exists(agent_group_path)

            with open(agent_group_path, 'w') as f_group:
                f_group.write(group_id)

            if new_file:
                chown(agent_group_path, common.ossec_uid(), common.ossec_gid())
                chmod(agent_group_path, 0o660)
        except Exception as e:
            raise WazuhInternalError(1005, extra_message=str(e))

    @staticmethod
    def replace_group(agent_id, group_id, force=False):
        """Replaces a group to an agent.

        :param agent_id: Agent ID.
        :param group_id: Group ID.
        :param force: No check if agent exists
        :return: Confirmation message.
        """
        # Input Validation of group_id
        if not InputValidator().group(group_id):
            raise WazuhError(1722)

        agent_id = agent_id.zfill(3)
        if agent_id == "000":
            raise WazuhError(1703)

        # Check if agent exists
        if not force:
            Agent(agent_id).get_basic_information()

        # Assign group in /queue/agent-groups
        Agent.set_agent_group_file(agent_id, group_id)

        # Create group in /etc/shared
        if not Agent.group_exists(group_id):
            Agent.create_group(group_id)

        return "Group '{0}' set to agent '{1}'.".format(group_id, agent_id)

    @staticmethod
    def set_multi_group(agent_id, group_id, force=False):
        """Set a multi group to an agent.

        :param agent_id: Agent ID.
        :param group_id: Group ID.
        :param force: No check if agent exists
        :return: Confirmation message.
        """
        # Input Validation of all groups_id
        if not reduce(operator.iand, map(InputValidator().group, group_id.split(','))):
            raise WazuhError(1722, extra_message=group_id)

        agent_id = agent_id.zfill(3)
        if agent_id == "000":
            raise WazuhError(1703)

        # Check if agent exists
        if not force:
            Agent(agent_id).get_basic_information()

        # Assign group in /queue/agent-groups
        Agent.set_agent_group_file(agent_id, group_id)

        return "Group '{0}' set to agent '{1}'.".format(group_id, agent_id)

    @staticmethod
    def check_multigroup_limit(agent_id):
        """An agent can belong to <common.max_groups_per_multigroup> groups as maximum. This function checks
        that limit is not yet reached.

        :param agent_id: Agent ID to check
        :return: True if the limit is reached, False otherwise
        """
        group_read = Agent.get_agents_group_file(agent_id)
        if group_read:
            return len(group_read.split(',')) >= common.max_groups_per_multigroup
        else:
            # In case that the agent is not connected and has no assigned group, the file is not created.
            # So, the limit is not reached.
            return False

    @staticmethod
    def unset_group(agent_id, group_id=None, force=False):
        """Unset the agent group.

        :param agent_id: Agent ID.
        :param group_id: Group ID.
        :param force: No check if agent exists
        :return: Confirmation message.
        """
        if group_id is None:
            return Agent.unset_all_groups_agent(agent_id=agent_id, force=force)
        else:
            return Agent.unset_single_group_agent(agent_id=agent_id, group_id=group_id, force=force)

    @staticmethod
    def unset_single_group_agent(agent_id, group_id, force):
        """Unset the agent group. If agent has multigroups, it will preserve all previous groups except the last one.

        :param agent_id: Agent ID.
        :param group_id: Group ID.
        :param force: No check if agent exists
        :return: Confirmation message.
        """
        # Check if agent exists
        if not force:
            Agent(agent_id).get_basic_information()

        if agent_id == "000":
            raise WazuhError(1703)

        # get agent's group
        group_name = Agent.get_agents_group_file(agent_id)
        group_list = group_name.split(',')
        # check agent belongs to group group_id
        if group_id not in group_list:
            raise WazuhError(1734)
        elif group_id == 'default' and len(group_list) == 1:
            raise WazuhError(1745)
        # remove group from group_list
        group_list.remove(group_id)
        set_default = False
        if len(group_list) > 1:
            multigroup_name = ','.join(group_list)
            if not Agent.multi_group_exists(multigroup_name):
                Agent.create_multi_group(multigroup_name)
        elif not group_list:
            set_default = True
            multigroup_name = 'default'
        else:
            multigroup_name = group_list[0]

        Agent.unset_all_groups_agent(agent_id, True, multigroup_name)

        return f"Agent '{agent_id}' removed from '{group_id}'. " + ("Agent reassigned to group default."
                                                                    if set_default else "")

    @staticmethod
    def get_number_of_agents_in_multigroup(multigroup_name):
        """Returns the number of agents belonging to a multigroup

        :param multigroup_name: name of the multigroup
        :return:
        """
        # Connect DB
        db_global = glob(common.database_path_global)
        if not db_global:
            raise WazuhInternalError(1600)

        conn = Connection(db_global[0])
        conn.execute('SELECT count(*) FROM agent WHERE `group` = :group_name', {'group_name': multigroup_name})
        return int(conn.fetch()[0])

    @staticmethod
    def unset_all_groups_agent(agent_id, force=False, group_id='default'):
        """Unset the agent group. The group will be group_id ('default' by default).

        :param agent_id: Agent ID.
        :param force: No check if agent exists
        :param group_id: New group to set.
        :return: Confirmation message.
        """
        # Check if agent exists
        if not force:
            Agent(agent_id).get_basic_information()

        if agent_id == '000':
            raise WazuhError(1703)

        # Check if multi group still exists in other agents
        group_name = Agent.get_agents_group_file(agent_id)
        if group_name:
            Agent.set_agent_group_file(agent_id, group_id)

            return "Agent '{0}' removed from all groups. Agent group reverted to default.".format(agent_id)
        else:
            raise WazuhInternalError(1746)

    @staticmethod
    def get_outdated_agents(offset=0, limit=common.database_limit, sort=None, search=None, select=None, q=""):
        """Gets the outdated agents.

        :param offset: First item to return.
        :param limit: Maximum number of items to return.
        :param sort: Sorts the items. Format: {"fields":["field1","field2"],"order":"asc|desc"}.
        :param search: Looks for items with the specified string.
        :param select: Select fields to return. Format: {"fields":["field1","field2"]}.
        :param q: Defines query to filter in DB.
        :return: Dictionary: {'items': array of items, 'totalItems': Number of items (without applying the limit)}
        """
        # Get manager version
        manager_ = Agent(id=0)
        manager_._load_info_from_DB()

        select = ['version', 'id', 'name'] if select is None else select
        # Offset value need +1 because manager never is outdate
        db_query = WazuhDBQueryAgents(offset=offset + 1, limit=limit, sort=sort, search=search, select=select,
                                      query=q, get_data=True, count=True)

        list_agents_outdated = []
        query_result = db_query.run()

        for item in query_result['items']:
            try:
                if WazuhVersion(item['version']) < WazuhVersion(manager_.version):
                    list_agents_outdated.append(item)
            except ValueError:
                # if an error happens getting agent version, agent is considered as outdated
                list_agents_outdated.append(item)
            except KeyError:
                continue  # a never connected agent causes a key error

        return {'items': list_agents_outdated, 'totalItems': len(list_agents_outdated)}

    @staticmethod
    def _get_protocol(wpk_repo, use_http=False):
        protocol = ""
        if "http://" not in wpk_repo and "https://" not in wpk_repo:
            protocol = "https://" if not use_http else "http://"

        return protocol

    def _get_versions(self, wpk_repo=common.wpk_repo_url, version=None, use_http=False):
        """Generates a list of available versions for its distribution and version.
        """
        invalid_platforms = ["darwin", "solaris", "aix", "hpux", "bsd"]
        not_valid_versions = [("sles", 11), ("rhel", 5), ("centos", 5)]

        if self.os['platform'] in invalid_platforms or \
                (self.os['platform'], int(self.os['major'])) in not_valid_versions:
            error = "The WPK for this platform is not available."
            raise WazuhInternalError(1713, extra_message=str(error))

        protocol = self._get_protocol(wpk_repo, use_http)
        if (version is None or WazuhVersion(version) >= WazuhVersion("v3.4.0")) and self.os['platform'] != "windows":
            versions_url = protocol + wpk_repo + "linux/" + self.os['arch'] + "/versions"
        else:
            if self.os['platform'] == "windows":
                versions_url = protocol + wpk_repo + "windows/versions"
            elif self.os['platform'] == "ubuntu":
                versions_url = protocol + wpk_repo + self.os['platform'] + "/" + self.os['major'] + "." + \
                               self.os['minor'] + "/" + self.os['arch'] + "/versions"
            else:
                versions_url = protocol + wpk_repo + self.os['platform'] + "/" + self.os['major'] + "/" + \
                               self.os['arch'] + "/versions"

        try:
            result = requests.get(versions_url)
        except requests.exceptions.RequestException as e:
            raise WazuhInternalError(1713, extra_message=str(e))

        if result.ok:
            versions = [version.split() for version in result.text.split('\n')]
            versions = list(filter(lambda x: len(x) > 0, versions))
        else:
            error = "Can't access to the versions file in {}".format(versions_url)
            raise WazuhInternalError(1713, extra_message=str(error))

        return versions

    def _get_wpk_file(self, wpk_repo=common.wpk_repo_url, debug=False, version=None, force=False, use_http=False):
        """Searchs latest Wazuh WPK file for its distribution and version.
        Downloads the WPK if it is not in the upgrade folder.
        """
        # Get manager version
        manager_ = Agent(id=0)
        manager_._load_info_from_DB()
        manager_ver = WazuhVersion(manager_.version)
        if debug:
            print("Manager version: {0}".format(manager_ver))

        agent_new_ver = None
        agent_new_shasum = None
        versions = self._get_versions(wpk_repo=wpk_repo, version=version, use_http=use_http)
        if not version:
            if WazuhVersion(versions[0]) == manager_ver:
                agent_new_ver = versions[0]
                agent_new_shasum = versions[1]
        else:
            if WazuhVersion(versions[0]) == WazuhVersion(version):
                agent_new_ver = versions[0]
                agent_new_shasum = versions[1]
        if not agent_new_ver:
            raise WazuhInternalError(1718, extra_message=version)

        # Comparing versions
        agent_ver = self.version

        if manager_ver < WazuhVersion(agent_new_ver) and not force:
            raise WazuhError(1717, extra_message="Manager: {0} / Agent: {1} -> {2}".format(manager_ver, agent_ver, agent_new_ver))

        if WazuhVersion(agent_ver) >= WazuhVersion(agent_new_ver) and not force:
            raise WazuhError(1749, extra_message="Agent: {0} -> {1}".format(agent_ver, agent_new_ver))

        if debug:
            print("Agent version: {0}".format(agent_ver))
            print("Agent new version: {0}".format(agent_new_ver))

        protocol = self._get_protocol(wpk_repo, use_http)
        # Generating file name
        if self.os['platform'] == "windows":
            wpk_file = "wazuh_agent_{0}_{1}.wpk".format(agent_new_ver, self.os['platform'])
            wpk_url = protocol + wpk_repo + "windows/" + wpk_file

        else:
            if version is None or WazuhVersion(version) >= WazuhVersion("v3.4.0"):
                wpk_file = "wazuh_agent_{0}_linux_{1}.wpk".format(agent_new_ver, self.os['arch'])
                wpk_url = protocol + wpk_repo + "linux/" + self.os['arch'] + "/" + wpk_file

            else:
                if self.os['platform'] == "ubuntu":
                    wpk_file = "wazuh_agent_{0}_{1}_{2}.{3}_{4}.wpk".format(agent_new_ver,
                                                                            self.os['platform'], self.os['major'],
                                                                            self.os['minor'], self.os['arch'])
                    wpk_url = protocol + wpk_repo + self.os['platform'] + "/" + self.os['major'] + "." + \
                              self.os['minor'] + "/" + self.os['arch'] + "/" + wpk_file
                else:
                    wpk_file = "wazuh_agent_{0}_{1}_{2}_{3}.wpk".format(agent_new_ver, self.os['platform'],
                                                                        self.os['major'], self.os['arch'])
                    wpk_url = protocol + wpk_repo + self.os['platform'] + "/" + self.os['major'] + "/" + \
                              self.os['arch'] + "/" + wpk_file

        wpk_file_path = "{0}/var/upgrade/{1}".format(common.ossec_path, wpk_file)

        # If WPK is already downloaded
        if path.isfile(wpk_file_path):
            # Get SHA1 file sum
            sha1hash = hashlib.sha1(open(wpk_file_path, 'rb').read()).hexdigest()
            # Comparing SHA1 hash
            if not sha1hash == agent_new_shasum:
                if debug:
                    print("Downloaded file SHA1 does not match "
                          "(downloaded: {0} / repository: {1})".format(sha1hash, agent_new_shasum))
            else:
                if debug:
                    print("WPK file already downloaded: {0} - SHA1SUM: {1}".format(wpk_file_path, sha1hash))
                return [wpk_file, sha1hash]

        # Download WPK file
        if debug:
            print("Downloading WPK file from: {0}".format(wpk_url))

        try:
            result = requests.get(wpk_url)
        except requests.exceptions.RequestException as e:
            raise WazuhInternalError(1714, extra_message=str(e))

        if result.ok:
            with open(wpk_file_path, 'wb') as fd:
                for chunk in result.iter_content(chunk_size=128):
                    fd.write(chunk)
        else:
            error = "Can't access to the WPK file in {}".format(wpk_url)
            raise WazuhInternalError(1714, extra_message=str(error))

        # Get SHA1 file sum
        sha1hash = hashlib.sha1(open(wpk_file_path, 'rb').read()).hexdigest()
        # Comparing SHA1 hash
        if not sha1hash == agent_new_shasum:
            raise WazuhInternalError(1714)

        if debug:
            print("WPK file downloaded: {0} - SHA1SUM: {1}".format(wpk_file_path, sha1hash))

        return [wpk_file, sha1hash]

    def _send_wpk_file(self, wpk_repo=common.wpk_repo_url, debug=False, version=None, force=False, show_progress=None,
                       chunk_size=None, rl_timeout=-1, timeout=common.open_retries, use_http=False):
        """Sends WPK file to agent.
        """
        if not chunk_size:
            chunk_size = common.wpk_chunk_size
        # Check WPK file
        _get_wpk = self._get_wpk_file(wpk_repo=wpk_repo, debug=debug, version=version, force=force, use_http=use_http)
        wpk_file = _get_wpk[0]
        file_sha1 = _get_wpk[1]
        wpk_file_size = stat("{0}/var/upgrade/{1}".format(common.ossec_path, wpk_file)).st_size
        if debug:
            print("Upgrade PKG: {0} ({1} KB)".format(wpk_file, wpk_file_size / 1024))
        # Open file on agent
        s = OssecSocket(common.REQUEST_SOCKET)
        msg = "{0} com open wb {1}".format(str(self.id).zfill(3), wpk_file)
        s.send(msg.encode())
        if debug:
            print("MSG SENT: {0}".format(str(msg)))
        data = s.receive().decode()
        s.close()
        if debug:
            print("RESPONSE: {0}".format(data))
        counter = 0
        while data.startswith('err') and counter < timeout:
            sleep(common.open_sleep)
            counter = counter + 1
            s = OssecSocket(common.REQUEST_SOCKET)
            msg = "{0} com open wb {1}".format(str(self.id).zfill(3), wpk_file)
            s.send(msg.encode())
            if debug:
                print("MSG SENT: {0}".format(str(msg)))
            data = s.receive().decode()
            s.close()
            if debug:
                print("RESPONSE: {0}".format(data))
        if not data.startswith('ok'):
            raise WazuhInternalError(1715, extra_message=data.replace("err ", ""))

        # Sending reset lock timeout
        s = OssecSocket(common.REQUEST_SOCKET)
        msg = "{0} com lock_restart {1}".format(str(self.id).zfill(3), str(rl_timeout))
        s.send(msg.encode())
        if debug:
            print("MSG SENT: {0}".format(str(msg)))
        data = s.receive().decode()
        s.close()
        if debug:
            print("RESPONSE: {0}".format(data))
        if not data.startswith('ok'):
            raise WazuhInternalError(1715, extra_message=data.replace("err ", ""))

        # Sending file to agent
        if debug:
            print("Chunk size: {0} bytes".format(chunk_size))
        file = open(common.ossec_path + "/var/upgrade/" + wpk_file, "rb")
        if not file:
            raise WazuhInternalError(1715, extra_message=data.replace("err ", ""))
        if debug:
            print("Sending: {0}".format(common.ossec_path + "/var/upgrade/" + wpk_file))
        try:
            # start_time = time()
            bytes_read = file.read(chunk_size)
            bytes_read_acum = 0
            while bytes_read:
                s = OssecSocket(common.REQUEST_SOCKET)
                msg = "{0} com write {1} {2} ".format(str(self.id).zfill(3), str(len(bytes_read)), wpk_file)
                s.send(msg.encode() + bytes_read)
                data = s.receive().decode()
                s.close()
                if not data.startswith('ok'):
                    raise WazuhInternalError(1715, extra_message=data.replace("err ", ""))
                bytes_read = file.read(chunk_size)
                if show_progress:
                    bytes_read_acum = bytes_read_acum + len(bytes_read)
                    show_progress(int(bytes_read_acum * 100 / wpk_file_size) +
                                  (bytes_read_acum * 100 % wpk_file_size > 0))
            # elapsed_time = time() - start_time
        finally:
            file.close()

        # Close file on agent
        s = OssecSocket(common.REQUEST_SOCKET)
        msg = "{0} com close {1}".format(str(self.id).zfill(3), wpk_file)
        s.send(msg.encode())
        if debug:
            print("MSG SENT: {0}".format(str(msg)))
        data = s.receive().decode()
        s.close()
        if debug:
            print("RESPONSE: {0}".format(data))
        if not data.startswith('ok'):
            raise WazuhInternalError(1715, extra_message=data.replace("err ", ""))

        # Get file SHA1 from agent and compare
        s = OssecSocket(common.REQUEST_SOCKET)
        msg = "{0} com sha1 {1}".format(str(self.id).zfill(3), wpk_file)
        s.send(msg.encode())
        if debug:
            print("MSG SENT: {0}".format(str(msg)))
        data = s.receive().decode()
        s.close()
        if debug:
            print("RESPONSE: {0}".format(data))
        if not data.startswith('ok '):
            raise WazuhInternalError(1715, extra_message=data.replace("err ", ""))
        rcv_sha1 = data.split(' ')[1]
        if rcv_sha1 == file_sha1:
            return ["WPK file sent", wpk_file]
        else:
            raise WazuhInternalError(1715, extra_message=data.replace("err ", ""))

    def upgrade(self, wpk_repo=None, debug=False, version=None, force=False, show_progress=None, chunk_size=None,
                rl_timeout=-1, use_http=False):
        """Upgrade agent using a WPK file.
        """
        if int(self.id) == 0:
            raise WazuhError(1703)

        self._load_info_from_DB()

        # Check if agent is active.
        if not self.status == 'active':
            raise WazuhError(1720)

        # Check if remote upgrade is available for the selected agent version
        if WazuhVersion(self.version) < WazuhVersion("3.0.0-alpha4"):
            raise WazuhError(1719, extra_message=str(version))

        if self.os['platform'] == "windows" and int(self.os['major']) < 6:
            raise WazuhInternalError(1721, extra_message=self.os['name'])

        if wpk_repo is None:
            wpk_repo = common.wpk_repo_url

        if not wpk_repo.endswith('/'):
            wpk_repo = wpk_repo + '/'

        # Send file to agent
        sending_result = self._send_wpk_file(wpk_repo=wpk_repo, debug=debug, version=version, force=force,
                                             show_progress=show_progress, chunk_size=chunk_size,
                                             rl_timeout=rl_timeout, use_http=use_http)
        if debug:
            print(sending_result[0])

        # Send upgrading command
        s = OssecSocket(common.REQUEST_SOCKET)
        if self.os['platform'] == "windows":
            msg = "{0} com upgrade {1} upgrade.bat".format(str(self.id).zfill(3), sending_result[1])
        else:
            msg = "{0} com upgrade {1} upgrade.sh".format(str(self.id).zfill(3), sending_result[1])
        s.send(msg.encode())
        if debug:
            print("MSG SENT: {0}".format(str(msg)))
        data = s.receive().decode()
        s.close()

        if debug:
            print("RESPONSE: {0}".format(data))
        s = socket.socket(socket.AF_UNIX, socket.SOCK_DGRAM)
        if data.startswith('ok'):
            s.sendto(("1:wazuh-upgrade:wazuh: Upgrade procedure on agent {0} ({1}): started. "
                      "Current version: {2}".format(str(self.id).zfill(3), self.name, self.version)).encode(),
                     common.ossec_path + "/queue/ossec/queue")
            s.close()
            return "Upgrade procedure started"
        else:
            s.close()
            s.sendto(("1:wazuh-upgrade:wazuh: Upgrade procedure on agent {0} ({1}): aborted: {2}".format(
                str(self.id).zfill(3), self.name, data.replace("err ", ""))).encode(), common.ossec_path +
                     "/queue/ossec/queue")
            raise WazuhError(1716, extra_message=data.replace("err ", ""))

    @staticmethod
    def upgrade_agent(agent_id, wpk_repo=None, version=None, force=False, chunk_size=None, use_http=False):
        """Read upgrade result output from agent.

        :param agent_id: Agent ID.
        :param wpk_repo: URL for WPK download
        :param version: Version to be upgraded
        :param force: force the update even if it is a downgrade
        :param chunk_size: size of each update chunk
        :param use_http: False for HTTPS protocol, True for HTTP protocol
        :return: Upgrade message.
        """
        return Agent(agent_id).upgrade(wpk_repo=wpk_repo, version=version, force=True if int(force) == 1 else False,
                                       chunk_size=chunk_size, use_http=use_http)

    def upgrade_result(self, debug=False, timeout=common.upgrade_result_retries):
        """Read upgrade result output from agent.
        """
        sleep(1)
        if self.id == "000":
            raise WazuhError(1703)
        self._load_info_from_DB()
        s = OssecSocket(common.REQUEST_SOCKET)
        msg = "{0} com upgrade_result".format(str(self.id).zfill(3))
        s.send(msg.encode())
        if debug:
            print("MSG SENT: {0}".format(str(msg)))
        data = s.receive().decode()
        s.close()
        if debug:
            print("RESPONSE: {0}".format(data))
        counter = 0
        while data.startswith('err') and counter < timeout:
            sleep(common.upgrade_result_sleep)
            counter = counter + 1
            s = OssecSocket(common.REQUEST_SOCKET)
            msg = str(self.id).zfill(3) + " com upgrade_result"
            s.send(msg.encode())
            if debug:
                print("MSG SENT: {0}".format(str(msg)))
            data = s.receive().decode()
            s.close()
            if debug:
                print("RESPONSE: {0}".format(data))
        s = socket.socket(socket.AF_UNIX, socket.SOCK_DGRAM)
        if data.startswith('ok 0'):
            s.sendto(("1:wazuh-upgrade:wazuh: Upgrade procedure on agent {0} ({1}): succeeded. "
                      "New version: {2}".format(str(self.id).zfill(3), self.name, self.version)).encode(),
                     common.ossec_path + "/queue/ossec/queue")
            s.close()
            return "Agent upgraded successfully"
        elif data.startswith('ok 2'):
            s.sendto(("1:wazuh-upgrade:wazuh: Upgrade procedure on agent {0} ({1}): failed: "
                      "restored to previous version".format(str(self.id).zfill(3), self.name)).encode(),
                     common.ossec_path + "/queue/ossec/queue")
            s.close()
            raise WazuhError(1716, extra_message="Agent restored to previous version")
        else:
            s.sendto(("1:wazuh-upgrade:wazuh: Upgrade procedure on agent {0} ({1}): lost: {2}".format(
                str(self.id).zfill(3), self.name, data.replace("err ", ""))).encode(), common.ossec_path +
                     "/queue/ossec/queue")
            s.close()
            raise WazuhError(1716, extra_message=data.replace("err ", ""))

    @staticmethod
    def get_upgrade_result(agent_id, timeout=3):
        """Read upgrade result output from agent.

        :param agent_id: Agent ID.
        :param timeout: Maximum time for the call to be considered failed
        :return: Upgrade result.
        """
        return Agent(agent_id).upgrade_result(timeout=int(timeout))

    def _send_custom_wpk_file(self, file_path, debug=False, show_progress=None, chunk_size=None, rl_timeout=-1,
                              timeout=common.open_retries):
        """Sends custom WPK file to agent.
        """
        if not chunk_size:
            chunk_size = common.wpk_chunk_size

        # Check WPK file
        if not path.isfile(file_path):
            raise WazuhError(1006)

        wpk_file = path.basename(file_path)
        wpk_file_size = stat(file_path).st_size
        if debug:
            print("Custom WPK file: {0} ({1} KB)".format(wpk_file, wpk_file_size / 1024))

        # Open file on agent
        s = OssecSocket(common.REQUEST_SOCKET)
        msg = "{0} com open wb {1}".format(str(self.id).zfill(3), wpk_file)
        s.send(msg.encode())
        if debug:
            print("MSG SENT: {0}".format(str(msg)))
        data = s.receive().decode()
        s.close()
        if debug:
            print("RESPONSE: {0}".format(data))
        counter = 0
        while data.startswith('err') and counter < timeout:
            sleep(common.open_sleep)
            counter = counter + 1
            s = OssecSocket(common.REQUEST_SOCKET)
            msg = "{0} com open wb {1}".format(str(self.id).zfill(3), wpk_file)
            s.send(msg.encode())
            if debug:
                print("MSG SENT: {0}".format(str(msg)))
            data = s.receive().decode()
            s.close()
            if debug:
                print("RESPONSE: {0}".format(data))
        if not data.startswith('ok'):
            raise WazuhInternalError(1715, extra_message=data.replace("err ", ""))

        # Sending reset lock timeout
        s = OssecSocket(common.REQUEST_SOCKET)
        msg = "{0} com lock_restart {1}".format(str(self.id).zfill(3), str(rl_timeout))
        s.send(msg.encode())
        if debug:
            print("MSG SENT: {0}".format(str(msg)))
        data = s.receive().decode()
        s.close()
        if debug:
            print("RESPONSE: {0}".format(data))
        if not data.startswith('ok'):
            raise WazuhInternalError(1715, extra_message=data.replace("err ", ""))

        # Sending file to agent
        if debug:
            print("Chunk size: {0} bytes".format(chunk_size))
        file = open(file_path, "rb")
        if not file:
            raise WazuhInternalError(1715, extra_message=data.replace("err ", ""))
        try:
            # start_time = time()
            bytes_read = file.read(chunk_size)
            file_sha1 = hashlib.sha1(bytes_read)
            bytes_read_acum = 0
            while bytes_read:
                s = OssecSocket(common.REQUEST_SOCKET)
                msg = "{0} com write {1} {2} ".format(str(self.id).zfill(3), str(len(bytes_read)), wpk_file)
                s.send(msg.encode() + bytes_read)
                # data = s.receive().decode()
                s.close()
                bytes_read = file.read(chunk_size)
                file_sha1.update(bytes_read)
                if show_progress:
                    bytes_read_acum = bytes_read_acum + len(bytes_read)
                    show_progress(int(bytes_read_acum * 100 / wpk_file_size) +
                                  (bytes_read_acum * 100 % wpk_file_size > 0))
            # elapsed_time = time() - start_time
            calc_sha1 = file_sha1.hexdigest()
            if debug:
                print("FILE SHA1: {0}".format(calc_sha1))
        finally:
            file.close()

        # Close file on agent
        s = OssecSocket(common.REQUEST_SOCKET)
        msg = "{0} com close {1}".format(str(self.id).zfill(3), wpk_file)
        s.send(msg.encode())
        if debug:
            print("MSG SENT: {0}".format(str(msg)))
        data = s.receive().decode()
        s.close()
        if debug:
            print("RESPONSE: {0}".format(data))
        if not data.startswith('ok'):
            raise WazuhInternalError(1715, extra_message=data.replace("err ", ""))

        # Get file SHA1 from agent and compare
        s = OssecSocket(common.REQUEST_SOCKET)
        msg = "{0} com sha1 {1}".format(str(self.id).zfill(3), wpk_file)
        s.send(msg.encode())
        if debug:
            print("MSG SENT: {0}".format(str(msg)))
        data = s.receive().decode()
        s.close()
        if debug:
            print("RESPONSE: {0}".format(data))
        if not data.startswith('ok '):
            raise WazuhInternalError(1715, extra_message=data.replace("err ", ""))
        rcv_sha1 = data.split(' ')[1]
        if calc_sha1 == rcv_sha1:
            return ["WPK file sent", wpk_file]
        else:
            raise WazuhInternalError(1715, extra_message=data.replace("err ", ""))

    def upgrade_custom(self, file_path, installer, debug=False, show_progress=None, chunk_size=None, rl_timeout=-1):
        """Upgrade agent using a custom WPK file.
        """
        if self.id == "000":
            raise WazuhError(1703)

        self._load_info_from_DB()

        # Check if agent is active.
        if not self.status == 'active':
            raise WazuhError(1720)

        # Send file to agent
        sending_result = self._send_custom_wpk_file(file_path, debug, show_progress, chunk_size, rl_timeout)
        if debug:
            print(sending_result[0])

        # Send installing command
        s = OssecSocket(common.REQUEST_SOCKET)
        msg = "{0} com upgrade {1} {2}".format(str(self.id).zfill(3), sending_result[1], installer)
        s.send(msg.encode())
        if debug:
            print("MSG SENT: {0}".format(str(msg)))
        data = s.receive().decode()
        s.close()
        if debug:
            print("RESPONSE: {0}".format(data))
        s = socket.socket(socket.AF_UNIX, socket.SOCK_DGRAM)
        if data.startswith('ok'):
            s.sendto(("1:wazuh-upgrade:wazuh: Custom installation on agent {0} ({1}): started.".format(
                str(self.id).zfill(3), self.name)).encode(), common.ossec_path + "/queue/ossec/queue")
            s.close()
            return "Installation started"
        else:
            s.sendto(("1:wazuh-upgrade:wazuh: Custom installation on agent {0} ({1}): aborted: {2}".format(
                str(self.id).zfill(3), self.name, data.replace("err ", ""))).encode(), common.ossec_path +
                     "/queue/ossec/queue")
            s.close()
            raise WazuhError(1716, extra_message=data.replace("err ", ""))

    @staticmethod
    def upgrade_agent_custom(agent_id, file_path=None, installer=None):
        """Read upgrade result output from agent.

        :param agent_id: Agent ID.
        :param file_path: Path to the installation file
        :param installer: Selected installer
        :return: Upgrade message.
        """
        if not file_path or not installer:
            raise WazuhInternalError(1307)

        return Agent(agent_id).upgrade_custom(file_path=file_path, installer=installer)

    def getconfig(self, component, config):
        """Read agent loaded configuration.
        """
        # checks if agent version is compatible with this feature
        self._load_info_from_DB()
        if self.version is None:
            raise WazuhInternalError(1015)

        agent_version = WazuhVersion(self.version.split(" ")[1])
        required_version = WazuhVersion("v3.7.0")
        if agent_version < required_version:
            raise WazuhInternalError(1735, extra_message="Minimum required version is " + str(required_version))

        return configuration.get_active_configuration(self.id, component, config)

    @staticmethod
    def get_config(agent_id, component, configuration):
        """Read selected configuration from agent.

        :param agent_id: Agent ID.
        :param component: Selected component
        :param configuration: Configuration to get, written on disk
        :return: Loaded configuration in JSON.
        """
        my_agent = Agent(agent_id)
        my_agent._load_info_from_DB()

        if my_agent.status != "active":
            raise WazuhError(1740)

        return my_agent.getconfig(component=component, config=configuration)

    @staticmethod
    def get_sync_group(agent_id):
        if agent_id == "000":
            raise WazuhError(1703)
        else:
            try:
                # Check if agent exists and it is active
                agent_info = Agent(agent_id).get_basic_information()

                # Check if it has a multigroup
                if len(agent_info['group']) > 1:
                    multi_group = ','.join(agent_info['group'])
                    multi_group = hashlib.sha256(multi_group.encode()).hexdigest()[:8]
                    agent_group_merged_path = "{0}/{1}/merged.mg".format(common.multi_groups_path, multi_group)
                else:
                    agent_group_merged_path = "{0}/{1}/merged.mg".format(common.shared_path, agent_info['group'][0])

                return {'synced': md5(agent_group_merged_path) == agent_info['mergedSum']}
            except (IOError, KeyError):
                # the file can't be opened and therefore the group has not been synced
                return {'synced': False}
            except WazuhError as e:
                raise e
            except Exception as e:
                raise WazuhInternalError(1739, extra_message=str(e))

    @staticmethod
    def get_agent_conf(group_id=None, offset=0, limit=common.database_limit, filename='agent.conf', return_format=None):
        """Returns agent.conf as dictionary.
        :return: agent.conf as dictionary.
        """
        if group_id:
            if not Agent.group_exists(group_id):
                raise WazuhError(1710, extra_message=str(group_id))

        return configuration.get_agent_conf(group_id, offset, limit, filename, return_format)

    @staticmethod
    def get_file_conf(filename, group_id=None, type_conf=None, return_format=None):
        """Returns the configuration file as dictionary.
        :return: configuration file as dictionary.
        """
        if group_id:
            if not Agent.group_exists(group_id):
                raise WazuhError(1710, extra_message=group_id)

        return configuration.get_file_conf(filename, group_id, type_conf, return_format)

    @staticmethod
    def upload_group_file(group_id, tmp_file, file_name='agent.conf'):
        """Updates a group file

        :param group_id: Group to update
        :param tmp_file: Relative path of temporary file to upload
        :param file_name: File name to update
        :return: Confirmation message in string
        """
        # check if the group exists
        if not Agent.group_exists(group_id):
            raise WazuhError(1710)

        return configuration.upload_group_file(group_id, tmp_file, file_name)<|MERGE_RESOLUTION|>--- conflicted
+++ resolved
@@ -1252,15 +1252,9 @@
         return {'totalItems': db_query.total_items, 'items': [tuple[0] for tuple in db_query.conn]}
 
     @staticmethod
-<<<<<<< HEAD
     def get_all_groups(offset=0, limit=common.database_limit, sort_by=None, sort_ascending=True, search_text=None,
                        complementary_search=False, search_in_fields=None, hash_algorithm='md5'):
-        """
-        Gets the existing groups.
-=======
-    def get_all_groups(offset=0, limit=common.database_limit, sort=None, search=None, hash_algorithm='md5'):
         """Gets the existing groups.
->>>>>>> 275d9821
 
         :param offset: First item to return.
         :param limit: Maximum number of items to return.
@@ -1316,17 +1310,6 @@
                     item['configSum'] = conf_sum
 
                 data.append(item)
-
-<<<<<<< HEAD
-=======
-            if search:
-                data = search_array(data, search['value'], search['negation'], fields=['name'])
-
-            if sort:
-                data = sort_array(data, sort['fields'], sort['order'])
-            else:
-                data = sort_array(data, ['name'])
->>>>>>> 275d9821
         except WazuhError as e:
             raise e
         except Exception as e:
@@ -1439,32 +1422,19 @@
                                      select=select, q='id!=0' + (';' + q if q else ''), filters=filters)
 
     @staticmethod
-<<<<<<< HEAD
     def get_group_files(group_id=None, offset=0, limit=common.database_limit, search_text=None, search_in_fields=None,
                         complementary_search=False, sort_by=None, sort_ascending=True, hash_algorithm='md5'):
-        """
-        Gets the group files.
-=======
-    def get_group_files(group_id=None, offset=0, limit=common.database_limit, sort=None, search=None,
-                        hash_algorithm='md5'):
         """Gets the group files.
->>>>>>> 275d9821
 
         :param group_id: Group ID.
         :param offset: First item to return.
         :param limit: Maximum number of items to return.
-<<<<<<< HEAD
         :param sort_by: Fields to sort the items by
         :param sort_ascending: Sort in ascending (true) or descending (false) order
         :param search_text: Text to search
         :param complementary_search: Find items without the text to search
         :param search_in_fields: Fields to search in
         :param hash_algorithm: hash algorithm used to get mergedsum and configsum.
-=======
-        :param sort: Sorts the items. Format: {"fields":["field1","field2"],"order":"asc|desc"}.
-        :param search: Looks for items with the specified string.
-        :param hash_algorithm: Hash algorithm to check group files
->>>>>>> 275d9821
         :return: Dictionary: {'items': array of items, 'totalItems': Number of items (without applying the limit)}
         """
         group_path = common.shared_path
