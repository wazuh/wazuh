--- conflicted
+++ resolved
@@ -1149,12 +1149,7 @@
 
     @staticmethod
     def add_group_to_agent(agent_id, group_id, force=False):
-<<<<<<< HEAD
-        """
-        Adds an existing group to an agent
-=======
         """Adds an existing group to an agent
->>>>>>> 275d9821
 
         :param group_id: name of the group.
         :param agent_id: ID of the agent.
@@ -1645,11 +1640,6 @@
     @staticmethod
     def set_group_list(group_id, agent_id_list):
         """Set a group to a list of agents.
-
-<<<<<<< HEAD
-        :param agent_id_list: List of Agent IDs.
-=======
->>>>>>> 275d9821
         :param group_id: Group ID.
         :param agent_id_list: List of Agent IDs.
         :return: Confirmation message.
