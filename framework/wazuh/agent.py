--- conflicted
+++ resolved
@@ -1495,23 +1495,9 @@
         :param group_id: Group ID.
         :return: Confirmation message.
         """
-<<<<<<< HEAD
-        # Input Validation of group_id
-        #if not InputValidator().group(group_id):
-        #    raise WazuhException(1722)
-
-        group_list = group_id.split(',')
-        # remove the group
-        try:
-            group_list.remove(group_id)
-        except Exception:
-            pass
-
-        if len(group_list) == 0:
-=======
+
         if ',' not in group_id:
             # if there's not , in the group_id, then it isn't a multigroup and therefore the function does nothing
->>>>>>> 92dabc76
             return
 
         # Create group in /var/multigroups
@@ -1551,13 +1537,8 @@
                 else:
                     new_group = 'default' if not group_list else group_list[0]
 
-<<<<<<< HEAD
-                # Add multigroup
-                agent_file = open("{0}/{1}".format(common.groups_path,agent_id),"w")
-=======
             # Add multigroup
             with open("{0}/{1}".format(common.groups_path, agent_id), "w") as agent_file:
->>>>>>> 92dabc76
                 agent_file.write("{0}\n".format(new_group))
 
         multigroups_to_remove = list(filter(lambda mg: groups_id & set(mg.split(',')) != set(),
@@ -1779,22 +1760,9 @@
         # Check if multigroup limit is reached
         agent_group_path = "{0}/{1}".format(common.groups_path, agent_id)
 
-<<<<<<< HEAD
-        try:
-            f_group = open(agent_group_path, 'r')
-            group_readed = f_group.read()
-            f_group.close()
-
-            if (len(group_readed.split(',')) + 1) > common.max_groups_per_multigroup:
-                limit_reached = True
-        except Exception:
-            pass
-=======
         if path.exists(agent_group_path):
             with open(agent_group_path) as f_group:
                 group_read = f_group.read()
->>>>>>> 92dabc76
-
             return len(group_read.split(',')) >= common.max_groups_per_multigroup
         else:
             # In case that the agent is not connected and has no assigned group, the file is not created.
@@ -2566,21 +2534,11 @@
         metadata_path = common.multi_groups_path + "/.metadata"
         if path.exists(metadata_path):
             with open(common.multi_groups_path + "/.metadata") as f:
-<<<<<<< HEAD
-                for line in f:
-                    multi_groups_list.append(line.strip())
-        except Exception:
-            pass
-
-        return multi_groups_list
-=======
                 multi_groups_list = [line.strip() for line in f.readlines()]
-
             return multi_groups_list
         else:
             # if the metadata file doesn't exists, there is no multigroups metadata.
             return []
->>>>>>> 92dabc76
 
     @staticmethod
     def write_multigroups_metadata(multi_groups_list):
@@ -2589,42 +2547,31 @@
 
         :param multi_groups_list: Multigroups list.
         """
-<<<<<<< HEAD
-        with open(common.multi_groups_path + "/.metadata", 'w') as f:
-            if geteuid() == 0:
-                chown(common.multi_groups_path + "/.metadata", common.ossec_uid, common.ossec_gid)
-                chmod(common.multi_groups_path + "/.metadata", 0o660)
-            for item in multi_groups_list:
-                f.write('{0}\n'.format(item))
-            f.close()
-=======
+
         if multi_groups_list:
             # it's not worth it to open/create the file if there's nothing to write
             with open(common.multi_groups_path + "/.metadata", 'w') as f:
                 for item in multi_groups_list:
                     f.write('{0}\n'.format(item))
->>>>>>> 92dabc76
-
-    @staticmethod
-    def append_multigroups_metadata(multi_group):
-        """
-        Append multigroups list into '.metadata'.
-
-        :param multi_groups_list: Multigroup.
-        """
-<<<<<<< HEAD
-        with open(common.multi_groups_path + "/.metadata", 'a') as f:
             if geteuid() == 0:
                 chown(common.multi_groups_path + "/.metadata", common.ossec_uid, common.ossec_gid)
                 chmod(common.multi_groups_path + "/.metadata", 0o660)
-            f.write('{0}\n'.format(multi_group))
-            f.close()
-=======
+
+    @staticmethod
+    def append_multigroups_metadata(multi_group):
+        """
+        Append multigroups list into '.metadata'.
+
+        :param multi_groups_list: Multigroup.
+        """
+
         metadata_path = common.multi_groups_path + "/.metadata"
         if path.exists(metadata_path):
+            if geteuid() == 0:
+                chown(common.multi_groups_path + "/.metadata", common.ossec_uid, common.ossec_gid)
+                chmod(common.multi_groups_path + "/.metadata", 0o660)
             with open(metadata_path, 'a') as f:
                 f.write('{0}\n'.format(multi_group))
->>>>>>> 92dabc76
 
     @staticmethod
     def get_sync_group(agent_id):
