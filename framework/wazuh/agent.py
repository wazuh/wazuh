

# Copyright (C) 2015-2019, Wazuh Inc.
# Created by Wazuh, Inc. <info@wazuh.com>.
# This program is a free software; you can redistribute it and/or modify it under the terms of GPLv2

import operator
from wazuh.utils import cut_array, sort_array, search_array, chmod_r, chown_r, WazuhVersion, plain_dict_to_nested_dict, \
                        get_fields_to_nest, get_hash, WazuhDBQuery, WazuhDBQueryDistinct, WazuhDBQueryGroupBy, mkdir_with_mode, \
                        md5
from wazuh.exception import WazuhException
from wazuh.ossec_queue import OssecQueue
from wazuh.ossec_socket import OssecSocket, OssecSocketJSON
from wazuh.database import Connection
from wazuh.wdb import WazuhDBConnection
from wazuh.InputValidator import InputValidator
from wazuh import manager, common, configuration
from glob import glob
from datetime import date, datetime, timedelta
from base64 import b64encode
from shutil import copyfile, move, rmtree
from platform import platform
from os import chown, chmod, path, makedirs, rename, urandom, listdir, stat, remove
from time import time, sleep
import socket
import hashlib
import fcntl
from json import loads
from functools import reduce
import errno
import requests

def create_exception_dic(id, e):
    """
    Creates a dictionary with a list of agent ids and it's error codes.
    """
    exception_dic = {}
    exception_dic['id'] = id
    exception_dic['error'] = {'message': e.message}

    if isinstance(e, WazuhException):
        exception_dic['error']['code'] = e.code
    else:
        exception_dic['error']['code'] = 1000


    return exception_dic


class WazuhDBQueryAgents(WazuhDBQuery):

    def __init__(self, offset, limit, sort, search, select, count, get_data, query, filters={}, default_sort_field='id',
                 min_select_fields={'lastKeepAlive', 'version', 'id'}, remove_extra_fields=True):
        WazuhDBQuery.__init__(self, offset=offset, limit=limit, table='agent', sort=sort, search=search, select=select, filters=filters,
                              fields=Agent.fields, default_sort_field=default_sort_field, default_sort_order='ASC', query=query,
                              db_path=common.database_path_global, min_select_fields=min_select_fields, count=count, get_data=get_data,
                              date_fields={'lastKeepAlive','dateAdd'}, extra_fields={'internal_key'})
        self.remove_extra_fields = remove_extra_fields

    def _filter_status(self, status_filter):
        # set the status value to lowercase in case it's a string. If not, the value will be return unmodified.
        status_filter['value'] = getattr(status_filter['value'], 'lower', lambda: status_filter['value'])()
        result = datetime.now() - timedelta(seconds=common.limit_seconds)
        self.request['time_active'] = result.strftime('%Y-%m-%d %H:%M:%S')

        if status_filter['operator'] == '!=':
            self.query += 'NOT '

        if status_filter['value'] == 'active':
            self.query += '(last_keepalive >= :time_active AND version IS NOT NULL) or id = 0'
        elif status_filter['value'] == 'disconnected':
            self.query += 'last_keepalive < :time_active'
        elif status_filter['value'] == "never connected" or status_filter['value'] == "neverconnected":
            self.query += 'last_keepalive IS NULL AND id != 0'
        elif status_filter['value'] == 'pending':
            self.query += 'last_keepalive IS NOT NULL AND version IS NULL'
        else:
            raise WazuhException(1729, status_filter['value'])


    def _filter_date(self, date_filter, filter_db_name):
        WazuhDBQuery._filter_date(self, date_filter, filter_db_name)
        self.query = self.query[:-1] + ' AND id != 0'


    def _sort_query(self, field):
        if field == 'status':
            # Order by status ASC is the same that order by last_keepalive DESC.
            return '{} {}'.format('last_keepAlive', self.sort['order'])
        elif field == 'os.version':
            return "CAST(os_major AS INTEGER) {0}, CAST(os_minor AS INTEGER) {0}".format(self.sort['order'])
        else:
            return WazuhDBQuery._sort_query(self, field)


    def _add_search_to_query(self):
        # since id are stored in database as integers, id searches must be turned into integers to work as expected.
        if self.search:
            del self.fields['id']
            WazuhDBQuery._add_search_to_query(self)
            self.fields['id'] = 'id'
            self.query = self.query[:-1] + ' OR id LIKE :search_id)'
            self.request['search_id'] = int(self.search['value']) if self.search['value'].isdigit() else self.search['value']

    def _format_data_into_dictionary(self):
        def format_fields(field_name, value, today, lastKeepAlive=None, version=None):
            if field_name == 'id':
                return str(value).zfill(3)
            elif field_name == 'status':
                return Agent.calculate_status(lastKeepAlive, version is None, today)
            elif field_name == 'group':
                return value.split(',')
            else:
                return value

        fields_to_nest, non_nested = get_fields_to_nest(self.fields.keys(), ['os'], '.')

        agent_items = [{field: value for field, value in zip(self.select['fields'] | self.min_select_fields, db_tuple)
                        if value is not None} for db_tuple in self.conn]

        today = datetime.today()

        # compute 'status' field, format id with zero padding and remove non-user-requested fields.
        # Also remove, extra fields (internal key and registration IP)
        selected_fields = self.select['fields'] - self.extra_fields if self.remove_extra_fields else self.select['fields']
        selected_fields |= {'id'}
        agent_items = [{key: format_fields(key, value, today, item.get('lastKeepAlive'), item.get('version'))
                        for key, value in item.items() if key in selected_fields} for item in agent_items]

        agent_items = [plain_dict_to_nested_dict(d, fields_to_nest, non_nested, ['os'], '.') for d in agent_items]

        return {'items': agent_items, 'totalItems': self.total_items}

    def _parse_legacy_filters(self):
        if 'older_than' in self.legacy_filters:
            if self.legacy_filters['older_than'] is not None:
                self.q += (';' if self.q else '') + "(lastKeepAlive>{0};status!=neverconnected,dateAdd>{0};status=neverconnected)".format(self.legacy_filters['older_than'])
            del self.legacy_filters['older_than']
        WazuhDBQuery._parse_legacy_filters(self)

    def _process_filter(self, field_name, field_filter, q_filter):
        if field_name == 'group' and q_filter['value'] is not None:
            field_filter_1, field_filter_2, field_filter_3 = field_filter+'_1', field_filter+'_2', field_filter+'_3'
            self.query += '{0} LIKE :{1} OR {0} LIKE :{2} OR {0} LIKE :{3} OR {0} = :{4}'.format(self.fields[field_name], field_filter_1, field_filter_2, field_filter_3, field_filter)
            self.request[field_filter_1] = '%,'+q_filter['value']
            self.request[field_filter_2] = q_filter['value']+',%'
            self.request[field_filter_3] = '%,{},%'.format(q_filter['value'])
            self.request[field_filter] = q_filter['value']
        else:
            WazuhDBQuery._process_filter(self, field_name, field_filter, q_filter)


class WazuhDBQueryDistinctAgents(WazuhDBQueryDistinct, WazuhDBQueryAgents): pass


class WazuhDBQueryGroupByAgents(WazuhDBQueryGroupBy, WazuhDBQueryAgents):
    def __init__(self, filter_fields, offset, limit, sort, search, select, count, get_data, query, filters={},
                 default_sort_field='id', min_select_fields={'last_keepalive','version','id'}):
        WazuhDBQueryGroupBy.__init__(self, filter_fields=filter_fields, offset=offset, limit=limit, table='agent', sort=sort, search=search, select=select,
                              filters=filters, fields=Agent.fields, default_sort_field=default_sort_field, default_sort_order='ASC', query=query,
                              db_path=common.database_path_global, min_select_fields=min_select_fields, count=count, get_data=get_data,
                              date_fields={'lastKeepAlive','dateAdd'}, extra_fields={'internal_key'})
        self.remove_extra_fields=True


class WazuhDBQueryMultigroups(WazuhDBQueryAgents):
    def __init__(self, group_id, offset, limit, sort, search, select, count, get_data, query, filters={},
                 default_sort_field='id', min_select_fields={'lastKeepAlive','version','id'},
                 remove_extra_fields=True):
        self.group_id = group_id
        query = 'group={}'.format(group_id) + (';'+query if query else '')
        WazuhDBQueryAgents.__init__(self, offset=offset, limit=limit, sort=sort, search=search, select=select,
                                    filters=filters, default_sort_field=default_sort_field, query=query,
                                    min_select_fields=min_select_fields, count=count, get_data=get_data,
                                    remove_extra_fields=remove_extra_fields)


    def _default_query(self):
        return "SELECT {0} FROM agent a LEFT JOIN belongs b ON a.id = b.id_agent" if self.group_id != "null" else "SELECT {0} FROM agent a"


    def _default_count_query(self):
        return 'COUNT(DISTINCT a.id)'


    def _get_total_items(self):
        WazuhDBQueryAgents._get_total_items(self)
        self.query += ' GROUP BY a.id '


class Agent:
    """
    OSSEC Agent object.
    """

    fields = {'id': 'id', 'name': 'name', 'ip': 'coalesce(ip,register_ip)', 'status': 'status',
              'os.name': 'os_name', 'os.version': 'os_version', 'os.platform': 'os_platform',
              'version': 'version', 'manager': 'manager_host', 'dateAdd': 'date_add',
              'group': '`group`', 'mergedSum': 'merged_sum', 'configSum': 'config_sum',
              'os.codename': 'os_codename', 'os.major': 'os_major', 'os.minor': 'os_minor',
              'os.uname': 'os_uname', 'os.arch': 'os_arch', 'os.build':'os_build',
              'node_name': 'node_name', 'lastKeepAlive': 'last_keepalive', 'internal_key':'internal_key',
              'registerIP': 'register_ip'}


    def __init__(self, id=None, name=None, ip=None, key=None, force=-1):
        """
        Initialize an agent.
        'id': When the agent exists
        'name' and 'ip': Add an agent (generate id and key automatically)
        'name', 'ip' and 'force': Add an agent (generate id and key automatically), removing old agent with same IP if disconnected since <force> seconds.
        'name', 'ip', 'id', 'key': Insert an agent with an existent id and key
        'name', 'ip', 'id', 'key', 'force': Insert an agent with an existent id and key, removing old agent with same IP if disconnected since <force> seconds.
        """
        self.id            = id
        self.name          = name
        self.ip            = ip
        self.internal_key  = key
        self.os            = {}
        self.version       = None
        self.dateAdd       = None
        self.lastKeepAlive = None
        self.status        = None
        self.key           = None
        self.configSum     = None
        self.mergedSum     = None
        self.group         = None
        self.manager       = None
        self.node_name     = None
        self.registerIP    = ip

        # if the method has only been called with an ID parameter, no new agent should be added.
        # Otherwise, a new agent must be added
        if name != None and ip != None:
            self._add(name=name, ip=ip, id=id, key=key, force=force)

    def __str__(self):
        return str(self.to_dict())

    def to_dict(self):
        dictionary = {'id': self.id, 'name': self.name, 'ip': self.ip, 'internal_key': self.internal_key, 'os': self.os,
                      'version': self.version, 'dateAdd': self.dateAdd, 'lastKeepAlive': self.lastKeepAlive,
                      'status': self.status, 'key': self.key, 'configSum': self.configSum, 'mergedSum': self.mergedSum,
                      'group': self.group, 'manager': self.manager, 'node_name': self.node_name }

        return dictionary


    @staticmethod
    def calculate_status(last_keep_alive, pending, today=datetime.today()):
        """
        Calculates state based on last keep alive
        """
        if not last_keep_alive:
            return "Never connected"
        else:
            # divide date in format YY:mm:dd HH:MM:SS to create a datetime object.
            last_date = datetime(year=int(last_keep_alive[:4]), month=int(last_keep_alive[5:7]), day=int(last_keep_alive[8:10]),
                                hour=int(last_keep_alive[11:13]), minute=int(last_keep_alive[14:16]), second=int(last_keep_alive[17:19]))
            difference = (today - last_date).total_seconds()

            return "Disconnected" if difference > common.limit_seconds else ("Pending" if pending else "Active")


    def _load_info_from_DB(self, select=None):
        """
        Gets attributes of existing agent.
        """
        db_query = WazuhDBQueryAgents(offset=0,limit=None,sort=None,search=None,select=select,
                                      query="id={}".format(self.id),count=False,get_data=True, remove_extra_fields=False)
        try:
            data = db_query.run()['items'][0]
        except IndexError:
            raise WazuhException(1701, self.id)

        list(map(lambda x: setattr(self, x[0], x[1]), data.items()))


    def _load_info_from_agent_db(self, table, select, filters={}, or_filters={}, count=False, offset=0, limit=common.database_limit, sort={}, search={}):
        """
        Make a request to agent's database using Wazuh DB

        :param table: DB table to retrieve data from
        :param select: DB fields to retrieve
        :param filters: filter conditions
        :param or_filters: filter conditions using or operator.
        :param sort: Dictionary of form {'fields':[], 'order':'asc'}/{'fields':[], 'order':'desc'}
        :param search: Dictionary of form {'value': '', 'negation':false, 'fields': []}
        """
        self.get_basic_information()  # check if the agent exists

        wdb_conn = WazuhDBConnection()

        query = "agent {} sql select {} from {}".format(self.id, ','.join(select), table)

        if filters:
            query += " and (" + " and ".join(["{} = '{}'".format(key, value) for key, value in filters.items()]) + ")"
        if or_filters:
            query += " or (" + " or ".join(["{} = '{}'".format(key, value) for key, value in or_filters.items()]) + ")"

        if search:
            query += " and not" if bool(search['negation']) else " and "
            query += '(' + " or ".join("{} like '%{}%'".format(x, search['value']) for x in select) + ')'

        if "from {} and".format(table) in query:
            query = query.replace("from {} and".format(table), "from {} where".format(table))
        elif "from {} or".format(table) in query:
            query = query.replace("from {} or".format(table), "from {} where".format(table))

        if limit:
            if limit > common.maximum_database_limit:
                raise WazuhException(1405, str(limit))
            query += ' limit {} offset {}'.format(limit, offset)
        elif limit == 0:
            raise WazuhException(1406)

        if sort and sort['fields']:
            str_order = "desc" if sort['order'] == 'asc' else "asc"
            order_str_fields = []
            for field in sort['fields']:
                order_str_field = '{0} {1}'.format(field, str_order)
                order_str_fields.append(order_str_field)
            query += ' order by ' + ','.join(order_str_fields)

        return wdb_conn.execute(query, count)


    def get_basic_information(self, select=None):
        """
        Gets public attributes of existing agent.
        """
        self._load_info_from_DB(select)
        fields = set(self.fields.keys()) & set(select['fields']) if select is not None \
                                                                 else set(self.fields.keys()) - {'internal_key'}
        return {field:getattr(self,field) for field in map(lambda x: x.split('.')[0], fields) if getattr(self,field)}


    def compute_key(self):
        str_key = "{0} {1} {2} {3}".format(self.id, self.name, self.registerIP, self.internal_key)
        return b64encode(str_key.encode()).decode()

    def get_key(self):
        """
        Gets agent key.

        :return: Agent key.
        """
        self._load_info_from_DB()
        if self.id != "000":
            self.key = self.compute_key()
        else:
            raise WazuhException(1703)

        return self.key


    def restart(self):
        """
        Restarts the agent.

        :return: Message generated by OSSEC.
        """

        if self.id == "000":
            raise WazuhException(1703)
        else:
            # Check if agent exists and it is active
            agent_info = self.get_basic_information()

            if self.status.lower() != 'active':
                raise WazuhException(1707, '{0} - {1}'.format(self.id, self.status))

            oq = OssecQueue(common.ARQUEUE)
            ret_msg = oq.send_msg_to_agent(OssecQueue.RESTART_AGENTS, self.id)
            oq.close()

        return ret_msg


    def use_only_authd(self):
        """
        Function to know the value of the option "use_only_authd" in API configuration
        """
        try:
            with open(common.api_config_path) as f:
                data = f.readlines()

            use_only_authd = list(filter(lambda x: x.strip().startswith('config.use_only_authd'), data))

            return loads(use_only_authd[0][:-2].strip().split(' = ')[1]) if use_only_authd != [] else False
        except IOError:
            return False


    def remove(self, backup=False, purge=False):
        """
        Deletes the agent.

        :param backup: Create backup before removing the agent.
        :param purge: Delete definitely from key store.
        :return: Message.
        """

        manager_status = manager.status()
        is_authd_running = 'ossec-authd' in manager_status and manager_status['ossec-authd'] == 'running'

        if self.use_only_authd():
            if not is_authd_running:
                raise WazuhException(1726)

        if not is_authd_running:
            data = self._remove_manual(backup, purge)
        else:
            data = self._remove_authd(purge)

        return data


    def _remove_authd(self, purge=False):
        """
        Deletes the agent.

        :param backup: Create backup before removing the agent.
        :param purge: Delete definitely from key store.
        :return: Message.
        """

        msg = { "function": "remove", "arguments": { "id": str(self.id).zfill(3), "purge": purge } }

        authd_socket = OssecSocketJSON(common.AUTHD_SOCKET)
        authd_socket.send(msg)
        data = authd_socket.receive()
        authd_socket.close()

        return data

    def _remove_manual(self, backup=False, purge=False):
        """
        Deletes the agent.
        :param backup: Create backup before removing the agent.
        :param purge: Delete definitely from key store.
        :return: Message.
        """
        # Check if agent exists
        self._load_info_from_DB()

        f_keys_temp = '{0}.tmp'.format(common.client_keys)

        try:
            agent_found = False
            with open(common.client_keys) as client_keys, open(f_keys_temp, 'w') as client_keys_tmp:
                try:
                    for line in client_keys.readlines():
                        id, name, ip, key = line.strip().split(' ')  # 0 -> id, 1 -> name, 2 -> ip, 3 -> key
                        if self.id == id and name[0] not in ('#!'):
                            if not purge:
                                client_keys_tmp.write('{0} !{1} {2} {3}\n'.format(id, name, ip, key))

                            agent_found = True
                        else:
                            client_keys_tmp.write(line)
                except Exception as e:
                    remove(f_keys_temp)
                    raise e

            if not agent_found:
                remove(f_keys_temp)
                raise WazuhException(1701, self.id)
            else:
                f_keys_st = stat(common.client_keys)
                chown(f_keys_temp, common.ossec_uid, common.ossec_gid)
                chmod(f_keys_temp, f_keys_st.st_mode)
        except Exception as e:
            raise WazuhException(1746, str(e))

        # Tell wazuhbd to delete agent database
        wdb_conn = WazuhDBConnection()
        wdb_conn.delete_agents_db([self.id])

        try:
            # remove agent from groups
            db_global = glob(common.database_path_global)
            if not db_global:
                raise WazuhException(1600)

            conn = Connection(db_global[0])
            conn.execute('delete from belongs where id_agent = :id_agent', {'id_agent': int(self.id)})
            conn.commit()
        except Exception as e:
            raise WazuhException(1747, str(e))

        try:
            # Remove rid file
            rids_file = path.join(common.ossec_path, 'queue/rids', self.id)
            if path.exists(rids_file):
                remove(rids_file)

            if backup:
                # Create backup directory
                # /var/ossec/backup/agents/yyyy/Mon/dd/id-name-ip[tag]
                date_part = date.today().strftime('%Y/%b/%d')
                main_agent_backup_dir = path.join(common.backup_path,
                                                  f'agents/{date_part}/{self.id}-{self.name}-{self.registerIP}')
                agent_backup_dir = main_agent_backup_dir

                not_agent_dir = True
                i = 0
                while not_agent_dir:
                    if path.exists(agent_backup_dir):
                        i += 1
                        agent_backup_dir = '{0}-{1}'.format(main_agent_backup_dir, str(i).zfill(3))
                    else:
                        makedirs(agent_backup_dir)
                        chmod_r(agent_backup_dir, 0o750)
                        not_agent_dir = False
            else:
                agent_backup_dir = ''

            # Move agent file
            agent_files = [
                ('{0}/queue/agent-info/{1}-{2}'.format(common.ossec_path, self.name, self.registerIP), '{0}/agent-info'.format(agent_backup_dir)),
                ('{0}/queue/rootcheck/({1}) {2}->rootcheck'.format(common.ossec_path, self.name, self.registerIP), '{0}/rootcheck'.format(agent_backup_dir)),
                ('{0}/queue/agent-groups/{1}'.format(common.ossec_path, self.id), '{0}/agent-group'.format(agent_backup_dir)),
                ('{}/var/db/agents/{}-{}.db'.format(common.ossec_path, self.name, self.id), '{}/var_db'.format(agent_backup_dir)),
                ('{}/queue/diff/{}'.format(common.ossec_path, self.name), '{}/diff'.format(agent_backup_dir))
            ]

            for agent_file, backup_file in agent_files:
                if path.exists(agent_file):
                    if not backup:
                        if path.isdir(agent_file):
                            rmtree(agent_file)
                        else:
                            remove(agent_file)
                    elif not path.exists(backup_file):
                        rename(agent_file, backup_file)

            # Overwrite client.keys
            move(f_keys_temp, common.client_keys, copy_function=copyfile)
        except Exception as e:
            raise WazuhException(1748, str(e))

        return 'Agent deleted successfully.'


    def _add(self, name, ip, id=None, key=None, force=-1):
        """
        Adds an agent to OSSEC.
        2 uses:
            - name and ip [force]: Add an agent like manage_agents (generate id and key).
            - name, ip, id, key [force]: Insert an agent with an existing id and key.

        :param name: name of the new agent.
        :param ip: IP of the new agent. It can be an IP, IP/NET or ANY.
        :param id: ID of the new agent.
        :param key: Key of the new agent.
        :param force: Remove old agents with same IP if disconnected since <force> seconds
        :return: Agent ID.
        """
        manager_status = manager.status()
        is_authd_running = 'ossec-authd' in manager_status and manager_status['ossec-authd'] == 'running'

        if self.use_only_authd():
            if not is_authd_running:
                raise WazuhException(1726)

        if not is_authd_running:
            data = self._add_manual(name, ip, id, key, force)
        else:
            data = self._add_authd(name, ip, id, key, force)

        return data


    def _add_authd(self, name, ip, id=None, key=None, force=-1):
        """
        Adds an agent to OSSEC using authd.
        2 uses:
            - name and ip [force]: Add an agent like manage_agents (generate id and key).
            - name, ip, id, key [force]: Insert an agent with an existing id and key.

        :param name: name of the new agent.
        :param ip: IP of the new agent. It can be an IP, IP/NET or ANY.
        :param id: ID of the new agent.
        :param key: Key of the new agent.
        :param force: Remove old agents with same IP if disconnected since <force> seconds
        :return: Agent ID.
        """

        # Check arguments
        if id:
            id = id.zfill(3)

        ip = ip.lower()

        if key and len(key) < 64:
            raise WazuhException(1709)

        force = force if type(force) == int else int(force)

        msg = ""
        if name and ip:
            if id and key:
                msg = {"function": "add", "arguments": {"name": name, "ip": ip, "id": id, "key": key, "force": force}}
            else:
                msg = {"function": "add", "arguments": {"name": name, "ip": ip, "force": force}}

        authd_socket = OssecSocketJSON(common.AUTHD_SOCKET)
        authd_socket.send(msg)
        data = authd_socket.receive()
        authd_socket.close()

        self.id  = data['id']
        self.internal_key = data['key']
        self.key = self.compute_key()


    def _add_manual(self, name, ip, id=None, key=None, force=-1):
        """
        Adds an agent to OSSEC manually.
        2 uses:
            - name and ip [force]: Add an agent like manage_agents (generate id and key).
            - name, ip, id, key [force]: Insert an agent with an existing id and key.

        :param name: name of the new agent.
        :param ip: IP of the new agent. It can be an IP, IP/NET or ANY.
        :param id: ID of the new agent.
        :param key: Key of the new agent.
        :param force: Remove old agents with same IP if disconnected since <force> seconds
        :return: Agent ID.
        """

        # Check arguments
        if id:
            id = id.zfill(3)

        ip = ip.lower()

        if key and len(key) < 64:
            raise WazuhException(1709)

        force = force if type(force) == int else int(force)

        # Check manager name
        db_global = glob(common.database_path_global)
        if not db_global:
            raise WazuhException(1600)

        conn = Connection(db_global[0])
        conn.execute("SELECT name FROM agent WHERE (id = 0)")
        manager_name = str(conn.fetch()[0])

        if name == manager_name:
            raise WazuhException(1705, name)

        # Check if ip, name or id exist in client.keys
        last_id = 0
        lock_file = open("{}/var/run/.api_lock".format(common.ossec_path), 'a+')
        fcntl.lockf(lock_file, fcntl.LOCK_EX)
        with open(common.client_keys) as f_k:
            try:
                for line in f_k.readlines():
                    if not line.strip():  # ignore empty lines
                        continue

                    if line[0] in ('# '):  # starts with # or ' '
                        continue

                    line_data = line.strip().split(' ')  # 0 -> id, 1 -> name, 2 -> ip, 3 -> key

                    line_id = int(line_data[0])
                    if last_id < line_id:
                        last_id = line_id

                    if line_data[1][0] in ('#!'):  # name starts with # or !
                        continue

                    check_remove = 0
                    if id and id == line_data[0]:
                        raise WazuhException(1708, id)
                    if name == line_data[1]:
                        if force < 0:
                            raise WazuhException(1705, name)
                        else:
                            check_remove = 1
                    if ip != 'any' and ip == line_data[2]:
                        if force < 0:
                            raise WazuhException(1706, ip)
                        else:
                            check_remove = 2

                    if check_remove:
                        if force == 0 or Agent.check_if_delete_agent(line_data[0], force):
                            Agent.remove_agent(line_data[0], backup=True)
                        else:
                            if check_remove == 1:
                                raise WazuhException(1705, name)
                            else:
                                raise WazuhException(1706, ip)


                if not id:
                    agent_id = str(last_id + 1).zfill(3)
                else:
                    agent_id = id

                if not key:
                    # Generate key
                    epoch_time = int(time())
                    str1 = "{0}{1}{2}".format(epoch_time, name, platform())
                    str2 = "{0}{1}".format(ip, agent_id)
                    hash1 = hashlib.md5(str1.encode())
                    hash1.update(urandom(64))
                    hash2 = hashlib.md5(str2.encode())
                    hash1.update(urandom(64))
                    agent_key = hash1.hexdigest() + hash2.hexdigest()
                else:
                    agent_key = key

                # Tmp file
                f_keys_temp = '{0}.tmp'.format(common.client_keys)
                open(f_keys_temp, 'a').close()

                f_keys_st = stat(common.client_keys)
                chown(f_keys_temp, common.ossec_uid, common.ossec_gid)
                chmod(f_keys_temp, f_keys_st.st_mode)

                copyfile(common.client_keys, f_keys_temp)


                # Write key
                with open(f_keys_temp, 'a') as f_kt:
                    f_kt.write('{0} {1} {2} {3}\n'.format(agent_id, name, ip, agent_key))

                # Overwrite client.keys
                move(f_keys_temp, common.client_keys, copy_function=copyfile)
            except WazuhException as ex:
                fcntl.lockf(lock_file, fcntl.LOCK_UN)
                lock_file.close()
                raise ex
            except Exception as ex:
                fcntl.lockf(lock_file, fcntl.LOCK_UN)
                lock_file.close()
                raise WazuhException(1725, str(ex))


            fcntl.lockf(lock_file, fcntl.LOCK_UN)
            lock_file.close()

        self.id = agent_id
        self.internal_key = agent_key
        self.key = self.compute_key()


    @staticmethod
    def _remove_single_group(group_id):
        """
        Remove the group in every agent.

        :param group_id: Group ID.
        :return: Confirmation message.
        """

        if group_id.lower() == "default":
            raise WazuhException(1712)

        if not Agent.group_exists(group_id):
            raise WazuhException(1710, group_id)

        ids = list(map(operator.itemgetter('id'), Agent.get_agent_group(group_id=group_id, limit=None)['items']))

        # Remove group directory
        group_path = "{0}/{1}".format(common.shared_path, group_id)
        group_backup = "{0}/groups/{1}_{2}".format(common.backup_path, group_id, int(time()))
        if path.exists(group_path):
            move(group_path, group_backup, copy_function=copyfile)

        msg = "Group '{0}' removed.".format(group_id)

        return {'msg': msg, 'affected_agents': ids}


    def get_agent_attr(self, attr):
        """
        Returns a string with an agent's os name
        """
        db_global = glob(common.database_path_global)
        if not db_global:
            raise WazuhException(1600)

        conn = Connection(db_global[0])
        query = "SELECT :attr FROM agent WHERE id = :id"
        request = {'attr':attr, 'id': self.id}
        conn.execute(query, request)
        query_value = str(conn.fetch()[0])

        return query_value


    @staticmethod
    def get_agents_overview(offset=0, limit=common.database_limit, sort=None, search=None, select=None, filters={}, q=""):
        """
        Gets a list of available agents with basic attributes.
        :param offset: First item to return.
        :param limit: Maximum number of items to return.
        :param sort: Sorts the items. Format: {"fields":["field1","field2"],"order":"asc|desc"}.
        :param select: Select fields to return. Format: {"fields":["field1","field2"]}.
        :param search: Looks for items with the specified string. Format: {"fields": ["field1","field2"]}
        :param filters: Defines field filters required by the user. Format: {"field1":"value1", "field2":["value2","value3"]}
        :param q: Defines query to filter in DB.

        :return: Dictionary: {'items': array of items, 'totalItems': Number of items (without applying the limit)}
        """

        db_query = WazuhDBQueryAgents(offset=offset, limit=limit, sort=sort, search=search, select=select, filters=filters, query=q, count=True, get_data=True)

        data = db_query.run()

        return data


    @staticmethod
    def get_distinct_agents(offset=0, limit=common.database_limit, sort=None, search=None, select=None, fields=None, q=""):
        """
        Gets a list of available agents with basic attributes.
        :param offset: First item to return.
        :param limit: Maximum number of items to return.
        :param sort: Sorts the items. Format: {"fields":["field1","field2"],"order":"asc|desc"}.
        :param select: Select fields to return. Format: {"fields":["field1","field2"]}.
        :param search: Looks for items with the specified string. Format: {"fields": ["field1","field2"]}
        :param q: Defines query to filter in DB.
        :param fields: Fields to group by
        :return: Dictionary: {'items': array of items, 'totalItems': Number of items (without applying the limit)}
        """
        db_query = WazuhDBQueryGroupByAgents(filter_fields=fields, offset=offset, limit=limit, sort=sort, search=search, select=select, query=q,
                                             count=True, get_data=True, min_select_fields=set())
        return db_query.run()


    @staticmethod
    def get_agents_summary():
        """
        Counts the number of agents by status.

        :return: Dictionary with keys: total, Active, Disconnected, Never connected
        """
        db_query = WazuhDBQueryAgents(offset=0,limit=None,sort=None,search=None,select=None,count=True,get_data=False,query="")

        db_query.run()
        data = {'Total':db_query.total_items}

        for status in ['Active','Disconnected','Never connected','Pending']:
            db_query.reset()

            db_query.q = "status="+status
            db_query.run()
            data[status] = db_query.total_items

        return data


    @staticmethod
    def get_os_summary(offset=0, limit=common.database_limit, sort=None, search=None, q=""):
        """
        Gets a list of available OS.

        :param offset: First item to return.
        :param limit: Maximum number of items to return.
        :param sort: Sorts the items. Format: {"fields":["field1","field2"],"order":"asc|desc"}.
        :param search: Looks for items with the specified string.
        :param q: Query to filter results.
        :return: Dictionary: {'items': array of items, 'totalItems': Number of items (without applying the limit)}
        """
        db_query = WazuhDBQueryDistinctAgents(offset=offset, limit=limit, sort=sort, search=search,
                                              select={'fields':['os.platform']}, count=True, get_data=True,
                                              default_sort_field='os_platform', query=q, min_select_fields=set())
        return db_query.run()


    @staticmethod
    def restart_agents(agent_id=None, restart_all=False):
        """
        Restarts an agent or all agents.

        :param agent_id: Agent ID of the agent to restart. Can be a list of ID's.
        :param restart_all: Restarts all agents.

        :return: Message.
        """

        if restart_all:
            oq = OssecQueue(common.ARQUEUE)
            ret_msg = oq.send_msg_to_agent(OssecQueue.RESTART_AGENTS)
            oq.close()
            return ret_msg
        else:
            if not agent_id:
                raise WazuhException(1732)
            failed_ids = list()
            affected_agents = list()
            if isinstance(agent_id, list):
                for id in agent_id:
                    try:
                        Agent(id).restart()
                        affected_agents.append(id)
                    except Exception as e:
                        failed_ids.append(create_exception_dic(id, e))
            else:
                try:
                    Agent(agent_id).restart()
                    affected_agents.append(agent_id)
                except Exception as e:
                    failed_ids.append(create_exception_dic(agent_id, e))
            if not failed_ids:
                message = 'All selected agents were restarted'
            else:
                message = 'Some agents were not restarted'

            final_dict = {}
            if failed_ids:
                final_dict = {'msg': message, 'affected_agents': affected_agents, 'failed_ids': failed_ids}
            else:
                final_dict = {'msg': message, 'affected_agents': affected_agents}

            return final_dict


    @staticmethod
    def get_agent_by_name(agent_name, select=None):
        """
        Gets an existing agent called agent_name.

        :param agent_name: Agent name.
        :return: The agent.
        """
        db_global = glob(common.database_path_global)
        if not db_global:
            raise WazuhException(1600)

        conn = Connection(db_global[0])
        conn.execute("SELECT id FROM agent WHERE name = :name", {'name': agent_name})
        try:
            agent_id = str(conn.fetch()[0]).zfill(3)
        except TypeError as e:
            raise WazuhException(1701, agent_name)

        return Agent(agent_id).get_basic_information(select)


    @staticmethod
    def get_agent(agent_id, select=None):
        """
        Gets an existing agent.

        :param agent_id: Agent ID.
        :return: The agent.
        """

        return Agent(agent_id).get_basic_information(select)


    @staticmethod
    def get_agent_key(agent_id):
        """
        Get the key of an existing agent.

        :param agent_id: Agent ID.
        :return: Agent key.
        """

        return Agent(agent_id).get_key()

    @staticmethod
    def get_group_by_name(group_name, select=None):
        """
        Gets an existing group called group_name.

        :param group_name: Group name.
        :return: The group id.
        """
        db_global = glob(common.database_path_global)
        if not db_global:
            raise WazuhException(1600)

        conn = Connection(db_global[0])
        conn.execute("SELECT id FROM `group` WHERE name = :name", {'name': group_name})
        try:
            group_id = conn.fetch()[0]
        except TypeError as e:
            raise WazuhException(1701, group_name)

        return group_id



    @staticmethod
    def remove_agent(agent_id, backup=False, purge=False):
        """
        Removes an existing agent.

        :param agent_id: Agent ID.
        :param backup: Create backup before removing the agent.
        :param purge: Delete definitely from key store.
        :return: Dictionary with affected_agents (agents removed), failed_ids if it necessary (agents that cannot been removed), and a message.
        """

        failed_ids = []
        affected_agents = []
        try:
            Agent(agent_id).remove(backup, purge)
            affected_agents.append(agent_id)
        except Exception as e:
            failed_ids.append(create_exception_dic(agent_id, e))

        if not failed_ids:
            message = 'All selected agents were removed'
        else:
            message = 'Some agents were not removed'

        final_dict = {}
        if failed_ids:
            final_dict = {'msg': message, 'affected_agents': affected_agents, 'failed_ids': failed_ids}
        else:
            final_dict = {'msg': message, 'affected_agents': affected_agents}

        return final_dict


    @staticmethod
    def remove_agents(list_agent_ids="all", backup=False, purge=False, status="all", older_than="7d"):
        """
        Removes an existing agent.

        :param list_agent_ids: List of agents ID's.
        :param backup: Create backup before removing the agent.
        :param purge: Delete definitely from key store.
        :param older_than:  Filters out disconnected agents for longer than specified. Time in seconds | "[n_days]d" | "[n_hours]h" | "[n_minutes]m" | "[n_seconds]s". For never connected agents, uses the register date.
        :param status: Filters by agent status: Active, Disconnected or Never connected. Multiples statuses separated by commas.
        :return: Dictionary with affected_agents (agents removed), timeframe applied, failed_ids if it necessary (agents that cannot been removed), and a message.
        """

        id_purgeable_agents = list(map(operator.itemgetter('id'),
                                       Agent.get_agents_overview(filters={'older_than':older_than,'status':status},
                                                                 limit = None)['items']))

        failed_ids = []
        affected_agents = []

        if list_agent_ids != "all":
            for id in list_agent_ids:
                try:
                    my_agent = Agent(id)
                    my_agent._load_info_from_DB()
                    if id not in id_purgeable_agents:
                        raise WazuhException(1731, "The agent has a status different to '{}' or the specified time frame 'older_than {}' does not apply.".format(status, older_than))
                    my_agent.remove(backup, purge)
                    affected_agents.append(id)
                except Exception as e:
                    failed_ids.append(create_exception_dic(id, e))
        else:
            for id in id_purgeable_agents:
                try:
                    my_agent = Agent(id)
                    my_agent._load_info_from_DB()
                    my_agent.remove(backup, purge)
                    affected_agents.append(id)
                except Exception as e:
                    failed_ids.append(create_exception_dic(id, e))

        if not failed_ids:
            message = 'All selected agents were removed' if affected_agents else "No agents were removed"
        else:
            message = 'Some agents were not removed'

        if failed_ids:
            final_dict = {'msg': message, 'affected_agents': affected_agents, 'failed_ids': failed_ids,
                          'older_than': older_than, 'total_affected_agents':len(affected_agents),
                          'total_failed_ids':len(failed_ids)}
        else:
            final_dict = {'msg': message, 'affected_agents': affected_agents, 'older_than': older_than,
                          'total_affected_agents':len(affected_agents)}

        return final_dict


    @staticmethod
    def add_agent(name, ip='any', force=-1):
        """
        Adds a new agent to OSSEC.

        :param name: name of the new agent.
        :param ip: IP of the new agent. It can be an IP, IP/NET or ANY.
        :param force: Remove old agent with same IP if disconnected since <force> seconds.
        :return: Agent ID.
        """
        # check length of agent name
        if len(name) > 128:
            raise WazuhException(1738)

        new_agent = Agent(name=name, ip=ip, force=force)
        return {'id': new_agent.id, 'key': new_agent.key}

    @staticmethod
    def add_group_to_agent(agent_id,group_id,force=False):
        """
        Adds an existing group to an agent

        :param group_id: name of the group.
        :param agent_id: ID of the agent.
        :param force: No check if agent exists
        :return: Agent ID.
        """
        # Check if agent exists
        if not force:
            Agent(agent_id).get_basic_information()

        # get agent's group
        group_path = "{}/{}".format(common.groups_path, agent_id)
        if path.exists(group_path):
            with open(group_path) as f:
                group_name = f.read().replace('\n', '')

            # Check if the group already belongs to the agent
            if group_id in group_name.split(','):
                return "Agent '{0}' already belongs to group '{1}'.".format(agent_id, group_id)
        else:
            group_name = ""

        agent_group = (group_name + ',' if group_name else '') + group_id
        old_agent_group = group_name

        # Check multigroup limit
        if Agent().check_multigroup_limit(agent_id):
            raise WazuhException(1737)

        # Check if the group exists
        if not Agent.group_exists(group_id):
            raise WazuhException(1710, group_id)

        # If the new multi group doesnt exists, create it
        if not Agent.multi_group_exists(agent_group):
            Agent.create_multi_group(agent_group)

        Agent().set_multi_group(str(agent_id),agent_group)

        # Check if the multigroup still exists in other agents
        multi_group_list = []
        for filename in listdir("{0}".format(common.groups_path)):
            file = open("{0}/{1}".format(common.groups_path,filename),"r")
            group_readed = file.read()
            group_readed = group_readed.strip()
            multi_group_list.append(group_readed)
            file.close()

        return "Group '{0}' added to agent '{1}'.".format(group_id, agent_id)



    @staticmethod
    def insert_agent(name, id, key, ip='any', force=0):
        """
        Create a new agent providing the id, name, ip and key to the Manager.

        :param id: id of the new agent.
        :param name: name of the new agent.
        :param ip: IP of the new agent. It can be an IP, IP/NET or ANY.
        :param key: name of the new agent.
        :param force: Remove old agent with same IP if disconnected since <force> seconds.
        :return: Agent ID.
        """

        new_agent = Agent(name=name, ip=ip, id=id, key=key, force=force)
        return {'id': new_agent.id, 'key': new_agent.compute_key()}


    @staticmethod
    def check_if_delete_agent(id, seconds):
        """
        Check if we should remove an agent: if time from last connection is greater thant <seconds>.

        :param id: id of the new agent.
        :param seconds: Number of seconds.
        :return: True if time from last connection is greater thant <seconds>.
        """
        remove_agent = False

        agent_info = Agent(id=id).get_basic_information()

        if 'lastKeepAlive' in agent_info:
            if agent_info['lastKeepAlive'] == 0:
                remove_agent = True
            else:
                last_date = datetime.strptime(agent_info['lastKeepAlive'], '%Y-%m-%d %H:%M:%S')
                difference = (datetime.now() - last_date).total_seconds()
                if difference >= seconds:
                    remove_agent = True

        return remove_agent


    @staticmethod
    def get_all_groups_sql(offset=0, limit=common.database_limit, sort=None, search=None):
        """
        Gets the existing groups.

        :param offset: First item to return.
        :param limit: Maximum number of items to return.
        :param sort: Sorts the items. Format: {"fields":["field1","field2"],"order":"asc|desc"}.
        :param search: Looks for items with the specified string.
        :return: Dictionary: {'items': array of items, 'totalItems': Number of items (without applying the limit)}
        """
        db_query = WazuhDBQueryDistinct(offset=offset, limit=limit, sort=sort, search=search, select={'fields':['name']},
                                        fields={'name':'`group`'}, count=True, get_data=True,
                                        db_path=common.database_path_global, default_sort_field='`group`', table='agent')
        db_query.run()

        return {'totalItems': db_query.total_items, 'items': [tuple[0] for tuple in db_query.conn]}


    @staticmethod
    def get_all_groups(offset=0, limit=common.database_limit, sort=None, search=None, hash_algorithm='md5'):
        """
        Gets the existing groups.

        :param offset: First item to return.
        :param limit: Maximum number of items to return.
        :param sort: Sorts the items. Format: {"fields":["field1","field2"],"order":"asc|desc"}.
        :param search: Looks for items with the specified string.
        :param hash_algorithm: hash algorithm used to get mergedsum and configsum.
        :return: Dictionary: {'items': array of items, 'totalItems': Number of items (without applying the limit)}
        """
        try:
            # Connect DB
            db_global = glob(common.database_path_global)
            if not db_global:
                raise WazuhException(1600)

            conn = Connection(db_global[0])

            # Group names
            data = []
            for entry in listdir(common.shared_path):
                full_entry = path.join(common.shared_path, entry)
                if not path.isdir(full_entry):
                    continue

                # Get the id of the group
                query = "SELECT id FROM `group` WHERE name = :group_id"
                request = {'group_id': entry}
                conn.execute(query, request)
                id_group = conn.fetch()

                if id_group == None:
                    continue

                id_group = id_group[0]

                # Group count
                query = "SELECT {0} FROM belongs WHERE id_group = :id"
                request = {'id': id_group}
                conn.execute(query.format('COUNT(*)'), request)

                # merged.mg and agent.conf sum
                merged_sum = get_hash(full_entry + "/merged.mg", hash_algorithm)
                conf_sum   = get_hash(full_entry + "/agent.conf", hash_algorithm)

                item = {'count':conn.fetch()[0], 'name': entry}

                if merged_sum:
                    item['mergedSum'] = merged_sum

                if conf_sum:
                    item['configSum'] = conf_sum

                data.append(item)


            if search:
                data = search_array(data, search['value'], search['negation'], fields=['name'])

            if sort:
                data = sort_array(data, sort['fields'], sort['order'])
            else:
                data = sort_array(data, ['name'])
        except WazuhException as e:
            raise e
        except Exception as e:
            raise WazuhException(1736, str(e))

        return {'items': cut_array(data, offset, limit), 'totalItems': len(data)}


    @staticmethod
    def group_exists_sql(group_id):
        """
        Checks if the group exists

        :param group_id: Group ID.
        :return: True if group exists, False otherwise
        """
        # Input Validation of group_id
        if not InputValidator().group(group_id):
            raise WazuhException(1722)

        db_query = WazuhDBQueryAgents(offset=0, limit=None, sort=None, search=None, select={'fields':['group']},
                                      query="group="+group_id, count=True, get_data=False)
        db_query.run()

        return bool(db_query.total_items)


    @staticmethod
    def group_exists(group_id):
        """
        Checks if the group exists

        :param group_id: Group ID.
        :return: True if group exists, False otherwise
        """
        # Input Validation of group_id
        if not InputValidator().group(group_id):
            raise WazuhException(1722)

        if path.exists("{0}/{1}".format(common.shared_path, group_id)):
            return True
        else:
            return False


    @staticmethod
    def multi_group_exists(group_id):
        """
        Checks if the group exists

        :param group_id: Group ID.
        :return: String of groups if group exists, an empty list otherwise
        """

        all_multigroups = []
        for file in listdir(common.groups_path):
            filepath = path.join(common.groups_path, file)
            f = open(filepath, 'r')
            all_multigroups.append(f.read())
            f.close()
        if group_id in all_multigroups:
            return all_multigroups
        else:
            return []


    @staticmethod
    def get_agent_group(group_id, offset=0, limit=common.database_limit, sort=None, search=None, select=None, filters={}, q=""):
        """
        Gets the agents in a group

        :param group_id: Group ID.
        :param offset: First item to return.
        :param limit: Maximum number of items to return.
        :param sort: Sorts the items. Format: {"fields":["field1","field2"],"order":"asc|desc"}.
        :param search: Looks for items with the specified string.
        :param filters: Defines field filters required by the user. Format: {"field1":"value1", "field2":["value2","value3"]}
        :return: Dictionary: {'items': array of items, 'totalItems': Number of items (without applying the limit)}
        """
        # check whether the group exists or not
        if group_id != 'null' and not glob("{}/{}".format(common.shared_path, group_id)) and not glob("{}/{}".format(common.multi_groups_path, group_id)):
            raise WazuhException(1710, group_id)

        db_query = WazuhDBQueryMultigroups(group_id=group_id, offset=offset, limit=limit, sort=sort, search=search, select=select, filters=filters,
                                           count=True, get_data=True, query=q)
        return db_query.run()


    @staticmethod
    def get_agents_without_group(offset=0, limit=common.database_limit, sort=None, search=None, select=None, q="", filters={}):
        """
        Gets the agents without a group

        :param group_id: Group ID.
        :param offset: First item to return.
        :param limit: Maximum number of items to return.
        :param sort: Sorts the items. Format: {"fields":["field1","field2"],"order":"asc|desc"}.
        :param search: Looks for items with the specified string.
        :param filters: Values to filter by on database (legacy format).
        :return: Dictionary: {'items': array of items, 'totalItems': Number of items (without applying the limit)}
        """
        return Agent.get_agent_group(group_id="null", offset=offset, limit=limit, sort=sort, search=search, select=select,
                                     q='id!=0'+(';'+q if q else ''), filters=filters)


    @staticmethod
    def get_group_files(group_id=None, offset=0, limit=common.database_limit, sort=None, search=None, hash_algorithm='md5'):
        """
        Gets the group files.

        :param group_id: Group ID.
        :param offset: First item to return.
        :param limit: Maximum number of items to return.
        :param sort: Sorts the items. Format: {"fields":["field1","field2"],"order":"asc|desc"}.
        :param search: Looks for items with the specified string.
        :return: Dictionary: {'items': array of items, 'totalItems': Number of items (without applying the limit)}
        """

        group_path = common.shared_path
        if group_id:
            if not Agent.group_exists(group_id):
                raise WazuhException(1710, group_id)
            group_path = "{0}/{1}".format(common.shared_path, group_id)

        if not path.exists(group_path):
            raise WazuhException(1006, group_path)

        try:
            data = []
            for entry in listdir(group_path):
                item = {}
                try:
                    item['filename'] = entry
                    item['hash'] = get_hash('{}/{}'.format(group_path, entry), hash_algorithm)
                    data.append(item)
                except (OSError, IOError) as e:
                    pass

            try:
                # ar.conf
                ar_path = "{0}/ar.conf".format(common.shared_path)
                data.append({'filename': "ar.conf", 'hash': get_hash(ar_path, hash_algorithm)})
            except (OSError, IOError) as e:
                pass

            if search:
                data = search_array(data, search['value'], search['negation'])

            if sort:
                data = sort_array(data, sort['fields'], sort['order'])
            else:
                data = sort_array(data, ["filename"])

            return {'items': cut_array(data, offset, limit), 'totalItems': len(data)}
        except WazuhException as e:
            raise e
        except Exception as e:
            raise WazuhException(1727, str(e))


    @staticmethod
    def create_group(group_id):
        """
        Creates a group.

        :param group_id: Group ID.
        :return: Confirmation message.
        """
        # Input Validation of group_id
        if not InputValidator().group(group_id):
            raise WazuhException(1722)

        group_path = "{0}/{1}".format(common.shared_path, group_id)

        if group_id.lower() == "default" or path.exists(group_path):
            raise WazuhException(1711, group_id)

        # Create group in /etc/shared
        group_def_path = "{0}/agent-template.conf".format(common.shared_path)
        try:
            mkdir_with_mode(group_path)
            copyfile(group_def_path, group_path + "/agent.conf")
            chown_r(group_path, common.ossec_uid, common.ossec_gid)
            chmod_r(group_path, 0o660)
            chmod(group_path, 0o770)
            msg = "Group '{0}' created.".format(group_id)
        except Exception as e:
            raise WazuhException(1005, str(e))

        return msg

    @staticmethod
    def create_multi_group(group_id):
        """
        Creates a multi group.
        :param group_id: Group ID.
        :return: Confirmation message.
        """

        if ',' not in group_id:
            # if there's not , in the group_id, then it isn't a multigroup and therefore the function does nothing
            return

        # Create group in /var/multigroups
        try:
            folder = hashlib.sha256(group_id.encode()).hexdigest()[:8]
            multi_group_path = "{0}/{1}".format(common.multi_groups_path, folder)
            mkdir_with_mode(multi_group_path)
            chown(multi_group_path, common.ossec_uid, common.ossec_gid)
            chmod(multi_group_path, 0o770)
            msg = "Group '{0}' created.".format(group_id)
            return msg
        except OSError as e:
            if e.errno != errno.EEXIST:
                raise WazuhException(1005, str(e))

        return msg

    @staticmethod
    def remove_multi_group(groups_id):
        """
        Removes groups by IDs.

        :param groups_id: list with Groups ID.
        """
        groups_to_remove = []
        for agent_id in listdir("{0}".format(common.groups_path)):
            agent_group = Agent.get_agents_group_file(agent_id)

            new_group = ''
            group_list = agent_group.split(',')
            for group_to_remove in groups_id & set(group_list):
                # remove the group
                groups_to_remove.append(','.join(group_list))
                group_list.remove(group_to_remove)
                if len(group_list) > 1:
                    # create new multigroup
                    new_group = ','.join(group_list)
                    if not Agent.multi_group_exists(new_group):
                        Agent.create_multi_group(new_group)
                else:
                    new_group = 'default' if not group_list else group_list[0]

            if new_group:
                # Add multigroup
                Agent.set_agent_group_file(agent_id, new_group)


    @staticmethod
    def remove_group(group_id):
        """
        Remove the group in every agent.

        :param group_id: Group ID.
        :return: Confirmation message.
        """

        # Input Validation of group_id
        if not InputValidator().group(group_id):
            raise WazuhException(1722)

        # Connect DB
        db_global = glob(common.database_path_global)
        if not db_global:
            raise WazuhException(1600)

        failed_ids = []
        ids = []
        affected_agents = []
        if isinstance(group_id, list):
            for id in group_id:

                if id.lower() == "default":
                    raise WazuhException(1712)

                try:
                    removed = Agent._remove_single_group(id)
                    ids.append(id)
                    affected_agents += removed['affected_agents']
                    Agent.remove_multi_group(set(map(lambda x: x.lower(), group_id)))
                except Exception as e:
                    failed_ids.append(create_exception_dic(id, e))
        else:
            if group_id.lower() == "default":
                raise WazuhException(1712)

            try:
                removed = Agent._remove_single_group(group_id)
                ids.append(group_id)
                affected_agents += removed['affected_agents']
                Agent.remove_multi_group({group_id.lower()})
            except Exception as e:
                failed_ids.append(create_exception_dic(group_id, e))

        if not failed_ids:
            message = 'All selected groups were removed'
            final_dict = {'msg': message, 'ids': ids, 'affected_agents': affected_agents}
        else:
            message = 'Some groups were not removed'
            final_dict = {'msg': message, 'failed_ids': failed_ids, 'ids': ids, 'affected_agents': affected_agents}

        return final_dict


    @staticmethod
    def set_group(agent_id, group_id, force=False, replace=False):
        """
        Set a group to an agent.

        :param agent_id: Agent ID.
        :param group_id: Group ID.
        :param force: No check if agent exists
        :param replace: Replace agent group instead of appending.
        :return: Confirmation message.
        """
        if replace:
            return Agent.replace_group(agent_id=agent_id, group_id=group_id, force=force)
        else:
            return Agent.add_group_to_agent(agent_id=agent_id, group_id=group_id, force=force)

    @staticmethod
    def set_group_list(group_id, agent_id_list):
        """
        Set a group to a list of agents.

        :param agent_id: List of Agent IDs.
        :param group_id: Group ID.
        :return: Confirmation message.
        """
        failed_ids = list()
        affected_agents = list()

        # raise an exception if agent_list_id is empty
        if len(agent_id_list) < 1:
            raise WazuhException(1732)

        for agent_id in agent_id_list:
            try:
                Agent.add_group_to_agent(agent_id=agent_id, group_id=group_id)
                affected_agents.append(agent_id)
            except Exception as e:
                failed_ids.append(agent_id)

            if not failed_ids:
                message = 'All selected agents assigned to group ' + group_id
            else:
                message = 'Some agents were not assigned to group ' + group_id

            final_dict = {}
            if failed_ids:
                final_dict = {'msg': message, 'affected_agents': affected_agents, 'failed_ids': failed_ids}
            else:
                final_dict = {'msg': message, 'affected_agents': affected_agents}

        return final_dict

    @staticmethod
    def unset_group_list(group_id, agent_id_list):
        """
        Unset a group to a list of agents.

        :param agent_id: List of Agent IDs.
        :param group_id: Group ID.
        :return: Confirmation message.
        """
        failed_ids = list()
        affected_agents = list()

        # raise an exception if agent_list_id is empty
        if len(agent_id_list) < 1:
            raise WazuhException(1732)

        # raise an exception if group not exists
        if not Agent.group_exists(group_id):
            raise WazuhException(1710)

        message = f'All selected agents were removed from group {group_id}'
        for agent_id in agent_id_list:
            try:
                Agent.unset_group(agent_id=agent_id, group_id=group_id)
                affected_agents.append(agent_id)
            except Exception as e:
                failed_ids.append(create_exception_dic(agent_id, e))

            if failed_ids:
                message = f'Some agents were not removed from group {group_id}'

        if failed_ids:
            final_dict = {'msg': message, 'affected_agents': affected_agents, 'failed_ids': failed_ids}
        else:
            final_dict = {'msg': message, 'affected_agents': affected_agents}

        return final_dict


    @staticmethod
    def get_agents_group_file(agent_id):
        group_path, group_name = "{}/{}".format(common.groups_path, agent_id), ""
        if path.exists(group_path):
            with open(group_path) as f:
                group_name = f.read().strip()

        return group_name


    @staticmethod
    def set_agent_group_file(agent_id, group_id):
        try:
            agent_group_path = "{0}/{1}".format(common.groups_path, agent_id)
            new_file = not path.exists(agent_group_path)

            with open(agent_group_path, 'w') as f_group:
                f_group.write(group_id)

            if new_file:
                chown(agent_group_path, common.ossec_uid, common.ossec_gid)
                chmod(agent_group_path, 0o660)
        except Exception as e:
            raise WazuhException(1005, str(e))

    @staticmethod
    def replace_group(agent_id, group_id, force=False):
        """
        Replaces a group to an agent.

        :param agent_id: Agent ID.
        :param group_id: Group ID.
        :param force: No check if agent exists
        :return: Confirmation message.
        """
        # Input Validation of group_id
        if not InputValidator().group(group_id):
            raise WazuhException(1722)

        agent_id = agent_id.zfill(3)
        if agent_id == "000":
            raise WazuhException(1703)

        # Check if agent exists
        if not force:
            Agent(agent_id).get_basic_information()

        group_name = Agent.get_agents_group_file(agent_id)

        # Assign group in /queue/agent-groups
        Agent.set_agent_group_file(agent_id, group_id)

        # Create group in /etc/shared
        if not Agent.group_exists(group_id):
            Agent.create_group(group_id)

        return "Group '{0}' set to agent '{1}'.".format(group_id, agent_id)


    @staticmethod
    def set_multi_group(agent_id, group_id, force=False):
        """
        Set a multi group to an agent.

        :param agent_id: Agent ID.
        :param group_id: Group ID.
        :param force: No check if agent exists
        :return: Confirmation message.
        """
        # Input Validation of all groups_id
        if not reduce(operator.iand, map(InputValidator().group, group_id.split(','))):
            raise WazuhException(1722, group_id)

        agent_id = agent_id.zfill(3)
        if agent_id == "000":
            raise WazuhException(1703)

        # Check if agent exists
        if not force:
            Agent(agent_id).get_basic_information()

        # Assign group in /queue/agent-groups
        Agent.set_agent_group_file(agent_id, group_id)

        return "Group '{0}' set to agent '{1}'.".format(group_id, agent_id)


    @staticmethod
    def check_multigroup_limit(agent_id):
        """
        An agent can belong to <common.max_groups_per_multigroup> groups as maximum. This function checks that limit is
        not yet reached.

        :param agent_id: Agent ID to check
        :return: True if the limit is reached, False otherwise
        """
        group_read = Agent.get_agents_group_file(agent_id)
        if group_read:
            return len(group_read.split(',')) >= common.max_groups_per_multigroup
        else:
            # In case that the agent is not connected and has no assigned group, the file is not created.
            # So, the limit is not reached.
            return False

    @staticmethod
    def unset_group(agent_id, group_id=None, force=False):
        """
        Unset the agent group.

        :param agent_id: Agent ID.
        :param group_id: Group ID.
        :param force: No check if agent exists
        :return: Confirmation message.
        """
        if group_id is None:
            return Agent.unset_all_groups_agent(agent_id=agent_id, force=force)
        else:
            return Agent.unset_single_group_agent(agent_id=agent_id, group_id=group_id, force=force)


    @staticmethod
    def unset_single_group_agent(agent_id, group_id, force):
        """
        Unset the agent group. If agent has multigroups, it will preserve all previous groups except the last one.

        :param agent_id: Agent ID.
        :param group_id: Group ID.
        :param force: No check if agent exists
        :return: Confirmation message.
        """
        # Check if agent exists
        if not force:
            Agent(agent_id).get_basic_information()

        # get agent's group
        group_name = Agent.get_agents_group_file(agent_id)
        group_list = group_name.split(',')
        # check agent belongs to group group_id
        if group_id not in group_list:
            raise WazuhException(1734)
        elif group_id == 'default' and len(group_list) == 1:
            raise WazuhException(1745)
        # remove group from group_list
        group_list.remove(group_id)
        if len(group_list) > 1:
            multigroup_name = ','.join(group_list)
            if not Agent.multi_group_exists(multigroup_name):
                Agent.create_multi_group(multigroup_name)
        else:
            multigroup_name = 'default' if not group_list else group_list[0]

        Agent.unset_all_groups_agent(agent_id, True, multigroup_name)

        return f"Group '{group_id}' unset for agent '{agent_id}'." if multigroup_name != 'default' else \
               f"Agent {agent_id} set to group default."


    @staticmethod
    def get_number_of_agents_in_multigroup(multigroup_name):
        """
        Returns the number of agents belonging to a multigroup
        :param multigroup_name: name of the multigroup
        :return:
        """
        # Connect DB
        db_global = glob(common.database_path_global)
        if not db_global:
            raise WazuhException(1600)

        conn = Connection(db_global[0])
        conn.execute('select count(*) from agent where `group` = :group_name', {'group_name': multigroup_name})
        return int(conn.fetch()[0])


    @staticmethod
    def unset_all_groups_agent(agent_id, force=False, group_id='default'):
        """
        Unset the agent group. The group will be group_id ('default' by default).

        :param agent_id: Agent ID.
        :param force: No check if agent exists
        :param group_id: New group to set.
        :return: Confirmation message.
        """
        # Check if agent exists
        if not force:
            Agent(agent_id).get_basic_information()

        # Check if multi group still exists in other agents
        group_name = Agent.get_agents_group_file(agent_id)
        if group_name:
            Agent.set_agent_group_file(agent_id, group_id)

            return "Group unset for agent '{0}'.".format(agent_id)
        else:
            raise WazuhException(1746)


    @staticmethod
    def get_outdated_agents(offset=0, limit=common.database_limit, sort=None, search=None, select=None, q=""):
        """
        Gets the outdated agents.

        :param offset: First item to return.
        :param limit: Maximum number of items to return.
        :param sort: Sorts the items. Format: {"fields":["field1","field2"],"order":"asc|desc"}.
        :return: Dictionary: {'items': array of items, 'totalItems': Number of items (without applying the limit)}
        """
        # Get manager version
        manager = Agent(id=0)
        manager._load_info_from_DB()

        select = {'fields': ['version', 'id', 'name']} if select is None else select
        db_query = WazuhDBQueryAgents(offset=offset, limit=limit, sort=sort, search=search, select=select,
                                      query=q, get_data=True, count=True)

        list_agents_outdated = []
        query_result = db_query.run()

        for item in query_result['items']:
<<<<<<< HEAD
            if WazuhVersion(item['version']) < WazuhVersion(manager.version):
                list_agents_outdated.append(item)
=======
            try:
                if WazuhVersion(item['version']) < WazuhVersion(manager.version):
                    list_agents_outdated.append(item)
            except ValueError:
                list_agents_outdated.append(item)  # if an error happens getting agent version, agent is considered as outdated
            except KeyError:
                continue  # a never connected agent causes a key error
>>>>>>> fc1ff903

        return {'items': list_agents_outdated, 'totalItems': len(list_agents_outdated)}


    def _get_protocol(self, wpk_repo, use_http=False):
        protocol = ""
        if "http://" not in wpk_repo and "https://" not in wpk_repo:
            protocol = "https://" if not use_http else "http://"

        return protocol

    def _get_versions(self, wpk_repo=common.wpk_repo_url, version=None, use_http=False):
        """
        Generates a list of available versions for its distribution and version.
        """
        invalid_platforms = ["darwin", "solaris", "aix", "hpux", "bsd"]
        not_valid_versions = [("sles", 11), ("rhel", 5), ("centos", 5)]

        if self.os['platform'] in invalid_platforms or (self.os['platform'], self.os['major']) in not_valid_versions:
            error = "The WPK for this platform is not available."
            raise WazuhException(1713, error)

        protocol = self._get_protocol(wpk_repo, use_http)
        if (version is None or WazuhVersion(version) >= WazuhVersion("v3.4.0")) and self.os['platform'] != "windows":
            versions_url = protocol + wpk_repo + "linux/" + self.os['arch'] + "/versions"
        else:
            if self.os['platform']=="windows":
                versions_url = protocol + wpk_repo + "windows/versions"
            elif self.os['platform']=="ubuntu":
                versions_url = protocol + wpk_repo + self.os['platform'] + "/" + self.os['major'] + "." + self.os['minor'] + "/" + self.os['arch'] + "/versions"
            else:
                versions_url = protocol + wpk_repo + self.os['platform'] + "/" + self.os['major'] + "/" + self.os['arch'] + "/versions"

        try:
            result = requests.get(versions_url)
        except requests.exceptions.RequestException as e:
            raise WazuhException(1713, e.code)

        if result.ok:
            versions = [version.split() for version in result.text.split('\n')]
            versions = list(filter(lambda x: len(x) > 0, versions))
        else:
            error = "Can't access to the versions file in {}".format(versions_url)
            raise WazuhException(1713, error)

        return versions


    def _get_wpk_file(self, wpk_repo=common.wpk_repo_url, debug=False, version=None, force=False, use_http=False):
        """
        Searchs latest Wazuh WPK file for its distribution and version. Downloads the WPK if it is not in the upgrade folder.
        """
        # Get manager version
        manager = Agent(id=0)
        manager._load_info_from_DB()
        manager_ver = WazuhVersion(manager.version)
        if debug:
            print("Manager version: {0}".format(manager_ver))

        agent_new_ver = None
        versions = self._get_versions(wpk_repo=wpk_repo, version=version, use_http=use_http)
        if not version:
            for versions in versions:
                if WazuhVersion(versions[0]) == manager_ver:
                    agent_new_ver = versions[0]
                    agent_new_shasum = versions[1]
                    break
        else:
            for versions in versions:
                if WazuhVersion(versions[0]) == WazuhVersion(version):
                    agent_new_ver = versions[0]
                    agent_new_shasum = versions[1]
                    break
        if not agent_new_ver:
            raise WazuhException(1718, version)

        # Comparing versions
        agent_ver = self.version

        if (manager_ver < WazuhVersion(agent_new_ver) and not force):
            raise WazuhException(1717, "Manager: {0} / Agent: {1} -> {2}".format(manager_ver, agent_new_ver))

        if (WazuhVersion(agent_ver) >= WazuhVersion(agent_new_ver) and not force):
            raise WazuhException(1749, "Agent: {0} -> {1}".format(agent_ver, agent_new_ver))

        if debug:
            print("Agent version: {0}".format(agent_ver))
            print("Agent new version: {0}".format(agent_new_ver))

        protocol = self._get_protocol(wpk_repo, use_http)
        # Generating file name
        if self.os['platform']=="windows":
            wpk_file = "wazuh_agent_{0}_{1}.wpk".format(agent_new_ver, self.os['platform'])
            wpk_url = protocol + wpk_repo + "windows/" + wpk_file

        else:
            if version is None or WazuhVersion(version) >= WazuhVersion("v3.4.0"):
                wpk_file = "wazuh_agent_{0}_linux_{1}.wpk".format(agent_new_ver, self.os['arch'])
                wpk_url = protocol + wpk_repo + "linux/" + self.os['arch'] + "/" + wpk_file

            else:
                if self.os['platform']=="ubuntu":
                    wpk_file = "wazuh_agent_{0}_{1}_{2}.{3}_{4}.wpk".format(agent_new_ver, self.os['platform'], self.os['major'], self.os['minor'], self.os['arch'])
                    wpk_url = protocol + wpk_repo + self.os['platform'] + "/" + self.os['major'] + "." + self.os['minor'] + "/" + self.os['arch'] + "/" + wpk_file
                else:
                    wpk_file = "wazuh_agent_{0}_{1}_{2}_{3}.wpk".format(agent_new_ver, self.os['platform'], self.os['major'], self.os['arch'])
                    wpk_url = protocol + wpk_repo + self.os['platform'] + "/" + self.os['major'] + "/" + self.os['arch'] + "/" + wpk_file

        wpk_file_path = "{0}/var/upgrade/{1}".format(common.ossec_path, wpk_file)

        # If WPK is already downloaded
        if path.isfile(wpk_file_path):
            # Get SHA1 file sum
            sha1hash = hashlib.sha1(open(wpk_file_path, 'rb').read()).hexdigest()
            # Comparing SHA1 hash
            if not sha1hash == agent_new_shasum:
                if debug:
                    print("Downloaded file SHA1 does not match (downloaded: {0} / repository: {1})".format(sha1hash, agent_new_shasum))
            else:
                if debug:
                    print("WPK file already downloaded: {0} - SHA1SUM: {1}".format(wpk_file_path, sha1hash))
                return [wpk_file, sha1hash]

        # Download WPK file
        if debug:
            print("Downloading WPK file from: {0}".format(wpk_url))

        try:
            result = requests.get(wpk_url)
        except requests.exceptions.RequestException as e:
            raise WazuhException(1714, e.code)

        if result.ok:
            with open(wpk_file_path, 'wb') as fd:
                for chunk in result.iter_content(chunk_size=128):
                    fd.write(chunk)
        else:
            error = "Can't access to the WPK file in {}".format(wpk_url)
            raise WazuhException(1714, error)

        # Get SHA1 file sum
        sha1hash = hashlib.sha1(open(wpk_file_path, 'rb').read()).hexdigest()
        # Comparing SHA1 hash
        if not sha1hash == agent_new_shasum:
            raise WazuhException(1714)

        if debug:
            print("WPK file downloaded: {0} - SHA1SUM: {1}".format(wpk_file_path, sha1hash))

        return [wpk_file, sha1hash]


    def _send_wpk_file(self, wpk_repo=common.wpk_repo_url, debug=False, version=None, force=False, show_progress=None, chunk_size=None, rl_timeout=-1, timeout=common.open_retries, use_http=False):
        """
        Sends WPK file to agent.
        """
        if not chunk_size:
            chunk_size = common.wpk_chunk_size
        # Check WPK file
        _get_wpk = self._get_wpk_file(wpk_repo=wpk_repo, debug=debug, version=version, force=force, use_http=use_http)
        wpk_file = _get_wpk[0]
        file_sha1 = _get_wpk[1]
        wpk_file_size = stat("{0}/var/upgrade/{1}".format(common.ossec_path, wpk_file)).st_size
        if debug:
            print("Upgrade PKG: {0} ({1} KB)".format(wpk_file, wpk_file_size/1024))
        # Open file on agent
        s = OssecSocket(common.REQUEST_SOCKET)
        msg = "{0} com open wb {1}".format(str(self.id).zfill(3), wpk_file)
        s.send(msg.encode())
        if debug:
            print("MSG SENT: {0}".format(str(msg)))
        data = s.receive().decode()
        s.close()
        if debug:
            print("RESPONSE: {0}".format(data))
        counter = 0
        while data.startswith('err') and counter < timeout:
            sleep(common.open_sleep)
            counter = counter + 1
            s = OssecSocket(common.REQUEST_SOCKET)
            msg = "{0} com open wb {1}".format(str(self.id).zfill(3), wpk_file)
            s.send(msg.encode())
            if debug:
                print("MSG SENT: {0}".format(str(msg)))
            data = s.receive().decode()
            s.close()
            if debug:
                print("RESPONSE: {0}".format(data))
        if not data.startswith('ok'):
            raise WazuhException(1715, data.replace("err ",""))

        # Sending reset lock timeout
        s = OssecSocket(common.REQUEST_SOCKET)
        msg = "{0} com lock_restart {1}".format(str(self.id).zfill(3), str(rl_timeout))
        s.send(msg.encode())
        if debug:
            print("MSG SENT: {0}".format(str(msg)))
        data = s.receive().decode()
        s.close()
        if debug:
            print("RESPONSE: {0}".format(data))
        if not data.startswith('ok'):
            raise WazuhException(1715, data.replace("err ",""))

        # Sending file to agent
        if debug:
            print("Chunk size: {0} bytes".format(chunk_size))
        file = open(common.ossec_path + "/var/upgrade/" + wpk_file, "rb")
        if not file:
            raise WazuhException(1715, data.replace("err ",""))
        if debug:
            print("Sending: {0}".format(common.ossec_path + "/var/upgrade/" + wpk_file))
        try:
            start_time = time()
            bytes_read = file.read(chunk_size)
            bytes_read_acum = 0
            while bytes_read:
                s = OssecSocket(common.REQUEST_SOCKET)
                msg = "{0} com write {1} {2} ".format(str(self.id).zfill(3), str(len(bytes_read)), wpk_file)
                s.send(msg.encode() + bytes_read)
                data = s.receive().decode()
                s.close()
                if not data.startswith('ok'):
                    raise WazuhException(1715, data.replace("err ",""))
                bytes_read = file.read(chunk_size)
                if show_progress:
                    bytes_read_acum = bytes_read_acum + len(bytes_read)
                    show_progress(int(bytes_read_acum * 100 / wpk_file_size) + (bytes_read_acum * 100 % wpk_file_size > 0))
            elapsed_time = time() - start_time
        finally:
            file.close()

        # Close file on agent
        s = OssecSocket(common.REQUEST_SOCKET)
        msg = "{0} com close {1}".format(str(self.id).zfill(3), wpk_file)
        s.send(msg.encode())
        if debug:
            print("MSG SENT: {0}".format(str(msg)))
        data = s.receive().decode()
        s.close()
        if debug:
            print("RESPONSE: {0}".format(data))
        if not data.startswith('ok'):
            raise WazuhException(1715, data.replace("err ",""))

        # Get file SHA1 from agent and compare
        s = OssecSocket(common.REQUEST_SOCKET)
        msg = "{0} com sha1 {1}".format(str(self.id).zfill(3), wpk_file)
        s.send(msg.encode())
        if debug:
            print("MSG SENT: {0}".format(str(msg)))
        data = s.receive().decode()
        s.close()
        if debug:
            print("RESPONSE: {0}".format(data))
        if not data.startswith('ok '):
            raise WazuhException(1715, data.replace("err ",""))
        rcv_sha1 = data.split(' ')[1]
        if rcv_sha1 == file_sha1:
            return ["WPK file sent", wpk_file]
        else:
            raise WazuhException(1715, data.replace("err ",""))


    def upgrade(self, wpk_repo=None, debug=False, version=None, force=False, show_progress=None, chunk_size=None, rl_timeout=-1, use_http=False):
        """
        Upgrade agent using a WPK file.
        """
        if int(self.id) == 0:
            raise WazuhException(1703)

        self._load_info_from_DB()

        # Check if agent is active.
        if not self.status == 'Active':
            raise WazuhException(1720)

        # Check if remote upgrade is available for the selected agent version
        if WazuhVersion(self.version) < WazuhVersion("3.0.0-alpha4"):
            raise WazuhException(1719, version)

        if self.os['platform']=="windows" and int(self.os['major']) < 6:
            raise WazuhException(1721, self.os['name'])

        if wpk_repo == None:
            wpk_repo = common.wpk_repo_url

        if not wpk_repo.endswith('/'):
            wpk_repo = wpk_repo + '/'

        # Send file to agent
        sending_result = self._send_wpk_file(wpk_repo=wpk_repo, debug=debug, version=version, force=force,
                                             show_progress=show_progress, chunk_size=chunk_size, rl_timeout=rl_timeout, use_http=use_http)
        if debug:
            print(sending_result[0])

        # Send upgrading command
        s = OssecSocket(common.REQUEST_SOCKET)
        if self.os['platform']=="windows":
            msg = "{0} com upgrade {1} upgrade.bat".format(str(self.id).zfill(3), sending_result[1])
        else:
            msg = "{0} com upgrade {1} upgrade.sh".format(str(self.id).zfill(3), sending_result[1])
        s.send(msg.encode())
        if debug:
            print("MSG SENT: {0}".format(str(msg)))
        data = s.receive().decode()
        s.close()

        if debug:
            print("RESPONSE: {0}".format(data))
        s = socket.socket(socket.AF_UNIX, socket.SOCK_DGRAM)
        if data.startswith('ok'):
            s.sendto(("1:wazuh-upgrade:wazuh: Upgrade procedure on agent {0} ({1}): started. Current version: {2}".format(str(self.id).zfill(3), self.name, self.version)).encode(), common.ossec_path + "/queue/ossec/queue")
            s.close()
            return "Upgrade procedure started"
        else:
            return data
            s.sendto(("1:wazuh-upgrade:wazuh: Upgrade procedure on agent {0} ({1}): aborted: {2}".format(str(self.id).zfill(3), self.name, data.replace("err ",""))).encode(), common.ossec_path + "/queue/ossec/queue")
            s.close()
            raise WazuhException(1716, data.replace("err ",""))


    @staticmethod
    def upgrade_agent(agent_id, wpk_repo=None, version=None, force=False, chunk_size=None, use_http=False):
        """
        Read upgrade result output from agent.

        :param agent_id: Agent ID.
        :return: Upgrade message.
        """

        return Agent(agent_id).upgrade(wpk_repo=wpk_repo, version=version, force=True if int(force)==1 else False, chunk_size=chunk_size, use_http=use_http)


    def upgrade_result(self, debug=False, timeout=common.upgrade_result_retries):
        """
        Read upgrade result output from agent.
        """
        sleep(1)
        self._load_info_from_DB()
        s = OssecSocket(common.REQUEST_SOCKET)
        msg = "{0} com upgrade_result".format(str(self.id).zfill(3))
        s.send(msg.encode())
        if debug:
            print("MSG SENT: {0}".format(str(msg)))
        data = s.receive().decode()
        s.close()
        if debug:
            print("RESPONSE: {0}".format(data))
        counter = 0
        while data.startswith('err') and counter < timeout:
            sleep(common.upgrade_result_sleep)
            counter = counter + 1
            s = OssecSocket(common.REQUEST_SOCKET)
            msg = str(self.id).zfill(3) + " com upgrade_result"
            s.send(msg.encode())
            if debug:
                print("MSG SENT: {0}".format(str(msg)))
            data = s.receive().decode()
            s.close()
            if debug:
                print("RESPONSE: {0}".format(data))
        s = socket.socket(socket.AF_UNIX, socket.SOCK_DGRAM)
        if data.startswith('ok 0'):
            s.sendto(("1:wazuh-upgrade:wazuh: Upgrade procedure on agent {0} ({1}): succeeded. New version: {2}".format(str(self.id).zfill(3), self.name, self.version)).encode(), common.ossec_path + "/queue/ossec/queue")
            s.close()
            return "Agent upgraded successfully"
        elif data.startswith('ok 2'):
            s.sendto(("1:wazuh-upgrade:wazuh: Upgrade procedure on agent {0} ({1}): failed: restored to previous version".format(str(self.id).zfill(3), self.name)).encode(), common.ossec_path + "/queue/ossec/queue")
            s.close()
            raise WazuhException(1716, "Agent restored to previous version")
        else:
            s.sendto(("1:wazuh-upgrade:wazuh: Upgrade procedure on agent {0} ({1}): lost: {2}".format(str(self.id).zfill(3), self.name, data.replace("err ",""))).encode(), common.ossec_path + "/queue/ossec/queue")
            s.close()
            raise WazuhException(1716, data.replace("err ",""))


    @staticmethod
    def get_upgrade_result(agent_id, timeout=3):
        """
        Read upgrade result output from agent.

        :param agent_id: Agent ID.
        :return: Upgrade result.
        """

        return Agent(agent_id).upgrade_result(timeout=int(timeout))


    def _send_custom_wpk_file(self, file_path, debug=False, show_progress=None, chunk_size=None, rl_timeout=-1, timeout=common.open_retries):
        """
        Sends custom WPK file to agent.
        """
        if not chunk_size:
            chunk_size = common.wpk_chunk_size

        # Check WPK file
        if not path.isfile(file_path):
            raise WazuhException(1006)

        wpk_file = path.basename(file_path)
        wpk_file_size = stat(file_path).st_size
        if debug:
            print("Custom WPK file: {0} ({1} KB)".format(wpk_file, wpk_file_size/1024))

        # Open file on agent
        s = OssecSocket(common.REQUEST_SOCKET)
        msg = "{0} com open wb {1}".format(str(self.id).zfill(3), wpk_file)
        s.send(msg.encode())
        if debug:
            print("MSG SENT: {0}".format(str(msg)))
        data = s.receive().decode()
        s.close()
        if debug:
            print("RESPONSE: {0}".format(data))
        counter = 0
        while data.startswith('err') and counter < timeout:
            sleep(common.open_sleep)
            counter = counter + 1
            s = OssecSocket(common.REQUEST_SOCKET)
            msg = "{0} com open wb {1}".format(str(self.id).zfill(3), wpk_file)
            s.send(msg.encode())
            if debug:
                print("MSG SENT: {0}".format(str(msg)))
            data = s.receive().decode()
            s.close()
            if debug:
                print("RESPONSE: {0}".format(data))
        if not data.startswith('ok'):
            raise WazuhException(1715, data.replace("err ",""))

        # Sending reset lock timeout
        s = OssecSocket(common.REQUEST_SOCKET)
        msg = "{0} com lock_restart {1}".format(str(self.id).zfill(3), str(rl_timeout))
        s.send(msg.encode())
        if debug:
            print("MSG SENT: {0}".format(str(msg)))
        data = s.receive().decode()
        s.close()
        if debug:
            print("RESPONSE: {0}".format(data))
        if not data.startswith('ok'):
            raise WazuhException(1715, data.replace("err ",""))

        # Sending file to agent
        if debug:
            print("Chunk size: {0} bytes".format(chunk_size))
        file = open(file_path, "rb")
        if not file:
            raise WazuhException(1715, data.replace("err ",""))
        try:
            start_time = time()
            bytes_read = file.read(chunk_size)
            file_sha1=hashlib.sha1(bytes_read)
            bytes_read_acum = 0
            while bytes_read:
                s = OssecSocket(common.REQUEST_SOCKET)
                msg = "{0} com write {1} {2} ".format(str(self.id).zfill(3), str(len(bytes_read)), wpk_file)
                s.send(msg.encode() + bytes_read)
                data = s.receive().decode()
                s.close()
                bytes_read = file.read(chunk_size)
                file_sha1.update(bytes_read)
                if show_progress:
                    bytes_read_acum = bytes_read_acum + len(bytes_read)
                    show_progress(int(bytes_read_acum * 100 / wpk_file_size) + (bytes_read_acum * 100 % wpk_file_size > 0))
            elapsed_time = time() - start_time
            calc_sha1 = file_sha1.hexdigest()
            if debug:
                print("FILE SHA1: {0}".format(calc_sha1))
        finally:
            file.close()

        # Close file on agent
        s = OssecSocket(common.REQUEST_SOCKET)
        msg = "{0} com close {1}".format(str(self.id).zfill(3), wpk_file)
        s.send(msg.encode())
        if debug:
            print("MSG SENT: {0}".format(str(msg)))
        data = s.receive().decode()
        s.close()
        if debug:
            print("RESPONSE: {0}".format(data))
        if not data.startswith('ok'):
            raise WazuhException(1715, data.replace("err ",""))

        # Get file SHA1 from agent and compare
        s = OssecSocket(common.REQUEST_SOCKET)
        msg = "{0} com sha1 {1}".format(str(self.id).zfill(3), wpk_file)
        s.send(msg.encode())
        if debug:
            print("MSG SENT: {0}".format(str(msg)))
        data = s.receive().decode()
        s.close()
        if debug:
            print("RESPONSE: {0}".format(data))
        if not data.startswith('ok '):
            raise WazuhException(1715, data.replace("err ",""))
        rcv_sha1 = data.split(' ')[1]
        if calc_sha1 == rcv_sha1:
            return ["WPK file sent", wpk_file]
        else:
            raise WazuhException(1715, data.replace("err ",""))


    def upgrade_custom(self, file_path, installer, debug=False, show_progress=None, chunk_size=None, rl_timeout=-1):
        """
        Upgrade agent using a custom WPK file.
        """
        self._load_info_from_DB()

        # Check if agent is active.
        if not self.status == 'Active':
            raise WazuhException(1720)

        # Send file to agent
        sending_result = self._send_custom_wpk_file(file_path, debug, show_progress, chunk_size, rl_timeout)
        if debug:
            print(sending_result[0])

        # Send installing command
        s = OssecSocket(common.REQUEST_SOCKET)
        msg = "{0} com upgrade {1} {2}".format(str(self.id).zfill(3), sending_result[1], installer)
        s.send(msg.encode())
        if debug:
            print("MSG SENT: {0}".format(str(msg)))
        data = s.receive().decode()
        s.close()
        if debug:
            print("RESPONSE: {0}".format(data))
        s = socket.socket(socket.AF_UNIX, socket.SOCK_DGRAM)
        if data.startswith('ok'):
            s.sendto(("1:wazuh-upgrade:wazuh: Custom installation on agent {0} ({1}): started.".format(str(self.id).zfill(3), self.name)).encode(), common.ossec_path + "/queue/ossec/queue")
            s.close()
            return "Installation started"
        else:
            s.sendto(("1:wazuh-upgrade:wazuh: Custom installation on agent {0} ({1}): aborted: {2}".format(str(self.id).zfill(3), self.name, data.replace("err ",""))).encode(), common.ossec_path + "/queue/ossec/queue")
            s.close()
            raise WazuhException(1716, data.replace("err ",""))


    @staticmethod
    def upgrade_agent_custom(agent_id, file_path=None, installer=None):
        """
        Read upgrade result output from agent.

        :param agent_id: Agent ID.
        :return: Upgrade message.
        """
        if not file_path or not installer:
            raise WazuhException(1307)

        return Agent(agent_id).upgrade_custom(file_path=file_path, installer=installer)


    def getconfig(self, component, config):
        """
        Read agent loaded configuration.
        """
        # checks if agent version is compatible with this feature
        self._load_info_from_DB()
        if self.version is None:
            raise WazuhException(1015)

        agent_version = WazuhVersion(self.version.split(" ")[1])
        required_version = WazuhVersion("v3.7.0")
        if agent_version < required_version:
            raise WazuhException(1735, "Minimum required version is " + str(required_version))

        return configuration.get_active_configuration(self.id, component, config)

    @staticmethod
    def get_config(agent_id, component, configuration):
        """
        Read selected configuration from agent.

        :param agent_id: Agent ID.
        :return: Loaded configuration in JSON.
        """
        my_agent = Agent(agent_id)
        my_agent._load_info_from_DB()

        if my_agent.status != "Active":
            raise WazuhException(1740)

        return my_agent.getconfig(component=component, config=configuration)

    @staticmethod
    def get_sync_group(agent_id):
        if agent_id == "000":
            raise WazuhException(1703)
        else:
            try:
                # Check if agent exists and it is active
                agent_info = Agent(agent_id).get_basic_information()

                # Check if it has a multigroup
                if len(agent_info['group']) > 1:
                    multi_group = ','.join(agent_info['group'])
                    multi_group = hashlib.sha256(multi_group.encode()).hexdigest()[:8]
                    agent_group_merged_path = "{0}/{1}/merged.mg".format(common.multi_groups_path, multi_group)
                else:
                    agent_group_merged_path = "{0}/{1}/merged.mg".format(common.shared_path, agent_info['group'][0])

                return {'synced': md5(agent_group_merged_path) == agent_info['mergedSum']}
            except (IOError, KeyError):
                # the file can't be opened and therefore the group has not been synced
                return {'synced': False}
            except Exception as e:
                raise WazuhException(1739, str(e))

    @staticmethod
    def get_agent_conf(group_id=None, offset=0, limit=common.database_limit, filename='agent.conf', return_format=None):
        """
        Returns agent.conf as dictionary.

        :return: agent.conf as dictionary.
        """
        if group_id:
            if not Agent.group_exists(group_id):
                raise WazuhException(1710, group_id)

        return configuration.get_agent_conf(group_id, offset, limit, filename, return_format)

    @staticmethod
    def get_file_conf(filename, group_id=None, type_conf=None, return_format=None):
        """
        Returns the configuration file as dictionary.

        :return: configuration file as dictionary.
        """

        if group_id:
            if not Agent.group_exists(group_id):
                raise WazuhException(1710, group_id)

        return configuration.get_file_conf(filename, group_id, type_conf, return_format)

    @staticmethod
    def upload_group_file(group_id, tmp_file, file_name='agent.conf'):
        """
        Updates a group file
        :param group_id: Group to update
        :param tmp_file: Relative path of temporary file to upload
        :param file_name: File name to update
        :return: Confirmation message in string
        """
        # check if the group exists
        if not Agent.group_exists(group_id):
            raise WazuhException(1710)

        return configuration.upload_group_file(group_id, tmp_file, file_name)<|MERGE_RESOLUTION|>--- conflicted
+++ resolved
@@ -1897,10 +1897,6 @@
         query_result = db_query.run()
 
         for item in query_result['items']:
-<<<<<<< HEAD
-            if WazuhVersion(item['version']) < WazuhVersion(manager.version):
-                list_agents_outdated.append(item)
-=======
             try:
                 if WazuhVersion(item['version']) < WazuhVersion(manager.version):
                     list_agents_outdated.append(item)
@@ -1908,7 +1904,6 @@
                 list_agents_outdated.append(item)  # if an error happens getting agent version, agent is considered as outdated
             except KeyError:
                 continue  # a never connected agent causes a key error
->>>>>>> fc1ff903
 
         return {'items': list_agents_outdated, 'totalItems': len(list_agents_outdated)}
 
