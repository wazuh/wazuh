

# Copyright (C) 2015-2019, Wazuh Inc.
# Created by Wazuh, Inc. <info@wazuh.com>.
# This program is a free software; you can redistribute it and/or modify it under the terms of GPLv2

import operator
from wazuh.results import WazuhResult
from wazuh.utils import cut_array, sort_array, search_array, chmod_r, chown_r, WazuhVersion, plain_dict_to_nested_dict, \
                        get_fields_to_nest, get_hash, WazuhDBQuery, WazuhDBQueryDistinct, WazuhDBQueryGroupBy, mkdir_with_mode, \
                        md5
from wazuh.exception import WazuhException, WazuhError, WazuhInternalError
from wazuh.ossec_queue import OssecQueue
from wazuh.ossec_socket import OssecSocket, OssecSocketJSON
from wazuh.database import Connection
from wazuh.wdb import WazuhDBConnection
from wazuh.InputValidator import InputValidator
from wazuh import manager, common, configuration
from glob import glob
from datetime import date, datetime, timedelta
from base64 import b64encode
from shutil import copyfile, move, rmtree
from platform import platform
from os import chown, chmod, path, makedirs, rename, urandom, listdir, stat, remove
from time import time, sleep
import socket
import hashlib
import fcntl
from json import loads
from functools import reduce
import errno
import requests
import ipaddress


def create_exception_dic(id, e):
    """
    Creates a dictionary with a list of agent ids and it's error codes.
    """
    exception_dic = {}
    exception_dic['id'] = id
    exception_dic['error'] = {'message': e.message}

    if isinstance(e, WazuhException):
        exception_dic['error']['code'] = e.code
        exception_dic['error']['remediation'] = e.remediation
    else:
        exception_dic['error']['code'] = 1000


    return exception_dic


class WazuhDBQueryAgents(WazuhDBQuery):

    def __init__(self, offset, limit, sort, search, select, count, get_data, query, filters={}, default_sort_field='id',
                 min_select_fields={'lastKeepAlive', 'version', 'id'}, remove_extra_fields=True):
        WazuhDBQuery.__init__(self, offset=offset, limit=limit, table='agent', sort=sort, search=search, select=select, filters=filters,
                              fields=Agent.fields, default_sort_field=default_sort_field, default_sort_order='ASC', query=query,
                              db_path=common.database_path_global, min_select_fields=min_select_fields, count=count, get_data=get_data,
                              date_fields={'lastKeepAlive','dateAdd'}, extra_fields={'internal_key'})
        self.remove_extra_fields = remove_extra_fields

    def _filter_status(self, status_filter):
        # set the status value to lowercase in case it's a string. If not, the value will be return unmodified.
        status_filter['value'] = getattr(status_filter['value'], 'lower', lambda: status_filter['value'])()
        result = datetime.now() - timedelta(seconds=common.limit_seconds)
        self.request['time_active'] = result.strftime('%Y-%m-%d %H:%M:%S')

        if status_filter['operator'] == '!=':
            self.query += 'NOT '

        if status_filter['value'] == 'active':
            self.query += '(last_keepalive >= :time_active AND version IS NOT NULL) or id = 0'
        elif status_filter['value'] == 'disconnected':
            self.query += 'last_keepalive < :time_active'
        elif status_filter['value'] == "never connected" or status_filter['value'] == "neverconnected":
            self.query += 'last_keepalive IS NULL AND id != 0'
        elif status_filter['value'] == 'pending':
            self.query += 'last_keepalive IS NOT NULL AND version IS NULL'
        else:
            raise WazuhError(1729, extra_message=status_filter['value'])


    def _filter_date(self, date_filter, filter_db_name):
        WazuhDBQuery._filter_date(self, date_filter, filter_db_name)
        self.query = self.query[:-1] + ' AND id != 0'


    def _sort_query(self, field):
        if field == 'status':
            # Order by status ASC is the same that order by last_keepalive DESC.
            return '{} {}'.format('last_keepAlive', self.sort['order'])
        elif field == 'os.version':
            return "CAST(os_major AS INTEGER) {0}, CAST(os_minor AS INTEGER) {0}".format(self.sort['order'])
        else:
            return WazuhDBQuery._sort_query(self, field)


    def _add_search_to_query(self):
        # since id are stored in database as integers, id searches must be turned into integers to work as expected.
        if self.search:
            del self.fields['id']
            WazuhDBQuery._add_search_to_query(self)
            self.fields['id'] = 'id'
            self.query = self.query[:-1] + ' OR id LIKE :search_id)'
            self.request['search_id'] = int(self.search['value']) if self.search['value'].isdigit() else self.search['value']

    def _format_data_into_dictionary(self):
        def format_fields(field_name, value, today, lastKeepAlive=None, version=None):
            if field_name == 'id':
                return str(value).zfill(3)
            elif field_name == 'status':
                return Agent.calculate_status(lastKeepAlive, version is None, today)
            elif field_name == 'group':
                return value.split(',')
            else:
                return value

        fields_to_nest, non_nested = get_fields_to_nest(self.fields.keys(), ['os'], '.')

        agent_items = [{field: value for field, value in zip(self.select | self.min_select_fields, db_tuple)
                        if value is not None} for db_tuple in self.conn]

        today = datetime.today()

        # compute 'status' field, format id with zero padding and remove non-user-requested fields.
        # Also remove, extra fields (internal key and registration IP)
        selected_fields = self.select - self.extra_fields if self.remove_extra_fields else self.select
        selected_fields |= {'id'}
        agent_items = [{key: format_fields(key, value, today, item.get('lastKeepAlive'), item.get('version'))
                        for key, value in item.items() if key in selected_fields} for item in agent_items]

        agent_items = [plain_dict_to_nested_dict(d, fields_to_nest, non_nested, ['os'], '.') for d in agent_items]

        return {'items': agent_items, 'totalItems': self.total_items}

    def _parse_legacy_filters(self):
        if 'older_than' in self.legacy_filters:
            if self.legacy_filters['older_than'] is not None:
                self.q += (';' if self.q else '') + "(lastKeepAlive>{0};status!=neverconnected,dateAdd>{0};status=neverconnected)".format(self.legacy_filters['older_than'])
            del self.legacy_filters['older_than']
        WazuhDBQuery._parse_legacy_filters(self)

    def _process_filter(self, field_name, field_filter, q_filter):
        if field_name == 'group' and q_filter['value'] is not None:
            field_filter_1, field_filter_2, field_filter_3 = field_filter+'_1', field_filter+'_2', field_filter+'_3'
            self.query += '{0} LIKE :{1} OR {0} LIKE :{2} OR {0} LIKE :{3} OR {0} = :{4}'.format(self.fields[field_name], field_filter_1, field_filter_2, field_filter_3, field_filter)
            self.request[field_filter_1] = '%,'+q_filter['value']
            self.request[field_filter_2] = q_filter['value']+',%'
            self.request[field_filter_3] = '%,{},%'.format(q_filter['value'])
            self.request[field_filter] = q_filter['value']
        else:
            WazuhDBQuery._process_filter(self, field_name, field_filter, q_filter)


class WazuhDBQueryDistinctAgents(WazuhDBQueryDistinct, WazuhDBQueryAgents): pass


class WazuhDBQueryGroupByAgents(WazuhDBQueryGroupBy, WazuhDBQueryAgents):
    def __init__(self, filter_fields, offset, limit, sort, search, select, count, get_data, query, filters={},
                 default_sort_field='id', min_select_fields={'last_keepalive','version','id'}):
        WazuhDBQueryGroupBy.__init__(self, filter_fields=filter_fields, offset=offset, limit=limit, table='agent', sort=sort, search=search, select=select,
                              filters=filters, fields=Agent.fields, default_sort_field=default_sort_field, default_sort_order='ASC', query=query,
                              db_path=common.database_path_global, min_select_fields=min_select_fields, count=count, get_data=get_data,
                              date_fields={'lastKeepAlive','dateAdd'}, extra_fields={'internal_key'})
        self.remove_extra_fields=True


class WazuhDBQueryMultigroups(WazuhDBQueryAgents):
    def __init__(self, group_id, offset, limit, sort, search, select, count, get_data, query, filters={},
                 default_sort_field='id', min_select_fields={'lastKeepAlive','version','id'},
                 remove_extra_fields=True):
        self.group_id = group_id
        query = 'group={}'.format(group_id) + (';'+query if query else '')
        WazuhDBQueryAgents.__init__(self, offset=offset, limit=limit, sort=sort, search=search, select=select,
                                    filters=filters, default_sort_field=default_sort_field, query=query,
                                    min_select_fields=min_select_fields, count=count, get_data=get_data,
                                    remove_extra_fields=remove_extra_fields)


    def _default_query(self):
        return "SELECT {0} FROM agent a LEFT JOIN belongs b ON a.id = b.id_agent" if self.group_id != "null" else "SELECT {0} FROM agent a"


    def _default_count_query(self):
        return 'COUNT(DISTINCT a.id)'


    def _get_total_items(self):
        WazuhDBQueryAgents._get_total_items(self)
        self.query += ' GROUP BY a.id '


class Agent:
    """
    OSSEC Agent object.
    """

    fields = {'id': 'id', 'name': 'name', 'ip': 'coalesce(ip,register_ip)', 'status': 'status',
              'os.name': 'os_name', 'os.version': 'os_version', 'os.platform': 'os_platform',
              'version': 'version', 'manager': 'manager_host', 'dateAdd': 'date_add',
              'group': '`group`', 'mergedSum': 'merged_sum', 'configSum': 'config_sum',
              'os.codename': 'os_codename', 'os.major': 'os_major', 'os.minor': 'os_minor',
              'os.uname': 'os_uname', 'os.arch': 'os_arch', 'os.build':'os_build',
              'node_name': 'node_name', 'lastKeepAlive': 'last_keepalive', 'internal_key':'internal_key',
              'registerIP': 'register_ip'}


    def __init__(self, id=None, name=None, ip=None, key=None, force=-1):
        """
        Initialize an agent.
        'id': When the agent exists
        'name' and 'ip': Add an agent (generate id and key automatically)
        'name', 'ip' and 'force': Add an agent (generate id and key automatically), removing old agent with same IP if disconnected since <force> seconds.
        'name', 'ip', 'id', 'key': Insert an agent with an existent id and key
        'name', 'ip', 'id', 'key', 'force': Insert an agent with an existent id and key, removing old agent with same IP if disconnected since <force> seconds.
        """
        self.id            = id
        self.name          = name
        self.ip            = ip
        self.internal_key  = key
        self.os            = {}
        self.version       = None
        self.dateAdd       = None
        self.lastKeepAlive = None
        self.status        = None
        self.key           = None
        self.configSum     = None
        self.mergedSum     = None
        self.group         = None
        self.manager       = None
        self.node_name     = None
        self.registerIP    = ip

        # if the method has only been called with an ID parameter, no new agent should be added.
        # Otherwise, a new agent must be added
        if name != None and ip != None:
            self._add(name=name, ip=ip, id=id, key=key, force=force)

    def __str__(self):
        return str(self.to_dict())

    def to_dict(self):
        dictionary = {'id': self.id, 'name': self.name, 'ip': self.ip, 'internal_key': self.internal_key, 'os': self.os,
                      'version': self.version, 'dateAdd': self.dateAdd, 'lastKeepAlive': self.lastKeepAlive,
                      'status': self.status, 'key': self.key, 'configSum': self.configSum, 'mergedSum': self.mergedSum,
                      'group': self.group, 'manager': self.manager, 'node_name': self.node_name }

        return dictionary


    @staticmethod
    def calculate_status(last_keep_alive, pending, today=datetime.today()):
        """
        Calculates state based on last keep alive
        """
        if not last_keep_alive:
            return "neverconnected"
        else:
            # divide date in format YY:mm:dd HH:MM:SS to create a datetime object.
            last_date = datetime(year=int(last_keep_alive[:4]), month=int(last_keep_alive[5:7]), day=int(last_keep_alive[8:10]),
                                hour=int(last_keep_alive[11:13]), minute=int(last_keep_alive[14:16]), second=int(last_keep_alive[17:19]))
            difference = (today - last_date).total_seconds()

            return "disconnected" if difference > common.limit_seconds else ("pending" if pending else "active")


    def _load_info_from_DB(self, select=None):
        """
        Gets attributes of existing agent.
        """
        db_query = WazuhDBQueryAgents(offset=0,limit=None,sort=None,search=None,select=select,
                                      query="id={}".format(self.id),count=False,get_data=True, remove_extra_fields=False)
        try:
            data = db_query.run()['items'][0]
        except IndexError:
            raise WazuhError(1701, extra_message=self.id)

        list(map(lambda x: setattr(self, x[0], x[1]), data.items()))


    def _load_info_from_agent_db(self, table, select, filters={}, or_filters={}, count=False, offset=0, limit=common.database_limit, sort={}, search={}):
        """
        Make a request to agent's database using Wazuh DB

        :param table: DB table to retrieve data from
        :param select: DB fields to retrieve
        :param filters: filter conditions
        :param or_filters: filter conditions using or operator.
        :param sort: Dictionary of form {'fields':[], 'order':'asc'}/{'fields':[], 'order':'desc'}
        :param search: Dictionary of form {'value': '', 'negation':false, 'fields': []}
        """
        self.get_basic_information()  # check if the agent exists

        wdb_conn = WazuhDBConnection()

        query = "agent {} sql select {} from {}".format(self.id, ','.join(select), table)

        if filters:
            query += " and (" + " and ".join(["{} = '{}'".format(key, value) for key, value in filters.items()]) + ")"
        if or_filters:
            query += " or (" + " or ".join(["{} = '{}'".format(key, value) for key, value in or_filters.items()]) + ")"

        if search:
            query += " and not" if bool(search['negation']) else " and "
            query += '(' + " or ".join("{} like '%{}%'".format(x, search['value']) for x in select) + ')'

        if "from {} and".format(table) in query:
            query = query.replace("from {} and".format(table), "from {} where".format(table))
        elif "from {} or".format(table) in query:
            query = query.replace("from {} or".format(table), "from {} where".format(table))

        if limit:
            if limit > common.maximum_database_limit:
                raise WazuhError(1405, extra_message=str(limit))
            query += ' limit {} offset {}'.format(limit, offset)
        elif limit == 0:
            raise WazuhError(1406)

        if sort and sort['fields']:
            str_order = "desc" if sort['order'] == 'asc' else "asc"
            order_str_fields = []
            for field in sort['fields']:
                order_str_field = '{0} {1}'.format(field, str_order)
                order_str_fields.append(order_str_field)
            query += ' order by ' + ','.join(order_str_fields)

        return wdb_conn.execute(query, count)


    def get_basic_information(self, select=None):
        """
        Gets public attributes of existing agent.
        """
        self._load_info_from_DB(select)
        fields = set(self.fields.keys()) & set(select) if select is not None \
                                                       else set(self.fields.keys()) - {'internal_key'}
        return {field:getattr(self,field) for field in map(lambda x: x.split('.')[0], fields) if getattr(self,field)}


    def compute_key(self):
        str_key = "{0} {1} {2} {3}".format(self.id, self.name, self.registerIP, self.internal_key)
        return b64encode(str_key.encode()).decode()

    def get_key(self):
        """
        Gets agent key.

        :return: Agent key.
        """
        self._load_info_from_DB()
        if self.id != "000":
            self.key = self.compute_key()
        else:
            raise WazuhError(1703)

        return self.key


    def restart(self):
        """
        Restarts the agent.

        :return: Message generated by OSSEC.
        """
        if self.id == "000":
            raise WazuhError(1703)
        else:
            # Check if agent exists and it is active
            agent_info = self.get_basic_information()

            if self.status.lower() != 'active':
                raise WazuhError(1707, extra_message='{0} - {1}'.format(self.id, self.status))

            oq = OssecQueue(common.ARQUEUE)
            ret_msg = oq.send_msg_to_agent(OssecQueue.RESTART_AGENTS, self.id)
            oq.close()

        return ret_msg


    def use_only_authd(self):
        """
        Function to know the value of the option "use_only_authd" in API configuration
        """
        try:
            with open(common.api_config_path) as f:
                data = f.readlines()

            use_only_authd = list(filter(lambda x: x.strip().startswith('config.use_only_authd'), data))

            return loads(use_only_authd[0][:-2].strip().split(' = ')[1]) if use_only_authd != [] else False
        except IOError:
            return False


    def remove(self, backup=False, purge=False):
        """
        Deletes the agent.

        :param backup: Create backup before removing the agent.
        :param purge: Delete definitely from key store.
        :return: Message.
        """

        manager_status = manager.status()
        is_authd_running = 'ossec-authd' in manager_status and manager_status['ossec-authd'] == 'running'

        if self.use_only_authd():
            if not is_authd_running:
                raise WazuhInternalError(1726)

        if not is_authd_running:
            data = self._remove_manual(backup, purge)
        else:
            data = self._remove_authd(purge)

        return data


    def _remove_authd(self, purge=False):
        """
        Deletes the agent.

        :param backup: Create backup before removing the agent.
        :param purge: Delete definitely from key store.
        :return: Message.
        """

        msg = { "function": "remove", "arguments": { "id": str(self.id).zfill(3), "purge": purge } }

        authd_socket = OssecSocketJSON(common.AUTHD_SOCKET)
        authd_socket.send(msg)
        data = authd_socket.receive()
        authd_socket.close()

        return data

    def _remove_manual(self, backup=False, purge=False):
        """
        Deletes the agent.
        :param backup: Create backup before removing the agent.
        :param purge: Delete definitely from key store.
        :return: Message.
        """
        # Check if agent exists
        self._load_info_from_DB()

        f_keys_temp = '{0}.tmp'.format(common.client_keys)

        try:
            agent_found = False
            with open(common.client_keys) as client_keys, open(f_keys_temp, 'w') as client_keys_tmp:
                try:
                    for line in client_keys.readlines():
                        id, name, ip, key = line.strip().split(' ')  # 0 -> id, 1 -> name, 2 -> ip, 3 -> key
                        if self.id == id and name[0] not in ('#!'):
                            if not purge:
                                client_keys_tmp.write('{0} !{1} {2} {3}\n'.format(id, name, ip, key))

                            agent_found = True
                        else:
                            client_keys_tmp.write(line)
                except Exception as e:
                    remove(f_keys_temp)
                    raise e

            if not agent_found:
                remove(f_keys_temp)
                raise WazuhException(1701, self.id)
            else:
                f_keys_st = stat(common.client_keys)
                chown(f_keys_temp, common.ossec_uid(), common.ossec_gid())
                chmod(f_keys_temp, f_keys_st.st_mode)
        except Exception as e:
            raise WazuhException(1746, str(e))

        # Tell wazuhbd to delete agent database
        wdb_conn = WazuhDBConnection()
        wdb_conn.delete_agents_db([self.id])

        try:
            # remove agent from groups
            db_global = glob(common.database_path_global)
            if not db_global:
                raise WazuhException(1600)

            conn = Connection(db_global[0])
            conn.execute('delete from belongs where id_agent = :id_agent', {'id_agent': int(self.id)})
            conn.commit()
        except Exception as e:
            raise WazuhException(1747, str(e))

        try:
            # Remove rid file
            rids_file = path.join(common.ossec_path, 'queue/rids', self.id)
            if path.exists(rids_file):
                remove(rids_file)

            if backup:
                # Create backup directory
                # /var/ossec/backup/agents/yyyy/Mon/dd/id-name-ip[tag]
                date_part = date.today().strftime('%Y/%b/%d')
                main_agent_backup_dir = path.join(common.backup_path,
                                                  f'agents/{date_part}/{self.id}-{self.name}-{self.registerIP}')
                agent_backup_dir = main_agent_backup_dir

                not_agent_dir = True
                i = 0
                while not_agent_dir:
                    if path.exists(agent_backup_dir):
                        i += 1
                        agent_backup_dir = '{0}-{1}'.format(main_agent_backup_dir, str(i).zfill(3))
                    else:
                        makedirs(agent_backup_dir)
                        chmod_r(agent_backup_dir, 0o750)
                        not_agent_dir = False
            else:
                agent_backup_dir = ''

            # Move agent file
            agent_files = [
                ('{0}/queue/agent-info/{1}-{2}'.format(common.ossec_path, self.name, self.registerIP), '{0}/agent-info'.format(agent_backup_dir)),
                ('{0}/queue/rootcheck/({1}) {2}->rootcheck'.format(common.ossec_path, self.name, self.registerIP), '{0}/rootcheck'.format(agent_backup_dir)),
                ('{0}/queue/agent-groups/{1}'.format(common.ossec_path, self.id), '{0}/agent-group'.format(agent_backup_dir)),
                ('{}/var/db/agents/{}-{}.db'.format(common.ossec_path, self.name, self.id), '{}/var_db'.format(agent_backup_dir)),
                ('{}/queue/diff/{}'.format(common.ossec_path, self.name), '{}/diff'.format(agent_backup_dir))
            ]

            for agent_file, backup_file in agent_files:
                if path.exists(agent_file):
                    if not backup:
                        if path.isdir(agent_file):
                            rmtree(agent_file)
                        else:
                            remove(agent_file)
                    elif not path.exists(backup_file):
                        rename(agent_file, backup_file)

            # Overwrite client.keys
            move(f_keys_temp, common.client_keys, copy_function=copyfile)
        except Exception as e:
            raise WazuhException(1748, str(e))

        return 'Agent deleted successfully.'


    def _add(self, name, ip, id=None, key=None, force=-1):
        """
        Adds an agent to OSSEC.
        2 uses:
            - name and ip [force]: Add an agent like manage_agents (generate id and key).
            - name, ip, id, key [force]: Insert an agent with an existing id and key.

        :param name: name of the new agent.
        :param ip: IP of the new agent. It can be an IP, IP/NET or ANY.
        :param id: ID of the new agent.
        :param key: Key of the new agent.
        :param force: Remove old agents with same IP if disconnected since <force> seconds
        :return: Agent ID.
        """
        ip = ip.lower()
        if ip != 'any':
            if ip.find('/') > 0:
                try:
                    ipaddress.ip_network(ip)
                except:
                    WazuhError(1706, extra_message=ip)
            else:
                try:
                    ipaddress.ip_address(ip)
                except:
                    raise WazuhError(1706, extra_message=ip)

        manager_status = manager.status()
        is_authd_running = 'ossec-authd' in manager_status and manager_status['ossec-authd'] == 'running'

        if self.use_only_authd():
            if not is_authd_running:
                raise WazuhInternalError(1726)

        if not is_authd_running:
            data = self._add_manual(name, ip, id, key, force)
        else:
            data = self._add_authd(name, ip, id, key, force)

        return data


    def _add_authd(self, name, ip, id=None, key=None, force=-1):
        """
        Adds an agent to OSSEC using authd.
        2 uses:
            - name and ip [force]: Add an agent like manage_agents (generate id and key).
            - name, ip, id, key [force]: Insert an agent with an existing id and key.

        :param name: name of the new agent.
        :param ip: IP of the new agent. It can be an IP, IP/NET or ANY.
        :param id: ID of the new agent.
        :param key: Key of the new agent.
        :param force: Remove old agents with same IP if disconnected since <force> seconds
        :return: Agent ID.
        """

        # Check arguments
        if id:
            id = id.zfill(3)

        if key and len(key) < 64:
            raise WazuhError(1709)

        force = force if type(force) == int else int(force)

        # Checks if the values are added
        lock_file = open("{}/var/run/.api_lock".format(common.ossec_path), 'a+')
        fcntl.lockf(lock_file, fcntl.LOCK_EX)
        with open(common.client_keys) as f_k:
            try:
                for line in f_k.readlines():
                    if not line.strip():  # ignore empty lines
                        continue

                    if line[0] in ('# '):  # starts with # or ' '
                        continue

                    line_data = line.strip().split(' ')  # 0 -> id, 1 -> name, 2 -> ip, 3 -> key

                    if id and id == line_data[0]:
                        raise WazuhError(1708, extra_message=id)
                    if name == line_data[1]:
                        if force < 0:
                            raise WazuhError(1705, extra_message=name)
                        else:
                            check_remove = 1
                    if ip != 'any' and ip == line_data[2]:
                        if force < 0:
                            raise WazuhError(1706, extra_message=ip)
                        else:
                            check_remove = 2
            except WazuhError as e:
                raise e

        msg = ""
        if name and ip:
            if id and key:
                msg = {"function": "add", "arguments": {"name": name, "ip": ip, "id": id, "key": key, "force": force}}
            else:
                msg = {"function": "add", "arguments": {"name": name, "ip": ip, "force": force}}

        authd_socket = OssecSocketJSON(common.AUTHD_SOCKET)
        authd_socket.send(msg)
        data = authd_socket.receive()
        authd_socket.close()

        self.id  = data['id']
        self.internal_key = data['key']
        self.key = self.compute_key()


    def _add_manual(self, name, ip, id=None, key=None, force=-1):
        """
        Adds an agent to OSSEC manually.
        2 uses:
            - name and ip [force]: Add an agent like manage_agents (generate id and key).
            - name, ip, id, key [force]: Insert an agent with an existing id and key.

        :param name: name of the new agent.
        :param ip: IP of the new agent. It can be an IP, IP/NET or ANY.
        :param id: ID of the new agent.
        :param key: Key of the new agent.
        :param force: Remove old agents with same IP if disconnected since <force> seconds
        :return: Agent ID.
        """

        # Check arguments
        if id:
            id = id.zfill(3)

        if key and len(key) < 64:
            raise WazuhError(1709)

        force = force if type(force) == int else int(force)

        # Check manager name
        db_global = glob(common.database_path_global)
        if not db_global:
            raise WazuhInternalError(1600)

        conn = Connection(db_global[0])
        conn.execute("SELECT name FROM agent WHERE (id = 0)")
        manager_name = str(conn.fetch()[0])

        if name == manager_name:
            raise WazuhError(1705, extra_message=name)

        # Check if ip, name or id exist in client.keys
        last_id = 0
        lock_file = open("{}/var/run/.api_lock".format(common.ossec_path), 'a+')
        fcntl.lockf(lock_file, fcntl.LOCK_EX)
        with open(common.client_keys) as f_k:
            try:
                for line in f_k.readlines():
                    if not line.strip():  # ignore empty lines
                        continue

                    if line[0] in ('# '):  # starts with # or ' '
                        continue

                    line_data = line.strip().split(' ')  # 0 -> id, 1 -> name, 2 -> ip, 3 -> key

                    line_id = int(line_data[0])
                    if last_id < line_id:
                        last_id = line_id

                    if line_data[1][0] in ('#!'):  # name starts with # or !
                        continue

                    check_remove = 0
                    if id and id == line_data[0]:
                        raise WazuhError(1708, extra_message=id)
                    if name == line_data[1]:
                        if force < 0:
                            raise WazuhError(1705, extra_message=name)
                        else:
                            check_remove = 1
                    if ip != 'any' and ip == line_data[2]:
                        if force < 0:
                            raise WazuhError(1706, extra_message=ip)
                        else:
                            check_remove = 2

                    if check_remove:
                        if force == 0 or Agent.check_if_delete_agent(line_data[0], force):
                            Agent.remove_agent(line_data[0], backup=True)
                        else:
                            if check_remove == 1:
                                raise WazuhError(1705, extra_message=name)
                            else:
                                raise WazuhError(1706, extra_message=ip)


                if not id:
                    agent_id = str(last_id + 1).zfill(3)
                else:
                    agent_id = id

                if not key:
                    # Generate key
                    epoch_time = int(time())
                    str1 = "{0}{1}{2}".format(epoch_time, name, platform())
                    str2 = "{0}{1}".format(ip, agent_id)
                    hash1 = hashlib.md5(str1.encode())
                    hash1.update(urandom(64))
                    hash2 = hashlib.md5(str2.encode())
                    hash1.update(urandom(64))
                    agent_key = hash1.hexdigest() + hash2.hexdigest()
                else:
                    agent_key = key

                # Tmp file
                f_keys_temp = '{0}.tmp'.format(common.client_keys)
                open(f_keys_temp, 'a').close()

                f_keys_st = stat(common.client_keys)
                chown(f_keys_temp, common.ossec_uid(), common.ossec_gid())
                chmod(f_keys_temp, f_keys_st.st_mode)

                copyfile(common.client_keys, f_keys_temp)


                # Write key
                with open(f_keys_temp, 'a') as f_kt:
                    f_kt.write('{0} {1} {2} {3}\n'.format(agent_id, name, ip, agent_key))

                # Overwrite client.keys
<<<<<<< HEAD
                move(f_keys_temp, common.client_keys)
=======
                move(f_keys_temp, common.client_keys, copy_function=copyfile)
            except WazuhException as ex:
                fcntl.lockf(lock_file, fcntl.LOCK_UN)
                lock_file.close()
                raise ex
>>>>>>> 488c7659
            except Exception as ex:
                fcntl.lockf(lock_file, fcntl.LOCK_UN)
                lock_file.close()
                raise WazuhError(1725, extra_message=str(ex))


            fcntl.lockf(lock_file, fcntl.LOCK_UN)
            lock_file.close()

        self.id = agent_id
        self.internal_key = agent_key
        self.key = self.compute_key()


    @staticmethod
    def _remove_single_group(group_id):
        """
        Remove the group in every agent.

        :param group_id: Group ID.
        :return: Confirmation message.
        """

        if group_id.lower() == "default":
            raise WazuhError(1712)

        if not Agent.group_exists(group_id):
            raise WazuhError(1710, extra_message=group_id)

        ids = list(map(operator.itemgetter('id'), Agent.get_agent_group(group_id=group_id, limit=None)['items']))

        # Remove group directory
        group_path = "{0}/{1}".format(common.shared_path, group_id)
        group_backup = "{0}/groups/{1}_{2}".format(common.backup_path, group_id, int(time()))
        if path.exists(group_path):
            move(group_path, group_backup, copy_function=copyfile)

        msg = "Group '{0}' removed.".format(group_id)

        return {'message': msg, 'affected_items': ids}


    def get_agent_attr(self, attr):
        """
        Returns a string with an agent's os name
        """
        db_global = glob(common.database_path_global)
        if not db_global:
            raise WazuhInternalError(1600)

        conn = Connection(db_global[0])
        query = "SELECT :attr FROM agent WHERE id = :id"
        request = {'attr':attr, 'id': self.id}
        conn.execute(query, request)
        query_value = str(conn.fetch()[0])

        return query_value


    @staticmethod
    def get_agents_overview(offset=0, limit=common.database_limit, sort=None, search=None, select=None, filters={}, q=""):
        """
        Gets a list of available agents with basic attributes.
        :param offset: First item to return.
        :param limit: Maximum number of items to return.
        :param sort: Sorts the items. Format: {"fields":["field1","field2"],"order":"asc|desc"}.
        :param select: Select fields to return. Format: {"fields":["field1","field2"]}.
        :param search: Looks for items with the specified string. Format: {"fields": ["field1","field2"]}
        :param filters: Defines field filters required by the user. Format: {"field1":"value1", "field2":["value2","value3"]}
        :param q: Defines query to filter in DB.

        :return: Dictionary: {'items': array of items, 'totalItems': Number of items (without applying the limit)}
        """

        db_query = WazuhDBQueryAgents(offset=offset, limit=limit, sort=sort, search=search, select=select, filters=filters, query=q, count=True, get_data=True)

        data = db_query.run()

        return data


    @staticmethod
    def get_distinct_agents(offset=0, limit=common.database_limit, sort=None, search=None, select=None, fields=None, q=""):
        """
        Gets a list of available agents with basic attributes.
        :param offset: First item to return.
        :param limit: Maximum number of items to return.
        :param sort: Sorts the items. Format: {"fields":["field1","field2"],"order":"asc|desc"}.
        :param select: Select fields to return. Format: {"fields":["field1","field2"]}.
        :param search: Looks for items with the specified string. Format: {"fields": ["field1","field2"]}
        :param q: Defines query to filter in DB.
        :param fields: Fields to group by
        :return: Dictionary: {'items': array of items, 'totalItems': Number of items (without applying the limit)}
        """
        db_query = WazuhDBQueryGroupByAgents(filter_fields=fields, offset=offset, limit=limit, sort=sort, search=search, select=select, query=q,
                                             count=True, get_data=True, min_select_fields=set())
        return db_query.run()


    @staticmethod
    def get_agents_summary():
        """
        Counts the number of agents by status.

        :return: Dictionary with keys: total, Active, Disconnected, Never connected
        """
        db_query = WazuhDBQueryAgents(offset=0,limit=None,sort=None,search=None,select=None,count=True,get_data=False,query="")

        db_query.run()
        data = {'Total':db_query.total_items}

        for status in ['Active','Disconnected','Never connected','Pending']:
            db_query.reset()

            db_query.q = "status="+status
            db_query.run()
            data[status] = db_query.total_items

        return data


    @staticmethod
    def get_os_summary(offset=0, limit=common.database_limit, sort=None, search=None, q=""):
        """
        Gets a list of available OS.

        :param offset: First item to return.
        :param limit: Maximum number of items to return.
        :param sort: Sorts the items. Format: {"fields":["field1","field2"],"order":"asc|desc"}.
        :param search: Looks for items with the specified string.
        :param q: Query to filter results.
        :return: Dictionary: {'items': array of items, 'totalItems': Number of items (without applying the limit)}
        """
        db_query = WazuhDBQueryDistinctAgents(offset=offset, limit=limit, sort=sort, search=search,
                                              select=['os.platform'], count=True, get_data=True,
                                              default_sort_field='os_platform', query=q, min_select_fields=set())
        return db_query.run()

    @staticmethod
    def restart_agents(agent_id=None, restart_all=False):
        """
        Restarts an agent or all agents.

        :param agent_id: Agent ID of the agent to restart. Can be a list of ID's.
        :param restart_all: Restarts all agents.

        :return: Message.
        """
        if restart_all:
            oq = OssecQueue(common.ARQUEUE)
            ret_msg = oq.send_msg_to_agent(OssecQueue.RESTART_AGENTS)
            oq.close()
            return ret_msg
        else:
            if not agent_id:
                raise WazuhError(1732)
            failed_ids = list()
            affected_agents = list()
            if isinstance(agent_id, list):
                for id in agent_id:
                    try:
                        Agent(id).restart()
                        affected_agents.append(id)
                    except Exception as e:
                        failed_ids.append(create_exception_dic(id, e))
            else:
                try:
                    Agent(agent_id).restart()
                    affected_agents.append(agent_id)
                except Exception as e:
                    failed_ids.append(create_exception_dic(agent_id, WazuhError(1702)))
            if not failed_ids:
                message = 'All selected agents were restarted'
            else:
                message = 'Some agents were not restarted'

            if failed_ids:
                final_dict = {'message': message,
                              'data': {'affected_items': affected_agents,
                                       'failed_items': failed_ids}
                              }
            else:
                final_dict = {'message': message,
                              'data': {'affected_items': affected_agents}
                              }

            result = WazuhResult(final_dict, str_priority=['Some agents were not restarted',
                                                           'All selected agents were restarted'])

            return result

    @staticmethod
    def get_agent_by_name(agent_name, select=None):
        """
        Gets an existing agent called agent_name.

        :param agent_name: Agent name.
        :return: The agent.
        """
        db_global = glob(common.database_path_global)
        if not db_global:
            raise WazuhInternalError(1600)

        conn = Connection(db_global[0])
        conn.execute("SELECT id FROM agent WHERE name = :name", {'name': agent_name})
        try:
            agent_id = str(conn.fetch()[0]).zfill(3)
        except TypeError as e:
            raise WazuhError(1701, extra_message=agent_name)

        return Agent(agent_id).get_basic_information(select)


    @staticmethod
    def get_agent(agent_id, select=None):
        """
        Gets an existing agent.

        :param agent_id: Agent ID.
        :return: The agent.
        """

        return Agent(agent_id).get_basic_information(select)


    @staticmethod
    def get_agent_key(agent_id):
        """
        Get the key of an existing agent.

        :param agent_id: Agent ID.
        :return: Agent key.
        """

        return {'key': Agent(agent_id).get_key()}

    @staticmethod
    def get_group_by_name(group_name, select=None):
        """
        Gets an existing group called group_name.

        :param group_name: Group name.
        :return: The group id.
        """
        db_global = glob(common.database_path_global)
        if not db_global:
            raise WazuhInternalError(1600)

        conn = Connection(db_global[0])
        conn.execute("SELECT id FROM `group` WHERE name = :name", {'name': group_name})
        try:
            group_id = conn.fetch()[0]
        except TypeError as e:
            raise WazuhError(1701, extra_message=group_name)

        return group_id



    @staticmethod
    def remove_agent(agent_id, backup=False, purge=False):
        """
        Removes an existing agent.

        :param agent_id: Agent ID.
        :param backup: Create backup before removing the agent.
        :param purge: Delete definitely from key store.
        :return: Dictionary with affected_agents (agents removed), failed_ids if it necessary (agents that cannot been removed), and a message.
        """

        failed_ids = []
        affected_agents = []
        try:
            if (agent_id == "000"):
                raise WazuhError(1703)
            else:
                Agent(agent_id).remove(backup, purge)
                affected_agents.append(agent_id)
        except Exception as e:
            failed_ids.append(create_exception_dic(agent_id, e))

        if not failed_ids:
            message = 'All selected agents were removed'
        else:
            message = 'Some agents were not removed'

        final_dict = {}
        if failed_ids:
            final_dict = {'message': message,
                          'data': {'affected_items': affected_agents,
                                   'failed_items': failed_ids}
                          }
        else:
            final_dict = {'message': message,
                          'data': {'affected_items': affected_agents}
                          }

        result = WazuhResult(final_dict, str_priority=['All selected agents were removed',
                                                       'Some agents were not removed'])

        return result


    @staticmethod
    def remove_agents(list_agent="all", backup=False, purge=False, status="all", older_than="7d"):
        """
        Removes an existing agent.

        :param list_agent: List of agents ID's.
        :param backup: Create backup before removing the agent.
        :param purge: Delete definitely from key store.
        :param older_than:  Filters out disconnected agents for longer than specified. Time in seconds | "[n_days]d" | "[n_hours]h" | "[n_minutes]m" | "[n_seconds]s". For never connected agents, uses the register date.
        :param status: Filters by agent status: Active, Disconnected or Never connected. Multiples statuses separated by commas.
        :return: Dictionary with affected_agents (agents removed), timeframe applied, failed_ids if it necessary (agents that cannot been removed), and a message.
        """

        id_purgeable_agents = list(map(operator.itemgetter('id'),
                                       Agent.get_agents_overview(filters={'older_than': older_than, 'status': status},
                                                                 limit=None)['items']))

        failed_ids = []
        affected_agents = []

        if list_agent != "all":
            for id in list_agent:
                try:
                    if id == "000":
                        raise WazuhError(1703)
                    else:
                        my_agent = Agent(id)
                        my_agent._load_info_from_DB()
                        if id not in id_purgeable_agents:
                            raise WazuhError(1731, extra_message="The agent has a status different to '{}' or the specified time frame 'older_than {}' does not apply.".format(status, older_than))
                        my_agent.remove(backup, purge)
                        affected_agents.append(id)
                except Exception as e:
                    failed_ids.append(create_exception_dic(id, e))
        else:
            for id in id_purgeable_agents:
                try:
                    my_agent = Agent(id)
                    my_agent._load_info_from_DB()
                    my_agent.remove(backup, purge)
                    affected_agents.append(id)
                except Exception as e:
                    failed_ids.append(create_exception_dic(id, e))

        if not failed_ids:
            message = 'All selected agents were removed' if affected_agents else "No agents were removed"
        else:
            message = 'Some agents were not removed'

        if failed_ids:
            final_dict = {'message': message,
                          'data': {'affected_items': affected_agents,
                                   'failed_items': failed_ids,
                                   'older_than': older_than,
                                   'total_affected_items':len(affected_agents),
                                   'total_failed_items':len(failed_ids)}
                          }
        else:
            final_dict = {'message': message,
                          'data': {'affected_items': affected_agents,
                                   'older_than': older_than,
                                   'total_affected_items':len(affected_agents)}
                          }

        result = WazuhResult(final_dict, str_priority=['All selected agents were removed',
                                                       'Some agents were not removed',
                                                       'No agents were removed'])

        return result

    @staticmethod
    def add_agent(name, ip='any', force_time=-1):
        """
        Adds a new agent to OSSEC.

        :param name: name of the new agent.
        :param ip: IP of the new agent. It can be an IP, IP/NET or ANY.
        :param force_time: Remove old agent with same IP if disconnected since <force> seconds.
        :return: Agent ID.
        """
        # check length of agent name
        if len(name) > 128:
            raise WazuhError(1738)

        new_agent = Agent(name=name, ip=ip, force=force_time)
        return {'id': new_agent.id, 'key': new_agent.key}

    @staticmethod
    def add_group_to_agent(agent_id,group_id,force=False):
        """
        Adds an existing group to an agent

        :param group_id: name of the group.
        :param agent_id: ID of the agent.
        :param force: No check if agent exists
        :return: Agent ID.
        """
        # Check if agent exists
        if not force:
            Agent(agent_id).get_basic_information()

        # get agent's group
        group_path = "{}/{}".format(common.groups_path, agent_id)
        if path.exists(group_path):
            with open(group_path) as f:
                group_name = f.read().replace('\n', '')

            # Check if the group already belongs to the agent
            if group_id in group_name.split(','):
                return "Agent '{0}' already belongs to group '{1}'.".format(agent_id, group_id)
        else:
            group_name = ""

        agent_group = (group_name + ',' if group_name else '') + group_id
        old_agent_group = group_name

        # Check multigroup limit
        if Agent().check_multigroup_limit(agent_id):
            raise WazuhError(1737)

        # Check if the group exists
        if not Agent.group_exists(group_id):
            raise WazuhError(1710, extra_message=group_id)

        # If the new multi group doesnt exists, create it
        if not Agent.multi_group_exists(agent_group):
            Agent.create_multi_group(agent_group)

        Agent().set_multi_group(str(agent_id),agent_group)

        # Check if the multigroup still exists in other agents
        multi_group_list = []
        for filename in listdir("{0}".format(common.groups_path)):
            file = open("{0}/{1}".format(common.groups_path,filename),"r")
            group_readed = file.read()
            group_readed = group_readed.strip()
            multi_group_list.append(group_readed)
            file.close()

        return "Group '{0}' added to agent '{1}'.".format(group_id, agent_id)



    @staticmethod
    def insert_agent(name, id, key, ip='any', force_time=-1):
        """
        Create a new agent providing the id, name, ip and key to the Manager.

        :param id: id of the new agent.
        :param name: name of the new agent.
        :param ip: IP of the new agent. It can be an IP, IP/NET or ANY.
        :param key: name of the new agent.
        :param force_time: Remove old agent with same IP if disconnected since <force_time> seconds.
        :return: Agent ID.
        """

        new_agent = Agent(name=name, ip=ip, id=id, key=key, force=force_time)
        return {'id': new_agent.id, 'key': new_agent.key}


    @staticmethod
    def check_if_delete_agent(id, seconds):
        """
        Check if we should remove an agent: if time from last connection is greater thant <seconds>.

        :param id: id of the new agent.
        :param seconds: Number of seconds.
        :return: True if time from last connection is greater thant <seconds>.
        """
        remove_agent = False

        agent_info = Agent(id=id).get_basic_information()

        if 'lastKeepAlive' in agent_info:
            if agent_info['lastKeepAlive'] == 0:
                remove_agent = True
            else:
                last_date = datetime.strptime(agent_info['lastKeepAlive'], '%Y-%m-%d %H:%M:%S')
                difference = (datetime.now() - last_date).total_seconds()
                if difference >= seconds:
                    remove_agent = True

        return remove_agent


    @staticmethod
    def get_all_groups_sql(offset=0, limit=common.database_limit, sort=None, search=None):
        """
        Gets the existing groups.

        :param offset: First item to return.
        :param limit: Maximum number of items to return.
        :param sort: Sorts the items. Format: {"fields":["field1","field2"],"order":"asc|desc"}.
        :param search: Looks for items with the specified string.
        :return: Dictionary: {'items': array of items, 'totalItems': Number of items (without applying the limit)}
        """
        db_query = WazuhDBQueryDistinct(offset=offset, limit=limit, sort=sort, search=search, select=['name'],
                                        fields={'name':'`group`'}, count=True, get_data=True,
                                        db_path=common.database_path_global, default_sort_field='`group`', table='agent')
        db_query.run()

        return {'totalItems': db_query.total_items, 'items': [tuple[0] for tuple in db_query.conn]}


    @staticmethod
    def get_all_groups(offset=0, limit=common.database_limit, sort=None, search=None, hash_algorithm='md5'):
        """
        Gets the existing groups.

        :param offset: First item to return.
        :param limit: Maximum number of items to return.
        :param sort: Sorts the items. Format: {"fields":["field1","field2"],"order":"asc|desc"}.
        :param search: Looks for items with the specified string.
        :param hash_algorithm: hash algorithm used to get mergedsum and configsum.
        :return: Dictionary: {'items': array of items, 'totalItems': Number of items (without applying the limit)}
        """
        try:
            # Connect DB
            db_global = glob(common.database_path_global)
            if not db_global:
                raise WazuhInternalError(1600)

            conn = Connection(db_global[0])

            # Group names
            data = []
            for entry in listdir(common.shared_path):
                full_entry = path.join(common.shared_path, entry)
                if not path.isdir(full_entry):
                    continue

                # Get the id of the group
                query = "SELECT id FROM `group` WHERE name = :group_id"
                request = {'group_id': entry}
                conn.execute(query, request)
                id_group = conn.fetch()

                if id_group is None:
                    continue

                id_group = id_group[0]

                # Group count
                query = "SELECT {0} FROM belongs WHERE id_group = :id"
                request = {'id': id_group}
                conn.execute(query.format('COUNT(*)'), request)

                # merged.mg and agent.conf sum
                merged_sum = get_hash(full_entry + "/merged.mg", hash_algorithm)
                conf_sum   = get_hash(full_entry + "/agent.conf", hash_algorithm)

                item = {'count':conn.fetch()[0], 'name': entry}

                if merged_sum:
                    item['mergedSum'] = merged_sum

                if conf_sum:
                    item['configSum'] = conf_sum

                data.append(item)


            if search:
                data = search_array(data, search['value'], search['negation'], fields=['name'])

            if sort:
                data = sort_array(data, sort['fields'], sort['order'])
            else:
                data = sort_array(data, ['name'])
        except WazuhError as e:
            raise e
        except Exception as e:
            raise WazuhInternalError(1736, extra_message=str(e))

        return {'items': cut_array(data, offset, limit), 'totalItems': len(data)}


    @staticmethod
    def group_exists_sql(group_id):
        """
        Checks if the group exists

        :param group_id: Group ID.
        :return: True if group exists, False otherwise
        """
        # Input Validation of group_id
        if not InputValidator().group(group_id):
            raise WazuhError(1722)

        db_query = WazuhDBQueryAgents(offset=0, limit=None, sort=None, search=None, select=['group'],
                                      query="group="+group_id, count=True, get_data=False)
        db_query.run()

        return bool(db_query.total_items)


    @staticmethod
    def group_exists(group_id):
        """
        Checks if the group exists

        :param group_id: Group ID.
        :return: True if group exists, False otherwise
        """
        # Input Validation of group_id
        if not InputValidator().group(group_id):
            raise WazuhError(1722)

        if path.exists("{0}/{1}".format(common.shared_path, group_id)):
            return True
        else:
            return False


    @staticmethod
    def multi_group_exists(group_id):
        """
        Checks if the group exists

        :param group_id: Group ID.
        :return: String of groups if group exists, an empty list otherwise
        """

        all_multigroups = []
        for file in listdir(common.groups_path):
            filepath = path.join(common.groups_path, file)
            f = open(filepath, 'r')
            all_multigroups.append(f.read())
            f.close()
        if group_id in all_multigroups:
            return all_multigroups
        else:
            return []


    @staticmethod
    def get_agent_group(group_id, offset=0, limit=common.database_limit, sort=None, search=None, select=None, filters={}, q=""):
        """
        Gets the agents in a group

        :param group_id: Group ID.
        :param offset: First item to return.
        :param limit: Maximum number of items to return.
        :param sort: Sorts the items. Format: {"fields":["field1","field2"],"order":"asc|desc"}.
        :param search: Looks for items with the specified string.
        :param filters: Defines field filters required by the user. Format: {"field1":"value1", "field2":["value2","value3"]}
        :return: Dictionary: {'items': array of items, 'totalItems': Number of items (without applying the limit)}
        """
        # check whether the group exists or not
        if group_id != 'null' and not glob("{}/{}".format(common.shared_path, group_id)) and not glob("{}/{}".format(common.multi_groups_path, group_id)):
            raise WazuhError(1710, extra_message=group_id)

        db_query = WazuhDBQueryMultigroups(group_id=group_id, offset=offset, limit=limit, sort=sort, search=search, select=select, filters=filters,
                                           count=True, get_data=True, query=q)
        return db_query.run()

    @staticmethod
    def get_agents_without_group(offset=0, limit=common.database_limit, sort=None, search=None, select=None, q="", filters={}):
        """
        Gets the agents without a group

        :param group_id: Group ID.
        :param offset: First item to return.
        :param limit: Maximum number of items to return.
        :param sort: Sorts the items. Format: {"fields":["field1","field2"],"order":"asc|desc"}.
        :param search: Looks for items with the specified string.
        :param filters: Values to filter by on database (legacy format).
        :return: Dictionary: {'items': array of items, 'totalItems': Number of items (without applying the limit)}
        """
        return Agent.get_agent_group(group_id="null", offset=offset, limit=limit, sort=sort, search=search, select=select,
                                     q='id!=0'+(';'+q if q else ''), filters=filters)


    @staticmethod
    def get_group_files(group_id=None, offset=0, limit=common.database_limit, sort=None, search=None, hash_algorithm='md5'):
        """
        Gets the group files.

        :param group_id: Group ID.
        :param offset: First item to return.
        :param limit: Maximum number of items to return.
        :param sort: Sorts the items. Format: {"fields":["field1","field2"],"order":"asc|desc"}.
        :param search: Looks for items with the specified string.
        :return: Dictionary: {'items': array of items, 'totalItems': Number of items (without applying the limit)}
        """

        group_path = common.shared_path
        if group_id:
            if not Agent.group_exists(group_id):
                raise WazuhError(1710, extra_message=group_id)
            group_path = "{0}/{1}".format(common.shared_path, group_id)

        if not path.exists(group_path):
            raise WazuhError(1006, extra_message=group_path)

        try:
            data = []
            for entry in listdir(group_path):
                item = {}
                try:
                    item['filename'] = entry
                    item['hash'] = get_hash('{}/{}'.format(group_path, entry), hash_algorithm)
                    data.append(item)
                except (OSError, IOError) as e:
                    pass

            try:
                # ar.conf
                ar_path = "{0}/ar.conf".format(common.shared_path)
                data.append({'filename': "ar.conf", 'hash': get_hash(ar_path, hash_algorithm)})
            except (OSError, IOError) as e:
                pass

            if search:
                data = search_array(data, search['value'], search['negation'])

            if sort:
                data = sort_array(data, sort['fields'], sort['order'])
            else:
                data = sort_array(data, ["filename"])

            return {'items': cut_array(data, offset, limit), 'totalItems': len(data)}
        except WazuhError as e:
            raise e
        except Exception as e:
            raise WazuhInternalError(1727, str(e))


    @staticmethod
    def create_group(group_id):
        """
        Creates a group.

        :param group_id: Group ID.
        :return: Confirmation message.
        """
        # Input Validation of group_id
        if not InputValidator().group(group_id):
            raise WazuhError(1722)

        group_path = "{0}/{1}".format(common.shared_path, group_id)

        if group_id.lower() == "default" or path.exists(group_path):
            raise WazuhError(1711, extra_message=group_id)

        # Create group in /etc/shared
        group_def_path = "{0}/agent-template.conf".format(common.shared_path)
        try:
            mkdir_with_mode(group_path)
            copyfile(group_def_path, group_path + "/agent.conf")
            chown_r(group_path, common.ossec_uid(), common.ossec_gid())
            chmod_r(group_path, 0o660)
            chmod(group_path, 0o770)
            msg = "Group '{0}' created.".format(group_id)
        except Exception as e:
            raise WazuhInternalError(1005, str(e))

        return msg

    @staticmethod
    def create_multi_group(group_id):
        """
        Creates a multi group.
        :param group_id: Group ID.
        :return: Confirmation message.
        """

        if ',' not in group_id:
            # if there's not , in the group_id, then it isn't a multigroup and therefore the function does nothing
            return

        # Create group in /var/multigroups
        try:
            folder = hashlib.sha256(group_id.encode()).hexdigest()[:8]
            multi_group_path = "{0}/{1}".format(common.multi_groups_path, folder)
            mkdir_with_mode(multi_group_path)
            chown(multi_group_path, common.ossec_uid(), common.ossec_gid())
            chmod(multi_group_path, 0o770)
            msg = "Group '{0}' created.".format(group_id)
            return msg
        except OSError as e:
            if e.errno != errno.EEXIST:
                raise WazuhInternalError(1005, str(e))
        return msg

    @staticmethod
    def remove_multi_group(groups_id):
        """
        Removes groups by IDs.

        :param groups_id: list with Groups ID.
        """
        groups_to_remove = []
        for agent_id in listdir("{0}".format(common.groups_path)):
            agent_group = Agent.get_agents_group_file(agent_id)

            new_group = ''
            group_list = agent_group.split(',')
            for group_to_remove in groups_id & set(group_list):
                # remove the group
                groups_to_remove.append(','.join(group_list))
                group_list.remove(group_to_remove)
                if len(group_list) > 1:
                    # create new multigroup
                    new_group = ','.join(group_list)
                    if not Agent.multi_group_exists(new_group):
                        Agent.create_multi_group(new_group)
                else:
                    new_group = 'default' if not group_list else group_list[0]

            if new_group:
                # Add multigroup
                Agent.set_agent_group_file(agent_id, new_group)


    @staticmethod
    def remove_group(group_id):
        """
        Remove the group in every agent.

        :param group_id: Group ID.
        :return: Confirmation message.
        """

        # Input Validation of group_id
        if not InputValidator().group(group_id):
            raise WazuhError(1722)

        # Connect DB
        db_global = glob(common.database_path_global)
        if not db_global:
            raise WazuhInternalError(1600)

        failed_ids = []
        ids = []
        affected_agents = []
        if isinstance(group_id, list):
            for id in group_id:

                if id.lower() == "default":
                    raise WazuhError(1712)

                try:
                    removed = Agent._remove_single_group(id)
                    ids.append(id)
                    affected_agents += removed['affected_items']
                    Agent.remove_multi_group(set(map(lambda x: x.lower(), group_id)))
                except Exception as e:
                    failed_ids.append(create_exception_dic(id, e))
        else:
            if group_id.lower() == "default":
                raise WazuhError(1712)

            try:
                removed = Agent._remove_single_group(group_id)
                ids.append(group_id)
                affected_agents += removed['affected_items']
                Agent.remove_multi_group({group_id.lower()})
            except Exception as e:
                failed_ids.append(create_exception_dic(group_id, e))

        if not failed_ids:
            message = 'All selected groups were removed'
            final_dict = {'message': message,
                          'data': {'affected_items': ids,
                                   'affected_agents': affected_agents}
                          }
        else:
            message = 'Some groups were not removed'
            final_dict = {'message': message,
                          'data': {'failed_items': failed_ids,
                                   'affected_items': ids,
                                   'affected_agents': affected_agents}
                          }

        result = WazuhResult(final_dict, str_priority=['All selected agents were removed',
                                                       'Some agents were not removed'])

        return result



    @staticmethod
    def set_group(agent_id, group_id, force=False, replace=False):
        """
        Set a group to an agent.

        :param agent_id: Agent ID.
        :param group_id: Group ID.
        :param force: No check if agent exists
        :param replace: Replace agent group instead of appending.
        :return: Confirmation message.
        """
        if replace:
            return Agent.replace_group(agent_id=agent_id, group_id=group_id, force=force)
        else:
            return Agent.add_group_to_agent(agent_id=agent_id, group_id=group_id, force=force)

    @staticmethod
    def set_group_list(group_id, agent_id_list):
        """
        Set a group to a list of agents.

        :param agent_id: List of Agent IDs.
        :param group_id: Group ID.
        :return: Confirmation message.
        """
        failed_ids = list()
        affected_agents = list()

        # raise an exception if agent_list_id is empty
        if len(agent_id_list) < 1:
            raise WazuhError(1732)

        # check if the group exists
        if not Agent.group_exists(group_id):
            raise WazuhError(1710)

        for agent_id in agent_id_list:
            try:
                Agent.add_group_to_agent(agent_id=agent_id, group_id=group_id)
                affected_agents.append(agent_id)
            except Exception as e:
                failed_ids.append(create_exception_dic(agent_id, e))

            if not failed_ids:
                message = 'All selected agents assigned to group ' + group_id
            else:
                message = 'Some agents were not assigned to group ' + group_id

            final_dict = {}
            if failed_ids:
                final_dict = {'message': message,
                              'data': {'affected_items': affected_agents,
                                       'failed_items': failed_ids}
                              }
            else:
                final_dict = {'message': message,
                              'data': {'affected_items': affected_agents}
                              }

        result = WazuhResult(final_dict, str_priority=['All selected agents assigned to group',
                                                       'Some agents were not assigned to group'])

        return result

    @staticmethod
    def unset_group_list(group_id, agent_id_list):
        """
        Unset a group to a list of agents.

        :param agent_id_list: List of Agent IDs.
        :param group_id: Group ID.
        :return: Confirmation message.
        """
        failed_ids = list()
        affected_agents = list()

        # raise an exception if agent_list_id is empty
        if len(agent_id_list) < 1:
            raise WazuhError(1732)

        # raise an exception if group not exists
        if not Agent.group_exists(group_id):
            raise WazuhError(1710)

        message = f'All selected agents were removed from group {group_id}'
        for agent_id in agent_id_list:
            try:
                Agent.unset_group(agent_id=agent_id, group_id=group_id)
                affected_agents.append(agent_id)
            except Exception as e:
                failed_ids.append(create_exception_dic(agent_id, e))

            if failed_ids:
                message = f'Some agents were not removed from group {group_id}'

        final_dict = {}
        if failed_ids:
            final_dict = {'message': message,
                          'data': {'affected_items': affected_agents,
                                   'failed_items': failed_ids}
                          }
        else:
            final_dict = {'message': message,
                          'data': {'affected_items': affected_agents}
                          }

        return final_dict


    @staticmethod
    def get_agents_group_file(agent_id):
        group_path, group_name = "{}/{}".format(common.groups_path, agent_id), ""
        if path.exists(group_path):
            with open(group_path) as f:
                group_name = f.read().strip()

        return group_name


    @staticmethod
    def set_agent_group_file(agent_id, group_id):
        try:
            agent_group_path = "{0}/{1}".format(common.groups_path, agent_id)
            new_file = not path.exists(agent_group_path)

            with open(agent_group_path, 'w') as f_group:
                f_group.write(group_id)

            if new_file:
                chown(agent_group_path, common.ossec_uid(), common.ossec_gid())
                chmod(agent_group_path, 0o660)
        except Exception as e:
            raise WazuhInternalError(1005, str(e))

    @staticmethod
    def replace_group(agent_id, group_id, force=False):
        """
        Replaces a group to an agent.

        :param agent_id: Agent ID.
        :param group_id: Group ID.
        :param force: No check if agent exists
        :return: Confirmation message.
        """
        # Input Validation of group_id
        if not InputValidator().group(group_id):
            raise WazuhError(1722)

        agent_id = agent_id.zfill(3)
        if agent_id == "000":
            raise WazuhError(1703)

        # Check if agent exists
        if not force:
            Agent(agent_id).get_basic_information()

        group_name = Agent.get_agents_group_file(agent_id)

        # Assign group in /queue/agent-groups
        Agent.set_agent_group_file(agent_id, group_id)

        # Create group in /etc/shared
        if not Agent.group_exists(group_id):
            Agent.create_group(group_id)

        return "Group '{0}' set to agent '{1}'.".format(group_id, agent_id)


    @staticmethod
    def set_multi_group(agent_id, group_id, force=False):
        """
        Set a multi group to an agent.

        :param agent_id: Agent ID.
        :param group_id: Group ID.
        :param force: No check if agent exists
        :return: Confirmation message.
        """
        # Input Validation of all groups_id
        if not reduce(operator.iand, map(InputValidator().group, group_id.split(','))):
            raise WazuhError(1722, extra_message=group_id)

        agent_id = agent_id.zfill(3)
        if agent_id == "000":
            raise WazuhError(1703)

        # Check if agent exists
        if not force:
            Agent(agent_id).get_basic_information()

        # Assign group in /queue/agent-groups
        Agent.set_agent_group_file(agent_id, group_id)

        return "Group '{0}' set to agent '{1}'.".format(group_id, agent_id)


    @staticmethod
    def check_multigroup_limit(agent_id):
        """
        An agent can belong to <common.max_groups_per_multigroup> groups as maximum. This function checks that limit is
        not yet reached.

        :param agent_id: Agent ID to check
        :return: True if the limit is reached, False otherwise
        """
        group_read = Agent.get_agents_group_file(agent_id)
        if group_read:
            return len(group_read.split(',')) >= common.max_groups_per_multigroup
        else:
            # In case that the agent is not connected and has no assigned group, the file is not created.
            # So, the limit is not reached.
            return False

    @staticmethod
    def unset_group(agent_id, group_id=None, force=False):
        """
        Unset the agent group.

        :param agent_id: Agent ID.
        :param group_id: Group ID.
        :param force: No check if agent exists
        :return: Confirmation message.
        """
        if group_id is None:
            return Agent.unset_all_groups_agent(agent_id=agent_id, force=force)
        else:
            return Agent.unset_single_group_agent(agent_id=agent_id, group_id=group_id, force=force)


    @staticmethod
    def unset_single_group_agent(agent_id, group_id, force):
        """
        Unset the agent group. If agent has multigroups, it will preserve all previous groups except the last one.

        :param agent_id: Agent ID.
        :param group_id: Group ID.
        :param force: No check if agent exists
        :return: Confirmation message.
        """
        # Check if agent exists
        if not force:
            Agent(agent_id).get_basic_information()

        if agent_id == "000":
            raise WazuhError(1703)

        # get agent's group
        group_name = Agent.get_agents_group_file(agent_id)
        group_list = group_name.split(',')
        # check agent belongs to group group_id
        if group_id not in group_list:
            raise WazuhError(1734)
        elif group_id == 'default' and len(group_list) == 1:
            raise WazuhError(1745)
        # remove group from group_list
        group_list.remove(group_id)
        if len(group_list) > 1:
            multigroup_name = ','.join(group_list)
            if not Agent.multi_group_exists(multigroup_name):
                Agent.create_multi_group(multigroup_name)
        else:
            multigroup_name = 'default' if not group_list else group_list[0]

        Agent.unset_all_groups_agent(agent_id, True, multigroup_name)

        return f"Group '{group_id}' unset for agent '{agent_id}'." if multigroup_name != 'default' else \
               f"Agent {agent_id} set to group default."


    @staticmethod
    def get_number_of_agents_in_multigroup(multigroup_name):
        """
        Returns the number of agents belonging to a multigroup
        :param multigroup_name: name of the multigroup
        :return:
        """
        # Connect DB
        db_global = glob(common.database_path_global)
        if not db_global:
            raise WazuhInternalError(1600)

        conn = Connection(db_global[0])
        conn.execute('select count(*) from agent where `group` = :group_name', {'group_name': multigroup_name})
        return int(conn.fetch()[0])


    @staticmethod
    def unset_all_groups_agent(agent_id, force=False, group_id='default'):
        """
        Unset the agent group. The group will be group_id ('default' by default).

        :param agent_id: Agent ID.
        :param force: No check if agent exists
        :param group_id: New group to set.
        :return: Confirmation message.
        """
        # Check if agent exists
        if not force:
            Agent(agent_id).get_basic_information()

        if agent_id == '000':
            raise WazuhError(1703)

        # Check if multi group still exists in other agents
        group_name = Agent.get_agents_group_file(agent_id)
        if group_name:
            Agent.set_agent_group_file(agent_id, group_id)

            return "Group unset for agent '{0}'.".format(agent_id)
        else:
            raise WazuhException(1746)


    @staticmethod
    def get_outdated_agents(offset=0, limit=common.database_limit, sort=None, search=None, select=None, q=""):
        """
        Gets the outdated agents.

        :param offset: First item to return.
        :param limit: Maximum number of items to return.
        :param sort: Sorts the items. Format: {"fields":["field1","field2"],"order":"asc|desc"}.
        :return: Dictionary: {'items': array of items, 'totalItems': Number of items (without applying the limit)}
        """
        # Get manager version
        manager = Agent(id=0)
        manager._load_info_from_DB()

        select = ['version', 'id', 'name'] if select is None else select
        db_query = WazuhDBQueryAgents(offset=offset, limit=limit, sort=sort, search=search, select=select,
                                      query=q, get_data=True, count=True)

        list_agents_outdated = []
        query_result = db_query.run()

        for item in query_result['items']:
            try:
                if WazuhVersion(item['version']) < WazuhVersion(manager.version):
                    list_agents_outdated.append(item)
            except ValueError:
                list_agents_outdated.append(item)  # if an error happens getting agent version, agent is considered as outdated
            except KeyError:
                continue  # a never connected agent causes a key error

        return {'items': list_agents_outdated, 'totalItems': len(list_agents_outdated)}


    def _get_protocol(self, wpk_repo, use_http=False):
        protocol = ""
        if "http://" not in wpk_repo and "https://" not in wpk_repo:
            protocol = "https://" if not use_http else "http://"

        return protocol

    def _get_versions(self, wpk_repo=common.wpk_repo_url, version=None, use_http=False):
        """
        Generates a list of available versions for its distribution and version.
        """
        invalid_platforms = ["darwin", "solaris", "aix", "hpux", "bsd"]
        not_valid_versions = [("sles", 11), ("rhel", 5), ("centos", 5)]

        if self.os['platform'] in invalid_platforms or (self.os['platform'], int(self.os['major'])) in not_valid_versions:
            error = "The WPK for this platform is not available."
            raise WazuhInternalError(1713, error)

        protocol = self._get_protocol(wpk_repo, use_http)
        if (version is None or WazuhVersion(version) >= WazuhVersion("v3.4.0")) and self.os['platform'] != "windows":
            versions_url = protocol + wpk_repo + "linux/" + self.os['arch'] + "/versions"
        else:
            if self.os['platform']=="windows":
                versions_url = protocol + wpk_repo + "windows/versions"
            elif self.os['platform']=="ubuntu":
                versions_url = protocol + wpk_repo + self.os['platform'] + "/" + self.os['major'] + "." + self.os['minor'] + "/" + self.os['arch'] + "/versions"
            else:
                versions_url = protocol + wpk_repo + self.os['platform'] + "/" + self.os['major'] + "/" + self.os['arch'] + "/versions"

        try:
            result = requests.get(versions_url)
        except requests.exceptions.RequestException as e:
            raise WazuhInternalError(1713, e.code)

        if result.ok:
            versions = [version.split() for version in result.text.split('\n')]
            versions = list(filter(lambda x: len(x) > 0, versions))
        else:
            error = "Can't access to the versions file in {}".format(versions_url)
            raise WazuhInternalError(1713, error)

        return versions


    def _get_wpk_file(self, wpk_repo=common.wpk_repo_url, debug=False, version=None, force=False, use_http=False):
        """
        Searchs latest Wazuh WPK file for its distribution and version. Downloads the WPK if it is not in the upgrade folder.
        """
        # Get manager version
        manager = Agent(id=0)
        manager._load_info_from_DB()
        manager_ver = WazuhVersion(manager.version)
        if debug:
            print("Manager version: {0}".format(manager_ver))

        agent_new_ver = None
        versions = self._get_versions(wpk_repo=wpk_repo, version=version, use_http=use_http)
        if not version:
            for versions in versions:
                if WazuhVersion(versions[0]) == manager_ver:
                    agent_new_ver = versions[0]
                    agent_new_shasum = versions[1]
                    break
        else:
            for versions in versions:
                if WazuhVersion(versions[0]) == WazuhVersion(version):
                    agent_new_ver = versions[0]
                    agent_new_shasum = versions[1]
                    break
        if not agent_new_ver:
            raise WazuhInternalError(1718, version)

        # Comparing versions
        agent_ver = self.version

<<<<<<< HEAD
        if WazuhVersion(manager_ver.split(" ")[1]) < WazuhVersion(agent_new_ver):
            raise WazuhInternalError(1717, "Manager: {0} / Agent: {1} -> {2}".format(manager_ver.split(" ")[1], agent_ver.split(" ")[1], agent_new_ver))

        if (WazuhVersion(agent_ver.split(" ")[1]) >= WazuhVersion(agent_new_ver) and not force):
            raise WazuhError(1716, "Agent ver: {0} / Agent new ver: {1}".format(agent_ver.split(" ")[1], agent_new_ver))
=======
        if (manager_ver < WazuhVersion(agent_new_ver) and not force):
            raise WazuhException(1717, "Manager: {0} / Agent: {1} -> {2}".format(manager_ver, agent_new_ver))

        if (WazuhVersion(agent_ver) >= WazuhVersion(agent_new_ver) and not force):
            raise WazuhException(1749, "Agent: {0} -> {1}".format(agent_ver, agent_new_ver))

        if debug:
            print("Agent version: {0}".format(agent_ver))
            print("Agent new version: {0}".format(agent_new_ver))
>>>>>>> 488c7659

        protocol = self._get_protocol(wpk_repo, use_http)
        # Generating file name
        if self.os['platform']=="windows":
            wpk_file = "wazuh_agent_{0}_{1}.wpk".format(agent_new_ver, self.os['platform'])
            wpk_url = protocol + wpk_repo + "windows/" + wpk_file

        else:
            if version is None or WazuhVersion(version) >= WazuhVersion("v3.4.0"):
                wpk_file = "wazuh_agent_{0}_linux_{1}.wpk".format(agent_new_ver, self.os['arch'])
                wpk_url = protocol + wpk_repo + "linux/" + self.os['arch'] + "/" + wpk_file

            else:
                if self.os['platform']=="ubuntu":
                    wpk_file = "wazuh_agent_{0}_{1}_{2}.{3}_{4}.wpk".format(agent_new_ver, self.os['platform'], self.os['major'], self.os['minor'], self.os['arch'])
                    wpk_url = protocol + wpk_repo + self.os['platform'] + "/" + self.os['major'] + "." + self.os['minor'] + "/" + self.os['arch'] + "/" + wpk_file
                else:
                    wpk_file = "wazuh_agent_{0}_{1}_{2}_{3}.wpk".format(agent_new_ver, self.os['platform'], self.os['major'], self.os['arch'])
                    wpk_url = protocol + wpk_repo + self.os['platform'] + "/" + self.os['major'] + "/" + self.os['arch'] + "/" + wpk_file

        wpk_file_path = "{0}/var/upgrade/{1}".format(common.ossec_path, wpk_file)

        # If WPK is already downloaded
        if path.isfile(wpk_file_path):
            # Get SHA1 file sum
            sha1hash = hashlib.sha1(open(wpk_file_path, 'rb').read()).hexdigest()
            # Comparing SHA1 hash
            if not sha1hash == agent_new_shasum:
                if debug:
                    print("Downloaded file SHA1 does not match (downloaded: {0} / repository: {1})".format(sha1hash, agent_new_shasum))
            else:
                if debug:
                    print("WPK file already downloaded: {0} - SHA1SUM: {1}".format(wpk_file_path, sha1hash))
                return [wpk_file, sha1hash]

        # Download WPK file
        if debug:
            print("Downloading WPK file from: {0}".format(wpk_url))

        try:
            result = requests.get(wpk_url)
        except requests.exceptions.RequestException as e:
            raise WazuhInternalError(1714, e.code)

        if result.ok:
            with open(wpk_file_path, 'wb') as fd:
                for chunk in result.iter_content(chunk_size=128):
                    fd.write(chunk)
        else:
            error = "Can't access to the WPK file in {}".format(wpk_url)
            raise WazuhInternalError(1714, error)

        # Get SHA1 file sum
        sha1hash = hashlib.sha1(open(wpk_file_path, 'rb').read()).hexdigest()
        # Comparing SHA1 hash
        if not sha1hash == agent_new_shasum:
            raise WazuhInternalError(1714)

        if debug:
            print("WPK file downloaded: {0} - SHA1SUM: {1}".format(wpk_file_path, sha1hash))

        return [wpk_file, sha1hash]


    def _send_wpk_file(self, wpk_repo=common.wpk_repo_url, debug=False, version=None, force=False, show_progress=None, chunk_size=None, rl_timeout=-1, timeout=common.open_retries, use_http=False):
        """
        Sends WPK file to agent.
        """
        if not chunk_size:
            chunk_size = common.wpk_chunk_size
        # Check WPK file
        _get_wpk = self._get_wpk_file(wpk_repo=wpk_repo, debug=debug, version=version, force=force, use_http=use_http)
        wpk_file = _get_wpk[0]
        file_sha1 = _get_wpk[1]
        wpk_file_size = stat("{0}/var/upgrade/{1}".format(common.ossec_path, wpk_file)).st_size
        if debug:
            print("Upgrade PKG: {0} ({1} KB)".format(wpk_file, wpk_file_size/1024))
        # Open file on agent
        s = OssecSocket(common.REQUEST_SOCKET)
        msg = "{0} com open wb {1}".format(str(self.id).zfill(3), wpk_file)
        s.send(msg.encode())
        if debug:
            print("MSG SENT: {0}".format(str(msg)))
        data = s.receive().decode()
        s.close()
        if debug:
            print("RESPONSE: {0}".format(data))
        counter = 0
        while data.startswith('err') and counter < timeout:
            sleep(common.open_sleep)
            counter = counter + 1
            s = OssecSocket(common.REQUEST_SOCKET)
            msg = "{0} com open wb {1}".format(str(self.id).zfill(3), wpk_file)
            s.send(msg.encode())
            if debug:
                print("MSG SENT: {0}".format(str(msg)))
            data = s.receive().decode()
            s.close()
            if debug:
                print("RESPONSE: {0}".format(data))
        if not data.startswith('ok'):
            raise WazuhInternalError(1715, data.replace("err ",""))

        # Sending reset lock timeout
        s = OssecSocket(common.REQUEST_SOCKET)
        msg = "{0} com lock_restart {1}".format(str(self.id).zfill(3), str(rl_timeout))
        s.send(msg.encode())
        if debug:
            print("MSG SENT: {0}".format(str(msg)))
        data = s.receive().decode()
        s.close()
        if debug:
            print("RESPONSE: {0}".format(data))
        if not data.startswith('ok'):
            raise WazuhInternalError(1715, data.replace("err ",""))

        # Sending file to agent
        if debug:
            print("Chunk size: {0} bytes".format(chunk_size))
        file = open(common.ossec_path + "/var/upgrade/" + wpk_file, "rb")
        if not file:
            raise WazuhInternalError(1715, data.replace("err ",""))
        if debug:
            print("Sending: {0}".format(common.ossec_path + "/var/upgrade/" + wpk_file))
        try:
            start_time = time()
            bytes_read = file.read(chunk_size)
            bytes_read_acum = 0
            while bytes_read:
                s = OssecSocket(common.REQUEST_SOCKET)
                msg = "{0} com write {1} {2} ".format(str(self.id).zfill(3), str(len(bytes_read)), wpk_file)
                s.send(msg.encode() + bytes_read)
                data = s.receive().decode()
                s.close()
                if not data.startswith('ok'):
                    raise WazuhInternalError(1715, data.replace("err ",""))
                bytes_read = file.read(chunk_size)
                if show_progress:
                    bytes_read_acum = bytes_read_acum + len(bytes_read)
                    show_progress(int(bytes_read_acum * 100 / wpk_file_size) + (bytes_read_acum * 100 % wpk_file_size > 0))
            elapsed_time = time() - start_time
        finally:
            file.close()

        # Close file on agent
        s = OssecSocket(common.REQUEST_SOCKET)
        msg = "{0} com close {1}".format(str(self.id).zfill(3), wpk_file)
        s.send(msg.encode())
        if debug:
            print("MSG SENT: {0}".format(str(msg)))
        data = s.receive().decode()
        s.close()
        if debug:
            print("RESPONSE: {0}".format(data))
        if not data.startswith('ok'):
            raise WazuhInternalError(1715, data.replace("err ",""))

        # Get file SHA1 from agent and compare
        s = OssecSocket(common.REQUEST_SOCKET)
        msg = "{0} com sha1 {1}".format(str(self.id).zfill(3), wpk_file)
        s.send(msg.encode())
        if debug:
            print("MSG SENT: {0}".format(str(msg)))
        data = s.receive().decode()
        s.close()
        if debug:
            print("RESPONSE: {0}".format(data))
        if not data.startswith('ok '):
            raise WazuhInternalError(1715, data.replace("err ",""))
        rcv_sha1 = data.split(' ')[1]
        if rcv_sha1 == file_sha1:
            return ["WPK file sent", wpk_file]
        else:
            raise WazuhInternalError(1715, data.replace("err ",""))


    def upgrade(self, wpk_repo=None, debug=False, version=None, force=False, show_progress=None, chunk_size=None, rl_timeout=-1, use_http=False):
        """
        Upgrade agent using a WPK file.
        """
        if int(self.id) == 0:
            raise WazuhError(1703)

        self._load_info_from_DB()

        # Check if agent is active.
        if not self.status == 'active':
            raise WazuhError(1720)

        # Check if remote upgrade is available for the selected agent version
<<<<<<< HEAD
        if WazuhVersion(self.version.split(' ')[1]) < WazuhVersion("3.0.0-alpha4"):
            raise WazuhInternalError(1719, version)
=======
        if WazuhVersion(self.version) < WazuhVersion("3.0.0-alpha4"):
            raise WazuhException(1719, version)
>>>>>>> 488c7659

        if self.os['platform']=="windows" and int(self.os['major']) < 6:
            raise WazuhInternalError(1721, self.os['name'])

        if wpk_repo is None:
            wpk_repo = common.wpk_repo_url

        if not wpk_repo.endswith('/'):
            wpk_repo = wpk_repo + '/'

        # Send file to agent
        sending_result = self._send_wpk_file(wpk_repo=wpk_repo, debug=debug, version=version, force=force,
                                             show_progress=show_progress, chunk_size=chunk_size, rl_timeout=rl_timeout, use_http=use_http)
        if debug:
            print(sending_result[0])

        # Send upgrading command
        s = OssecSocket(common.REQUEST_SOCKET)
        if self.os['platform']=="windows":
            msg = "{0} com upgrade {1} upgrade.bat".format(str(self.id).zfill(3), sending_result[1])
        else:
            msg = "{0} com upgrade {1} upgrade.sh".format(str(self.id).zfill(3), sending_result[1])
        s.send(msg.encode())
        if debug:
            print("MSG SENT: {0}".format(str(msg)))
        data = s.receive().decode()
        s.close()

        if debug:
            print("RESPONSE: {0}".format(data))
        s = socket.socket(socket.AF_UNIX, socket.SOCK_DGRAM)
        if data.startswith('ok'):
            s.sendto(("1:wazuh-upgrade:wazuh: Upgrade procedure on agent {0} ({1}): started. Current version: {2}".format(str(self.id).zfill(3), self.name, self.version)).encode(), common.ossec_path + "/queue/ossec/queue")
            s.close()
            return "Upgrade procedure started"
        else:
            return data
            s.sendto(("1:wazuh-upgrade:wazuh: Upgrade procedure on agent {0} ({1}): aborted: {2}".format(str(self.id).zfill(3), self.name, data.replace("err ",""))).encode(), common.ossec_path + "/queue/ossec/queue")
            s.close()
            raise WazuhError(1716, data.replace("err ",""))


    @staticmethod
    def upgrade_agent(agent_id, wpk_repo=None, version=None, force=False, chunk_size=None, use_http=False):
        """
        Read upgrade result output from agent.

        :param agent_id: Agent ID.
        :return: Upgrade message.
        """

        return Agent(agent_id).upgrade(wpk_repo=wpk_repo, version=version, force=True if int(force)==1 else False, chunk_size=chunk_size, use_http=use_http)


    def upgrade_result(self, debug=False, timeout=common.upgrade_result_retries):
        """
        Read upgrade result output from agent.
        """
        sleep(1)
        if self.id == "000":
            raise WazuhError(1703)
        self._load_info_from_DB()
        s = OssecSocket(common.REQUEST_SOCKET)
        msg = "{0} com upgrade_result".format(str(self.id).zfill(3))
        s.send(msg.encode())
        if debug:
            print("MSG SENT: {0}".format(str(msg)))
        data = s.receive().decode()
        s.close()
        if debug:
            print("RESPONSE: {0}".format(data))
        counter = 0
        while data.startswith('err') and counter < timeout:
            sleep(common.upgrade_result_sleep)
            counter = counter + 1
            s = OssecSocket(common.REQUEST_SOCKET)
            msg = str(self.id).zfill(3) + " com upgrade_result"
            s.send(msg.encode())
            if debug:
                print("MSG SENT: {0}".format(str(msg)))
            data = s.receive().decode()
            s.close()
            if debug:
                print("RESPONSE: {0}".format(data))
        s = socket.socket(socket.AF_UNIX, socket.SOCK_DGRAM)
        if data.startswith('ok 0'):
            s.sendto(("1:wazuh-upgrade:wazuh: Upgrade procedure on agent {0} ({1}): succeeded. New version: {2}".format(str(self.id).zfill(3), self.name, self.version)).encode(), common.ossec_path + "/queue/ossec/queue")
            s.close()
            return "Agent upgraded successfully"
        elif data.startswith('ok 2'):
            s.sendto(("1:wazuh-upgrade:wazuh: Upgrade procedure on agent {0} ({1}): failed: restored to previous version".format(str(self.id).zfill(3), self.name)).encode(), common.ossec_path + "/queue/ossec/queue")
            s.close()
            raise WazuhError(1716, "Agent restored to previous version")
        else:
            s.sendto(("1:wazuh-upgrade:wazuh: Upgrade procedure on agent {0} ({1}): lost: {2}".format(str(self.id).zfill(3), self.name, data.replace("err ",""))).encode(), common.ossec_path + "/queue/ossec/queue")
            s.close()
            raise WazuhError(1716, data.replace("err ",""))


    @staticmethod
    def get_upgrade_result(agent_id, timeout=3):
        """
        Read upgrade result output from agent.

        :param agent_id: Agent ID.
        :return: Upgrade result.
        """

        return Agent(agent_id).upgrade_result(timeout=int(timeout))


    def _send_custom_wpk_file(self, file_path, debug=False, show_progress=None, chunk_size=None, rl_timeout=-1, timeout=common.open_retries):
        """
        Sends custom WPK file to agent.
        """
        if not chunk_size:
            chunk_size = common.wpk_chunk_size

        # Check WPK file
        if not path.isfile(file_path):
            raise WazuhError(1006)

        wpk_file = path.basename(file_path)
        wpk_file_size = stat(file_path).st_size
        if debug:
            print("Custom WPK file: {0} ({1} KB)".format(wpk_file, wpk_file_size/1024))

        # Open file on agent
        s = OssecSocket(common.REQUEST_SOCKET)
        msg = "{0} com open wb {1}".format(str(self.id).zfill(3), wpk_file)
        s.send(msg.encode())
        if debug:
            print("MSG SENT: {0}".format(str(msg)))
        data = s.receive().decode()
        s.close()
        if debug:
            print("RESPONSE: {0}".format(data))
        counter = 0
        while data.startswith('err') and counter < timeout:
            sleep(common.open_sleep)
            counter = counter + 1
            s = OssecSocket(common.REQUEST_SOCKET)
            msg = "{0} com open wb {1}".format(str(self.id).zfill(3), wpk_file)
            s.send(msg.encode())
            if debug:
                print("MSG SENT: {0}".format(str(msg)))
            data = s.receive().decode()
            s.close()
            if debug:
                print("RESPONSE: {0}".format(data))
        if not data.startswith('ok'):
            raise WazuhInternalError(1715, data.replace("err ",""))

        # Sending reset lock timeout
        s = OssecSocket(common.REQUEST_SOCKET)
        msg = "{0} com lock_restart {1}".format(str(self.id).zfill(3), str(rl_timeout))
        s.send(msg.encode())
        if debug:
            print("MSG SENT: {0}".format(str(msg)))
        data = s.receive().decode()
        s.close()
        if debug:
            print("RESPONSE: {0}".format(data))
        if not data.startswith('ok'):
            raise WazuhInternalError(1715, data.replace("err ",""))

        # Sending file to agent
        if debug:
            print("Chunk size: {0} bytes".format(chunk_size))
        file = open(file_path, "rb")
        if not file:
            raise WazuhInternalError(1715, data.replace("err ",""))
        try:
            start_time = time()
            bytes_read = file.read(chunk_size)
            file_sha1=hashlib.sha1(bytes_read)
            bytes_read_acum = 0
            while bytes_read:
                s = OssecSocket(common.REQUEST_SOCKET)
                msg = "{0} com write {1} {2} ".format(str(self.id).zfill(3), str(len(bytes_read)), wpk_file)
                s.send(msg.encode() + bytes_read)
                data = s.receive().decode()
                s.close()
                bytes_read = file.read(chunk_size)
                file_sha1.update(bytes_read)
                if show_progress:
                    bytes_read_acum = bytes_read_acum + len(bytes_read)
                    show_progress(int(bytes_read_acum * 100 / wpk_file_size) + (bytes_read_acum * 100 % wpk_file_size > 0))
            elapsed_time = time() - start_time
            calc_sha1 = file_sha1.hexdigest()
            if debug:
                print("FILE SHA1: {0}".format(calc_sha1))
        finally:
            file.close()

        # Close file on agent
        s = OssecSocket(common.REQUEST_SOCKET)
        msg = "{0} com close {1}".format(str(self.id).zfill(3), wpk_file)
        s.send(msg.encode())
        if debug:
            print("MSG SENT: {0}".format(str(msg)))
        data = s.receive().decode()
        s.close()
        if debug:
            print("RESPONSE: {0}".format(data))
        if not data.startswith('ok'):
            raise WazuhInternalError(1715, data.replace("err ",""))

        # Get file SHA1 from agent and compare
        s = OssecSocket(common.REQUEST_SOCKET)
        msg = "{0} com sha1 {1}".format(str(self.id).zfill(3), wpk_file)
        s.send(msg.encode())
        if debug:
            print("MSG SENT: {0}".format(str(msg)))
        data = s.receive().decode()
        s.close()
        if debug:
            print("RESPONSE: {0}".format(data))
        if not data.startswith('ok '):
            raise WazuhInternalError(1715, data.replace("err ",""))
        rcv_sha1 = data.split(' ')[1]
        if calc_sha1 == rcv_sha1:
            return ["WPK file sent", wpk_file]
        else:
            raise WazuhInternalError(1715, data.replace("err ",""))


    def upgrade_custom(self, file_path, installer, debug=False, show_progress=None, chunk_size=None, rl_timeout=-1):
        """
        Upgrade agent using a custom WPK file.
        """
        if self.id == "000":
            raise WazuhError(1703)

        self._load_info_from_DB()

        # Check if agent is active.
        if not self.status == 'active':
            raise WazuhError(1720)

        # Send file to agent
        sending_result = self._send_custom_wpk_file(file_path, debug, show_progress, chunk_size, rl_timeout)
        if debug:
            print(sending_result[0])

        # Send installing command
        s = OssecSocket(common.REQUEST_SOCKET)
        msg = "{0} com upgrade {1} {2}".format(str(self.id).zfill(3), sending_result[1], installer)
        s.send(msg.encode())
        if debug:
            print("MSG SENT: {0}".format(str(msg)))
        data = s.receive().decode()
        s.close()
        if debug:
            print("RESPONSE: {0}".format(data))
        s = socket.socket(socket.AF_UNIX, socket.SOCK_DGRAM)
        if data.startswith('ok'):
            s.sendto(("1:wazuh-upgrade:wazuh: Custom installation on agent {0} ({1}): started.".format(str(self.id).zfill(3), self.name)).encode(), common.ossec_path + "/queue/ossec/queue")
            s.close()
            return "Installation started"
        else:
            s.sendto(("1:wazuh-upgrade:wazuh: Custom installation on agent {0} ({1}): aborted: {2}".format(str(self.id).zfill(3), self.name, data.replace("err ",""))).encode(), common.ossec_path + "/queue/ossec/queue")
            s.close()
            raise WazuhError(1716, data.replace("err ",""))


    @staticmethod
    def upgrade_agent_custom(agent_id, file_path=None, installer=None):
        """
        Read upgrade result output from agent.

        :param agent_id: Agent ID.
        :return: Upgrade message.
        """
        if not file_path or not installer:
            raise WazuhInternalError(1307)

        return Agent(agent_id).upgrade_custom(file_path=file_path, installer=installer)


    def getconfig(self, component, config):
        """
        Read agent loaded configuration.
        """
        # checks if agent version is compatible with this feature
        self._load_info_from_DB()
        if self.version is None:
            raise WazuhInternalError(1015)

        agent_version = WazuhVersion(self.version.split(" ")[1])
        required_version = WazuhVersion("v3.7.0")
        if agent_version < required_version:
            raise WazuhInternalError(1735, "Minimum required version is " + str(required_version))

        return configuration.get_active_configuration(self.id, component, config)

    @staticmethod
    def get_config(agent_id, component, configuration):
        """
        Read selected configuration from agent.

        :param agent_id: Agent ID.
        :return: Loaded configuration in JSON.
        """
        my_agent = Agent(agent_id)
        my_agent._load_info_from_DB()

        if my_agent.status != "active":
            raise WazuhError(1740)

        return my_agent.getconfig(component=component, config=configuration)

    @staticmethod
    def get_sync_group(agent_id):
        if agent_id == "000":
            raise WazuhError(1703)
        else:
            try:
                # Check if agent exists and it is active
                agent_info = Agent(agent_id).get_basic_information()

                # Check if it has a multigroup
                if len(agent_info['group']) > 1:
                    multi_group = ','.join(agent_info['group'])
                    multi_group = hashlib.sha256(multi_group.encode()).hexdigest()[:8]
                    agent_group_merged_path = "{0}/{1}/merged.mg".format(common.multi_groups_path, multi_group)
                else:
                    agent_group_merged_path = "{0}/{1}/merged.mg".format(common.shared_path, agent_info['group'][0])

                return {'synced': md5(agent_group_merged_path) == agent_info['mergedSum']}
            except (IOError, KeyError):
                # the file can't be opened and therefore the group has not been synced
                return {'synced': False}
            except WazuhError as e:
                raise e
            except Exception as e:
                raise WazuhInternalError(1739, str(e))

    @staticmethod
    def get_agent_conf(group_id=None, offset=0, limit=common.database_limit, filename='agent.conf', return_format=None):
        """
        Returns agent.conf as dictionary.

        :return: agent.conf as dictionary.
        """
        if group_id:
            if not Agent.group_exists(group_id):
                raise WazuhError(1710, group_id)

        return configuration.get_agent_conf(group_id, offset, limit, filename, return_format)

    @staticmethod
    def get_file_conf(filename, group_id=None, type_conf=None, return_format=None):
        """
        Returns the configuration file as dictionary.

        :return: configuration file as dictionary.
        """

        if group_id:
            if not Agent.group_exists(group_id):
                raise WazuhError(1710, group_id)

        return configuration.get_file_conf(filename, group_id, type_conf, return_format)

    @staticmethod
    def upload_group_file(group_id, tmp_file, file_name='agent.conf'):
        """
        Updates a group file
        :param group_id: Group to update
        :param tmp_file: Relative path of temporary file to upload
        :param file_name: File name to update
        :return: Confirmation message in string
        """
        # check if the group exists
        if not Agent.group_exists(group_id):
            raise WazuhError(1710)

        return configuration.upload_group_file(group_id, tmp_file, file_name)<|MERGE_RESOLUTION|>--- conflicted
+++ resolved
@@ -774,15 +774,11 @@
                     f_kt.write('{0} {1} {2} {3}\n'.format(agent_id, name, ip, agent_key))
 
                 # Overwrite client.keys
-<<<<<<< HEAD
-                move(f_keys_temp, common.client_keys)
-=======
                 move(f_keys_temp, common.client_keys, copy_function=copyfile)
             except WazuhException as ex:
                 fcntl.lockf(lock_file, fcntl.LOCK_UN)
                 lock_file.close()
                 raise ex
->>>>>>> 488c7659
             except Exception as ex:
                 fcntl.lockf(lock_file, fcntl.LOCK_UN)
                 lock_file.close()
@@ -2089,13 +2085,6 @@
         # Comparing versions
         agent_ver = self.version
 
-<<<<<<< HEAD
-        if WazuhVersion(manager_ver.split(" ")[1]) < WazuhVersion(agent_new_ver):
-            raise WazuhInternalError(1717, "Manager: {0} / Agent: {1} -> {2}".format(manager_ver.split(" ")[1], agent_ver.split(" ")[1], agent_new_ver))
-
-        if (WazuhVersion(agent_ver.split(" ")[1]) >= WazuhVersion(agent_new_ver) and not force):
-            raise WazuhError(1716, "Agent ver: {0} / Agent new ver: {1}".format(agent_ver.split(" ")[1], agent_new_ver))
-=======
         if (manager_ver < WazuhVersion(agent_new_ver) and not force):
             raise WazuhException(1717, "Manager: {0} / Agent: {1} -> {2}".format(manager_ver, agent_new_ver))
 
@@ -2105,7 +2094,6 @@
         if debug:
             print("Agent version: {0}".format(agent_ver))
             print("Agent new version: {0}".format(agent_new_ver))
->>>>>>> 488c7659
 
         protocol = self._get_protocol(wpk_repo, use_http)
         # Generating file name
@@ -2296,13 +2284,8 @@
             raise WazuhError(1720)
 
         # Check if remote upgrade is available for the selected agent version
-<<<<<<< HEAD
-        if WazuhVersion(self.version.split(' ')[1]) < WazuhVersion("3.0.0-alpha4"):
-            raise WazuhInternalError(1719, version)
-=======
         if WazuhVersion(self.version) < WazuhVersion("3.0.0-alpha4"):
             raise WazuhException(1719, version)
->>>>>>> 488c7659
 
         if self.os['platform']=="windows" and int(self.os['major']) < 6:
             raise WazuhInternalError(1721, self.os['name'])
