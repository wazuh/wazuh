--- conflicted
+++ resolved
@@ -759,10 +759,7 @@
     def get_agents_dict(conn, min_select_fields, user_select_fields):
         db_api_name = {name:name for name in min_select_fields}
         db_api_name.update({"`group`":"group","date_add":"dateAdd", "last_keepalive":"lastKeepAlive"})
-<<<<<<< HEAD
-=======
         fields_to_nest, non_nested = get_fields_to_nest(db_api_name.values(), ['os'])
->>>>>>> 100fa076
 
         items = [{db_api_name[field]:value for field,value in zip(min_select_fields, tuple) if value is not None and field in user_select_fields} for tuple in conn]
         items = [plain_dict_to_nested_dict(d, fields_to_nest, non_nested) for d in items]
