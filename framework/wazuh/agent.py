--- conflicted
+++ resolved
@@ -19,11 +19,7 @@
 from glob import glob
 from datetime import date, datetime, timedelta
 from base64 import b64encode
-<<<<<<< HEAD
-from shutil import copyfile, move
-=======
 from shutil import copyfile, move, rmtree
->>>>>>> 5371539d
 from platform import platform
 from os import chown, chmod, path, makedirs, rename, urandom, listdir, stat, remove
 from time import time, sleep
