# Copyright (C) 2015-2020, Wazuh Inc.
# Created by Wazuh, Inc. <info@wazuh.com>.
# This program is free software; you can redistribute it and/or modify it under the terms of GPLv2

import hashlib
import logging
import operator
from os import chmod, path, listdir
from shutil import copyfile

from wazuh.core import common, configuration
from wazuh.core.InputValidator import InputValidator
from wazuh.core.agent import WazuhDBQueryAgents, WazuhDBQueryGroupByAgents, WazuhDBQueryMultigroups, \
<<<<<<< HEAD
    Agent, WazuhDBQueryGroup, get_agents_info, get_groups, core_upgrade_agents, agents_padding, get_rbac_filters
=======
    Agent, WazuhDBQueryGroup, get_agents_info, get_groups, core_upgrade_agents, get_rbac_filters, agents_padding
>>>>>>> 6446f950
from wazuh.core.cluster.cluster import get_node
from wazuh.core.cluster.utils import read_cluster_config
from wazuh.core.exception import WazuhError, WazuhInternalError, WazuhException, WazuhResourceNotFound
from wazuh.core.results import WazuhResult, AffectedItemsWazuhResult
from wazuh.core.utils import chmod_r, chown_r, get_hash, mkdir_with_mode, md5, process_array
from wazuh.rbac.decorators import expose_resources

<<<<<<< HEAD

=======
>>>>>>> 6446f950
logger = logging.getLogger('wazuh')

cluster_enabled = not read_cluster_config()['disabled']
node_id = get_node().get('node') if cluster_enabled else None


@expose_resources(actions=["agent:read"], resources=["agent:id:{agent_list}"], post_proc_func=None)
def get_distinct_agents(agent_list=None, offset=0, limit=common.database_limit, sort=None, search=None, select=None,
                        fields=None, q=None):
    """ Gets all the different combinations that all system agents have for the selected fields. It also indicates the
    total number of agents that have each combination.

    :param agent_list: List of agents ID's.
    :param offset: First item to return.
    :param limit: Maximum number of items to return.
    :param sort: Sorts the items. Format: {"fields":["field1","field2"],"order":"asc|desc"}.
    :param select: Select fields to return. Format: {"fields":["field1","field2"]}.
    :param search: Looks for items with the specified string. Format: {"fields": ["field1","field2"]}
    :param q: Defines query to filter in DB.
    :param fields: Fields to group by
    :return: WazuhResult
    """

    result = AffectedItemsWazuhResult(all_msg='All selected agents information was returned',
                                      some_msg='Some agents information was not returned',
                                      none_msg='No agent information was returned'
                                      )

    if len(agent_list) != 0:
        rbac_filters = get_rbac_filters(system_resources=get_agents_info(), permitted_resources=agent_list)

        db_query = WazuhDBQueryGroupByAgents(filter_fields=fields, offset=offset, limit=limit, sort=sort,
                                             search=search, select=select, query=q, min_select_fields=set(), count=True,
                                             get_data=True, **rbac_filters)

        data = db_query.run()
        result.affected_items.extend(data['items'])
        result.total_affected_items = data['totalItems']

    return result


@expose_resources(actions=["agent:read"], resources=["agent:id:{agent_list}"], post_proc_func=None)
def get_agents_summary_status(agent_list=None):
    """Counts the number of agents by status.

    :param agent_list: List of agents ID's.
    :return: WazuhResult.
    """
    summary = {'active': 0, 'disconnected': 0, 'never_connected': 0, 'pending': 0, 'total': 0}
    if len(agent_list) != 0:
        rbac_filters = get_rbac_filters(system_resources=get_agents_info(), permitted_resources=agent_list)

        db_query = WazuhDBQueryAgents(limit=None, select=['status'], **rbac_filters)
        data = db_query.run()

        for agent in data['items']:
            summary[agent['status']] += 1
            summary['total'] += 1

    return WazuhResult({'data': summary})


@expose_resources(actions=["agent:read"], resources=["agent:id:{agent_list}"], post_proc_func=None)
def get_agents_summary_os(agent_list=None):
    """Gets a list of available OS.

    :param agent_list: List of agents ID's.
    :return: WazuhResult.
    """
    result = AffectedItemsWazuhResult(none_msg='Could not get the operative system of the agents',
                                      all_msg='Showing the operative system of all specified agents',
                                      some_msg='Could not get the operative system of some agents')
    if len(agent_list) != 0:
        rbac_filters = get_rbac_filters(system_resources=get_agents_info(), permitted_resources=agent_list)

        db_query = WazuhDBQueryAgents(select=['os.platform'], default_sort_field='os_platform', min_select_fields=set(),
                                      distinct=True, **rbac_filters)
        query_data = db_query.run()
        query_data['items'] = [row['os']['platform'] for row in query_data['items']]
        result.affected_items = query_data['items']
        result.total_affected_items = len(result.affected_items)

    return result


@expose_resources(actions=["agent:restart"], resources=["agent:id:{agent_list}"],
                  post_proc_kwargs={'exclude_codes': [1701, 1703]})
def restart_agents(agent_list=None):
    """Restarts a list of agents..

    :param agent_list: List of agents ID's.
    :return: AffectedItemsWazuhResult.
    """
    result = AffectedItemsWazuhResult(all_msg='Restart command was sent to all agents',
                                      some_msg='Restart command was not sent to some agents',
                                      none_msg='Restart command was not sent to any agent'
                                      )

    system_agents = get_agents_info()
    for agent_id in agent_list:
        try:
            if agent_id not in system_agents:
                raise WazuhResourceNotFound(1701)
            if agent_id == "000":
                raise WazuhError(1703)
            Agent(agent_id).restart()
            result.affected_items.append(agent_id)
        except WazuhException as e:
            result.add_failed_item(id_=agent_id, error=e)

    result.total_affected_items = len(result.affected_items)
    result.affected_items.sort(key=int)

    return result


@expose_resources(actions=['cluster:read'], resources=[f'node:id:{node_id}'], post_proc_func=None)
def restart_agents_by_node(agent_list=None):
    """Restart all agents belonging to a node.

    Parameters
    ----------
    agent_list : list, optional
        List of agents. Default `None`
    node_id : str, optional
        Node name. Only used for RBAC. Default `None`

    Returns
    -------
    AffectedItemsWazuhResult
    """
    '000' in agent_list and agent_list.remove('000')

    return restart_agents(agent_list=agent_list)


@expose_resources(actions=["agent:read"], resources=["agent:id:{agent_list}"],
                  post_proc_kwargs={'exclude_codes': [1701]})
def get_agents(agent_list=None, offset=0, limit=common.database_limit, sort=None, search=None, select=None,
               filters=None, q=None):
    """Gets a list of available agents with basic attributes.

    :param agent_list: List of agents ID's.
    :param offset: First item to return.
    :param limit: Maximum number of items to return.
    :param sort: Sorts the items. Format: {"fields":["field1","field2"],"order":"asc|desc"}.
    :param select: Select fields to return. Format: {"fields":["field1","field2"]}.
    :param search: Looks for items with the specified string. Format: {"fields": ["field1","field2"]}
    :param filters: Defines required field filters. Format: {"field1":"value1", "field2":["value2","value3"]}
    :param q: Defines query to filter in DB.
    :return: AffectedItemsWazuhResult.
    """
    result = AffectedItemsWazuhResult(all_msg='All selected agents information was returned',
                                      some_msg='Some agents information was not returned',
                                      none_msg='No agent information was returned'
                                      )
    if len(agent_list) != 0:
        if filters is None:
            filters = dict()

        system_agents = get_agents_info()

        for agent_id in agent_list:
            if agent_id not in system_agents:
                result.add_failed_item(id_=agent_id, error=WazuhResourceNotFound(1701))

        rbac_filters = get_rbac_filters(system_resources=system_agents, permitted_resources=agent_list, filters=filters)

        db_query = WazuhDBQueryAgents(offset=offset, limit=limit, sort=sort, search=search, select=select,
                                      query=q, **rbac_filters)
        data = db_query.run()
        result.affected_items.extend(data['items'])
        result.total_affected_items = data['totalItems']

    return result


@expose_resources(actions=["group:read"], resources=["group:id:{group_list}"], post_proc_func=None)
def get_agents_in_group(group_list, offset=0, limit=common.database_limit, sort=None, search=None, select=None,
                        filters=None, q=None):
    """Gets a list of available agents with basic attributes.

    :param group_list: Group ID.
    :param offset: First item to return.
    :param limit: Maximum number of items to return.
    :param sort: Sorts the items. Format: {"fields":["field1","field2"],"order":"asc|desc"}.
    :param select: Select fields to return. Format: {"fields":["field1","field2"]}.
    :param search: Looks for items with the specified string. Format: {"fields": ["field1","field2"]}.
    :param filters: Defines required field filters. Format: {"field1":"value1", "field2":["value2","value3"]}.
    :param q: Defines query to filter in DB.
    :return: AffectedItemsWazuhResult.
    """
    if group_list[0] not in get_groups():
        raise WazuhResourceNotFound(1710)

    q = 'group=' + group_list[0] + (';' + q if q else '')

    return get_agents(offset=offset, limit=limit, sort=sort, search=search, select=select, filters=filters, q=q)


@expose_resources(actions=["agent:read"], resources=["agent:id:{agent_list}"],
                  post_proc_kwargs={'exclude_codes': [1701]})
def get_agents_keys(agent_list=None):
    """Get the key of existing agents.

    :param agent_list: List of agents ID's.
    :return: AffectedItemsWazuhResult.
    """
    result = AffectedItemsWazuhResult(all_msg='Obtained keys for all selected agents',
                                      some_msg='Some agent keys were not obtained',
                                      none_msg='No agent keys were obtained'
                                      )
    system_agents = get_agents_info()
    for agent_id in agent_list:
        try:
            if agent_id not in system_agents:
                raise WazuhResourceNotFound(1701)
            result.affected_items.append({'id': agent_id, 'key': Agent(agent_id).get_key()})
        except WazuhException as e:
            result.add_failed_item(id_=agent_id, error=e)
    result.total_affected_items = len(result.affected_items)

    return result


@expose_resources(actions=["agent:delete"], resources=["agent:id:{agent_list}"],
                  post_proc_kwargs={'exclude_codes': [1701, 1703]})
def delete_agents(agent_list=None, backup=False, purge=False, status="all", older_than="7d", use_only_authd=False):
    """Deletes a list of agents.

    :param agent_list: List of agents ID's.
    :param backup: Create backup before removing the agent.
    :param purge: Delete definitely from key store.
    :param older_than:  Filters out disconnected agents for longer than specified. Time in seconds | "[n_days]d" |
    "[n_hours]h" | "[n_minutes]m" | "[n_seconds]s". For never_connected agents, uses the register date.
    :param status: Filters by agent status: active, disconnected or never_connected. Multiples statuses separated
    by commas.
    :param use_only_authd: Force the use of authd when adding and removing agents.
    :return: AffectedItemsWazuhResult.
    """
    result = AffectedItemsWazuhResult(all_msg='All selected agents were deleted',
                                      some_msg='Some agents were not deleted',
                                      none_msg='No agents were deleted'
                                      )
    if len(agent_list) != 0:
        system_agents = get_agents_info()
        filters = {'older_than': older_than, 'status': status}
        rbac_filters = get_rbac_filters(system_resources=system_agents, permitted_resources=agent_list,
                                        filters=filters)

        db_query = WazuhDBQueryAgents(limit=None, select=["id"], **rbac_filters)
        data = db_query.run()
        can_purge_agents = list(map(operator.itemgetter('id'), data['items']))
        for agent_id in agent_list:
            try:
                if agent_id == "000":
                    raise WazuhError(1703)
                elif agent_id not in system_agents:
                    raise WazuhResourceNotFound(1701)
                else:
                    my_agent = Agent(agent_id)
                    my_agent.load_info_from_db()
                    if agent_id not in can_purge_agents:
                        raise WazuhError(
                            1731,
                            extra_message="The agent has a status different to '{0}' or the specified time "
                                          "frame 'older_than {1}' does not apply".format(status, older_than)
                        )
                    my_agent.remove(backup=backup, purge=purge, use_only_authd=use_only_authd)
                    result.affected_items.append(agent_id)
            except WazuhException as e:
                result.add_failed_item(id_=agent_id, error=e)
        result.total_affected_items = len(result.affected_items)
        result.affected_items.sort(key=int)
        result['older_than'] = older_than

    return result


@expose_resources(actions=["agent:create"], resources=["*:*:*"], post_proc_func=None)
def add_agent(name=None, agent_id=None, key=None, ip='any', force_time=-1, use_only_authd=False):
    """Adds a new Wazuh agent.

    :param name: name of the new agent.
    :param agent_id: id of the new agent.
    :param ip: IP of the new agent. It can be an IP, IP/NET or ANY.
    :param key: key of the new agent.
    :param force_time: Remove old agent with same IP if disconnected since <force_time> seconds.
    :param use_only_authd: Force the use of authd when adding and removing agents.
    :return: Agent ID and Agent key.
    """
    # Check length of agent name
    if len(name) > 128:
        raise WazuhError(1738)

    new_agent = Agent(name=name, ip=ip, id=agent_id, key=key, force=force_time, use_only_authd=use_only_authd)

    return WazuhResult({'data': {'id': new_agent.id, 'key': new_agent.key}})


@expose_resources(actions=["group:read"], resources=["group:id:{group_list}"],
                  post_proc_kwargs={'exclude_codes': [1710]})
def get_agent_groups(group_list=None, offset=0, limit=None, sort=None, search=None, hash_algorithm='md5'):
    """Gets the existing groups.

    :param group_list: List of Group names.
    :param offset: First item to return.
    :param limit: Maximum number of items to return.
    :param sort: Fields to sort the items by.
    :param search: Text to search.
    :param hash_algorithm: hash algorithm used to get mergedsum and configsum.
    :return: AffectedItemsWazuhResult.
    """
    affected_groups = list()
    result = AffectedItemsWazuhResult(all_msg='All selected groups information was returned',
                                      some_msg='Some groups information was not returned',
                                      none_msg='No group information was returned'
                                      )

    # Add failed items
    for invalid_group in set(group_list) - get_groups():
        result.add_failed_item(id_=invalid_group, error=WazuhResourceNotFound(1710))

    rbac_filters = get_rbac_filters(system_resources=get_groups(), permitted_resources=group_list)

    group_query = WazuhDBQueryGroup(offset=offset, limit=limit, sort=sort, search=search, **rbac_filters)
    query_data = group_query.run()

    for group in query_data['items']:
        full_entry = path.join(common.shared_path, group['name'])

        # merged.mg and agent.conf sum
        merged_sum = get_hash(path.join(full_entry, "merged.mg"), hash_algorithm)
        conf_sum = get_hash(path.join(full_entry, "agent.conf"), hash_algorithm)

        if merged_sum:
            group['mergedSum'] = merged_sum

        if conf_sum:
            group['configSum'] = conf_sum
        affected_groups.append(group)

    result.affected_items = affected_groups
    result.total_affected_items = query_data['totalItems']

    return result


@expose_resources(actions=["group:read"], resources=["group:id:{group_list}"], post_proc_func=None)
def get_group_files(group_list=None, offset=0, limit=None, search_text=None, search_in_fields=None,
                    complementary_search=False, sort_by=None, sort_ascending=True, hash_algorithm='md5'):
    """Gets the group files.

    :param group_list: List of Group names.
    :param offset: First item to return.
    :param limit: Maximum number of items to return.
    :param sort_by: Fields to sort the items by.
    :param sort_ascending: Sort in ascending (true) or descending (false) order.
    :param search_text: Text to search.
    :param complementary_search: Find items without the text to search.
    :param search_in_fields: Fields to search in.
    :param hash_algorithm: hash algorithm used to get mergedsum and configsum.
    :return: WazuhResult.
    """
    # We access unique group_id from list, this may change if and when we decide to add option to get files for
    # a list of groups
    group_id = group_list[0]
    group_path = common.shared_path
    result = AffectedItemsWazuhResult(all_msg='All selected groups files were returned',
                                      some_msg='Some groups files were not returned',
                                      none_msg='No groups files were returned'
                                      )
    if group_id:
        if not Agent.group_exists(group_id):
            result.add_failed_item(id_=group_id, error=WazuhResourceNotFound(1710))
            return result
        group_path = path.join(common.shared_path, group_id)

    if not path.exists(group_path):
        result.add_failed_item(id_=group_path, error=WazuhError(1006))
        return result

    try:
        data = []
        for entry in listdir(group_path):
            item = dict()
            item['filename'] = entry
            item['hash'] = get_hash(path.join(group_path, entry), hash_algorithm)
            data.append(item)

        # ar.conf
        ar_path = path.join(common.shared_path, 'ar.conf')
        data.append({'filename': "ar.conf", 'hash': get_hash(ar_path, hash_algorithm)})
        data = process_array(data, search_text=search_text, search_in_fields=search_in_fields,
                             complementary_search=complementary_search, sort_by=sort_by,
                             sort_ascending=sort_ascending, offset=offset, limit=limit)
        result.affected_items = data['items']
        result.total_affected_items = data['totalItems']
    except WazuhError as e:
        result.add_failed_item(id_=group_path, error=e)
        raise e
    except Exception as e:
        raise WazuhInternalError(1727, extra_message=str(e))

    return result


@expose_resources(actions=["group:create"], resources=["*:*:*"], post_proc_func=None)
def create_group(group_id):
    """Creates a group.

    :param group_id: Group ID.
    :return: Confirmation message.
    """
    # Input Validation of group_id
    if not InputValidator().group(group_id):
        raise WazuhError(1722)

    group_path = path.join(common.shared_path, group_id)

    if group_id.lower() == "default" or path.exists(group_path):
        raise WazuhError(1711, extra_message=group_id)

    # Create group in /etc/shared
    group_def_path = path.join(common.shared_path, 'agent-template.conf')
    try:
        mkdir_with_mode(group_path)
        copyfile(group_def_path, path.join(group_path, 'agent.conf'))
        chown_r(group_path, common.ossec_uid(), common.ossec_gid())
        chmod_r(group_path, 0o660)
        chmod(group_path, 0o770)
        msg = f"Group '{group_id}' created."
    except Exception as e:
        raise WazuhInternalError(1005, extra_message=str(e))

    return WazuhResult({'message': msg})


@expose_resources(actions=["group:delete"], resources=["group:id:{group_list}"],
                  post_proc_kwargs={'exclude_codes': [1710, 1712]})
def delete_groups(group_list=None):
    """Delete a list of groups and remove it from every agent assignments.

    :param group_list: List of Group names.
    :return: AffectedItemsWazuhResult.
    """
    result = AffectedItemsWazuhResult(all_msg='All selected groups were deleted',
                                      some_msg='Some groups were not deleted',
                                      none_msg='No group was deleted')

    affected_agents = set()
    system_groups = get_groups()
    for group_id in group_list:
        try:
            # Check if group exists
            if group_id not in system_groups:
                raise WazuhResourceNotFound(1710)
            if group_id == 'default':
                raise WazuhError(1712)
            agent_list = list(map(operator.itemgetter('id'),
                                  WazuhDBQueryMultigroups(group_id=group_id, limit=None).run()['items']))
            try:
                affected_agents_result = remove_agents_from_group(agent_list=agent_list, group_list=[group_id])
                if affected_agents_result.total_failed_items != 0:
                    raise WazuhError(4015)
            except WazuhError:
                raise WazuhError(4015)
            Agent.delete_single_group(group_id)
            result.affected_items.append(group_id)
            affected_agents.update(affected_agents_result.affected_items)
        except WazuhException as e:
            result.add_failed_item(id_=group_id, error=e)

    result['affected_agents'] = sorted(affected_agents, key=int)
    result.affected_items.sort()
    result.total_affected_items = len(result.affected_items)

    return result


@expose_resources(actions=["group:modify_assignments"], resources=['group:id:{replace_list}'], post_proc_func=None)
@expose_resources(actions=["group:modify_assignments"], resources=['group:id:{group_list}'], post_proc_func=None)
@expose_resources(actions=["agent:modify_group"], resources=["agent:id:{agent_list}"],
                  post_proc_kwargs={'exclude_codes': [1701, 1703, 1751, 1752, 1753]})
def assign_agents_to_group(group_list=None, agent_list=None, replace=False, replace_list=None):
    """Assign a list of agents to a group.

    :param group_list: List of Group names.
    :param agent_list: List of Agent IDs.
    :param replace: Whether to append new group to current agent's group or replace it.
    :param replace_list: List of Group names that can be replaced.
    :return: AffectedItemsWazuhResult.
    """
    group_id = group_list[0]
    result = AffectedItemsWazuhResult(all_msg=f'All selected agents were assigned to {group_id}'
                                              f'{" and removed from the other groups" if replace else ""}',
                                      some_msg=f'Some agents were not assigned to {group_id}'
                                               f'{" and removed from the other groups" if replace else ""}',
                                      none_msg='No agents were assigned to {0}'.format(group_id)
                                      )
    # Check if the group exists
    if not Agent.group_exists(group_id):
        raise WazuhResourceNotFound(1710)
    system_agents = get_agents_info()
    for agent_id in agent_list:
        try:
            if agent_id not in system_agents:
                raise WazuhResourceNotFound(1701)
            if agent_id == "000":
                raise WazuhError(1703)
            Agent.add_group_to_agent(group_id, agent_id, force=True, replace=replace, replace_list=replace_list)
            result.affected_items.append(agent_id)
        except WazuhException as e:
            result.add_failed_item(id_=agent_id, error=e)

    result.total_affected_items = len(result.affected_items)
    result.affected_items.sort(key=int)

    return result


@expose_resources(actions=["group:modify_assignments"], resources=['group:id:{group_list}'], post_proc_func=None)
@expose_resources(actions=["agent:modify_group"], resources=['agent:id:{agent_list}'], post_proc_func=None)
def remove_agent_from_group(group_list=None, agent_list=None):
    """Removes an agent assignment from a specified group.

    :param group_list: List of Group names.
    :param agent_list: List of Agent IDs.
    :return: Confirmation message.
    """
    group_id = group_list[0]
    agent_id = agent_list[0]

    # Check if agent and group exist and it is not 000
    if agent_id not in get_agents_info():
        raise WazuhResourceNotFound(1701)
    if agent_id == '000':
        raise WazuhError(1703)
    if group_id not in get_groups():
        raise WazuhResourceNotFound(1710)

    return WazuhResult({'message': Agent.unset_single_group_agent(agent_id=agent_id, group_id=group_id, force=True)})


@expose_resources(actions=["agent:modify_group"], resources=["agent:id:{agent_list}"], post_proc_func=None)
@expose_resources(actions=["group:modify_assignments"], resources=["group:id:{group_list}"],
                  post_proc_kwargs={'exclude_codes': [1710, 1734, 1745]})
def remove_agent_from_groups(agent_list=None, group_list=None):
    """Removes an agent assigment from a list of groups.

    :param agent_list: List of agents ID's.
    :param group_list: List of Group names.
    :return: AffectedItemsWazuhResult.
    """
    agent_id = agent_list[0]
    result = AffectedItemsWazuhResult(all_msg='Specified agent was removed from returned groups',
                                      some_msg='Specified agent was not removed from some groups',
                                      none_msg='Specified agent was not removed from any group'
                                      )

    # Check if agent exists and it is not 000
    if agent_id == '000':
        raise WazuhError(1703)
    if agent_id not in get_agents_info():
        raise WazuhResourceNotFound(1701)

    # We move default group to last position in case it is contained in group_list. When an agent is removed from all
    # groups it is reverted to 'default'. We try default last to avoid removing it and then adding again.
    try:
        group_list.append(group_list.pop(group_list.index('default')))
    except ValueError:
        pass

    system_groups = get_groups()
    for group_id in group_list:
        try:
            if group_id not in system_groups:
                raise WazuhResourceNotFound(1710)
            Agent.unset_single_group_agent(agent_id=agent_id, group_id=group_id, force=True)
            result.affected_items.append(group_id)
        except WazuhException as e:
            result.add_failed_item(id_=group_id, error=e)
    result.total_affected_items = len(result.affected_items)
    result.affected_items.sort()

    return result


@expose_resources(actions=["group:modify_assignments"], resources=["group:id:{group_list}"], post_proc_func=None)
@expose_resources(actions=["agent:modify_group"], resources=["agent:id:{agent_list}"],
                  post_proc_kwargs={'exclude_codes': [1701, 1703, 1734]})
def remove_agents_from_group(agent_list=None, group_list=None):
    """Remove a list of agents assignment from a specified group.

    :param agent_list: List of agents ID's.
    :param group_list: List of Group names.
    :return: AffectedItemsWazuhResult.
    """
    group_id = group_list[0]
    result = AffectedItemsWazuhResult(all_msg=f'All selected agents were removed from group {group_id}',
                                      some_msg=f'Some agents were not removed from group {group_id}',
                                      none_msg=f'No agent was removed from group {group_id}'
                                      )
    # Check if group exists
    if group_id not in get_groups():
        raise WazuhResourceNotFound(1710)

    for agent_id in agent_list:
        try:
            if agent_id == '000':
                raise WazuhError(1703)
            if agent_id not in get_agents_info():
                raise WazuhResourceNotFound(1701)
            Agent.unset_single_group_agent(agent_id=agent_id, group_id=group_id, force=True)
            result.affected_items.append(agent_id)
        except WazuhException as e:
            result.add_failed_item(id_=agent_id, error=e)
    result.total_affected_items = len(result.affected_items)
    result.affected_items.sort(key=int)

    return result


@expose_resources(actions=["agent:read"], resources=["agent:id:{agent_list}"], post_proc_func=None)
def get_outdated_agents(agent_list=None, offset=0, limit=common.database_limit, sort=None, search=None, select=None,
                        q=None):
    """Gets the outdated agents.

    :param agent_list: List of agents ID's.
    :param offset: First item to return.
    :param limit: Maximum number of items to return.
    :param sort: Sorts the items. Format: {"fields":["field1","field2"],"order":"asc|desc"}.
    :param search: Looks for items with the specified string.
    :param select: Select fields to return. Format: {"fields":["field1","field2"]}.
    :param q: Defines query to filter in DB.
    :return: AffectedItemsWazuhResult.
    """

    result = AffectedItemsWazuhResult(all_msg='All selected agents information was returned',
                                      some_msg='Some agents information was not returned',
                                      none_msg='No agent information was returned'
                                      )
    if len(agent_list) != 0:
        # Get manager version
        manager = Agent(id='000')
        manager.load_info_from_db()

        select = ['version', 'id', 'name'] if select is None else select
        rbac_filters = get_rbac_filters(system_resources=get_agents_info(), permitted_resources=agent_list)

        db_query = WazuhDBQueryAgents(offset=offset, limit=limit, sort=sort, search=search, select=select,
                                      query=f"version!={manager.version}" + (';' + q if q else ''), **rbac_filters)
        data = db_query.run()
        result.affected_items = data['items']
        result.total_affected_items = data['totalItems']

    return result


@expose_resources(actions=["agent:upgrade"], resources=["agent:id:{agent_list}"],
                  post_proc_kwargs={'exclude_codes': [1703, 1818]})
def upgrade_agents(agent_list=None, wpk_repo=None, version=None, force=False, use_http=False,
                   file_path=None, installer=None):
    """Start the agent upgrade process.

    Parameters
    ----------
    agent_list : list
        List of agents ID's.
    wpk_repo : str
        URL for WPK download.
    version : str
        Version to upgrade to.
    force : bool
        force the update even if it is a downgrade.
    use_http : bool
        False for HTTPS protocol, True for HTTP protocol.
    file_path : str
        Path to the installation file.
    installer : str
        Selected installer.

    Returns
    -------
    ID of created tasks
    """
    result = AffectedItemsWazuhResult(all_msg='All upgrade tasks have been created',
                                      some_msg='Some upgrade tasks have been created',
                                      none_msg='No upgrade task has been created',
<<<<<<< HEAD
                                      sort_fields=['task_id'], sort_ascending='True')

    agent_list = list(map(int, agents_padding(result=result, agent_list=agent_list)))
    if not file_path:
        wpk_repo = wpk_repo if wpk_repo else common.wpk_repo_url_4_x
    if version and not version.startswith('v'):
        version = f'v{version}'
    msg = {'version': 1,
           'origin': {'module': 'api'},
           'command': 'upgrade' if not (installer or file_path) else 'upgrade_custom',
           'parameters': {
               'agents': list(),
               'version': version,
               'force_upgrade': force,
               'use_http': use_http,
               'wpk_repo': f'{wpk_repo}/' if wpk_repo and not wpk_repo.endswith('/') else wpk_repo,
               'file_path': file_path,
               'installer': installer
           }
           }

    msg['parameters'] = {k: v for k, v in msg['parameters'].items() if v is not None}
    agents_result_chunks = [agent_list[x:x + 250] for x in range(0, len(agent_list), 250)]

    agent_results = list()
    for agents_chunk in agents_result_chunks:
        msg['parameters']['agents'] = agents_chunk
        agent_results.append(core_upgrade_agents(command=msg))
=======
                                      sort_fields=['agent'], sort_ascending='True')

    agent_list = list(map(int, agents_padding(result=result, agent_list=agent_list)))
    if version and not version.startswith('v'):
        version = f'v{version}'

    agents_result_chunks = [agent_list[x:x + 100] for x in range(0, len(agent_list), 100)]

    agent_results = list()
    for agents_chunk in agents_result_chunks:
        agent_results.append(
            core_upgrade_agents(command='upgrade' if not (installer or file_path) else 'upgrade_custom',
                                agents_chunk=agents_chunk, wpk_repo=wpk_repo, version=version, force=force,
                                use_http=use_http, file_path=file_path, installer=installer))
>>>>>>> 6446f950

    for agent_result_chunk in agent_results:
        for agent_result in agent_result_chunk['data']:
            if agent_result['error'] == 0:
                task_agent = {
                    'agent': str(agent_result['agent']).zfill(3),
                    'task_id': agent_result['task_id']
                }
                result.affected_items.append(task_agent)
                result.total_affected_items += 1
            else:
                error = WazuhError(code=1810 + agent_result['error'], cmd_error=True,
                                   extra_message=agent_result['message'])
                result.add_failed_item(id_=str(agent_result['agent']).zfill(3), error=error)
<<<<<<< HEAD
    result.affected_items = sorted(result.affected_items, key=lambda k: k['task_id'])

=======
    result.affected_items = sorted(result.affected_items, key=lambda k: k['agent'])
    
>>>>>>> 6446f950
    return result


@expose_resources(actions=["agent:upgrade"], resources=["agent:id:{agent_list}"],
                  post_proc_kwargs={'exclude_codes': [1703, 1817]})
def get_upgrade_result(agent_list=None):
    """Read upgrade result output from agent.

    Parameters
    ----------
    agent_list : list
        List of agent ID's.

    Returns
    -------
    Upgrade result.
    """
    result = AffectedItemsWazuhResult(all_msg='All agents have been updated',
                                      some_msg='Some agents have not been updated',
                                      none_msg='No agent has been updated')

    agent_list = list(map(int, agents_padding(result=result, agent_list=agent_list)))
<<<<<<< HEAD
    agents_result_chunks = [agent_list[x:x + 250] for x in range(0, len(agent_list), 250)]
    msg = {'version': 1, 'origin': {'module': 'api'}, 'command': 'upgrade_result',
           'module': 'api', 'parameters': {'agents': list()}}

    task_results = list()
    for agents_chunk in agents_result_chunks:
        msg['parameters']['agents'] = agents_chunk
        task_results.append(core_upgrade_agents(msg, get_result=True))
=======
    agents_result_chunks = [agent_list[x:x + 100] for x in range(0, len(agent_list), 100)]

    task_results = list()
    for agents_chunk in agents_result_chunks:
        task_results.append(core_upgrade_agents(agents_chunk=agents_chunk, get_result=True))
>>>>>>> 6446f950

    for task_result_chunk in task_results:
        for task_result in task_result_chunk['data']:
            task_error = task_result.pop('error')
            if task_error == 0:
                task_result['agent'] = str(task_result['agent']).zfill(3)
                result.affected_items.append(task_result)
                result.total_affected_items += 1
            else:
                error = WazuhError(code=1810 + task_error, cmd_error=True, extra_message=task_result['message'])
                result.add_failed_item(id_=str(task_result.pop('agent')).zfill(3), error=error)
<<<<<<< HEAD
    result.affected_items = sorted(result.affected_items, key=lambda k: k['task_id'])
=======
    result.affected_items = sorted(result.affected_items, key=lambda k: k['agent'])
>>>>>>> 6446f950

    return result


@expose_resources(actions=["agent:read"], resources=["agent:id:{agent_list}"], post_proc_func=None)
def get_agent_config(agent_list=None, component=None, config=None):
    """Read selected configuration from agent.

    :param agent_list: List of agents ID's.
    :param component: Selected component.
    :param config: Configuration to get, written on disk.
    :return: WazuhResult(Loaded configuration in JSON).
    """
    # We access unique agent_id from list, this may change if and when we decide a final way to handle get responses
    # with failed ids and a list of agents
    agent_id = agent_list[0]
    my_agent = Agent(agent_id)
    my_agent.load_info_from_db()

    if my_agent.status != "active":
        raise WazuhError(1740)

    return WazuhResult({'data': my_agent.getconfig(component=component, config=config)})


@expose_resources(actions=["agent:read"], resources=["agent:id:{agent_list}"],
                  post_proc_kwargs={'exclude_codes': [1701, 1703]})
def get_agents_sync_group(agent_list=None):
    """Get agents configuration sync status.

    :param agent_list: List of agents ID's.
    :return AffectedItemsWazuhResult.
    """
    result = AffectedItemsWazuhResult(all_msg='Sync info was returned for all selected agents',
                                      some_msg='Sync info was not returned for some selected agents',
                                      none_msg='No sync info was returned',
                                      )

    system_agents = get_agents_info()
    for agent_id in agent_list:
        try:
            if agent_id == "000":
                raise WazuhError(1703)
            if agent_id not in system_agents:
                raise WazuhResourceNotFound(1701)
            else:
                # Check if agent exists and it is active
                agent_info = Agent(agent_id).get_basic_information()
                # Check if it has a multigroup
                if len(agent_info['group']) > 1:
                    multi_group = ','.join(agent_info['group'])
                    multi_group = hashlib.sha256(multi_group.encode()).hexdigest()[:8]
                    group_merged_path = path.join(common.multi_groups_path, multi_group, "merged.mg")
                else:
                    group_merged_path = path.join(common.shared_path, agent_info['group'][0], "merged.mg")
                result.affected_items.append({'id': agent_id,
                                              'synced': md5(group_merged_path) == agent_info['mergedSum']})
        except (IOError, KeyError):
            # The file couldn't be opened and therefore the group has not been synced
            result.affected_items.append({'id': agent_id, 'synced': False})
        except WazuhException as e:
            result.add_failed_item(id_=agent_id, error=e)

    result.total_affected_items = len(result.affected_items)

    return result


@expose_resources(actions=["group:read"], resources=["group:id:{group_list}"], post_proc_func=None)
def get_file_conf(group_list=None, type_conf=None, return_format=None, filename=None):
    """ Reads configuration file for specified group.

    :param group_list: List of Group names.
    :param type_conf: Type of file.
    :param return_format: Format of the answer (xml or json).
    :param filename: Filename to read config from.
    :return: WazuhResult.
    """
    # We access unique group_id from list, this may change if and when we decide to add option to get configuration
    # files for a list of groups
    group_id = group_list[0]

    return WazuhResult({'data': configuration.get_file_conf(filename, group_id=group_id, type_conf=type_conf,
                                                            return_format=return_format)})


@expose_resources(actions=["group:read"], resources=["group:id:{group_list}"], post_proc_func=None)
def get_agent_conf(group_list=None, filename='agent.conf', offset=0, limit=common.database_limit):
    """ Reads agent conf for specified group.

    :param group_list: List of Group names.
    :param filename: Filename to read config from.
    :param offset: First item to return.
    :param limit: Maximum number of items to return.
    :return: WazuhResult.
    """
    # We access unique group_id from list, this may change if and when we decide to add option to get agent conf for
    # a list of groups
    group_id = group_list[0]

    return WazuhResult(
        {'data': configuration.get_agent_conf(group_id=group_id, filename=filename, offset=offset, limit=limit)})


@expose_resources(actions=["group:update_config"], resources=["group:id:{group_list}"], post_proc_func=None)
def upload_group_file(group_list=None, file_data=None, file_name='agent.conf'):
    """Updates a group file.

    :param group_list: List of Group names.
    :param file_data: Relative path of temporary file to upload.
    :param file_name: File name to update.
    :return: Confirmation message.
    """
    # We access unique group_id from list, this may change if and when we decide to add option to update files for
    # a list of groups
    group_id = group_list[0]

    return WazuhResult({'message': configuration.upload_group_file(group_id, file_data, file_name=file_name)})


def get_full_overview() -> WazuhResult:
    """Get information about agents.

    :return: Dictionary with information about agents
    """
    # get information from different methods of Agent class
    stats_distinct_node = get_distinct_agents(fields=['node_name']).affected_items
    groups = get_agent_groups().affected_items
    stats_distinct_os = get_distinct_agents(fields=['os.name',
                                                    'os.platform', 'os.version']).affected_items
    stats_version = get_distinct_agents(fields=['version']).affected_items
    summary = get_agents_summary_status()['data'] if 'data' in get_agents_summary_status() else dict()
    try:
        last_registered_agent = [get_agents(limit=1,
                                            sort={'fields': ['dateAdd'], 'order': 'desc'},
                                            q='id!=000').affected_items[0]]
    except IndexError:  # an IndexError could happen if there are not registered agents
        last_registered_agent = []
    # combine results in an unique dictionary
    result = {'nodes': stats_distinct_node, 'groups': groups, 'agent_os': stats_distinct_os, 'agent_status': summary,
              'agent_version': stats_version, 'last_registered_agent': last_registered_agent}

    return WazuhResult({'data': result})<|MERGE_RESOLUTION|>--- conflicted
+++ resolved
@@ -11,11 +11,7 @@
 from wazuh.core import common, configuration
 from wazuh.core.InputValidator import InputValidator
 from wazuh.core.agent import WazuhDBQueryAgents, WazuhDBQueryGroupByAgents, WazuhDBQueryMultigroups, \
-<<<<<<< HEAD
-    Agent, WazuhDBQueryGroup, get_agents_info, get_groups, core_upgrade_agents, agents_padding, get_rbac_filters
-=======
     Agent, WazuhDBQueryGroup, get_agents_info, get_groups, core_upgrade_agents, get_rbac_filters, agents_padding
->>>>>>> 6446f950
 from wazuh.core.cluster.cluster import get_node
 from wazuh.core.cluster.utils import read_cluster_config
 from wazuh.core.exception import WazuhError, WazuhInternalError, WazuhException, WazuhResourceNotFound
@@ -23,10 +19,6 @@
 from wazuh.core.utils import chmod_r, chown_r, get_hash, mkdir_with_mode, md5, process_array
 from wazuh.rbac.decorators import expose_resources
 
-<<<<<<< HEAD
-
-=======
->>>>>>> 6446f950
 logger = logging.getLogger('wazuh')
 
 cluster_enabled = not read_cluster_config()['disabled']
@@ -717,36 +709,6 @@
     result = AffectedItemsWazuhResult(all_msg='All upgrade tasks have been created',
                                       some_msg='Some upgrade tasks have been created',
                                       none_msg='No upgrade task has been created',
-<<<<<<< HEAD
-                                      sort_fields=['task_id'], sort_ascending='True')
-
-    agent_list = list(map(int, agents_padding(result=result, agent_list=agent_list)))
-    if not file_path:
-        wpk_repo = wpk_repo if wpk_repo else common.wpk_repo_url_4_x
-    if version and not version.startswith('v'):
-        version = f'v{version}'
-    msg = {'version': 1,
-           'origin': {'module': 'api'},
-           'command': 'upgrade' if not (installer or file_path) else 'upgrade_custom',
-           'parameters': {
-               'agents': list(),
-               'version': version,
-               'force_upgrade': force,
-               'use_http': use_http,
-               'wpk_repo': f'{wpk_repo}/' if wpk_repo and not wpk_repo.endswith('/') else wpk_repo,
-               'file_path': file_path,
-               'installer': installer
-           }
-           }
-
-    msg['parameters'] = {k: v for k, v in msg['parameters'].items() if v is not None}
-    agents_result_chunks = [agent_list[x:x + 250] for x in range(0, len(agent_list), 250)]
-
-    agent_results = list()
-    for agents_chunk in agents_result_chunks:
-        msg['parameters']['agents'] = agents_chunk
-        agent_results.append(core_upgrade_agents(command=msg))
-=======
                                       sort_fields=['agent'], sort_ascending='True')
 
     agent_list = list(map(int, agents_padding(result=result, agent_list=agent_list)))
@@ -761,7 +723,6 @@
             core_upgrade_agents(command='upgrade' if not (installer or file_path) else 'upgrade_custom',
                                 agents_chunk=agents_chunk, wpk_repo=wpk_repo, version=version, force=force,
                                 use_http=use_http, file_path=file_path, installer=installer))
->>>>>>> 6446f950
 
     for agent_result_chunk in agent_results:
         for agent_result in agent_result_chunk['data']:
@@ -776,13 +737,8 @@
                 error = WazuhError(code=1810 + agent_result['error'], cmd_error=True,
                                    extra_message=agent_result['message'])
                 result.add_failed_item(id_=str(agent_result['agent']).zfill(3), error=error)
-<<<<<<< HEAD
-    result.affected_items = sorted(result.affected_items, key=lambda k: k['task_id'])
-
-=======
     result.affected_items = sorted(result.affected_items, key=lambda k: k['agent'])
     
->>>>>>> 6446f950
     return result
 
 
@@ -805,22 +761,11 @@
                                       none_msg='No agent has been updated')
 
     agent_list = list(map(int, agents_padding(result=result, agent_list=agent_list)))
-<<<<<<< HEAD
-    agents_result_chunks = [agent_list[x:x + 250] for x in range(0, len(agent_list), 250)]
-    msg = {'version': 1, 'origin': {'module': 'api'}, 'command': 'upgrade_result',
-           'module': 'api', 'parameters': {'agents': list()}}
-
-    task_results = list()
-    for agents_chunk in agents_result_chunks:
-        msg['parameters']['agents'] = agents_chunk
-        task_results.append(core_upgrade_agents(msg, get_result=True))
-=======
     agents_result_chunks = [agent_list[x:x + 100] for x in range(0, len(agent_list), 100)]
 
     task_results = list()
     for agents_chunk in agents_result_chunks:
         task_results.append(core_upgrade_agents(agents_chunk=agents_chunk, get_result=True))
->>>>>>> 6446f950
 
     for task_result_chunk in task_results:
         for task_result in task_result_chunk['data']:
@@ -832,11 +777,7 @@
             else:
                 error = WazuhError(code=1810 + task_error, cmd_error=True, extra_message=task_result['message'])
                 result.add_failed_item(id_=str(task_result.pop('agent')).zfill(3), error=error)
-<<<<<<< HEAD
-    result.affected_items = sorted(result.affected_items, key=lambda k: k['task_id'])
-=======
     result.affected_items = sorted(result.affected_items, key=lambda k: k['agent'])
->>>>>>> 6446f950
 
     return result
 
