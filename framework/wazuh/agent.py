--- conflicted
+++ resolved
@@ -1920,34 +1920,14 @@
         return data
 
 
-<<<<<<< HEAD
-    def _get_url_wpk_repo(self, wpk_repo=common.wpk_repo_url, use_http=False):
+    def _get_protocol(self, wpk_repo, use_http=False):
         protocol = ""
         if "http://" not in wpk_repo and "https://" not in wpk_repo:
             protocol = "https://" if not use_http else "http://"
-        if self.os['platform']=="windows":
-            wpk_url = protocol + wpk_repo + "windows/"
-        elif self.os['platform']=="ubuntu":
-            wpk_url = protocol + wpk_repo + self.os['platform'] + "/" + self.os['major'] + "." + self.os['minor'] + "/" + self.os['arch'] + "/"
-        else:
-            wpk_url = protocol + wpk_repo + self.os['platform'] + "/" + self.os['major'] + "/" + self.os['arch'] + "/"
-
-        return wpk_url
-
-    def _get_url_wpk_file(self, wpk_file, wpk_repo=common.wpk_repo_url, use_http=False):
-        return self._get_url_wpk_repo(wpk_repo, use_http) + wpk_file
-
-    def _get_url_wpk_versions(self, wpk_repo=common.wpk_repo_url, use_http=False):
-        return self._get_url_wpk_repo(wpk_repo, use_http) + "versions"
-
-
-    def _get_versions(self, wpk_repo=common.wpk_repo_url, use_http=False):
-        """
-        Generates a list of available versions for its distribution and version.
-        """
-        versions_url = self._get_url_wpk_versions(wpk_repo, use_http)
-=======
-    def _get_versions(self, wpk_repo=common.wpk_repo_url, desired_version=None):
+
+        return protocol
+
+    def _get_versions(self, wpk_repo=common.wpk_repo_url, desired_version=None, use_http=False):
         """
         Generates a list of available versions for its distribution and version.
         """
@@ -1958,16 +1938,16 @@
             error = "The WPK for this platform is not available."
             raise WazuhException(1713, error)
 
+        protocol = self._get_protocol(wpk_repo, use_http)
         if (desired_version is None or desired_version[:4] >= "v3.4") and self.os['platform'] != "windows":
-            versions_url = wpk_repo + "linux/" + self.os['arch'] + "/versions"
+            versions_url = protocol + wpk_repo + "linux/" + self.os['arch'] + "/versions"
         else:
             if self.os['platform']=="windows":
-                versions_url = wpk_repo + "windows/versions"
+                versions_url = protocol + wpk_repo + "windows/versions"
             elif self.os['platform']=="ubuntu":
-                versions_url = wpk_repo + self.os['platform'] + "/" + self.os['major'] + "." + self.os['minor'] + "/" + self.os['arch'] + "/versions"
+                versions_url = protocol + wpk_repo + self.os['platform'] + "/" + self.os['major'] + "." + self.os['minor'] + "/" + self.os['arch'] + "/versions"
             else:
-                versions_url = wpk_repo + self.os['platform'] + "/" + self.os['major'] + "/" + self.os['arch'] + "/versions"
->>>>>>> ff770457
+                versions_url = protocol + wpk_repo + self.os['platform'] + "/" + self.os['major'] + "/" + self.os['arch'] + "/versions"
 
         try:
             result = urlopen(versions_url)
@@ -1998,21 +1978,12 @@
         Searchs latest Wazuh WPK file for its distribution and version. Downloads the WPK if it is not in the upgrade folder.
         """
         agent_new_ver = None
-<<<<<<< HEAD
         versions = self._get_versions(wpk_repo, use_http)
         if not version:
             agent_new_ver = versions[0][0]
             agent_new_shasum = versions[0][1]
         else:
             for versions in versions:
-=======
-        if version is None:
-            versions = self._get_versions(wpk_repo, version)
-            agent_new_ver = versions[0][0]
-            agent_new_shasum = versions[0][1]
-        else:
-            for versions in self._get_versions(wpk_repo, version):
->>>>>>> ff770457
                 if versions[0] == version:
                     agent_new_ver = versions[0]
                     agent_new_shasum = versions[1]
@@ -2039,23 +2010,24 @@
         if (WazuhVersion(agent_ver.split(" ")[1]) >= WazuhVersion(agent_new_ver) and not force):
             raise WazuhException(1716, "Agent ver: {0} / Agent new ver: {1}".format(agent_ver.split(" ")[1], agent_new_ver))
 
+        protocol = self._get_protocol(wpk_repo, use_http)
         # Generating file name
         if self.os['platform']=="windows":
             wpk_file = "wazuh_agent_{0}_{1}.wpk".format(agent_new_ver, self.os['platform'])
-            wpk_url = wpk_repo + "windows/" + wpk_file
+            wpk_url = protocol + wpk_repo + "windows/" + wpk_file
 
         else:
             if version is None or version[:4] >= "v3.4":
                 wpk_file = "wazuh_agent_{0}_linux_{1}.wpk".format(agent_new_ver, self.os['arch'])
-                wpk_url = wpk_repo + "linux/" + self.os['arch'] + "/" + wpk_file
+                wpk_url = protocol + wpk_repo + "linux/" + self.os['arch'] + "/" + wpk_file
 
             else:
                 if self.os['platform']=="ubuntu":
                     wpk_file = "wazuh_agent_{0}_{1}_{2}.{3}_{4}.wpk".format(agent_new_ver, self.os['platform'], self.os['major'], self.os['minor'], self.os['arch'])
-                    wpk_url = wpk_repo + self.os['platform'] + "/" + self.os['major'] + "." + self.os['minor'] + "/" + self.os['arch'] + "/" + wpk_file
+                    wpk_url = protocol + wpk_repo + self.os['platform'] + "/" + self.os['major'] + "." + self.os['minor'] + "/" + self.os['arch'] + "/" + wpk_file
                 else:
                     wpk_file = "wazuh_agent_{0}_{1}_{2}_{3}.wpk".format(agent_new_ver, self.os['platform'], self.os['major'], self.os['arch'])
-                    wpk_url = wpk_repo + self.os['platform'] + "/" + self.os['major'] + "/" + self.os['arch'] + "/" + wpk_file
+                    wpk_url = protocol + wpk_repo + self.os['platform'] + "/" + self.os['major'] + "/" + self.os['arch'] + "/" + wpk_file
 
         wpk_file_path = "{0}/var/upgrade/{1}".format(common.ossec_path, wpk_file)
 
@@ -2073,10 +2045,6 @@
                 return [wpk_file, sha1hash]
 
         # Download WPK file
-<<<<<<< HEAD
-        wpk_url = self._get_url_wpk_file(wpk_file, wpk_repo, use_http)
-=======
->>>>>>> ff770457
         if debug:
             print("Downloading WPK file from: {0}".format(wpk_url))
 
