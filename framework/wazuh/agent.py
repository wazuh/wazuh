--- conflicted
+++ resolved
@@ -165,17 +165,7 @@
         query = "SELECT {0} FROM agent WHERE id = :id"
         request = {'id': self.id}
 
-<<<<<<< HEAD
-        valid_select_fields = {"id", "name", "ip", "key", "version", "date_add",
-                               "last_keepalive", "config_sum", "merged_sum",
-                               "group", "manager_host", "os_name", "os_version",
-                               "os_major", "os_minor", "os_codename", "os_build",
-                               "os_platform", "os_uname", "os_arch", "node_name", "status"}
-        # we need to retrieve the fields that are used to compute other fields from the DB
-        select_fields = {'id', 'version', 'last_keepalive'}
-=======
         valid_select_fields = set(self.fields.values())
->>>>>>> 5f39df2d
 
         # Select
         if select:
@@ -766,11 +756,6 @@
 
 
     @staticmethod
-<<<<<<< HEAD
-    def get_agents_overview(status="all", os_platform="all", os_version="all", manager_host="all",
-                            node_name="all", offset=0, limit=common.database_limit, sort=None, search=None, select=None,
-                            version="all", older_than="all", ids="all"):
-=======
     def filter_agents_by_status(status, request, query):
         limit_seconds = 1830  # 600*3 + 30
         result = datetime.now() - timedelta(seconds=limit_seconds)
@@ -847,7 +832,6 @@
 
     @staticmethod
     def get_agents_overview(offset=0, limit=common.database_limit, sort=None, search=None, select=None, filters={}):
->>>>>>> 5f39df2d
         """
         Gets a list of available agents with basic attributes.
 
@@ -855,14 +839,8 @@
         :param limit: Maximum number of items to return.
         :param sort: Sorts the items. Format: {"fields":["field1","field2"],"order":"asc|desc"}.
         :param select: Select fields to return. Format: {"fields":["field1","field2"]}.
-<<<<<<< HEAD
-        :param search: Looks for items with the specified string.
-        :param older_than:  Filters out disconnected agents for longer than specified. Time in seconds | "[n_days]d" | "[n_hours]h" | "[n_minutes]m" | "[n_seconds]s". For never connected agents, uses the register date.
-        :param ids: Return only agents with those ids.
-=======
         :param search: Looks for items with the specified string. Format: {"fields": ["field1","field2"]}
         :param filters: Defines field filters required by the user. Format: {"field1":"value1", "field2":["value2","value3"]}
->>>>>>> 5f39df2d
 
         :return: Dictionary: {'items': array of items, 'totalItems': Number of items (without applying the limit)}
         """
@@ -897,59 +875,8 @@
         # save the fields that the user has selected
         user_select_fields = (set(select['fields']) if select else min_select_fields.copy()) | {'id'}
 
-<<<<<<< HEAD
-        if status != "all":
-            limit_seconds = 1830 # 600*3 + 30
-            result = datetime.now() - timedelta(seconds=limit_seconds)
-            request['time_active'] = result.strftime('%Y-%m-%d %H:%M:%S')
-            list_status = status.split(',')
-            query += ' AND ('
-
-            for status in list_status:
-                status = status.lower()
-                if status == 'active':
-                    query += '((last_keepalive >= :time_active AND version IS NOT NULL) or id = 0) OR '
-                elif status == 'disconnected':
-                    query += 'last_keepalive < :time_active OR '
-                elif status == "never connected" or status == "neverconnected":
-                    query += 'last_keepalive IS NULL AND id != 0 OR '
-                elif status == 'pending':
-                    query += 'last_keepalive IS NOT NULL AND version IS NULL OR '
-                else:
-                    raise WazuhException(1729, status)
-            query = query[:-3] + ")" #Remove the last OR from query
-
-        if older_than != 'all':
-            request['older_than'] = get_timeframe_in_seconds(older_than)
-            query += " AND ("
-            # If the status is not neverconnected, compare older_than with the last keepalive:
-            query += "(last_keepalive IS NOT NULL AND CAST(strftime('%s', last_keepalive) AS INTEGER) < CAST(strftime('%s', 'now', 'localtime') AS INTEGER) - :older_than) "
-            query += "OR "
-            # If the status is neverconnected, compare older_than with the date add:
-            query += "(last_keepalive IS NULL AND id != 0 AND CAST(strftime('%s', date_Add) AS INTEGER) < CAST(strftime('%s', 'now', 'localtime') AS INTEGER) - :older_than) "
-            query += ")"
-
-        if os_platform != "all":
-            request['os_platform'] = os_platform
-            query += ' AND os_platform = :os_platform'
-        if os_version != "all":
-            request['os_version'] = os_version
-            query += ' AND os_version = :os_version'
-        if manager_host != "all":
-            request['manager_host'] = manager_host
-            query += ' AND manager_host = :manager_host'
-        if version != "all":
-            request['version'] = re.sub( r'([a-zA-Z])([v])', r'\1 \2', version )
-            query += ' AND version = :version'
-        if node_name != "all":
-            query = filter_list_or_string(node_name, 'node_name', request, query)
-        if ids != "all":
-            query = filter_list_or_string(ids, 'id', request, query)
-
-=======
         # add special filters to the database query
         query = Agent.filter_query(filters, request, query)
->>>>>>> 5f39df2d
 
         # Search
         if search:
