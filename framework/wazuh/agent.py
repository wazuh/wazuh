# Copyright (C) 2015-2020, Wazuh Inc.
# Created by Wazuh, Inc. <info@wazuh.com>.
# This program is free software; you can redistribute it and/or modify it under the terms of GPLv2

import hashlib
import operator
<<<<<<< HEAD
import os
import socket
from base64 import b64encode
from datetime import date, datetime, timedelta, timezone
from functools import reduce
from glob import glob
from json import loads
from os import chown, chmod, path, makedirs, urandom, listdir, stat, remove
from platform import platform
from shutil import copyfile, rmtree
from time import time, sleep
from typing import Dict

import requests

from wazuh import common, configuration
from wazuh.InputValidator import InputValidator
from wazuh.cluster.utils import get_manager_status
from wazuh.database import Connection
from wazuh.exception import WazuhException
from wazuh.ossec_queue import OssecQueue
from wazuh.wazuh_socket import OssecSocket, OssecSocketJSON
from wazuh.utils import cut_array, sort_array, search_array, chmod_r, chown_r, WazuhVersion, \
    plain_dict_to_nested_dict, get_fields_to_nest, get_hash, WazuhDBQuery, WazuhDBQueryDistinct, WazuhDBQueryGroupBy, \
    mkdir_with_mode, md5, SQLiteBackend, WazuhDBBackend, filter_array_by_query, safe_move


def create_exception_dic(id, e):
=======
from os import chmod, path, listdir
from shutil import copyfile

from wazuh.core import common, configuration
from wazuh.core.InputValidator import InputValidator
from wazuh.core.agent import WazuhDBQueryAgents, WazuhDBQueryGroupByAgents, \
    WazuhDBQueryMultigroups, Agent, WazuhDBQueryGroup, get_agents_info, get_groups
from wazuh.core.exception import WazuhError, WazuhInternalError, WazuhException
from wazuh.core.results import WazuhResult, AffectedItemsWazuhResult
from wazuh.core.utils import chmod_r, chown_r, get_hash, mkdir_with_mode, md5, process_array
from wazuh.rbac.decorators import expose_resources


@expose_resources(actions=["agent:read"], resources=["agent:id:{agent_list}"], post_proc_func=None)
def get_distinct_agents(agent_list=None, offset=0, limit=common.database_limit, sort=None, search=None, select=None,
                        fields=None, q=None):
    """ Gets all the different combinations that all system agents have for the selected fields. It also indicates the
    total number of agents that have each combination.

    :param agent_list: List of agents ID's.
    :param offset: First item to return.
    :param limit: Maximum number of items to return.
    :param sort: Sorts the items. Format: {"fields":["field1","field2"],"order":"asc|desc"}.
    :param select: Select fields to return. Format: {"fields":["field1","field2"]}.
    :param search: Looks for items with the specified string. Format: {"fields": ["field1","field2"]}
    :param q: Defines query to filter in DB.
    :param fields: Fields to group by
    :return: WazuhResult
>>>>>>> 32b17fbe
    """

    result = AffectedItemsWazuhResult(all_msg='All selected agents information is shown',
                                      some_msg='Some agents information is not shown',
                                      none_msg='No agent information is shown'
                                      )

    if len(agent_list) != 0:
        db_query = WazuhDBQueryGroupByAgents(filter_fields=fields, offset=offset, limit=limit, sort=sort,
                                             search=search, select=select, query=q, filters={'id': agent_list},
                                             min_select_fields=set(), count=True, get_data=True)

        data = db_query.run()
        result.affected_items.extend(data['items'])
        result.total_affected_items = data['totalItems']

    return result


@expose_resources(actions=["agent:read"], resources=["agent:id:{agent_list}"], post_proc_func=None)
def get_agents_summary_status(agent_list=None):
    """Counts the number of agents by status.

    :param agent_list: List of agents ID's.
    :return: WazuhResult.
    """
    result = WazuhResult({'active': 0, 'disconnected': 0, 'never_connected': 0, 'pending': 0, 'total': 0})
    if len(agent_list) != 0:
        db_query = WazuhDBQueryAgents(limit=None, select=['status'], filters={'id': agent_list})
        data = db_query.run()

        for agent in data['items']:
            result[agent['status']] += 1
            result['total'] += 1

    return result


@expose_resources(actions=["agent:read"], resources=["agent:id:{agent_list}"], post_proc_func=None)
def get_agents_summary_os(agent_list=None):
    """Gets a list of available OS.

    :param agent_list: List of agents ID's.
    :return: WazuhResult.
    """
    result = AffectedItemsWazuhResult(none_msg='Could not get the operative system of the agents',
                                      all_msg='Showing the operative system of all specified agents',
                                      some_msg='Could not get the operative system of some agents')
    if len(agent_list) != 0:

        db_query = WazuhDBQueryAgents(select=['os.platform'], filters={'id': agent_list},
                                      default_sort_field='os_platform', min_select_fields=set(),
                                      distinct=True)
        query_data = db_query.run()
        query_data['items'] = [row['os']['platform'] for row in query_data['items']]
        result.affected_items = query_data['items']
        result.total_affected_items = len(result.affected_items)

    return result


@expose_resources(actions=["agent:restart"], resources=["agent:id:{agent_list}"],
                  post_proc_kwargs={'exclude_codes': [1701, 1703]})
def restart_agents(agent_list=None):
    """Restarts a list of agents..

    :param agent_list: List of agents ID's.
    :return: AffectedItemsWazuhResult.
    """
    result = AffectedItemsWazuhResult(none_msg='Could not send command to any agent',
                                      all_msg='Restart command sent to all agents',
                                      some_msg='Could not send command to some agents')

    system_agents = get_agents_info()
    for agent_id in agent_list:
        try:
            if agent_id not in system_agents:
                raise WazuhError(1701)
            if agent_id == "000":
                raise WazuhError(1703)
            Agent(agent_id).restart()
            result.affected_items.append(agent_id)
        except WazuhException as e:
            result.add_failed_item(id_=agent_id, error=e)

    result.total_affected_items = len(result.affected_items)
    result.affected_items.sort(key=int)

    return result


@expose_resources(actions=["agent:read"], resources=["agent:id:{agent_list}"],
                  post_proc_kwargs={'exclude_codes': [1701]})
def get_agents(agent_list=None, offset=0, limit=common.database_limit, sort=None, search=None, select=None,
               filters=None, q=None):
    """Gets a list of available agents with basic attributes.

    :param agent_list: List of agents ID's.
    :param offset: First item to return.
    :param limit: Maximum number of items to return.
    :param sort: Sorts the items. Format: {"fields":["field1","field2"],"order":"asc|desc"}.
    :param select: Select fields to return. Format: {"fields":["field1","field2"]}.
    :param search: Looks for items with the specified string. Format: {"fields": ["field1","field2"]}
    :param filters: Defines required field filters. Format: {"field1":"value1", "field2":["value2","value3"]}
    :param q: Defines query to filter in DB.
    :return: AffectedItemsWazuhResult.
    """
    result = AffectedItemsWazuhResult(all_msg='All selected agents information is shown',
                                      some_msg='Some agents information is not shown',
                                      none_msg='No agent information is shown'
                                      )
    if len(agent_list) != 0:
        if filters is None:
            filters = dict()
        filters['id'] = agent_list

        system_agents = get_agents_info()
        for agent_id in agent_list:
            if agent_id not in system_agents:
                result.add_failed_item(id_=agent_id, error=WazuhError(1701))

        db_query = WazuhDBQueryAgents(offset=offset, limit=limit, sort=sort, search=search, select=select,
                                      filters=filters, query=q)
        data = db_query.run()
        result.affected_items.extend(data['items'])
        result.total_affected_items = data['totalItems']

    return result


def get_agent_by_name(name=None, select=None):
    """Gets an agent by its name.

    :param name: Agent_name.
    :param select: Select fields to return. Format: {"fields":["field1","field2"]}.
    :return: AffectedItemsWazuhResult.
    """
    db_query = WazuhDBQueryAgents(filters={'name': name})
    data = db_query.run()
    try:
        agent = data['items'][0]['id']
        return get_agents(agent_list=[agent], select=select)
    except IndexError:
        raise WazuhError(1754)
    except WazuhError as e:
        if e.code == 4000:
            raise WazuhError(1754)
        raise e


@expose_resources(actions=["group:read"], resources=["group:id:{group_list}"], post_proc_func=None)
def get_agents_in_group(group_list, offset=0, limit=common.database_limit, sort=None, search=None, select=None,
                        filters=None, q=None):
    """Gets a list of available agents with basic attributes.

    :param group_list: Group ID.
    :param offset: First item to return.
    :param limit: Maximum number of items to return.
    :param sort: Sorts the items. Format: {"fields":["field1","field2"],"order":"asc|desc"}.
    :param select: Select fields to return. Format: {"fields":["field1","field2"]}.
    :param search: Looks for items with the specified string. Format: {"fields": ["field1","field2"]}.
    :param filters: Defines required field filters. Format: {"field1":"value1", "field2":["value2","value3"]}.
    :param q: Defines query to filter in DB.
    :return: AffectedItemsWazuhResult.
    """
    if group_list[0] not in get_groups():
        raise WazuhError(1710)

    q = 'group=' + group_list[0] + (';' + q if q else '')

    return get_agents(offset=offset, limit=limit, sort=sort, search=search, select=select, filters=filters, q=q)


@expose_resources(actions=["agent:read"], resources=["agent:id:{agent_list}"],
                  post_proc_kwargs={'exclude_codes': [1701]})
def get_agents_keys(agent_list=None):
    """Get the key of existing agents.

    :param agent_list: List of agents ID's.
    :return: AffectedItemsWazuhResult.
    """
    result = AffectedItemsWazuhResult(all_msg='Obtained keys for all selected agents',
                                      some_msg='Some agent keys were not obtained',
                                      none_msg='No agent keys were obtained'
                                      )
    system_agents = get_agents_info()
    for agent_id in agent_list:
        try:
            if agent_id not in system_agents:
                raise WazuhError(1701)
            result.affected_items.append({'id': agent_id, 'key': Agent(agent_id).get_key()})
        except WazuhException as e:
            result.add_failed_item(id_=agent_id, error=e)
    result.total_affected_items = len(result.affected_items)

    return result


@expose_resources(actions=["agent:delete"], resources=["agent:id:{agent_list}"],
                  post_proc_kwargs={'exclude_codes': [1701, 1703]})
def delete_agents(agent_list=None, backup=False, purge=False, status="all", older_than="7d", use_only_authd=False):
    """Deletes a list of agents.

    :param agent_list: List of agents ID's.
    :param backup: Create backup before removing the agent.
    :param purge: Delete definitely from key store.
    :param older_than:  Filters out disconnected agents for longer than specified. Time in seconds | "[n_days]d" |
    "[n_hours]h" | "[n_minutes]m" | "[n_seconds]s". For never_connected agents, uses the register date.
    :param status: Filters by agent status: active, disconnected or never_connected. Multiples statuses separated
    by commas.
    :param use_only_authd: Force the use of authd when adding and removing agents.
    :return: AffectedItemsWazuhResult.
    """
    result = AffectedItemsWazuhResult(all_msg='All selected agents were deleted',
                                      some_msg='Some agents were not deleted',
                                      none_msg='No agents were deleted'
                                      )
    if len(agent_list) != 0:
        db_query = WazuhDBQueryAgents(limit=None, select=["id"], filters={'older_than': older_than, 'status': status,
                                                                          'id': agent_list})
        data = db_query.run()
        can_purge_agents = list(map(operator.itemgetter('id'), data['items']))
        system_agents = get_agents_info()
        for agent_id in agent_list:
            try:
                if agent_id == "000":
                    raise WazuhError(1703)
                elif agent_id not in system_agents:
                    raise WazuhError(1701)
                else:
                    my_agent = Agent(agent_id)
                    my_agent.load_info_from_db()
                    if agent_id not in can_purge_agents:
                        raise WazuhError(
                            1731,
                            extra_message="The agent has a status different to '{0}' or the specified time "
                                          "frame 'older_than {1}' does not apply".format(status, older_than)
                        )
                    my_agent.remove(backup=backup, purge=purge, use_only_authd=use_only_authd)
                    result.affected_items.append(agent_id)
            except WazuhException as e:
                result.add_failed_item(id_=agent_id, error=e)
        result.total_affected_items = len(result.affected_items)
        result.affected_items.sort(key=int)
        result['older_than'] = older_than

    return result


@expose_resources(actions=["agent:create"], resources=["*:*:*"], post_proc_func=None)
def add_agent(name=None, agent_id=None, key=None, ip='any', force_time=-1, use_only_authd=False):
    """Adds a new Wazuh agent.

    :param name: name of the new agent.
    :param agent_id: id of the new agent.
    :param ip: IP of the new agent. It can be an IP, IP/NET or ANY.
    :param key: key of the new agent.
    :param force_time: Remove old agent with same IP if disconnected since <force_time> seconds.
    :param use_only_authd: Force the use of authd when adding and removing agents.
    :return: Agent ID and Agent key.
    """
    # Check length of agent name
    if len(name) > 128:
        raise WazuhError(1738)

    new_agent = Agent(name=name, ip=ip, id=agent_id, key=key, force=force_time, use_only_authd=use_only_authd)

    return WazuhResult({'id': new_agent.id, 'key': new_agent.key})


@expose_resources(actions=["group:read"], resources=["group:id:{group_list}"],
                  post_proc_kwargs={'exclude_codes': [1710]})
def get_agent_groups(group_list=None, offset=0, limit=None, sort=None, search=None, hash_algorithm='md5'):
    """Gets the existing groups.

    :param group_list: List of Group names.
    :param offset: First item to return.
    :param limit: Maximum number of items to return.
    :param sort: Fields to sort the items by.
    :param search: Text to search.
    :param hash_algorithm: hash algorithm used to get mergedsum and configsum.
    :return: AffectedItemsWazuhResult.
    """

    affected_groups = list()
    result = AffectedItemsWazuhResult(all_msg='Obtained information about all selected groups',
                                      some_msg='Some groups information was not obtained',
                                      none_msg='No group information was obtained'
                                      )

    # Add failed items
    for invalid_group in set(group_list) - get_groups():
        result.add_failed_item(id_=invalid_group, error=WazuhError(1710))

    group_query = WazuhDBQueryGroup(filters={'name': group_list}, offset=offset, limit=limit, sort=sort, search=search)
    query_data = group_query.run()

    for group in query_data['items']:
        full_entry = path.join(common.shared_path, group['name'])

        # merged.mg and agent.conf sum
        merged_sum = get_hash(path.join(full_entry, "merged.mg"), hash_algorithm)
        conf_sum = get_hash(path.join(full_entry, "agent.conf"), hash_algorithm)

        if merged_sum:
            group['mergedSum'] = merged_sum

        if conf_sum:
            group['configSum'] = conf_sum
        affected_groups.append(group)

    result.affected_items = affected_groups
    result.total_affected_items = query_data['totalItems']

    return result


@expose_resources(actions=["group:read"], resources=["group:id:{group_list}"], post_proc_func=None)
def get_group_files(group_list=None, offset=0, limit=None, search_text=None, search_in_fields=None,
                    complementary_search=False, sort_by=None, sort_ascending=True, hash_algorithm='md5'):
    """Gets the group files.

    :param group_list: List of Group names.
    :param offset: First item to return.
    :param limit: Maximum number of items to return.
    :param sort_by: Fields to sort the items by.
    :param sort_ascending: Sort in ascending (true) or descending (false) order.
    :param search_text: Text to search.
    :param complementary_search: Find items without the text to search.
    :param search_in_fields: Fields to search in.
    :param hash_algorithm: hash algorithm used to get mergedsum and configsum.
    :return: WazuhResult.
    """
    # We access unique group_id from list, this may change if and when we decide to add option to get files for
    # a list of groups
    group_id = group_list[0]
    group_path = common.shared_path
    result = AffectedItemsWazuhResult(all_msg='All selected groups files are shown',
                                      some_msg='Some groups files are not shown',
                                      none_msg='No groups files are shown'
                                      )
    if group_id:
        if not Agent.group_exists(group_id):
            result.add_failed_item(id_=group_id, error=WazuhError(1710))
            return result
        group_path = path.join(common.shared_path, group_id)

    if not path.exists(group_path):
        result.add_failed_item(id_=group_path, error=WazuhError(1006))
        return result

    try:
        data = []
        for entry in listdir(group_path):
            item = dict()
            item['filename'] = entry
            item['hash'] = get_hash(path.join(group_path, entry), hash_algorithm)
            data.append(item)

        # ar.conf
        ar_path = path.join(common.shared_path, 'ar.conf')
        data.append({'filename': "ar.conf", 'hash': get_hash(ar_path, hash_algorithm)})
        data = process_array(data, search_text=search_text, search_in_fields=search_in_fields,
                             complementary_search=complementary_search, sort_by=sort_by,
                             sort_ascending=sort_ascending, offset=offset, limit=limit)
        result.affected_items = data['items']
        result.total_affected_items = data['totalItems']
    except WazuhError as e:
        result.add_failed_item(id_=group_path, error=e)
        raise e
    except Exception as e:
        raise WazuhInternalError(1727, extra_message=str(e))

    return result


@expose_resources(actions=["group:create"], resources=["*:*:*"], post_proc_func=None)
def create_group(group_id):
    """Creates a group.

    :param group_id: Group ID.
    :return: Confirmation message.
    """
    # Input Validation of group_id
    if not InputValidator().group(group_id):
        raise WazuhError(1722)

    group_path = path.join(common.shared_path, group_id)

    if group_id.lower() == "default" or path.exists(group_path):
        raise WazuhError(1711, extra_message=group_id)

    # Create group in /etc/shared
    group_def_path = path.join(common.shared_path, 'agent-template.conf')
    try:
        mkdir_with_mode(group_path)
        copyfile(group_def_path, path.join(group_path, 'agent.conf'))
        chown_r(group_path, common.ossec_uid(), common.ossec_gid())
        chmod_r(group_path, 0o660)
        chmod(group_path, 0o770)
        msg = "Group '{0}' created.".format(group_id)
    except Exception as e:
        raise WazuhInternalError(1005, extra_message=str(e))

    return WazuhResult({'message': msg})


@expose_resources(actions=["group:delete"], resources=["group:id:{group_list}"],
                  post_proc_kwargs={'exclude_codes': [1710, 1712]})
def delete_groups(group_list=None):
    """Delete a list of groups and remove it from every agent assignments.

    :param group_list: List of Group names.
    :return: AffectedItemsWazuhResult.
    """
    result = AffectedItemsWazuhResult(all_msg='All selected groups were deleted',
                                      some_msg='Some groups were not deleted',
                                      none_msg='No group was deleted')

    affected_agents = set()
    system_groups = get_groups()
    for group_id in group_list:
        try:
            # Check if group exists
            if group_id not in system_groups:
                raise WazuhError(1710)
            if group_id == 'default':
                raise WazuhError(1712)
            agent_list = list(map(operator.itemgetter('id'),
                                  WazuhDBQueryMultigroups(group_id=group_id, limit=None).run()['items']))
            try:
                affected_agents_result = remove_agents_from_group(agent_list=agent_list, group_list=[group_id])
                if affected_agents_result.total_failed_items != 0:
                    raise WazuhError(4015)
            except WazuhError:
                raise WazuhError(4015)
            Agent.delete_single_group(group_id)
            result.affected_items.append(group_id)
            affected_agents.update(affected_agents_result.affected_items)
        except WazuhException as e:
            result.add_failed_item(id_=group_id, error=e)

    result['affected_agents'] = sorted(affected_agents, key=int)
    result.affected_items.sort()
    result.total_affected_items = len(result.affected_items)

    return result


@expose_resources(actions=["group:modify_assignments"], resources=['group:id:{replace_list}'], post_proc_func=None)
@expose_resources(actions=["group:modify_assignments"], resources=['group:id:{group_list}'], post_proc_func=None)
@expose_resources(actions=["agent:modify_group"], resources=["agent:id:{agent_list}"],
                  post_proc_kwargs={'exclude_codes': [1701, 1703, 1751, 1752, 1753]})
def assign_agents_to_group(group_list=None, agent_list=None, replace=False, replace_list=None):
    """Assign a list of agents to a group.

    :param group_list: List of Group names.
    :param agent_list: List of Agent IDs.
    :param replace: Whether to append new group to current agent's group or replace it.
    :param replace_list: List of Group names that can be replaced.
    :return: AffectedItemsWazuhResult.
    """
    group_id = group_list[0]
    result = AffectedItemsWazuhResult(all_msg=f'All selected agents were assigned to {group_id}'
                                              f'{" and removed from the other groups" if replace else ""}',
                                      some_msg=f'Some agents were not assigned to {group_id}'
                                               f'{" and removed from the other groups" if replace else ""}',
                                      none_msg='No agents were assigned to {0}'.format(group_id)
                                      )
    # Check if the group exists
    if not Agent.group_exists(group_id):
        raise WazuhError(1710)
    system_agents = get_agents_info()
    for agent_id in agent_list:
        try:
            if agent_id not in system_agents:
                raise WazuhError(1701)
            if agent_id == "000":
                raise WazuhError(1703)
            Agent.add_group_to_agent(group_id, agent_id, force=True, replace=replace, replace_list=replace_list)
            result.affected_items.append(agent_id)
        except WazuhException as e:
            result.add_failed_item(id_=agent_id, error=e)

    result.total_affected_items = len(result.affected_items)
    result.affected_items.sort(key=int)

    return result


@expose_resources(actions=["group:modify_assignments"], resources=['group:id:{group_list}'], post_proc_func=None)
@expose_resources(actions=["agent:modify_group"], resources=['agent:id:{agent_list}'], post_proc_func=None)
def remove_agent_from_group(group_list=None, agent_list=None):
    """Removes an agent assignment from a specified group.

    :param group_list: List of Group names.
    :param agent_list: List of Agent IDs.
    :return: Confirmation message.
    """
    group_id = group_list[0]
    agent_id = agent_list[0]

    # Check if agent and group exist and it is not 000
    if agent_id not in get_agents_info():
        raise WazuhError(1701)
    if agent_id == '000':
        raise WazuhError(1703)
    if group_id not in get_groups():
        raise WazuhError(1710)

    return WazuhResult({'message': Agent.unset_single_group_agent(agent_id=agent_id, group_id=group_id, force=True)})


@expose_resources(actions=["agent:modify_group"], resources=["agent:id:{agent_list}"], post_proc_func=None)
@expose_resources(actions=["group:modify_assignments"], resources=["group:id:{group_list}"],
                  post_proc_kwargs={'exclude_codes': [1710, 1734, 1745]})
def remove_agent_from_groups(agent_list=None, group_list=None):
    """Removes an agent assigment from a list of groups.

    :param agent_list: List of agents ID's.
    :param group_list: List of Group names.
    :return: AffectedItemsWazuhResult.
    """
    agent_id = agent_list[0]
    result = AffectedItemsWazuhResult(all_msg='Specified agent removed from shown groups',
                                      some_msg='Specified agent could not be removed from some groups',
                                      none_msg='Specified agent could not be removed from any group'
                                      )

    # Check if agent exists and it is not 000
    if agent_id == '000':
        raise WazuhError(1703)
    if agent_id not in get_agents_info():
        raise WazuhError(1701)

    # We move default group to last position in case it is contained in group_list. When an agent is removed from all
    # groups it is reverted to 'default'. We try default last to avoid removing it and then adding again.
    try:
        group_list.append(group_list.pop(group_list.index('default')))
    except ValueError:
        pass

    system_groups = get_groups()
    for group_id in group_list:
        try:
            if group_id not in system_groups:
                raise WazuhError(1710)
            Agent.unset_single_group_agent(agent_id=agent_id, group_id=group_id, force=True)
            result.affected_items.append(group_id)
        except WazuhException as e:
            result.add_failed_item(id_=group_id, error=e)
    result.total_affected_items = len(result.affected_items)
    result.affected_items.sort()

    return result


@expose_resources(actions=["group:modify_assignments"], resources=["group:id:{group_list}"], post_proc_func=None)
@expose_resources(actions=["agent:modify_group"], resources=["agent:id:{agent_list}"],
                  post_proc_kwargs={'exclude_codes': [1701, 1703, 1734]})
def remove_agents_from_group(agent_list=None, group_list=None):
    """Remove a list of agents assignment from a specified group.

    :param agent_list: List of agents ID's.
    :param group_list: List of Group names.
    :return: AffectedItemsWazuhResult.
    """
    group_id = group_list[0]
    result = AffectedItemsWazuhResult(all_msg=f'All selected agents were removed from group {group_id}',
                                      some_msg=f'Some agents were not removed from group {group_id}',
                                      none_msg=f'No agent was removed from group {group_id}'
                                      )
    # Check if group exists
    if group_id not in get_groups():
        raise WazuhError(1710)

    for agent_id in agent_list:
        try:
            if agent_id == '000':
                raise WazuhError(1703)
            if agent_id not in get_agents_info():
                raise WazuhError(1701)
            Agent.unset_single_group_agent(agent_id=agent_id, group_id=group_id, force=True)
            result.affected_items.append(agent_id)
        except WazuhException as e:
            result.add_failed_item(id_=agent_id, error=e)
    result.total_affected_items = len(result.affected_items)
    result.affected_items.sort(key=int)

    return result


@expose_resources(actions=["agent:read"], resources=["agent:id:{agent_list}"], post_proc_func=None)
def get_outdated_agents(agent_list=None, offset=0, limit=common.database_limit, sort=None, search=None, select=None,
                        q=None):
    """Gets the outdated agents.

    :param agent_list: List of agents ID's.
    :param offset: First item to return.
    :param limit: Maximum number of items to return.
    :param sort: Sorts the items. Format: {"fields":["field1","field2"],"order":"asc|desc"}.
    :param search: Looks for items with the specified string.
    :param select: Select fields to return. Format: {"fields":["field1","field2"]}.
    :param q: Defines query to filter in DB.
    :return: AffectedItemsWazuhResult.
    """

    result = AffectedItemsWazuhResult(all_msg='All selected agents information is shown',
                                      some_msg='Some agents information is not shown',
                                      none_msg='No agent information is shown'
                                      )
    if len(agent_list) != 0:
        # Get manager version
        manager = Agent(id='000')
        manager.load_info_from_db()

        select = ['version', 'id', 'name'] if select is None else select
        db_query = WazuhDBQueryAgents(offset=offset, limit=limit, sort=sort, search=search, select=select,
                                      query=f"version!={manager.version}" + (';' + q if q else ''),
                                      filters={'id': agent_list})
        data = db_query.run()
        result.affected_items = data['items']
        result.total_affected_items = data['totalItems']

    return result


@expose_resources(actions=["agent:upgrade"], resources=["agent:id:{agent_list}"], post_proc_func=None)
def upgrade_agents(agent_list=None, wpk_repo=None, version=None, force=False, chunk_size=None, use_http=False):
    """Read upgrade result output from agent.

    :param agent_list: List of agents ID's.
    :param wpk_repo: URL for WPK download.
    :param version: Version to upgrade to.
    :param force: force the update even if it is a downgrade.
    :param chunk_size: size of each update chunk.
    :param use_http: False for HTTPS protocol, True for HTTP protocol.
    :return: Upgrade message.
    """
    # We access unique agent_id from list, this may change if and when we decide to add option to upgrade a list of
    # agents
    agent_id = agent_list[0]

    return Agent(agent_id).upgrade(wpk_repo=wpk_repo, version=version, force=True if int(force) == 1 else False,
                                   chunk_size=chunk_size, use_http=use_http)


@expose_resources(actions=["agent:upgrade"], resources=["agent:id:{agent_list}"], post_proc_func=None)
def get_upgrade_result(agent_list=None, timeout=3):
    """Read upgrade result output from agent.

    :param agent_list: List of agents ID's.
    :param timeout: Maximum time for the call to be considered failed.
    :return: Upgrade result.
    """
    # We access unique agent_id from list, this may change if and when we decide to add option to upgrade a list of
    # agents
    agent_id = agent_list[0]

    return Agent(agent_id).upgrade_result(timeout=int(timeout))


@expose_resources(actions=["agent:upgrade"], resources=["agent:id:{agent_list}"], post_proc_func=None)
def upgrade_agents_custom(agent_list=None, file_path=None, installer=None):
    """Read upgrade result output from agent.

    :param agent_list: List of agents ID's.
    :param file_path: Path to the installation file.
    :param installer: Selected installer.
    :return: Upgrade message.
    """
    # We access unique agent_id from list, this may change if and when we decide to add option to upgrade a list of
    # agents
    agent_id = agent_list[0]

    return Agent(agent_id).upgrade_custom(file_path=file_path, installer=installer)


@expose_resources(actions=["agent:read"], resources=["agent:id:{agent_list}"], post_proc_func=None)
def get_agent_config(agent_list=None, component=None, config=None):
    """Read selected configuration from agent.

    :param agent_list: List of agents ID's.
    :param component: Selected component.
    :param config: Configuration to get, written on disk.
    :return: WazuhResult(Loaded configuration in JSON).
    """
    # We access unique agent_id from list, this may change if and when we decide a final way to handle get responses
    # with failed ids and a list of agents
    agent_id = agent_list[0]
    my_agent = Agent(agent_id)
    my_agent.load_info_from_db()

    if my_agent.status != "active":
        raise WazuhError(1740)

    return WazuhResult(my_agent.getconfig(component=component, config=config))


@expose_resources(actions=["agent:read"], resources=["agent:id:{agent_list}"],
                  post_proc_kwargs={'exclude_codes': [1701, 1703]})
def get_agents_sync_group(agent_list=None):
    """Get agents configuration sync status.

    :param agent_list: List of agents ID's.
    :return AffectedItemsWazuhResult.
    """
    result = AffectedItemsWazuhResult(none_msg='No sync info shown.',
                                      all_msg='Sync info shown for all selected agents.',
                                      some_msg='Could not show sync info for some selected agents.')

    system_agents = get_agents_info()
    for agent_id in agent_list:
        try:
            if agent_id == "000":
                raise WazuhError(1703)
            if agent_id not in system_agents:
                raise WazuhError(1701)
            else:
                # Check if agent exists and it is active
                agent_info = Agent(agent_id).get_basic_information()
                # Check if it has a multigroup
                if len(agent_info['group']) > 1:
                    multi_group = ','.join(agent_info['group'])
                    multi_group = hashlib.sha256(multi_group.encode()).hexdigest()[:8]
                    group_merged_path = path.join(common.multi_groups_path, multi_group, "merged.mg")
                else:
                    group_merged_path = path.join(common.shared_path, agent_info['group'][0], "merged.mg")
                result.affected_items.append({'id': agent_id,
                                              'synced': md5(group_merged_path) == agent_info['mergedSum']})
        except (IOError, KeyError):
            # The file couldn't be opened and therefore the group has not been synced
            result.affected_items.append({'id': agent_id, 'synced': False})
        except WazuhException as e:
            result.add_failed_item(id_=agent_id, error=e)

    result.total_affected_items = len(result.affected_items)

    return result


@expose_resources(actions=["group:read"], resources=["group:id:{group_list}"], post_proc_func=None)
def get_file_conf(group_list=None, type_conf=None, return_format=None, filename=None):
    """ Reads configuration file for specified group.

    :param group_list: List of Group names.
    :param type_conf: Type of file.
    :param return_format: Format of the answer (xml or json).
    :param filename: Filename to read config from.
    :return: WazuhResult.
    """
    # We access unique group_id from list, this may change if and when we decide to add option to get configuration
    # files for a list of groups
    group_id = group_list[0]

    return WazuhResult({'data': configuration.get_file_conf(filename, group_id=group_id, type_conf=type_conf,
                                                            return_format=return_format)})


@expose_resources(actions=["group:read"], resources=["group:id:{group_list}"], post_proc_func=None)
def get_agent_conf(group_list=None, filename='agent.conf', offset=0, limit=common.database_limit):
    """ Reads agent conf for specified group.

    :param group_list: List of Group names.
    :param filename: Filename to read config from.
    :param offset: First item to return.
    :param limit: Maximum number of items to return.
    :return: WazuhResult.
    """
    # We access unique group_id from list, this may change if and when we decide to add option to get agent conf for
    # a list of groups
    group_id = group_list[0]

    return WazuhResult(configuration.get_agent_conf(group_id=group_id, filename=filename, offset=offset, limit=limit))


@expose_resources(actions=["group:update_config"], resources=["group:id:{group_list}"], post_proc_func=None)
def upload_group_file(group_list=None, file_data=None, file_name='agent.conf'):
    """Updates a group file.

    :param group_list: List of Group names.
    :param file_data: Relative path of temporary file to upload.
    :param file_name: File name to update.
    :return: Confirmation message.
    """
    # We access unique group_id from list, this may change if and when we decide to add option to update files for
    # a list of groups
    group_id = group_list[0]

    return WazuhResult({'message': configuration.upload_group_file(group_id, file_data, file_name=file_name)})


def get_full_overview() -> WazuhResult:
    """Get information about agents.

    :return: Dictionary with information about agents
    """
    # get information from different methods of Agent class
    stats_distinct_node = get_distinct_agents(fields=['node_name']).affected_items
    groups = get_agent_groups().affected_items
    stats_distinct_os = get_distinct_agents(fields=['os.name',
                                                    'os.platform', 'os.version']).affected_items
    stats_version = get_distinct_agents(fields=['version']).affected_items
    summary = get_agents_summary_status()
    try:
        last_registered_agent = [get_agents(limit=1,
                                            sort={'fields': ['dateAdd'], 'order': 'desc'},
                                            q='id!=000').affected_items[0]]
    except IndexError:  # an IndexError could happen if there are not registered agents
        last_registered_agent = []
    # combine results in an unique dictionary
    result = {'nodes': stats_distinct_node, 'groups': groups, 'agent_os': stats_distinct_os, 'agent_status': summary,
              'agent_version': stats_version, 'last_registered_agent': last_registered_agent}

    return WazuhResult(result)<|MERGE_RESOLUTION|>--- conflicted
+++ resolved
@@ -4,36 +4,6 @@
 
 import hashlib
 import operator
-<<<<<<< HEAD
-import os
-import socket
-from base64 import b64encode
-from datetime import date, datetime, timedelta, timezone
-from functools import reduce
-from glob import glob
-from json import loads
-from os import chown, chmod, path, makedirs, urandom, listdir, stat, remove
-from platform import platform
-from shutil import copyfile, rmtree
-from time import time, sleep
-from typing import Dict
-
-import requests
-
-from wazuh import common, configuration
-from wazuh.InputValidator import InputValidator
-from wazuh.cluster.utils import get_manager_status
-from wazuh.database import Connection
-from wazuh.exception import WazuhException
-from wazuh.ossec_queue import OssecQueue
-from wazuh.wazuh_socket import OssecSocket, OssecSocketJSON
-from wazuh.utils import cut_array, sort_array, search_array, chmod_r, chown_r, WazuhVersion, \
-    plain_dict_to_nested_dict, get_fields_to_nest, get_hash, WazuhDBQuery, WazuhDBQueryDistinct, WazuhDBQueryGroupBy, \
-    mkdir_with_mode, md5, SQLiteBackend, WazuhDBBackend, filter_array_by_query, safe_move
-
-
-def create_exception_dic(id, e):
-=======
 from os import chmod, path, listdir
 from shutil import copyfile
 
@@ -62,7 +32,6 @@
     :param q: Defines query to filter in DB.
     :param fields: Fields to group by
     :return: WazuhResult
->>>>>>> 32b17fbe
     """
 
     result = AffectedItemsWazuhResult(all_msg='All selected agents information is shown',
