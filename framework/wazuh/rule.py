# Copyright (C) 2015-2019, Wazuh Inc.
# Created by Wazuh, Inc. <info@wazuh.com>.
# This program is a free software; you can redistribute it and/or modify it under the terms of GPLv2
import re
from glob import glob
from xml.etree.ElementTree import fromstring
import wazuh.configuration as configuration
from wazuh.exception import WazuhException
from wazuh import common
from wazuh.utils import cut_array, sort_array, search_array, load_wazuh_xml
import os
from sys import version_info


class Rule:
    """
    Rule Object.
    """

    S_ENABLED = 'enabled'
    S_DISABLED = 'disabled'
    S_ALL = 'all'
    SORT_FIELDS = ['file', 'path', 'description', 'id', 'level', 'status']

    def __init__(self):
        self.file = None
        self.path = None
        self.description = ""
        self.id = None
        self.level = None
        self.status = None
        self.groups = []
        self.pci = []
        self.gpg13 = []
        self.gdpr = []
        self.hipaa = []
        self.nist_800_53 = []
        self.details = {}

    def __str__(self):
        return str(self.to_dict())

    def __lt__(self, other):
        if isinstance(other, Rule):
            return self.id < other.id
        else:
            raise WazuhException(1204)

    def __le__(self, other):
        if isinstance(other, Rule):
            return self.id <= other.id
        else:
            raise WazuhException(1204)

    def __gt__(self, other):
        if isinstance(other, Rule):
            return self.id > other.id
        else:
            raise WazuhException(1204)

    def __ge__(self, other):
        if isinstance(other, Rule):
            return self.id >= other.id
        else:
            raise WazuhException(1204)

    def to_dict(self):
<<<<<<< HEAD
        return {'file': self.file, 'path': self.path, 'id': self.id, 'description': self.description,
                'level': self.level, 'status': self.status, 'groups': self.groups, 'pci': self.pci, 'gdpr': self.gdpr,
                'hipaa': self.hipaa, 'nist-800-53': self.nist_800_53, 'details': self.details}
=======
        return {'file': self.file, 'path': self.path, 'id': self.id, 'level': self.level, 'description': self.description,
                'status': self.status, 'groups': self.groups, 'pci': self.pci, 'gpg13': self.gpg13, 'gdpr': self.gdpr, 'details': self.details}

>>>>>>> f9a870f8

    def set_group(self, group):
        """
        Adds a group to the group list.
        :param group: Group to add (string or list)
        """

        Rule.__add_unique_element(self.groups, group)

    def set_pci(self, pci):
        """
        Adds a pci requirement to the pci list.
        :param pci: Requirement to add (string or list).
        """

        Rule.__add_unique_element(self.pci, pci)

<<<<<<< HEAD
=======

    def set_gpg13(self, gpg13):
        """
        Adds a gpg13 requirement to the gpg13 list.
        :param gpg13: Requirement to add (string or list).
        """

        Rule.__add_unique_element(self.gpg13, gpg13)


>>>>>>> f9a870f8
    def set_gdpr(self, gdpr):
        """
        Adds a gdpr requirement to the gdpr list.
        :param gdpr: Requirement to add (string or list).
        """
        Rule.__add_unique_element(self.gdpr, gdpr)

    def set_hipaa(self, hipaa):
        """
        Adds a hipaa requirement to the hipaa list.
        :param hipaa: Requirement to add (string or list).
        """
        Rule.__add_unique_element(self.hipaa, hipaa)

    def set_nist_800_53(self, nist_800_53):
        """
        Adds a nist_800_53 requirement to the nist_800_53 list.
        :param nist_800_53: Requirement to add (string or list).
        """
        Rule.__add_unique_element(self.nist_800_53, nist_800_53)

    def add_detail(self, detail, value):
        """
        Add a rule detail (i.e. category, noalert, etc.).

        :param detail: Detail name.
        :param value: Detail value.
        """
        if detail in self.details:
            # If it was an element, we create a list.
            if type(self.details[detail]) is not list:
                element = self.details[detail]
                self.details[detail] = [element]

            self.details[detail].append(value)
        else:
            self.details[detail] = value

    @staticmethod
    def __add_unique_element(src_list, element):
        new_list = []

        if type(element) in [list, tuple]:
            new_list.extend(element)
        else:
            new_list.append(element)

        for item in new_list:
            if item is not None and item != '':
                i = item.strip()
                if i not in src_list:
                    src_list.append(i)

    @staticmethod
    def __check_status(status):
        if status is None:
            return Rule.S_ALL
        elif status in [Rule.S_ALL, Rule.S_ENABLED, Rule.S_DISABLED]:
            return status
        else:
            raise WazuhException(1202)

    @staticmethod
    def get_rules_files(status=None, path=None, file=None, offset=0, limit=common.database_limit, sort=None, search=None):
        """
        Gets a list of the rule files.

        :param status: Filters by status: enabled, disabled, all.
        :param path: Filters by path.
        :param file: Filters by filename.
        :param offset: First item to return.
        :param limit: Maximum number of items to return.
        :param sort: Sorts the items. Format: {"fields":["field1","field2"],"order":"asc|desc"}.
        :param search: Looks for items with the specified string.
        :return: Dictionary: {'items': array of items, 'totalItems': Number of items (without applying the limit)}
        """
        data = []
        status = Rule.__check_status(status)

        # Rules configuration
        ruleset_conf = configuration.get_ossec_conf(section='ruleset')
        if not ruleset_conf:
            raise WazuhException(1200)

        tmp_data = []
        tags = ['rule_include', 'rule_exclude']
        exclude_filenames = []
        for tag in tags:
            if tag in ruleset_conf:
                item_status = Rule.S_DISABLED if tag == 'rule_exclude' else Rule.S_ENABLED

                if type(ruleset_conf[tag]) is list:
                    items = ruleset_conf[tag]
                else:
                    items = [ruleset_conf[tag]]

                for item in items:
                    item_name = os.path.basename(item)
                    full_dir = os.path.dirname(item)
                    item_dir = os.path.relpath(full_dir if full_dir else common.ruleset_rules_path,
                                               start=common.ossec_path)
                    if tag == 'rule_exclude':
                        exclude_filenames.append(item_name)
                    else:
                        tmp_data.append({'file': item_name, 'path': item_dir, 'status': item_status})

        tag = 'rule_dir'
        if tag in ruleset_conf:
            if type(ruleset_conf[tag]) is list:
                items = ruleset_conf[tag]
            else:
                items = [ruleset_conf[tag]]

            for item_dir in items:
                all_rules = "{0}/{1}/*.xml".format(common.ossec_path, item_dir)

                for item in glob(all_rules):
                    item_name = os.path.basename(item)
                    item_dir = os.path.relpath(os.path.dirname(item), start=common.ossec_path)
                    if item_name in exclude_filenames:
                        item_status = Rule.S_DISABLED
                    else:
                        item_status = Rule.S_ENABLED
                    tmp_data.append({'file': item_name, 'path': item_dir, 'status': item_status})

        data = list(tmp_data)
        for d in tmp_data:
            if status and status != 'all' and status != d['status']:
                data.remove(d)
                continue
            if path and path != d['path']:
                data.remove(d)
                continue
            if file and file != d['file']:
                data.remove(d)
                continue

        if search:
            data = search_array(data, search['value'], search['negation'])

        if sort:
            data = sort_array(data, sort['fields'], sort['order'])
        else:
            data = sort_array(data, ['file'], 'asc')

        return {'items': cut_array(data, offset, limit), 'totalItems': len(data)}

    @staticmethod
<<<<<<< HEAD
    def get_rules(status=None, group=None, pci=None, gdpr=None, hipaa=None, nist_800_53=None, path=None, file=None,
                  id=None, level=None, offset=0, limit=common.database_limit, sort=None, search=None):
=======
    def get_rules(status=None, group=None, pci=None, gpg13=None, gdpr=None, path=None, file=None, id=None, level=None, offset=0, limit=common.database_limit, sort=None, search=None):
>>>>>>> f9a870f8
        """
        Gets a list of rules.

        :param status: Filters by status: enabled, disabled, all.
        :param group: Filters by group.
        :param pci: Filters by pci requirement.
        :param gpg13: Filter by gpg13 requirement.
        :param gdpr: Filter by gdpr requirement.
        :param hipaa: Filter by hipaa requirement.
        :param nist_800_53: Filter by nist_800_53 requirement.
        :param file: Filters by file of the rule.
        :param path: Filters by file of the path.
        :param id: Filters by rule ID.
        :param level: Filters by level. It can be an integer or an range (i.e. '2-4' that means levels from 2 to 4).
        :param offset: First item to return.
        :param limit: Maximum number of items to return.
        :param sort: Sorts the items. Format: {"fields":["field1","field2"],"order":"asc|desc"}.
        :param search: Looks for items with the specified string.
        :return: Dictionary: {'items': array of items, 'totalItems': Number of items (without applying the limit)}
        """
        all_rules = []

        if level:
            levels = level.split('-')
            if len(levels) < 0 or len(levels) > 2:
                raise WazuhException(1203)

        for rule_file in Rule.get_rules_files(status=status, limit=None)['items']:
            all_rules.extend(Rule.__load_rules_from_file(rule_file['file'], rule_file['path'], rule_file['status']))

        rules = list(all_rules)
        for r in all_rules:
            if group and group not in r.groups:
                rules.remove(r)
                continue
            elif pci and pci not in r.pci:
                rules.remove(r)
                continue
            elif gpg13 and gpg13 not in r.gpg13:
                rules.remove(r)
                continue
            elif gdpr and gdpr not in r.gdpr:
                rules.remove(r)
                continue
            elif hipaa and hipaa not in r.hipaa:
                rules.remove(r)
                continue
            elif nist_800_53 and nist_800_53 not in r.nist_800_53:
                rules.remove(r)
                continue
            elif path and path != r.path:
                rules.remove(r)
                continue
            elif file and file != r.file:
                rules.remove(r)
                continue
            elif id and int(id) != r.id:
                rules.remove(r)
                continue
            elif level:
                if len(levels) == 1:
                    if int(levels[0]) != r.level:
                        rules.remove(r)
                        continue
                elif not (int(levels[0]) <= r.level <= int(levels[1])):
                        rules.remove(r)
                        continue

        if search:
            rules = search_array(rules, search['value'], search['negation'])

        if sort:
            rules = sort_array(rules, sort['fields'], sort['order'], Rule.SORT_FIELDS)
        else:
            rules = sort_array(rules, ['id'], 'asc')

        return {'items': cut_array(rules, offset, limit), 'totalItems': len(rules)}

    @staticmethod
    def get_groups(offset=0, limit=common.database_limit, sort=None, search=None):
        """
        Get all the groups used in the rules.

        :param offset: First item to return.
        :param limit: Maximum number of items to return.
        :param sort: Sorts the items. Format: {"fields":["field1","field2"],"order":"asc|desc"}.
        :param search: Looks for items with the specified string.
        :return: Dictionary: {'items': array of items, 'totalItems': Number of items (without applying the limit)}
        """
        groups = set()

        for rule in Rule.get_rules(limit=None)['items']:
            for group in rule.groups:
                groups.add(group)

        if search:
            groups = search_array(groups, search['value'], search['negation'])

        if sort:
            groups = sort_array(groups, order=sort['order'])
        else:
            groups = sort_array(groups)

        return {'items': cut_array(groups, offset, limit), 'totalItems': len(groups)}

    @staticmethod
    def _get_requirement(requirement, offset=0, limit=common.database_limit, sort=None, search=None):
        """
        Get the requirements used in the rules

        :param offset: First item to return.
        :param limit: Maximum number of items to return.
        :param sort: Sorts the items. Format: {"fields":["field1","field2"],"order":"asc|desc"}.
        :param search: Looks for items with the specified string.
        :param requirement: requirement to get (pci, gpg13 or dgpr)
        :return: Dictionary: {'items': array of items, 'totalItems': Number of items (without applying the limit)}
        """
<<<<<<< HEAD
        valid_requirements = ['pci', 'gdpr', 'hipaa', 'nist-800-53']
=======
        valid_requirements = ['pci', 'gdpr', 'gpg13', 'hipaa', 'nist-800-53']
>>>>>>> f9a870f8

        if requirement not in valid_requirements:
            raise WazuhException(1205, requirement)

        req = list({req for rule in Rule.get_rules(limit=None)['items'] for req in rule.to_dict()[requirement]})

        if search:
            req = search_array(req, search['value'], search['negation'])

        if sort:
            req = sort_array(req, order=sort['order'])
        else:
            req = sort_array(req)

        return {'items': cut_array(req, offset, limit), 'totalItems': len(req)}

    @staticmethod
    def get_pci(offset=0, limit=common.database_limit, sort=None, search=None):
        """
        Get all the PCI requirements used in the rules.

        :param offset: First item to return.
        :param limit: Maximum number of items to return.
        :param sort: Sorts the items. Format: {"fields":["field1","field2"],"order":"asc|desc"}.
        :param search: Looks for items with the specified string.
        :return: Dictionary: {'items': array of items, 'totalItems': Number of items (without applying the limit)}
        """

        return Rule._get_requirement('pci', offset=offset, limit=limit, sort=sort, search=search)


    @staticmethod
    def get_gpg13(offset=0, limit=common.database_limit, sort=None, search=None):
        """
        Get all the GPG13 requirements used in the rules.

        :param offset: First item to return.
        :param limit: Maximum number of items to return.
        :param sort: Sorts the items. Format: {"fields":["field1","field2"],"order":"asc|desc"}.
        :param search: Looks for items with the specified string.
        :return: Dictionary: {'items': array of items, 'totalItems': Number of items (without applying the limit)}
        """
        return Rule._get_requirement('gpg13', offset=offset, limit=limit, sort=sort, search=search)

    @staticmethod
    def get_gdpr(offset=0, limit=common.database_limit, sort=None, search=None):
        """
        Get all the GDPR requirements used in the rules.

        :param offset: First item to return.
        :param limit: Maximum number of items to return.
        :param sort: Sorts the items. Format: {"fields":["field1","field2"],"order":"asc|desc"}.
        :param search: Looks for items with the specified string.
        :return: Dictionary: {'items': array of items, 'totalItems': Number of items (without applying the limit)}
        """
        return Rule._get_requirement('gdpr', offset=offset, limit=limit, sort=sort, search=search)

    @staticmethod
    def get_hipaa(offset=0, limit=common.database_limit, sort=None, search=None):
        """
        Get all the HIPAA requirements used in the rules.

        :param offset: First item to return.
        :param limit: Maximum number of items to return.
        :param sort: Sorts the items. Format: {"fields":["field1","field2"],"order":"asc|desc"}.
        :param search: Looks for items with the specified string.
        :return: Dictionary: {'items': array of items, 'totalItems': Number of items (without applying the limit)}
        """
        return Rule._get_requirement(offset, limit, sort, search, 'hipaa')

    @staticmethod
    def get_nist_800_53(offset=0, limit=common.database_limit, sort=None, search=None):
        """
        Get all the NIST-800-53 requirements used in the rules.

        :param offset: First item to return.
        :param limit: Maximum number of items to return.
        :param sort: Sorts the items. Format: {"fields":["field1","field2"],"order":"asc|desc"}.
        :param search: Looks for items with the specified string.
        :return: Dictionary: {'items': array of items, 'totalItems': Number of items (without applying the limit)}
        """
        return Rule._get_requirement(offset, limit, sort, search, 'nist-800-53')

    @staticmethod
    def __load_rules_from_file(rule_file, rule_path, rule_status):
        try:
            rules = []

            root = load_wazuh_xml(os.path.join(common.ossec_path, rule_path, rule_file))

            for xml_group in list(root):
                if xml_group.tag.lower() == "group":
                    general_groups = xml_group.attrib['name'].split(',')
                    for xml_rule in list(xml_group):
                        # New rule
                        if xml_rule.tag.lower() == "rule":
                            groups = []
                            rule = Rule()
                            rule.file = rule_file
                            rule.path = rule_path
                            rule.id = int(xml_rule.attrib['id'])
                            rule.level = int(xml_rule.attrib['level'])
                            rule.status = rule_status

                            for k in xml_rule.attrib:
                                if k != 'id' and k != 'level':
                                    rule.details[k] = xml_rule.attrib[k]

                            for xml_rule_tags in list(xml_rule):
                                tag = xml_rule_tags.tag.lower()
                                value = xml_rule_tags.text
                                if value == None:
                                    value = ''
                                if tag == "group":
                                    groups.extend(value.split(","))
                                elif tag == "description":
                                    rule.description += value
                                elif tag == "field":
                                    rule.add_detail(xml_rule_tags.attrib['name'], value)
                                elif tag in ("list", "info"):
                                    list_detail = {'name': value}
                                    for attrib, attrib_value in xml_rule_tags.attrib.items():
                                        list_detail[attrib] = attrib_value
                                    rule.add_detail(tag, list_detail)
                                # show rule variables
                                elif tag in {'regex', 'match', 'user', 'id'} and value != '' and value[0] == "$":
                                    for variable in filter(lambda x: x.get('name') == value[1:], root.findall('var')):
                                        rule.add_detail(tag, variable.text)
                                else:
                                    rule.add_detail(tag, value)

                            # Set groups
                            groups.extend(general_groups)

                            pci_groups = []
                            gpg13_groups = []
                            gdpr_groups = []
                            hippa_groups = []
                            nist_800_53_groups = []
                            ossec_groups = []
                            for g in groups:
                                if 'pci_dss_' in g:
                                    pci_groups.append(g.strip()[8:])
                                elif 'gpg13_' in g:
                                    gpg13_groups.append(g.strip()[6:])
                                elif 'gdpr_' in g:
                                    gdpr_groups.append(g.strip()[5:])
                                elif 'hipaa_' in g:
                                    hippa_groups.append(g.strip()[6:])
                                elif 'nist_800_53_' in g:
                                    nist_800_53_groups.append(g.strip()[12:])
                                else:
                                    ossec_groups.append(g)

                            rule.set_pci(pci_groups)
                            rule.set_gpg13(gpg13_groups)
                            rule.set_gdpr(gdpr_groups)
                            rule.set_hipaa(hippa_groups)
                            rule.set_nist_800_53(nist_800_53_groups)
                            rule.set_group(ossec_groups)

                            rules.append(rule)
        except Exception as e:
            raise WazuhException(1201, "{0}. Error: {1}".format(rule_file, str(e)))

        return rules<|MERGE_RESOLUTION|>--- conflicted
+++ resolved
@@ -65,15 +65,10 @@
             raise WazuhException(1204)
 
     def to_dict(self):
-<<<<<<< HEAD
         return {'file': self.file, 'path': self.path, 'id': self.id, 'description': self.description,
                 'level': self.level, 'status': self.status, 'groups': self.groups, 'pci': self.pci, 'gdpr': self.gdpr,
-                'hipaa': self.hipaa, 'nist-800-53': self.nist_800_53, 'details': self.details}
-=======
-        return {'file': self.file, 'path': self.path, 'id': self.id, 'level': self.level, 'description': self.description,
-                'status': self.status, 'groups': self.groups, 'pci': self.pci, 'gpg13': self.gpg13, 'gdpr': self.gdpr, 'details': self.details}
-
->>>>>>> f9a870f8
+                'hipaa': self.hipaa, 'nist-800-53': self.nist_800_53, 'gpg13': self.gpg13, 'details': self.details}
+
 
     def set_group(self, group):
         """
@@ -91,9 +86,6 @@
 
         Rule.__add_unique_element(self.pci, pci)
 
-<<<<<<< HEAD
-=======
-
     def set_gpg13(self, gpg13):
         """
         Adds a gpg13 requirement to the gpg13 list.
@@ -102,8 +94,6 @@
 
         Rule.__add_unique_element(self.gpg13, gpg13)
 
-
->>>>>>> f9a870f8
     def set_gdpr(self, gdpr):
         """
         Adds a gdpr requirement to the gdpr list.
@@ -252,12 +242,9 @@
         return {'items': cut_array(data, offset, limit), 'totalItems': len(data)}
 
     @staticmethod
-<<<<<<< HEAD
-    def get_rules(status=None, group=None, pci=None, gdpr=None, hipaa=None, nist_800_53=None, path=None, file=None,
-                  id=None, level=None, offset=0, limit=common.database_limit, sort=None, search=None):
-=======
-    def get_rules(status=None, group=None, pci=None, gpg13=None, gdpr=None, path=None, file=None, id=None, level=None, offset=0, limit=common.database_limit, sort=None, search=None):
->>>>>>> f9a870f8
+    def get_rules(status=None, group=None, pci=None, gpg13=None, gdpr=None, hipaa=None, nist_800_53=None, path=None,
+                  file=None, id=None, level=None, offset=0, limit=common.database_limit, sort=None, search=None):
+
         """
         Gets a list of rules.
 
@@ -375,11 +362,7 @@
         :param requirement: requirement to get (pci, gpg13 or dgpr)
         :return: Dictionary: {'items': array of items, 'totalItems': Number of items (without applying the limit)}
         """
-<<<<<<< HEAD
-        valid_requirements = ['pci', 'gdpr', 'hipaa', 'nist-800-53']
-=======
         valid_requirements = ['pci', 'gdpr', 'gpg13', 'hipaa', 'nist-800-53']
->>>>>>> f9a870f8
 
         if requirement not in valid_requirements:
             raise WazuhException(1205, requirement)
