# Copyright (C) 2015-2020, Wazuh Inc.
# Created by Wazuh, Inc. <info@wazuh.com>.
# This program is free software; you can redistribute it and/or modify it under the terms of GPLv2

import os

import wazuh.configuration as configuration
from wazuh import common
from wazuh.core.rule import check_status, load_rules_from_file, format_rule_decoder_file, REQUIRED_FIELDS, \
    RULE_REQUIREMENTS, SORT_FIELDS
from wazuh.exception import WazuhError
from wazuh.rbac.decorators import expose_resources
from wazuh.results import AffectedItemsWazuhResult
from wazuh.utils import process_array


def get_rules(rule_ids=None, status=None, group=None, pci_dss=None, gpg13=None, gdpr=None, hipaa=None, nist_800_53=None,
<<<<<<< HEAD
              mitre=None, relative_dirname=None, filename=None, level=None, offset=0, limit=common.database_limit,
              sort_by=None, sort_ascending=True, search_text=None, complementary_search=False, search_in_fields=None,
              q=''):
=======
              tsc=None, relative_dirname=None, filename=None, level=None, offset=0, limit=common.database_limit,
              select=None, sort_by=None, sort_ascending=True, search_text=None, complementary_search=False,
              search_in_fields=None, q=''):
>>>>>>> 35863ba3
    """Gets a list of rules.

    :param rule_ids: IDs of rules.
    :param status: Filters the rules by status.
    :param group: Filters the rules by group.
    :param pci_dss: Filters the rules by pci_dss requirement.
    :param gpg13: Filters the rules by gpg13 requirement.
    :param gdpr: Filters the rules by gdpr requirement.
    :param hipaa: Filters the rules by hipaa requirement.
    :param nist_800_53: Filters the rules by nist_800_53 requirement.
<<<<<<< HEAD
    :param mitre: Filters the rules by mitre attack ID.
=======
    :param tsc: Filters the rules by tsc requirement.
>>>>>>> 35863ba3
    :param relative_dirname: Filters the relative dirname.
    :param filename: List of filenames to filter by.
    :param level: Filters the rules by level. level=2 or level=2-5.
    :param offset: First item to return.
    :param limit: Maximum number of items to return.
    :param select: List of selected fields to return
    :param sort_by: Fields to sort the items by
    :param sort_ascending: Sort in ascending (true) or descending (false) order
    :param search_text: Text to search
    :param complementary_search: Find items without the text to search
    :param search_in_fields: Fields to search in
    :param q: Defines query to filter.
    :return: Dictionary: {'items': array of items, 'totalItems': Number of items (without applying the limit)}
    """
    result = AffectedItemsWazuhResult(none_msg='No rule was shown',
                                      some_msg='Some rules could not be shown',
                                      all_msg='All selected rules were shown')
    rules = list()
    if rule_ids is None:
        rule_ids = list()
    levels = None

    if level:
        levels = level.split('-')
        if len(levels) < 0 or len(levels) > 2:
            raise WazuhError(1203)

    for rule_file in get_rules_files(limit=None).affected_items:
        rules.extend(load_rules_from_file(rule_file['filename'], rule_file['relative_dirname'], rule_file['status']))

    status = check_status(status)
    status = ['enabled', 'disabled'] if status == 'all' else [status]
    parameters = {'groups': group, 'pci_dss': pci_dss, 'gpg13': gpg13, 'gdpr': gdpr, 'hipaa': hipaa,
<<<<<<< HEAD
                  'nist_800_53': nist_800_53, 'mitre': mitre, 'relative_dirname': relative_dirname,
                  'filename': filename, 'id': rule_ids, 'level': levels, 'status': status}
=======
                  'nist_800_53': nist_800_53, 'tsc': tsc, 'relative_dirname': relative_dirname, 'filename': filename,
                  'id': rule_ids, 'level': levels, 'status': status}
>>>>>>> 35863ba3
    original_rules = list(rules)
    no_existent_ids = rule_ids[:]
    for r in original_rules:
        if r['id'] in no_existent_ids:
            no_existent_ids.remove(r['id'])
        for key, value in parameters.items():
            if value:
                if key == 'level' and (len(value) == 1 and int(value[0]) != r['level'] or len(value) == 2
                                       and not int(value[0]) <= r['level'] <= int(value[1])) or \
                        (key == 'id' and r[key] not in value) or \
                        (key == 'filename' and r[key] not in filename) or \
                        (key == 'status' and r[key] not in value) or \
                        (not isinstance(value, list) and value not in r[key]):
                    rules.remove(r)
                    break

    for rule_id in no_existent_ids:
        result.add_failed_item(id_=rule_id, error=WazuhError(1208))

    data = process_array(rules, search_text=search_text, search_in_fields=search_in_fields,
                         complementary_search=complementary_search, select=select, sort_by=sort_by,
                         sort_ascending=sort_ascending, allowed_sort_fields=SORT_FIELDS, offset=offset,
                         limit=limit, q=q, required_fields=REQUIRED_FIELDS)

    result.affected_items = data['items']
    result.total_affected_items = data['totalItems']

    return result


@expose_resources(actions=['rules:read'], resources=['rule:file:{filename}'])
def get_rules_files(status=None, relative_dirname=None, filename=None, offset=0, limit=common.database_limit, sort_by=None,
                    sort_ascending=True, search_text=None, complementary_search=False, search_in_fields=None):
    """Gets a list of the rule files.

    :param status: Filters by status: enabled, disabled, all.
    :param relative_dirname: Filters by relative dirname.
    :param filename: List of filenames to filter by.
    :param offset: First item to return.
    :param limit: Maximum number of items to return.
    :param sort_by: Fields to sort the items by
    :param sort_ascending: Sort in ascending (true) or descending (false) order
    :param search_text: Text to search
    :param complementary_search: Find items without the text to search
    :param search_in_fields: Fields to search in
    :return: AffectedItemsWazuhResult
    """
    result = AffectedItemsWazuhResult(none_msg='No rules files were shown',
                                      some_msg='Some rules files were shown',
                                      all_msg='All rules files were shown')
    status = check_status(status)
    # Rules configuration
    ruleset_conf = configuration.get_ossec_conf(section='ruleset')
    if not ruleset_conf:
        raise WazuhError(1200)
    rules_files = list()
    tags = ['rule_include', 'rule_exclude', 'rule_dir']
    if isinstance(filename, list):
        for f in filename:
            rules_files.extend(
                format_rule_decoder_file(ruleset_conf['ruleset'],
                                         {'status': status, 'relative_dirname': relative_dirname, 'filename': f},
                                         tags))
    else:
        rules_files = format_rule_decoder_file(ruleset_conf['ruleset'],
                                               {'status': status, 'relative_dirname': relative_dirname, 'filename': filename},
                                               tags)

    data = process_array(rules_files, search_text=search_text, search_in_fields=search_in_fields,
                         complementary_search=complementary_search, sort_by=sort_by, sort_ascending=sort_ascending,
                         offset=offset, limit=limit)
    result.affected_items = data['items']
    result.total_affected_items = data['totalItems']

    return result


def get_groups(offset=0, limit=common.database_limit, sort_by=None, sort_ascending=True, search_text=None,
               complementary_search=False, search_in_fields=None):
    """Get all the groups used in the rules.

    :param offset: First item to return.
    :param limit: Maximum number of items to return.
    :param sort_by: Fields to sort the items by
    :param sort_ascending: Sort in ascending (true) or descending (false) order
    :param search_text: Text to search
    :param complementary_search: Find items without the text to search
    :param search_in_fields: Fields to search in
    :return: Dictionary: {'items': array of items, 'totalItems': Number of items (without applying the limit)}
    """
    result = AffectedItemsWazuhResult(none_msg='No groups in rules are shown',
                                      some_msg='Some groups in rules are shown',
                                      all_msg='All groups in rules are shown')

    groups = {group for rule in get_rules(limit=None).affected_items for group in rule['groups']}

    data = process_array(list(groups), search_text=search_text, search_in_fields=search_in_fields,
                         complementary_search=complementary_search, sort_by=sort_by, sort_ascending=sort_ascending,
                         offset=offset, limit=limit)
    result.affected_items = data['items']
    result.total_affected_items = data['totalItems']

    return result


def get_requirement(requirement=None, offset=0, limit=common.database_limit, sort_by=None, sort_ascending=True,
                    search_text=None, complementary_search=False, search_in_fields=None):
    """Get the requirements used in the rules

    :param offset: First item to return.
    :param limit: Maximum number of items to return.
    :param sort_by: Fields to sort the items by
    :param sort_ascending: Sort in ascending (true) or descending (false) order
    :param search_text: Text to search
    :param complementary_search: Find items without the text to search
    :param search_in_fields: Fields to search in
    :param requirement: Requirement to get
    :return: Dictionary: {'items': array of items, 'totalItems': Number of items (without applying the limit)}
    """
    result = AffectedItemsWazuhResult(none_msg='No rule was shown',
                                      all_msg='Selected rules were shown')

    if requirement not in RULE_REQUIREMENTS:
        result.add_failed_item(id_=requirement, error=WazuhError(1205, extra_message=requirement,
                               extra_remediation=f'Valid ones are {RULE_REQUIREMENTS}'))

        return result

    req = list({req for rule in get_rules(limit=None).affected_items for req in rule[requirement]})

    data = process_array(req, search_text=search_text, search_in_fields=search_in_fields,
                         complementary_search=complementary_search, sort_by=sort_by, sort_ascending=sort_ascending,
                         offset=offset, limit=limit)
    result.affected_items = data['items']
    result.total_affected_items = data['totalItems']

    return result


def get_file(filename=None):
    """Reads content of specified file

    :param filename: File name to read content from
    :return: File contents
    """
    files = get_rules_files(filename=filename).affected_items

    if len(files) > 0:
        rules_path = files[0]['relative_dirname']
        try:
            full_path = os.path.join(common.ossec_path, rules_path, filename)
            with open(full_path) as f:
                return f.read()
        except OSError:
            raise WazuhError(1414, extra_message=os.path.join('WAZUH_HOME', rules_path, filename))
    else:
        raise WazuhError(1415)<|MERGE_RESOLUTION|>--- conflicted
+++ resolved
@@ -15,15 +15,9 @@
 
 
 def get_rules(rule_ids=None, status=None, group=None, pci_dss=None, gpg13=None, gdpr=None, hipaa=None, nist_800_53=None,
-<<<<<<< HEAD
-              mitre=None, relative_dirname=None, filename=None, level=None, offset=0, limit=common.database_limit,
-              sort_by=None, sort_ascending=True, search_text=None, complementary_search=False, search_in_fields=None,
-              q=''):
-=======
-              tsc=None, relative_dirname=None, filename=None, level=None, offset=0, limit=common.database_limit,
-              select=None, sort_by=None, sort_ascending=True, search_text=None, complementary_search=False,
-              search_in_fields=None, q=''):
->>>>>>> 35863ba3
+              tsc=None, mitre=None, relative_dirname=None, filename=None, level=None, offset=0,
+              limit=common.database_limit, select=None, sort_by=None, sort_ascending=True, search_text=None,
+              complementary_search=False, search_in_fields=None, q=''):
     """Gets a list of rules.
 
     :param rule_ids: IDs of rules.
@@ -34,11 +28,8 @@
     :param gdpr: Filters the rules by gdpr requirement.
     :param hipaa: Filters the rules by hipaa requirement.
     :param nist_800_53: Filters the rules by nist_800_53 requirement.
-<<<<<<< HEAD
+    :param tsc: Filters the rules by tsc requirement.
     :param mitre: Filters the rules by mitre attack ID.
-=======
-    :param tsc: Filters the rules by tsc requirement.
->>>>>>> 35863ba3
     :param relative_dirname: Filters the relative dirname.
     :param filename: List of filenames to filter by.
     :param level: Filters the rules by level. level=2 or level=2-5.
@@ -72,13 +63,8 @@
     status = check_status(status)
     status = ['enabled', 'disabled'] if status == 'all' else [status]
     parameters = {'groups': group, 'pci_dss': pci_dss, 'gpg13': gpg13, 'gdpr': gdpr, 'hipaa': hipaa,
-<<<<<<< HEAD
-                  'nist_800_53': nist_800_53, 'mitre': mitre, 'relative_dirname': relative_dirname,
+                  'nist_800_53': nist_800_53, 'tsc': tsc, 'mitre': mitre, 'relative_dirname': relative_dirname,
                   'filename': filename, 'id': rule_ids, 'level': levels, 'status': status}
-=======
-                  'nist_800_53': nist_800_53, 'tsc': tsc, 'relative_dirname': relative_dirname, 'filename': filename,
-                  'id': rule_ids, 'level': levels, 'status': status}
->>>>>>> 35863ba3
     original_rules = list(rules)
     no_existent_ids = rule_ids[:]
     for r in original_rules:
