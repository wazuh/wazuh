

# Copyright (C) 2015, Wazuh Inc.
# Created by Wazuh, Inc. <info@wazuh.com>.
# This program is free software; you can redistribute it and/or modify it under the terms of GPLv2

from time import strftime

from wazuh.core import common
from wazuh.core.wdb import WazuhDBConnection
from wazuh.core.exception import WazuhException, WazuhError, WazuhInternalError
from wazuh.core.cti import get_cti_client, CTIAuthTokenStatus

"""
Wazuh HIDS Python package
~~~~~~~~~~~~~~~~~~~~~~~~~~~~~
Wazuh is a python package to manage OSSEC.

"""

<<<<<<< HEAD
__version__ = '5.0.0'
=======
__version__ = '4.14.2'
>>>>>>> 1612010c


msg = "\n\nPython 2.7 or newer not found."
msg += "\nUpdate it or set the path to a valid version. Example:"
msg += "\n  export PATH=$PATH:/opt/rh/python27/root/usr/bin"
msg += "\n  export LD_LIBRARY_PATH=$LD_LIBRARY_PATH:/opt/rh/python27/root/usr/lib64"

try:
    from sys import version_info as python_version
    if python_version.major < 2 or (python_version.major == 2 and python_version.minor < 7):
        raise WazuhInternalError(999, msg)
except Exception as e:
    raise WazuhInternalError(999, msg)


class Wazuh:
    """
    Basic class to set up OSSEC directories
    """

    def __init__(self):
        """
        Initialize basic information and directories.
        :return:
        """

        self.version = f'v{__version__}'
        self.type = 'server'
        self.path = common.WAZUH_PATH
        self.max_agents = 'unlimited'
        self.openssl_support = 'N/A'
        self.tz_offset = None
        self.tz_name = None
        self.cti_auth_token_status = CTIAuthTokenStatus.PENDING

        self._initialize()

    def __str__(self):
        return str(self.to_dict())

    def __eq__(self, other):
        if isinstance(other, Wazuh):
            return self.to_dict() == other.to_dict()
        return False

    def to_dict(self):

        return {'path': self.path,
                'version': self.version,
                'type': self.type,
                'max_agents': self.max_agents,
                'openssl_support': self.openssl_support,
                'tz_offset': self.tz_offset,
                'tz_name': self.tz_name,
                'wazuh_cti_auth': {
                    'status': self.cti_auth_token_status.short_desc,
                    'description': self.cti_auth_token_status.long_desc
                    } 
                }

    def _initialize(self):
        """
        Calculates all Wazuh installation metadata
        """
        # info DB if possible
        try:
            wdb_conn = WazuhDBConnection()
            open_ssl = wdb_conn.execute("global sql SELECT value FROM info WHERE key = 'openssl_support'")[0]['value']
            self.openssl_support = open_ssl
        except Exception:
            self.openssl_support = "N/A"

        # Timezone info
        try:
            self.tz_offset = strftime("%z")
            self.tz_name = strftime("%Z")
        except Exception:
            self.tz_offset = None
            self.tz_name = None

        # CTI auth_token status
        try:
            with get_cti_client as cti_client:
                self.cti_auth_token_status = cti_client.get_auth_token_status()
        except Exception:
            self.cti_auth_token_status = CTIAuthTokenStatus.PENDING

        return self.to_dict()


def main():
    print("Wazuh HIDS Library")<|MERGE_RESOLUTION|>--- conflicted
+++ resolved
@@ -18,11 +18,7 @@
 
 """
 
-<<<<<<< HEAD
 __version__ = '5.0.0'
-=======
-__version__ = '4.14.2'
->>>>>>> 1612010c
 
 
 msg = "\n\nPython 2.7 or newer not found."
@@ -34,7 +30,7 @@
     from sys import version_info as python_version
     if python_version.major < 2 or (python_version.major == 2 and python_version.minor < 7):
         raise WazuhInternalError(999, msg)
-except Exception as e:
+except Exception:
     raise WazuhInternalError(999, msg)
 
 
@@ -80,7 +76,7 @@
                 'wazuh_cti_auth': {
                     'status': self.cti_auth_token_status.short_desc,
                     'description': self.cti_auth_token_status.long_desc
-                    } 
+                    }
                 }
 
     def _initialize(self):
