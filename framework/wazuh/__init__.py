

# Copyright (C) 2015-2019, Wazuh Inc.
# Created by Wazuh, Inc. <info@wazuh.com>.
# This program is a free software; you can redistribute it and/or modify it under the terms of GPLv2

<<<<<<< HEAD
from datetime import datetime
=======
import os
import re
from time import strftime

>>>>>>> ad2188b7
from wazuh import common
from wazuh.database import Connection
<<<<<<< HEAD
from time import strftime
from wazuh.exception import WazuhException, WazuhError, WazuhInternalError
import re

=======
from wazuh.exception import WazuhException
from wazuh.utils import execute
>>>>>>> ad2188b7

"""
Wazuh HIDS Python package
~~~~~~~~~~~~~~~~~~~~~~~~~~~~~
Wazuh is a python package to manage OSSEC.

"""

__version__ = '3.10.0'


msg = "\n\nPython 2.7 or newer not found."
msg += "\nUpdate it or set the path to a valid version. Example:"
msg += "\n  export PATH=$PATH:/opt/rh/python27/root/usr/bin"
msg += "\n  export LD_LIBRARY_PATH=$LD_LIBRARY_PATH:/opt/rh/python27/root/usr/lib64"

try:
    from sys import version_info as python_version
    if python_version.major < 2 or (python_version.major == 2 and python_version.minor < 7):
        raise WazuhException(999, msg)
except Exception as e:
    raise WazuhException(999, msg)


class Wazuh:
    """
    Basic class to set up OSSEC directories
    """

    def __init__(self):
        """
        Initialize basic information and directories.
        :return:
        """

        self.version = common.wazuh_version
        self.installation_date = common.installation_date
        self.type = common.install_type
        self.path = common.ossec_path
        self.max_agents = 'N/A'
        self.openssl_support = 'N/A'
        self.ruleset_version = None
        self.tz_offset = None
        self.tz_name = None

        self._initialize()

    def __str__(self):
        return str(self.to_dict())

    def __eq__(self, other):
        if isinstance(other, Wazuh):
            return self.to_dict() == other.to_dict()
        return False

    def to_dict(self):
<<<<<<< HEAD
        date_format = '%a %b %d %H:%M:%S %Z %Y'
        compilation_date = datetime.strptime(self.installation_date, date_format)
        return {'path': self.path, 'version': self.version,
                'compilation_date': compilation_date,
                'type': self.type, 'max_agents': self.max_agents,
                'openssl_support': self.openssl_support,
                'ruleset_version': self.ruleset_version,
                'tz_offset': self.tz_offset, 'tz_name': self.tz_name}

    def get_ossec_init(self):
=======
        return {'path': self.path,
                'version': self.version,
                'compilation_date': self.installation_date,
                'type': self.type,
                'max_agents': self.max_agents,
                'openssl_support': self.openssl_support,
                'ruleset_version': self.ruleset_version,
                'tz_offset': self.tz_offset,
                'tz_name': self.tz_name
                }

    def _initialize(self):
>>>>>>> ad2188b7
        """
        Calculates all Wazuh installation metadata
        """

<<<<<<< HEAD
        try:
            with open(self.OSSEC_INIT, 'r') as f:
                line_regex = re.compile(r'(^\w+)="(.+)"')
                for line in f:
                    match = line_regex.match(line)
                    if match and len(match.groups()) == 2:
                        key = match.group(1).lower()
                        if key == "version":
                            self.version = match.group(2)
                        elif key == "directory":
                            # Read 'directory' when ossec_path (__init__) is set by default.
                            # It could mean that get_init is True and ossec_path is not used.
                            if self.path == '/var/ossec':
                                self.path = match.group(2)
                                common.set_paths_based_on_ossec(self.path)
                        elif key == "date":
                            self.installation_date = match.group(2)
                        elif key == "type":
                            if (str(match.group(2)) == "server"):
                                self.type = "manager"
                            else:
                                self.type = match.group(2)
        except:
            raise WazuhInternalError(1005, extra_message=self.OSSEC_INIT)

=======
>>>>>>> ad2188b7
        # info DB if possible
        try:
            conn = Connection(common.database_path_global)

            query = "SELECT * FROM info"
            conn.execute(query)

            for tuple_ in conn:
                if tuple_[0] == 'max_agents':
                    self.max_agents = tuple_[1]
                elif tuple_[0] == 'openssl_support':
                    self.openssl_support = tuple_[1]
        except Exception:
            self.max_agents = "N/A"
            self.openssl_support = "N/A"

        # Ruleset version
        ruleset_version_file = os.path.join(self.path, 'ruleset', 'VERSION')
        try:
            with open(ruleset_version_file, 'r') as f:
                line_regex = re.compile(r'(^\w+)="(.+)"')
                for line in f:
                    match = line_regex.match(line)
                    if match and len(match.groups()) == 2:
                        self.ruleset_version = match.group(2)
<<<<<<< HEAD
        except:
            raise WazuhInternalError(1005, extra_message=ruleset_version_file)
=======
        except Exception:
            raise WazuhException(1005, ruleset_version_file)
>>>>>>> ad2188b7

        # Timezone info
        try:
            self.tz_offset = strftime("%z")
            self.tz_name = strftime("%Z")
        except Exception:
            self.tz_offset = None
            self.tz_name = None

        return self.to_dict()


def main():
    print("Wazuh HIDS Library")<|MERGE_RESOLUTION|>--- conflicted
+++ resolved
@@ -4,25 +4,16 @@
 # Created by Wazuh, Inc. <info@wazuh.com>.
 # This program is a free software; you can redistribute it and/or modify it under the terms of GPLv2
 
-<<<<<<< HEAD
-from datetime import datetime
-=======
 import os
 import re
+from datetime import datetime
 from time import strftime
 
->>>>>>> ad2188b7
 from wazuh import common
 from wazuh.database import Connection
-<<<<<<< HEAD
-from time import strftime
+from wazuh.exception import WazuhException
 from wazuh.exception import WazuhException, WazuhError, WazuhInternalError
-import re
-
-=======
-from wazuh.exception import WazuhException
 from wazuh.utils import execute
->>>>>>> ad2188b7
 
 """
 Wazuh HIDS Python package
@@ -79,21 +70,11 @@
         return False
 
     def to_dict(self):
-<<<<<<< HEAD
         date_format = '%a %b %d %H:%M:%S %Z %Y'
         compilation_date = datetime.strptime(self.installation_date, date_format)
-        return {'path': self.path, 'version': self.version,
-                'compilation_date': compilation_date,
-                'type': self.type, 'max_agents': self.max_agents,
-                'openssl_support': self.openssl_support,
-                'ruleset_version': self.ruleset_version,
-                'tz_offset': self.tz_offset, 'tz_name': self.tz_name}
-
-    def get_ossec_init(self):
-=======
         return {'path': self.path,
                 'version': self.version,
-                'compilation_date': self.installation_date,
+                'compilation_date': compilation_date,
                 'type': self.type,
                 'max_agents': self.max_agents,
                 'openssl_support': self.openssl_support,
@@ -103,39 +84,9 @@
                 }
 
     def _initialize(self):
->>>>>>> ad2188b7
         """
         Calculates all Wazuh installation metadata
         """
-
-<<<<<<< HEAD
-        try:
-            with open(self.OSSEC_INIT, 'r') as f:
-                line_regex = re.compile(r'(^\w+)="(.+)"')
-                for line in f:
-                    match = line_regex.match(line)
-                    if match and len(match.groups()) == 2:
-                        key = match.group(1).lower()
-                        if key == "version":
-                            self.version = match.group(2)
-                        elif key == "directory":
-                            # Read 'directory' when ossec_path (__init__) is set by default.
-                            # It could mean that get_init is True and ossec_path is not used.
-                            if self.path == '/var/ossec':
-                                self.path = match.group(2)
-                                common.set_paths_based_on_ossec(self.path)
-                        elif key == "date":
-                            self.installation_date = match.group(2)
-                        elif key == "type":
-                            if (str(match.group(2)) == "server"):
-                                self.type = "manager"
-                            else:
-                                self.type = match.group(2)
-        except:
-            raise WazuhInternalError(1005, extra_message=self.OSSEC_INIT)
-
-=======
->>>>>>> ad2188b7
         # info DB if possible
         try:
             conn = Connection(common.database_path_global)
@@ -161,13 +112,8 @@
                     match = line_regex.match(line)
                     if match and len(match.groups()) == 2:
                         self.ruleset_version = match.group(2)
-<<<<<<< HEAD
         except:
             raise WazuhInternalError(1005, extra_message=ruleset_version_file)
-=======
-        except Exception:
-            raise WazuhException(1005, ruleset_version_file)
->>>>>>> ad2188b7
 
         # Timezone info
         try:
