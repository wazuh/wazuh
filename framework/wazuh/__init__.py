--- conflicted
+++ resolved
@@ -19,11 +19,8 @@
 
 """
 
-<<<<<<< HEAD
-__version__ = '3.9.3'
-=======
+
 __version__ = '3.10.0'
->>>>>>> b6ad285e
 
 
 msg = "\n\nPython 2.7 or newer not found."
