

# Copyright (C) 2015-2019, Wazuh Inc.
# Created by Wazuh, Inc. <info@wazuh.com>.
# This program is a free software; you can redistribute it and/or modify it under the terms of GPLv2

import os
import re
from time import strftime

from wazuh import common
from wazuh.database import Connection
<<<<<<< HEAD
from time import strftime
from wazuh.exception import WazuhException, WazuhError, WazuhInternalError
import re

=======
from wazuh.exception import WazuhException
from wazuh.utils import execute
>>>>>>> ad2188b7

"""
Wazuh HIDS Python package
~~~~~~~~~~~~~~~~~~~~~~~~~~~~~
Wazuh is a python package to manage OSSEC.

"""

__version__ = '3.10.0'


msg = "\n\nPython 2.7 or newer not found."
msg += "\nUpdate it or set the path to a valid version. Example:"
msg += "\n  export PATH=$PATH:/opt/rh/python27/root/usr/bin"
msg += "\n  export LD_LIBRARY_PATH=$LD_LIBRARY_PATH:/opt/rh/python27/root/usr/lib64"

try:
    from sys import version_info as python_version
    if python_version.major < 2 or (python_version.major == 2 and python_version.minor < 7):
        raise WazuhException(999, msg)
except Exception as e:
    raise WazuhException(999, msg)


class Wazuh:
    """
    Basic class to set up OSSEC directories
    """

    def __init__(self):
        """
        Initialize basic information and directories.
        :return:
        """

        self.version = common.wazuh_version
        self.installation_date = common.installation_date
        self.type = common.install_type
        self.path = common.ossec_path
        self.max_agents = 'N/A'
        self.openssl_support = 'N/A'
        self.ruleset_version = None
        self.tz_offset = None
        self.tz_name = None

        self._initialize()

    def __str__(self):
        return str(self.to_dict())

    def __eq__(self, other):
        if isinstance(other, Wazuh):
            return self.to_dict() == other.to_dict()
        return False

    def to_dict(self):
        return {'path': self.path,
                'version': self.version,
                'compilation_date': self.installation_date,
                'type': self.type,
                'max_agents': self.max_agents,
                'openssl_support': self.openssl_support,
                'ruleset_version': self.ruleset_version,
                'tz_offset': self.tz_offset,
                'tz_name': self.tz_name
                }

    def _initialize(self):
        """
        Calculates all Wazuh installation metadata
        """

<<<<<<< HEAD
        try:
            with open(self.OSSEC_INIT, 'r') as f:
                line_regex = re.compile(r'(^\w+)="(.+)"')
                for line in f:
                    match = line_regex.match(line)
                    if match and len(match.groups()) == 2:
                        key = match.group(1).lower()
                        if key == "version":
                            self.version = match.group(2)
                        elif key == "directory":
                            # Read 'directory' when ossec_path (__init__) is set by default.
                            # It could mean that get_init is True and ossec_path is not used.
                            if self.path == '/var/ossec':
                                self.path = match.group(2)
                                common.set_paths_based_on_ossec(self.path)
                        elif key == "date":
                            self.installation_date = match.group(2)
                        elif key == "type":
                            if (str(match.group(2)) == "server"):
                                self.type = "manager"
                            else:
                                self.type = match.group(2)
        except:
            raise WazuhError(1005, self.OSSEC_INIT)

=======
>>>>>>> ad2188b7
        # info DB if possible
        try:
            conn = Connection(common.database_path_global)

            query = "SELECT * FROM info"
            conn.execute(query)

            for tuple_ in conn:
                if tuple_[0] == 'max_agents':
                    self.max_agents = tuple_[1]
                elif tuple_[0] == 'openssl_support':
                    self.openssl_support = tuple_[1]
        except Exception:
            self.max_agents = "N/A"
            self.openssl_support = "N/A"

        # Ruleset version
        ruleset_version_file = os.path.join(self.path, 'ruleset', 'VERSION')
        try:
            with open(ruleset_version_file, 'r') as f:
                line_regex = re.compile(r'(^\w+)="(.+)"')
                for line in f:
                    match = line_regex.match(line)
                    if match and len(match.groups()) == 2:
                        self.ruleset_version = match.group(2)
<<<<<<< HEAD
        except:
            raise WazuhError(1005, ruleset_version_file)
=======
        except Exception:
            raise WazuhException(1005, ruleset_version_file)
>>>>>>> ad2188b7

        # Timezone info
        try:
            self.tz_offset = strftime("%z")
            self.tz_name = strftime("%Z")
        except Exception:
            self.tz_offset = None
            self.tz_name = None

        return self.to_dict()


def main():
    print("Wazuh HIDS Library")<|MERGE_RESOLUTION|>--- conflicted
+++ resolved
@@ -10,15 +10,9 @@
 
 from wazuh import common
 from wazuh.database import Connection
-<<<<<<< HEAD
 from time import strftime
 from wazuh.exception import WazuhException, WazuhError, WazuhInternalError
 import re
-
-=======
-from wazuh.exception import WazuhException
-from wazuh.utils import execute
->>>>>>> ad2188b7
 
 """
 Wazuh HIDS Python package
@@ -91,7 +85,6 @@
         Calculates all Wazuh installation metadata
         """
 
-<<<<<<< HEAD
         try:
             with open(self.OSSEC_INIT, 'r') as f:
                 line_regex = re.compile(r'(^\w+)="(.+)"')
@@ -117,8 +110,6 @@
         except:
             raise WazuhError(1005, self.OSSEC_INIT)
 
-=======
->>>>>>> ad2188b7
         # info DB if possible
         try:
             conn = Connection(common.database_path_global)
@@ -144,13 +135,8 @@
                     match = line_regex.match(line)
                     if match and len(match.groups()) == 2:
                         self.ruleset_version = match.group(2)
-<<<<<<< HEAD
         except:
             raise WazuhError(1005, ruleset_version_file)
-=======
-        except Exception:
-            raise WazuhException(1005, ruleset_version_file)
->>>>>>> ad2188b7
 
         # Timezone info
         try:
