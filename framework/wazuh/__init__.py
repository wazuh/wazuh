

# Copyright (C) 2015, Wazuh Inc.
# Created by Wazuh, Inc. <info@wazuh.com>.
# This program is free software; you can redistribute it and/or modify it under the terms of GPLv2

from time import strftime

from wazuh.core import common
from wazuh.core.wdb import WazuhDBConnection
from wazuh.core.exception import WazuhException, WazuhError, WazuhInternalError
from wazuh.core.common import get_installation_uid

"""
Wazuh HIDS Python package
~~~~~~~~~~~~~~~~~~~~~~~~~~~~~
Wazuh is a python package to manage OSSEC.

"""

<<<<<<< HEAD
__version__ = '5.0.0'
=======
__version__ = '4.14.0'
>>>>>>> b3dde9a3


msg = "\n\nPython 2.7 or newer not found."
msg += "\nUpdate it or set the path to a valid version. Example:"
msg += "\n  export PATH=$PATH:/opt/rh/python27/root/usr/bin"
msg += "\n  export LD_LIBRARY_PATH=$LD_LIBRARY_PATH:/opt/rh/python27/root/usr/lib64"

try:
    from sys import version_info as python_version
    if python_version.major < 2 or (python_version.major == 2 and python_version.minor < 7):
        raise WazuhInternalError(999, msg)
except Exception as e:
    raise WazuhInternalError(999, msg)


class Wazuh:
    """
    Basic class to set up OSSEC directories
    """

    def __init__(self):
        """
        Initialize basic information and directories.
        :return:
        """

        self.version = f'v{__version__}'
        self.type = 'server'
        self.path = common.WAZUH_PATH
        self.max_agents = 'unlimited'
        self.openssl_support = 'N/A'
        self.tz_offset = None
        self.tz_name = None
        self.uuid = get_installation_uid()

        self._initialize()

    def __str__(self):
        return str(self.to_dict())

    def __eq__(self, other):
        if isinstance(other, Wazuh):
            return self.to_dict() == other.to_dict()
        return False

    def to_dict(self):
        return {'path': self.path,
                'version': self.version,
                'type': self.type,
                'max_agents': self.max_agents,
                'openssl_support': self.openssl_support,
                'tz_offset': self.tz_offset,
                'tz_name': self.tz_name,
                'uuid' : self.uuid                
                }

    def _initialize(self):
        """
        Calculates all Wazuh installation metadata
        """
        # info DB if possible
        try:
            wdb_conn = WazuhDBConnection()
            open_ssl = wdb_conn.execute("global sql SELECT value FROM info WHERE key = 'openssl_support'")[0]['value']
            self.openssl_support = open_ssl
        except Exception:
            self.openssl_support = "N/A"

        # Timezone info
        try:
            self.tz_offset = strftime("%z")
            self.tz_name = strftime("%Z")
        except Exception:
            self.tz_offset = None
            self.tz_name = None

        return self.to_dict()


def main():
    print("Wazuh HIDS Library")<|MERGE_RESOLUTION|>--- conflicted
+++ resolved
@@ -18,11 +18,7 @@
 
 """
 
-<<<<<<< HEAD
 __version__ = '5.0.0'
-=======
-__version__ = '4.14.0'
->>>>>>> b3dde9a3
 
 
 msg = "\n\nPython 2.7 or newer not found."
