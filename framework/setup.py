#!/usr/bin/env python

# Copyright (C) 2015-2019, Wazuh Inc.
# Created by Wazuh, Inc. <info@wazuh.com>.
# This program is a free software; you can redistribute it and/or modify it under the terms of GPLv2

from setuptools import setup, find_packages

# Install the package locally: python setup.py install
# Install the package dev: python setup.py develop

setup(name='wazuh',
<<<<<<< HEAD
      version='3.9.3',
=======
      version='3.10.0',
>>>>>>> b6ad285e
      description='Wazuh control with Python',
      url='https://github.com/wazuh',
      author='Wazuh',
      author_email='hello@wazuh.com',
      license='GPLv2',
      packages=find_packages(exclude=["*.tests", "*.tests.*", "tests.*", "tests"]),
      install_requires=[],
      zip_safe=False)<|MERGE_RESOLUTION|>--- conflicted
+++ resolved
@@ -10,11 +10,7 @@
 # Install the package dev: python setup.py develop
 
 setup(name='wazuh',
-<<<<<<< HEAD
-      version='3.9.3',
-=======
       version='3.10.0',
->>>>>>> b6ad285e
       description='Wazuh control with Python',
       url='https://github.com/wazuh',
       author='Wazuh',
