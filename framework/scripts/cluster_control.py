--- conflicted
+++ resolved
@@ -37,11 +37,7 @@
 
 async def print_agents(filter_status, filter_node):
     result = await control.get_agents(filter_node=filter_node, filter_status=filter_status)
-<<<<<<< HEAD
-    headers = {'name': 'Name', 'ip': 'IP', 'id': 'ID', 'status': 'Status', 'version': 'Version',
-=======
     headers = {'id': 'ID', 'name': 'Name', 'ip': 'IP', 'status': 'Status', 'version': 'Version',
->>>>>>> 5371539d
                'node_name': 'Node name'}
     data = map(operator.itemgetter(*headers.keys()), result['data']['items'])
     __print_table(data, list(headers.values()), True)
@@ -143,13 +139,6 @@
     exclusive.add_argument('-i', '--health', action='store', nargs='?', const='health', help='Show cluster health')
     args = parser.parse_args()
 
-<<<<<<< HEAD
-    my_wazuh = Wazuh(get_init=True)
-    cluster_config = cluster.read_config()
-    cluster.check_cluster_config(config=cluster_config)
-
-    logging.basicConfig(level=logging.DEBUG if args.debug else logging.ERROR, format='%(levelname)s: %(message)s')
-=======
     logging.basicConfig(level=logging.DEBUG if args.debug else logging.ERROR, format='%(levelname)s: %(message)s')
 
     my_wazuh = Wazuh(get_init=True)
@@ -161,7 +150,6 @@
 
     cluster_config = cluster.read_config()
     cluster.check_cluster_config(config=cluster_config)
->>>>>>> 5371539d
 
     try:
         if args.filter_status and not args.list_agents:
