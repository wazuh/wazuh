--- conflicted
+++ resolved
@@ -32,24 +32,14 @@
     myWazuh = Wazuh(get_init=True)
 
     # Import cluster
-<<<<<<< HEAD
-    from wazuh.cluster.cluster import read_config, check_cluster_config, get_status_json
-    from wazuh.cluster.control import get_nodes, get_healthcheck, sync, get_files, get_agents
-    from wazuh.cluster.internal_socket import check_cluster_status
-=======
-    from wazuh.cluster.cluster import read_config, get_status_json
+    from wazuh.cluster.cluster import read_config
     from wazuh.cluster.control import get_nodes, get_healthcheck, get_agents, sync, get_files
->>>>>>> fdf366bc
 
 except Exception as e:
     print("Error importing 'Wazuh' package.\n\n{0}\n".format(e))
     exit()
 
-<<<<<<< HEAD
-logging.basicConfig(level=logging.WARNING, format='%(levelname)s: %(message)s')
-=======
 logging.basicConfig(level=logging.CRITICAL, format='%(levelname)s: %(message)s')
->>>>>>> fdf366bc
 
 def get_parser(type):
     if type == "master":
@@ -373,16 +363,6 @@
             parser.print_help()
             exit()
 
-<<<<<<< HEAD
-=======
-        #elif args.list_files is not None:
-        #    print_file_status_master(args.filter_file, args.filter_node) if is_master else print_file_status_worker(args.filter_file, cluster_config['node_name'])
-        #elif is_master and args.sync is not None:
-        #    sync_master(args.filter_node)
-        #elif args.list_files is not None:
-        #    print_file_status_master(args.filter_file, args.filter_node) if is_master else print_file_status_worker(args.filter_file, cluster_config['node_name'])
-
->>>>>>> fdf366bc
     except Exception as e:
         logging.error(str(e))
         if args.debug:
