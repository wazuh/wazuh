--- conflicted
+++ resolved
@@ -142,14 +142,7 @@
             print("Error: {}".format(response['err']))
             exit(1)
     except Exception as e:
-<<<<<<< HEAD
-        if response:
-            print ("Error: {}".format(response))
-        else:
-            print ("Error: {}".format(e))
-=======
         print ("{}".format(e))
->>>>>>> 5f39df2d
         exit(1)
 
     return response
@@ -254,14 +247,7 @@
 
 
 ### Get agents
-<<<<<<< HEAD
 def print_agents(filter_status, filter_node):
-    agents = __execute(my_function=get_agents, my_args=(filter_status, filter_node,))
-    data = [[agent['id'], agent['ip'], agent['name'], agent['status'],agent['node_name']] for agent in agents['items']]
-    headers = ["ID", "Address", "Name", "Status", "Node"]
-    __print_table(data, headers, True)
-=======
-def print_agents(filter_status=None, filter_node=None):
     gen_agents = get_agents(filter_status, filter_node)
     total_agents = 0
 
@@ -273,7 +259,6 @@
         stdout.write(table_str)
         stdout.flush()
 
->>>>>>> 5f39df2d
     if filter_status:
         print ("\nFound {} agent(s) with status '{}'.".format(total_agents, filter_status))
     else:
