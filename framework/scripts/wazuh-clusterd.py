--- conflicted
+++ resolved
@@ -101,13 +101,12 @@
             res = "Received invalid cluster command {0}".format(self.command[0])
 
         if error == 0:
-<<<<<<< HEAD
-            if command[0] == list_requests_cluster['node']:
+            if self.command[0] == list_requests_cluster['node']:
                 res = get_node()
-            elif command[0] == list_requests_cluster['zip']:
+            elif self.command[0] == list_requests_cluster['zip']:
                 zip_bytes = self.f.decrypt(response[common.cluster_sync_msg_size:])
                 res = extract_zip(zip_bytes)
-            elif command[0] == list_requests_agents['RESTART_AGENTS']:
+            elif self.command[0] == list_requests_agents['RESTART_AGENTS']:
                 args = self.f.decrypt(response[common.cluster_sync_msg_size:])
                 args = args.split(" ")
                 if (len(args) == 2):
@@ -116,9 +115,9 @@
                 else:
                     agents = None
                     restart_all = ast.literal_eval(args[0])
-                cluster_depth = ast.literal_eval(command[1]) - 1
+                cluster_depth = ast.literal_eval(self.command[1]) - 1
                 res = Agent.restart_agents(agents, restart_all, cluster_depth)
-            elif command[0] == list_requests_agents['AGENTS_UPGRADE_RESULT']:
+            elif self.command[0] == list_requests_agents['AGENTS_UPGRADE_RESULT']:
                 args = self.f.decrypt(response[common.cluster_sync_msg_size:])
                 args = args.split(" ")
                 try:
@@ -127,7 +126,7 @@
                     res = Agent.get_upgrade_result(agent, timeout)
                 except Exception as e:
                     res = str(e)
-            elif command[0] == list_requests_agents['AGENTS_UPGRADE']:
+            elif self.command[0] == list_requests_agents['AGENTS_UPGRADE']:
                 args = self.f.decrypt(response[common.cluster_sync_msg_size:])
                 args = args.split(" ")
                 agent_id = args[0]
@@ -139,7 +138,7 @@
                     res = Agent.upgrade_agent(agent_id, wpk_repo, version, force, chunk_size)
                 except Exception as e:
                     res = str(e)
-            elif command[0] == list_requests_agents['AGENTS_UPGRADE_CUSTOM']:
+            elif self.command[0] == list_requests_agents['AGENTS_UPGRADE_CUSTOM']:
                 args = self.f.decrypt(response[common.cluster_sync_msg_size:])
                 args = args.split(" ")
                 agent_id = args[0]
@@ -149,11 +148,11 @@
                     res = Agent.upgrade_agent_custom(agent_id, file_path, installer)
                 except Exception as e:
                     res = str(e)
-            elif command[0] == list_requests_syscheck['SYSCHECK_LAST_SCAN']:
+            elif self.command[0] == list_requests_syscheck['SYSCHECK_LAST_SCAN']:
                 args = self.f.decrypt(response[common.cluster_sync_msg_size:])
                 agent = args.split(" ")
                 res = syscheck.last_scan(agent[0])
-            elif command[0] == list_requests_syscheck['SYSCHECK_RUN']:
+            elif self.command[0] == list_requests_syscheck['SYSCHECK_RUN']:
                 args = self.f.decrypt(response[common.cluster_sync_msg_size:])
                 args = args.split(" ")
                 if (len(args) == 2):
@@ -162,9 +161,9 @@
                 else:
                     agents = None
                     all_agents = ast.literal_eval(args[0])
-                cluster_depth = ast.literal_eval(command[1]) - 1
+                cluster_depth = ast.literal_eval(self.command[1]) - 1
                 res = syscheck.run(agents, all_agents, cluster_depth)
-            elif command[0] == list_requests_syscheck['SYSCHECK_CLEAR']:
+            elif self.command[0] == list_requests_syscheck['SYSCHECK_CLEAR']:
                 args = self.f.decrypt(response[common.cluster_sync_msg_size:])
                 args = args.split(" ")
                 if (len(args) == 2):
@@ -173,9 +172,9 @@
                 else:
                     agents = None
                     all_agents = ast.literal_eval(args[0])
-                cluster_depth = ast.literal_eval(command[1]) - 1
+                cluster_depth = ast.literal_eval(self.command[1]) - 1
                 res = syscheck.clear(agents, all_agents, cluster_depth)
-            elif command[0] == list_requests_rootcheck['ROOTCHECK_PCI']:
+            elif self.command[0] == list_requests_rootcheck['ROOTCHECK_PCI']:
                 args = self.f.decrypt(response[common.cluster_sync_msg_size:])
                 args = args.split(" ")
                 index = 0
@@ -192,7 +191,7 @@
                 search = ast.literal_eval(args[index])
                 res = args
                 res = rootcheck.get_pci(agents, offset, limit, sort, search)
-            elif command[0] == list_requests_rootcheck['ROOTCHECK_CIS']:
+            elif self.command[0] == list_requests_rootcheck['ROOTCHECK_CIS']:
                 args = self.f.decrypt(response[common.cluster_sync_msg_size:])
                 args = args.split(" ")
                 index = 0
@@ -209,11 +208,11 @@
                 search = ast.literal_eval(args[index])
                 res = args
                 res = rootcheck.get_cis(agents, offset, limit, sort, search)
-            elif command[0] == list_requests_rootcheck['ROOTCHECK_LAST_SCAN']:
+            elif self.command[0] == list_requests_rootcheck['ROOTCHECK_LAST_SCAN']:
                 args = self.f.decrypt(response[common.cluster_sync_msg_size:])
                 agent = args.split(" ")
                 res = rootcheck.last_scan(agent[0])
-            elif command[0] == list_requests_rootcheck['ROOTCHECK_RUN']:
+            elif self.command[0] == list_requests_rootcheck['ROOTCHECK_RUN']:
                 args = self.f.decrypt(response[common.cluster_sync_msg_size:])
                 args = args.split(" ")
                 if (len(args) == 2):
@@ -222,9 +221,9 @@
                 else:
                     agents = None
                     all_agents = ast.literal_eval(args[0])
-                cluster_depth = ast.literal_eval(command[1]) - 1
+                cluster_depth = ast.literal_eval(self.command[1]) - 1
                 res = rootcheck.run(agents, all_agents, cluster_depth)
-            elif command[0] == list_requests_rootcheck['ROOTCHECK_CLEAR']:
+            elif self.command[0] == list_requests_rootcheck['ROOTCHECK_CLEAR']:
                 args = self.f.decrypt(response[common.cluster_sync_msg_size:])
                 args = args.split(" ")
                 if (len(args) == 2):
@@ -233,17 +232,17 @@
                 else:
                     agents = None
                     all_agents = ast.literal_eval(args[0])
-                cluster_depth = ast.literal_eval(command[1]) - 1
+                cluster_depth = ast.literal_eval(self.command[1]) - 1
                 res = rootcheck.clear(agents, all_agents, cluster_depth)
-            elif command[0] == list_requests_managers['MANAGERS_STATUS']:
-                args = self.f.decrypt(response[common.cluster_sync_msg_size:])
-                args = args.split(" ")
-                cluster_depth = ast.literal_eval(command[1]) - 1
+            elif self.command[0] == list_requests_managers['MANAGERS_STATUS']:
+                args = self.f.decrypt(response[common.cluster_sync_msg_size:])
+                args = args.split(" ")
+                cluster_depth = ast.literal_eval(self.command[1]) - 1
                 res = manager.managers_status(cluster_depth=cluster_depth)
-            elif command[0] == list_requests_managers['MANAGERS_LOGS']:
-                args = self.f.decrypt(response[common.cluster_sync_msg_size:])
-                args = args.split(" ")
-                cluster_depth = ast.literal_eval(command[1]) - 1
+            elif self.command[0] == list_requests_managers['MANAGERS_LOGS']:
+                args = self.f.decrypt(response[common.cluster_sync_msg_size:])
+                args = args.split(" ")
+                cluster_depth = ast.literal_eval(self.command[1]) - 1
                 type_log = args[0]
                 category = args[1]
                 months = ast.literal_eval(args[2])
@@ -252,49 +251,49 @@
                 sort = ast.literal_eval(args[5])
                 search = ast.literal_eval(args[6])
                 res = manager.managers_ossec_log(type_log=type_log, category=category, months=months, offset=offset, limit=limit, sort=sort, search=search, cluster_depth=cluster_depth)
-            elif command[0] == list_requests_managers['MANAGERS_LOGS_SUMMARY']:
-                args = self.f.decrypt(response[common.cluster_sync_msg_size:])
-                args = args.split(" ")
-                cluster_depth = ast.literal_eval(command[1]) - 1
+            elif self.command[0] == list_requests_managers['MANAGERS_LOGS_SUMMARY']:
+                args = self.f.decrypt(response[common.cluster_sync_msg_size:])
+                args = args.split(" ")
+                cluster_depth = ast.literal_eval(self.command[1]) - 1
                 months = ast.literal_eval(args[0])
                 res = manager.managers_ossec_log_summary(months=months, cluster_depth=cluster_depth)
-            elif command[0] == list_requests_managers['MANAGERS_STATS_TOTALS']:
-                args = self.f.decrypt(response[common.cluster_sync_msg_size:])
-                args = args.split(" ")
-                cluster_depth = ast.literal_eval(command[1]) - 1
+            elif self.command[0] == list_requests_managers['MANAGERS_STATS_TOTALS']:
+                args = self.f.decrypt(response[common.cluster_sync_msg_size:])
+                args = args.split(" ")
+                cluster_depth = ast.literal_eval(self.command[1]) - 1
                 year = ast.literal_eval(args[0])
                 month = ast.literal_eval(args[1])
                 day = ast.literal_eval(args[2])
                 res = stats.totals(year=year, month=month, day=day, cluster_depth=cluster_depth)
-            elif command[0] == list_requests_managers['MANAGERS_STATS_HOURLY']:
-                args = self.f.decrypt(response[common.cluster_sync_msg_size:])
-                args = args.split(" ")
-                cluster_depth = ast.literal_eval(command[1]) - 1
+            elif self.command[0] == list_requests_managers['MANAGERS_STATS_HOURLY']:
+                args = self.f.decrypt(response[common.cluster_sync_msg_size:])
+                args = args.split(" ")
+                cluster_depth = ast.literal_eval(self.command[1]) - 1
                 res = stats.hourly(cluster_depth=cluster_depth)
-            elif command[0] == list_requests_managers['MANAGERS_STATS_WEEKLY']:
-                args = self.f.decrypt(response[common.cluster_sync_msg_size:])
-                args = args.split(" ")
-                cluster_depth = ast.literal_eval(command[1]) - 1
+            elif self.command[0] == list_requests_managers['MANAGERS_STATS_WEEKLY']:
+                args = self.f.decrypt(response[common.cluster_sync_msg_size:])
+                args = args.split(" ")
+                cluster_depth = ast.literal_eval(self.command[1]) - 1
                 res = stats.weekly(cluster_depth=cluster_depth)
-            elif command[0] == list_requests_managers['MANAGERS_OSSEC_CONF']:
-                args = self.f.decrypt(response[common.cluster_sync_msg_size:])
-                args = args.split(" ")
-                cluster_depth = ast.literal_eval(command[1]) - 1
+            elif self.command[0] == list_requests_managers['MANAGERS_OSSEC_CONF']:
+                args = self.f.decrypt(response[common.cluster_sync_msg_size:])
+                args = args.split(" ")
+                cluster_depth = ast.literal_eval(self.command[1]) - 1
                 section = args[0]
                 field = ast.literal_eval(args[1])
                 res = manager.managers_get_ossec_conf(section=section, field=field, cluster_depth=cluster_depth)
-            elif command[0] == list_requests_managers['MANAGERS_INFO']:
-                args = self.f.decrypt(response[common.cluster_sync_msg_size:])
-                args = args.split(" ")
-                cluster_depth = ast.literal_eval(command[1]) - 1
+            elif self.command[0] == list_requests_managers['MANAGERS_INFO']:
+                args = self.f.decrypt(response[common.cluster_sync_msg_size:])
+                args = args.split(" ")
+                cluster_depth = ast.literal_eval(self.command[1]) - 1
                 res = myWazuh.managers_get_ossec_init(cluster_depth=cluster_depth)
-            elif command[0] == list_requests_cluster['CLUSTER_CONFIG']:
-                args = self.f.decrypt(response[common.cluster_sync_msg_size:])
-                args = args.split(" ")
-                cluster_depth = ast.literal_eval(command[1]) - 1
+            elif self.command[0] == list_requests_cluster['CLUSTER_CONFIG']:
+                args = self.f.decrypt(response[common.cluster_sync_msg_size:])
+                args = args.split(" ")
+                cluster_depth = ast.literal_eval(self.command[1]) - 1
                 res = get_config_distributed(cluster_depth=cluster_depth)
 
-            elif command[0] == list_requests_cluster['MASTER_FORW']:
+            elif self.command[0] == list_requests_cluster['MASTER_FORW']:
                 args = self.f.decrypt(response[common.cluster_sync_msg_size:])
                 args = args.split(" ")
                 args_list = []
@@ -310,21 +309,11 @@
                         args_list = args[2:]
                 res = distributed_api_request(request_type=request_type, agent_id=agent_id, args=args_list, cluster_depth=1, affected_nodes=None, from_cluster=True)
 
-            elif command[0] == list_requests_cluster['ready']:
-=======
-            if self.command[0] == 'node':
-                res = get_node()
-            elif self.command[0] == 'zip':
-                zip_bytes = self.f.decrypt(response[common.cluster_sync_msg_size:])
-                res = extract_zip(zip_bytes)
-                self.restart = res['restart']
-            elif self.command[0] == 'ready':
-                # sync_one_node(False, self.addr)
->>>>>>> 1bc02c07
+            elif self.command[0] == list_requests_cluster['ready']:
                 res = "Starting to sync client's files"
                 # execute an independent process to "crontab" the sync interval
                 kill(child_pid, SIGUSR1)
-            elif command[0] == list_requests_cluster['data']:
+            elif self.command[0] == list_requests_cluster['data']:
                 res = "Saving data from actual master"
                 actual_master_data = json.loads(self.f.decrypt(response[common.cluster_sync_msg_size:]).decode())
                 save_actual_master_data_on_db(actual_master_data)
