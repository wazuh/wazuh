#!/usr/bin/env python

# Created by Wazuh, Inc. <info@wazuh.com>.
# This program is a free software; you can redistribute it and/or modify it under the terms of GPLv2
try:
    import asyncore
    import asynchat
    import socket
    import json
    from distutils.util import strtobool
    from sys import argv, exit, path
    from os.path import dirname
    from subprocess import check_call, CalledProcessError
    from os import devnull, seteuid, setgid, getpid, kill
    from multiprocessing import Process, Manager, Value
    from re import search
    from time import sleep
    from pwd import getpwnam
    from signal import signal, pause, alarm, SIGINT, SIGTERM, SIGUSR1, SIGALRM
    import ctypes
    import ctypes.util
    from operator import or_
    from traceback import print_exc, extract_tb
    from io import BytesIO
    from sys import exc_info
    from errno import EINTR

    import argparse
    parser =argparse.ArgumentParser()
    parser.add_argument('-f', help="Run in foreground", action='store_true')
    parser.add_argument('-d', help="Enable debug messages", action='store_true')
    parser.add_argument('-V', help="Print version", action='store_true')
    parser.add_argument('-r', help="Run as root", action='store_true')

    # Set framework path
    path.append(dirname(argv[0]) + '/../framework')  # It is necessary to import Wazuh package

    child_pid = 0

    # Import framework
    try:
        from wazuh import Wazuh

        # Initialize framework
        myWazuh = Wazuh(get_init=True)

        from wazuh import common
        from wazuh.cluster import *
        from wazuh.exception import WazuhException
        from wazuh.utils import check_output
        from wazuh.pyDaemonModule import pyDaemon, create_pid, delete_pid
    except Exception as e:
        print("Error importing 'Wazuh' package.\n\n{0}\n".format(e))
        exit()

    if check_cluster_status():
        try:
            from cryptography.fernet import Fernet, InvalidToken, InvalidSignature
        except ImportError as e:
            print("Error importing cryptography module. Please install it with pip, yum (python-cryptography & python-setuptools) or apt (python-cryptography)")
            exit(-1)

    import logging
    logging.basicConfig(level=logging.DEBUG, format='%(asctime)s %(levelname)s: %(message)s',
                        filename="{0}/logs/cluster.log".format(common.ossec_path))
except Exception as e:
    print("wazuh-clusterd: Python 2.7 required. Exiting. {}".format(str(e)))
    exit()

class WazuhClusterHandler(asynchat.async_chat):
    def __init__(self, sock, addr, key, node_type, requests_queue, finished_clients, restart_after_sync, connected_clients, clients_to_restart):
        asynchat.async_chat.__init__(self, sock)
        self.addr = addr
        self.f = Fernet(key.encode('base64','strict'))
        self.set_terminator('\n\t\t\n')
        self.received_data = []
        self.data = ""
        self.counter = 0
        self.node_type = node_type
        self.requests_queue = requests_queue
        self.finished_clients = finished_clients
        self.command = []
        self.restart_after_sync = restart_after_sync
        self.connected_clients = connected_clients
        self.clients_to_restart = clients_to_restart
        self.socket.setblocking(1)

    def handle_close(self):
        self.requests_queue[self.addr] = False
        self.received_data = []

    def collect_incoming_data(self, data):
        self.requests_queue[self.addr] = True
        self.received_data.append(data)

    def found_terminator(self):
        response = b''.join(self.received_data)
        error = 0
        cmd = self.f.decrypt(response[:common.cluster_sync_msg_size]).decode()
        self.command = cmd.split(" ")

        logging.debug("Command received: {0}".format(self.command))

        if not check_cluster_cmd(self.command, self.node_type):
            logging.error("Received invalid cluster command {0} from {1}".format(
                            self.command[0], self.addr))
            error = 1
            res = "Received invalid cluster command {0}".format(self.command[0])

        if error == 0:
            if self.command[0] == 'node':
                res = get_node()
            elif self.command[0] == 'zip':
                zip_bytes = self.f.decrypt(response[common.cluster_sync_msg_size:])
                res = extract_zip(zip_bytes)
                self.restart_after_sync.value = 'T' if res['restart'] else 'F'
            elif self.command[0] == 'ready':
                # sync_one_node(False, self.addr)
                res = "Starting to sync client's files"
                # execute an independent process to "crontab" the sync interval
                kill(child_pid, SIGUSR1)
            elif self.command[0] == 'finished':
                res = "Sleeping..."

                if bool(int(self.command[1])):
                    clients_to_restart.append(self.addr)

                self.finished_clients.value += 1
                logging.debug("Finished clients: {} of {}".format(self.finished_clients.value, self.connected_clients.value))
                # execute an independent process to "crontab" the sync interval
                if self.finished_clients.value == self.connected_clients.value:
                    self.finished_clients.value = 0
                    self.connected_clients.value = 0
                    kill(child_pid, SIGALRM)

            logging.debug("Command {0} executed for {1}".format(self.command[0], self.addr))

        self.data = json.dumps({'error': error, 'data': res})
        self.handle_write()


    def handle_error(self):
        nil, t, v, tbinfo = asyncore.compact_traceback()
        if t == socket.error and (v.args[0] == socket.errno.EPIPE or
                                  v.args[0] == socket.errno.EBADF):
            # there is an error in the connection with the other node.
            logging.error("Error in connection with {}: {}".format(self.addr, str(v)))
            self.handle_close()
            self.close()
            self.socket.close()
            return 1

        if t == InvalidToken or t == InvalidSignature:
            error = "Could not decrypt message from {0}".format(self.addr)
        else:
            error = str(v)

        logging.error("Error handling client request: {0}".format(error))
        self.data = json.dumps({'error': 1, 'data': error})
        self.handle_write()


    def handle_write(self):
        msg = self.f.encrypt(self.data) + '\n'
        i = 0
        msg_len = len(msg)
        while i < msg_len:
            next_i = i+4096 if i+4096 < msg_len else msg_len
            try:
                sent = self.socket.send(msg[i:next_i])
                i += sent
            except socket.error as e:
                self.socket.close()
                raise e
        logging.debug("SERVER: Sent {}/{} bytes to {}".format(i, msg_len, self.addr))
        self.handle_close()


class WazuhClusterServer(asyncore.dispatcher):

    def __init__(self, bind_addr, port, key, node_type, requests_queue, finished_clients, restart_after_sync, connected_clients, clients_to_restart, socket_timeout):
        asyncore.dispatcher.__init__(self)
        self.create_socket(socket.AF_INET, socket.SOCK_STREAM)
        self.socket.settimeout(socket_timeout)
        self.set_reuse_addr()
        self.key = key
        self.node_type = node_type
        self.requests_queue = requests_queue
        self.finished_clients = finished_clients
        self.restart_after_sync = restart_after_sync
        self.connected_clients = connected_clients
        self.clients_to_restart = clients_to_restart
        try:
            self.bind((bind_addr, port))
        except socket.error as e:
            logging.error("Can't bind socket: {0}".format(str(e)))
            raise e
        self.listen(50)

        cluster_info = read_config()
        logging.info("Starting cluster {0}".format(cluster_info['name']))
        logging.info("Listening on port {0}.".format(port))
        logging.info("{0} nodes found in configuration".format(len(cluster_info['nodes'])))
        logging.info("Synchronization interval: {0}".format(cluster_info['interval']))


    def handle_accept(self):
        pair = self.accept()
        if pair is not None:
            sock, addr = pair
            logging.info("Accepted connection from host {0}".format(addr[0]))
            handler = WazuhClusterHandler(sock, addr[0], self.key, self.node_type,
                                        self.requests_queue, self.finished_clients,
<<<<<<< HEAD
                                        self.restart_after_sync, self.connected_clients,
                                        self.clients_to_restart)
=======
                                        self.restart_after_sync, self.connected_clients)
>>>>>>> 655302da
        return

    def handle_error(self):
        nil, t, v, tbinfo = asyncore.compact_traceback()
        self.close()
        raise t(v)


def restart_manager():
    if run_logtest(True):
        try:
            logging.info("Restarting manager...")
            sock = socket.socket(socket.AF_UNIX, socket.SOCK_DGRAM)
            sock.connect("{0}/queue/alerts/execq".format(common.ossec_path))
            sock.send("restart-ossec0 cluster restart")
        except CalledProcessError as e:
            logging.warning("Could not restart manager: {0}.".format(str(e)))
        except Exception as e:
            logging.error("Error restarting manager: {}".format(e))


def crontab_sync_master(interval, config_cluster, requests_queue, connected_clients, finished_clients, clients_to_restart, debug):
    def sleep_handler(n_signal, frame):
        logging.debug("Resetting connection of clients: {}".format(', '.join(clients_to_restart)))
        while clients_to_restart:
            del common.cluster_connections[clients_to_restart.pop()]
        alarm(0)
        logging.info("Sleeping for {}{}...".format(interval_number, interval_measure))
        sleep(sleep_time)

    interval_number  = int(search('\d+', interval).group(0))
    interval_measure = interval[-1]
    sleep_time = interval_number if interval_measure == 's' else interval_number*60
    cluster_items = get_cluster_items()
    signal(SIGALRM, sleep_handler)
    while True:
        try:
            max_retries = 5
            n_retries = 0
            max_interruptions = 100
            n_interruptions = 0
            logging.debug("Elements in requests queue: {}".format(requests_queue.items()))
            if len(requests_queue.values()) == 0 or not reduce(or_, requests_queue.values()):
<<<<<<< HEAD
                logging.debug("Crontab: starting to sync")
                sync(debug=debug, config_cluster=config_cluster, cluster_items=cluster_items)
=======
                logging.info("Crontab: starting to sync")
                while n_retries <= max_retries:
                    try:
                        sync(debug=False, config_cluster=config_cluster, cluster_items=cluster_items)
                        break
                    except IOError as e:
                        if e.errno != EINTR:
                            raise
                        else:
                            n_interruptions += 1
                            if max_interruptions >= n_interruptions:
                                logging.error("Reached maximum number of EINTR errors: {}. Sleeping for 60s.".format(str(e)))
                                sleep(60)
                                n_interruptions = 0
                                continue
                            else:
                                continue
                    except Exception as e:
                        exc_type, exc_value, exc_traceback = exc_info()
                        filename, line_number, module, line_content = extract_tb(exc_traceback)[-2]
                        logging.error("Error {} synchronizing information ({}:{}): {}".format(exc_type, filename, line_number, exc_value.args[0]))
                        n_retries += 1
                        if n_retries < max_retries:
                            sleep(5)
                        else:
                            logging.warning("Reached maximum number of retries: sleeping for 60s.")
                            sleep(60)
                            n_retries = 0
>>>>>>> 655302da

                remote_nodes = get_remote_nodes()
                connected_clients.value = len(remote_nodes)
                finished_clients.value = 0
                for node in remote_nodes:
                    # ask clients to send updates
                    error, response = send_request(host=node, port=config_cluster["port"], key=config_cluster['key'],
                                        socket_timeout=int(config_cluster['socket_timeout']),
                                        connection_timeout=int(config_cluster['connection_timeout']),
                                        data="ready {0}".format('-'*(common.cluster_protocol_plain_size - len("ready "))))

            else:
                logging.debug("Receiving data...")

            if connected_clients.value == 0:
                sleep_handler(0,0)
            else:
                alarm(common.cluster_internal_timeout)
                pause()
        except Exception as e:
            error_msg = "Error in cluster master process: {}".format(str(e))
            if debug:
                exc_buffer = BytesIO()
                print_exc(file=exc_buffer)
                debug_info = exc_buffer.getvalue()
                error_msg += '\n' + debug_info
            logging.error(error_msg)
            logging.info("Sleeping for {}s".format(sleep_time))
            sleep(sleep_time)
            continue


def crontab_sync_client(config_cluster, restart_after_sync, debug):
    def sync_handler(n_signal, frame):
        logging.debug("Starting to send files to the master node")
<<<<<<< HEAD
        remotes = get_remote_nodes()
        if len(remotes) == 0:
            #raise WazuhException(3017)
            logging.error("Master node is down")
            return 1
        master = remotes[0]
        sync_one_node(debug=debug, node=master, config_cluster=config_cluster, cluster_items=cluster_items)
=======

        try:
            master = get_remote_nodes()[0]
        except IndexError:
            logging.error("Master node is not reachable")
            return 1

        try:
            sync_one_node(debug=False, node=master, config_cluster=config_cluster, cluster_items=cluster_items)
        except Exception as e:
            exc_type, exc_value, exc_traceback = exc_info()
            filename, line_number, module, line_content = extract_tb(exc_traceback)[-2]
            logging.error("Error {} synchronizing information ({}:{}): {}".format(exc_type, filename, line_number, exc_value.args[0]))

>>>>>>> 655302da
        if restart_after_sync.value == 'T':
            restart_after_sync.value = 'F'
            cluster_socket = connect_to_db_socket()
            send_to_socket(cluster_socket, "delres")
            receive_data_from_db_socket(cluster_socket)
            send_to_socket(cluster_socket, "insertres 1")
            receive_data_from_db_socket(cluster_socket)
            cluster_socket.close()
            restart_manager()
        else:
            error, response = send_request(host=master, port=config_cluster['port'], key=config_cluster['key'],
                            socket_timeout=int(config_cluster['socket_timeout']),
                            connection_timeout=int(config_cluster['connection_timeout']),
                            data="finished {}".format('0'.zfill(common.cluster_protocol_plain_size - len("finished "))))

    try:
        cluster_socket = connect_to_db_socket()
        send_to_socket(cluster_socket, "selres")
        restart_str = receive_data_from_db_socket(cluster_socket)
        restart = True if restart_str == '1' else False
        if restart:
            logging.info("Client restarted")
            send_to_socket(cluster_socket, "delres")
            receive_data_from_db_socket(cluster_socket)
            send_to_socket(cluster_socket, "insertres 0")
            receive_data_from_db_socket(cluster_socket)
            cluster_socket.close()
            try:
                master = get_remote_nodes()[0]
                error, response = send_request(host=master, port=config_cluster['port'], key=config_cluster['key'],
<<<<<<< HEAD
                                    socket_timeout=int(config_cluster['socket_timeout']),
                                    connection_timeout=int(config_cluster['connection_timeout']),
                                    data="finished {}".format('1'.zfill(common.cluster_protocol_plain_size - len("finished "))))
            except IndexError:
                logging.error("Master node is down")
=======
                    data="finished {}".format('-'*(common.cluster_protocol_plain_size - len("finished "))))
            except IndexError:
                logging.error("Master node is not reachable")

>>>>>>> 655302da
        else:
            cluster_socket.close()


        signal(SIGUSR1, sync_handler)
        cluster_items = get_cluster_items()
        while True:
            pause()
    except Exception as e:
        error_msg = "Error in cluster client process: {}".format(str(e))
        if debug:
            exc_buffer = BytesIO()
            print_exc(file=exc_buffer)
            debug_info = exc_buffer.getvalue()
            error_msg += '\n' + debug_info
        logging.error(error_msg)


def signal_handler(n_signal, frame):
    def strsignal(n_signal):
        libc = ctypes.CDLL(ctypes.util.find_library('c'))
        strsignal_proto = ctypes.CFUNCTYPE(ctypes.c_char_p, ctypes.c_int)
        strsignal_c = strsignal_proto(("strsignal", libc), ((1,),))

        return strsignal_c(n_signal)

    logging.info("Signal [{0}-{1}] received. Exit cleaning...".format(n_signal,
                                                               strsignal(n_signal)))
    # received Cntrl+C
    if n_signal == SIGINT or n_signal == SIGTERM:
        # kill C daemon if it's running
        try:
            pid = int(check_output(["pidof","{0}/bin/wazuh-clusterd-internal".format(common.ossec_path)]))
            kill(pid, SIGINT)
        except Exception:
            pass

        if child_pid != 0:
            try:
                # kill child
                kill(child_pid, SIGTERM)
                # remove pid files
                delete_pid("wazuh-clusterd", getpid())
            except Exception as e:
                logging.error("Error killing child process: {}".format(str(e)))
                if args.d:
                    raise
        else:
            for connections in common.cluster_connections.values():
                try:
                    logging.debug("Closing socket {}...".format(connections.socket.getpeername()))
                    connections.socket.close()
                except socket.error as e:
                    if e.errno == socket.errno.EBADF:
                        logging.debug("Socket already closed: {}".format(str(e)))
                    else:
                        logging.error("Could not close socket: {}".format(str(e)))
    exit(1)


def run_internal_daemon(debug, cluster_config):
    call_list = ["{0}/bin/wazuh-clusterd-internal".format(common.ossec_path), "-t{0}".format(cluster_config['node_type'])]
    if debug:
        call_list.append("-ddd")
    check_call(call_list)


if __name__ == '__main__':
    global cluster_connections

    args = parser.parse_args()
    try:
        if args.V:
            check_output(["{0}/bin/wazuh-clusterd-internal".format(common.ossec_path), '-V'])
            exit(0)

        # Capture Cntrl + C
        signal(SIGINT, signal_handler)
        signal(SIGTERM, signal_handler)

        if not args.f:
            res_code = pyDaemon()
        else:
            # define a Handler which writes INFO messages or higher to the sys.stderr
            console = logging.StreamHandler()
            console.setLevel(logging.DEBUG)
            # set a format which is simpler for console use
            formatter = logging.Formatter('%(asctime)s %(levelname)s: %(message)s')
            # tell the handler to use this format
            console.setFormatter(formatter)
            # add the handler to the root logger
            logging.getLogger('').addHandler(console)

        try:
            cluster_config = read_config()
        except WazuhException as e:
            if e.code == 3006:
                cluster_config = None
            else:
                raise e

        if not cluster_config or cluster_config['disabled'] == 'yes':
            logging.info("Cluster disabled. Exiting...")
            kill(getpid(), SIGINT)

        # execute C cluster daemon (database & inotify) if it's not running
        try:
            exit_code = check_call(["ps", "-C", "wazuh-clusterd-internal"], stdout=open(devnull, 'w'))
            pid = check_output(["pidof", "{0}/bin/wazuh-clusterd-internal".format(common.ossec_path)]).split(" ")
            for p in pid:
                p = p[:-1] if '\n' in p else p
                check_call(["kill", p])

            run_internal_daemon(args.d, cluster_config)
        except CalledProcessError:
            run_internal_daemon(args.d, cluster_config)


        if not args.r:
            # Drop privileges to ossec
            pwdnam_ossec = getpwnam('ossec')
            setgid(pwdnam_ossec.pw_gid)
            seteuid(pwdnam_ossec.pw_uid)

        create_pid("wazuh-clusterd", getpid())

        if not args.d:
            logging.getLogger('').setLevel(logging.INFO)

        try:
            check_cluster_config(cluster_config)
        except WazuhException as e:
            logging.error(str(e))
            kill(getpid(), SIGINT)


        logging.info("Cleaning database before starting service...")
        clear_file_status()

        m = Manager()
        remote_connections = set(cluster_config['nodes']) - set(get_localhost_ips())
        requests_queue = m.dict([(node_ip, False) for node_ip in remote_connections])
        clients_to_restart = m.list()
        finished_clients = Value('i',0)
        connected_clients = Value('i',0)
        restart_after_sync = Value('c','F')

        if cluster_config['node_type'] == 'master':
            # execute an independent process to "crontab" the sync interval
            p = Process(target=crontab_sync_master, args=(cluster_config['interval'],cluster_config,requests_queue,connected_clients,finished_clients,clients_to_restart,args.d,))
            if not args.f:
                p.daemon=True
            p.start()
            child_pid = p.pid
        else:
            # execute an independent process to "crontab" the sync interval
            p = Process(target=crontab_sync_client, args=(cluster_config,restart_after_sync,args.d,))
            if not args.f:
                p.daemon=True
            p.start()
            child_pid = p.pid

        server = WazuhClusterServer('' if cluster_config['bind_addr'] == '0.0.0.0' else cluster_config['bind_addr'],
                                    int(cluster_config['port']), cluster_config['key'], cluster_config['node_type'],
                                    requests_queue, finished_clients, restart_after_sync, connected_clients, clients_to_restart,
                                    int(cluster_config['socket_timeout']))
        asyncore.loop()

    except Exception as e:
        logging.error("Error in wazuh-clusterd: {}".format(str(e)))
        if args.d:
            raise<|MERGE_RESOLUTION|>--- conflicted
+++ resolved
@@ -211,12 +211,8 @@
             logging.info("Accepted connection from host {0}".format(addr[0]))
             handler = WazuhClusterHandler(sock, addr[0], self.key, self.node_type,
                                         self.requests_queue, self.finished_clients,
-<<<<<<< HEAD
                                         self.restart_after_sync, self.connected_clients,
                                         self.clients_to_restart)
-=======
-                                        self.restart_after_sync, self.connected_clients)
->>>>>>> 655302da
         return
 
     def handle_error(self):
@@ -260,14 +256,10 @@
             n_interruptions = 0
             logging.debug("Elements in requests queue: {}".format(requests_queue.items()))
             if len(requests_queue.values()) == 0 or not reduce(or_, requests_queue.values()):
-<<<<<<< HEAD
-                logging.debug("Crontab: starting to sync")
-                sync(debug=debug, config_cluster=config_cluster, cluster_items=cluster_items)
-=======
                 logging.info("Crontab: starting to sync")
                 while n_retries <= max_retries:
                     try:
-                        sync(debug=False, config_cluster=config_cluster, cluster_items=cluster_items)
+                        sync(debug=debug, config_cluster=config_cluster, cluster_items=cluster_items)
                         break
                     except IOError as e:
                         if e.errno != EINTR:
@@ -292,7 +284,6 @@
                             logging.warning("Reached maximum number of retries: sleeping for 60s.")
                             sleep(60)
                             n_retries = 0
->>>>>>> 655302da
 
                 remote_nodes = get_remote_nodes()
                 connected_clients.value = len(remote_nodes)
@@ -328,15 +319,6 @@
 def crontab_sync_client(config_cluster, restart_after_sync, debug):
     def sync_handler(n_signal, frame):
         logging.debug("Starting to send files to the master node")
-<<<<<<< HEAD
-        remotes = get_remote_nodes()
-        if len(remotes) == 0:
-            #raise WazuhException(3017)
-            logging.error("Master node is down")
-            return 1
-        master = remotes[0]
-        sync_one_node(debug=debug, node=master, config_cluster=config_cluster, cluster_items=cluster_items)
-=======
 
         try:
             master = get_remote_nodes()[0]
@@ -345,13 +327,12 @@
             return 1
 
         try:
-            sync_one_node(debug=False, node=master, config_cluster=config_cluster, cluster_items=cluster_items)
+            sync_one_node(debug=debug, node=master, config_cluster=config_cluster, cluster_items=cluster_items)
         except Exception as e:
             exc_type, exc_value, exc_traceback = exc_info()
             filename, line_number, module, line_content = extract_tb(exc_traceback)[-2]
             logging.error("Error {} synchronizing information ({}:{}): {}".format(exc_type, filename, line_number, exc_value.args[0]))
 
->>>>>>> 655302da
         if restart_after_sync.value == 'T':
             restart_after_sync.value = 'F'
             cluster_socket = connect_to_db_socket()
@@ -382,18 +363,11 @@
             try:
                 master = get_remote_nodes()[0]
                 error, response = send_request(host=master, port=config_cluster['port'], key=config_cluster['key'],
-<<<<<<< HEAD
                                     socket_timeout=int(config_cluster['socket_timeout']),
                                     connection_timeout=int(config_cluster['connection_timeout']),
                                     data="finished {}".format('1'.zfill(common.cluster_protocol_plain_size - len("finished "))))
             except IndexError:
-                logging.error("Master node is down")
-=======
-                    data="finished {}".format('-'*(common.cluster_protocol_plain_size - len("finished "))))
-            except IndexError:
                 logging.error("Master node is not reachable")
-
->>>>>>> 655302da
         else:
             cluster_socket.close()
 
