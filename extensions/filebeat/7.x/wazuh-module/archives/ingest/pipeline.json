{
  "description": "Wazuh events pipeline",
  "processors": [
    { "json" : { "field" : "message", "add_to_root": true } },
    {
      "set": {
        "field": "data.aws.region",
        "value": "{{data.aws.awsRegion}}",
        "override": false,
        "ignore_failure": true
      }
    },
    {
      "set": {
        "field": "data.aws.accountId",
        "value": "{{data.aws.aws_account_id}}",
        "override": false,
        "ignore_failure": true
      }
    },
    {
      "geoip": {
        "field": "data.srcip",
        "target_field": "GeoLocation",
        "properties": ["city_name", "country_name", "region_name", "location"],
        "ignore_missing": true,
        "ignore_failure": true
      }
    },
    {
      "geoip": {
        "field": "data.win.eventdata.ipAddress",
        "target_field": "GeoLocation",
        "properties": ["city_name", "country_name", "region_name", "location"],
        "ignore_missing": true,
        "ignore_failure": true
      }
    },
    {
      "geoip": {
        "field": "data.aws.sourceIPAddress",
        "target_field": "GeoLocation",
        "properties": ["city_name", "country_name", "region_name", "location"],
        "ignore_missing": true,
        "ignore_failure": true
      }
    },
    {
      "geoip": {
<<<<<<< HEAD
        "field": "data.aws.service.action.networkConnectionAction.remoteIpDetails.ipAddressV4",
        "target_field": "GeoLocation",
        "properties": ["city_name", "country_name", "region_name", "location"],
        "ignore_missing": true,
        "ignore_failure": true
      }
    },
    {
      "geoip": {
        "field": "data.aws.service.action.portProbeAction.portProbeDetails.remoteIpDetails.ipAddressV4",
=======
        "field": "data.gcp.jsonPayload.sourceIP",
>>>>>>> ebfc9a93
        "target_field": "GeoLocation",
        "properties": ["city_name", "country_name", "region_name", "location"],
        "ignore_missing": true,
        "ignore_failure": true
      }
    },
    {
      "date": {
        "field": "timestamp",
        "target_field": "@timestamp",
        "formats": ["ISO8601"],
        "ignore_failure": false 
      }
    },
    {
      "date_index_name": {
        "field": "timestamp",
        "date_rounding": "d",
        "index_name_prefix": "{{fields.index_prefix}}",
        "index_name_format": "yyyy.MM.dd",
        "ignore_failure": false 
      }
    },
    { "remove": { "field": "message", "ignore_missing": true, "ignore_failure": true } },
    { "remove": { "field": "ecs", "ignore_missing": true, "ignore_failure": true } },
    { "remove": { "field": "beat", "ignore_missing": true, "ignore_failure": true } },
    { "remove": { "field": "input_type", "ignore_missing": true, "ignore_failure": true } },
    { "remove": { "field": "tags", "ignore_missing": true, "ignore_failure": true } },
    { "remove": { "field": "count", "ignore_missing": true, "ignore_failure": true } },
    { "remove": { "field": "@version", "ignore_missing": true, "ignore_failure": true } },
    { "remove": { "field": "log", "ignore_missing": true, "ignore_failure": true } },
    { "remove": { "field": "offset", "ignore_missing": true, "ignore_failure": true } },
    { "remove": { "field": "type", "ignore_missing": true, "ignore_failure": true } },
    { "remove": { "field": "host", "ignore_missing": true, "ignore_failure": true } },
    { "remove": { "field": "fields", "ignore_missing": true, "ignore_failure": true } },
    { "remove": { "field": "event", "ignore_missing": true, "ignore_failure": true } },
    { "remove": { "field": "fileset", "ignore_missing": true, "ignore_failure": true } },
    { "remove": { "field": "service", "ignore_missing": true, "ignore_failure": true } }
  ],
  "on_failure" : [{
    "drop" : { }
  }]
}<|MERGE_RESOLUTION|>--- conflicted
+++ resolved
@@ -47,7 +47,6 @@
     },
     {
       "geoip": {
-<<<<<<< HEAD
         "field": "data.aws.service.action.networkConnectionAction.remoteIpDetails.ipAddressV4",
         "target_field": "GeoLocation",
         "properties": ["city_name", "country_name", "region_name", "location"],
@@ -57,10 +56,7 @@
     },
     {
       "geoip": {
-        "field": "data.aws.service.action.portProbeAction.portProbeDetails.remoteIpDetails.ipAddressV4",
-=======
         "field": "data.gcp.jsonPayload.sourceIP",
->>>>>>> ebfc9a93
         "target_field": "GeoLocation",
         "properties": ["city_name", "country_name", "region_name", "location"],
         "ignore_missing": true,
