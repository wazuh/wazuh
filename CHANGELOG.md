--- conflicted
+++ resolved
@@ -14,12 +14,9 @@
 - New option for the JSON decoder to choose the treatment of NULL values. ([#677](https://github.com/wazuh/wazuh/pull/677))
 - Remove old snapshot files for FIM. ([#872](https://github.com/wazuh/wazuh/pull/872))
 - Distinct operation in agents. ([#920](https://github.com/wazuh/wazuh/pull/920))
-<<<<<<< HEAD
 - Added support for unified WPK. ([#865](https://github.com/wazuh/wazuh/pull/865))
-
-=======
 - Added missing debug options for modules in the internal options file. ([#901](https://github.com/wazuh/wazuh/pull/901))
->>>>>>> 5a154e06
+
 
 ### Changed
 
