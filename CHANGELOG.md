# Change Log
All notable changes to this project will be documented in this file.

<<<<<<< HEAD
## [v4.8.0]

### Manager

#### Added

- Added new query "rollback" to wazuh-db. ([#16058](https://github.com/wazuh/wazuh/pull/16058))
- Transition to Wazuh Keystore for Indexer Configuration. ([#21670](https://github.com/wazuh/wazuh/pull/21670))

#### Changed

- Vulnerability Detection refactor. ([#21201](https://github.com/wazuh/wazuh/pull/21201))
- Improved wazuh-db detection of deleted database files. ([#18476](https://github.com/wazuh/wazuh/pull/18476))
- Added timeout and retry parameters to the VirusTotal integration. ([#16893](https://github.com/wazuh/wazuh/pull/16893))
- Extended wazuh-analysisd EPS metrics with events dropped by overload and remaining credits in the previous cycle. ([#18988](https://github.com/wazuh/wazuh/pull/18988))
- Updated API and framework packages installation commands to use pip instead of direct invocation of setuptools. ([#18466](https://github.com/wazuh/wazuh/pull/18466))
- Upgraded docker-compose V1 to V2 in API Integration test scripts. ([#17750](https://github.com/wazuh/wazuh/pull/17750))
- Refactored how cluster status dates are treated in the cluster. ([#17015](https://github.com/wazuh/wazuh/pull/17015))
- The log message about file rotation and signature from wazuh-monitord has been updated. ([#21602](https://github.com/wazuh/wazuh/pull/21602))

#### Fixed
- Updated cluster connection cleanup to remove temporary files when the connection between a worker and a master is broken. ([#17886](https://github.com/wazuh/wazuh/pull/17886))

### Agent

#### Added

- Added snap package manager support to Syscollector. ([#15740](https://github.com/wazuh/wazuh/pull/15740))
- Added event size validation for the external integrations. ([#17932](https://github.com/wazuh/wazuh/pull/17932))
- Added new unit tests for the AWS integration. ([#17623](https://github.com/wazuh/wazuh/pull/17623))
- Added mapping geolocation for AWS WAF integration. ([#20649](https://github.com/wazuh/wazuh/pull/20649))
- Added a validation to reject unsupported regions when using the inspector service. ([#21530](https://github.com/wazuh/wazuh/pull/21530))
- Added additional information on some AWS integration errors. ([#21561](https://github.com/wazuh/wazuh/pull/21561))

#### Changed

- Disabled host's IP query by Logcollector when ip_update_interval=0. ([#18574](https://github.com/wazuh/wazuh/pull/18574))
- The MS Graph integration module now supports multiple tenants. ([#19064](https://github.com/wazuh/wazuh/pull/19064))
- FIM now buffers the Linux audit events for who-data to prevent side effects in other components. ([#16200](https://github.com/wazuh/wazuh/pull/16200))
- The sub-process execution implementation has been improved. ([#19720](https://github.com/wazuh/wazuh/pull/19720))
- Refactored and modularized the AWS integration code. ([#17623](https://github.com/wazuh/wazuh/pull/17623))
- Replace the usage of fopen with wfopen to avoid processing invalid characters on Windows. ([#21791](https://github.com/wazuh/wazuh/pull/21791))
- Prevent macOS agent to start automatically after installation. ([#21637](https://github.com/wazuh/wazuh/pull/21637))

#### Fixed

- Fixed process path retrieval in Syscollector on Windows XP. ([#16839](https://github.com/wazuh/wazuh/pull/16839))
- Fixed detection of the OS version on Alpine Linux. ([#16056](https://github.com/wazuh/wazuh/pull/16056))
- Fixed Solaris 10 name not showing in the Dashboard. ([#18642](https://github.com/wazuh/wazuh/pull/18642))
- Fixed macOS Ventura compilation from sources. ([#21932](https://github.com/wazuh/wazuh/pull/21932))

### RESTful API

#### Added

- Added new `GET /manager/version/check` endpoint to obtain information about new releases of Wazuh. ([#19952](https://github.com/wazuh/wazuh/pull/19952))
- Introduced an `auto` option for the ssl_protocol setting in the API configuration. This enables automatic negotiation of the TLS certificate to be used. ([#20420](https://github.com/wazuh/wazuh/pull/20420))

#### Fixed

- Fixed a warning from SQLAlchemy involving detached Roles instances in RBAC. ([#20527](https://github.com/wazuh/wazuh/pull/20527))

#### Removed

- Removed `PUT /vulnerability`, `GET /vulnerability/{agent_id}`, `GET /vulnerability/{agent_id}/last_scan` and `GET /vulnerability/{agent_id}/summary/{field}` API endpoints as they were deprecated in version 4.7.0. Use the Wazuh indexer REST API instead. ([#20119](https://github.com/wazuh/wazuh/pull/20119))
- Removed the `compilation_date` field from `GET /cluster/{node_id}/info` and `GET /manager/info` endpoints. ([#21572](https://github.com/wazuh/wazuh/pull/21572))
- Deprecated the `cache` configuration option. ([#22387](https://github.com/wazuh/wazuh/pull/22387))
- Removed `custom` parameter from `PUT /active-response` endpoint. ([#17048](https://github.com/wazuh/wazuh/pull/17048))

### Ruleset

#### Added

- Added new SCA policy for Amazon Linux 2023. ([#17780](https://github.com/wazuh/wazuh/pull/17780))
- Added new SCA policy for Rocky Linux 8. ([#17784](https://github.com/wazuh/wazuh/pull/17784))
- Added rules to detect IcedID attacks. ([#19528](https://github.com/wazuh/wazuh/pull/19528))

#### Changed

- SCA policy for Ubuntu Linux 18.04 rework. ([#18721](https://github.com/wazuh/wazuh/pull/18721))
- SCA policy for Ubuntu Linux 22.04 rework. ([#17515](https://github.com/wazuh/wazuh/pull/17515))
- SCA policy for Red Hat Enterprise Linux 7 rework. ([#18440](https://github.com/wazuh/wazuh/pull/18440))
- SCA policy for Red Hat Enterprise Linux 8 rework. ([#17770](https://github.com/wazuh/wazuh/pull/17770))
- SCA policy for Red Hat Enterprise Linux 9 rework. ([#17412](https://github.com/wazuh/wazuh/pull/17412))
- SCA policy for CentOS 7 rework. ([#17624](https://github.com/wazuh/wazuh/pull/17624))
- SCA policy for CentOS 8 rework. ([#18439](https://github.com/wazuh/wazuh/pull/18439))
- SCA policy for Debian 8 rework. ([#18010](https://github.com/wazuh/wazuh/pull/18010))
- SCA policy for Debian 10 rework. ([#17922](https://github.com/wazuh/wazuh/pull/17922))
- SCA policy for Amazon Linux 2 rework. ([#18695](https://github.com/wazuh/wazuh/pull/18695))
- SCA policy for SUSE Linux Enterprise 15 rework. ([#18985](https://github.com/wazuh/wazuh/pull/18985))
- SCA policy for macOS 13.0 Ventura rework. ([#19037](https://github.com/wazuh/wazuh/pull/19037))
- SCA policy for Microsoft Windows 10 Enterprise rework. ([#19515](https://github.com/wazuh/wazuh/pull/19515))
- SCA policy for Microsoft Windows 11 Enterprise rework. ([#20044](https://github.com/wazuh/wazuh/pull/20044))
- Update MITRE DB to v13.1. ([#17518](https://github.com/wazuh/wazuh/pull/17518))

### Other

#### Added

- Added external lua library dependency version 5.3.6. ([#21710](https://github.com/wazuh/wazuh/pull/21710))
- Added external PyJWT library dependency version 2.8.0. ([#21749](https://github.com/wazuh/wazuh/pull/21749))

#### Changed

- Upgraded external aiohttp library dependency version to 3.9.3. ([#21856](https://github.com/wazuh/wazuh/pull/21856))
- Upgraded external cryptography library dependency version to 42.0.4. ([#22221](https://github.com/wazuh/wazuh/pull/22221))
- Upgraded external numpy library dependency version to 1.26.0. ([#20003](https://github.com/wazuh/wazuh/pull/20003))
- Upgraded external grpcio library dependency version to 1.58.0. ([#20003](https://github.com/wazuh/wazuh/pull/20003))
- Upgraded external pyarrow library dependency version to 14.0.1. ([#20493](https://github.com/wazuh/wazuh/pull/20493))
- Upgraded external urllib3 library dependency version to 1.26.18. ([#20630](https://github.com/wazuh/wazuh/pull/20630))
- Upgraded external SQLAlchemy library dependency version to 2.0.23. ([#20741](https://github.com/wazuh/wazuh/pull/20741))
- Upgraded external Jinja2 library dependency version to 3.1.3. ([#21684](https://github.com/wazuh/wazuh/pull/21684))
- Upgraded embedded Python version to 3.10.13. ([#20003](https://github.com/wazuh/wazuh/pull/20003))
- Upgraded external curl library dependency version to 8.5.0. ([#21710](https://github.com/wazuh/wazuh/pull/21710))
- Upgraded external pcre2 library dependency version to 10.42. ([#21710](https://github.com/wazuh/wazuh/pull/21710))
- Upgraded external libarchive library dependency version to 3.7.2. ([#21710](https://github.com/wazuh/wazuh/pull/21710))
- Upgraded external rpm library dependency version to 4.18.2. ([#21710](https://github.com/wazuh/wazuh/pull/21710))
- Upgraded external sqlite library dependency version to 3.45.0. ([#21710](https://github.com/wazuh/wazuh/pull/21710))
- Upgraded external zlib library dependency version to 1.3.1. ([#21710](https://github.com/wazuh/wazuh/pull/21710))

#### Deleted

- Removed external `python-jose` and `ecdsa` library dependencies. ([#21749](https://github.com/wazuh/wazuh/pull/21749))
=======
## [v4.7.4]

>>>>>>> 8bddc6b8


## [v4.7.3]

### Manager

#### Fixed

- Resolved a transitive mutex locking issue in wazuh-db that was impacting performance. ([#21997](https://github.com/wazuh/wazuh/pull/21997))
- Wazuh DB internal SQL queries have been optimized by tuning database indexes to improve performance. ([#21977](https://github.com/wazuh/wazuh/pull/21977))


## [v4.7.2]

### Manager

#### Added

- Added minimum time constraint of 1 hour for Vulnerability Detector feed downloads. ([#21142](https://github.com/wazuh/wazuh/pull/21142))

#### Fixed

- wazuh-remoted now includes the offending bytes in the warning about invalid message size from agents. ([#21011](https://github.com/wazuh/wazuh/pull/21011))
- Fixed a bug in the Windows Eventchannel decoder on handling Unicode characters. ([#20658](https://github.com/wazuh/wazuh/pull/20658))
- Fixed data validation at Windows Eventchannel decoder. ([#20735](https://github.com/wazuh/wazuh/pull/20735))

### Agent

#### Added

- Added timeouts to external and Cloud integrations to prevent indefinite waiting for a response. ([#20638](https://github.com/wazuh/wazuh/pull/20638))

#### Fixed

- The host_deny Active response now checks the IP parameter format. ([#20656](https://github.com/wazuh/wazuh/pull/20656))
- Fixed a bug in the Windows agent that might lead it to crash when gathering forwarded Windows events. ([#20594](https://github.com/wazuh/wazuh/pull/20594))
- The AWS integration now finds AWS configuration profiles that do not contain the `profile` prefix. ([#20447](https://github.com/wazuh/wazuh/pull/20447))
- Fixed parsing for regions argument of the AWS integration. ([#20660](https://github.com/wazuh/wazuh/pull/20660))

### Ruleset

#### Added

- Added new SCA policy for Debian 12. ([#17565](https://github.com/wazuh/wazuh/pull/17565))

#### Fixed

- Fixed AWS Macie fields used in some rules and removed unused AWS Macie Classic rules. ([#20663](https://github.com/wazuh/wazuh/pull/20663))

### Other

#### Changed

- Upgraded external aiohttp library dependency version to 3.9.1. ([#20798](https://github.com/wazuh/wazuh/pull/20798))
- Upgraded pip dependency version to 23.3.2. ([#20632](https://github.com/wazuh/wazuh/issues/20632))


## [v4.7.1]

### Manager

#### Fixed

- Fixed a bug causing the Canonical feed parser to fail in Vulnerability Detector. ([#20580](https://github.com/wazuh/wazuh/pull/20580))
- Fixed a thread lock bug that slowed down wazuh-db performance. ([#20178](https://github.com/wazuh/wazuh/pull/20178))
- Fixed a bug in Vulnerability detector that skipped vulnerabilities for Windows 11 21H2. ([#20386](https://github.com/wazuh/wazuh/pull/20386))
- The installer now updates the merged.mg file permissions on upgrade. ([#5941](https://github.com/wazuh/wazuh/pull/5941))
- Fixed an insecure request warning in the shuffle integration. ([#19993](https://github.com/wazuh/wazuh/pull/19993))
- Fixed a bug that corrupted cluster logs when they were rotated. ([#19888](https://github.com/wazuh/wazuh/pull/19888))

### Agent

#### Changed

- Improved WPK upgrade scripts to ensure safe execution and backup generation in various circumstances. ([#20616](https://github.com/wazuh/wazuh/pull/20616))

#### Fixed

- Fixed a bug that allowed two simultaneous updates to occur through WPK. ([#20545](https://github.com/wazuh/wazuh/pull/20545))
- Fixed a bug that prevented the local IP from appearing in the port inventory from macOS agents. ([#20332](https://github.com/wazuh/wazuh/pull/20332))
- Fixed the default Logcollector settings on macOS to collect logs out-of-the-box. ([#20180](https://github.com/wazuh/wazuh/pull/20180))
- Fixed a bug in the FIM decoder at wazuh-analysisd that ignored Windows Registry events from agents under 4.6.0. ([#20169](https://github.com/wazuh/wazuh/pull/20169))
- Fixed multiple bugs in the Syscollector decoder at wazuh-analysisd that did not sanitize the input data properly. ([#20250](https://github.com/wazuh/wazuh/pull/20250))
- Added the pyarrow_hotfix dependency to fix the pyarrow CVE-2023-47248 vulnerability in the AWS integration. ([#20284](https://github.com/wazuh/wazuh/pull/20284))

### RESTful API

#### Fixed

- Fixed inconsistencies in the behavior of the `q` parameter of some endpoints. ([#18423](https://github.com/wazuh/wazuh/pull/18423))
- Fixed a bug in the `q` parameter of the `GET /groups/{group_id}/agents` endpoint. ([#18495](https://github.com/wazuh/wazuh/pull/18495))
- Fixed bug in the regular expression used to to reject non ASCII characters in some endpoints. ([#19533](https://github.com/wazuh/wazuh/pull/19533))

### Other

#### Changed

- Upgraded external certifi library dependency version to 2023.07.22. ([#20149](https://github.com/wazuh/wazuh/pull/20149))
- Upgraded external requests library dependency version to 2.31.0. ([#20149](https://github.com/wazuh/wazuh/pull/20149))
- Upgraded embedded Python version to 3.9.18. ([#18800](https://github.com/wazuh/wazuh/issues/18800))

## [v4.7.0]

### Manager

#### Added

- Introduced native Maltiverse integration. Thanks to David Gil (@dgilm). ([#18026](https://github.com/wazuh/wazuh/pull/18026))
- Added a file detailing the dependencies for the Wazuh RESTful API and wodles tests. ([#16513](https://github.com/wazuh/wazuh/pull/16513))
- Added unit tests for the Syscollector legacy decoder. ([#15985](https://github.com/wazuh/wazuh/pull/15985))
- Added unit tests for the manage_agents tool. ([#15999](https://github.com/wazuh/wazuh/pull/15999))
- Added an option to customize the Slack integration. ([#16090](https://github.com/wazuh/wazuh/pull/16090))
- Added support for Amazon Linux 2023 in Vulnerability Detector. ([#17617](https://github.com/wazuh/wazuh/issue/17617))

#### Changed

- An unnecessary sanity check related to Syscollector has been removed from wazuh-db. ([#16008](https://github.com/wazuh/wazuh/pull/16008))
- The manager now rejects agents with a higher version by default. ([#20367](https://github.com/wazuh/wazuh/pull/20367))

#### Fixed

- Fixed an unexpected error by the Cluster when a worker gets restarted. ([#16683](https://github.com/wazuh/wazuh/pull/16683))
- Fixed an issue that let the manager validate wrong XML configurations. ([#16681](https://github.com/wazuh/wazuh/pull/16681))
- Fixed Syscollector packages multiarch values. ([#19722](https://github.com/wazuh/wazuh/issues/19722))
- Fixed a bug that made the Windows agent crash randomly when loading RPCRT4.dll. ([#18591](https://github.com/wazuh/wazuh/issues/18591))

#### Deleted

- Delete unused framework RBAC migration folder. ([#17225](https://github.com/wazuh/wazuh/pull/17225))

### Agent

#### Added

- Added support for Custom Logs in Buckets via AWS SQS. ([#17951](https://github.com/wazuh/wazuh/pull/17951))
- Added geolocation for `aws.data.client_ip` field. Thanks to @rh0dy. ([#16198](https://github.com/wazuh/wazuh/pull/16198))
- Added package inventory support for Alpine Linux in Syscollector. ([#15699](https://github.com/wazuh/wazuh/pull/15699))
- Added package inventory support for MacPorts in Syscollector. ([#15877](https://github.com/wazuh/wazuh/pull/15877))
- Added package inventory support for PYPI and node in Syscollector. ([#17982](https://github.com/wazuh/wazuh/pull/17982))
- Added related process information to the open ports inventory in Syscollector. ([#15000](https://github.com/wazuh/wazuh/pull/15000))

#### Changed

- The shared modules' code has been sanitized according to the convention. ([#17966](https://github.com/wazuh/wazuh/pull/17966))
- The package inventory internal messages have been modified to honor the schema compliance. ([#18006](https://github.com/wazuh/wazuh/pull/18006))
- The agent connection log has been updated to clarify that the agent must connect to an agent with the same or higher version. ([#20360](https://github.com/wazuh/wazuh/pull/20360))

#### Fixed

- Fixed detection of osquery 5.4.0+ running outside the integration. ([#17006](https://github.com/wazuh/wazuh/pull/17006))
- Fixed vendor data in package inventory for Brew packages on macOS. ([#16089](https://github.com/wazuh/wazuh/pull/16089))
- Fixed WPK rollback restarting host in Windows agent ([#20081](https://github.com/wazuh/wazuh/pull/20081))

### RESTful API

### Added
- Added new `status_code` field to `GET /agents` response. ([#19726](https://github.com/wazuh/wazuh/pull/19726))

#### Fixed

- Addressed error handling for non-utf-8 encoded file readings. ([#16489](https://github.com/wazuh/wazuh/pull/16489))
- Resolved an issue in the `WazuhException` class that disrupted the API executor subprocess. ([#16914](https://github.com/wazuh/wazuh/pull/16914))
- Corrected an empty value problem in the API specification key. ([#16918](https://github.com/wazuh/wazuh/issues/16918))

#### Deleted

- Deprecated `PUT /vulnerability`, `GET /vulnerability/{agent_id}`, `GET /vulnerability/{agent_id}/last_scan` and `GET /vulnerability/{agent_id}/summary/{field}` API endpoints. In future versions, the Wazuh indexer REST API can be used instead. ([#20126](https://github.com/wazuh/wazuh/pull/20126))

### Other

#### Fixed

- Fixed the signature of the internal function `OSHash_GetIndex()`. ([#17040](https://github.com/wazuh/wazuh/pull/17040))

## [v4.6.0]

### Manager

#### Added

- wazuh-authd can now generate X509 certificates. ([#13559](https://github.com/wazuh/wazuh/pull/13559))
- Introduced a new CLI to manage features related to the Wazuh API RBAC resources. ([#13797](https://github.com/wazuh/wazuh/pull/13797))
- Added support for Amazon Linux 2022 in Vulnerability Detector. ([#13034](https://github.com/wazuh/wazuh/issue/13034))
- Added support for Alma Linux in Vulnerability Detector. ([#16343](https://github.com/wazuh/wazuh/pull/16343))
- Added support for Debian 12 in Vulnerability Detector. ([#18542](https://github.com/wazuh/wazuh/pull/18542))
- Added mechanism in wazuh-db to identify fragmentation and perform vacuum. ([#14953](https://github.com/wazuh/wazuh/pull/14953))
- Added an option to set whether the manager should ban newer agents. ([#18333](https://github.com/wazuh/wazuh/pull/18333))
- Added mechanism to prevent wazuh agents connections to lower manager versions. ([#15661](https://github.com/wazuh/wazuh/pull/15661))

#### Changed

- wazuh-remoted now checks the size of the files to avoid malformed merged.mg. ([#14659](https://github.com/wazuh/wazuh/pull/14659))
- Added a limit option for the Rsync dispatch queue size. ([#14024](https://github.com/wazuh/wazuh/pull/14024))
- Added a limit option for the Rsync thread pool. ([#14026](https://github.com/wazuh/wazuh/pull/14026))
- wazuh-authd now shows a warning when deprecated forcing options are present in the configuration. ([#14549](https://github.com/wazuh/wazuh/pull/14549))
- The agent now notifies the manager when Active Reponse fails to run `netsh`. ([#14804](https://github.com/wazuh/wazuh/pull/14804))
- Use new broadcast system to send agent groups information from the master node of a cluster. ([#13906](https://github.com/wazuh/wazuh/pull/13906))
- Changed cluster `send_request` method so that timeouts are treated as exceptions and not as responses. ([#15220](https://github.com/wazuh/wazuh/pull/15220))
- Refactored methods responsible for file synchronization within the cluster. ([#13065](https://github.com/wazuh/wazuh/pull/13065))
- Changed schema constraints for sys_hwinfo table. ([#16065](https://github.com/wazuh/wazuh/pull/16065))
- Auth process not start when registration password is empty. ([#15709](https://github.com/wazuh/wazuh/pull/15709))
- Changed error messages about corrupt GetSecurityInfo messages from FIM to debug logs. ([#19400](https://github.com/wazuh/wazuh/pull/19400))
- Changed the default settings for wazuh-db to perform database auto-vacuum more often. ([#19956](https://github.com/wazuh/wazuh/pull/19956))

#### Fixed

- Fixed wazuh-remoted not updating total bytes sent in UDP. ([#13979](https://github.com/wazuh/wazuh/pull/13979))
- Fixed translation of packages with a missing version in CPE Helper for Vulnerability Detector. ([#14356](https://github.com/wazuh/wazuh/pull/14356))
- Fixed undefined behavior issues in Vulnerability Detector unit tests. ([#14174](https://github.com/wazuh/wazuh/pull/14174))
- Fixed permission error when producing FIM alerts. ([#14019](https://github.com/wazuh/wazuh/pull/14019))
- Fixed memory leaks wazuh-authd. ([#15164](https://github.com/wazuh/wazuh/pull/15164))
- Fixed Audit policy change detection in FIM for Windows. ([#14763](https://github.com/wazuh/wazuh/pull/14763))
- Fixed `origin_module` variable value when sending API or framework messages to core sockets. ([#14408](https://github.com/wazuh/wazuh/pull/14408))
- Fixed an issue where an erroneous tag appeared in the cluster logs. ([#15715](https://github.com/wazuh/wazuh/pull/15715))
- Fixed log error displayed when there's a duplicate worker node name within a cluster. ([#15250](https://github.com/wazuh/wazuh/issues/15250))
- Resolved an issue in the `agent_upgrade` CLI when used from worker nodes. ([#15487](https://github.com/wazuh/wazuh/pull/15487))
- Fixed error in the `agent_upgrade` CLI when displaying upgrade result. ([#18047](https://github.com/wazuh/wazuh/issues/18047))
- Fixed error in which the connection with the cluster was broken in local clients for not sending keepalives messages. ([#15277](https://github.com/wazuh/wazuh/pull/15277))
- Fixed error in which exceptions were not correctly handled when `dapi_err` command could not be sent to peers. ([#15298](https://github.com/wazuh/wazuh/pull/15298))
- Fixed error in worker's Integrity sync task when a group folder was deleted in master. ([#16257](https://github.com/wazuh/wazuh/pull/16257))
- Fixed error when trying tu update an agent through the API or the CLI while pointing to a WPK file. ([#16506](https://github.com/wazuh/wazuh/pull/16506))
- Fixed wazuh-remoted high CPU usage in master node without agents. ([#15074](https://github.com/wazuh/wazuh/pull/15074))
- Fixed race condition in wazuh-analysisd handling rule ignore option. ([#16101](https://github.com/wazuh/wazuh/pull/16101))
- Fixed missing rules and decoders in Analysisd JSON report. ([#16000](https://github.com/wazuh/wazuh/pull/16000))
- Fixed translation of packages with missing version in CPE Helper. ([#14356](https://github.com/wazuh/wazuh/pull/14356))
- Fixed log date parsing at predecoding stage. ([#15826](https://github.com/wazuh/wazuh/pull/15826))
- Fixed permission error in JSON alert. ([#14019](https://github.com/wazuh/wazuh/pull/14019))

### Agent

#### Added

- Added GuardDuty Native support to the AWS integration. ([#15226](https://github.com/wazuh/wazuh/pull/15226))
- Added `--prefix` parameter to Azure Storage integration. ([#14768](https://github.com/wazuh/wazuh/pull/14768))
- Added validations for empty and invalid values in AWS integration. ([#16493](https://github.com/wazuh/wazuh/pull/16493))
- Added new unit tests for GCloud integration and increased coverage to 99%. ([#13573](https://github.com/wazuh/wazuh/pull/13573))
- Added new unit tests for Azure Storage integration and increased coverage to 99%. ([#14104](https://github.com/wazuh/wazuh/pull/14104))
- Added new unit tests for Docker Listener integration. ([#14177](https://github.com/wazuh/wazuh/pull/14177))
- Added support for Microsoft Graph security API. Thanks to Bryce Shurts (@S-Bryce). ([#18116](https://github.com/wazuh/wazuh/pull/18116))
- Added wildcard support in FIM Windows registers. ([#15852](https://github.com/wazuh/wazuh/pull/15852))
- Added wildcards support for folders in the localfile configuration on Windows. ([#15973](https://github.com/wazuh/wazuh/pull/15973))
- Added new settings `ignore` and `restrict` to logcollector. ([#14782](https://github.com/wazuh/wazuh/pull/14782))
- Added RSync and DBSync to FIM. ([#12745](https://github.com/wazuh/wazuh/pull/12745))
- Added PCRE2 regex for SCA policies. ([#17124](https://github.com/wazuh/wazuh/pull/17124))
- Added mechanism to detect policy changes. ([#14763](https://github.com/wazuh/wazuh/pull/14763))
- Added support for Office365 MS/Azure Government Community Cloud (GCC) and Government Community Cloud High (GCCH) API. Thanks to Bryce Shurts (@S-Bryce). ([#16547](https://github.com/wazuh/wazuh/pull/16547))

#### Changed

- FIM option fim_check_ignore now applies to files and directories. ([#13264](https://github.com/wazuh/wazuh/pull/13264))
- Changed AWS integration to take into account user config found in the `.aws/config` file. ([#16531](https://github.com/wazuh/wazuh/pull/16531))
- Changed the calculation of timestamps in AWS and Azure modules by using UTC timezone. ([#14537](https://github.com/wazuh/wazuh/pull/14537))
- Changed the AWS integration to only show the `Skipping file with another prefix` message in debug mode. ([#15009](https://github.com/wazuh/wazuh/pull/15009))
- Changed debug level required to display CloudWatch Logs event messages. ([#14999](https://github.com/wazuh/wazuh/pull/14999))
- Changed syscollector database default permissions. ([#17447](https://github.com/wazuh/wazuh/pull/17447))
- Changed agent IP lookup algorithm. ([#17161](https://github.com/wazuh/wazuh/pull/17161))
- Changed InstallDate origin in windows installed programs. ([#14499](https://github.com/wazuh/wazuh/pull/14499))
- Enhanced clarity of certain error messages in the AWS integration for better exception tracing. ([#14524](https://github.com/wazuh/wazuh/pull/14524))
- Improved external integrations SQLite queries. ([#13420](https://github.com/wazuh/wazuh/pull/13420))
- Improved items iteration for `Config` and `VPCFlow` AWS integrations. ([#16325](https://github.com/wazuh/wazuh/pull/16325))
- Unit tests have been added to the shared JSON handling library. ([#14784](https://github.com/wazuh/wazuh/pull/14784))
- Unit tests have been added to the shared SQLite handling library. ([#14476](https://github.com/wazuh/wazuh/pull/14476))
- Improved command to change user and group from version 4.2.x to 4.x.x. ([#15032](https://github.com/wazuh/wazuh/pull/15032))
- Changed the internal value of the open_attemps configuration. ([#15647](https://github.com/wazuh/wazuh/pull/15647))
- Reduced the default FIM event throughput to 50 EPS. ([#19758](https://github.com/wazuh/wazuh/pull/19758))

#### Fixed

- Fixed the architecture of the dependency URL for macOS. ([#13534](https://github.com/wazuh/wazuh/pull/13534))
- Fixed a path length limitation that prevented FIM from reporting changes on Windows. ([#13588](https://github.com/wazuh/wazuh/pull/13588))
- Updated the AWS integration to use the regions specified in the AWS config file when no regions are provided in `ossec.conf`. ([#14993](https://github.com/wazuh/wazuh/pull/14993))
- Corrected the error code `#2` for the SIGINT signal within the AWS integration. ([#14850](https://github.com/wazuh/wazuh/pull/14850))
- Fixed the `discard_regex` functionality for the AWS GuardDuty integration. ([#14740](https://github.com/wazuh/wazuh/pull/14740))
- Fixed error messages in the AWS integration when there is a `ClientError`. ([#14500](https://github.com/wazuh/wazuh/pull/14500))
- Fixed error that could lead to duplicate logs when using the same dates in the AWS integration. ([#14493](https://github.com/wazuh/wazuh/pull/14493))
- Fixed `check_bucket` method in AWS integration to be able to find logs without a folder in root. ([#16116](https://github.com/wazuh/wazuh/pull/16116))
- Added field validation for `last_date.json` in Azure Storage integration. ([#16360](https://github.com/wazuh/wazuh/pull/16360))
- Improved handling of invalid regions given to the VPCFlow AWS integration, enhancing exception clarity. ([#15763](https://github.com/wazuh/wazuh/pull/15763))
- Fixed error in the GCloud Subscriber unit tests. ([#16070](https://github.com/wazuh/wazuh/pull/16070))
- Fixed the marker that AWS custom integrations uses. ([#16410](https://github.com/wazuh/wazuh/pull/16410))
- Fixed error messages when there are no logs to process in the WAF and Server Access AWS integrations. ([#16365](https://github.com/wazuh/wazuh/pull/16365))
- Added region validation before instantiating AWS service class in the AWS integration. ([#16463](https://github.com/wazuh/wazuh/pull/16463))
- Fixed InstallDate format in windows installed programs. ([#14161](https://github.com/wazuh/wazuh/pull/14161))
- Fixed syscollector default interval time when the configuration is empty. ([#15428](https://github.com/wazuh/wazuh/issues/15428))
- Fixed agent starts with an invalid fim configuration. ([#16268](https://github.com/wazuh/wazuh/pull/16268))
- Fixed rootcheck scan trying to read deleted files. ([#15719](https://github.com/wazuh/wazuh/pull/15719))
- Fixed compilation and build in Gentoo. ([#15739](https://github.com/wazuh/wazuh/pull/15739))
- Fixed a crash when FIM scan windows longs paths. ([#19375](https://github.com/wazuh/wazuh/pull/19375))
- Fixed FIM who-data support for aarch64 platforms. ([#19378](https://github.com/wazuh/wazuh/pull/19378))

#### Removed

- Unused option `local_ip` for agent configuration has been deleted. ([#13878](https://github.com/wazuh/wazuh/pull/13878))
- Removed unused migration functionality from the AWS integration. ([#14684](https://github.com/wazuh/wazuh/pull/14684))
- Deleted definitions of repeated classes in the AWS integration. ([#17655](https://github.com/wazuh/wazuh/pull/17655))
- Removed duplicate methods in `AWSBucket` and reuse inherited ones from `WazuhIntegration`. ([#15031](https://github.com/wazuh/wazuh/pull/15031))

### RESTful API

#### Added

- Added `POST /events` API endpoint to ingest logs through the API. ([#17670](https://github.com/wazuh/wazuh/pull/17670))
- Added `query`, `select` and `distinct` parameters to multiple endpoints. ([#17865](https://github.com/wazuh/wazuh/pull/17865))
- Added a new upgrade and migration mechanism for the RBAC database. ([#13919](https://github.com/wazuh/wazuh/pull/13919))
- Added new API configuration option to rotate log files based on a given size. ([#13654](https://github.com/wazuh/wazuh/pull/13654))
- Added `relative_dirname` parameter to GET, PUT and DELETE methods of the `/decoder/files/{filename}` and `/rule/files/{filename}` endpoints. ([#15994](https://github.com/wazuh/wazuh/issues/15994))
- Added new config option to disable uploading configurations containing the new `allow_higher_version` setting. ([#18212](https://github.com/wazuh/wazuh/pull/18212))
- Added API integration tests documentation. ([#13615](https://github.com/wazuh/wazuh/pull/13615))

#### Changed

- Changed the API's response status code for Wazuh cluster errors from 400 to 500. ([#13646](https://github.com/wazuh/wazuh/pull/13646))
- Changed Operational API error messages to include additional information. ([#19001](https://github.com/wazuh/wazuh/pull/19001))

#### Fixed

- Fixed an unexpected behavior when using the `q` and `select` parameters in some endpoints. ([#13421](https://github.com/wazuh/wazuh/pull/13421))
- Resolved an issue in the GET /manager/configuration API endpoint when retrieving the vulnerability detector configuration section. ([#15203](https://github.com/wazuh/wazuh/pull/15203))
- Fixed `GET /agents/upgrade_result` endpoint internal error with code 1814 in large environments. ([#15152](https://github.com/wazuh/wazuh/pull/15152))
- Enhanced the alphanumeric_symbols regex to better accommodate specific SCA remediation fields. ([#16756](https://github.com/wazuh/wazuh/pull/16756))
- Fixed bug that would not allow retrieving the Wazuh logs if only the JSON format was configured. ([#15967](https://github.com/wazuh/wazuh/pull/15967))
- Fixed error in `GET /rules` when variables are used inside `id` or `level` ruleset fields. ([#16310](https://github.com/wazuh/wazuh/pull/16310))
- Fixed `PUT /syscheck` and `PUT /rootcheck` endpoints to exclude exception codes properly. ([#16248](https://github.com/wazuh/wazuh/pull/16248))
- Adjusted test_agent_PUT_endpoints.tavern.yaml to resolve a race condition error. ([#16347](https://github.com/wazuh/wazuh/issues/16347))
- Fixed some errors in API integration tests for RBAC white agents. ([#16844](https://github.com/wazuh/wazuh/pull/16844))

#### Removed

- Removed legacy code related to agent databases in `/var/agents/db`. ([#15934](https://github.com/wazuh/wazuh/pull/15934))

### Ruleset

#### Changed

- The SSHD decoder has been improved to catch disconnection events. ([#14138](https://github.com/wazuh/wazuh/pull/14138))


## [v4.5.4]

### Manager

#### Changed

- Set a timeout on requests between components through the cluster. ([#19729](https://github.com/wazuh/wazuh/pull/19729))

#### Fixed

- Fixed a bug that might leave some worker's services hanging if the connection to the master was broken. ([#19702](https://github.com/wazuh/wazuh/pull/19702))
- Fixed vulnerability scan on Windows agent when the OS version has no release data. ([#19706](https://github.com/wazuh/wazuh/pull/19706))


## [v4.5.3] - 2023-10-10

### Manager

#### Changed

- Vulnerability Detector now fetches the SUSE feeds in Gzip compressed format. ([#18783](https://github.com/wazuh/wazuh/pull/18783))

#### Fixed

- Fixed a bug that might cause wazuh-analysisd to crash if it receives a status API query during startup. ([#18737](https://github.com/wazuh/wazuh/pull/18737))
- Fixed a bug that might cause wazuh-maild to crash when handling large alerts. ([#18976](https://github.com/wazuh/wazuh/pull/18976))
- Fixed an issue in Vulnerability Detector fetching the SLES 15 feed. ([#19217](https://github.com/wazuh/wazuh/pull/19217))

### Agent

#### Changed

- Updated the agent to report the name of macOS 14 (Sonoma). ([#19041](https://github.com/wazuh/wazuh/pull/19041))

#### Fixed

- Fixed a bug in the memory handle at the agent's data provider helper. ([#18773](https://github.com/wazuh/wazuh/pull/18773))
- Fixed a data mismatch in the OS name between the global and agents' databases. ([#18903](https://github.com/wazuh/wazuh/pull/18903))
- Fixed an array limit check in wazuh-logcollector. ([#19069](https://github.com/wazuh/wazuh/pull/19069))
- Fixed wrong Windows agent binaries metadata. ([#19286](https://github.com/wazuh/wazuh/pull/19286))
- Fixed error during the windows agent upgrade. ([#19397](https://github.com/wazuh/wazuh/pull/19397))

### RESTful API

#### Added

- Added support for the `$` symbol in query values. ([#18509](https://github.com/wazuh/wazuh/pull/18509))
- Added support for the `@` symbol in query values. ([#18346](https://github.com/wazuh/wazuh/pull/18346))
- Added support for nested queries in the `q` API parameter. ([#18493](https://github.com/wazuh/wazuh/pull/18493))

#### Changed

- Updated `force` flag message in the `agent_upgrade` CLI. ([#18432](https://github.com/wazuh/wazuh/pull/18432))

#### Fixed

- Removed undesired characters when listing rule group names in `GET /rules/groups`. ([#18362](https://github.com/wazuh/wazuh/pull/18362))
- Fixed an error when using the query `condition=all` in `GET /sca/{agent_id}/checks/{policy_id}`. ([#18434](https://github.com/wazuh/wazuh/pull/18434))
- Fixed an error in the API log mechanism where sometimes the requests would not be printed in the log file. ([#18733](https://github.com/wazuh/wazuh/pull/18733))


## [v4.5.2] - 2023-09-06

### Manager

#### Changed

- wazuh-remoted now allows connection overtaking if the older agent did not respond for a while. ([#18085](https://github.com/wazuh/wazuh/pull/18085))
- The manager stops restricting the possible package formats in the inventory, to increase compatibility. ([#18437](https://github.com/wazuh/wazuh/pull/18437))
- wazuh-remoted now prints the connection family when an unknown client gets connected. ([#18468](https://github.com/wazuh/wazuh/pull/18468))
- The manager stops blocking updates by WPK to macOS agents on ARM64, allowing custom updates. ([#18545](https://github.com/wazuh/wazuh/pull/18545))
- Vulnerability Detector now fetches the Debian feeds in BZ2 compressed format. ([#18770](https://github.com/wazuh/wazuh/pull/18770))

### Fixed

- Fixed a bug in wazuh-csyslogd that causes it to consume 100% of CPU while expecting new alerts. ([#18472](https://github.com/wazuh/wazuh/pull/18472))


## [v4.5.1] - 2023-08-24

### Manager

#### Changed

- Vulnerability Detector now fetches the RHEL 5 feed URL from feed.wazuh.com by default. ([#18142](https://github.com/wazuh/wazuh/pull/18142))
- The Vulnerability Detector CPE helper has been updated. ([#16846](https://github.com/wazuh/wazuh/pull/16846))

#### Fixed

- Fixed a race condition in some RBAC unit tests by clearing the SQLAlchemy mappers. ([#17866](https://github.com/wazuh/wazuh/pull/17866))
- Fixed a bug in wazuh-analysisd that could exceed the maximum number of fields when loading a rule. ([#17490](https://github.com/wazuh/wazuh/pull/17490))
- Fixed a race condition in wazuh-analysisd FTS list. ([#17126](https://github.com/wazuh/wazuh/pull/17126))
- Fixed a crash in Analysisd when parsing an invalid decoder. ([#17143](https://github.com/wazuh/wazuh/pull/17143))
- Fixed a segmentation fault in wazuh-modulesd due to duplicate Vulnerability Detector configuration. ([#17701](https://github.com/wazuh/wazuh/pull/17701))
- Fixed Vulnerability Detector configuration for unsupported SUSE systems. ([#16978](https://github.com/wazuh/wazuh/pull/16978))

### Agent

#### Added

- Added the `discard_regex` functionality to Inspector and CloudWatchLogs AWS integrations. ([#17748](https://github.com/wazuh/wazuh/pull/17748))
- Added new validations for the AWS integration arguments. ([#17673](https://github.com/wazuh/wazuh/pull/17673))
- Added native agent support for Apple silicon. ([#2224](https://github.com/wazuh/wazuh-packages/pull/2224))

#### Changed

- The agent for Windows now loads its shared libraries after running the verification. ([#16607](https://github.com/wazuh/wazuh/pull/16607))

#### Fixed

- Fixed `InvalidRange` error in Azure Storage integration when trying to get data from an empty blob. ([#17524](https://github.com/wazuh/wazuh/pull/17524))
- Fixed a memory corruption hazard in the FIM Windows Registry scan. ([#17586](https://github.com/wazuh/wazuh/pull/17586))
- Fixed an error in Syscollector reading the CPU frequency on Apple M1. ([#17179](https://github.com/wazuh/wazuh/pull/17179))
- Fixed agent WPK upgrade for Windows that might leave the previous version in the Registry. ([#16659](https://github.com/wazuh/wazuh/pull/16659))
- Fixed agent WPK upgrade for Windows to get the correct path of the Windows folder. ([#17176](https://github.com/wazuh/wazuh/pull/17176))

### RESTful API

#### Fixed

- Fixed `PUT /agents/upgrade_custom` endpoint to validate that the file extension is `.wpk`. ([#17632](https://github.com/wazuh/wazuh/pull/17632))
- Fixed errors in API endpoints to get `labels` and `reports` active configuration from managers. ([#17660](https://github.com/wazuh/wazuh/pull/17660))

### Ruleset

#### Changed

- The SCA SCA policy for Ubuntu Linux 20.04 (CIS v2.0.0) has been remade. ([#17794](https://github.com/wazuh/wazuh/pull/17794))

#### Fixed

- Fixed CredSSP encryption enforcement at Windows Benchmarks for SCA. ([#17941](https://github.com/wazuh/wazuh/pull/17941))
- Fixed an inverse logic in MS Windows Server 2022 Benchmark for SCA. ([#17940](https://github.com/wazuh/wazuh/pull/17940))
- Fixed a false positive in Windows Eventchannel rule due to substring false positive. ([#17779](https://github.com/wazuh/wazuh/pull/17779))
- Fixed missing whitespaces in SCA policies for Windows. ([#17813](https://github.com/wazuh/wazuh/pull/17813))
- Fixed the description of a Fortigate rule. ([#17798](https://github.com/wazuh/wazuh/pull/17798))

#### Removed

- Removed check 1.1.5 from Windows 10 SCA policy. ([#17812](https://github.com/wazuh/wazuh/pull/17812))

### Other

#### Changed

- The CURL library has been updated to v7.88.1. ([#16990](https://github.com/wazuh/wazuh/pull/16990))


## [v4.5.0] - 2023-08-10

### Manager

#### Changed

- Vulnerability Detector now fetches the NVD feed from https://feed.wazuh.com, based on the NVD API 2.0. ([#17954](https://github.com/wazuh/wazuh/pull/17954))
  - The option `<update_from_year>` has been deprecated.

#### Fixed

- Fixed an error in the installation commands of the API and Framework modules when performing upgrades from sources. ([#17656](https://github.com/wazuh/wazuh/pull/17656))
- Fixed embedded Python interpreter to remove old Wazuh packages from it. ([#18123](https://github.com/wazuh/wazuh/issues/18123))

### RESTful API

#### Changed

- Changed API integration tests to include Nginx LB logs when tests failed. ([#17703](https://github.com/wazuh/wazuh/pull/17703))

#### Fixed

- Fixed error in the Nginx LB entrypoint of the API integration tests. ([#17703](https://github.com/wazuh/wazuh/pull/17703))


## [v4.4.5] - 2023-07-10

### Installer

#### Fixed

- Fixed an error in the DEB package that prevented the agent and manager from being installed on Debian 12. ([#2256](https://github.com/wazuh/wazuh-packages/pull/2256))
- Fixed a service requirement in the RPM package that prevented the agent and manager from being installed on Oracle Linux 9. ([#2257](https://github.com/wazuh/wazuh-packages/pull/2257))


## [v4.4.4] - 2023-06-14

### Manager

#### Fixed

- The vulnerability scanner stops producing false positives for some Windows 11 vulnerabilities due to a change in the feed's CPE. ([#17178](https://github.com/wazuh/wazuh/pull/17178))
- Prevented the VirusTotal integration from querying the API when the source alert is missing the MD5. ([#16908](https://github.com/wazuh/wazuh/pull/16908))

### Agent

#### Changed

- The Windows agent package signing certificate has been updated. ([#17506](https://github.com/wazuh/wazuh/pull/17506))

### Ruleset

#### Changed

- Updated all current rule descriptions from "Ossec" to "Wazuh". ([#17211](https://github.com/wazuh/wazuh/pull/17211))


## [v4.4.3] - 2023-05-26

### Agent

#### Changed

- Added support for Apple Silicon processors to the macOS agent. ([#16521](https://github.com/wazuh/wazuh/pull/16521))
- Prevented the installer from checking the old users "ossecm" and "ossecr" on upgrade. ([#2211](https://github.com/wazuh/wazuh-packages/pull/2211))
- The deployment variables capture has been changed on macOS. ([#17195](https://github.com/wazuh/wazuh/pull/17195))

#### Fixed

- The temporary file "ossec.confre" is now removed after upgrade on macOS. ([#2217](https://github.com/wazuh/wazuh-packages/pull/2217))
- Prevented the installer from corrupting the agent configuration on macOS when deployment variables were defined on upgrade. ([#2208](https://github.com/wazuh/wazuh-packages/pull/2208))
- The installation on macOS has been fixed by removing calls to launchctl. ([#2218](https://github.com/wazuh/wazuh-packages/pull/2218))

### Ruleset

#### Changed

- The SCA policy names have been unified. ([#17202](https://github.com/wazuh/wazuh/pull/17202))


## [v4.4.2] - 2023-05-18

### Manager

#### Changed

- Remove an unused variable in wazuh-authd to fix a _String not null terminated_ Coverity finding. ([#15957](https://github.com/wazuh/wazuh/pull/15957))

#### Fixed

- Fixed a bug causing agent groups tasks status in the cluster not to be stored. ([#16394](https://github.com/wazuh/wazuh/pull/16394))
- Fixed memory leaks in Vulnerability Detector after disk failures. ([#16478](https://github.com/wazuh/wazuh/pull/16478))
- Fixed a pre-decoder problem with the + symbol in the macOS ULS timestamp. ([#16530](https://github.com/wazuh/wazuh/pull/16530))

### Agent

#### Added

- Added a new module to integrate with Amazon Security Lake as a subscriber. ([#16515](https://github.com/wazuh/wazuh/pull/16515))
- Added support for `localfile` blocks deployment. ([#16847](https://github.com/wazuh/wazuh/pull/16847))

#### Changed

- Changed _netstat_ command on macOS agents. ([#16743](https://github.com/wazuh/wazuh/pull/16743))

#### Fixed

- Fixed an issue with MAC address reporting on Windows systems. ([#16517](https://github.com/wazuh/wazuh/pull/16517))
- Fixed Windows unit tests hanging during execution. ([#16857](https://github.com/wazuh/wazuh/pull/16857))

### RESTful API

#### Fixed

- Fixed agent insertion when no key is specified using `POST /agents/insert` endpoint. ([#16381](https://github.com/wazuh/wazuh/pull/16381))

### Ruleset

#### Added

- Added macOS 13.0 Ventura SCA policy. ([#15566](https://github.com/wazuh/wazuh/pull/15566))
- Added new ruleset for macOS 13 Ventura and older versions. ([#15567](https://github.com/wazuh/wazuh/pull/15567))
- Added a new base ruleset for log sources collected from Amazon Security Lake. ([#16549](https://github.com/wazuh/wazuh/pull/16549))

### Other

#### Added

- Added `pyarrow` and `numpy` Python dependencies. ([#16692](https://github.com/wazuh/wazuh/pull/16692))
- Added `importlib-metadata` and `zipp` Python dependencies. ([#16692](https://github.com/wazuh/wazuh/pull/16692))

#### Changed

- Updated `Flask` Python dependency to 2.2.5. ([#17053](https://github.com/wazuh/wazuh/pull/17053))


## [v4.4.1] - 2023-04-12

### Manager

#### Changed

- Improve WazuhDB performance by avoiding synchronization of existing agent keys and removing deprecated agent databases from var/db/agents. ([#15883](https://github.com/wazuh/wazuh/pull/15883))

#### Fixed

- Reverted the addition of some mapping fields in Wazuh template causing a bug with expanded search. ([#16546](https://github.com/wazuh/wazuh/pull/16546))

### RESTful API

#### Changed

- Changed API limits protection to allow uploading new configuration files if `limit` is not modified. ([#16541](https://github.com/wazuh/wazuh/pull/16541))

### Ruleset

#### Added

- Added Debian Linux 11 SCA policy. ([#16017](https://github.com/wazuh/wazuh/pull/16017))

#### Changed

- SCA policy for Red Hat Enterprise Linux 9 rework. ([#16016](https://github.com/wazuh/wazuh/pull/16016))

### Other

#### Changed

- Update embedded Python interpreter to 3.9.16. ([#16472](https://github.com/wazuh/wazuh/issues/16472))
- Update setuptools to 65.5.1. ([#16492](https://github.com/wazuh/wazuh/pull/16492))

## [v4.4.0] - 2023-03-28

### Manager

#### Added

- Added new unit tests for cluster Python module and increased coverage to 99%. ([#9995](https://github.com/wazuh/wazuh/pull/9995))
- Added file size limitation on cluster integrity sync. ([#11190](https://github.com/wazuh/wazuh/pull/11190))
- Added unittests for CLIs script files. ([#13424](https://github.com/wazuh/wazuh/pull/13424))
- Added support for SUSE in Vulnerability Detector. ([#9962](https://github.com/wazuh/wazuh/pull/9962))
- Added support for Ubuntu Jammy in Vulnerability Detector. ([#13263](https://github.com/wazuh/wazuh/pull/13263))
- Added a software limit to limit the number of EPS that a manager can process. ([#13608](https://github.com/wazuh/wazuh/pull/13608))
- Added a new wazuh-clusterd task for agent-groups info synchronization. ([#11753](https://github.com/wazuh/wazuh/pull/11753))
- Added unit tests for functions in charge of getting ruleset sync status. ([#14950](https://github.com/wazuh/wazuh/pull/14950))
- Added auto-vacuum mechanism in wazuh-db. ([#14950](https://github.com/wazuh/wazuh/pull/14950))
- Delta events in Syscollector when data gets changed may now produce alerts. ([#10843](https://github.com/wazuh/wazuh/pull/10843))

#### Changed

- wazuh-logtest now shows warnings about ruleset issues. ([#10822](https://github.com/wazuh/wazuh/pull/10822))
- Modulesd memory is now managed by jemalloc, this helps reduce memory fragmentation. ([#12206](https://github.com/wazuh/wazuh/pull/12206))
- Updated the Vulnerability Detector configuration reporting to include MSU and skip JSON Red Hat feed. ([#12117](https://github.com/wazuh/wazuh/pull/12117))
- Improved the shared configuration file handling performance. ([#12352](https://github.com/wazuh/wazuh/pull/12352))
- The agent group data is now natively handled by Wazuh DB. ([#11753](https://github.com/wazuh/wazuh/pull/11753))
- Improved security at cluster zip filenames creation. ([#10710](https://github.com/wazuh/wazuh/pull/10710))
- Refactor of the core/common.py module. ([#12390](https://github.com/wazuh/wazuh/pull/12390))
- Refactor format_data_into_dictionary method of WazuhDBQuerySyscheck class. ([#12497](https://github.com/wazuh/wazuh/pull/12390))
- Limit the maximum zip size that can be created while synchronizing cluster Integrity. ([#11124](https://github.com/wazuh/wazuh/pull/11124))
- Refactored the functions in charge of synchronizing files in the cluster. ([#13065](https://github.com/wazuh/wazuh/pull/))
- Changed MD5 hash function to BLAKE2 for cluster file comparison. ([#13079](https://github.com/wazuh/wazuh/pull/13079))
- Renamed wazuh-logtest and wazuh-clusterd scripts to follow the same scheme as the other scripts (spaces symbolized with _ instead of -). ([#12926](https://github.com/wazuh/wazuh/pull/12926))
- The agent key polling module has been ported to wazuh-authd. ([#10865](https://github.com/wazuh/wazuh/pull/10865))
- Added the update field in the CPE Helper for Vulnerability Detector. ([#13741](https://github.com/wazuh/wazuh/pull/13741))
- Prevented agents with the same ID from connecting to the manager simultaneously. ([#11702](https://github.com/wazuh/wazuh/pull/11702))
- wazuh-analysisd, wazuh-remoted and wazuh-db metrics have been extended. ([#13713](https://github.com/wazuh/wazuh/pull/13713))
- Minimized and optimized wazuh-clusterd number of messages from workers to master related to agent-info tasks. ([#11753](https://github.com/wazuh/wazuh/pull/11753))
- Improved performance of the `agent_groups` CLI when listing agents belonging to a group. ([#14244](https://github.com/wazuh/wazuh/pull/14244)
- Changed wazuh-clusterd binary behaviour to kill any existing cluster processes when executed. ([#14475](https://github.com/wazuh/wazuh/pull/14475))
- Changed wazuh-clusterd tasks to wait asynchronously for responses coming from wazuh-db. ([#14791](https://github.com/wazuh/wazuh/pull/14843))
- Use zlib for zip compression in cluster synchronization. ([#11190](https://github.com/wazuh/wazuh/pull/11190))
- Added mechanism to dynamically adjust zip size limit in Integrity sync. ([#12241](https://github.com/wazuh/wazuh/pull/12241))
- Deprecate status field in SCA. ([#15853](https://github.com/wazuh/wazuh/pull/15853))
- Agent group guessing (based on configuration hash) now writes the new group directly on the master node. ([#16066](https://github.com/wazuh/wazuh/pull/16066))
- Added delete on cascade of belongs table entries when a group is deleted. ([#16098](https://github.com/wazuh/wazuh/issues/16098))
- Changed `agent_groups` CLI output so affected agents are not printed when deleting a group. ([#16499](https://github.com/wazuh/wazuh/pull/16499))

#### Fixed

- Fixed wazuh-dbd halt procedure. ([#10873](https://github.com/wazuh/wazuh/pull/10873))
- Fixed compilation warnings in the manager. ([#12098](https://github.com/wazuh/wazuh/pull/12098))
- Fixed a bug in the manager that did not send shared folders correctly to agents belonging to multiple groups. ([#12516](https://github.com/wazuh/wazuh/pull/12516))
- Fixed the Active Response decoders to support back the top entries for source IP in reports. ([#12834](https://github.com/wazuh/wazuh/pull/12834))
- Fixed the feed update interval option of Vulnerability Detector for the JSON Red Hat feed. ([#13338](https://github.com/wazuh/wazuh/pull/13338))
- Fixed several code flaws in the Python framework. ([#12127](https://github.com/wazuh/wazuh/pull/12127))
  - Fixed code flaw regarding the use of XML package. ([#10635](https://github.com/wazuh/wazuh/pull/10635))
  - Fixed code flaw regarding permissions at group directories. ([#10636](https://github.com/wazuh/wazuh/pull/10636))
  - Fixed code flaw regarding temporary directory names. ([#10544](https://github.com/wazuh/wazuh/pull/10544))
  - Fixed code flaw regarding try, except and pass block in wazuh-clusterd. ([#11951](https://github.com/wazuh/wazuh/pull/11951))
- Fixed framework datetime transformations to UTC. ([#10782](https://github.com/wazuh/wazuh/pull/10782))
- Fixed a cluster error when Master-Worker tasks where not properly stopped after an exception occurred in one or both parts. ([#11866](https://github.com/wazuh/wazuh/pull/11866))
- Fixed cluster logger issue printing 'NoneType: None' in error logs. ([#12831](https://github.com/wazuh/wazuh/pull/12831))
- Fixed unhandled cluster error when reading a malformed configuration. ([#13419](https://github.com/wazuh/wazuh/pull/13419))
- Fixed framework unit test failures when they are run by the root user. ([#13368](https://github.com/wazuh/wazuh/pull/13368))
- Fixed a memory leak in analysisd when parsing a disabled Active Response. ([#13405](https://github.com/wazuh/wazuh/pull/13405))
- Prevented wazuh-db from deleting queue/diff when cleaning databases. ([#13892](https://github.com/wazuh/wazuh/pull/13892))
- Fixed multiple data race conditions in Remoted reported by ThreadSanitizer. ([#14981](https://github.com/wazuh/wazuh/pull/14981))
- Fixed aarch64 OS collection in Remoted to allow WPK upgrades. ([#15151](https://github.com/wazuh/wazuh/pull/15151))
- Fixed a race condition in Remoted that was blocking agent connections. ([#15165](https://github.com/wazuh/wazuh/pull/15165))
- Fixed Virustotal integration to support non UTF-8 characters. ([#13531](https://github.com/wazuh/wazuh/pull/13531))
- Fixed a bug masking as Timeout any error that might occur while waiting to receive files in the cluster. ([#14922](https://github.com/wazuh/wazuh/pull/14922))
- Fixed a read buffer overflow in wazuh-authd when parsing requests. ([#15876](https://github.com/wazuh/wazuh/pull/15876))
- Applied workaround for bpo-46309 used in cluster to wazuh-db communication.([#16012](https://github.com/wazuh/wazuh/pull/16012))
- Let the database module synchronize the agent groups data before assignments. ([#16233](https://github.com/wazuh/wazuh/pull/16233))
- Fixed memory leaks in wazuh-analysisd when parsing and matching rules. ([#16321](https://github.com/wazuh/wazuh/pull/16321))

#### Removed

- Removed the unused internal option `wazuh_db.sock_queue_size`. ([#12409](https://github.com/wazuh/wazuh/pull/12409))
- Removed all the unused exceptions from the exceptions.py file.  ([#10940](https://github.com/wazuh/wazuh/pull/10940))
- Removed unused execute method from core/utils.py. ([#10740](https://github.com/wazuh/wazuh/pull/10740))
- Removed unused set_user_name function in framework. ([#13119](https://github.com/wazuh/wazuh/pull/13119))
- Unused internal calls to wazuh-db have been deprecated. ([#12370](https://github.com/wazuh/wazuh/pull/12370))
- Debian Stretch support in Vulnerability Detector has been deprecated. ([#14542](https://github.com/wazuh/wazuh/pull/14542))

### Agent

#### Added

- Added support of CPU frequency data provided by Syscollector on Raspberry Pi. ([#11756](https://github.com/wazuh/wazuh/pull/11756))
- Added support for IPv6 address collection in the agent. ([#11450](https://github.com/wazuh/wazuh/pull/11450))
- Added the process startup time data provided by Syscollector on macOS. ([#11833](https://github.com/wazuh/wazuh/pull/11833))
- Added support of package retrieval in Syscollector for OpenSUSE Tumbleweed and Fedora 34. ([#11571](https://github.com/wazuh/wazuh/pull/11571))
- Added the process startup time data provided by Syscollector on macOS. Thanks to @LubinLew. ([#11640](https://github.com/wazuh/wazuh/pull/11640))
- Added support for package data provided by Syscollector on Solaris. ([#11796](https://github.com/wazuh/wazuh/pull/11796))
- Added support for delta events in Syscollector when data gets changed. ([#10843](https://github.com/wazuh/wazuh/pull/10843))
- Added support for pre-installed Windows packages in Syscollector. ([#12035](https://github.com/wazuh/wazuh/pull/12035))
- Added support for IPv6 on agent-manager connection and enrollment. ([#11268](https://github.com/wazuh/wazuh/pull/11268))
- Added support for CIS-CAT Pro v3 and v4 to the CIS-CAT integration module. Thanks to @hustliyilin. ([#12582](https://github.com/wazuh/wazuh/pull/12582))
- Added support for the use of the Azure integration module in Linux agents. ([#10870](https://github.com/wazuh/wazuh/pull/10870))
- Added new error messages when using invalid credentials with the Azure integration. ([#11852](https://github.com/wazuh/wazuh/pull/11852))
- Added reparse option to CloudWatchLogs and Google Cloud Storage integrations.  ([#12515](https://github.com/wazuh/wazuh/pull/12515))
- Wazuh Agent can now be built and run on Alpine Linux. ([#14726](https://github.com/wazuh/wazuh/pull/14726))
- Added native Shuffle integration. ([#15054](https://github.com/wazuh/wazuh/pull/15054))

#### Changed

- Improved the free RAM data provided by Syscollector. ([#11587](https://github.com/wazuh/wazuh/pull/11587))
- The Windows installer (MSI) now provides signed DLL files. ([#12752](https://github.com/wazuh/wazuh/pull/12752))
- Changed the group ownership of the Modulesd process to root. ([#12748](https://github.com/wazuh/wazuh/pull/12748))
- Some parts of Agentd and Execd have got refactored. ([#12750](https://github.com/wazuh/wazuh/pull/12750))
- Handled new exception in the external integration modules. ([#10478](https://github.com/wazuh/wazuh/pull/10478))
- Optimized the number of calls to DB maintenance tasks performed by the AWS integration. ([#11828](https://github.com/wazuh/wazuh/pull/11828))
- Improved the reparse setting performance by removing unnecessary queries from external integrations. ([#12404](https://github.com/wazuh/wazuh/pull/12404))
- Updated and expanded Azure module logging functionality to use the ossec.log file. ([#12478](https://github.com/wazuh/wazuh/pull/12478))
- Improved the error management of the Google Cloud integration. ([#12647](https://github.com/wazuh/wazuh/pull/12647))
- Deprecated `logging` tag in GCloud integration. It now uses `wazuh_modules` debug value to set the verbosity level. ([#12769](https://github.com/wazuh/wazuh/pull/12769))
- The last_dates.json file of the Azure module has been deprecated in favour of a new ORM and database. ([12849](https://github.com/wazuh/wazuh/pull/12849/))
- Improved the error handling in AWS integration's `decompress_file` method. ([#12929](https://github.com/wazuh/wazuh/pull/12929))
- Use zlib for zip compression in cluster synchronization. ([#11190](https://github.com/wazuh/wazuh/pull/11190))
- The exception handling on Wazuh Agent for Windows has been changed to DWARF2. ([#11354](https://github.com/wazuh/wazuh/pull/11354))
- The root CA certificate for WPK upgrade has been updated. ([#14696](https://github.com/wazuh/wazuh/pull/14696))
- Agents on macOS now report the OS name as "macOS" instead of "Mac OS X". ([#14822](https://github.com/wazuh/wazuh/pull/14822))
- The Systemd service stopping policy has been updated. ([#14816](https://github.com/wazuh/wazuh/pull/14816))
- Changed how the AWS module handles `ThrottlingException` adding default values for connection retries in case no config file is set.([#14793](https://github.com/wazuh/wazuh/pull/14793))
- The agent for Windows now verifies its libraries to prevent side loading. ([#15404](https://github.com/wazuh/wazuh/pull/15404))

#### Fixed

- Fixed collection of maximum user data length. Thanks to @LubinLew. ([#7687](https://github.com/wazuh/wazuh/pull/7687))
- Fixed missing fields in Syscollector on Windows 10. ([#10772](https://github.com/wazuh/wazuh/pull/10772))
- Fixed the process startup time data provided by Syscollector on Linux. Thanks to @LubinLew. ([#11227](https://github.com/wazuh/wazuh/pull/11227))
- Fixed network data reporting by Syscollector related to tunnel or VPN interfaces. ([#11837](https://github.com/wazuh/wazuh/pull/11837))
- Skipped V9FS file system at Rootcheck to prevent false positives on WSL. ([#12066](https://github.com/wazuh/wazuh/pull/12066))
- Fixed double file handle closing in Logcollector on Windows. ([#9067](https://github.com/wazuh/wazuh/pull/9067))
- Fixed a bug in Syscollector that may prevent the agent from stopping when the manager connection is lost. ([#11949](https://github.com/wazuh/wazuh/pull/11949))
- Fixed internal exception handling issues on Solaris 10. ([#12148](https://github.com/wazuh/wazuh/pull/12148))
- Fixed duplicate error message IDs in the log. ([#12300](https://github.com/wazuh/wazuh/pull/12300))
- Fixed compilation warnings in the agent. ([#12691](https://github.com/wazuh/wazuh/pull/12691))
- Fixed the `skip_on_error` parameter of the AWS integration module, which was set to `True` by default. ([#1247](https://github.com/wazuh/wazuh/pull/12147))
- Fixed AWS DB maintenance with Load Balancer Buckets. ([#12381](https://github.com/wazuh/wazuh/pull/12381))
- Fixed AWS integration's `test_config_format_created_date` unit test. ([#12650](https://github.com/wazuh/wazuh/pull/12650))
- Fixed created_date field for LB and Umbrella integrations. ([#12630](https://github.com/wazuh/wazuh/pull/12630))
- Fixed AWS integration database maintenance error managament. ([#13185](https://github.com/wazuh/wazuh/pull/13185))
- The default delay at GitHub integration has been increased to 30 seconds. ([#13674](https://github.com/wazuh/wazuh/pull/13674))
- Logcollector has been fixed to allow locations containing colons (:). ([#14706](https://github.com/wazuh/wazuh/pull/14706))
- Fixed system architecture reporting in Syscollector on Apple Silicon devices. ([#13835](https://github.com/wazuh/wazuh/pull/13835))
- The C++ standard library and the GCC runtime library is included with Wazuh. ([#14190](https://github.com/wazuh/wazuh/pull/14190))
- Fixed missing inventory cleaning message in Syscollector. ([#13877](https://github.com/wazuh/wazuh/pull/13877))
- Fixed WPK upgrade issue on Windows agents due to process locking. ([#15322](https://github.com/wazuh/wazuh/pull/15322))
- Fixed FIM injection vulnerabilty when using `prefilter_cmd` option. ([#13044](https://github.com/wazuh/wazuh/pull/13044))
- Fixed the parse of ALB logs splitting `client_port`, `target_port` and `target_port_list` in separated `ip` and `port` for each key. ([14525](https://github.com/wazuh/wazuh/pull/14525))
- Fixed a bug that prevent processing Macie logs with problematic ipGeolocation values. ([15335](https://github.com/wazuh/wazuh/pull/15335))
- Fixed GCP integration module error messages. ([#15584](https://github.com/wazuh/wazuh/pull/15584))
- Fixed an error that prevented the agent on Windows from stopping correctly. ([#15575](https://github.com/wazuh/wazuh/pull/15575))
- Fixed Azure integration credentials link. ([#16140](https://github.com/wazuh/wazuh/pull/16140))

#### Removed

- Deprecated Azure and AWS credentials in the configuration authentication option. ([#14543](https://github.com/wazuh/wazuh/pull/14543))

### RESTful API

#### Added

- Added new API integration tests for a Wazuh environment without a cluster configuration. ([#10620](https://github.com/wazuh/wazuh/pull/10620))
- Added wazuh-modulesd tags to `GET /manager/logs` and `GET /cluster/{node_id}/logs` endpoints. ([#11731](https://github.com/wazuh/wazuh/pull/11731))
- Added Python decorator to soft deprecate API endpoints adding deprecation headers to their responses. ([#12438](https://github.com/wazuh/wazuh/pull/12438))
- Added new exception to inform that /proc directory is not found or permissions to see its status are not granted. ([#12486](https://github.com/wazuh/wazuh/pull/12486))
- Added new field and filter to `GET /agents` response to retrieve agent groups configuration synchronization status. ([#12362](https://github.com/wazuh/wazuh/pull/12483))
- Added agent groups configuration synchronization status to `GET /agents/summary/status` endpoint. ([12498](https://github.com/wazuh/wazuh/pull/12498))
- Added JSON log handling. ([#11171](https://github.com/wazuh/wazuh/pull/11171))
- Added integration tests for IPv6 agent's registration. ([#12029](https://github.com/wazuh/wazuh/pull/12029))
- Enable ordering by Agents count in `/groups` endpoints. ([#12887](https://github.com/wazuh/wazuh/pull/12887))
- Added hash to API logs to identify users logged in with authorization context. ([#12092](https://github.com/wazuh/wazuh/pull/12092))
- Added new `limits` section to the `upload_wazuh_configuration` section in the Wazuh API configuration. ([#14119](https://github.com/wazuh/wazuh/pull/14119))
- Added logic to API logger to renew its streams if needed on every request. ([#14295](https://github.com/wazuh/wazuh/pull/14295))
- Added `GET /manager/daemons/stats` and `GET /cluster/{node_id}/daemons/stats` API endpoints. ([#14401](https://github.com/wazuh/wazuh/pull/14401))
- Added `GET /agents/{agent_id}/daemons/stats` API endpoint. ([#14464](https://github.com/wazuh/wazuh/pull/14464))
- Added the possibility to get the configuration of the `wazuh-db` component in active configuration endpoints. ([#14471](https://github.com/wazuh/wazuh/pull/14471))
- Added distinct and select parameters to GET /sca/{agent_id} and GET /sca/{agent_id}/checks/{policy_id} endpoints. ([#15084](https://github.com/wazuh/wazuh/pull/15084))
- Added new endpoint to run vulnerability detector on-demand scans (`PUT /vulnerability`). ([#15290](https://github.com/wazuh/wazuh/pull/15290))

#### Changed

- Improved `GET /cluster/healthcheck` endpoint and `cluster_control -i more` CLI call in loaded cluster environments. ([#11341](https://github.com/wazuh/wazuh/pull/11341))
- Removed `never_connected` agent status limitation when trying to assign agents to groups. ([#12595](https://github.com/wazuh/wazuh/pull/12595))
- Changed API version and upgrade_version filters to work with different version formats. ([#12551](https://github.com/wazuh/wazuh/pull/12551))
- Renamed `GET /agents/{agent_id}/group/is_sync` endpoint to `GET /agents/group/is_sync` and added new `agents_list` parameter. ([#9413](https://github.com/wazuh/wazuh/pull/9413))
- Added `POST /security/user/authenticate` endpoint and marked `GET /security/user/authenticate` endpoint as deprecated. ([#10397](https://github.com/wazuh/wazuh/pull/10397))
- Adapted framework code to agent-group changes to use the new wazuh-db commands. ([#12526](https://github.com/wazuh/wazuh/pull/12526))
- Updated default timeout for `GET /mitre/software` to avoid timing out in slow environments after the MITRE DB update to v11.2. ([#13791](https://github.com/wazuh/wazuh/pull/13791))
- Changed API settings related to remote commands. The `remote_commands` section will be hold within `upload_wazuh_configuration`. ([#14119](https://github.com/wazuh/wazuh/pull/14119))
- Improved API unauthorized responses to be more accurate. ([#14233](https://github.com/wazuh/wazuh/pull/14233))
- Updated framework functions that communicate with the `request` socket to use `remote` instead. ([#14259](https://github.com/wazuh/wazuh/pull/14259))
- Improved parameter validation for API endpoints that require component and configuration parameters. ([#14766](https://github.com/wazuh/wazuh/pull/14766))
- Improved `GET /sca/{agent_id}/checks/{policy_id}` API endpoint performance. ([#15017](https://github.com/wazuh/wazuh/pull/15017))
- Improved exception handling when trying to connect to Wazuh sockets. ([#15334](https://github.com/wazuh/wazuh/pull/15334))
- Modified _group_names and _group_names_or_all regexes to avoid invalid group names. ([#15671](https://github.com/wazuh/wazuh/pull/15671))
- Changed `GET /sca/{agent_id}/checks/{policy_id}` endpoint filters and response to remove `status` field. ([#15747](https://github.com/wazuh/wazuh/pull/15747))
- Removed RBAC group assignments' related permissions from `DELETE /groups` to improve performance and changed response structure. ([#16231](https://github.com/wazuh/wazuh/pull/16231))

#### Fixed

- Fixed copy functions used for the backup files and upload endpoints to prevent incorrent metadata. ([#12302](https://github.com/wazuh/wazuh/pull/12302))
- Fixed a bug regarding ids not being sorted with cluster disabled in Active Response and Agent endpoints. ([#11010](https://github.com/wazuh/wazuh/pull/11010))
- Fixed a bug where `null` values from wazuh-db where returned in API responses. ([#10736](https://github.com/wazuh/wazuh/pull/10736))
- Connections through `WazuhQueue` will be closed gracefully in all situations. ([#12063](https://github.com/wazuh/wazuh/pull/12063))
- Fixed exception handling when trying to get the active configuration of a valid but not configured component. ([#12450](https://github.com/wazuh/wazuh/pull/12450))
- Fixed api.yaml path suggested as remediation at exception.py ([#12700](https://github.com/wazuh/wazuh/pull/12700))
- Fixed /tmp access error in containers of API integration tests environment. ([#12768](https://github.com/wazuh/wazuh/pull/12768))
- The API will return an exception when the user asks for agent inventory information and there is no database for it (never connected agents). ([#13096](https://github.com/wazuh/wazuh/pull/13096))
- Improved regex used for the `q` parameter on API requests with special characters and brackets. ([#13171](https://github.com/wazuh/wazuh/pull/13171)) ([#13386](https://github.com/wazuh/wazuh/pull/13386))
- Removed board_serial from syscollector integration tests expected responses. ([#12592](https://github.com/wazuh/wazuh/pull/12592))
- Removed cmd field from expected responses of syscollector integration tests. ([#12557](https://github.com/wazuh/wazuh/pull/12557))
- Reduced maximum number of groups per agent to 128 and adjusted group name validation. ([#12611](https://github.com/wazuh/wazuh/pull/12611))
- Reduced amount of memory required to read CDB lists using the API. ([#14204](https://github.com/wazuh/wazuh/pull/14204))
- Fixed a bug where the cluster health check endpoint and CLI would add an extra active agent to the master node. ([#14237](https://github.com/wazuh/wazuh/pull/14237))
- Fixed bug that prevent updating the configuration when using various <ossec_conf> blocks from the API ([#15311](https://github.com/wazuh/wazuh/pull/15311))
- Fixed vulnerability API integration tests' healthcheck. ([#15194](https://github.com/wazuh/wazuh/pull/15194))

#### Removed

- Removed null remediations from failed API responses. ([#12053](https://github.com/wazuh/wazuh/pull/12053))
- Deprecated `GET /agents/{agent_id}/group/is_sync` endpoint. ([#12365](https://github.com/wazuh/wazuh/issues/12365))
- Deprecated `GET /manager/stats/analysisd`, `GET /manager/stats/remoted`, `GET /cluster/{node_id}stats/analysisd`, and `GET /cluster/{node_id}stats/remoted` API endpoints. ([#14230](https://github.com/wazuh/wazuh/pull/14230))

### Ruleset

#### Added

- Added support for new sysmon events. ([#13594](https://github.com/wazuh/wazuh/pull/13594))
- Added new detection rules using Sysmon ID 1 events. ([#13595](https://github.com/wazuh/wazuh/pull/13595))
- Added new detection rules using Sysmon ID 3 events. ([#13596](https://github.com/wazuh/wazuh/pull/13596))
- Added new detection rules using Sysmon ID 7 events. ([#13630](https://github.com/wazuh/wazuh/pull/13630))
- Added new detection rules using Sysmon ID 8 events. ([#13637](https://github.com/wazuh/wazuh/pull/13637))
- Added new detection rules using Sysmon ID 10 events. ([#13639](https://github.com/wazuh/wazuh/pull/13639))
- Added new detection rules using Sysmon ID 11 events. ([#13631](https://github.com/wazuh/wazuh/pull/13631))
- Added new detection rules using Sysmon ID 13 events. ([#13636](https://github.com/wazuh/wazuh/pull/13636))
- Added new detection rules using Sysmon ID 20 events. ([#13673](https://github.com/wazuh/wazuh/pull/13673))
- Added new PowerShell ScriptBlock detection rules. ([#13638](https://github.com/wazuh/wazuh/pull/13638))
- Added HPUX 11i SCA policies using bastille and without bastille. ([#15157](https://github.com/wazuh/wazuh/pull/15157))

#### Changed

- Updated ruleset according to new API log changes when the user is logged in with authorization context. ([#15072](https://github.com/wazuh/wazuh/pull/15072))
- Updated 0580-win-security_rules.xml rules. ([#13579](https://github.com/wazuh/wazuh/pull/13579))
- Updated Wazuh MITRE ATT&CK database to version 11.3. ([#13622](https://github.com/wazuh/wazuh/pull/13622))
- Updated detection rules in 0840-win_event_channel.xml. ([#13633](https://github.com/wazuh/wazuh/pull/13633))
- SCA policy for Ubuntu Linux 20.04 rework. ([#15070](https://github.com/wazuh/wazuh/pull/15070))
- Updated Ubuntu Linux 22.04 SCA Policy with CIS Ubuntu Linux 22.04 LTS Benchmark v1.0.0. ([#15051](https://github.com/wazuh/wazuh/pull/15051))

#### Fixed

- Fixed OpenWRT decoder fixed to parse UFW logs. ([#11613](https://github.com/wazuh/wazuh/pull/11613))
- Bug fix in wazuh-api-fields decoder. ([#14807](https://github.com/wazuh/wazuh/pull/14807))
- Fixed deprecated MITRE tags in rules. ([#13567](https://github.com/wazuh/wazuh/pull/13567))
- SCA checks IDs are not unique. ([#15241](https://github.com/wazuh/wazuh/pull/15241))
- Fixed regex in check 5.1.1 of Ubuntu 20.04 SCA. ([#14513](https://github.com/wazuh/wazuh/pull/14513))
- Removed wrong Fedora Linux SCA default policies. ([#15251](https://github.com/wazuh/wazuh/pull/15251))
- SUSE Linux Enterprise 15 SCA Policy duplicated check ids 7521 and 7522. ([#15156](https://github.com/wazuh/wazuh/pull/15156))

### Other

#### Added

- Added unit tests to the component in Analysisd that extracts the IP address from events. ([#12733](https://github.com/wazuh/wazuh/pull/12733))
- Added `python-json-logger` dependency. ([#12518](https://github.com/wazuh/wazuh/pull/12518))

#### Changed

- Prevented the Ruleset test suite from restarting the manager. ([#10773](https://github.com/wazuh/wazuh/pull/10773))
- The pthread's rwlock has been replaced with a FIFO-queueing read-write lock. ([#14839](https://github.com/wazuh/wazuh/pull/14839))
- Updated Python dependency certifi to 2022.12.7. ([#15809](https://github.com/wazuh/wazuh/pull/15809))
- Updated Python dependency future to 0.18.3. ([#15896](https://github.com/wazuh/wazuh/pull/15896))
- Updated Werkzeug to 2.2.3. ([#16317](https://github.com/wazuh/wazuh/pull/16317))
- Updated Flask to 2.0.0. ([#16317](https://github.com/wazuh/wazuh/pull/16317))
- Updated itsdangerous to 2.0.0. ([#16317](https://github.com/wazuh/wazuh/pull/16317))
- Updated Jinja2 to 3.0.0. ([#16317](https://github.com/wazuh/wazuh/pull/16317))
- Updated MarkupSafe to 2.1.2. ([#16317](https://github.com/wazuh/wazuh/pull/16317))

#### Fixed

- Fixed Makefile to detect CPU archivecture on Gentoo Linux. ([#14165](https://github.com/wazuh/wazuh/pull/14165))


## [v4.3.11] - 2023-04-24

### Manager

#### Fixed

- Fixed a dead code bug that might cause wazuh-db to crash. ([#16752](https://github.com/wazuh/wazuh/pull/16752))


## [v4.3.10] - 2022-11-16

### Manager

#### Fixed

- Updated the Arch Linux feed URL in Vulnerability Detector. ([#15219](https://github.com/wazuh/wazuh/pull/15219))
- Fixed a bug in Vulnerability Detector related to internal database access. ([#15197](https://github.com/wazuh/wazuh/pull/15197))
- Fixed a crash hazard in Analysisd when parsing an invalid `<if_sid>` value in the ruleset. ([#15303](https://github.com/wazuh/wazuh/pull/15303))

### Agent

#### Fixed

- The agent upgrade configuration has been restricted to local settings. ([#15259](https://github.com/wazuh/wazuh/pull/15259))
- Fixed unwanted Windows agent configuration modification on upgrade. ([#15262](https://github.com/wazuh/wazuh/pull/15262))


## [v4.3.9] - 2022-10-13

### Agent

#### Fixed

- Fixed remote policy detection in SCA. ([#15007](https://github.com/wazuh/wazuh/pull/15007))
- Fixed agent upgrade module settings parser to set a default CA file. ([#15023](https://github.com/wazuh/wazuh/pull/15023))

#### Removed

- Removed obsolete Windows Audit SCA policy file. ([#14497](https://github.com/wazuh/wazuh/issues/14497))

### Other

#### Changed

- Updated external protobuf python dependency to 3.19.6. ([#15067](https://github.com/wazuh/wazuh/pull/15067))


## [v4.3.8] - 2022-09-19

### Manager

#### Fixed

- Fixed wrong field assignation in Audit decoders (thanks to @pyama86). ([#14752](https://github.com/wazuh/wazuh/pull/14752))
- Prevented wazuh-remoted from cleaning the multigroup folder in worker nodes. ([#14825](https://github.com/wazuh/wazuh/pull/14825))
- Fixed rule skipping in wazuh-analysisd when the option if_sid is invalid. ([#14772](https://github.com/wazuh/wazuh/pull/14772))

### Agent

#### Changed

- Updated root CA certificate in agents to validate WPK upgrades. ([#14842](https://github.com/wazuh/wazuh/pull/14842))

#### Fixed

- Fixed a path traversal flaw in Active Response affecting agents from v3.6.1 to v4.3.7 (reported by @guragainroshan0). ([#14801](https://github.com/wazuh/wazuh/pull/14801))


## [v4.3.7] - 2022-08-24

### Manager

#### Added

- Added cluster command to obtain custom ruleset files and their hash. ([#14540](https://github.com/wazuh/wazuh/pull/14540))

#### Fixed

- Fixed a bug in Analysisd that may make it crash when decoding regexes with more than 14 or-ed subpatterns. ([#13956](https://github.com/wazuh/wazuh/pull/13956))
- Fixed a crash hazard in Vulnerability Detector when parsing OVAL feeds. ([#14366](https://github.com/wazuh/wazuh/pull/14366))
- Fixed busy-looping in wazuh-maild when monitoring alerts.json. ([#14436](https://github.com/wazuh/wazuh/pull/14436))
- Fixed a segmentation fault in wazuh-maild when parsing alerts exceeding the nesting limit. ([#14417](https://github.com/wazuh/wazuh/pull/14417))

### Agent

#### Changed

- Improved Office365 integration module logs. ([#13958](https://github.com/wazuh/wazuh/pull/13958))

#### Fixed

- Fixed a code defect in the GitHub integration module reported by Coverity. ([#14368](https://github.com/wazuh/wazuh/pull/14368))
- Fixed an undefined behavior in the agent unit tests. ([#14518](https://github.com/wazuh/wazuh/pull/14518))

### RESTful API

#### Added

- Added endpoint GET /cluster/ruleset/synchronization to check ruleset synchronization status in a cluster. ([#14551](https://github.com/wazuh/wazuh/pull/14551))

#### Changed

- Improved performance for MITRE API endpoints. ([#14208](https://github.com/wazuh/wazuh/pull/14208))

### Ruleset

#### Added

- Added SCA Policy for CIS Microsoft Windows 11 Enterprise Benchmark v1.0.0. ([#13806](https://github.com/wazuh/wazuh/pull/13806))
- Added SCA Policy for CIS Microsoft Windows 10 Enterprise Release 21H2 Benchmark v1.12.0. ([#13879](https://github.com/wazuh/wazuh/pull/13879))
- Added SCA policy for Red Hat Enterprise Linux 9 (RHEL9). ([#13843](https://github.com/wazuh/wazuh/pull/13843))
- Added SCA policy for CIS Microsoft Windows Server 2022 Benchmark 1.0.0. ([#13899](https://github.com/wazuh/wazuh/pull/13899))

#### Fixed

- Fixed rule regular expression bug on Ubuntu 20.04 Linux SCA policy control ID 19137. ([#14513](https://github.com/wazuh/wazuh/pull/14513))
- Fixed AWS Amazon Linux SCA policy. Fixed bug when wazuh-agent tries to run the policy. ([#14483](https://github.com/wazuh/wazuh/pull/14483))
- Fixed AWS Amazon Linux 2 SCA policy. Limit journalctl to kernel events and only since boot. ([#13950](https://github.com/wazuh/wazuh/pull/13950))
- Added missing SCA files during Wazuh-manager installation. ([#14482](https://github.com/wazuh/wazuh/pull/14482))
- Fixed OS detection in Ubuntu 20.04 LTS SCA policy. ([#14678](https://github.com/wazuh/wazuh/pull/14678))


## [v4.3.6] - 2022-07-20

### Manager

#### Added

- Added support for Ubuntu 22 (Jammy) in Vulnerability Detector. ([#14085](https://github.com/wazuh/wazuh/pull/14085))
- Addded support for Red Hat 9 in Vulnerability Detector. ([#14117](https://github.com/wazuh/wazuh/pull/14117))

#### Changed

- Improved the shared configuration file handling performance in wazuh-remoted. ([#14111](https://github.com/wazuh/wazuh/pull/14111))

#### Fixed

- Fixed potential memory leaks in Vulnerability Detector when parsing OVAL with no criteria. ([#14098](https://github.com/wazuh/wazuh/pull/14098))
- Fixed a bug in Vulnerability Detector that skipped Windows 8.1 and Windows 8 agents. ([#13957](https://github.com/wazuh/wazuh/pull/13957))
- Fixed a bug in wazuh-db that stored duplicate Syscollector package data. ([#14061](https://github.com/wazuh/wazuh/pull/14061))

### Agent

#### Changed

- Updated macOS codename list in Syscollector. ([#13837](https://github.com/wazuh/wazuh/pull/13837))
- Improved GitHub and Office365 integrations log messages. ([#14093](https://github.com/wazuh/wazuh/pull/14093))

#### Fixed

- Fixed agent shutdown when syncing Syscollector data. ([#13941](https://github.com/wazuh/wazuh/pull/13941))
- Fixed a bug in the agent installer that misdetected the wazuh username. ([#14207](https://github.com/wazuh/wazuh/pull/14207))
- Fixed macOS vendor data retrieval in Syscollector. ([#14100](https://github.com/wazuh/wazuh/pull/14100))
- Fixed a bug in the Syscollector data sync when the agent gets disconnected. ([#14106](https://github.com/wazuh/wazuh/pull/14106))
- Fixed a crash in the Windows agent caused by the Syscollector SMBIOS parser for Windows agents. ([#13980](https://github.com/wazuh/wazuh/pull/13980))

### RESTful API

#### Fixed

- Return an exception when the user asks for agent inventory information where there is no database for it, such as never_connected agents. ([#14152](https://github.com/wazuh/wazuh/pull/14152))
- Fixed bug with `q` parameter in the API when using brace characters. ([#14088](https://github.com/wazuh/wazuh/pull/14088))

### Ruleset

#### Added

- Added Ubuntu Linux 22.04 SCA Policy. ([#13893](https://github.com/wazuh/wazuh/pull/13893))
- Added Apple macOS 12.0 Monterey SCA Policy. ([#13905](https://github.com/wazuh/wazuh/pull/13905))

### Other

#### Changed

- Disabled filebeat logging metrics. ([#14121](https://github.com/wazuh/wazuh/pull/14121))


## [v4.3.5] - 2022-06-29

### Manager

#### Changed

- Improved the Vulnerability Detector's log when the agent's OS data is unavailable. ([#13915](https://github.com/wazuh/wazuh/pull/13915))

#### Fixed

- The upgrade module's response message has been fixed not to include null values. ([#13662](https://github.com/wazuh/wazuh/pull/13662))
- Fixed a string truncation warning log in wazuh-authd when enabling password authentication. ([#13863](https://github.com/wazuh/wazuh/pull/13863))
- Fixed a memory leak in wazuh-analysisd when overwriting a rule multiple times. ([#13587](https://github.com/wazuh/wazuh/pull/13587))
- Prevented wazuh-agentd and client-auth from performing enrollment if the agent fails to validate the manager's certificate. ([#13907](https://github.com/wazuh/wazuh/pull/13907))
- Fixed manager's compilation when enabling GeoIP support. ([#13694](https://github.com/wazuh/wazuh/pull/13694))
- Fixed a crash in wazuh-modulesd when getting stopped while downloading a Vulnerability Detector feed. ([#13883](https://github.com/wazuh/wazuh/pull/13883))

### Agent

#### Changed

- Extended package data support in Syscollector for modern RPM agents. ([#13749](https://github.com/wazuh/wazuh/pull/13749))
- Improved verbosity of the GitHub module logs. ([#13898](https://github.com/wazuh/wazuh/pull/13898))

#### Fixed

- Fixed agent auto-restart on shared configuration changes when running on containerized environments. ([#13606](https://github.com/wazuh/wazuh/pull/13606))
- Fixed an issue when attempting to run the DockerListener integration using Python 3.6 and having the Docker service stopped. ([#13880](https://github.com/wazuh/wazuh/pull/13880))

### RESTful API

#### Fixed
- Updated `tag` parameter of `GET /manager/logs` and `GET /cluster/{node_id}/logs` endpoints to accept any string. ([#13867](https://github.com/wazuh/wazuh/pull/13867))

### Ruleset

#### Fixed

- Solved Eventchannel testing and improved reporting capabilities of the runtest tool. ([#13597](https://github.com/wazuh/wazuh/pull/13597))
- Modified Amazon Linux 2 SCA policy to resolve a typo on control 1.1.22 and `EMPTY_LINE` conditions. ([#13781](https://github.com/wazuh/wazuh/pull/13781))
- Modified Amazon Linux 2 SCA policy to resolve the rule and condition on control 1.5.2. ([#13950](https://github.com/wazuh/wazuh/pull/13950))

#### Removed

- Removed deprecated MITRE tags in rules. ([#13567](https://github.com/wazuh/wazuh/pull/13567))

### Other

#### Changed

- Fixed `test_agent_PUT_endpoints.tavern.yaml` API integration test failure in numbered branches. ([#13811](https://github.com/wazuh/wazuh/pull/13811))
- Upgraded external click and clickclick python dependencies to 8.1.3 and 20.10.2 respectively. ([13790]([https://github.com/wazuh/wazuh/pull/13790))


## [v4.3.4] - 2022-06-09

### Manager

#### Changed

- Integratord now tries to read alerts indefinitely, instead of performing 3 attempts. ([#13437](https://github.com/wazuh/wazuh/pull/13437))
- Adds a timeout for remote queries made by the Office 365, GitHub, and Agent Update modules. ([#13626](https://github.com/wazuh/wazuh/pull/13626))

#### Fixed

- Fixed bug in `agent_groups` CLI when removing agent groups. ([#13621](https://github.com/wazuh/wazuh/pull/13621))
- Fixed linux compilation errors with GCC 12. ([#13459](https://github.com/wazuh/wazuh/pull/13459))
- Fixed a crash in wazuh-analysisd when overwriting a rule with a configured active response. ([#13604](https://github.com/wazuh/wazuh/pull/13604))
- Fixed a crash in wazuh-db when it cannot open a database file. ([#13666](https://github.com/wazuh/wazuh/pull/13666))
- Fixed the vulnerability feed parsing mechanism, now truncates excessively long values (This problem was detected during Ubuntu Bionic feed update). ([#13566](https://github.com/wazuh/wazuh/pull/13566))
- Fixed a crash in wazuh-maild when parsing an alert with no full log and containing arrays of non-strings. [#13679](https://github.com/wazuh/wazuh/pull/13679))

### RESTful API

#### Fixed

- Updated default timeouts for `GET /mitre/software` and `GET /mitre/techniques` to avoid timing out in slow environments. ([#13550](https://github.com/wazuh/wazuh/pull/13550))

### Ruleset

#### Fixed

- Fixed the prematch criteria of `sshd-disconnect` decoder. ([#13560](https://github.com/wazuh/wazuh/pull/13560))


## [v4.3.3] - 2022-05-31

### Manager

#### Fixed

- Avoid creating duplicated client tags during deployment. ([#13651](https://github.com/wazuh/wazuh/pull/13651))

### Agent

#### Fixed

- Prevented Agentd from resetting its configuration on client block re-definition. ([#13642](https://github.com/wazuh/wazuh/pull/13642))


## [v4.3.2] - 2022-05-30

### Manager

#### Fixed

- Fixed a crash in Vuln Detector when scanning agents running on Windows. ([#13616](https://github.com/wazuh/wazuh/pull/13616))


## [v4.3.1] - 2022-05-18

### Manager

#### Fixed

- Fixed a crash when overwrite rules are triggered. ([#13439](https://github.com/wazuh/wazuh/pull/13439))
- Fixed a memory leak when loading overwrite rules. ([#13439](https://github.com/wazuh/wazuh/pull/13439))
- Fixed the use of relationship labels in overwrite rules. ([#13439](https://github.com/wazuh/wazuh/pull/13439))
- Fixed regex used to transform into datetime in the logtest framework function. ([#13430](https://github.com/wazuh/wazuh/pull/13430))

### RESTful API

#### Fixed

- Fixed API response when using sort in Agent upgrade related endpoints. ([#13178](https://github.com/wazuh/wazuh/pull/13178))

### Ruleset

#### Fixed

- Fixed rule 92656, added field condition win.eventdata.logonType equals 10 to avoid false positives. ([#13409](https://github.com/wazuh/wazuh/pull/13409))


## [v4.3.0] - 2022-05-05

### Manager

#### Added

- Added support for Arch Linux OS in Vulnerability Detector. Thanks to Aviel Warschawski (@avielw). ([#8178](https://github.com/wazuh/wazuh/pull/8178))
- Added a log message in the `cluster.log` file to notify that wazuh-clusterd has been stopped. ([#8749](https://github.com/wazuh/wazuh/pull/8749))
- Added message with the PID of `wazuh-clusterd` process when launched in foreground mode. ([#9077](https://github.com/wazuh/wazuh/pull/9077))
- Added time calculation when extra information is requested to the `cluster_control` binary. ([#10492](https://github.com/wazuh/wazuh/pull/10492))
- Added a context variable to indicate origin module in socket communication messages. ([#9209](https://github.com/wazuh/wazuh/pull/9209))
- Added unit tests for framework/core files to increase coverage. ([#9733](https://github.com/wazuh/wazuh/pull/9733))
- Added a verbose mode in the wazuh-logtest tool. ([#9204](https://github.com/wazuh/wazuh/pull/9204))
- Added Vulnerability Detector support for Amazon Linux. ([#8830](https://github.com/wazuh/wazuh/pull/8830))
- Introduced new option `<force>` to set the behavior when Authd finds conflicts on agent enrollment requests. ([#10693](https://github.com/wazuh/wazuh/pull/10693))
- Added saniziters to the unit tests execution. ([#9099](https://github.com/wazuh/wazuh/pull/9099))
- Vulnerability Detector introduces vulnerability inventory. ([#8237](https://github.com/wazuh/wazuh/pull/8237))
  - The manager will only deliver alerts when new vulnerabilities are detected in agents or when they stop applying.
- Added a mechanism to ensure the worker synchronization permissions is reset after a fixed period of time. ([#11031](https://github.com/wazuh/wazuh/pull/11031))
- Included mechanism to create and handle PID files for each child process of the API and cluster. ([#11799](https://github.com/wazuh/wazuh/pull/11799))
- Added support for Windows 11 in Vulnerability Detector. ([#12446](https://github.com/wazuh/wazuh/pull/12446))

#### Changed

- Changed the internal handling of agent keys in Remoted and Remoted to speed up key reloading. ([#8083](https://github.com/wazuh/wazuh/pull/8083))
- The option `<server>` of the Syslog output now supports hostname resolution. ([#7885](https://github.com/wazuh/wazuh/pull/7885))
- The product's UNIX user and group have been renamed to "wazuh". ([#7763](https://github.com/wazuh/wazuh/pull/7763))
- The MITRE database has been redesigned to provide full and searchable data. ([#7865](https://github.com/wazuh/wazuh/pull/7865))
- The static fields related to FIM have been ported to dynamic fields in Analysisd. ([7358](https://github.com/wazuh/wazuh/pull/7358))
- Changed all randomly generated IDs used for cluster tasks. Now, `uuid4` is used to ensure IDs are not repeated. ([8351](https://github.com/wazuh/wazuh/pull/8351))
- Improved sendsync error log to provide more details of the used parameters. ([#8873](https://github.com/wazuh/wazuh/pull/8873))
- Changed `walk_dir` function to be iterative instead of recursive. ([#9708](https://github.com/wazuh/wazuh/pull/9708))
- Refactored Integrity sync behavior so that new synchronizations do not start until extra-valid files are processed. ([#10183](https://github.com/wazuh/wazuh/issues/10038))
- Changed cluster synchronization, now the content of the `etc/shared` folder is synchronized. ([#10101](https://github.com/wazuh/wazuh/pull/10101))
- Changed all XML file loads. Now, `defusedxml` library is used to avoid possible XML-based attacks. ([8351](https://github.com/wazuh/wazuh/pull/8351))
- Changed configuration validation from execq socket to com socket. ([#8535](https://github.com/wazuh/wazuh/pull/8535))
- Updated utils unittest to improve process_array function coverage. ([#8392](https://github.com/wazuh/wazuh/pull/8392))
- Changed `request_slice` calculation to improve efficiency when accessing wazuh-db data. ([#8885](https://github.com/wazuh/wazuh/pull/8885))
- Improved the retrieval of information from `wazuh-db` so it reaches the optimum size in a single iteration. ([#9273](https://github.com/wazuh/wazuh/pull/9273))
- Optimized the way framework uses context cached functions and added a note on context_cached docstring. ([#9234](https://github.com/wazuh/wazuh/issues/9234))
- Improved framework regexes to be more specific and less vulnerable. ([#9332](https://github.com/wazuh/wazuh/pull/9332))
- Unified framework exceptions for non-active agents. ([#9423](https://github.com/wazuh/wazuh/pull/9423))
- Changed RBAC policies to case insensitive. ([#9433](https://github.com/wazuh/wazuh/pull/9433))
- Refactored framework stats module into SDK and core components to comply with Wazuh framework code standards. ([#9548](https://github.com/wazuh/wazuh/pull/9548))
- Changed the size of the agents chunks sent to the upgrade socket to make the upgrade endpoints faster. ([#10309](https://github.com/wazuh/wazuh/pull/10309))
- Refactored rootcheck and syscheck SDK code to make it clearer. ([#9408](https://github.com/wazuh/wazuh/pull/9408))
- Adapted Azure-logs module to use Microsoft Graph API instead of Active Directory Graph API. ([#9738](https://github.com/wazuh/wazuh/pull/9738))
- Analysisd now reconnects to Active Response if Remoted or Execd get restarted. ([#8060](https://github.com/wazuh/wazuh/pull/8060))
- Agent key polling now supports cluster environments. ([#10335](https://github.com/wazuh/wazuh/pull/10335))
- Extended support of Vulnerability Detector for Debian 11 (Bullseye). ([#10357](https://github.com/wazuh/wazuh/pull/10357))
- Improved Remoted performance with an agent TCP connection sending queue. ([#10326](https://github.com/wazuh/wazuh/pull/10326))
- Agent DB synchronization has been boosted by caching the last data checksum in Wazuh DB. ([#9093](https://github.com/wazuh/wazuh/pull/9093))
- Logtest now scans new ruleset files when loading a new session. ([#8892](https://github.com/wazuh/wazuh/pull/8892))
- CVE alerts by Vulnerability Detector now include the time of detection, severity, and score. ([#8237](https://github.com/wazuh/wazuh/pull/8237))
- Fixed manager startup when `<database_output>` is enabled. ([#10849](https://github.com/wazuh/wazuh/pull/10849))
- Improved cluster performance using multiprocessing.
  - Changed the cluster `local_integrity` task to run in a separate process to improve overall performance. ([#10767](https://github.com/wazuh/wazuh/pull/10767))
  - The cluster communication with the database for agent information synchronization runs in a parallel separate process. ([#10807](https://github.com/wazuh/wazuh/pull/10807))
  - The cluster processing of the extra-valid files in the master node is carried out in a parallel separate process. ([#10920](https://github.com/wazuh/wazuh/pull/10920))
  - The cluster's file compression task in the master node is carried out in a parallel separate process. ([#11328](https://github.com/wazuh/wazuh/pull/11328))
  - Now the processing of Integrity files in worker nodes is carried out in a parallel separate process ([#11364](https://github.com/wazuh/wazuh/pull/11364))
  - Use cluster and API single processing when the wazuh user doesn't have permissions to access `/dev/shm`. ([#11386](https://github.com/wazuh/wazuh/pull/11386))
- Changed the Ubuntu OVAL feed URL to security-metadata.canonical.com. ([#12491](https://github.com/wazuh/wazuh/pull/12491))
- Let Analysisd warn about missing rule dependencies instead of rejecting the ruleset. ([#12652](https://github.com/wazuh/wazuh/pull/12652))

#### Fixed

- Fixed a memory defect in Remoted when closing connection handles. ([#8223](https://github.com/wazuh/wazuh/pull/8223))
- Fixed a timing problem in the manager that might prevent Analysisd from sending Active responses to agents. ([#7625](https://github.com/wazuh/wazuh/pull/7625))
- Fixed a bug in Analysisd that did not apply field lookup in rules that overwrite other ones. ([#8210](https://github.com/wazuh/wazuh/pull/8210))
- Prevented the manager from leaving dangling agent database files. ([#8902](https://github.com/wazuh/wazuh/pull/8902))
- Corrected remediation message for error code 6004. ([#8254](https://github.com/wazuh/wazuh/pull/8254))
- Fixed a bug when deleting non-existing users or roles in the security SDK. ([#8157](https://github.com/wazuh/wazuh/pull/8157))
- Fixed a bug with `agent.conf` file permissions when creating an agent group. ([#8418](https://github.com/wazuh/wazuh/pull/8418))
- Fixed wrong exceptions with wdb pagination mechanism. ([#8422](https://github.com/wazuh/wazuh/pull/8422))
- Fixed error when loading some rules with the `\` character. ([#8747](https://github.com/wazuh/wazuh/pull/8747))
- Changed `WazuhDBQuery` class to properly close socket connections and prevent file descriptor leaks. ([#9216](https://github.com/wazuh/wazuh/pull/9216))
- Fixed error in the api configuration when using the `agent_upgrade` script. ([#10320](https://github.com/wazuh/wazuh/pull/10320))
- Handle `JSONDecodeError` in Distributed API class methods. ([#10341](https://github.com/wazuh/wazuh/pull/10341))
- Fixed an issue with duplicated logs in Azure-logs module and applied several improvements to it. ([#9738](https://github.com/wazuh/wazuh/pull/9738))
- Fixed the query parameter validation to allow usage of special chars in Azure module. ([#10680](https://github.com/wazuh/wazuh/pull/10680))
- Fix a bug running wazuh-clusterd process when it was already running. ([#8394](https://github.com/wazuh/wazuh/pull/8394))
- Allow cluster to send and receive messages with size higher than request_chunk. ([#8732](https://github.com/wazuh/wazuh/pull/8732))
- Fixed a bug that caused `wazuh-clusterd` process to not delete its pidfile when running in foreground mode and it is stopped. ([#9077](https://github.com/wazuh/wazuh/pull/9077))
- Fixed race condition due to lack of atomicity in the cluster synchronization mechanism. ([#10376](https://github.com/wazuh/wazuh/pull/10376))
- Fixed bug when displaying the dates of the cluster tasks that have not finished yet. Now `n/a` is displayed in these cases. ([#10492](https://github.com/wazuh/wazuh/pull/10492))
- Fixed missing field `value_type` in FIM alerts. ([#9196](https://github.com/wazuh/wazuh/pull/9196))
- Fixed a typo in the SSH Integrity Check script for Agentless. ([#9292](https://github.com/wazuh/wazuh/pull/9292))
- Fixed multiple race conditions in Remoted. ([#10421](https://github.com/wazuh/wazuh/pull/10421))
- The manager's agent database has been fixed to prevent dangling entries from removed agents. ([#10390](https://github.com/wazuh/wazuh/pull/10390))
- Fixed the alerts generated by FIM when a lookup operation on an SID fails. ([#9765](https://github.com/wazuh/wazuh/pull/9765))
- Fixed a bug that caused cluster agent-groups files to be synchronized multiple times unnecessarily. ([#10866](https://github.com/wazuh/wazuh/pull/10866))
- Fixed an issue in Wazuh DB that compiled the SQL statements multiple times unnecessarily. ([#10922](https://github.com/wazuh/wazuh/pull/10922))
- Fixed a crash in Analysisd when setting Active Response with agent_id = 0. ([#10948](https://github.com/wazuh/wazuh/pull/10948))
- Fixed an uninitialized Blowfish encryption structure warning. ([#11161](https://github.com/wazuh/wazuh/pull/11161))
- Fixed a memory overrun hazard in Vulnerability Detector. ([#11262](https://github.com/wazuh/wazuh/pull/11262))
- Fixed a bug when using a limit parameter higher than the total number of objects in the wazuh-db queries. ([#11282](https://github.com/wazuh/wazuh/pull/11282))
- Prevented a false positive for MySQL in Vulnerability Detector. ([#11440](https://github.com/wazuh/wazuh/pull/11440))
- Fixed segmentation fault in Analysisd when setting the number of queues to zero. ([#11448](https://github.com/wazuh/wazuh/pull/11448))
- Fixed false positives in Vulnerability Detector when scanning OVAl for Ubuntu Xenial and Bionic. ([#11440](https://github.com/wazuh/wazuh/pull/11440))
- Fixed an argument injection hazard in the Pagerduty integration script. Reported by Jose Maria Zaragoza (@JoseMariaZ). ([#11835](https://github.com/wazuh/wazuh/pull/11835))
- Fixed memory leaks in the feed parser at Vulnerability Detector. ([#11863](https://github.com/wazuh/wazuh/pull/11863))
  - Architecture data member from the RHEL 5 feed.
  - RHSA items containing no CVEs.
  - Unused RHSA data member when parsing Debian feeds.
- Prevented Authd from exiting due to a pipe signal if Wazuh DB gets closed. ([#12368](https://github.com/wazuh/wazuh/pull/12368))
- Fixed a buffer handling bug in Remoted that left the syslog TCP server stuck. ([#12415](https://github.com/wazuh/wazuh/pull/12415))
- Fixed a memory leak in Vulnerability Detector when discarding kernel packages. ([#12644](https://github.com/wazuh/wazuh/pull/12644))
- Fixed a memory leak at wazuh-logtest-legacy when matching a level-0 rule. ([#12655](https://github.com/wazuh/wazuh/pull/12655))
- Fixed a bug in the Vulnerability Detector CPE helper that may lead to produce false positives about Firefox ESR. ([#13067](https://github.com/wazuh/wazuh/pull/13067))

#### Removed

- The data reporting for Rootcheck scans in the agent_control tool has been deprecated. ([#8399](https://github.com/wazuh/wazuh/pull/8399))
- Removed old framework functions used to calculate agent status. ([#8846](https://github.com/wazuh/wazuh/pull/8846))

### Agent

#### Added

- Added an option to allow the agent to refresh the connection to the manager. ([#8016](https://github.com/wazuh/wazuh/pull/8016))
- Introduced a new module to collect audit logs from GitHub. ([#8532](https://github.com/wazuh/wazuh/pull/8532))
- FIM now expands wildcarded paths in the configuration on Windows agents. ([8461](https://github.com/wazuh/wazuh/pull/8461))
- FIM reloads wildcarded paths on full scans. ([8754](https://github.com/wazuh/wazuh/pull/8754))
- Added new `path_suffix` option to AWS module configuration. ([#8306](https://github.com/wazuh/wazuh/pull/8306))
- Added new `discard_regex` option to AWS module configuration. ([8331](https://github.com/wazuh/wazuh/pull/8331))
- Added support for the S3 Server Access bucket type in AWS module. ([#8482](https://github.com/wazuh/wazuh/pull/8442))
- Added support for Google Cloud Storage buckets using a new GCP module called `gcp-bucket`. ([#9119](https://github.com/wazuh/wazuh/pull/9119))
- Added support for VPC endpoints in AWS module. ([#9420](https://github.com/wazuh/wazuh/pull/9420))
- Added support for GCS access logs in the GCP module. ([#9279](https://github.com/wazuh/wazuh/pull/9279))
- Added an iam role session duration parameter to AWS module. ([#10198](https://github.com/wazuh/wazuh/pull/10198))
- Added support for variables in SCA policies. ([#8826](https://github.com/wazuh/wazuh/pull/8826))
- FIM now fills an audit rule file to support who-data although Audit is in immutable mode. ([#7721](https://github.com/wazuh/wazuh/pull/7721))
- Introduced an integration to collect audit logs from Office365. ([#8957](https://github.com/wazuh/wazuh/pull/8957))
- Added a new field `DisplayVersion` to Syscollector to help Vulnerability Detector match vulnerabilities for Windows. ([#10168](https://github.com/wazuh/wazuh/pull/10168))
- Added support for macOS agent upgrade via WPK. ([#10148](https://github.com/wazuh/wazuh/pull/10148))
- Added Logcollector support for macOS logs (Unified Logging System). ([#8632](https://github.com/wazuh/wazuh/pull/8632))

#### Changed

- The agent now reports the version of the running AIX operating system to the manager. ([#8381](https://github.com/wazuh/wazuh/pull/8381))
- Improved the reliability of the user ID parsing in FIM who-data mode on Linux. ([#8604](https://github.com/wazuh/wazuh/pull/8604))
- Extended support of Logcollector for MySQL 4.7 logs. Thanks to @YoyaYOSHIDA. ([#5047](https://github.com/wazuh/wazuh/pull/5047))
- Agents running on FreeBSD and OpenBSD now report their IP address. ([#9887](https://github.com/wazuh/wazuh/pull/9887))
- Reduced verbosity of FIM debugging logs. ([#8202](https://github.com/wazuh/wazuh/pull/8202))
- The agent's IP resolution frequency has been limited to prevent high CPU load. ([#9992](https://github.com/wazuh/wazuh/pull/9992))
- Syscollector has been optimized to use lees memory. ([#10236](https://github.com/wazuh/wazuh/pull/10236))
- Added support of ZscalerOS system information in the agent. ([#10337](https://github.com/wazuh/wazuh/pull/10337))
- Syscollector has been extended to collect missing Microsoft product hotfixes. ([#10259](https://github.com/wazuh/wazuh/pull/10259))
- Updated the osquery integration to find the new osqueryd location as of version 5.0. ([#10396](https://github.com/wazuh/wazuh/pull/10396))
- The internal FIM data handling has been simplified to find files by their path instead of their inode. ([#9123](https://github.com/wazuh/wazuh/pull/9123))
- Reimplemented the WPK installer rollback on Windows. ([#9764](https://github.com/wazuh/wazuh/pull/9764))
- Active responses for Windows agents now support native fields from Eventchannel. ([#10208](https://github.com/wazuh/wazuh/pull/10208))
- Error logs by Logcollector when a file is missing have been changed to info logs. ([#10651](https://github.com/wazuh/wazuh/pull/10651))
- The agent MSI installer for Windows now detects the platform version to install the default configuration. ([#8724](https://github.com/wazuh/wazuh/pull/8724))
- Agent logs for inability to resolve the manager hostname now have info level. ([#3659](https://github.com/wazuh/wazuh/pull/3659))
- Added ID number to connection enrollment logs. ([#11276](https://github.com/wazuh/wazuh/pull/11276))
- Standardized the use of the `only_logs_after` parameter in the external integration modules. ([#10838](https://github.com/wazuh/wazuh/pull/10838))
- Updated DockerListener integration shebang to python3 for Wazuh agents. ([#12150](https://github.com/wazuh/wazuh/pull/12150))
- Updated the Windows installer ico and png assets to the new logo. ([#12779](https://github.com/wazuh/wazuh/pull/12779))

#### Fixed

- Fixed a bug in FIM that did not allow monitoring new directories in real-time mode if the limit was reached at some point. ([#8784](https://github.com/wazuh/wazuh/pull/8784))
- Fixed a bug in FIM that threw an error when a query to the internal database returned no data. ([#8941](https://github.com/wazuh/wazuh/pull/8941))
- Fixed an error where the IP address was being returned along with the port for Amazon NLB service.([#8362](https://github.com/wazuh/wazuh/pull/8362))
- Fixed AWS module to properly handle the exception raised when processing a folder without logs. ([#8372](https://github.com/wazuh/wazuh/pull/8372)
- Fixed a bug with AWS module when pagination is needed in the bucket. ([#8433](https://github.com/wazuh/wazuh/pull/8433))
- Fixed an error with the ipGeoLocation field in AWS Macie logs. ([#8672](https://github.com/wazuh/wazuh/pull/8672))
- Changed an incorrect debug message in the GCloud integration module. ([#10333](https://github.com/wazuh/wazuh/pull/10333))
- Data race conditions have been fixed in FIM. ([#7848](https://github.com/wazuh/wazuh/pull/7848))
- Fixed wrong command line display in the Syscollector process report on Windows. ([#10011](https://github.com/wazuh/wazuh/pull/10011))
- Prevented Modulesd from freezing if Analysisd or Agentd get stopped before it. ([#10249](https://github.com/wazuh/wazuh/pull/10249))
- Fixed wrong keepalive message from the agent when file merged.mg is missing. ([#10405](https://github.com/wazuh/wazuh/pull/10405))
- Fixed missing logs from the Windows agent when it's getting stopped. ([#10381](https://github.com/wazuh/wazuh/pull/10381))
- Fixed missing packages reporting in Syscollector for macOS due to empty architecture data. ([#10524](https://github.com/wazuh/wazuh/pull/10524))
- Fixed FIM on Linux to parse audit rules with multiple keys for who-data. ([#7506](https://github.com/wazuh/wazuh/pull/7506))
- Fixed Windows 11 version collection in the agent. ([#10639](https://github.com/wazuh/wazuh/pull/10639))
- Fixed missing Eventchannel location in Logcollector configuration reporting. ([#10602](https://github.com/wazuh/wazuh/pull/10602))
- Updated CloudWatch Logs integration to avoid crashing when AWS raises Throttling errors. ([#10794](https://github.com/wazuh/wazuh/pull/10794))
- Fixed AWS modules' log file filtering when there are logs with and without a prefix mixed in a bucket. ([#10718](https://github.com/wazuh/wazuh/pull/10718))
- Fixed a bug on the installation script that made upgrades not to update the code of the external integration modules. ([#10884](https://github.com/wazuh/wazuh/pull/10884))
- Fixed issue with AWS integration module trying to parse manually created folders as if they were files. ([#10921](https://github.com/wazuh/wazuh/pull/10921))
- Fixed installation errors in OS with no subversion. ([#11086](https://github.com/wazuh/wazuh/pull/11086))
- Fixed a typo in an error log about enrollment SSL certificate. ([#11115](https://github.com/wazuh/wazuh/pull/11115))
- Fixed unit tests for Windows agent when built on MinGW 10. ([#11121](https://github.com/wazuh/wazuh/pull/11121))
- Fixed Windows agent compilation warnings. ([#10942](https://github.com/wazuh/wazuh/pull/10942))
- Fixed the OS version reported by the agent on OpenSUSE Tumbleweed. ([#11207](https://github.com/wazuh/wazuh/pull/11207))
- Prevented Syscollector from truncating the open port inode numbers on Linux. ([#11329](https://github.com/wazuh/wazuh/pull/11329))
- Fixed agent auto-restart on configuration changes when started via `wazuh-control` on a Systemd based Linux OS. ([#11365](https://github.com/wazuh/wazuh/pull/11365))
- Fixed a bug in the AWS module resulting in unnecessary API calls when trying to obtain the different Account IDs for the bucket. ([#10952](https://github.com/wazuh/wazuh/pull/10952))
- Fixed Azure integration's configuration parsing to allow omitting optional parameters. ([#11278](https://github.com/wazuh/wazuh/pull/11278))
- Fixed Azure Storage credentials validation bug. ([#11296](https://github.com/wazuh/wazuh/pull/11296))
- Fixed the read of the hostname in the installation process for openSUSE. ([#11455](https://github.com/wazuh/wazuh/pull/11455))
- Fixed the graceful shutdown when agent loses connection. ([#11425](https://github.com/wazuh/wazuh/pull/11425))
- Fixed error "Unable to set server IP address" on the Windows agent. ([#11736](https://github.com/wazuh/wazuh/pull/11736))
- Fixed reparse option in the AWS VPCFlow and Config integrations. ([#11608](https://github.com/wazuh/wazuh/pull/11608))
- Removed unnecessary calls to the AWS API made by the VPCFlow and Config integration modules. ([#11644](https://github.com/wazuh/wazuh/pull/11644))
- Fixed how the AWS Config module parses the dates used to request logs from AWS. ([#12324](https://github.com/wazuh/wazuh/pull/12324))
- Let Logcollector audit format parse logs with a custom name_format. ([#12676](https://github.com/wazuh/wazuh/pull/12676))
- Fixed Agent bootstrap issue that might lead to startup timeout when it cannot resolve a manager hostname. ([#12704](https://github.com/wazuh/wazuh/pull/12704))
- Fixed a bug in the agent's leaky bucket throughput regulator that could leave it stuck if the time is advanced on Windows. ([#13088](https://github.com/wazuh/wazuh/pull/13088))

#### Removed
- Removed oscap module files as it was already deprecated since v4.0.0. ([#10900](https://github.com/wazuh/wazuh/pull/10900))

### RESTful API

#### Added

- Added new `PUT /agents/reconnect` endpoint to force agents reconnection to the manager. ([#7988](https://github.com/wazuh/wazuh/pull/7988))
- Added `select` parameter to the `GET /security/users`, `GET /security/roles`, `GET /security/rules` and `GET /security/policies` endpoints. ([#6761](https://github.com/wazuh/wazuh/pull/6761))
- Added type and status filters to `GET /vulnerability/{agent_id}` endpoint. ([#8100](https://github.com/wazuh/wazuh/pull/8100))
- Added an option to configure SSL ciphers. ([#7490](https://github.com/wazuh/wazuh/pull/7490))
- Added an option to configure the maximum response time of the API. ([#8919](https://github.com/wazuh/wazuh/pull/8919))
- Added new `DELETE /rootcheck/{agent_id}` endpoint. ([#8945](https://github.com/wazuh/wazuh/pull/8945))
- Added new `GET /vulnerability/{agent_id}/last_scan` endpoint to check the latest vulnerability scan of an agent. ([#9028](https://github.com/wazuh/wazuh/pull/9028))
- Added new `cvss` and `severity` fields and filters to `GET /vulnerability/{agent_id}` endpoint. ([#9028](https://github.com/wazuh/wazuh/pull/9028))
- Added an option to configure the maximum allowed API upload size. ([#9100](https://github.com/wazuh/wazuh/pull/9100))
- Added new unit and integration tests for API models. ([#9142](https://github.com/wazuh/wazuh/pull/9142))
- Added message with the PID of `wazuh-apid` process when launched in foreground mode. ([#9077](https://github.com/wazuh/wazuh/pull/9077))
- Added `external id`, `source` and `url` to the MITRE endpoints responses. ([#9144](https://github.com/wazuh/wazuh/pull/9144))
- Added custom healthchecks for legacy agents in API integration tests, improving maintainability. ([#9297](https://github.com/wazuh/wazuh/pull/9297))
- Added new unit tests for the API python module to increase coverage. ([#9914](https://github.com/wazuh/wazuh/issues/9914))
- Added docker logs separately in API integration tests environment to get cleaner reports. ([#10238](https://github.com/wazuh/wazuh/pull/10238))
- Added new `disconnection_time` field to `GET /agents` response. ([#10437](https://github.com/wazuh/wazuh/pull/10437))
- Added new filters to agents upgrade endpoints. ([#10457](https://github.com/wazuh/wazuh/pull/10457))
- Added new API endpoints to access all the MITRE information. ([#8288](https://github.com/wazuh/wazuh/pull/8288))
- Show agent-info permissions flag when using cluster_control and in the `GET /cluster/healthcheck` API endpoint. ([#10947](https://github.com/wazuh/wazuh/pull/10947))
- Save agents' ossec.log if an API integration test fails. ([#11931](https://github.com/wazuh/wazuh/pull/11931))
- Added `POST /security/user/authenticate/run_as` endpoint to API bruteforce blocking system. ([#12085](https://github.com/wazuh/wazuh/pull/12085))
- Added new API endpoint to obtain summaries of agent vulnerabilities' inventory items. ([#12638](https://github.com/wazuh/wazuh/pull/12638))
- Added fields external_references, condition, title, published and updated to GET /vulnerability/{agent_id} API endpoint. ([#12727](https://github.com/wazuh/wazuh/pull/12727))
- Added the possibility to include strings in brackets in values of the `q` parameter. ([#13262](https://github.com/wazuh/wazuh/pull/13262]))

#### Changed

- Renamed SSL protocol configuration parameter. ([#7490](https://github.com/wazuh/wazuh/pull/7490))
- Reviewed and updated API spec examples and JSON body examples. ([#8827](https://github.com/wazuh/wazuh/pull/8827))
- Improved the performance of several API endpoints. This is specially appreciable in environments with a big number of agents.
  - Improved `PUT /agents/group` endpoint. ([#8937](https://github.com/wazuh/wazuh/pull/8937))
  - Improved `PUT /agents/restart` endpoint. ([#8938](https://github.com/wazuh/wazuh/pull/8938))
  - Improved `DELETE /agents` endpoint. ([#8950](https://github.com/wazuh/wazuh/pull/8950))
  - Improved `PUT /rootcheck` endpoint. ([#8959](https://github.com/wazuh/wazuh/pull/8959))
  - Improved `PUT /syscheck` endpoint. ([#8966](https://github.com/wazuh/wazuh/pull/8966))
  - Improved `DELETE /groups` endpoint and changed API response to be more consistent. ([#9046](https://github.com/wazuh/wazuh/pull/9046))
- Changed `DELETE /rootcheck` endpoint to `DELETE /experimental/rootcheck`. ([#8945](https://github.com/wazuh/wazuh/pull/8945))
- Reduced the time it takes for `wazuh-apid` process to check its configuration when using the `-t` parameter. ([#9012](https://github.com/wazuh/wazuh/pull/9012))
- Fixed malfunction in the `sort` parameter of syscollector endpoints. ([#9019](https://github.com/wazuh/wazuh/pull/9019))
- Improved API integration tests stability when failing in entrypoint. ([#9113](https://github.com/wazuh/wazuh/pull/9113))
- Made SCA API integration tests dynamic to validate responses coming from any agent version. ([#9228](https://github.com/wazuh/wazuh/pull/9228))
- Refactored and standardized all the date fields in the API responses to use ISO8601. ([#9227](https://github.com/wazuh/wazuh/pull/9227))
- Removed `Server` header from API HTTP responses. ([#9263](https://github.com/wazuh/wazuh/pull/9263))
- Improved JWT implementation by replacing HS256 signing algorithm with ES512. ([#9371](https://github.com/wazuh/wazuh/pull/9371))
- Removed limit of agents to upgrade using the API upgrade endpoints. ([#10009](https://github.com/wazuh/wazuh/pull/10009))
- Changed Windows agents FIM responses to return permissions as JSON. ([#10158](https://github.com/wazuh/wazuh/pull/10158))
- Adapted API endpoints to changes in `wazuh-authd` daemon `force` parameter. ([#10389](https://github.com/wazuh/wazuh/pull/10389))
- Deprecated `use_only_authd` API configuration option and related functionality. `wazuh-authd` will always be required for creating and removing agents. ([#10512](https://github.com/wazuh/wazuh/pull/10512))
- Improved API validators and related unit tests. ([#10745](https://github.com/wazuh/wazuh/pull/10745))
- Improved specific module healthchecks in API integration tests environment. ([#10905](https://github.com/wazuh/wazuh/pull/10905))
- Changed thread pool executors for process pool executors to improve API availability. ([#10916](https://github.com/wazuh/wazuh/pull/10916))
- Changed HTTPS options to use files instead of relative paths. ([#11410](https://github.com/wazuh/wazuh/pull/11410))

#### Fixed

- Fixed inconsistency in RBAC resources for `group:create`, `decoders:update`, and `rules:update` actions. ([#8196](https://github.com/wazuh/wazuh/pull/8196))
- Fixed the handling of an API error message occurring when Wazuh is started with a wrong `ossec.conf`. Now the execution continues and raises a warning. ([8378](https://github.com/wazuh/wazuh/pull/8378))
- Fixed a bug with `sort` parameter that caused a wrong response when sorting by several fields.([#8548](https://github.com/wazuh/wazuh/pull/8548))
- Fixed the description of `force_time` parameter in the API spec reference. ([#8597](https://github.com/wazuh/wazuh/issues/8597))
- Fixed API incorrect path in remediation message when maximum number of requests per minute is reached. ([#8537](https://github.com/wazuh/wazuh/pull/8537))
- Fixed agents' healthcheck error in the API integration test environment. ([#9071](https://github.com/wazuh/wazuh/pull/9071))
- Fixed a bug with `wazuh-apid` process handling of pidfiles when running in foreground mode. ([#9077](https://github.com/wazuh/wazuh/pull/9077))
- Fixed a bug with RBAC `group_id` matching. ([#9192](https://github.com/wazuh/wazuh/pull/9192))
- Removed temporal development keys and values from `GET /cluster/healthcheck` response. ([#9147](https://github.com/wazuh/wazuh/pull/9147))
- Fixed several errors when filtering by dates. ([#9227](https://github.com/wazuh/wazuh/pull/9227))
- Fixed limit in some endpoints like `PUT /agents/group/{group_id}/restart` and added a pagination method. ([#9262](https://github.com/wazuh/wazuh/pull/9262))
- Fixed bug with the `search` parameter resulting in invalid results. ([#9320](https://github.com/wazuh/wazuh/pull/9320))
- Fixed wrong values of `external_id` field in MITRE resources. ([#9368](https://github.com/wazuh/wazuh/pull/9368))
- Fixed how the API integration testing environment checks that `wazuh-apid` daemon is running before starting the tests. ([#9399](https://github.com/wazuh/wazuh/pull/9399))
- Add healthcheck to verify that `logcollector` stats are ready before starting the API integration test. ([#9777](https://github.com/wazuh/wazuh/pull/9777))
- Fixed API integration test healthcheck used in the `vulnerability` test cases. ([#10159](https://github.com/wazuh/wazuh/pull/10159))
- Fixed an error with `PUT /agents/node/{node_id}/restart` endpoint when no agents are present in selected node. ([#10179](https://github.com/wazuh/wazuh/pull/10179))
- Fixed RBAC experimental API integration tests expecting a 1760 code in implicit requests. ([#10322](https://github.com/wazuh/wazuh/pull/10322))
- Fixed cluster race condition that caused API integration test to randomly fail. ([#10289](https://github.com/wazuh/wazuh/pull/10289))
- Fixed `PUT /agents/node/{node_id}/restart` endpoint to exclude exception codes properly. ([#10619](https://github.com/wazuh/wazuh/pull/10619))
- Fixed `PUT /agents/group/{group_id}/restart` endpoint to exclude exception codes properly. ([#10666](https://github.com/wazuh/wazuh/pull/10666))
- Fixed agent endpoints `q` parameter to allow more operators when filtering by groups. ([#10656](https://github.com/wazuh/wazuh/pull/10656))
- Fixed API integration tests related to rule, decoder and task endpoints. ([#10830](https://github.com/wazuh/wazuh/pull/10830))
- Improved exceptions handling when starting the Wazuh API service. ([#11411](https://github.com/wazuh/wazuh/pull/11411))
- Fixed race condition while creating RBAC database. ([#11598](https://github.com/wazuh/wazuh/pull/11598))
- Fixed API integration tests failures caused by race conditions. ([#12102](https://github.com/wazuh/wazuh/pull/12102))

#### Removed

- Removed select parameter from GET /agents/stats/distinct endpoint. ([#8599](https://github.com/wazuh/wazuh/pull/8599))
- Removed `GET /mitre` endpoint. ([#8099](https://github.com/wazuh/wazuh/pull/8099))
- Deprecated the option to set log `path` in the configuration. ([#11410](https://github.com/wazuh/wazuh/pull/11410))

### Ruleset

#### Added

- Added Carbanak detection rules. ([#11306](https://github.com/wazuh/wazuh/pull/11306))
- Added Cisco FTD rules and decoders. ([#11309](https://github.com/wazuh/wazuh/pull/11309))
- Added decoders for AWS EKS service. ([#11284](https://github.com/wazuh/wazuh/pull/11284))
- Added F5 BIG IP ruleset. ([#11394](https://github.com/wazuh/wazuh/pull/11394))
- Added GCP VPC Storage, Firewall and Flow rules. ([#11191](https://github.com/wazuh/wazuh/pull/11191))
- Added Gitlab v12 ruleset. ([#11323](https://github.com/wazuh/wazuh/pull/11323))
- Added Microsoft Exchange Server rules and decoders. ([#11289](https://github.com/wazuh/wazuh/pull/11289))
- Added Microsoft Windows persistence by using registry keys detection. ([#11390](https://github.com/wazuh/wazuh/pull/11390))
- Added Oracle Database 12c rules and decoders. ([#11274](https://github.com/wazuh/wazuh/pull/11274))
- Added rules for Carbanak step 1.A - User Execution: Malicious File. ([#8476](https://github.com/wazuh/wazuh/pull/8476))
- Added rules for Carbanak step 2.A - Local Discovery. ([#11212](https://github.com/wazuh/wazuh/pull/11212))
- Added rules for Carbanak step 2.B - Screen Capture. ([#9075](https://github.com/wazuh/wazuh/pull/9075))
- Added rules for Carbanak step 5.B - Lateral Movement via SSH. ([#9097](https://github.com/wazuh/wazuh/pull/9097))
- Added rules for Carbanak step 9.A - User Monitoring. ([#11342](https://github.com/wazuh/wazuh/pull/11342))
- Added rules for Cloudflare WAF. ([#11373](https://github.com/wazuh/wazuh/pull/11373))
- Added ruleset for ESET Remote console. ([#11013](https://github.com/wazuh/wazuh/pull/11013))
- Added ruleset for GITHUB audit logs. ([#8532](https://github.com/wazuh/wazuh/pull/8532))
- Added ruleset for Palo Alto v8.X - v10.X. ([#11137](https://github.com/wazuh/wazuh/pull/11137))
- Added SCA policy for Amazon Linux 1. ([#11431](https://github.com/wazuh/wazuh/pull/11431))
- Added SCA policy for Amazon Linux 2. ([#11480](https://github.com/wazuh/wazuh/pull/11480))
- Added SCA policy for apple macOS 10.14 Mojave. ([#7035](https://github.com/wazuh/wazuh/pull/7035))
- Added SCA policy for apple macOS 10.15 Catalina. ([#7036](https://github.com/wazuh/wazuh/pull/7036))
- Added SCA policy for macOS Big Sur. ([#11454](https://github.com/wazuh/wazuh/pull/11454))
- Added SCA policy for Microsoft IIS 10. ([#11250](https://github.com/wazuh/wazuh/pull/11250))
- Added SCA policy for Microsoft SQL 2016. ([#11249](https://github.com/wazuh/wazuh/pull/11249))
- Added SCA policy for Mongo Database 3.6. ([#11247](https://github.com/wazuh/wazuh/pull/11247))
- Added SCA policy for NGINX. ([#11248](https://github.com/wazuh/wazuh/pull/11248))
- Added SCA policy for Oracle Database 19c. ([#11245](https://github.com/wazuh/wazuh/pull/11245))
- Added SCA policy for PostgreSQL 13. ([#11154](https://github.com/wazuh/wazuh/pull/11154))
- Added SCA policy for SUSE Linux Enterprise Server 15. ([#11223](https://github.com/wazuh/wazuh/pull/11223))
- Added SCA policy for Ubuntu 14. ([#11432](https://github.com/wazuh/wazuh/pull/11432))
- Added SCA policy for Ubuntu 16. ([#11452](https://github.com/wazuh/wazuh/pull/11452))
- Added SCA policy for Ubuntu 18. ([#11453](https://github.com/wazuh/wazuh/pull/11453))
- Added SCA policy for Ubuntu 20. ([#11430](https://github.com/wazuh/wazuh/pull/11430))
- Added SCA policy for. Solaris 11.4. ([#11286](https://github.com/wazuh/wazuh/pull/11286))
- Added Sophos UTM Firewall ruleset. ([#11122](https://github.com/wazuh/wazuh/pull/11122))
- Added Wazuh-api ruleset. ([#11357](https://github.com/wazuh/wazuh/pull/11357))

#### Changed

- Updated audit rules. ([#11016](https://github.com/wazuh/wazuh/pull/11016))
- Updated AWS s3 ruleset. ([#11177](https://github.com/wazuh/wazuh/pull/11177))
- Updated Exim 4 decoder and rules to latest format. ([#11344](https://github.com/wazuh/wazuh/pull/11344))
- Updated MITRE DB with latest MITRE JSON specification. ([#8738](https://github.com/wazuh/wazuh/pull/8738))
- Updated multiple rules to remove alert_by_email option. ([#11255](https://github.com/wazuh/wazuh/pull/11255))
- Updated NextCloud ruleset. ([#11795](https://github.com/wazuh/wazuh/pull/11795))
- Updated ProFTPD decoder. ([#11232](https://github.com/wazuh/wazuh/pull/11232))
- Updated RedHat Enterprise Linux 8 SCA up to version 1.0.1. ([#11242](https://github.com/wazuh/wazuh/pull/11242))
- Updated rules and decoders for FortiNet products. ([#11100](https://github.com/wazuh/wazuh/pull/11100))
- Updated SCA policy for CentOS 7. ([#11429](https://github.com/wazuh/wazuh/pull/11429))
- Updated SCA policy for CentOS 8. ([#8751](https://github.com/wazuh/wazuh/pull/8751))
- Updated SonicWall rules decoder. ([#11263](https://github.com/wazuh/wazuh/pull/11263))
- Updated SSHD ruleset. ([#11388](https://github.com/wazuh/wazuh/pull/11388))
- From file 0580-win-security_rules.xml, rules with id 60198 and 60199 are moved to file 0585-win-application_rules.xml, with rule ids 61071 and 61072 respectively. ([#8552](https://github.com/wazuh/wazuh/pull/8552))

#### Fixed

- Fixed bad character on rules 60908 and 60884 - win-application rules. ([#11117](https://github.com/wazuh/wazuh/pull/11117))
- Fixed Microsoft logs rules. ([#11369](https://github.com/wazuh/wazuh/pull/11369))
- Fixed PHP rules for MITRE and groups. ([#11405](https://github.com/wazuh/wazuh/pull/11405))
- Fixed rules id for Microsoft Windows Powershell. ([#11214](https://github.com/wazuh/wazuh/pull/11214))

### Other

#### Changed

- Upgraded external SQLite library dependency version to 3.36. ([#10247](https://github.com/wazuh/wazuh/pull/10247))
- Upgraded external BerkeleyDB library dependency version to 18.1.40. ([#10247](https://github.com/wazuh/wazuh/pull/10247))
- Upgraded external OpenSSL library dependency version to 1.1.1l. ([#10247](https://github.com/wazuh/wazuh/pull/10247))
- Upgraded external Google Test library dependency version to 1.11. ([#10927](https://github.com/wazuh/wazuh/pull/10927))
- Upgraded external Aiohttp library dependency version to 3.8.1. ([11436]([https://github.com/wazuh/wazuh/pull/11436))
- Upgraded external Werkzeug library dependency version to 2.0.2. ([11436]([https://github.com/wazuh/wazuh/pull/11436))
- Upgraded embedded Python version to 3.9.9. ([11436]([https://github.com/wazuh/wazuh/pull/11436))

#### Fixed

- Fixed error detection in the CURL helper library. ([#9168](https://github.com/wazuh/wazuh/pull/9168))
- Fixed external BerkeleyDB library support for GCC 11. ([#10899](https://github.com/wazuh/wazuh/pull/10899))
- Fixed an installation error due to missing OS minor version on CentOS Stream. ([#11086](https://github.com/wazuh/wazuh/pull/11086))
- Fixed an installation error due to missing command `hostname` on OpenSUSE Tumbleweed. ([#11455](https://github.com/wazuh/wazuh/pull/11455))


## [v4.2.7] - 2022-05-30

### Manager

#### Fixed

- Fixed a crash in Vuln Detector when scanning agents running on Windows (backport from 4.3.2). ([#13617](https://github.com/wazuh/wazuh/pull/13617))


## [v4.2.6] - 2022-03-29

### Manager

#### Fixed

- Fixed an integer overflow hazard in `wazuh-remoted` that caused it to drop incoming data after receiving 2^31 messages. ([#11974](https://github.com/wazuh/wazuh/pull/11974))


## [v4.2.5] - 2021-11-15

### Manager

#### Changed

- Active response requests for agents between v4.2.0 and v4.2.4 is now sanitized to prevent unauthorized code execution. ([#10809](https://github.com/wazuh/wazuh/pull/10809))

### Agent

#### Fixed

- A bug in the Active response tools that may allow unauthorized code execution has been mitigated. Reported by @rk700. ([#10809](https://github.com/wazuh/wazuh/pull/10809))


## [v4.2.4] - 2021-10-20

### Manager

#### Fixed

- Prevented files belonging to deleted agents from remaining in the manager. ([#9158](https://github.com/wazuh/wazuh/pull/9158))
- Fixed inaccurate agent group file cleanup in the database sync module. ([#10432](https://github.com/wazuh/wazuh/pull/10432))
- Prevented the manager from corrupting the agent data integrity when the disk gets full. ([#10479](https://github.com/wazuh/wazuh/pull/10479))
- Fixed a resource leak in Vulnerability Detector when scanning Windows agents. ([#10559](https://github.com/wazuh/wazuh/pull/10559))
- Stop deleting agent related files in cluster process when an agent is removed from `client.keys`. ([#9061](https://github.com/wazuh/wazuh/pull/9061))

## [v4.2.3] - 2021-10-06

### Manager

#### Fixed

- Fixed a bug in Remoted that might lead it to crash when retrieving an agent's group. ([#10388](https://github.com/wazuh/wazuh/pull/10388))


## [v4.2.2] - 2021-09-28

### Manager

#### Changed

- Clean up the agent's inventory data on the manager if Syscollector is disabled. ([#9133](https://github.com/wazuh/wazuh/pull/9133))
- Authd now refuses enrollment attempts if the agent already holds a valid key. ([#9779](https://github.com/wazuh/wazuh/pull/9779))

#### Fixed

- Fixed a false positive in Vulnerability Detector when packages have multiple conditions in the OVAL feed. ([#9647](https://github.com/wazuh/wazuh/pull/9647))
- Prevented pending agents from keeping their state indefinitely in the manager. ([#9042](https://github.com/wazuh/wazuh/pull/9042))
- Fixed Remoted to avoid agents in connected state with no group assignation. ([#9088](https://github.com/wazuh/wazuh/pull/9088))
- Fixed a bug in Analysisd that ignored the value of the rule option `noalert`. ([#9278](https://github.com/wazuh/wazuh/pull/9278))
- Fixed Authd's startup to set up the PID file before loading keys. ([#9378](https://github.com/wazuh/wazuh/pull/9378))
- Fixed a bug in Authd that delayed the agent timestamp update when removing agents. ([#9295](https://github.com/wazuh/wazuh/pull/9295))
- Fixed a bug in Wazuh DB that held wrong agent timestamp data. ([#9705](https://github.com/wazuh/wazuh/pull/9705))
- Fixed a bug in Remoted that kept deleted shared files in the multi-groups' merged.mg file. ([#9942](https://github.com/wazuh/wazuh/pull/9942))
- Fixed a bug in Analysisd that overwrote its queue socket when launched in test mode. ([#9987](https://github.com/wazuh/wazuh/pull/9987))
- Fixed a condition in the Windows Vulnerability Detector to prevent false positives when evaluating DU patches. ([#10016](https://github.com/wazuh/wazuh/pull/10016))
- Fixed a memory leak when generating the Windows report in Vulnerability Detector. ([#10214](https://github.com/wazuh/wazuh/pull/10214))
- Fixed a file descriptor leak in Analysisd when delivering an AR request to an agent. ([#10194](https://github.com/wazuh/wazuh/pull/10194))
- Fixed error with Wazuh path in Azure module. ([#10250](https://github.com/wazuh/wazuh/pull/10250))

### Agent

#### Changed

- Optimized Syscollector scan performance. ([#9907](https://github.com/wazuh/wazuh/pull/9907))
- Reworked the Google Cloud Pub/Sub integration module to increase the number of processed events per second allowing multithreading. Added new `num_threads` option to module configuration. ([#9927](https://github.com/wazuh/wazuh/pull/9927))
- Upgraded google-cloud-pubsub dependency to the latest stable version (2.7.1). ([#9964](https://github.com/wazuh/wazuh/pull/9964))
- Reimplemented the WPK installer rollback on Linux. ([#9443](https://github.com/wazuh/wazuh/pull/9443))
- Updated AWS WAF implementation to change `httpRequest.headers` field format. ([#10217](https://github.com/wazuh/wazuh/pull/10217))

#### Fixed

- Prevented the manager from hashing the shared configuration too often. ([#9710](https://github.com/wazuh/wazuh/pull/9710))
- Fixed a memory leak in Logcollector when re-subscribing to Windows Eventchannel. ([#9310](https://github.com/wazuh/wazuh/pull/9310))
- Fixed a memory leak in the agent when enrolling for the first time if it had no previous key. ([#9967](https://github.com/wazuh/wazuh/pull/9967))
- Removed CloudWatchLogs log stream limit when there are more than 50 log streams. ([#9934](https://github.com/wazuh/wazuh/pull/9934))
- Fixed a problem in the Windows installer that causes the agent to be unable to get uninstalled or upgraded. ([#9897](https://github.com/wazuh/wazuh/pull/9897))
- Fixed AWS WAF log parsing when there are multiple dicts in one line. ([#9775](https://github.com/wazuh/wazuh/pull/9775))
- Fixed a bug in AWS CloudWatch Logs module that caused already processed logs to be collected and reprocessed. ([#10024](https://github.com/wazuh/wazuh/pull/10024))
- Avoid duplicate alerts from case-insensitive 32-bit registry values in FIM configuration for Windows agents. ([#8256](https://github.com/wazuh/wazuh/pull/8256))
- Fixed a bug in the sources and WPK installer that made upgrade unable to detect the previous installation on CentOS 7. ([#10210](https://github.com/wazuh/wazuh/pull/10210))

### RESTful API

#### Changed

- Made SSL ciphers configurable and renamed SSL protocol option. ([#10219](https://github.com/wazuh/wazuh/pull/10219))

#### Fixed

- Fixed a bug with distributed API calls when the cluster is disabled. ([#9984](https://github.com/wazuh/wazuh/pull/9984))


## [v4.2.1] - 2021-09-03

### Fixed

- **Installer:**
  - Fixed a bug in the upgrade to 4.2.0 that disabled Eventchannel support on Windows agent. ([#9973](https://github.com/wazuh/wazuh/issues/9973))

- **Modules:**
  - Fixed a bug with Python-based integration modules causing the integrations to stop working in agents for Wazuh v4.2.0. ([#9975](https://github.com/wazuh/wazuh/issues/9975))


## [v4.2.0] - 2021-08-25

### Added

- **Core:**
  - Added support for bookmarks in Logcollector, allowing to follow the log file at the point where the agent stopped. ([#3368](https://github.com/wazuh/wazuh/issues/3368))
  - Improved support for multi-line logs with a variable number of lines in Logcollector. ([#5652](https://github.com/wazuh/wazuh/issues/5652))
  - Added an option to limit the number of files per second in FIM. ([#6830](https://github.com/wazuh/wazuh/pull/6830))
  - Added a statistics file to Logcollector. Such data is also available via API queries. ([#7109](https://github.com/wazuh/wazuh/pull/7109))
  - Allow statistical data queries to the agent. ([#7239](https://github.com/wazuh/wazuh/pull/7239))
  - Allowed quoting in commands to group arguments in the command wodle and SCA checks. ([#7307](https://github.com/wazuh/wazuh/pull/7307))
  - Let agents running on Solaris send their IP to the manager. ([#7408](https://github.com/wazuh/wazuh/pull/7408))
  - New option `<ip_update_interval>` to set how often the agent refresh its IP address. ([#7444](https://github.com/wazuh/wazuh/pull/7444))
  - Added support for testing location information in Wazuh Logtest. ([#7661](https://github.com/wazuh/wazuh/issues/7661))
  - Added Vulnerability Detector reports to Wazuh DB to know which CVE’s affect an agent. ([#7731](https://github.com/wazuh/wazuh/issues/7731))
  - Introduced an option to enable or disable listening Authd TLS port. ([#8755](https://github.com/wazuh/wazuh/pull/8755))

- **API:**
  - Added new endpoint to get agent stats from different components. ([#7200](https://github.com/wazuh/wazuh/pull/7200))
  - Added new endpoint to modify users' allow_run_as flag. ([#7588](https://github.com/wazuh/wazuh/pull/7588))
  - Added new endpoint to get vulnerabilities that affect an agent. ([#7647](https://github.com/wazuh/wazuh/pull/7647))
  - Added API configuration validator. ([#7803](https://github.com/wazuh/wazuh/pull/7803))
  - Added the capability to disable the max_request_per_minute API configuration option using 0 as value. ([#8115](https://github.com/wazuh/wazuh/pull/8115))

- **Ruleset:**
  - Decoders
    - Added support for UFW firewall to decoders. ([#7100](https://github.com/wazuh/wazuh/pull/7100))
    - Added Sophos firewall Decoders ([#7289](https://github.com/wazuh/wazuh/pull/7289))
    - Added Wazuh API Decoders ([#7289](https://github.com/wazuh/wazuh/pull/7289))
    - Added F5 BigIP Decoders. ([#7289](https://github.com/wazuh/wazuh/pull/7289))
  - Rules
    - Added Sophos firewall Rules ([#7289](https://github.com/wazuh/wazuh/pull/7289))
    - Added Wazuh API Rules ([#7289](https://github.com/wazuh/wazuh/pull/7289))
    - Added Firewall Rules
    - Added F5 BigIp Rules. ([#7289](https://github.com/wazuh/wazuh/pull/7289))
  - SCA
    - Added CIS policy "Ensure XD/NX support is enabled" back for SCA. ([#7316](https://github.com/wazuh/wazuh/pull/7316))
    - Added Apple MacOS 10.14 SCA ([#7035](https://github.com/wazuh/wazuh/pull/7035))
    - Added Apple MacOS 10.15 SCA ([#7036](https://github.com/wazuh/wazuh/pull/7036))
    - Added Apple MacOS 11.11 SCA ([#7037](https://github.com/wazuh/wazuh/pull/7037))

### Changed

- **Cluster:**
  - Improved the cluster nodes integrity calculation process. It only calculates the MD5 of the files that have been modified since the last integrity check. ([#8175](https://github.com/wazuh/wazuh/pull/8175))
  - Changed the synchronization of agent information between cluster nodes to complete the synchronization in a single task for each worker. ([#8182](https://github.com/wazuh/wazuh/pull/8182))
  - Changed cluster logs to show more useful information. ([#8002](https://github.com/wazuh/wazuh/pull/8002))

- **Core:**
  - Wazuh daemons have been renamed to a unified standard. ([#6912](https://github.com/wazuh/wazuh/pull/6912))
  - Wazuh CLIs have been renamed to a unified standard. ([#6903](https://github.com/wazuh/wazuh/pull/6903))
  - Wazuh internal directories have been renamed to a unified standard. ([#6920](https://github.com/wazuh/wazuh/pull/6920))
  - Prevent a condition in FIM that may lead to a memory error. ([#6759](https://github.com/wazuh/wazuh/pull/6759))
  - Let FIM switch to real-time mode for directories where who-data is not available (Audit in immutable mode). ([#6828](https://github.com/wazuh/wazuh/pull/6828))
  - Changed the Active Response protocol to receive messages in JSON format that include the full alert. ([#7317](https://github.com/wazuh/wazuh/pull/7317))
  - Changed references to the product name in logs. ([#7264](https://github.com/wazuh/wazuh/pull/7264))
  - Syscollector now synchronizes its database with the manager, avoiding full data delivery on each scan. ([#7379](https://github.com/wazuh/wazuh/pull/7379))
  - Remoted now supports both TCP and UDP protocols simultaneously. ([#7541](https://github.com/wazuh/wazuh/pull/7541))
  - Improved the unit tests for the os_net library. ([#7595](https://github.com/wazuh/wazuh/pull/7595))
  - FIM now removes the audit rules when their corresponding symbolic links change their target. ([#6999](https://github.com/wazuh/wazuh/pull/6999))
  - Compilation from sources now downloads the external dependencies prebuilt. ([#7797](https://github.com/wazuh/wazuh/pull/7797))
  - Added the old implementation of Logtest as `wazuh-logtest-legacy`. ([#7807](https://github.com/wazuh/wazuh/pull/7807))
  - Improved the performance of Analysisd when running on multi-core hosts. ([#7974](https://github.com/wazuh/wazuh/pull/7974))
  - Agents now report the manager when they stop. That allows the manager to log an alert and immediately set their state to "disconnected". ([#8021](https://github.com/wazuh/wazuh/pull/8021))
  - Wazuh building is now independent from the installation directory. ([#7327](https://github.com/wazuh/wazuh/pull/7327))
  - The embedded python interpreter is provided in a preinstalled, portable package. ([#7327](https://github.com/wazuh/wazuh/pull/7327))
  - Wazuh resources are now accessed by a relative path to the installation directory. ([#7327](https://github.com/wazuh/wazuh/pull/7327))
  - The error log that appeared when the agent cannot connect to SCA has been switched to warning. ([#8201](https://github.com/wazuh/wazuh/pull/8201))
  - The agent now validates the Audit connection configuration when enabling whodata for FIM on Linux. ([#8921](https://github.com/wazuh/wazuh/pull/8921))

- **API:**
  - Removed ruleset version from `GET /cluster/{node_id}/info` and `GET /manager/info` as it was deprecated. ([#6904](https://github.com/wazuh/wazuh/issues/6904))
  - Changed the `POST /groups` endpoint to specify the group name in a JSON body instead of in a query parameter. ([#6909](https://github.com/wazuh/wazuh/pull/6909))
  - Changed the `PUT /active-response` endpoint function to create messages with the new JSON format. ([#7312](https://github.com/wazuh/wazuh/pull/7312))
  - New parameters added to `DELETE /agents` endpoint and `older_than` field removed from response. ([#6366](https://github.com/wazuh/wazuh/issues/6366))
  - Changed login security controller to avoid errors in Restful API reference links. ([#7909](https://github.com/wazuh/wazuh/pull/7909))
  - Changed the PUT /agents/group/{group_id}/restart response format when there are no agents assigned to the group. ([#8123](https://github.com/wazuh/wazuh/pull/8123))
  - Agent keys used when adding agents are now obscured in the API log. ([#8149](https://github.com/wazuh/wazuh/pull/8149))
  - Improved all agent restart endpoints by removing active-response check. ([#8457](https://github.com/wazuh/wazuh/pull/8457))
  - Improved API requests processing time by applying cache to token RBAC permissions extraction. It will be invalidated if any resource related to the token is modified. ([#8615](https://github.com/wazuh/wazuh/pull/8615))
  - Increased to 100000 the maximum value accepted for `limit` API parameter, default value remains at 500. ([#8841](https://github.com/wazuh/wazuh/pull/8841))

- **Framework:**
  - Improved agent insertion algorithm when Authd is not available. ([#8682](https://github.com/wazuh/wazuh/pull/8682))

- **Ruleset:**
  - The ruleset was normalized according to the Wazuh standard. ([#6867](https://github.com/wazuh/wazuh/pull/6867))
  - Rules
    - Changed Ossec Rules. ([#7260](https://github.com/wazuh/wazuh/pull/7260))
    - Changed Cisco IOS Rules. ([#7289](https://github.com/wazuh/wazuh/pull/7289))
    - Changed ID from 51000 to 51003 in Dropbear Rules. ([#7289](https://github.com/wazuh/wazuh/pull/7289))
    - Changed 6 new rules for Sophos Rules. ([#7289](https://github.com/wazuh/wazuh/pull/7289))
  - Decoders
    - Changed Active Response Decoders. ([#7317](https://github.com/wazuh/wazuh/pull/7317))
    - Changed Auditd Decoders. ([#7289](https://github.com/wazuh/wazuh/pull/7289))
    - Changed Checkpoint Smart1 Decoders. ([#8676](https://github.com/wazuh/wazuh/pull/8676))
    - Changed Cisco ASA Decoders. ([#7289](https://github.com/wazuh/wazuh/pull/7289))
    - Changed Cisco IOS Decoders. ([#7289](https://github.com/wazuh/wazuh/pull/7289))
    - Changed Kernel Decoders. ([#7837](https://github.com/wazuh/wazuh/pull/7837))
    - Changed OpenLDAP Decoders. ([#7289](https://github.com/wazuh/wazuh/pull/7289))
    - Changed Ossec Decoders. ([#7260](https://github.com/wazuh/wazuh/pull/7260))
    - Changed Sophos Decoders. ([#7289](https://github.com/wazuh/wazuh/pull/7289))
    - Changed PFsense Decoders. ([#7289](https://github.com/wazuh/wazuh/pull/7289))
    - Changed Panda PAPS Decoders. ([#8676](https://github.com/wazuh/wazuh/pull/8676))


- **External dependencies:**
  - Upgrade boto3, botocore, requests, s3transfer and urllib3 Python dependencies to latest stable versions. ([#8886](https://github.com/wazuh/wazuh/pull/8886))
  - Update Python to latest stable version (3.9.6). ([#9389](https://github.com/wazuh/wazuh/pull/9389))
  - Upgrade GCP dependencies and pip to latest stable version.
  - Upgrade python-jose to 3.1.0.
  - Add tabulate dependency.

### Fixed

- **Cluster:**
  - Fixed memory usage when creating cluster messages. ([#6736](https://github.com/wazuh/wazuh/pull/6736))
  - Fixed a bug when unpacking incomplete headers in cluster messages. ([#8142](https://github.com/wazuh/wazuh/pull/8142))
  - Changed error message to debug when iterating a file listed that is already deleted. ([#8499](https://github.com/wazuh/wazuh/pull/8499))
  - Fixed cluster timeout exceptions. ([#8901](https://github.com/wazuh/wazuh/pull/8901))
  - Fixed unhandled KeyError when an error command is received in any cluster node. ([#8872](https://github.com/wazuh/wazuh/pull/8872))
  - Fixed unhandled cluster error in send_string() communication protocol. ([#8943](https://github.com/wazuh/wazuh/pull/8943))

- **Core:**
  - Fixed a bug in FIM when setting scan_time to "12am" or "12pm". ([#6934](https://github.com/wazuh/wazuh/pull/6934))
  - Fixed a bug in FIM that produced wrong alerts when the file limit was reached. ([#6802](https://github.com/wazuh/wazuh/pull/6802))
  - Fixed a bug in Analysisd that reserved the static decoder field name "command" but never used it. ([#7105](https://github.com/wazuh/wazuh/pull/7105))
  - Fixed evaluation of fields in the tag `<description>` of rules. ([#7073](https://github.com/wazuh/wazuh/pull/7073))
  - Fixed bugs in FIM that caused symbolic links to not work correctly. ([#6789](https://github.com/wazuh/wazuh/pull/6789))
  - Fixed path validation in FIM configuration. ([#7018](https://github.com/wazuh/wazuh/pull/7018))
  - Fixed a bug in the "ignore" option on FIM where relative paths were not resolved. ([#7018](https://github.com/wazuh/wazuh/pull/7018))
  - Fixed a bug in FIM that wrongly detected that the file limit had been reached. ([#7268](https://github.com/wazuh/wazuh/pull/7268))
  - Fixed a bug in FIM that did not produce alerts when a domain user deleted a file. ([#7265](https://github.com/wazuh/wazuh/pull/7265))
  - Fixed Windows agent compilation with GCC 10. ([#7359](https://github.com/wazuh/wazuh/pull/7359))
  - Fixed a bug in FIM that caused to wrongly expand environment variables. ([#7332](https://github.com/wazuh/wazuh/pull/7332))
  - Fixed the inclusion of the rule description in archives when matched a rule that would not produce an alert. ([#7476](https://github.com/wazuh/wazuh/pull/7476))
  - Fixed a bug in the regex parser that did not accept empty strings. ([#7495](https://github.com/wazuh/wazuh/pull/7495))
  - Fixed a bug in FIM that did not report deleted files set with real-time in agents on Solaris. ([#7414](https://github.com/wazuh/wazuh/pull/7414))
  - Fixed a bug in Remoted that wrongly included the priority header in syslog when using TCP. ([#7633](https://github.com/wazuh/wazuh/pull/7633))
  - Fixed a stack overflow in the XML parser by limiting 1024 levels of recursion. ([#7782](https://github.com/wazuh/wazuh/pull/7782))
  - Prevented Vulnerability Detector from scanning all the agents in the master node that are connected to another worker. ([#7795](https://github.com/wazuh/wazuh/pull/7795))
  - Fixed an issue in the database sync module that left dangling agent group files. ([#7858](https://github.com/wazuh/wazuh/pull/7858))
  - Fixed memory leaks in the regex parser in Analysisd. ([#7919](https://github.com/wazuh/wazuh/pull/7919))
  - Fixed a typo in the initial value for the hotfix scan ID in the agents' database schema. ([#7905](https://github.com/wazuh/wazuh/pull/7905))
  - Fixed a segmentation fault in Vulnerability Detector when parsing an unsupported package version format. ([#8003](https://github.com/wazuh/wazuh/pull/8003))
  - Fixed false positives in FIM when the inode of multiple files change, due to file inode collisions in the engine database. ([#7990](https://github.com/wazuh/wazuh/pull/7990))
  - Fixed the error handling when wildcarded Redhat feeds are not found. ([#6932](https://github.com/wazuh/wazuh/pull/6932))
  - Fixed the `equals` comparator for OVAL feeds in Vulnerability Detector. ([#7862](https://github.com/wazuh/wazuh/pull/7862))
  - Fixed a bug in FIM that made the Windows agent crash when synchronizing a Windows Registry value that starts with a colon (`:`). ([#8098](https://github.com/wazuh/wazuh/pull/8098) [#8143](https://github.com/wazuh/wazuh/pull/8143))
  - Fixed a starving hazard in Wazuh DB that might stall incoming requests during the database commitment. ([#8151](https://github.com/wazuh/wazuh/pull/8151))
  - Fixed a race condition in Remoted that might make it crash when closing RID files. ([#8224](https://github.com/wazuh/wazuh/pull/8224))
  - Fixed a descriptor leak in the agent when failed to connect to Authd. ([#8789](https://github.com/wazuh/wazuh/pull/8789))
  - Fixed a potential error when starting the manager due to a delay in the creation of Analysisd PID file. ([#8828](https://github.com/wazuh/wazuh/pull/8828))
  - Fixed an invalid memory access hazard in Vulnerability Detector. ([#8551](https://github.com/wazuh/wazuh/pull/8551))
  - Fixed an error in the FIM decoder at the manager when the agent reports a file with an empty ACE list. ([#8571](https://github.com/wazuh/wazuh/pull/8571))
  - Prevented the agent on macOS from getting corrupted after an operating system upgrade. ([#8620](https://github.com/wazuh/wazuh/pull/8620))
  - Fixed an error in the manager that could not check its configuration after a change by the API when Active response is disabled. ([#8357](https://github.com/wazuh/wazuh/pull/8357))
  - Fixed a problem in the manager that left remote counter and agent group files when removing an agent. ([#8630](https://github.com/wazuh/wazuh/pull/8630))
  - Fixed an error in the agent on Windows that could corrupt the internal FIM databas due to disabling the disk sync. ([#8905](https://github.com/wazuh/wazuh/pull/8905))
  - Fixed a crash in Logcollector on Windows when handling the position of the file. ([#9364](https://github.com/wazuh/wazuh/pull/9364))
  - Fixed a buffer underflow hazard in Remoted when handling input messages. Thanks to Johannes Segitz (@jsegitz). ([#9285](https://github.com/wazuh/wazuh/pull/9285))
  - Fixed a bug in the agent that tried to verify the WPK CA certificate even when verification was disabled. ([#9547](https://github.com/wazuh/wazuh/pull/9547))

- **API:**
  - Fixed wrong API messages returned when getting agents' upgrade results. ([#7587](https://github.com/wazuh/wazuh/pull/7587))
  - Fixed wrong `user` string in API logs when receiving responses with status codes 308 or 404. ([#7709](https://github.com/wazuh/wazuh/pull/7709))
  - Fixed API errors when cluster is disabled and node_type is worker. ([#7867](https://github.com/wazuh/wazuh/pull/7867))
  - Fixed redundant paths and duplicated tests in API integration test mapping script. ([#7798](https://github.com/wazuh/wazuh/pull/7798))
  - Fixed an API integration test case failing in test_rbac_white_all and added a test case for the enable/disable run_as endpoint.([8014](https://github.com/wazuh/wazuh/pull/8014))
  - Fixed a thread race condition when adding or deleting agents without authd ([8148](https://github.com/wazuh/wazuh/pull/8148))
  - Fixed CORS in API configuration. ([#8496](https://github.com/wazuh/wazuh/pull/8496))
  - Fixed api.log to avoid unhandled exceptions on API timeouts. ([#8887](https://github.com/wazuh/wazuh/pull/8887))

- **Ruleset:**
  - Fixed usb-storage-attached regex pattern to support blank spaces. ([#7837](https://github.com/wazuh/wazuh/issues/7837))
  - Fixed SCA checks for RHEL7 and CentOS 7. Thanks to J. Daniel Medeiros (@jdmedeiros). ([#7645](https://github.com/wazuh/wazuh/pull/7645))
  - Fixed the match criteria of the AWS WAF rules. ([#8111](https://github.com/wazuh/wazuh/pull/8111))
  - Fixed sample log in sudo decoders.
  - Fixed Pix Decoders match regex. ([#7485](https://github.com/wazuh/wazuh/pull/7495))
  - Fixed regex in Syslog Rules. ([#7289](https://github.com/wazuh/wazuh/pull/7289))
  - Fixed category in PIX Rules. ([#7289](https://github.com/wazuh/wazuh/pull/7289))
  - Fixed authentication tag in group for MSauth Rules. ([#7289](https://github.com/wazuh/wazuh/pull/7289))
  - Fixed match on Nginx Rules. ([#7122](https://github.com/wazuh/wazuh/pull/7122))
  - Fixed sample log on Netscaler Rules. ([#7783](https://github.com/wazuh/wazuh/pull/7783))
  - Fixed match field for rules 80441 and 80442 in Amazon Rules. ([#8111](https://github.com/wazuh/wazuh/pull/8111))
  - Fixed sample logs in Owncloud Rules. ([#7122](https://github.com/wazuh/wazuh/pull/7122))
  - Fixed authentication tag in group for Win Security Rules. ([#7289](https://github.com/wazuh/wazuh/pull/7289))
  - Fixed sample log in Win Security Rules. ([#7783](https://github.com/wazuh/wazuh/pull/7783))
  - Fixed sample log in Win Application Rules. ([#7783](https://github.com/wazuh/wazuh/pull/7783))
  - Fixed mitre block in Paloalto Rules. ([#7783](https://github.com/wazuh/wazuh/pull/7783))

- **Modules:**
  - Fixed an error when trying to use a non-default aws profile with CloudWatchLogs ([#9331](https://github.com/wazuh/wazuh/pull/9331))

### Removed

- **Core:**
  - File /etc/ossec-init.conf does not exist anymore. ([#7175](https://github.com/wazuh/wazuh/pull/7175))
  - Unused files have been removed from the repository, including TAP tests. ([#7398](https://github.com/wazuh/wazuh/issues/7398))

- **API:**
  - Removed the `allow_run_as` parameter from endpoints `POST /security/users` and `PUT /security/users/{user_id}`. ([#7588](https://github.com/wazuh/wazuh/pull/7588))
  - Removed `behind_proxy_server` option from configuration. ([#7006](https://github.com/wazuh/wazuh/issues/7006))

- **Framework:**
  - Deprecated `update_ruleset` script. ([#6904](https://github.com/wazuh/wazuh/issues/6904))

- **Ruleset**
  - Removed rule 51004 from Dropbear Rules. ([#7289](https://github.com/wazuh/wazuh/pull/7289))
  - Remuved rules 23508, 23509 and 23510 from Vulnerability Detector Rules.

## [v4.1.5] - 2021-04-22

### Fixed

- **Core:**
  - Fixed a bug in Vulnerability Detector that made Modulesd crash while updating the NVD feed due to a missing CPE entry. ([4cbd1e8](https://github.com/wazuh/wazuh/commit/4cbd1e85eeee0eb0d8247fa7228f590a9dd24153))


## [v4.1.4] - 2021-03-25

### Fixed

- **Cluster:**
  - Fixed workers reconnection after restarting master node. Updated `asyncio.Task.all_tasks` method removed in Python 3.9. ([#8017](https://github.com/wazuh/wazuh/pull/8017))


## [v4.1.3] - 2021-03-23

### Changed

- **External dependencies:**
  - Upgraded Python version from 3.8.6 to 3.9.2 and several Python dependencies. ([#7943](https://github.com/wazuh/wazuh/pull/7943))

### Fixed

- **Core:**
  - Fixed an error in FIM when getting the files' modification time on Windows due to wrong permission flags. ([#7870](https://github.com/wazuh/wazuh/pull/7870))
  - Fixed a bug in Wazuh DB that truncated the output of the agents' status query towards the cluster. ([#7873](https://github.com/wazuh/wazuh/pull/7873))

- **API:**
  - Fixed validation for absolute and relative paths. ([#7906](https://github.com/wazuh/wazuh/pull/7906))


## [v4.1.2] - 2021-03-08

### Changed

- **Core:**
  - The default value of the agent disconnection time option has been increased to 10 minutes. ([#7744](https://github.com/wazuh/wazuh/pull/7744))
  - The warning log from Remoted about sending messages to disconnected agents has been changed to level-1 debug log. ([#7755](https://github.com/wazuh/wazuh/pull/7755))

- **API:**
  - API logs showing request parameters and body will be generated with API log level `info` instead of `debug`. ([#7735](https://github.com/wazuh/wazuh/issues/7735))

- **External dependencies:**
  - Upgraded aiohttp version from 3.6.2 to 3.7.4. ([#7734](https://github.com/wazuh/wazuh/pull/7734))

### Fixed

- **Core:**
  - Fix a bug in the unit tests that randomly caused false failures. ([#7723](https://github.com/wazuh/wazuh/pull/7723))
  - Fixed a bug in the Analysisd configuration that did not apply the setting `json_null_fields`. ([#7711](https://github.com/wazuh/wazuh/pull/7711))
  - Fixed the checking of the option `ipv6` in Remoted. ([#7737](https://github.com/wazuh/wazuh/pull/7737))
  - Fixed the checking of the option `rids_closing_time` in Remoted. ([#7746](https://github.com/wazuh/wazuh/pull/7746))


## [v4.1.1] - 2021-02-25

### Added

- **External dependencies:**
  - Added cython (0.29.21) library to Python dependencies. ([#7451](https://github.com/wazuh/wazuh/pull/7451))
  - Added xmltodict (0.12.0) library to Python dependencies. ([#7303](https://github.com/wazuh/wazuh/pull/7303))

- **API:**
  - Added new endpoints to manage rules files. ([#7178](https://github.com/wazuh/wazuh/issues/7178))
  - Added new endpoints to manage CDB lists files. ([#7180](https://github.com/wazuh/wazuh/issues/7180))
  - Added new endpoints to manage decoder files. ([#7179](https://github.com/wazuh/wazuh/issues/7179))
  - Added new manager and cluster endpoints to update Wazuh configuration (ossec.conf). ([#7181](https://github.com/wazuh/wazuh/issues/7181))

### Changed

- **External dependencies:**
  - Upgraded Python version from 3.8.2 to 3.8.6. ([#7451](https://github.com/wazuh/wazuh/pull/7451))
  - Upgraded Cryptography python library from 3.2.1 to 3.3.2. ([#7451](https://github.com/wazuh/wazuh/pull/7451))
  - Upgraded cffi python library from 1.14.0 to 1.14.4. ([#7451](https://github.com/wazuh/wazuh/pull/7451))

- **API:**
  - Added raw parameter to GET /manager/configuration and GET cluster/{node_id}/configuration to load ossec.conf in xml format. ([#7565](https://github.com/wazuh/wazuh/issues/7565))

### Fixed

- **API:**
  - Fixed an error with the RBAC permissions in the `GET /groups` endpoint. ([#7328](https://github.com/wazuh/wazuh/issues/7328))
  - Fixed a bug with Windows registries when parsing backslashes. ([#7309](https://github.com/wazuh/wazuh/pull/7309))
  - Fixed an error with the RBAC permissions when assigning multiple `agent:group` resources to a policy. ([#7393](https://github.com/wazuh/wazuh/pull/7393))
  - Fixed an error with search parameter when using special characters. ([#7301](https://github.com/wazuh/wazuh/pull/7301))
- **AWS Module:**
  - Fixed a bug that caused an error when attempting to use an IAM Role with **CloudWatchLogs** service. ([#7330](https://github.com/wazuh/wazuh/pull/7330))
- **Framework:**
  - Fixed a race condition bug when using RBAC expand_group function. ([#7353](https://github.com/wazuh/wazuh/pull/7353))
  - Fix migration process to overwrite default RBAC policies. ([#7594](https://github.com/wazuh/wazuh/pull/7594))
- **Core:**
  - Fixed a bug in Windows agent that did not honor the buffer's EPS limit. ([#7333](https://github.com/wazuh/wazuh/pull/7333))
  - Fixed a bug in Integratord that might lose alerts from Analysisd due to a race condition. ([#7338](https://github.com/wazuh/wazuh/pull/7338))
  - Silence the error message when the Syslog forwarder reads an alert with no rule object. ([#7539](https://github.com/wazuh/wazuh/pull/7539))
  - Fixed a memory leak in Vulnerability Detector when updating NVD feeds. ([#7559](https://github.com/wazuh/wazuh/pull/7559))
  - Prevent FIM from raising false positives about group name changes due to a thread unsafe function. ([#7589](https://github.com/wazuh/wazuh/pull/7589))

### Removed

- **API:**
  - Deprecated /manager/files and /cluster/{node_id}/files endpoints. ([#7209](https://github.com/wazuh/wazuh/issues/7209))


## [v4.1.0] - 2021-02-15

### Added

- **Core:**
  - Allow negation of expressions in rules. ([#6258](https://github.com/wazuh/wazuh/pull/6258))
  - Support for PCRE2 regular expressions in rules and decoders. ([#6480](https://github.com/wazuh/wazuh/pull/6480))
  - Added new **ruleset test module**. Allow testing and verification of rules and decoders using Wazuh User Interface. ([#5337](https://github.com/wazuh/wazuh/issues/5337))
  - Added new **upgrade module**. WPK upgrade feature has been moved to this module, which offers support for cluster architecture and simultaneous upgrades. ([#5387](https://github.com/wazuh/wazuh/issues/5387))
  - Added new **task module**. This module stores and manages all the tasks that are executed in the agents or managers. ([#5386](https://github.com/wazuh/wazuh/issues/5386))
  - Let the time interval to detect that an agent got disconnected configurable. Deprecate parameter `DISCON_TIME`. ([#6396](https://github.com/wazuh/wazuh/pull/6396))
  - Added support to macOS in Vulnerability Detector. ([#6532](https://github.com/wazuh/wazuh/pull/6532))
  - Added the capability to perform FIM on values in the Windows Registry. ([#6735](https://github.com/wazuh/wazuh/pull/6735))
- **API:**
  - Added endpoints to query and manage Rootcheck data. ([#6496](https://github.com/wazuh/wazuh/pull/6496))
  - Added new endpoint to check status of tasks. ([#6029](https://github.com/wazuh/wazuh/issues/6029))
  - Added new endpoints to run the logtest tool and delete a logtest session. ([#5984](https://github.com/wazuh/wazuh/pull/5984))
  - Added debug2 mode for API log and improved debug mode. ([#6822](https://github.com/wazuh/wazuh/pull/6822))
  - Added missing secure headers for API responses. ([#7024](https://github.com/wazuh/wazuh/issues/7024))
  - Added new config option to disable uploading configurations containing remote commands. ([#7016](https://github.com/wazuh/wazuh/issues/7016))
- **AWS Module:**
  - Added support for AWS load balancers (Application Load Balancer, Classic Load Balancer and Network Load Balancer). ([#6034](https://github.com/wazuh/wazuh/issues/6034))
- **Framework:**
  - Added new framework modules to use the logtest tool. ([#5870](https://github.com/wazuh/wazuh/pull/5870))
  - Improved `q` parameter on rules, decoders and cdb-lists modules to allow multiple nested fields. ([#6560](https://github.com/wazuh/wazuh/pull/6560))

### Changed

- **Core:**
  - Removed the limit of agents that a manager can support. ([#6097](https://github.com/wazuh/wazuh/issues/6097))
    - Migration of rootcheck results to Wazuh DB to remove the files with the results of each agent. ([#6096](https://github.com/wazuh/wazuh/issues/6096))
    - Designed new mechanism to close RIDS files when agents are disconnected. ([#6112](https://github.com/wazuh/wazuh/issues/6112))
  - Moved CA configuration section to verify WPK signatures from `active-response` section to `agent-upgrade` section. ([#5929](https://github.com/wazuh/wazuh/issues/5929))
  - The tool ossec-logtest has been renamed to wazuh-logtest, and it uses a new testing service integrated in Analysisd. ([#6103](https://github.com/wazuh/wazuh/pull/6103))
  - Changed error message to debug when multiple daemons attempt to remove an agent simultaneously ([#6185](https://github.com/wazuh/wazuh/pull/6185))
  - Changed error message to warning when the agent fails to reach a module. ([#5817](https://github.com/wazuh/wazuh/pull/5817))
- **API:**
  - Changed the `status` parameter behavior in the `DELETE /agents` endpoint to enhance security. ([#6829](https://github.com/wazuh/wazuh/pull/6829))
  - Changed upgrade endpoints to accept a list of agents, maximum 100 agents per request. ([#5336](https://github.com/wazuh/wazuh/issues/5536))
  - Improved input validation regexes for `names` and `array_names`. ([#7015](https://github.com/wazuh/wazuh/issues/7015))
- **Framework:**
  - Refactored framework to work with new upgrade module. ([#5537](https://github.com/wazuh/wazuh/issues/5537))
  - Refactored agent upgrade CLI to work with new ugprade module. It distributes petitions in a clustered environment. ([#5675](https://github.com/wazuh/wazuh/issues/5675))
  - Changed rule and decoder details structure to support PCRE2. ([#6318](https://github.com/wazuh/wazuh/issues/6318))
  - Changed access to agent's status. ([#6326](https://github.com/wazuh/wazuh/issues/6326))
  - Improved AWS Config integration to avoid performance issues by removing alert fields with variables such as Instance ID in its name. ([#6537](https://github.com/wazuh/wazuh/issues/6537))

### Fixed

- **Core:**
  - Fixed error in Analysisd when getting the ossec group ID. ([#6688](https://github.com/wazuh/wazuh/pull/6688))
  - Prevented FIM from reporting configuration error when setting patterns that match no files. ([#6187](https://github.com/wazuh/wazuh/pull/6187))
  - Fixed the array parsing when building JSON alerts. ([#6687](https://github.com/wazuh/wazuh/pull/6687))
  - Added Firefox ESR to the CPE helper to distinguish it from Firefox when looking for vulnerabilities. ([#6610](https://github.com/wazuh/wazuh/pull/6610))
  - Fixed the evaluation of packages from external sources with the official vendor feeds in Vulnerability Detector. ([#6611](https://github.com/wazuh/wazuh/pull/6611))
  - Fixed the handling of duplicated tags in the Vulnerability Detector configuration. ([#6683](https://github.com/wazuh/wazuh/pull/6683))
  - Fixed the validation of hotfixes gathered by Syscollector. ([#6706](https://github.com/wazuh/wazuh/pull/6706))
  - Fixed the reading of the Linux OS version when `/etc/os-release` doesn't provide it. ([#6674](https://github.com/wazuh/wazuh/pull/6674))
  - Fixed a false positive when comparing the minor target of CentOS packages in Vulnerability Detector. ([#6709](https://github.com/wazuh/wazuh/pull/6709))
  - Fixed a zombie process leak in Modulesd when using commands without a timeout. ([#6719](https://github.com/wazuh/wazuh/pull/6719))
  - Fixed a race condition in Remoted that might create agent-group files with wrong permissions. ([#6833](https://github.com/wazuh/wazuh/pull/6833))
  - Fixed a warning log in Wazuh DB when upgrading the global database. ([#6697](https://github.com/wazuh/wazuh/pull/6697))
  - Fixed a bug in FIM on Windows that caused false positive due to changes in the host timezone or the daylight saving time when monitoring files in a FAT32 filesystem. ([#6801](https://github.com/wazuh/wazuh/pull/6801))
  - Fixed the purge of the Redhat vulnerabilities database before updating it. ([#7050](https://github.com/wazuh/wazuh/pull/7050))
  - Fixed a condition race hazard in Authd that may prevent the daemon from updating client.keys after adding an agent. ([#7271](https://github.com/wazuh/wazuh/pull/7271))
- **API:**
  - Fixed an error with `/groups/{group_id}/config` endpoints (GET and PUT) when using complex `localfile` configurations. ([#6276](https://github.com/wazuh/wazuh/pull/6383))
- **Framework:**
  - Fixed a `cluster_control` bug that caused an error message when running `wazuh-clusterd` in foreground. ([#6724](https://github.com/wazuh/wazuh/pull/6724))
  - Fixed a bug with add_manual(agents) function when authd is disabled. ([#7062](https://github.com/wazuh/wazuh/pull/7062))


## [v4.0.4] - 2021-01-14

### Added

- **API:**
  - Added missing secure headers for API responses. ([#7138](https://github.com/wazuh/wazuh/issues/7138))
  - Added new config option to disable uploading configurations containing remote commands. ([#7134](https://github.com/wazuh/wazuh/issues/7134))
  - Added new config option to choose the SSL ciphers. Default value `TLSv1.2`. ([#7164](https://github.com/wazuh/wazuh/issues/7164))

### Changed

- **API:**
  - Deprecated endpoints to restore and update API configuration file. ([#7132](https://github.com/wazuh/wazuh/issues/7132))
  - Default expiration time of the JWT token set to 15 minutes. ([#7167](https://github.com/wazuh/wazuh/pull/7167))

### Fixed

- **API:**
  - Fixed a path traversal flaw ([CVE-2021-26814](https://nvd.nist.gov/vuln/detail/CVE-2021-26814)) affecting 4.0.0 to 4.0.3 at `/manager/files` and `/cluster/{node_id}/files` endpoints. ([#7131](https://github.com/wazuh/wazuh/issues/7131))
- **Framework:**
  - Fixed a bug with add_manual(agents) function when authd is disabled. ([#7135](https://github.com/wazuh/wazuh/issues/7135))
- **Core:**
  - Fixed the purge of the Redhat vulnerabilities database before updating it. ([#7133](https://github.com/wazuh/wazuh/pull/7133))

## [v4.0.3] - 2020-11-30

### Fixed

- **API:**
  - Fixed a problem with certain API calls exceeding timeout in highly loaded cluster environments. ([#6753](https://github.com/wazuh/wazuh/pull/6753))


## [v4.0.2] - 2020-11-24

### Added

- **Core:**
  - Added macOS Big Sur version detection in the agent. ([#6603](https://github.com/wazuh/wazuh/pull/6603))

### Changed

- **API:**
  - `GET /agents/summary/os`, `GET /agents/summary/status` and `GET /overview/agents` will no longer consider `000` as an agent. ([#6574](https://github.com/wazuh/wazuh/pull/6574))
  - Increased to 64 the maximum number of characters that can be used in security users, roles, rules, and policies names. ([#6657](https://github.com/wazuh/wazuh/issues/6657))

### Fixed

- **API:**
  - Fixed an error with `POST /security/roles/{role_id}/rules` when removing role-rule relationships with admin resources. ([#6594](https://github.com/wazuh/wazuh/issues/6594))
  - Fixed a timeout error with `GET /manager/configuration/validation` when using it in a slow environment. ([#6530](https://github.com/wazuh/wazuh/issues/6530))
- **Framework:**
  - Fixed an error with some distributed requests when the cluster configuration is empty. ([#6612](https://github.com/wazuh/wazuh/pull/6612))
  - Fixed special characters in default policies. ([#6575](https://github.com/wazuh/wazuh/pull/6575))
- **Core:**
  - Fixed a bug in Remoted that limited the maximum agent number to `MAX_AGENTS-3` instead of `MAX_AGENTS-2`. ([#4560](https://github.com/wazuh/wazuh/pull/4560))
  - Fixed an error in the network library when handling disconnected sockets. ([#6444](https://github.com/wazuh/wazuh/pull/6444))
  - Fixed an error in FIM when handling temporary files and registry keys exceeding the path size limit. ([#6538](https://github.com/wazuh/wazuh/pull/6538))
  - Fixed a bug in FIM that stopped monitoring folders pointed by a symbolic link. ([#6613](https://github.com/wazuh/wazuh/pull/6613))
  - Fixed a race condition in FIM that could cause Syscheckd to stop unexpectedly. ([#6696](https://github.com/wazuh/wazuh/pull/6696))


## [v4.0.1] - 2020-11-11

### Changed

- **Framework:**
  - Updated Python's cryptography library to version 3.2.1 ([#6442](https://github.com/wazuh/wazuh/issues/6442))

### Fixed

- **API:**
  - Added missing agent:group resource to RBAC's catalog. ([6427](https://github.com/wazuh/wazuh/issues/6427))
  - Changed `limit` parameter behaviour in `GET sca/{agent_id}/checks/{policy_id}` endpoint and fixed some loss of information when paginating `wdb`. ([#6464](https://github.com/wazuh/wazuh/pull/6464))
  - Fixed an error with `GET /security/users/me` when logged in with `run_as`. ([#6506](https://github.com/wazuh/wazuh/pull/6506))
- **Framework:**
  - Fixed zip files compression and handling in cluster integrity synchronization. ([#6367](https://github.com/wazuh/wazuh/issues/6367))
- **Core**
  - Fixed version matching when assigning feed in Vulnerability Detector. ([#6505](https://github.com/wazuh/wazuh/pull/6505))
  - Prevent unprivileged users from accessing the Wazuh Agent folder in Windows. ([#3593](https://github.com/wazuh/wazuh/pull/3593))
  - Fix a bug that may lead the agent to crash when reading an invalid Logcollector configuration. ([#6463](https://github.com/wazuh/wazuh/pull/6463))


## [v4.0.0] - 2020-10-23

### Added

- Added **enrollment capability**. Agents are now able to request a key from the manager if current key is missing or wrong. ([#5609](https://github.com/wazuh/wazuh/pull/5609))
- Migrated the agent-info data to Wazuh DB. ([#5541](https://github.com/wazuh/wazuh/pull/5541))
- **API:**
  - Embedded Wazuh API with Wazuh Manager, there is no need to install Wazuh API. ([9860823](https://github.com/wazuh/wazuh/commit/9860823d568f5e6d93550d9b139507c04d2c2eb9))
  - Migrated Wazuh API server from nodejs to python. ([#2640](https://github.com/wazuh/wazuh/pull/2640))
  - Added asynchronous aiohttp server for the Wazuh API. ([#4474](https://github.com/wazuh/wazuh/issues/4474))
  - New Wazuh API is approximately 5 times faster on average. ([#5834](https://github.com/wazuh/wazuh/issues/5834))
  - Added OpenAPI based Wazuh API specification. ([#2413](https://github.com/wazuh/wazuh/issues/2413))
  - Improved Wazuh API reference documentation based on OpenAPI spec using redoc. ([#4967](https://github.com/wazuh/wazuh/issues/4967))
  - Added new yaml Wazuh API configuration file. ([#2570](https://github.com/wazuh/wazuh/issues/2570))
  - Added new endpoints to manage API configuration and deprecated configure_api.sh. ([#2570](https://github.com/wazuh/wazuh/issues/4822))
  - Added RBAC support to Wazuh API. ([#3287](https://github.com/wazuh/wazuh/issues/3287))
  - Added new endpoints for Wazuh API security management. ([#3410](https://github.com/wazuh/wazuh/issues/3410))
  - Added SQLAlchemy ORM based database for RBAC. ([#3375](https://github.com/wazuh/wazuh/issues/3375))
  - Added new JWT authentication method. ([7080ac3](https://github.com/wazuh/wazuh/commit/7080ac352774bb0feaf07cab76df58ea5503ff4b))
  - Wazuh API up and running by default in all nodes for a clustered environment.
  - Added new and improved error handling. ([#2843](https://github.com/wazuh/wazuh/issues/2843) ([#5345](https://github.com/wazuh/wazuh/issues/5345))
  - Added tavern and docker based Wazuh API integration tests. ([#3612](https://github.com/wazuh/wazuh/issues/3612))
  - Added new and unified Wazuh API responses structure. ([3421015](https://github.com/wazuh/wazuh/commit/34210154016f0a63211a81707744dce0ec0a54f9))
  - Added new endpoints for Wazuh API users management. ([#3280](https://github.com/wazuh/wazuh/issues/3280))
  - Added new endpoint to restart agents which belong to a node. ([#5381](https://github.com/wazuh/wazuh/issues/5381))
  - Added and improved q filter in several endpoints. ([#5431](https://github.com/wazuh/wazuh/pull/5431))
  - Tested and improved Wazuh API security. ([#5318](https://github.com/wazuh/wazuh/issues/5318))
    - Added DDOS blocking system. ([#5318](https://github.com/wazuh/wazuh/issues/5318#issuecomment-654303933))
    - Added brute force attack blocking system. ([#5318](https://github.com/wazuh/wazuh/issues/5318#issuecomment-652892858))
    - Added content-type validation. ([#5318](https://github.com/wazuh/wazuh/issues/5318#issuecomment-654807980))
- **Vulnerability Detector:**
  - Redhat vulnerabilities are now fetched from OVAL benchmarks. ([#5352](https://github.com/wazuh/wazuh/pull/5352))
  - Debian vulnerable packages are now fetched from the Security Tracker. ([#5304](https://github.com/wazuh/wazuh/pull/5304))
  - The Debian Security Tracker feed can be loaded from a custom location. ([#5449](https://github.com/wazuh/wazuh/pull/5449))
  - The package vendor is used to discard vulnerabilities. ([#5330](https://github.com/wazuh/wazuh/pull/5330))
  - Allow compressed feeds for offline updates. ([#5745](https://github.com/wazuh/wazuh/pull/5745))
  - The manager now updates the MSU feed automatically. ([#5678](https://github.com/wazuh/wazuh/pull/5678))
  - CVEs with no affected version defined in all the feeds are now reported. ([#5284](https://github.com/wazuh/wazuh/pull/5284))
  - CVEs vulnerable for the vendor and missing in the NVD are now reported. ([#5305](https://github.com/wazuh/wazuh/pull/5305))
- **File Integrity Monitoring:**
  - Added options to limit disk usage using report changes option in the FIM module. ([#5157](https://github.com/wazuh/wazuh/pull/5157))
- Added and updated framework unit tests to increase coverage. ([#3287](https://github.com/wazuh/wazuh/issues/3287))
- Added improved support for monitoring paths from environment variables. ([#4961](https://github.com/wazuh/wazuh/pull/4961))
- Added `base64_log` format to the log builder for Logcollector. ([#5273](https://github.com/wazuh/wazuh/pull/5273))

### Changed

- Changed the default manager-agent connection protocol to **TCP**. ([#5696](https://github.com/wazuh/wazuh/pull/5696))
- Disable perpetual connection attempts to modules. ([#5622](https://github.com/wazuh/wazuh/pull/5622))
- Unified the behaviour of Wazuh daemons when reconnecting with unix sockets. ([#4510](https://github.com/wazuh/wazuh/pull/4510))
- Changed multiple Wazuh API endpoints. ([#2640](https://github.com/wazuh/wazuh/pull/2640)) ([#2413](https://github.com/wazuh/wazuh-documentation/issues/2413))
- Refactored framework module in SDK and core. ([#5263](https://github.com/wazuh/wazuh/issues/5263))
- Refactored FIM Windows events handling. ([#5144](https://github.com/wazuh/wazuh/pull/5144))
- Changed framework to access global.db using wazuh-db. ([#6095](https://github.com/wazuh/wazuh/pull/6095))
- Changed agent-info synchronization task in Wazuh cluster. ([#5585](https://github.com/wazuh/wazuh/issues/5585))
- Use the proper algorithm name for SHA-256 inside Prelude output. Thanks to François Poirotte (@fpoirotte). ([#5004](https://github.com/wazuh/wazuh/pull/5004))
- Elastic Stack configuration files have been adapted to Wazuh v4.x. ([#5796](https://github.com/wazuh/wazuh/pull/5796))
- Explicitly use Bash for the Pagerduty integration. Thanks to Chris Kruger (@montdidier). ([#4641](https://github.com/wazuh/wazuh/pull/4641))

### Fixed

- **Vulnerability Detector:**
  - Vulnerabilities of Windows Server 2019 which not affects to Windows 10 were not being reported. ([#5524](https://github.com/wazuh/wazuh/pull/5524))
  - Vulnerabilities patched by a Microsoft update with no supersedence were not being reported. ([#5524](https://github.com/wazuh/wazuh/pull/5524))
  - Vulnerabilities patched by more than one Microsoft update were not being evaluated agains all the patches. ([#5717](https://github.com/wazuh/wazuh/pull/5717))
  - Duplicated alerts in Windows 10. ([#5600](https://github.com/wazuh/wazuh/pull/5600))
  - Syscollector now discards hotfixes that are not fully installed. ([#5792](https://github.com/wazuh/wazuh/pull/5792))
  - Syscollector now collects hotfixes that were not being parsed. ([#5792](https://github.com/wazuh/wazuh/pull/5792))
  - Update Windows databases when `run_on_start` is disabled. ([#5335](https://github.com/wazuh/wazuh/pull/5335))
  - Fixed the NVD version comparator to remove undesired suffixes. ([#5362](https://github.com/wazuh/wazuh/pull/5362))
  - Fixed not escaped single quote in vuln detector SQL query. ([#5570](https://github.com/wazuh/wazuh/pull/5570))
  - Unified alerts title. ([#5826](https://github.com/wazuh/wazuh/pull/5826))
  - Fixed potential error in the GZlib when uncompressing NVD feeds. ([#5989](https://github.com/wazuh/wazuh/pull/5989))
- **File Integrity Monitoring:**
  - Fixed an error with last scan time in Syscheck API endpoints. ([a9acd3a](https://github.com/wazuh/wazuh/commit/a9acd3a216a7e0075a8efa5a91b2587659782fd8))
  - Fixed support for monitoring directories which contain commas. ([#4961](https://github.com/wazuh/wazuh/pull/4961))
  - Fixed a bug where configuring a directory to be monitored as real-time and whodata resulted in real-time prevailing. ([#4961](https://github.com/wazuh/wazuh/pull/4961))
  - Fixed using an incorrect mutex while deleting inotify watches. ([#5126](https://github.com/wazuh/wazuh/pull/5126))
  - Fixed a bug which could cause multiple FIM threads to request the same temporary file. ([#5213](https://github.com/wazuh/wazuh/issues/5213))
  - Fixed a bug where deleting a file permanently in Windows would not trigger an alert. ([#5144](https://github.com/wazuh/wazuh/pull/5144))
  - Fixed a typo in the file monitoring options log entry. ([#5591](https://github.com/wazuh/wazuh/pull/5591))
  - Fixed an error where monitoring a drive in Windows under scheduled or realtime mode would generate alerts from the recycle bin. ([#4771](https://github.com/wazuh/wazuh/pull/4771))
  - When monitoring a drive in Windows in the format `U:`, it will monitor `U:\` instead of the agent's working directory. ([#5259](https://github.com/wazuh/wazuh/pull/5259))
  - Fixed a bug where monitoring a drive in Windows with `recursion_level` set to 0 would trigger alerts from files inside its subdirectories. ([#5235](https://github.com/wazuh/wazuh/pull/5235))
- Fixed an Azure wodle dependency error. The package azure-storage-blob>12.0.0 does not include a component used. ([#6109](https://github.com/wazuh/wazuh/pull/6109))
- Fixed bugs reported by GCC 10.1.0. ([#5119](https://github.com/wazuh/wazuh/pull/5119))
- Fixed compilation errors with `USE_PRELUDE` enabled. Thanks to François Poirotte (@fpoirotte). ([#5003](https://github.com/wazuh/wazuh/pull/5003))
- Fixed default gateway data gathering in Syscollector on Linux 2.6. ([#5548](https://github.com/wazuh/wazuh/pull/5548))
- Fixed the Eventchannel collector to keep working when the Eventlog service is restarted. ([#5496](https://github.com/wazuh/wazuh/pull/5496))
- Fixed the OpenSCAP script to work over Python 3. ([#5317](https://github.com/wazuh/wazuh/pull/5317))
- Fixed the launcher.sh generation in macOS source installation. ([#5922](https://github.com/wazuh/wazuh/pull/5922))

### Removed

- Removed Wazuh API cache endpoints. ([#3042](https://github.com/wazuh/wazuh/pull/3042))
- Removed Wazuh API rootcheck endpoints. ([#5246](https://github.com/wazuh/wazuh/issues/5246))
- Deprecated Debian Jessie and Wheezy for Vulnerability Detector (EOL). ([#5660](https://github.com/wazuh/wazuh/pull/5660))
- Removed references to `manage_agents` in the installation process. ([#5840](https://github.com/wazuh/wazuh/pull/5840))
- Removed compatibility with deprecated configuration at Vulnerability Detector. ([#5879](https://github.com/wazuh/wazuh/pull/5879))


## [v3.13.6] - 2022-09-19

### Fixed

- Fixed a path traversal flaw in Active Response affecting agents from v3.6.1 (reported by @guragainroshan0). ([#14823](https://github.com/wazuh/wazuh/pull/14823))


## [v3.13.4] - 2022-05-30

### Fixed

- Fixed a crash in Vuln Detector when scanning agents running on Windows (backport from 4.3.2). ([#13624](https://github.com/wazuh/wazuh/pull/13624))


## [v3.13.3] - 2021-04-28

### Fixed

- Fixed a bug in Vulnerability Detector that made Modulesd crash while updating the NVD feed due to a missing CPE entry. ([#8346](https://github.com/wazuh/wazuh/pull/8346))


## [v3.13.2] - 2020-09-21

### Fixed

- Updated the default NVD feed URL from 1.0 to 1.1 in Vulnerability Detector. ([#6056](https://github.com/wazuh/wazuh/pull/6056))


## [v3.13.1] - 2020-07-14

### Added

- Added two new settings <max_retries> and <retry_interval> to adjust the agent failover interval. ([#5433](https://github.com/wazuh/wazuh/pull/5433))

### Fixed

- Fixed a crash in Modulesd caused by Vulnerability Detector when skipping a kernel package if the agent has OS info disabled. ([#5467](https://github.com/wazuh/wazuh/pull/5467))


## [v3.13.0] - 2020-06-29

### Added

- Vulnerability Detector improvements. ([#5097](https://github.com/wazuh/wazuh/pull/5097))
  - Include the NVD as feed for Linux agents in Vulnerability Detector.
  - Improve the Vulnerability Detector engine to correlate alerts between different feeds.
  - Add Vulnerability Detector module unit testing for Unix source code.
  - A timeout has been added to the updates of the vulnerability detector feeds to prevent them from getting hung up. ([#5153](https://github.com/wazuh/wazuh/pull/5153))
- New option for the JSON decoder to choose the treatment of Array structures. ([#4836](https://github.com/wazuh/wazuh/pull/4836))
- Added mode value (real-time, Who-data, or scheduled) as a dynamic field in FIM alerts. ([#5051](https://github.com/wazuh/wazuh/pull/5051))
- Set a configurable maximum limit of files to be monitored by FIM. ([#4717](https://github.com/wazuh/wazuh/pull/4717))
- New integration for pull logs from Google Cloud Pub/Sub. ([#4078](https://github.com/wazuh/wazuh/pull/4078))
- Added support for MITRE ATT&CK knowledge base. ([#3746](https://github.com/wazuh/wazuh/pull/3746))
- Microsoft Software Update Catalog used by vulnerability detector added as a dependency. ([#5101](https://github.com/wazuh/wazuh/pull/5101))
- Added support for `aarch64` and `armhf` architectures. ([#5030](https://github.com/wazuh/wazuh/pull/5030))

### Changed

- Internal variable rt_delay configuration changes to 5 milliseconds. ([#4760](https://github.com/wazuh/wazuh/pull/4760))
- Who-data includes new fields: process CWD, parent process id, and CWD of parent process. ([#4782](https://github.com/wazuh/wazuh/pull/4782))
- FIM opens files with shared deletion permission. ([#5018](https://github.com/wazuh/wazuh/pull/5018))
- Extended the statics fields comparison in the ruleset options. ([#4416](https://github.com/wazuh/wazuh/pull/4416))
- The state field was removed from vulnerability alerts. ([#5211](https://github.com/wazuh/wazuh/pull/5211))
- The NVD is now the primary feed for the vulnerability detector in Linux. ([#5097](https://github.com/wazuh/wazuh/pull/5097))
- Removed OpenSCAP policies installation and configuration block. ([#5061](https://github.com/wazuh/wazuh/pull/5061))
- Changed the internal configuration of Analysisd to be able to register by default a number of agents higher than 65536. ([#4332](https://github.com/wazuh/wazuh/pull/4332))
- Changed `same/different_systemname` for `same/different_system_name` in Analysisd static filters. ([#5131](https://github.com/wazuh/wazuh/pull/5131))
- Updated the internal Python interpreter from v3.7.2 to v3.8.2. ([#5030](https://github.com/wazuh/wazuh/pull/5030))

### Fixed

- Fixed a bug that, in some cases, kept the memory reserved when deleting monitored directories in FIM. ([#5115](https://github.com/wazuh/wazuh/issues/5115))
- Freed Inotify watches moving directories in the real-time mode of FIM. ([#4794](https://github.com/wazuh/wazuh/pull/4794))
- Fixed an error that caused deletion alerts with a wrong path in Who-data mode. ([#4831](https://github.com/wazuh/wazuh/pull/4831))
- Fixed generating alerts in Who-data mode when moving directories to the folder being monitored in Windows. ([#4762](https://github.com/wazuh/wazuh/pull/4762))
- Avoid truncating the full log field of the alert when the path is too long. ([#4792](https://github.com/wazuh/wazuh/pull/4792))
- Fixed the change of monitoring from Who-data to real-time when there is a failure to set policies in Windows. ([#4753](https://github.com/wazuh/wazuh/pull/4753))
- Fixed an error that prevents restarting Windows agents from the manager. ([#5212](https://github.com/wazuh/wazuh/pull/5212))
- Fixed an error that impedes the use of the tag URL by configuring the NVD in a vulnerability detector module. ([#5165](https://github.com/wazuh/wazuh/pull/5165))
- Fixed TOCTOU condition in Clusterd when merging agent-info files. ([#5159](https://github.com/wazuh/wazuh/pull/5159))
- Fixed race condition in Analysisd when handling accumulated events. ([#5091](https://github.com/wazuh/wazuh/pull/5091))
- Avoided to count links when generating alerts for ignored directories in Rootcheck. Thanks to Artur Molchanov (@Hexta). ([#4603](https://github.com/wazuh/wazuh/pull/4603))
- Fixed typo in the path used for logging when disabling an account. Thanks to Fontaine Pierre (@PierreFontaine). ([#4839](https://github.com/wazuh/wazuh/pull/4839))
- Fixed an error when receiving different Syslog events in the same TCP packet. ([#5087](https://github.com/wazuh/wazuh/pull/5087))
- Fixed a bug in Vulnerability Detector on Modulesd when comparing Windows software versions. ([#5168](https://github.com/wazuh/wazuh/pull/5168))
- Fixed a bug that caused an agent's disconnection time not to be displayed correctly. ([#5142](https://github.com/wazuh/wazuh/pull/5142))
- Optimized the function to obtain the default gateway. Thanks to @WojRep
- Fixed host verification when signing a certificate for the manager. ([#4963](https://github.com/wazuh/wazuh/pull/4963))
- Fixed possible duplicated ID on 'client.keys' adding new agent through the API with a specific ID. ([#4982](https://github.com/wazuh/wazuh/pull/4982))
- Avoid duplicate descriptors using wildcards in 'localfile' configuration. ([#4977](https://github.com/wazuh/wazuh/pull/4977))
- Added guarantee that all processes are killed when service stops. ([#4975](https://github.com/wazuh/wazuh/pull/4975))
- Fixed mismatch in integration scripts when the debug flag is set to active. ([#4800](https://github.com/wazuh/wazuh/pull/4800))


## [v3.12.3] - 2020-04-30

### Changed

- Disable WAL in databases handled by Wazuh DB to save disk space. ([#4949](https://github.com/wazuh/wazuh/pull/4949))

### Fixed

- Fixed a bug in Remoted that could prevent agents from connecting in UDP mode. ([#4897](https://github.com/wazuh/wazuh/pull/4897))
- Fixed a bug in the shared library that caused daemons to not find the ossec group. ([#4873](https://github.com/wazuh/wazuh/pull/4873))
- Prevent Syscollector from falling into an infinite loop when failed to collect the Windows hotfixes. ([#4878](https://github.com/wazuh/wazuh/pull/4878))
- Fixed a memory leak in the system scan by Rootcheck on Windows. ([#4948](https://github.com/wazuh/wazuh/pull/4948))
- Fixed a bug in Logcollector that caused the out_format option not to apply for the agent target. ([#4942](https://github.com/wazuh/wazuh/pull/4942))
- Fixed a bug that caused FIM to not handle large inode numbers correctly. ([#4914](https://github.com/wazuh/wazuh/pull/4914))
- Fixed a bug that made ossec-dbd crash due to a bad mutex initialization. ([#4552](https://github.com/wazuh/wazuh/pull/4552))


## [v3.12.2] - 2020-04-09

### Fixed

- Fixed a bug in Vulnerability Detector that made wazuh-modulesd crash when parsing the version of a package from a RHEL feed. ([#4885](https://github.com/wazuh/wazuh/pull/4885))


## [v3.12.1] - 2020-04-08

### Changed

- Updated MSU catalog on 31/03/2020. ([#4819](https://github.com/wazuh/wazuh/pull/4819))

### Fixed

- Fixed compatibility with the Vulnerability Detector feeds for Ubuntu from Canonical, that are available in a compressed format. ([#4834](https://github.com/wazuh/wazuh/pull/4834))
- Added missing field ‘database’ to the FIM on-demand configuration report. ([#4785](https://github.com/wazuh/wazuh/pull/4785))
- Fixed a bug in Logcollector that made it forward a log to an external socket infinite times. ([#4802](https://github.com/wazuh/wazuh/pull/4802))
- Fixed a buffer overflow when receiving large messages from Syslog over TCP connections. ([#4778](https://github.com/wazuh/wazuh/pull/4778))
- Fixed a malfunction in the Integrator module when analyzing events without a certain field. ([#4851](https://github.com/wazuh/wazuh/pull/4851))
- Fix XML validation with paths ending in `\`. ([#4783](https://github.com/wazuh/wazuh/pull/4783))

### Removed

- Removed support for Ubuntu 12.04 (Precise) in Vulneratiliby Detector as its feed is no longer available.


## [v3.12.0] - 2020-03-24

### Added

- Add synchronization capabilities for FIM. ([#3319](https://github.com/wazuh/wazuh/issues/3319))
- Add SQL database for the FIM module. Its storage can be switched between disk and memory. ([#3319](https://github.com/wazuh/wazuh/issues/3319))
- Add support for monitoring AWS S3 buckets in GovCloud regions. ([#3953](https://github.com/wazuh/wazuh/issues/3953))
- Add support for monitoring Cisco Umbrella S3 buckets. ([#3890](https://github.com/wazuh/wazuh/issues/3890))
- Add automatic reconnection with the Eventchannel service when it is restarted. ([#3836](https://github.com/wazuh/wazuh/pull/3836))
- Add a status validation when starting Wazuh. ([#4237](https://github.com/wazuh/wazuh/pull/4237))
- Add FIM module unit testing for Unix source code. ([#4688](https://github.com/wazuh/wazuh/pull/4688))
- Add multi-target support for unit testing. ([#4564](https://github.com/wazuh/wazuh/pull/4564))
- Add FIM module unit testing for Windows source code. ([#4633](https://github.com/wazuh/wazuh/pull/4633))

### Changed

- Move the FIM logic engine to the agent. ([#3319](https://github.com/wazuh/wazuh/issues/3319))
- Make Logcollector continuously attempt to reconnect with the agent daemon. ([#4435](https://github.com/wazuh/wazuh/pull/4435))
- Make Windows agents to send the keep-alive independently. ([#4077](https://github.com/wazuh/wazuh/pull/4077))
- Do not enforce source IP checking by default in the registration process. ([#4083](https://github.com/wazuh/wazuh/pull/4083))
- Updated API manager/configuration endpoint to also return the new synchronization and whodata syscheck fields ([#4241](https://github.com/wazuh/wazuh/pull/4241))
- Disabled the chroot jail in Agentd on UNIX.

### Fixed

- Avoid reopening the current socket when Logcollector fails to send a event. ([#4696](https://github.com/wazuh/wazuh/pull/4696))
- Prevent Logcollector from starving when has to reload files. ([#4730](https://github.com/wazuh/wazuh/pull/4730))
- Fix a small memory leak in clusterd. ([#4465](https://github.com/wazuh/wazuh/pull/4465))
- Fix a crash in the fluent forwarder when SSL is not enabled. ([#4675](https://github.com/wazuh/wazuh/pull/4675))
- Replace non-reentrant functions to avoid race condition hazards. ([#4081](https://github.com/wazuh/wazuh/pull/4081))
- Fixed the registration of more than one agent as `any` when forcing to use the source IP. ([#2533](https://github.com/wazuh/wazuh/pull/2533))
- Fix Windows upgrades in custom directories. ([#2534](https://github.com/wazuh/wazuh/pull/2534))
- Fix the format of the alert payload passed to the Slack integration. ([#3978](https://github.com/wazuh/wazuh/pull/3978))


## [v3.11.4] - 2020-02-25

### Changed

- Remove chroot in Agentd to allow it resolve DNS at any time. ([#4652](https://github.com/wazuh/wazuh/issues/4652))


## [v3.11.3] - 2020-01-28

### Fixed

- Fixed a bug in the Windows agent that made Rootcheck report false positives about file size mismatch. ([#4493](https://github.com/wazuh/wazuh/pull/4493))


## [v3.11.2] - 2020-01-22

### Changed

- Optimized memory usage in Vulnerability Detector when fetching the NVD feed. ([#4427](https://github.com/wazuh/wazuh/pull/4427))

### Fixed

- Rootcheck scan produced a 100% CPU peak in Syscheckd because it applied `<readall>` option even when disabled. ([#4415](https://github.com/wazuh/wazuh/pull/4415))
- Fixed a handler leak in Rootcheck and SCA on Windows agents. ([#4456](https://github.com/wazuh/wazuh/pull/4456))
- Prevent Remoted from exiting when a client closes a connection prematurely. ([#4390](https://github.com/wazuh/wazuh/pull/4390))
- Fixed crash in Slack integration when handling an alert with no description. ([#4426](https://github.com/wazuh/wazuh/pull/4426))
- Fixed Makefile to allow running scan-build for Windows agents. ([#4314](https://github.com/wazuh/wazuh/pull/4314))
- Fixed a memory leak in Clusterd. ([#4448](https://github.com/wazuh/wazuh/pull/4448))
- Disable TCP keepalive options at os_net library to allow building Wazuh on OpenBSD. ([#4462](https://github.com/wazuh/wazuh/pull/4462))


## [v3.11.1] - 2020-01-03

### Fixed

- The Windows Eventchannel log decoder in Analysisd maxed out CPU usage due to an infinite loop. ([#4412](https://github.com/wazuh/wazuh/pull/4412))


## [v3.11.0] - 2019-12-23

### Added

- Add support to Windows agents for vulnerability detector. ([#2787](https://github.com/wazuh/wazuh/pull/2787))
- Add support to Debian 10 Buster for vulnerability detector (by @aderumier). ([#4151](https://github.com/wazuh/wazuh/pull/4151))
- Make the Wazuh service to start after the network systemd unit (by @VAdamec). ([#1106](https://github.com/wazuh/wazuh/pull/1106))
- Add process inventory support for Mac OS X agents. ([#3322](https://github.com/wazuh/wazuh/pull/3322))
- Add port inventory support for MAC OS X agents. ([#3349](https://github.com/wazuh/wazuh/pull/3349))
- Make Analysisd compile the CDB list upon start. ([#3488](https://github.com/wazuh/wazuh/pull/3488))
- New rules option `global_frequency` to make frequency rules independent from the event source. ([#3931](https://github.com/wazuh/wazuh/pull/3931))
- Add a validation for avoiding agents to keep trying to connect to an invalid address indefinitely. ([#3951](https://github.com/wazuh/wazuh/pull/3951))
- Add the condition field of SCA checks to the agent databases. ([#3631](https://github.com/wazuh/wazuh/pull/3631))
- Display a warning message when registering to an unverified manager. ([#4207](https://github.com/wazuh/wazuh/pull/4207))
- Allow JSON escaping for logs on Logcollector's output format. ([#4273](https://github.com/wazuh/wazuh/pull/4273))
- Add TCP keepalive support for Fluent Forwarder. ([#4274](https://github.com/wazuh/wazuh/pull/4274))
- Add the host's primary IP to Logcollector's output format. ([#4380](https://github.com/wazuh/wazuh/pull/4380))

### Changed

- Now EventChannel alerts include the full message with the translation of coded fields. ([#3320](https://github.com/wazuh/wazuh/pull/3320))
- Changed `-G` agent-auth description in help message. ([#3856](https://github.com/wazuh/wazuh/pull/3856))
- Unified the Makefile flags allowed values. ([#4034](https://github.com/wazuh/wazuh/pull/4034))
- Let Logcollector queue file rotation and keepalive messages. ([#4222](https://github.com/wazuh/wazuh/pull/4222))
- Changed default paths for the OSQuery module in Windows agents. ([#4148](https://github.com/wazuh/wazuh/pull/4148))
- Fluent Forward now packs the content towards Fluentd into an object. ([#4334](https://github.com/wazuh/wazuh/pull/4334))

### Fixed

- Fix frequency rules to be increased for the same agent by default. ([#3931](https://github.com/wazuh/wazuh/pull/3931))
- Fix `protocol`, `system_name`, `data` and `extra_data` static fields detection. ([#3591](https://github.com/wazuh/wazuh/pull/3591))
- Fix overwriting agents by `Authd` when `force` option is less than 0. ([#3527](https://github.com/wazuh/wazuh/pull/3527))
- Fix Syscheck `nodiff` option for substring paths. ([#3015](https://github.com/wazuh/wazuh/pull/3015))
- Fix Logcollector wildcards to not detect directories as log files. ([#3788](https://github.com/wazuh/wazuh/pull/3788))
- Make Slack integration work with agentless alerts (by @dmitryax). ([#3971](https://github.com/wazuh/wazuh/pull/3971))
- Fix bugs reported by Clang analyzer. ([#3887](https://github.com/wazuh/wazuh/pull/3887))
- Fix compilation errors on OpenBSD platform. ([#3105](https://github.com/wazuh/wazuh/pull/3105))
- Fix on-demand configuration labels section to obtain labels attributes. ([#3490](https://github.com/wazuh/wazuh/pull/3490))
- Fixed race condition between `wazuh-clusterd` and `wazuh-modulesd` showing a 'No such file or directory' in `cluster.log` when synchronizing agent-info files in a cluster environment ([#4007](https://github.com/wazuh/wazuh/issues/4007))
- Fixed 'ConnectionError object has no attribute code' error when package repository is not available ([#3441](https://github.com/wazuh/wazuh/issues/3441))
- Fix the blocking of files monitored by Who-data in Windows agents. ([#3872](https://github.com/wazuh/wazuh/pull/3872))
- Fix the processing of EventChannel logs with unexpected characters. ([#3320](https://github.com/wazuh/wazuh/pull/3320))
- Active response Kaspersky script now logs the action request in _active-responses.log_ ([#2748](https://github.com/wazuh/wazuh/pull/2748))
- Fix service's installation path for CentOS 8. ([#4060](https://github.com/wazuh/wazuh/pull/4060))
- Add macOS Catalina to the list of detected versions. ([#4061](https://github.com/wazuh/wazuh/pull/4061))
- Prevent FIM from producing false negatives due to wrong checksum comparison. ([#4066](https://github.com/wazuh/wazuh/pull/4066))
- Fix `previous_output` count for alerts when matching by group. ([#4097](https://github.com/wazuh/wazuh/pull/4097))
- Fix event iteration when evaluating contextual rules. ([#4106](https://github.com/wazuh/wazuh/pull/4106))
- Fix the use of `prefilter_cmd` remotely by a new local option `allow_remote_prefilter_cmd`. ([#4178](https://github.com/wazuh/wazuh/pull/4178) & [4194](https://github.com/wazuh/wazuh/pull/4194))
- Fix restarting agents by group using the API when some of them are in a worker node. ([#4226](https://github.com/wazuh/wazuh/pull/4226))
- Fix error in Fluent Forwarder that requests an user and pass although the server does not need it. ([#3910](https://github.com/wazuh/wazuh/pull/3910))
- Fix FTS data length bound mishandling in Analysisd. ([#4278](https://github.com/wazuh/wazuh/pull/4278))
- Fix a memory leak in Modulesd and Agentd when Fluent Forward parses duplicate options. ([#4334](https://github.com/wazuh/wazuh/pull/4334))
- Fix an invalid memory read in Agentd when checking a remote configuration containing an invalid stanza inside `<labels>`. ([#4334](https://github.com/wazuh/wazuh/pull/4334))
- Fix error using force_reload and the eventchannel format in UNIX systems. ([#4294](https://github.com/wazuh/wazuh/pull/4294))


## [v3.10.2] - 2019-09-23

### Fixed

- Fix error in Logcollector when reloading localfiles with timestamp wildcards. ([#3995](https://github.com/wazuh/wazuh/pull/3995))


## [v3.10.1] - 2019-09-19

### Fixed

- Fix error after removing a high volume of agents from a group using the Wazuh API. ([#3907](https://github.com/wazuh/wazuh/issues/3907))
- Fix error in Remoted when reloading agent keys (busy resource). ([#3988](https://github.com/wazuh/wazuh/issues/3988))
- Fix invalid read in Remoted counters. ([#3989](https://github.com/wazuh/wazuh/issues/3989))


## [v3.10.0] - 2019-09-16

### Added

- Add framework function to obtain full summary of agents. ([#3842](https://github.com/wazuh/wazuh/pull/3842))
- SCA improvements. ([#3286](https://github.com/wazuh/wazuh/pull/3286))
  - Refactor de SCA internal logic and policy syntax. ([#3249](https://github.com/wazuh/wazuh/issues/3249))
  - Support to follow symbolic links. ([#3228](https://github.com/wazuh/wazuh/issues/3228))
  - Add numerical comparator for SCA rules. ([#3374](https://github.com/wazuh/wazuh/issues/3374))
  - Add SCA decoded events count to global stats. ([#3623](https://github.com/wazuh/wazuh/issues/3623))
- Extend duplicate file detection for LogCollector. ([#3867](https://github.com/wazuh/wazuh/pull/3867))
- Add HIPAA and NIST 800 53 compliance mapping as rule groups.([#3411](https://github.com/wazuh/wazuh/pull/3411) & [#3420](https://github.com/wazuh/wazuh/pull/3420))
- Add SCA compliance groups to rule groups in alerts. ([#3427](https://github.com/wazuh/wazuh/pull/3427))
- Add IPv6 loopback address to localhost list in DB output module (by @aquerubin). ([#3140](https://github.com/wazuh/wazuh/pull/3140))
- Accept `]` and `>` as terminal prompt characters for Agentless. ([#3209](https://github.com/wazuh/wazuh/pull/3209))

### Changed

- Modify logs for agent authentication issues by Remoted. ([#3662](https://github.com/wazuh/wazuh/pull/3662))
- Make Syscollector logging messages more user-friendly. ([#3397](https://github.com/wazuh/wazuh/pull/3397))
- Make SCA load by default all present policies at the default location. ([#3607](https://github.com/wazuh/wazuh/pull/3607))
- Increase IPSIZE definition for IPv6 compatibility (by @aquerubin). ([#3259](https://github.com/wazuh/wazuh/pull/3259))
- Replace local protocol definitions with Socket API definitions (by @aquerubin). ([#3260](https://github.com/wazuh/wazuh/pull/3260))
- Improved error message when some of required Wazuh daemons are down. Allow restarting cluster nodes except when `ossec-execd` is down. ([#3496](https://github.com/wazuh/wazuh/pull/3496))
- Allow existing aws_profile argument to work with vpcflowlogs in AWS wodle configuration. Thanks to Adam Williams (@awill1988). ([#3729](https://github.com/wazuh/wazuh/pull/3729))

### Fixed

- Fix exception handling when using an invalid bucket in AWS wodle ([#3652](https://github.com/wazuh/wazuh/pull/3652))
- Fix error message when an AWS bucket is empty ([#3743](https://github.com/wazuh/wazuh/pull/3743))
- Fix error when getting profiles in custom AWS buckets ([#3786](https://github.com/wazuh/wazuh/pull/3786))
- Fix SCA integrity check when switching between manager nodes. ([#3884](https://github.com/wazuh/wazuh/pull/3884))
- Fix alert email sending when no_full_log option is set in a rule. ([#3174](https://github.com/wazuh/wazuh/pull/3174))
- Fix error in Windows who-data when handling the directories list. ([#3883](https://github.com/wazuh/wazuh/pull/3883))
- Fix error in the hardware inventory collector for PowerPC architectures. ([#3624](https://github.com/wazuh/wazuh/pull/3624))
- Fix the use of mutexes in the `OS_Regex` library. ([#3533](https://github.com/wazuh/wazuh/pull/3533))
- Fix invalid read in the `OS_Regex` library. ([#3815](https://github.com/wazuh/wazuh/pull/3815))
- Fix compilation error on FreeBSD 13 and macOS 10.14. ([#3832](https://github.com/wazuh/wazuh/pull/3832))
- Fix typo in the license of the files. ([#3779](https://github.com/wazuh/wazuh/pull/3779))
- Fix error in `execd` when upgrading agents remotely while auto-restarting. ([#3437](https://github.com/wazuh/wazuh/pull/3437))
- Prevent integrations from inheriting descriptors. ([#3514](https://github.com/wazuh/wazuh/pull/3514))
- Overwrite rules label fix and rules features tests. ([#3414](https://github.com/wazuh/wazuh/pull/3414))
- Fix typo: replace `readed` with `read`. ([#3328](https://github.com/wazuh/wazuh/pull/3328))
- Introduce global mutex for Rootcheck decoder. ([#3530](https://github.com/wazuh/wazuh/pull/3530))
- Fix errors reported by scan-build. ([#3452](https://github.com/wazuh/wazuh/pull/3452) & [#3785](https://github.com/wazuh/wazuh/pull/3785))
- Fix the handling of `wm_exec()` output.([#3486](https://github.com/wazuh/wazuh/pull/3486))
- Fix FIM duplicated entries in Windows. ([#3504](https://github.com/wazuh/wazuh/pull/3504))
- Remove socket deletion from epoll. ([#3432](https://github.com/wazuh/wazuh/pull/3432))
- Let the sources installer support NetBSD. ([#3444](https://github.com/wazuh/wazuh/pull/3444))
- Fix error message from openssl v1.1.1. ([#3413](https://github.com/wazuh/wazuh/pull/3413))
- Fix compilation issue for local installation. ([#3339](https://github.com/wazuh/wazuh/pull/3339))
- Fix exception handling when /tmp have no permissions and tell the user the problem. ([#3401](https://github.com/wazuh/wazuh/pull/3401))
- Fix who-data alerts when audit logs contain hex fields. ([#3909](https://github.com/wazuh/wazuh/pull/3909))
- Remove useless `select()` calls in Analysisd decoders. ([#3964](https://github.com/wazuh/wazuh/pull/3964))


## [v3.9.5] - 2019-08-08

### Fixed

- Fixed a bug in the Framework that prevented Cluster and API from handling the file _client.keys_ if it's mounted as a volume on Docker.
- Fixed a bug in Analysisd that printed the millisecond part of the alerts' timestamp without zero-padding. That prevented Elasticsearch 7 from indexing those alerts. ([#3814](https://github.com/wazuh/wazuh/issues/3814))


## [v3.9.4] - 2019-08-07

### Changed

- Prevent agent on Windows from including who-data on FIM events for child directories without who-data enabled, even if it's available. ([#3601](https://github.com/wazuh/wazuh/issues/3601))
- Prevent Rootcheck configuration from including the `<ignore>` settings if they are empty. ([#3634](https://github.com/wazuh/wazuh/issues/3634))
- Wazuh DB will delete the agent DB-related files immediately when removing an agent. ([#3691](https://github.com/wazuh/wazuh/issues/3691))

### Fixed

- Fixed bug in Remoted when correlating agents and their sockets in TCP mode. ([#3602](https://github.com/wazuh/wazuh/issues/3602))
- Fix bug in the agent that truncated its IP address if it occupies 15 characters. ([#3615](https://github.com/wazuh/wazuh/issues/3615))
- Logcollector failed to overwrite duplicate `<localfile>` stanzas. ([#3616](https://github.com/wazuh/wazuh/issues/3616))
- Analysisd could produce a double free if an Eventchannel message contains an invalid XML member. ([#3626](https://github.com/wazuh/wazuh/issues/3626))
- Fixed defects in the code reported by Coverity. ([#3627](https://github.com/wazuh/wazuh/issues/3627))
- Fixed bug in Analysisd when handling invalid JSON input strings. ([#3648](https://github.com/wazuh/wazuh/issues/3648))
- Fix handling of SCA policies with duplicate ID in Wazuh DB. ([#3668](https://github.com/wazuh/wazuh/issues/3668))
- Cluster could fail synchronizing some files located in Docker volumes. ([#3669](https://github.com/wazuh/wazuh/issues/3669))
- Fix a handler leak in the FIM whodata engine for Windows. ([#3690](https://github.com/wazuh/wazuh/issues/3690))
- The Docker listener module was storing and ignoring the output of the integration. ([#3768](https://github.com/wazuh/wazuh/issues/3768))
- Fixed memory leaks in Syscollector for macOS agents. ([#3795](https://github.com/wazuh/wazuh/pull/3795))
- Fix dangerous mutex initialization in Windows hosts. ([#3805](https://github.com/wazuh/wazuh/issues/3805))


## [v3.9.3] - 2019-07-08

### Changed

- Windows Eventchannel log collector will no longer report bookmarked events by default (those that happened while the agent was stopped). ([#3485](https://github.com/wazuh/wazuh/pull/3485))
- Remoted will discard agent-info data not in UTF-8 format. ([#3581](https://github.com/wazuh/wazuh/pull/3581))

### Fixed

- Osquery integration did not follow the osquery results file (*osqueryd.results.log*) as of libc 2.28. ([#3494](https://github.com/wazuh/wazuh/pull/3494))
- Windows Eventchannnel log collector did not update the bookmarks so it reported old events repeatedly. ([#3485](https://github.com/wazuh/wazuh/pull/3485))
- The agent sent invalid info data in the heartbeat message if it failed to get the host IP address. ([#3555](https://github.com/wazuh/wazuh/pull/3555))
- Modulesd produced a memory leak when being queried for its running configuration. ([#3564](https://github.com/wazuh/wazuh/pull/3564))
- Analysisd and Logtest crashed when trying rules having `<different_geoip>` and no `<not_same_field>` stanza. ([#3587](https://github.com/wazuh/wazuh/pull/3587))
- Vulnerability Detector failed to parse the Canonical's OVAL feed due to a syntax change. ([#3563](https://github.com/wazuh/wazuh/pull/3563))
- AWS Macie events produced erros in Elasticsearch. ([#3608](https://github.com/wazuh/wazuh/pull/3608))
- Rules with `<list lookup="address_match_key" />` produced a false match if the CDB list file is missing. ([#3609](https://github.com/wazuh/wazuh/pull/3609))
- Remote configuration was missing the `<ignore>` stanzas for Syscheck and Rootcheck when defined as sregex. ([#3617](https://github.com/wazuh/wazuh/pull/3617))


## [v3.9.2] - 2019-06-10

### Added

- Added support for Ubuntu 12.04 to the SCA configuration template. ([#3361](https://github.com/wazuh/wazuh/pull/3361))

### Changed

- Prevent the agent from stopping if it fails to resolve the manager's hostname on startup. ([#3405](https://github.com/wazuh/wazuh/pull/3405))
- Prevent Remoted from logging agent connection timeout as an error, now it's a debugging log. ([#3426](https://github.com/wazuh/wazuh/pull/3426))

### Fixed

- A configuration request to Analysisd made it crash if the option `<white_list>` is empty. ([#3383](https://github.com/wazuh/wazuh/pull/3383))
- Fixed error when uploading some configuration files through API in wazuh-docker environments. ([#3335](https://github.com/wazuh/wazuh/issues/3335))
- Fixed error deleting temporary files during cluster synchronization. ([#3379](https://github.com/wazuh/wazuh/issues/3379))
- Fixed bad permissions on agent-groups files synchronized via wazuh-clusterd. ([#3438](https://github.com/wazuh/wazuh/issues/3438))
- Fixed bug in the database module that ignored agents registered with a network mask. ([#3351](https://github.com/wazuh/wazuh/pull/3351))
- Fixed a memory bug in the CIS-CAT module. ([#3406](https://github.com/wazuh/wazuh/pull/3406))
- Fixed a bug in the agent upgrade tool when checking the version number. ([#3391](https://github.com/wazuh/wazuh/pull/3391))
- Fixed error checking in the Windows Eventchannel log collector. ([#3393](https://github.com/wazuh/wazuh/pull/3393))
- Prevent Analysisd from crashing at SCA decoder due to a race condition calling a thread-unsafe function. ([#3466](https://github.com/wazuh/wazuh/pull/3466))
- Fix a file descriptor leak in Modulesd on timeout when running a subprocess. ([#3470](https://github.com/wazuh/wazuh/pull/3470))
  - OpenSCAP.
  - CIS-CAT.
  - Command.
  - Azure.
  - SCA.
  - AWS.
  - Docker.
- Prevent Modulesd from crashing at Vulnerability Detector when updating a RedHat feed. ([3458](https://github.com/wazuh/wazuh/pull/3458))


## [v3.9.1] - 2019-05-21

### Added

- Added directory existence checking for SCA rules. ([#3246](https://github.com/wazuh/wazuh/pull/3246))
- Added line number to error messages when parsing YAML files. ([#3325](https://github.com/wazuh/wazuh/pull/3325))
- Enhanced wildcard support for Windows Logcollector. ([#3236](https://github.com/wazuh/wazuh/pull/3236))

### Changed

- Changed the extraction point of the package name in the Vulnerability Detector OVALs. ([#3245](https://github.com/wazuh/wazuh/pull/3245))

### Fixed

- Fixed SCA request interval option limit. ([#3254](https://github.com/wazuh/wazuh/pull/3254))
- Fixed SCA directory checking. ([#3235](https://github.com/wazuh/wazuh/pull/3235))
- Fixed potential out of bounds memory access. ([#3285](https://github.com/wazuh/wazuh/pull/3285))
- Fixed CIS-CAT XML report parser. ([#3261](https://github.com/wazuh/wazuh/pull/3261))
- Fixed .ssh folder permissions for Agentless. ([#2660](https://github.com/wazuh/wazuh/pull/2660))
- Fixed repeated fields in SCA summary events. ([#3278](https://github.com/wazuh/wazuh/pull/3278))
- Fixed command output treatment for the SCA module. ([#3297](https://github.com/wazuh/wazuh/pull/3297))
- Fixed _agent_upgrade_ tool to set the manager version as the default one. ([#2721](https://github.com/wazuh/wazuh/pull/2721))
- Fixed execd crash when timeout list is not initialized. ([#3316](https://github.com/wazuh/wazuh/pull/3316))
- Fixed support for reading large files on Windows Logcollector. ([#3248](https://github.com/wazuh/wazuh/pull/3248))
- Fixed the manager restarting process via API on Docker. ([#3273](https://github.com/wazuh/wazuh/pull/3273))
- Fixed the _agent_info_ files synchronization between cluster nodes. ([#3272](https://github.com/wazuh/wazuh/pull/3272))

### Removed

- Removed 5-second reading timeout for File Integrity Monitoring scan. ([#3366](https://github.com/wazuh/wazuh/pull/3366))


## [v3.9.0] - 2019-05-02

### Added

- New module to perform **Security Configuration Assessment** scans. ([#2598](https://github.com/wazuh/wazuh/pull/2598))
- New **Logcollector** features. ([#2929](https://github.com/wazuh/wazuh/pull/2929))
  - Let Logcollector filter files by content. ([#2796](https://github.com/wazuh/wazuh/issues/2796))
  - Added a pattern exclusion option to Logcollector. ([#2797](https://github.com/wazuh/wazuh/issues/2797))
  - Let Logcollector filter files by date. ([#2799](https://github.com/wazuh/wazuh/issues/2799))
  - Let logcollector support wildcards on Windows. ([#2898](https://github.com/wazuh/wazuh/issues/2898))
- **Fluent forwarder** for agents. ([#2828](https://github.com/wazuh/wazuh/issues/2828))
- Collect network and port inventory for Windows XP/Server 2003. ([#2464](https://github.com/wazuh/wazuh/pull/2464))
- Included inventory fields as dynamic fields in events to use them in rules. ([#2441](https://github.com/wazuh/wazuh/pull/2441))
- Added an option _startup_healthcheck_ in FIM so that the the who-data health-check is optional. ([#2323](https://github.com/wazuh/wazuh/pull/2323))
- The real agent IP is reported by the agent and shown in alerts and the App interface. ([#2577](https://github.com/wazuh/wazuh/pull/2577))
- Added support for organizations in AWS wodle. ([#2627](https://github.com/wazuh/wazuh/pull/2627))
- Added support for hot added symbolic links in _Whodata_. ([#2466](https://github.com/wazuh/wazuh/pull/2466))
- Added `-t` option to `wazuh-clusterd` binary ([#2691](https://github.com/wazuh/wazuh/pull/2691)).
- Added options `same_field` and `not_same_field` in rules to correlate dynamic fields between events. ([#2689](https://github.com/wazuh/wazuh/pull/2689))
- Added optional daemons start by default. ([#2769](https://github.com/wazuh/wazuh/pull/2769))
- Make the Windows installer to choose the appropriate `ossec.conf` file based on the System version. ([#2773](https://github.com/wazuh/wazuh/pull/2773))
- Added writer thread preference for Logcollector. ([#2783](https://github.com/wazuh/wazuh/pull/2783))
- Added database deletion from Wazuh-DB for removed agents. ([#3123](https://github.com/wazuh/wazuh/pull/3123))

### Changed

- Introduced a network buffer in Remoted to cache incomplete messages from agents. This improves the performance by preventing Remoted from waiting for complete messages. ([#2528](https://github.com/wazuh/wazuh/pull/2528))
- Improved alerts about disconnected agents: they will contain the data about the disconnected agent, although the alert is actually produced by the manager. ([#2379](https://github.com/wazuh/wazuh/pull/2379))
- PagerDuty integration plain text alert support (by @spartantri). ([#2403](https://github.com/wazuh/wazuh/pull/2403))
- Improved Remoted start-up logging messages. ([#2460](https://github.com/wazuh/wazuh/pull/2460))
- Let _agent_auth_ warn when it receives extra input arguments. ([#2489](https://github.com/wazuh/wazuh/pull/2489))
- Update the who-data related SELinux rules for Audit 3.0. This lets who-data work on Fedora 29. ([#2419](https://github.com/wazuh/wazuh/pull/2419))
- Changed data source for network interface's MAC address in Syscollector so that it will be able to get bonded interfaces' MAC. ([#2550](https://github.com/wazuh/wazuh/pull/2550))
- Migrated unit tests from Check to TAP (Test Anything Protocol). ([#2572](https://github.com/wazuh/wazuh/pull/2572))
- Now labels starting with `_` are reserved for internal use. ([#2577](https://github.com/wazuh/wazuh/pull/2577))
- Now AWS wodle fetches aws.requestParameters.disableApiTermination with an unified format ([#2614](https://github.com/wazuh/wazuh/pull/2614))
- Improved overall performance in cluster ([#2575](https://github.com/wazuh/wazuh/pull/2575))
- Some improvements has been made in the _vulnerability-detector_ module. ([#2603](https://github.com/wazuh/wazuh/pull/2603))
- Refactor of decoded fields from the Windows eventchannel decoder. ([#2684](https://github.com/wazuh/wazuh/pull/2684))
- Deprecate global option `<queue_size>` for Analysisd. ([#2729](https://github.com/wazuh/wazuh/pull/2729))
- Excluded noisy events from Windows Eventchannel. ([#2763](https://github.com/wazuh/wazuh/pull/2763))
- Replaced `printf` functions in `agent-authd`. ([#2830](https://github.com/wazuh/wazuh/pull/2830))
- Replaced `strtoul()` using NULL arguments with `atol()` in wodles config files. ([#2801](https://github.com/wazuh/wazuh/pull/2801))
- Added a more descriptive message for SSL error when agent-auth fails. ([#2941](https://github.com/wazuh/wazuh/pull/2941))
- Changed the starting Analysisd messages about loaded rules from `info` to `debug` level. ([#2881](https://github.com/wazuh/wazuh/pull/2881))
- Re-structured messages for FIM module. ([#2926](https://github.com/wazuh/wazuh/pull/2926))
- Changed `diff` output in Syscheck for Windows. ([#2969](https://github.com/wazuh/wazuh/pull/2969))
- Replaced OSSEC e-mail subject with Wazuh in `ossec-maild`. ([#2975](https://github.com/wazuh/wazuh/pull/2975))
- Added keepalive in TCP to manage broken connections in `ossec-remoted`. ([#3069](https://github.com/wazuh/wazuh/pull/3069))
- Change default restart interval for Docker listener module to one minute. ([#2679](https://github.com/wazuh/wazuh/pull/2679))

### Fixed

- Fixed error in Syscollector for Windows older than Vista when gathering the hardware inventory. ([#2326](https://github.com/wazuh/wazuh/pull/2326))
- Fixed an error in the OSQuery configuration validation. ([#2446](https://github.com/wazuh/wazuh/pull/2446))
- Prevent Integrator, Syslog Client and Mail forwarded from getting stuck while reading _alerts.json_. ([#2498](https://github.com/wazuh/wazuh/pull/2498))
- Fixed a bug that could make an Agent running on Windows XP close unexpectedly while receiving a WPK file. ([#2486](https://github.com/wazuh/wazuh/pull/2486))
- Fixed _ossec-control_ script in Solaris. ([#2495](https://github.com/wazuh/wazuh/pull/2495))
- Fixed a compilation error when building Wazuh in static linking mode with the Audit library enabled. ([#2523](https://github.com/wazuh/wazuh/pull/2523))
- Fixed a memory hazard in Analysisd on log pre-decoding for short logs (less than 5 bytes). ([#2391](https://github.com/wazuh/wazuh/pull/2391))
- Fixed defects reported by Cppcheck. ([#2521](https://github.com/wazuh/wazuh/pull/2521))
  - Double free in GeoIP data handling with IPv6.
  - Buffer overlay when getting OS information.
  - Check for successful memory allocation in Syscollector.
- Fix out-of-memory error in Remoted when upgrading an agent with a big data chunk. ([#2594](https://github.com/wazuh/wazuh/pull/2594))
- Re-registered agent are reassigned to correct groups when the multigroup is empty. ([#2440](https://github.com/wazuh/wazuh/pull/2440))
- Wazuh manager starts regardless of the contents of _local_decoder.xml_. ([#2465](https://github.com/wazuh/wazuh/pull/2465))
- Let _Remoted_ wait for download module availability. ([#2517](https://github.com/wazuh/wazuh/pull/2517))
- Fix duplicate field names at some events for Windows eventchannel. ([#2500](https://github.com/wazuh/wazuh/pull/2500))
- Delete empty fields from Windows Eventchannel alerts. ([#2492](https://github.com/wazuh/wazuh/pull/2492))
- Fixed memory leak and crash in Vulnerability Detector. ([#2620](https://github.com/wazuh/wazuh/pull/2620))
- Prevent Analysisd from crashing when receiving an invalid Syscollector event. ([#2621](https://github.com/wazuh/wazuh/pull/2621))
- Fix a bug in the database synchronization module that left broken references of removed agents to groups. ([#2628](https://github.com/wazuh/wazuh/pull/2628))
- Fixed restart service in AIX. ([#2674](https://github.com/wazuh/wazuh/pull/2674))
- Prevent Execd from becoming defunct when Active Response disabled. ([#2692](https://github.com/wazuh/wazuh/pull/2692))
- Fix error in Syscollector when unable to read the CPU frequency on agents. ([#2740](https://github.com/wazuh/wazuh/pull/2740))
- Fix Windows escape format affecting non-format messages. ([#2725](https://github.com/wazuh/wazuh/pull/2725))
- Avoid a segfault in mail daemon due to the XML tags order in the `ossec.conf`. ([#2711](https://github.com/wazuh/wazuh/pull/2711))
- Prevent the key updating thread from starving in Remoted. ([#2761](https://github.com/wazuh/wazuh/pull/2761))
- Fixed error logging on Windows agent. ([#2791](https://github.com/wazuh/wazuh/pull/2791))
- Let CIS-CAT decoder reuse the Wazuh DB connection socket. ([#2800](https://github.com/wazuh/wazuh/pull/2800))
- Fixed issue with `agent-auth` options without argument. ([#2808](https://github.com/wazuh/wazuh/pull/2808))
- Fixed control of the frequency counter in alerts. ([#2854](https://github.com/wazuh/wazuh/pull/2854))
- Ignore invalid files for agent groups. ([#2895](https://github.com/wazuh/wazuh/pull/2895))
- Fixed invalid behaviour when moving files in Whodata mode. ([#2888](https://github.com/wazuh/wazuh/pull/2888))
- Fixed deadlock in Remoted when updating the `keyentries` structure. ([#2956](https://github.com/wazuh/wazuh/pull/2956))
- Fixed error in Whodata when one of the file permissions cannot be extracted. ([#2940](https://github.com/wazuh/wazuh/pull/2940))
- Fixed System32 and SysWOW64 event processing in Whodata. ([#2935](https://github.com/wazuh/wazuh/pull/2935))
- Fixed Syscheck hang when monitoring system directories. ([#3059](https://github.com/wazuh/wazuh/pull/3059))
- Fixed the package inventory for MAC OS X. ([#3035](https://github.com/wazuh/wazuh/pull/3035))
- Translated the Audit Policy fields from IDs for Windows events. ([#2950](https://github.com/wazuh/wazuh/pull/2950))
- Fixed broken pipe error when Wazuh-manager closes TCP connection. ([#2965](https://github.com/wazuh/wazuh/pull/2965))
- Fixed whodata mode on drives other than the main one. ([#2989](https://github.com/wazuh/wazuh/pull/2989))
- Fixed bug occurred in the database while removing an agent. ([#2997](https://github.com/wazuh/wazuh/pull/2997))
- Fixed duplicated alerts for Red Hat feed in `vulnerability-detector`. ([#3000](https://github.com/wazuh/wazuh/pull/3000))
- Fixed bug when processing symbolic links in Whodata. ([#3025](https://github.com/wazuh/wazuh/pull/3025))
- Fixed option for ignoring paths in rootcheck. ([#3058](https://github.com/wazuh/wazuh/pull/3058))
- Allow Wazuh service on MacOSX to be available without restart. ([#3119](https://github.com/wazuh/wazuh/pull/3119))
- Ensure `internal_options.conf` file is overwritten on Windows upgrades. ([#3153](https://github.com/wazuh/wazuh/pull/3153))
- Fixed the reading of the setting `attempts` of the Docker module. ([#3067](https://github.com/wazuh/wazuh/pull/3067))
- Fix a memory leak in Docker listener module. ([#2679](https://github.com/wazuh/wazuh/pull/2679))


## [v3.8.2] - 2019-01-30

### Fixed

- Analysisd crashed when parsing a log from OpenLDAP due to a bug in the option `<accumulate>`. ([#2456](https://github.com/wazuh/wazuh/pull/2456))
- Modulesd closed unexpectedly if a command was defined without a `<tag>` option. ([#2470](https://github.com/wazuh/wazuh/pull/2470))
- The Eventchannel decoder was not being escaping backslashes correctly. ([#2483](https://github.com/wazuh/wazuh/pull/2483))
- The Eventchannel decoder was leaving spurious trailing spaces in some fields. ([#2484](https://github.com/wazuh/wazuh/pull/2484))


## [v3.8.1] - 2019-01-25

### Fixed

- Fixed memory leak in Logcollector when reading Windows eventchannel. ([#2450](https://github.com/wazuh/wazuh/pull/2450))
- Fixed script parsing error in Solaris 10. ([#2449](https://github.com/wazuh/wazuh/pull/2449))
- Fixed version comparisons on Red Hat systems. (By @orlando-jamie) ([#2445](https://github.com/wazuh/wazuh/pull/2445))


## [v3.8.0] - 2019-01-19

### Added

- Logcollector **extension for Windows eventchannel logs in JSON format.** ([#2142](https://github.com/wazuh/wazuh/pull/2142))
- Add options to detect **attribute and file permission changes** for Windows. ([#1918](https://github.com/wazuh/wazuh/pull/1918))
- Added **Audit health-check** in the Whodata initialization. ([#2180](https://github.com/wazuh/wazuh/pull/2180))
- Added **Audit rules auto-reload** in Whodata. ([#2180](https://github.com/wazuh/wazuh/pull/2180))
- Support for **new AWS services** in the AWS wodle ([#2242](https://github.com/wazuh/wazuh/pull/2242)):
    - AWS Config
    - AWS Trusted Advisor
    - AWS KMS
    - AWS Inspector
    - Add support for IAM roles authentication in EC2 instances.
- New module "Agent Key Polling" to integrate agent key request to external data sources. ([#2127](https://github.com/wazuh/wazuh/pull/2127))
  - Look for missing or old agent keys when Remoted detects an authorization failure.
  - Request agent keys by calling a defined executable or connecting to a local socket.
- Get process inventory for Windows natively. ([#1760](https://github.com/wazuh/wazuh/pull/1760))
- Improved vulnerability detection in Red Hat systems. ([#2137](https://github.com/wazuh/wazuh/pull/2137))
- Add retries to download the OVAL files in vulnerability-detector. ([#1832](https://github.com/wazuh/wazuh/pull/1832))
- Auto-upgrade FIM databases in Wazuh-DB. ([#2147](https://github.com/wazuh/wazuh/pull/2147))
- New dedicated thread for AR command running on Windows agent. ([#1725](https://github.com/wazuh/wazuh/pull/1725))
  -  This will prevent the agent from delaying due to an AR execution.
- New internal option to clean residual files of agent groups. ([#1985](https://github.com/wazuh/wazuh/pull/1985))
- Add a manifest to run `agent-auth.exe` with elevated privileges. ([#1998](https://github.com/wazuh/wazuh/pull/1998))
- Compress `last-entry` files to check differences by FIM. ([#2034](https://github.com/wazuh/wazuh/pull/2034))
- Add error messages to integration scripts. ([#2143](https://github.com/wazuh/wazuh/pull/2143))
- Add CDB lists building on install. ([#2167](https://github.com/wazuh/wazuh/pull/2167))
- Update Wazuh copyright for internal files. ([#2343](https://github.com/wazuh/wazuh/pull/2343))
- Added option to allow maild select the log file to read from. ([#977](https://github.com/wazuh/wazuh/pull/977))
- Add table to control the metadata of the vuln-detector DB. ([#2402](https://github.com/wazuh/wazuh/pull/2402))

### Changed

- Now Wazuh manager can be started with an empty configuration in ossec.conf. ([#2086](https://github.com/wazuh/wazuh/pull/2086))
- The Authentication daemon is now enabled by default. ([#2129](https://github.com/wazuh/wazuh/pull/2129))
- Make FIM show alerts for new files by default. ([#2213](https://github.com/wazuh/wazuh/pull/2213))
- Reduce the length of the query results from Vulnerability Detector to Wazuh DB. ([#1798](https://github.com/wazuh/wazuh/pull/1798))
- Improved the build system to automatically detect a big-endian platform. ([#2031](https://github.com/wazuh/wazuh/pull/2031))
  - Building option `USE_BIG_ENDIAN` is not already needed on Solaris (SPARC) or HP-UX.
- Expanded the regex pattern maximum size from 2048 to 20480 bytes. ([#2036](https://github.com/wazuh/wazuh/pull/2036))
- Improved IP address validation in the option `<white_list>` (by @pillarsdotnet). ([#1497](https://github.com/wazuh/wazuh/pull/1497))
- Improved rule option `<info>` validation (by @pillarsdotnet). ([#1541](https://github.com/wazuh/wazuh/pull/1541))
- Deprecated the Syscheck option `<remove_old_diff>` by making it mandatory. ([#1915](https://github.com/wazuh/wazuh/pull/1915))
- Fix invalid error "Unable to verity server certificate" in _ossec-authd_ (server). ([#2045](https://github.com/wazuh/wazuh/pull/2045))
- Remove deprecated flag `REUSE_ID` from the Makefile options. ([#2107](https://github.com/wazuh/wazuh/pull/2107))
- Syscheck first queue error message changed into a warning. ([#2146](https://github.com/wazuh/wazuh/pull/2146))
- Do the DEB and RPM package scan regardless of Linux distribution. ([#2168](https://github.com/wazuh/wazuh/pull/2168))
- AWS VPC configuration in the AWS wodle ([#2242](https://github.com/wazuh/wazuh/pull/2242)).
- Hide warning log by FIM when cannot open a file that has just been removed. ([#2201](https://github.com/wazuh/wazuh/pull/2201))
- The default FIM configuration will ignore some temporary files. ([#2202](https://github.com/wazuh/wazuh/pull/2202))

### Fixed

- Fixed error description in the osquery configuration parser (by @pillarsdotnet). ([#1499](https://github.com/wazuh/wazuh/pull/1499))
- The FTS comment option `<ftscomment>` was not being read (by @pillarsdotnet). ([#1536](https://github.com/wazuh/wazuh/pull/1536))
- Fixed error when multigroup files are not found. ([#1792](https://github.com/wazuh/wazuh/pull/1792))
- Fix error when assigning multiple groups whose names add up to more than 4096 characters. ([#1792](https://github.com/wazuh/wazuh/pull/1792))
- Replaced "getline" function with "fgets" in vulnerability-detector to avoid compilation errors with older versions of libC. ([#1822](https://github.com/wazuh/wazuh/pull/1822))
- Fix bug in Wazuh DB when trying to store multiple network interfaces with the same IP from Syscollector. ([#1928](https://github.com/wazuh/wazuh/pull/1928))
- Improved consistency of multigroups. ([#1985](https://github.com/wazuh/wazuh/pull/1985))
- Fixed the reading of the OS name and version in HP-UX systems. ([#1990](https://github.com/wazuh/wazuh/pull/1990))
- Prevent the agent from producing an error on platforms that don't support network timeout. ([#2001](https://github.com/wazuh/wazuh/pull/2001))
- Logcollector could not set the maximum file limit on HP-UX platform. ([2030](https://github.com/wazuh/wazuh/pull/2030))
- Allow strings up to 64KB long for log difference analysis. ([#2032](https://github.com/wazuh/wazuh/pull/2032))
- Now agents keep their registration date when upgrading the manager. ([#2033](https://github.com/wazuh/wazuh/pull/2033))
- Create an empty `client.keys` file on a fresh installation of a Windows agent. ([2040](https://github.com/wazuh/wazuh/pull/2040))
- Allow CDB list keys and values to have double quotes surrounding. ([#2046](https://github.com/wazuh/wazuh/pull/2046))
- Remove file `queue/db/.template.db` on upgrade / restart. ([2073](https://github.com/wazuh/wazuh/pull/2073))
- Fix error on Analysisd when `check_value` doesn't exist. ([2080](https://github.com/wazuh/wazuh/pull/2080))
- Prevent Rootcheck from looking for invalid link count in agents running on Solaris (by @ecsc-georgew). ([2087](https://github.com/wazuh/wazuh/pull/2087))
- Fixed the warning messages when compiling the agent on AIX. ([2099](https://github.com/wazuh/wazuh/pull/2099))
- Fix missing library when building Wazuh with MySQL support. ([#2108](https://github.com/wazuh/wazuh/pull/2108))
- Fix compile warnings for the Solaris platform. ([#2121](https://github.com/wazuh/wazuh/pull/2121))
- Fixed regular expression for audit.key in audit decoder. ([#2134](https://github.com/wazuh/wazuh/pull/2134))
- Agent's ossec-control stop should wait a bit after killing a process. ([#2149](https://github.com/wazuh/wazuh/pull/2149))
- Fixed error ocurred while monitoring symbolic links in Linux. ([#2152](https://github.com/wazuh/wazuh/pull/2152))
- Fixed some bugs in Logcollector: ([#2154](https://github.com/wazuh/wazuh/pull/2154))
  - If Logcollector picks up a log exceeding 65279 bytes, that log may lose the null-termination.
  - Logcollector crashes if multiple wildcard stanzas resolve the same file.
  - An error getting the internal file position may lead to an undefined condition.
- Execd daemon now runs even if active response is disabled ([#2177](https://github.com/wazuh/wazuh/pull/2177))
- Fix high precision timestamp truncation in rsyslog messages. ([#2128](https://github.com/wazuh/wazuh/pull/2128))
- Fix missing Whodata section to the remote configuration query. ([#2173](https://github.com/wazuh/wazuh/pull/2173))
- Bugfixes in AWS wodle ([#2242](https://github.com/wazuh/wazuh/pull/2242)):
    - Fixed bug in AWS Guard Duty alerts when there were multiple remote IPs.
    - Fixed bug when using flag `remove_from_bucket`.
    - Fixed bug when reading buckets generating more than 1000 logs in the same day.
    - Increase `qty` of `aws.eventNames` and remove usage of `aws.eventSources`.
- Fix bug in cluster configuration when using Kubernetes ([#2227](https://github.com/wazuh/wazuh/pull/2227)).
- Fix network timeout setup in agent running on Windows. ([#2185](https://github.com/wazuh/wazuh/pull/2185))
- Fix default values for the `<auto_ignore>` option. ([#2210](https://github.com/wazuh/wazuh/pull/2210))
- Fix bug that made Modulesd and Remoted crash on ARM architecture. ([#2214](https://github.com/wazuh/wazuh/pull/2214))
- The regex parser included the next character after a group:
  - If the input string just ends after that character. ([#2216](https://github.com/wazuh/wazuh/pull/2216))
  - The regex parser did not accept a group terminated with an escaped byte or a class. ([#2224](https://github.com/wazuh/wazuh/pull/2224))
- Fixed buffer overflow hazard in FIM when performing change report on long paths on macOS platform. ([#2285](https://github.com/wazuh/wazuh/pull/2285))
- Fix sending of the owner attribute when a file is created in Windows. ([#2292](https://github.com/wazuh/wazuh/pull/2292))
- Fix audit reconnection to the Whodata socket ([#2305](https://github.com/wazu2305h/wazuh/pull/2305))
- Fixed agent connection in TCP mode on Windows XP. ([#2329](https://github.com/wazuh/wazuh/pull/2329))
- Fix log shown when a command reaches its timeout and `ignore_output` is enabled. ([#2316](https://github.com/wazuh/wazuh/pull/2316))
- Analysisd and Syscollector did not detect the number of cores on Raspberry Pi. ([#2304](https://github.com/wazuh/wazuh/pull/2304))
- Analysisd and Syscollector did not detect the number of cores on CentOS 5. ([#2340](https://github.com/wazuh/wazuh/pull/2340))


## [v3.7.2] - 2018-12-17

### Changed

- Logcollector will fully read a log file if it reappears after being deleted. ([#2041](https://github.com/wazuh/wazuh/pull/2041))

### Fixed

- Fix some bugs in Logcollector: ([#2041](https://github.com/wazuh/wazuh/pull/2041))
  - Logcollector ceases monitoring any log file containing a binary zero-byte.
  - If a local file defined with wildcards disappears, Logcollector incorrectly shows a negative number of remaining open attempts.
  - Fixed end-of-file detection for text-based file formats.
- Fixed a bug in Analysisd that made it crash when decoding a malformed FIM message. ([#2089](https://github.com/wazuh/wazuh/pull/2089))


## [v3.7.1] - 2018-12-05

### Added

- New internal option `remoted.guess_agent_group` allowing agent group guessing by Remoted to be optional. ([#1890](https://github.com/wazuh/wazuh/pull/1890))
- Added option to configure another audit keys to monitor. ([#1882](https://github.com/wazuh/wazuh/pull/1882))
- Added option to create the SSL certificate and key with the install.sh script. ([#1856](https://github.com/wazuh/wazuh/pull/1856))
- Add IPv6 support to `host-deny.sh` script. (by @iasdeoupxe). ([#1583](https://github.com/wazuh/wazuh/pull/1583))
- Added tracing information (PID, function, file and line number) to logs when debugging is enabled. ([#1866](https://github.com/wazuh/wazuh/pull/1866))

### Changed

- Change errors messages to descriptive warnings in Syscheck when a files is not reachable. ([#1730](https://github.com/wazuh/wazuh/pull/1730))
- Add default values to global options to let the manager start. ([#1894](https://github.com/wazuh/wazuh/pull/1894))
- Improve Remoted performance by reducing interaction between threads. ([#1902](https://github.com/wazuh/wazuh/pull/1902))

### Fixed

- Prevent duplicates entries for denied IP addresses by `host-deny.sh`. (by @iasdeoupxe). ([#1583](https://github.com/wazuh/wazuh/pull/1583))
- Fix issue in Logcollector when reaching the file end before getting a full line. ([#1744](https://github.com/wazuh/wazuh/pull/1744))
- Throw an error when a nonexistent CDB file is added in the ossec.conf file. ([#1783](https://github.com/wazuh/wazuh/pull/1783))
- Fix bug in Remoted that truncated control messages to 1024 bytes. ([#1847](https://github.com/wazuh/wazuh/pull/1847))
- Avoid that the attribute `ignore` of rules silence alerts. ([#1874](https://github.com/wazuh/wazuh/pull/1874))
- Fix race condition when decoding file permissions. ([#1879](https://github.com/wazuh/wazuh/pull/1879)
- Fix to overwrite FIM configuration when directories come in the same tag separated by commas. ([#1886](https://github.com/wazuh/wazuh/pull/1886))
- Fixed issue with hash table handling in FTS and label management. ([#1889](https://github.com/wazuh/wazuh/pull/1889))
- Fixed id's and description of FIM alerts. ([#1891](https://github.com/wazuh/wazuh/pull/1891))
- Fix log flooding by Logcollector when monitored files disappear. ([#1893](https://github.com/wazuh/wazuh/pull/1893))
- Fix bug configuring empty blocks in FIM. ([#1897](https://github.com/wazuh/wazuh/pull/1897))
- Let the Windows agent reset the random generator context if it's corrupt. ([#1898](https://github.com/wazuh/wazuh/pull/1898))
- Prevent Remoted from logging errors if the cluster configuration is missing or invalid. ([#1900](https://github.com/wazuh/wazuh/pull/1900))
- Fix race condition hazard in Remoted when handling control messages. ([#1902](https://github.com/wazuh/wazuh/pull/1902))
- Fix uncontrolled condition in the vulnerability-detector version checker. ([#1932](https://github.com/wazuh/wazuh/pull/1932))
- Restore support for Amazon Linux in vulnerability-detector. ([#1932](https://github.com/wazuh/wazuh/pull/1932))
- Fixed starting wodles after a delay specified in `interval` when `run_on_start` is set to `no`, on the first run of the agent. ([#1906](https://github.com/wazuh/wazuh/pull/1906))
- Prevent `agent-auth` tool from creating the file _client.keys_ outside the agent's installation folder. ([#1924](https://github.com/wazuh/wazuh/pull/1924))
- Fix symbolic links attributes reported by `syscheck` in the alerts. ([#1926](https://github.com/wazuh/wazuh/pull/1926))
- Added some improvements and fixes in Whodata. ([#1929](https://github.com/wazuh/wazuh/pull/1929))
- Fix FIM decoder to accept Windows user containing spaces. ([#1930](https://github.com/wazuh/wazuh/pull/1930))
- Add missing field `restrict` when querying the FIM configuration remotely. ([#1931](https://github.com/wazuh/wazuh/pull/1931))
- Fix values of FIM scan showed in agent_control info. ([#1940](https://github.com/wazuh/wazuh/pull/1940))
- Fix agent group updating in database module. ([#2004](https://github.com/wazuh/wazuh/pull/2004))
- Logcollector prevents vmhgfs from synchronizing the inode. ([#2022](https://github.com/wazuh/wazuh/pull/2022))
- File descriptor leak that may impact agents running on UNIX platforms. ([#2021](https://github.com/wazuh/wazuh/pull/2021))
- CIS-CAT events were being processed by a wrong decoder. ([#2014](https://github.com/wazuh/wazuh/pull/2014))


## [v3.7.0] - 2018-11-10

### Added

- Adding feature to **remotely query agent configuration on demand.** ([#548](https://github.com/wazuh/wazuh/pull/548))
- **Boost Analysisd performance with multithreading.** ([#1039](https://github.com/wazuh/wazuh/pull/1039))
- Adding feature to **let agents belong to multiple groups.** ([#1135](https://github.com/wazuh/wazuh/pull/1135))
  - API support for multiple groups. ([#1300](https://github.com/wazuh/wazuh/pull/1300) [#1135](https://github.com/wazuh/wazuh/pull/1135))
- **Boost FIM decoding performance** by storing data into Wazuh DB using SQLite databases. ([#1333](https://github.com/wazuh/wazuh/pull/1333))
  - FIM database is cleaned after restarting agent 3 times, deleting all entries that left being monitored.
  - Added script to migrate older Syscheck databases to WazuhDB. ([#1504](https://github.com/wazuh/wazuh/pull/1504)) ([#1333](https://github.com/wazuh/wazuh/pull/1333))
- Added rule testing output when restarting manager. ([#1196](https://github.com/wazuh/wazuh/pull/1196))
- New wodle for **Azure environment log and process collection.** ([#1306](https://github.com/wazuh/wazuh/pull/1306))
- New wodle for **Docker container monitoring.** ([#1368](https://github.com/wazuh/wazuh/pull/1368))
- Disconnect manager nodes in cluster if no keep alive is received or sent during two minutes. ([#1482](https://github.com/wazuh/wazuh/pull/1482))
- API requests are forwarded to the proper manager node in cluster. ([#885](https://github.com/wazuh/wazuh/pull/885))
- Centralized configuration pushed from manager overwrite the configuration of directories that exist with the same path in ossec.conf. ([#1740](https://github.com/wazuh/wazuh/pull/1740))

### Changed

- Refactor Python framework code to standardize database requests and support queries. ([#921](https://github.com/wazuh/wazuh/pull/921))
- Replaced the `execvpe` function by `execvp` for the Wazuh modules. ([#1207](https://github.com/wazuh/wazuh/pull/1207))
- Avoid the use of reference ID in Syscollector network tables. ([#1315](https://github.com/wazuh/wazuh/pull/1315))
- Make Syscheck case insensitive on Windows agent. ([#1349](https://github.com/wazuh/wazuh/pull/1349))
- Avoid conflicts with the size of time_t variable in wazuh-db. ([#1366](https://github.com/wazuh/wazuh/pull/1366))
- Osquery integration updated: ([#1369](https://github.com/wazuh/wazuh/pull/1369))
  - Nest the result data into a "osquery" object.
  - Extract the pack name into a new field.
  - Include the query name in the alert description.
  - Minor fixes.
- Increased AWS S3 database entry limit to 5000 to prevent reprocessing repeated events. ([#1391](https://github.com/wazuh/wazuh/pull/1391))
- Increased the limit of concurrent agent requests: 1024 by default, configurable up to 4096. ([#1473](https://github.com/wazuh/wazuh/pull/1473))
- Change the default vulnerability-detector interval from 1 to 5 minutes. ([#1729](https://github.com/wazuh/wazuh/pull/1729))
- Port the UNIX version of Auth client (_agent_auth_) to the Windows agent. ([#1790](https://github.com/wazuh/wazuh/pull/1790))
  - Support of TLSv1.2 through embedded OpenSSL library.
  - Support of SSL certificates for agent and manager validation.
  - Unify Auth client option set.

### Fixed

- Fixed email_alerts configuration for multiple recipients. ([#1193](https://github.com/wazuh/wazuh/pull/1193))
- Fixed manager stopping when no command timeout is allowed. ([#1194](https://github.com/wazuh/wazuh/pull/1194))
- Fixed getting RAM memory information from mac OS X and FreeBSD agents. ([#1203](https://github.com/wazuh/wazuh/pull/1203))
- Fixed mandatory configuration labels check. ([#1208](https://github.com/wazuh/wazuh/pull/1208))
- Fix 0 value at check options from Syscheck. ([1209](https://github.com/wazuh/wazuh/pull/1209))
- Fix bug in whodata field extraction for Windows. ([#1233](https://github.com/wazuh/wazuh/issues/1233))
- Fix stack overflow when monitoring deep files. ([#1239](https://github.com/wazuh/wazuh/pull/1239))
- Fix typo in whodata alerts. ([#1242](https://github.com/wazuh/wazuh/issues/1242))
- Fix bug when running quick commands with timeout of 1 second. ([#1259](https://github.com/wazuh/wazuh/pull/1259))
- Prevent offline agents from generating vulnerability-detector alerts. ([#1292](https://github.com/wazuh/wazuh/pull/1292))
- Fix empty SHA256 of rotated alerts and log files. ([#1308](https://github.com/wazuh/wazuh/pull/1308))
- Fixed service startup on error. ([#1324](https://github.com/wazuh/wazuh/pull/1324))
- Set connection timeout for Auth server ([#1336](https://github.com/wazuh/wazuh/pull/1336))
- Fix the cleaning of the temporary folder. ([#1361](https://github.com/wazuh/wazuh/pull/1361))
- Fix check_mtime and check_inode views in Syscheck alerts. ([#1364](https://github.com/wazuh/wazuh/pull/1364))
- Fixed the reading of the destination address and type for PPP interfaces. ([#1405](https://github.com/wazuh/wazuh/pull/1405))
- Fixed a memory bug in regex when getting empty strings. ([#1430](https://github.com/wazuh/wazuh/pull/1430))
- Fixed report_changes with a big ammount of files. ([#1465](https://github.com/wazuh/wazuh/pull/1465))
- Prevent Logcollector from null-terminating socket output messages. ([#1547](https://github.com/wazuh/wazuh/pull/1547))
- Fix timeout overtaken message using infinite timeout. ([#1604](https://github.com/wazuh/wazuh/pull/1604))
- Prevent service from crashing if _global.db_ is not created. ([#1485](https://github.com/wazuh/wazuh/pull/1485))
- Set new agent.conf template when creating new groups. ([#1647](https://github.com/wazuh/wazuh/pull/1647))
- Fix bug in Wazuh Modules that tried to delete PID folders if a subprocess call failed. ([#1836](https://github.com/wazuh/wazuh/pull/1836))


## [v3.6.1] - 2018-09-07

### Fixed

- Fixed ID field length limit in JSON alerts, by @gandalfn. ([#1052](https://github.com/wazuh/wazuh/pull/1052))
- Fix segmentation fault when the agent version is empty in Vulnerability Detector. ([#1191](https://github.com/wazuh/wazuh/pull/1191))
- Fix bug that removes file extensions in rootcheck. ([#1197](https://github.com/wazuh/wazuh/pull/1197))
- Fixed incoherence in Client Syslog between plain-text and JSON alert input in `<location>` filter option. ([#1204](https://github.com/wazuh/wazuh/pull/1204))
- Fixed missing agent name and invalid predecoded hostname in JSON alerts. ([#1213](https://github.com/wazuh/wazuh/pull/1213))
- Fixed invalid location string in plain-text alerts. ([#1213](https://github.com/wazuh/wazuh/pull/1213))
- Fixed default stack size in threads on AIX and HP-UX. ([#1215](https://github.com/wazuh/wazuh/pull/1215))
- Fix socket error during agent restart due to daemon start/stop order. ([#1221](https://github.com/wazuh/wazuh/issues/1221))
- Fix bug when checking agent configuration in logcollector. ([#1225](https://github.com/wazuh/wazuh/issues/1225))
- Fix bug in folder recursion limit count in FIM real-time mode. ([#1226](https://github.com/wazuh/wazuh/issues/1226))
- Fixed errors when parsing AWS events in Elasticsearch. ([#1229](https://github.com/wazuh/wazuh/issues/1229))
- Fix bug when launching osquery from Wazuh. ([#1230](https://github.com/wazuh/wazuh/issues/1230))


## [v3.6.0] - 2018-08-29

### Added

- Add rescanning of expanded files with wildcards in logcollector ([#332](https://github.com/wazuh/wazuh/pull/332))
- Parallelization of logcollector ([#627](https://github.com/wazuh/wazuh/pull/672))
  - Now the input of logcollector is multithreaded, reading logs in parallel.
  - A thread is created for each type of output socket.
  - Periodically rescan of new files.
  - New options have been added to internal_options.conf file.
- Added statistical functions to remoted. ([#682](https://github.com/wazuh/wazuh/pull/682))
- Rootcheck and Syscheck (FIM) will run independently. ([#991](https://github.com/wazuh/wazuh/pull/991))
- Add hash validation for binaries executed by the wodle `command`. ([#1027](https://github.com/wazuh/wazuh/pull/1027))
- Added a recursion level option to Syscheck to set the directory scanning depth. ([#1081](https://github.com/wazuh/wazuh/pull/1081))
- Added inactive agent filtering option to agent_control, syscheck_control and rootcheck control_tools. ([#1088](https://github.com/wazuh/wazuh/pull/1088))
- Added custom tags to FIM directories and registries. ([#1096](https://github.com/wazuh/wazuh/pull/1096))
- Improved AWS CloudTrail wodle by @UranusBytes ([#913](https://github.com/wazuh/wazuh/pull/913) & [#1105](https://github.com/wazuh/wazuh/pull/1105)).
- Added support to process logs from more AWS services: Guard Duty, IAM, Inspector, Macie and VPC. ([#1131](https://github.com/wazuh/wazuh/pull/1131)).
- Create script for blocking IP's using netsh-advfirewall. ([#1172](https://github.com/wazuh/wazuh/pull/1172)).

### Changed

- The maximum log length has been extended up to 64 KiB. ([#411](https://github.com/wazuh/wazuh/pull/411))
- Changed logcollector analysis message order. ([#675](https://github.com/wazuh/wazuh/pull/675))
- Let hostname field be the name of the agent, without the location part. ([#1080](https://github.com/wazuh/wazuh/pull/1080))
- The internal option `syscheck.max_depth` has been renamed to `syscheck.default_max_depth`. ([#1081](https://github.com/wazuh/wazuh/pull/1081))
- Show warning message when configuring vulnerability-detector for an agent. ([#1130](https://github.com/wazuh/wazuh/pull/1130))
- Increase the minimum waiting time from 0 to 1 seconds in Vulnerability-Detector. ([#1132](https://github.com/wazuh/wazuh/pull/1132))
- Prevent Windows agent from not loading the configuration if an AWS module block is found. ([#1143](https://github.com/wazuh/wazuh/pull/1143))
- Set the timeout to consider an agent disconnected to 1800 seconds in the framework. ([#1155](https://github.com/wazuh/wazuh/pull/1155))

### Fixed

- Fix agent ID zero-padding in alerts coming from Vulnerability Detector. ([#1083](https://github.com/wazuh/wazuh/pull/1083))
- Fix multiple warnings when agent is offline. ([#1086](https://github.com/wazuh/wazuh/pull/1086))
- Fixed minor issues in the Makefile and the sources installer on HP-UX, Solaris on SPARC and AIX systems. ([#1089](https://github.com/wazuh/wazuh/pull/1089))
- Fixed SHA256 changes messages in alerts when it is disabled. ([#1100](https://github.com/wazuh/wazuh/pull/1100))
- Fixed empty configuration blocks for Wazuh modules. ([#1101](https://github.com/wazuh/wazuh/pull/1101))
- Fix broken pipe error in Wazuh DB by Vulnerability Detector. ([#1111](https://github.com/wazuh/wazuh/pull/1111))
- Restored firewall-drop AR script for Linux. ([#1114](https://github.com/wazuh/wazuh/pull/1114))
- Fix unknown severity in Red Hat systems. ([#1118](https://github.com/wazuh/wazuh/pull/1118))
- Added a building flag to compile the SQLite library externally for the API. ([#1119](https://github.com/wazuh/wazuh/issues/1119))
- Fixed variables length when storing RAM information by Syscollector. ([#1124](https://github.com/wazuh/wazuh/pull/1124))
- Fix Red Hat vulnerability database update. ([#1127](https://github.com/wazuh/wazuh/pull/1127))
- Fix allowing more than one wodle command. ([#1128](https://github.com/wazuh/wazuh/pull/1128))
- Fixed `after_regex` offset for the decoding algorithm. ([#1129](https://github.com/wazuh/wazuh/pull/1129))
- Prevents some vulnerabilities from not being checked for Debian. ([#1166](https://github.com/wazuh/wazuh/pull/1166))
- Fixed legacy configuration for `vulnerability-detector`. ([#1174](https://github.com/wazuh/wazuh/pull/1174))
- Fix active-response scripts installation for Windows. ([#1182](https://github.com/wazuh/wazuh/pull/1182)).
- Fixed `open-scap` deadlock when opening large files. ([#1206](https://github.com/wazuh/wazuh/pull/1206)). Thanks to @juergenc for detecting this issue.


### Removed

- The 'T' multiplier has been removed from option `max_output_size`. ([#1089](https://github.com/wazuh/wazuh/pull/1089))


## [v3.5.0] - 2018-08-10

### Added

- Improved configuration of OVAL updates. ([#416](https://github.com/wazuh/wazuh/pull/416))
- Added selective agent software request in vulnerability-detector. ([#404](https://github.com/wazuh/wazuh/pull/404))
- Get Linux packages inventory natively. ([#441](https://github.com/wazuh/wazuh/pull/441))
- Get Windows packages inventory natively. ([#471](https://github.com/wazuh/wazuh/pull/471))
- Supporting AES encryption for manager and agent. ([#448](https://github.com/wazuh/wazuh/pull/448))
- Added Debian and Ubuntu 18 support in vulnerability-detector. ([#470](https://github.com/wazuh/wazuh/pull/470))
- Added Rids Synchronization. ([#459](https://github.com/wazuh/wazuh/pull/459))
- Added option for setting the group that the agent belongs to when registering it with authd ([#460](https://github.com/wazuh/wazuh/pull/460))
- Added option for setting the source IP when the agent registers with authd ([#460](https://github.com/wazuh/wazuh/pull/460))
- Added option to force the vulnerability detection in unsupported OS. ([#462](https://github.com/wazuh/wazuh/pull/462))
- Get network inventory natively. ([#546](https://github.com/wazuh/wazuh/pull/546))
- Add arch check for Red Hat's OVAL in vulnerability-detector. ([#625](https://github.com/wazuh/wazuh/pull/625))
- Integration with Osquery. ([#627](https://github.com/wazuh/wazuh/pull/627))
    - Enrich osquery configuration with pack files aggregation and agent labels as decorators.
    - Launch osquery daemon in background.
    - Monitor results file and send them to the manager.
    - New option in rules `<location>` to filter events by osquery.
    - Support folders in shared configuration. This makes easy to send pack folders to agents.
    - Basic ruleset for osquery events and daemon logs.
- Boost Remoted performance with multithreading. ([#649](https://github.com/wazuh/wazuh/pull/649))
    - Up to 16 parallel threads to decrypt messages from agents.
    - Limit the frequency of agent keys reloading.
    - Message input buffer in Analysisd to prevent control messages starvation in Remoted.
- Module to download shared files for agent groups dinamically. ([#519](https://github.com/wazuh/wazuh/pull/519))
    - Added group creation for files.yml if the group does not exist. ([#1010](https://github.com/wazuh/wazuh/pull/1010))
- Added scheduling options to CIS-CAT integration. ([#586](https://github.com/wazuh/wazuh/pull/586))
- Option to download the wpk using http in `agent_upgrade`. ([#798](https://github.com/wazuh/wazuh/pull/798))
- Add `172.0.0.1` as manager IP when creating `global.db`. ([#970](https://github.com/wazuh/wazuh/pull/970))
- New requests for Syscollector. ([#728](https://github.com/wazuh/wazuh/pull/728))
- `cluster_control` shows an error if the status does not exist. ([#1002](https://github.com/wazuh/wazuh/pull/1002))
- Get Windows hardware inventory natively. ([#831](https://github.com/wazuh/wazuh/pull/831))
- Get processes and ports inventory by the Syscollector module.
- Added an integration with Kaspersky Endpoint Security for Linux via Active Response. ([#1056](https://github.com/wazuh/wazuh/pull/1056))

### Changed

- Add default value for option -x in agent_control tool.
- External libraries moved to an external repository.
- Ignore OverlayFS directories on Rootcheck system scan.
- Extracts agent's OS from the database instead of the agent-info.
- Increases the maximum size of XML parser to 20KB.
- Extract CVE instead of RHSA codes into vulnerability-detector. ([#549](https://github.com/wazuh/wazuh/pull/549))
- Store CIS-CAT results into Wazuh DB. ([#568](https://github.com/wazuh/wazuh/pull/568))
- Add profile information to CIS-CAT reports. ([#658](https://github.com/wazuh/wazuh/pull/658))
- Merge external libraries into a unique shared library. ([#620](https://github.com/wazuh/wazuh/pull/620))
- Cluster log rotation: set correct permissions and store rotations in /logs/ossec. ([#667](https://github.com/wazuh/wazuh/pull/667))
- `Distinct` requests don't allow `limit=0` or `limit>maximun_limit`. ([#1007](https://github.com/wazuh/wazuh/pull/1007))
- Deprecated arguments -i, -F and -r for Authd. ([#1013](https://github.com/wazuh/wazuh/pull/1013))
- Increase the internal memory for real-time from 12 KiB to 64 KiB. ([#1062](https://github.com/wazuh/wazuh/pull/1062))

### Fixed

- Fixed invalid alerts reported by Syscollector when the event contains the word "error". ([#461](https://github.com/wazuh/wazuh/pull/461))
- Silenced Vuls integration starting and ending alerts. ([#541](https://github.com/wazuh/wazuh/pull/541))
- Fix problem comparing releases of ubuntu packages. ([#556](https://github.com/wazuh/wazuh/pull/556))
- Windows delete pending active-responses before reset agent. ([#563](https://github.com/wazuh/wazuh/pull/563))
- Fix bug in Rootcheck for Windows that searches for keys in 32-bit mode only. ([#566](https://github.com/wazuh/wazuh/pull/566))
- Alert when unmerge files fails on agent. ([#731](https://github.com/wazuh/wazuh/pull/731))
- Fixed bugs reading logs in framework. ([#856](https://github.com/wazuh/wazuh/pull/856))
- Ignore uppercase and lowercase sorting an array in framework. ([#814](https://github.com/wazuh/wazuh/pull/814))
- Cluster: reject connection if the client node has a different cluster name. ([#892](https://github.com/wazuh/wazuh/pull/892))
- Prevent `the JSON object must be str, not 'bytes'` error. ([#997](https://github.com/wazuh/wazuh/pull/997))
- Fix long sleep times in vulnerability detector.
- Fix inconsistency in the alerts format for the manager in vulnerability-detector.
- Fix bug when processing the packages in vulnerability-detector.
- Prevent to process Syscollector events by the JSON decoder. ([#674](https://github.com/wazuh/wazuh/pull/674))
- Stop Syscollector data storage into Wazuh DB when an error appears. ([#674](https://github.com/wazuh/wazuh/pull/674))
- Fix bug in Syscheck that reported false positive about removed files. ([#1044](https://github.com/wazuh/wazuh/pull/1044))
- Fix bug in Syscheck that misinterpreted no_diff option. ([#1046](https://github.com/wazuh/wazuh/pull/1046))
- Fixes in file integrity monitoring for Windows. ([#1062](https://github.com/wazuh/wazuh/pull/1062))
  - Fix Windows agent crash if FIM fails to extract the file owner.
  - Prevent FIM real-time mode on Windows from stopping if the internal buffer gets overflowed.
- Prevent large logs from flooding the log file by Logcollector. ([#1067](https://github.com/wazuh/wazuh/pull/1067))
- Fix allowing more than one wodle command and compute command timeout when ignore_output is enabled. ([#1102](https://github.com/wazuh/wazuh/pull/1102))

### Removed

- Deleted Lua language support.
- Deleted integration with Vuls. ([#879](https://github.com/wazuh/wazuh/issues/879))
- Deleted agent_list tool, replaced by agent_control. ([ba0265b](https://github.com/wazuh/wazuh/commit/ba0265b6e9e3fed133d60ef2df3450fdf26f7da4#diff-f57f2991a6aa25fe45d8036c51bf8b4d))

## [v3.4.0] - 2018-07-24

### Added

- Support for SHA256 checksum in Syscheck (by @arshad01). ([#410](https://github.com/wazuh/wazuh/pull/410))
- Added an internal option for Syscheck to tune the RT alerting delay. ([#434](https://github.com/wazuh/wazuh/pull/434))
- Added two options in the tag <auto_ignore> `frequency` and `timeframe` to hide alerts when they are played several times in a given period of time. ([#857](https://github.com/wazuh/wazuh/pull/857))
- Include who-data in Syscheck for file integrity monitoring. ([#756](https://github.com/wazuh/wazuh/pull/756))
  - Linux Audit setup and monitoring to watch directories configured with who-data.
  - Direct communication with Auditd on Linux to catch who-data related events.
  - Setup of SACL for monitored directories on Windows.
  - Windows Audit events monitoring through Windows Event Channel.
  - Auto setup of audit configuration and reset when the agent quits.
- Syscheck in frequency time show alerts from deleted files. ([#857](https://github.com/wazuh/wazuh/pull/857))
- Added an option `target` to customize output format per-target in Logcollector. ([#863](https://github.com/wazuh/wazuh/pull/863))
- New option for the JSON decoder to choose the treatment of NULL values. ([#677](https://github.com/wazuh/wazuh/pull/677))
- Remove old snapshot files for FIM. ([#872](https://github.com/wazuh/wazuh/pull/872))
- Distinct operation in agents. ([#920](https://github.com/wazuh/wazuh/pull/920))
- Added support for unified WPK. ([#865](https://github.com/wazuh/wazuh/pull/865))
- Added missing debug options for modules in the internal options file. ([#901](https://github.com/wazuh/wazuh/pull/901))
- Added recursion limits when reading directories. ([#947](https://github.com/wazuh/wazuh/pull/947))

### Changed

- Renamed cluster _client_ node type to ___worker___ ([#850](https://github.com/wazuh/wazuh/pull/850)).
- Changed a descriptive message in the alert showing what attributes changed. ([#857](https://github.com/wazuh/wazuh/pull/857))
- Change visualization of Syscheck alerts. ([#857](https://github.com/wazuh/wazuh/pull/857))
- Add all the available fields in the Syscheck messages from the Wazuh configuration files. ([#857](https://github.com/wazuh/wazuh/pull/857))
- Now the no_full_log option only affects JSON alerts. ([#881](https://github.com/wazuh/wazuh/pull/881))
- Delete temporary files when stopping Wazuh. ([#732](https://github.com/wazuh/wazuh/pull/732))
- Send OpenSCAP checks results to a FIFO queue instead of temporary files. ([#732](https://github.com/wazuh/wazuh/pull/732))
- Default behavior when starting Syscheck and Rootcheck components. ([#829](https://github.com/wazuh/wazuh/pull/829))
  - They are disabled if not appear in the configuration.
  - They can be set up as empty blocks in the configuration, applying their default values.
  - Improvements of error and information messages when they start.
- Improve output of `DELETE/agents` when no agents were removed. ([#868](https://github.com/wazuh/wazuh/pull/868))
- Include the file owner SID in Syscheck alerts.
- Change no previous checksum error message to information log. ([#897](https://github.com/wazuh/wazuh/pull/897))
- Changed default Syscheck scan speed: 100 files per second. ([#975](https://github.com/wazuh/wazuh/pull/975))
- Show network protocol used by the agent when connecting to the manager. ([#980](https://github.com/wazuh/wazuh/pull/980))

### Fixed

- Syscheck RT process granularized to make frequency option more accurate. ([#434](https://github.com/wazuh/wazuh/pull/434))
- Fixed registry_ignore problem on Syscheck for Windows when arch="both" was used. ([#525](https://github.com/wazuh/wazuh/pull/525))
- Allow more than 256 directories in real-time for Windows agent using recursive watchers. ([#540](https://github.com/wazuh/wazuh/pull/540))
- Fix weird behavior in Syscheck when a modified file returns back to its first state. ([#434](https://github.com/wazuh/wazuh/pull/434))
- Replace hash value xxx (not enabled) for n/a if the hash couldn't be calculated. ([#857](https://github.com/wazuh/wazuh/pull/857))
- Do not report uid, gid or gname on Windows (avoid user=0). ([#857](https://github.com/wazuh/wazuh/pull/857))
- Several fixes generating sha256 hash. ([#857](https://github.com/wazuh/wazuh/pull/857))
- Fixed the option report_changes configuration. ([#857](https://github.com/wazuh/wazuh/pull/857))
- Fixed the 'report_changes' configuration when 'sha1' option is not set. ([#857](https://github.com/wazuh/wazuh/pull/857))
- Fix memory leak reading logcollector config. ([#884](https://github.com/wazuh/wazuh/pull/884))
- Fixed crash in Slack integration for alerts that don't have full log. ([#880](https://github.com/wazuh/wazuh/pull/880))
- Fixed active-responses.log definition path on Windows configuration. ([#739](https://github.com/wazuh/wazuh/pull/739))
- Added warning message when updating Syscheck/Rootcheck database to restart the manager. ([#817](https://github.com/wazuh/wazuh/pull/817))
- Fix PID file creation checking. ([#822](https://github.com/wazuh/wazuh/pull/822))
  - Check that the PID file was created and written.
  - This would prevent service from running multiple processes of the same daemon.
- Fix reading of Windows platform for 64 bits systems. ([#832](https://github.com/wazuh/wazuh/pull/832))
- Fixed Syslog output parser when reading the timestamp from the alerts in JSON format. ([#843](https://github.com/wazuh/wazuh/pull/843))
- Fixed filter for `gpg-pubkey` packages in Syscollector. ([#847](https://github.com/wazuh/wazuh/pull/847))
- Fixed bug in configuration when reading the `repeated_offenders` option in Active Response. ([#873](https://github.com/wazuh/wazuh/pull/873))
- Fixed variables parser when loading rules. ([#855](https://github.com/wazuh/wazuh/pull/855))
- Fixed parser files names in the Rootcheck scan. ([#840](https://github.com/wazuh/wazuh/pull/840))
- Removed frequency offset in rules. ([#827](https://github.com/wazuh/wazuh/pull/827)).
- Fix memory leak reading logcollector config. ([#884](https://github.com/wazuh/wazuh/pull/884))
- Fixed sort agents by status in `GET/agents` API request. ([#810](https://github.com/wazuh/wazuh/pull/810))
- Added exception when no agents are selected to restart. ([#870](https://github.com/wazuh/wazuh/pull/870))
- Prevent files from remaining open in the cluster. ([#874](https://github.com/wazuh/wazuh/pull/874))
- Fix network unreachable error when cluster starts. ([#800](https://github.com/wazuh/wazuh/pull/800))
- Fix empty rules and decoders file check. ([#887](https://github.com/wazuh/wazuh/pull/887))
- Prevent to access an unexisting hash table from 'whodata' thread. ([#911](https://github.com/wazuh/wazuh/pull/911))
- Fix CA verification with more than one 'ca_store' definitions. ([#927](https://github.com/wazuh/wazuh/pull/927))
- Fix error in syscollector API calls when Wazuh is installed in a directory different than `/var/ossec`. ([#942](https://github.com/wazuh/wazuh/pull/942)).
- Fix error in CentOS 6 when `wazuh-cluster` is disabled. ([#944](https://github.com/wazuh/wazuh/pull/944)).
- Fix Remoted connection failed warning in TCP mode due to timeout. ([#958](https://github.com/wazuh/wazuh/pull/958))
- Fix option 'rule_id' in syslog client. ([#979](https://github.com/wazuh/wazuh/pull/979))
- Fixed bug in legacy agent's server options that prevented it from setting port and protocol.

## [v3.3.1] - 2018-06-18

### Added

- Added `total_affected_agents` and `total_failed_ids` to the `DELETE/agents` API request. ([#795](https://github.com/wazuh/wazuh/pull/795))

### Changed

- Management of empty blocks in the configuration files. ([#781](https://github.com/wazuh/wazuh/pull/781))
- Verify WPK with Wazuh CA by default. ([#799](https://github.com/wazuh/wazuh/pull/799))

### Fixed

- Windows prevents agent from renaming file. ([#773](https://github.com/wazuh/wazuh/pull/773))
- Fix manager-agent version comparison in remote upgrades. ([#765](https://github.com/wazuh/wazuh/pull/765))
- Fix log flooding when restarting agent while the merged file is being receiving. ([#788](https://github.com/wazuh/wazuh/pull/788))
- Fix issue when overwriting rotated logs in Windows agents. ([#776](https://github.com/wazuh/wazuh/pull/776))
- Prevent OpenSCAP module from running on Windows agents (incompatible). ([#777](https://github.com/wazuh/wazuh/pull/777))
- Fix issue in file changes report for FIM on Linux when a directory contains a backslash. ([#775](https://github.com/wazuh/wazuh/pull/775))
- Fixed missing `minor` field in agent data managed by the framework. ([#771](https://github.com/wazuh/wazuh/pull/771))
- Fixed missing `build` and `key` fields in agent data managed by the framework. ([#802](https://github.com/wazuh/wazuh/pull/802))
- Fixed several bugs in upgrade agents ([#784](https://github.com/wazuh/wazuh/pull/784)):
    - Error upgrading an agent with status `Never Connected`.
    - Fixed API support.
    - Sockets were not closing properly.
- Cluster exits showing an error when an error occurs. ([#790](https://github.com/wazuh/wazuh/pull/790))
- Fixed bug when cluster control or API cannot request the list of nodes to the master. ([#762](https://github.com/wazuh/wazuh/pull/762))
- Fixed bug when the `agent.conf` contains an unrecognized module. ([#796](https://github.com/wazuh/wazuh/pull/796))
- Alert when unmerge files fails on agent. ([#731](https://github.com/wazuh/wazuh/pull/731))
- Fix invalid memory access when parsing ruleset configuration. ([#787](https://github.com/wazuh/wazuh/pull/787))
- Check version of python in cluster control. ([#760](https://github.com/wazuh/wazuh/pull/760))
- Removed duplicated log message when Rootcheck is disabled. ([#783](https://github.com/wazuh/wazuh/pull/783))
- Avoid infinite attempts to download CVE databases when it fails. ([#792](https://github.com/wazuh/wazuh/pull/792))


## [v3.3.0] - 2018-06-06

### Added

- Supporting multiple socket output in Logcollector. ([#395](https://github.com/wazuh/wazuh/pull/395))
- Allow inserting static field parameters in rule comments. ([#397](https://github.com/wazuh/wazuh/pull/397))
- Added an output format option for Logcollector to build custom logs. ([#423](https://github.com/wazuh/wazuh/pull/423))
- Included millisecond timing in timestamp to JSON events. ([#467](https://github.com/wazuh/wazuh/pull/467))
- Added an option in Analysisd to set input event offset for plugin decoders. ([#512](https://github.com/wazuh/wazuh/pull/512))
- Allow decoders mix plugin and multiregex children. ([#602](https://github.com/wazuh/wazuh/pull/602))
- Added the option to filter by any field in `get_agents_overview`, `get_agent_group` and `get_agents_without_group` functions of the Python framework. ([#743](https://github.com/wazuh/wazuh/pull/743))

### Changed

- Add default value for option -x in agent_upgrade tool.
- Changed output of agents in cluster control. ([#741](https://github.com/wazuh/wazuh/pull/741))

### Fixed

- Fix bug in Logcollector when removing duplicate localfiles. ([#402](https://github.com/wazuh/wazuh/pull/402))
- Fix memory error in Logcollector when using wildcards.
- Prevent command injection in Agentless daemon. ([#600](https://github.com/wazuh/wazuh/pull/600))
- Fixed bug getting the agents in cluster control. ([#741](https://github.com/wazuh/wazuh/pull/741))
- Prevent Logcollector from reporting an error when a path with wildcards matches no files.
- Fixes the feature to group with the option multi-line. ([#754](https://github.com/wazuh/wazuh/pull/754))


## [v3.2.4] - 2018-06-01

### Fixed
- Fixed segmentation fault in maild when `<queue-size>` is included in the global configuration.
- Fixed bug in Framework when retrieving mangers logs. ([#644](https://github.com/wazuh/wazuh/pull/644))
- Fixed bug in clusterd to prevent the synchronization of `.swp` files. ([#694](https://github.com/wazuh/wazuh/pull/694))
- Fixed bug in Framework parsing agent configuration. ([#681](https://github.com/wazuh/wazuh/pull/681))
- Fixed several bugs using python3 with the Python framework. ([#701](https://github.com/wazuh/wazuh/pull/701))


## [v3.2.3] - 2018-05-28

### Added

- New internal option to enable merged file creation by Remoted. ([#603](https://github.com/wazuh/wazuh/pull/603))
- Created alert item for GDPR and GPG13. ([#608](https://github.com/wazuh/wazuh/pull/608))
- Add support for Amazon Linux in vulnerability-detector.
- Created an input queue for Analysisd to prevent Remoted starvation. ([#661](https://github.com/wazuh/wazuh/pull/661))

### Changed

- Set default agent limit to 14.000 and file descriptor limit to 65.536 per process. ([#624](https://github.com/wazuh/wazuh/pull/624))
- Cluster improvements.
    - New protocol for communications.
    - Inverted communication flow: clients start communications with the master.
    - Just the master address is required in the `<nodes>` list configuration.
    - Improved synchronization algorithm.
    - Reduced the number of processes to one: `wazuh-clusterd`.
- Cluster control tool improvements: outputs are the same regardless of node type.
- The default input queue for remote events has been increased to 131072 events. ([#660](https://github.com/wazuh/wazuh/pull/660))
- Disconnected agents will no longer report vulnerabilities. ([#666](https://github.com/wazuh/wazuh/pull/666))

### Fixed

- Fixed agent wait condition and improve logging messages. ([#550](https://github.com/wazuh/wazuh/pull/550))
- Fix race condition in settings load time by Windows agent. ([#551](https://github.com/wazuh/wazuh/pull/551))
- Fix bug in Authd that prevented it from deleting agent-info files when removing agents.
- Fix bug in ruleset that did not overwrite the `<info>` option. ([#584](https://github.com/wazuh/wazuh/issues/584))
- Fixed bad file descriptor error in Wazuh DB ([#588](https://github.com/wazuh/wazuh/issues/588))
- Fixed unpredictable file sorting when creating merged files. ([#599](https://github.com/wazuh/wazuh/issues/599))
- Fixed race condition in Remoted when closing connections.
- Fix epoch check in vulnerability-detector.
- Fixed hash sum in logs rotation. ([#636](https://github.com/wazuh/wazuh/issues/636))
- Fixed cluster CPU usage.
- Fixed invalid deletion of agent timestamp entries. ([#639](https://github.com/wazuh/wazuh/issues/639))
- Fixed segmentation fault in logcollector when multi-line is applied to a remote configuration. ([#641](https://github.com/wazuh/wazuh/pull/641))
- Fixed issue in Syscheck that may leave the process running if the agent is stopped quickly. ([#671](https://github.com/wazuh/wazuh/pull/671))

### Removed

- Removed cluster database and internal cluster daemon.


## [v3.2.2] - 2018-05-07

### Added

- Created an input queue for Remoted to prevent agent connection starvation. ([#509](https://github.com/wazuh/wazuh/pull/509))

### Changed

- Updated Slack integration. ([#443](https://github.com/wazuh/wazuh/pull/443))
- Increased connection timeout for remote upgrades. ([#480](https://github.com/wazuh/wazuh/pull/480))
- Vulnerability-detector does not stop agents detection if it fails to find the software for one of them.
- Improve the version comparator algorithm in vulnerability-detector. ([#508](https://github.com/wazuh/wazuh/pull/508))

### Fixed

- Fixed bug in labels settings parser that may make Agentd or Logcollector crash.
- Fixed issue when setting multiple `<server-ip>` stanzas in versions 3.0 - 3.2.1. ([#433](https://github.com/wazuh/wazuh/pull/433))
- Fixed bug when socket database messages are not sent correctly. ([#435](https://github.com/wazuh/wazuh/pull/435))
- Fixed unexpected stop in the sources installer when overwriting a previous corrupt installation.
- Added a synchronization timeout in the cluster to prevent it from blocking ([#447](https://github.com/wazuh/wazuh/pull/447))
- Fixed issue in CSyslogd when filtering by rule group. ([#446](https://github.com/wazuh/wazuh/pull/446))
- Fixed error on DB daemon when parsing rules with options introduced in version 3.0.0.
- Fixed unrecognizable characters error in Windows version name. ([#478](https://github.com/wazuh/wazuh/pull/478))
- Fix Authd client in old versions of Windows ([#479](https://github.com/wazuh/wazuh/pull/479))
- Cluster's socket management improved to use persistent connections ([#481](https://github.com/wazuh/wazuh/pull/481))
- Fix memory corruption in Syscollector decoder and memory leaks in Vulnerability Detector. ([#482](https://github.com/wazuh/wazuh/pull/482))
- Fixed memory corruption in Wazuh DB autoclosing procedure.
- Fixed dangling db files at DB Sync module folder. ([#489](https://github.com/wazuh/wazuh/pull/489))
- Fixed agent group file deletion when using Authd.
- Fix memory leak in Maild with JSON input. ([#498](https://github.com/wazuh/wazuh/pull/498))
- Fixed remote command switch option. ([#504](https://github.com/wazuh/wazuh/pull/504))

## [v3.2.1] - 2018-03-03

### Added

- Added option in Makefile to disable CIS-CAT module. ([#381](https://github.com/wazuh/wazuh/pull/381))
- Added field `totalItems` to `GET/agents/purgeable/:timeframe` API call. ([#385](https://github.com/wazuh/wazuh/pull/385))

### Changed

- Giving preference to use the selected Java over the default one in CIS-CAT wodle.
- Added delay between message delivery for every module. ([#389](https://github.com/wazuh/wazuh/pull/389))
- Verify all modules for the shared configuration. ([#408](https://github.com/wazuh/wazuh/pull/408))
- Updated OpenSSL library to 1.1.0g.
- Insert agent labels in JSON archives no matter the event matched a rule.
- Support for relative/full/network paths in the CIS-CAT configuration. ([#419](https://github.com/wazuh/wazuh/pull/419))
- Improved cluster control to give more information. ([#421](https://github.com/wazuh/wazuh/pull/421))
- Updated rules for CIS-CAT.
- Removed unnecessary compilation of vulnerability-detector in agents.
- Increased wazuh-modulesd's subprocess pool.
- Improved the agent software recollection by Syscollector.

### Fixed

- Fixed crash in Agentd when testing Syscollector configuration from agent.conf file.
- Fixed duplicate alerts in Vulnerability Detector.
- Fixed compiling issues in Solaris and HP-UX.
- Fixed bug in Framework when listing directories due to permissions issues.
- Fixed error handling in CIS-CAT module. ([#401](https://github.com/wazuh/wazuh/pull/401))
- Fixed some defects reported by Coverity. ([#406](https://github.com/wazuh/wazuh/pull/406))
- Fixed OS name detection in macOS and old Linux distros. ([#409](https://github.com/wazuh/wazuh/pull/409))
- Fixed linked in HP-UX.
- Fixed Red Hat detection in vulnerability-detector.
- Fixed segmentation fault in wazuh-cluster when files path is too long.
- Fixed a bug getting groups and searching by them in `GET/agents` API call. ([#390](https://github.com/wazuh/wazuh/pull/390))
- Several fixes and improvements in cluster.
- Fixed bug in wazuh-db when closing exceeded databases in transaction.
- Fixed bug in vulnerability-detector that discarded valid agents.
- Fixed segmentation fault in Windows agents when getting OS info.
- Fixed memory leaks in vulnerability-detector and CIS-CAT wodle.
- Fixed behavior when working directory is not found in CIS-CAT wodle.

## [v3.2.0] - 2018-02-13

### Added
- Added support to synchronize custom rules and decoders in the cluster.([#344](https://github.com/wazuh/wazuh/pull/344))
- Add field `status` to `GET/agents/groups/:group_id` API call.([#338](https://github.com/wazuh/wazuh/pull/338))
- Added support for Windows to CIS-CAT integration module ([#369](https://github.com/wazuh/wazuh/pull/369))
- New Wazuh Module "aws-cloudtrail" fetching logs from S3 bucket. ([#351](https://github.com/wazuh/wazuh/pull/351))
- New Wazuh Module "vulnerability-detector" to detect vulnerabilities in agents and managers.

### Fixed
- Fixed oscap.py to support new versions of OpenSCAP scanner.([#331](https://github.com/wazuh/wazuh/pull/331))
- Fixed timeout bug when the cluster port was closed. ([#343](https://github.com/wazuh/wazuh/pull/343))
- Improve exception handling in `cluster_control`. ([#343](https://github.com/wazuh/wazuh/pull/343))
- Fixed bug in cluster when receive an error response from client. ([#346](https://github.com/wazuh/wazuh/pull/346))
- Fixed bug in framework when the manager is installed in different path than /var/ossec. ([#335](https://github.com/wazuh/wazuh/pull/335))
- Fixed predecoder hostname field in JSON event output.
- Several fixes and improvements in cluster.

## [v3.1.0] - 2017-12-22

### Added

- New Wazuh Module "command" for asynchronous command execution.
- New field "predecoder.timestamp" for JSON alerts including timestamp from logs.
- Added reload action to ossec-control in local mode.
- Add duration control of a cluster database synchronization.
- New internal option for agents to switch applying shared configuration.
- Added GeoIP address finding for input logs in JSON format.
- Added alert and archive output files rotation capabilities.
- Added rule option to discard field "firedtimes".
- Added VULS integration for running vulnerability assessments.
- CIS-CAT Wazuh Module to scan CIS policies.

### Changed

- Keepping client.keys file permissions when modifying it.
- Improve Rootcheck formula to select outstanding defects.
- Stop related daemon when disabling components in ossec-control.
- Prevented cluster daemon from starting on RHEL 5 or older.
- Let Syscheck report file changes on first scan.
- Allow requests by node name in cluster_control binary.
- Improved help of cluster_control binary.
- Integrity control of files in the cluster.

### Fixed

- Fixed netstat command in localfile configuration.
- Fixed error when searching agents by ID.
- Fixed syslog format pre-decoder for logs with missing (optional) space after tag.
- Fixed alert ID when plain-text alert output disabled.
- Fixed Monitord freezing when a sendmail-like executable SMTP server is set.
- Fixed validation of Active Response used by agent_control.
- Allow non-ASCII characters in Windows version string.

## [v3.0.0] - 2017-12-12

### Added

- Added group property for agents to customize shared files set.
- Send shared files to multiple agents in parallel.
- New decoder plugin for logs in JSON format with dynamic fields definition.
- Brought framework from API to Wazuh project.
- Show merged files MD5 checksum by agent_control and framework.
- New reliable request protocol for manager-agent communication.
- Remote agent upgrades with signed WPK packages.
- Added option for Remoted to prevent it from writing shared merged file.
- Added state for Agentd and Windows agent to notify connection state and metrics.
- Added new JSON log format for local file monitoring.
- Added OpenSCAP SSG datastream content for Ubuntu Trusty Tahr.
- Field "alert_id" in JSON alerts (by Dan Parriott).
- Added support of "any" IP address to OSSEC batch manager (by Jozef Reisinger).
- Added ossec-agent SElinux module (by kreon).
- Added previous output to JSON output (by João Soares).
- Added option for Authd to specify the allowed cipher list (by James Le Cuirot).
- Added option for cipher suites in Authd settings.
- Added internal option for Remoted to set the shared configuration reloading time.
- Auto restart agents when new shared configuration is pushed from the manager.
- Added native support for Systemd.
- Added option to register unlimited agents in Authd.
- New internal option to limit the number of file descriptors in Analysisd and Remoted.
- Added new state "pending" for agents.
- Added internal option to disable real-time DB synchronization.
- Allow multiple manager stanzas in Agentd settings.
- New internal option to limit the receiving time in TCP mode.
- Added manager hostname data to agent information.
- New option for rotating internal logs by size.
- Added internal option to enable or disable daily rotation of internal logs.
- Added command option for Monitord to overwrite 'day_wait' parameter.
- Adding templates and sample alert for Elasticsearch 6.0.
- Added option to enable/disable Authd on install and auto-generate certificates.
- Pack secure TCP messages into a single packet.
- Added function to install SCAP policies depending on OS version.
- Added integration with Virustotal.
- Added timeout option for TCP sockets in Remoted and Agentd.
- Added option to start the manager after installing.
- Added a cluster of managers (`wazuh-clusterd`) and a script to control it (`cluster_control`).

### Changed

- Increased shared file delivery speed when using TCP.
- Increased TCP listening socket backlog.
- Changed Windows agent UI panel to show revision number instead of installation date.
- Group every decoded field (static and dynamic fields) into a data object for JSON alerts.
- Reload shared files by Remoted every 10 minutes.
- Increased string size limit for XML reader to 4096 bytes.
- Updated Logstash configuration and Elasticsearch mappings.
- Changed template fields structure for Kibana dashboards.
- Increased dynamic field limit to 1024, and default to 256.
- Changed agent buffer 'length' parameter to 'queue_size'.
- Changed some Rootcheck error messages to verbose logs.
- Removed unnecessary message by manage_agents advising to restart Wazuh manager.
- Update PF tables Active response (by d31m0).
- Create the users and groups as system users and groups in specs (by Dan Parriott).
- Show descriptive errors when an agent loses the connection using TCP.
- Prevent agents with the same name as the manager host from getting added.
- Changed 'message' field to 'data' for successful agent removing response in Authd API.
- Changed critical error to standard error in Syslog Remoted when no access list has been configured.
- Ignore hidden files in shared folder for merged file.
- Changed agent notification time values: notify time to 1 minute and reconnect time to 5 minutes.
- Prevent data field from being inserted into JSON alerts when it's empty.
- Spelling corrections (by Josh Soref).
- Moved debug messages when updating shared files to level 2.
- Do not create users ossecm or ossecr on agents.
- Upgrade netstat command in Logcollector.
- Prevent Monitord and DB sync module from dealing with agent files on local installations.
- Speed up DB syncing by keeping databases opened and an inotify event queue.
- Merge server's IP and hostname options to one setting.
- Enabled Active Response by default in both Windows and UNIX.
- Make Monitord 'day_wait' internal option affect log rotation.
- Extend Monitord 'day_wait' internal option range.
- Prevent Windows agent from log error when the manager disconnected.
- Improve Active Response filtering options.
- Use init system (Systemd/SysVinit) to restart Wazuh when upgrading.
- Added possibility of filtering agents by manager hostname in the Framework.
- Prevent installer from overwriting agent.conf file.
- Cancel file sending operation when agent socket is closed.
- Clean up agent shared folder before unmerging shared configuration.
- Print descriptive error when request socket refuses connection due to AR disabled.
- Extend Logcollector line burst limit range.
- Fix JSON alert file reloading when the file is rotated.
- Merge IP and Hostname server configuration into "Address" field.
- Improved TCP transmission performance by packing secure messages.

### Fixed

- Fixed wrong queries to get last Syscheck and Rootcheck date.
- Prevent Logcollector keep-alives from being stored on archives.json.
- Fixed length of random message within keep-alives.
- Fixed Windows version detection for Windows 8 and newer.
- Fixed incorrect CIDR writing on client.keys by Authd.
- Fixed missing buffer flush by Analysisd when updating Rootcheck database.
- Stop Wazuh service before removing folder to reinstall.
- Fixed Remoted service for Systemd (by Phil Porada).
- Fixed Administrator account mapping in Windows agent installation (by andrewm0374@gmail.com).
- Fixed MySQL support in dbd (by andrewm0374@gmail.com).
- Fixed incorrect warning when unencrypting messages (by Dan Parriott).
- Fixed Syslog mapping for alerts via Csyslogd (by Dan Parriott).
- Fixed syntax error in the creation of users in Solaris 11.2 (by Pedro Flor).
- Fixed some warnings that appeared when compiling on Fedora 26.
- Fixed permission issue in logs folder.
- Fixed issue in Remoted that prevented it from send shared configuration when it changed.
- Fixed Windows agent compilation compability with CentOS.
- Supporting different case from password prompt in Agentless (by Jesus Fidalgo).
- Fix bad detection of inotify queue overflowed.
- Fix repetitive error when a rule's diff file is empty.
- Fixed log group permission when created by a daemon running as root.
- Prevented Agentd from logging too many errors when restarted while receiving the merged file.
- Prevented Remoted from sending data to disconnected agents in TCP mode.
- Fixed alerts storage in PostgreSQL databases.
- Fixed invalid previous output data in JSON alerts.
- Fixed memory error in modulesd for invalid configurations.
- Fixed default Auth configuration to support custom install directory.
- Fixed directory transversal vulnerability in Active response commands.
- Fixed Active response timeout accuracy.
- Fixed race conditions in concurrent transmissions over TCP.

### Removed

- Removed Picviz support (by Dan Parriott).


## [v2.1.1] - 2017-09-21

### Changed

- Improved errors messages related to TCP connection queue.
- Changed info log about unsupported FS checking in Rootcheck scan to debug messages.
- Prevent Modules daemon from giving critical error when no wodles are enabled.

### Fixed

- Fix endianess incompatibility in agents on SPARC when connecting via TCP.
- Fix bug in Authd that made it crash when removing keys.
- Fix race condition in Remoted when writing logs.
- Avoid repeated errors by Remoted when sending data to a disconnected agent.
- Prevented Monitord from rotating non-existent logs.
- Some fixes to support HP-UX.
- Prevent processes from sending events when TCP connection is lost.
- Fixed output header by Syslog client when reading JSON alerts.
- Fixed bug in Integrator settings parser when reading rules list.

## [v2.1.0] - 2017-08-14

### Added

- Rotate and compress log feature.
- Labeling data for agents to be shown in alerts.
- New 'auth' configuration template.
- Make manage_agents capable of add and remove agents via Authd.
- Implemented XML configuration for Authd.
- Option -F for Authd to force insertion if it finds duplicated name.
- Local auth client to manage agent keys.
- Added OS name and version into global.db.
- Option for logging in JSON format.
- Allow maild to send through a sendmail-like executable (by James Le Cuirot).
- Leaky bucket-like buffer for agents to prevent network flooding.
- Allow Syslog client to read JSON alerts.
- Allow Mail reporter to read JSON alerts.
- Added internal option to tune Rootcheck sleep time.
- Added route-null Active Response script for Windows 2012 (by @CrazyLlama).

### Changed

- Updated SQLite library to 3.19.2.
- Updated zlib to 1.2.11.
- Updated cJSON library to 1.4.7.
- Change some manage_agents option parameters.
- Run Auth in background by default.
- Log classification as debug, info, warning, error and critical.
- Limit number of reads per cycle by Logcollector to prevent log starvation.
- Limit OpenSCAP module's event forwarding speed.
- Increased debug level of repeated Rootcheck messages.
- Send events when OpenSCAP starts and finishes scans.
- Delete PID files when a process exits not due to a signal.
- Change error messages due to SSL handshake failure to debug messages.
- Force group addition on installation for compatibility with LDAP (thanks to Gary Feltham).

### Fixed

- Fixed compiling error on systems with no OpenSSL.
- Fixed compiling warning at manage_agents.
- Fixed ossec-control enable/disable help message.
- Fixed unique aperture of random device on Unix.
- Fixed file sum comparison bug at Syscheck realtime engine. (Thanks to Arshad Khan)
- Close analysisd if alert outputs are disabled for all formats.
- Read Windows version name for versions newer than Windows 8 / Windows Server 2012.
- Fixed error in Analysisd that wrote Syscheck and Rootcheck databases of re-added agents on deleted files.
- Fixed internal option to configure the maximum labels' cache time.
- Fixed Auth password parsing on client side.
- Fix bad agent ID assignation in Authd on i686 architecture.
- Fixed Logcollector misconfiguration in Windows agents.

### Removed

- Remove unused message queue to send alerts from Authd.


## [v2.0.1] - 2017-07-19

### Changed

- Changed random data generator for a secure OS-provided generator.
- Changed Windows installer file name (depending on version).
- Linux distro detection using standard os-release file.
- Changed some URLs to documentation.
- Disable synchronization with SQLite databases for Syscheck by default.
- Minor changes at Rootcheck formatter for JSON alerts.
- Added debugging messages to Integrator logs.
- Show agent ID when possible on logs about incorrectly formatted messages.
- Use default maximum inotify event queue size.
- Show remote IP on encoding format errors when unencrypting messages.
- Remove temporary files created by Syscheck changes reports.
- Remove temporary Syscheck files for changes reporting by Windows installer when upgrading.

### Fixed

- Fixed resource leaks at rules configuration parsing.
- Fixed memory leaks at rules parser.
- Fixed memory leaks at XML decoders parser.
- Fixed TOCTOU condition when removing directories recursively.
- Fixed insecure temporary file creation for old POSIX specifications.
- Fixed missing agentless devices identification at JSON alerts.
- Fixed FIM timestamp and file name issue at SQLite database.
- Fixed cryptographic context acquirement on Windows agents.
- Fixed debug mode for Analysisd.
- Fixed bad exclusion of BTRFS filesystem by Rootcheck.
- Fixed compile errors on macOS.
- Fixed option -V for Integrator.
- Exclude symbolic links to directories when sending FIM diffs (by Stephan Joerrens).
- Fixed daemon list for service reloading at ossec-control.
- Fixed socket waiting issue on Windows agents.
- Fixed PCI_DSS definitions grouping issue at Rootcheck controls.
- Fixed segmentation fault bug when stopping on CentOS 5.
- Fixed compatibility with AIX.
- Fixed race conditions in ossec-control script.
- Fixed compiling issue on Windows.
- Fixed compatibility with Solaris.
- Fixed XML parsing error due to byte stashing issue.
- Fixed false error by Syscheck when creating diff snapshots of empty files.
- Fixed segmentation fault in Authd on i386 platform.
- Fixed agent-auth exit code for controlled server's errors.
- Fixed incorrect OVAL patch results classification.

## [v2.0.0] - 2017-03-14

### Added

- Wazuh modules manager.
- Wazuh module for OpenSCAP.
- Ruleset for OpenSCAP alerts.
- Kibana dashboards for OpenSCAP.
- Option at agent_control to restart all agents.
- Dynamic fields to rules and decoders.
- Dynamic fields to JSON in alerts/archives.
- CDB list lookup with dynamic fields.
- FTS for dynamic fields.
- Logcollector option to set the frequency of file checking.
- GeoIP support in Alerts (by Scott R Shinn).
- Internal option to output GeoIP data on JSON alerts.
- Matching pattern negation (by Daniel Cid).
- Syscheck and Rootcheck events on SQLite databases.
- Data migration tool to SQLite databases.
- Jenkins QA.
- 64-bit Windows registry keys support.
- Complete FIM data output to JSON and alerts.
- Username, date and inode attributes to FIM events on Unix.
- Username attribute to FIM events on Windows.
- Report changes (FIM file diffs) to Windows agent.
- File diffs to JSON output.
- Elastic mapping updated for new FIM events.
- Title and file fields extracted at Rootcheck alerts.
- Rule description formatting with dynamic field referencing.
- Multithreaded design for Authd server for fast and reliable client dispatching, with key caching and write scheduling.
- Auth registration client for Windows (by Gael Muller).
- Auth password authentication for Windows client.
- New local decoder file by default.
- Show server certificate and key paths at Authd help.
- New option for Authd to verify agent's address.
- Added support for new format at predecoder (by Brad Lhotsky).
- Agentless passlist encoding to Base64.
- New Auditd-specific log format for Logcollector.
- Option for Authd to auto-choose TLS/SSL method.
- Compile option for Authd to make it compatible with legacy OSs.
- Added new templates layout to auto-compose configuration file.
- New wodle for SQLite database syncing (agent information and fim/pm data).
- Added XML settings options to exclude some rules or decoders files.
- Option for agent_control to broadcast AR on all agents.
- Extended FIM event information forwarded by csyslogd (by Sivakumar Nellurandi).
- Report Syscheck's new file events on real time.

### Changed

- Isolated logtest directory from analysisd.
- Remoted informs Analysisd about agent ID.
- Updated Kibana dashboards.
- Syscheck FIM attributes to dynamic fields.
- Force services to exit if PID file creation fails.
- Atomic writing of client.keys through temporary files.
- Disabled remote message ID verification by default.
- Show actual IP on debug message when agents get connected.
- Enforce rules IDs to max 6 digits.
- OSSEC users and group as system (UI-hidden) users (by Dennis Golden).
- Increases Authd connection pool size.
- Use general-purpose version-flexible SSL/TLS methods for Authd registration.
- Enforce minimum 3-digit agent ID format.
- Exclude BTRFS from Rootcheck searching for hidden files inside directories (by Stephan Joerrens).
- Moved OSSEC and Wazuh decoders to one directory.
- Prevent manage_agents from doing invalid actions (such methods for manager at agent).
- Disabled capturing of security events 5145 and 5156 on Windows agent.
- Utilities to rename an agent or change the IP address (by Antonio Querubin).
- Added quiet option for Logtest (by Dan Parriott).
- Output decoder information onto JSON alerts.
- Enable mail notifications by default for server installation.
- Agent control option to restart all agents' Syscheck will also restart manager's Syscheck.
- Make ossec-control to check Authd PID.
- Enforce every rule to contain a description.
- JSON output won't contain field "agentip" if tis value is "any".
- Don't broadcast Active Response messages to disconnected agents.
- Don't print Syscheck logs if it's disabled.
- Set default Syscheck and Rootcheck frequency to 12 hours.
- Generate FIM new file alert by default.
- Added option for Integrator to set the maximum log length.
- JSON output nested objects modelling through dynamic fields.
- Disable TCP for unsupported OSs.
- Show previous log on JSON alert.
- Removed confirmation prompt when importing an agent key successfully.
- Made Syscheck not to ignore files that change more than 3 times by default.
- Enabled JSON output by default.
- Updated default syscheck configuration for Windows agents.
- Limited agent' maximum connection time for notification time.
- Improved client.keys changing detection method by remoted: use date and inode.
- Changed boot service name to Wazuh.
- Active response enabled on Windows agents by default.
- New folder structure for rules and decoders.
- More descriptive logs about syscheck real-time monitoring.
- Renamed XML tags related to rules and decoders inclusion.
- Set default maximum agents to 8000.
- Removed FTS numeric bitfield from JSON output.
- Fixed ID misassignment by manage_agents when the greatest ID exceeds 32512.
- Run Windows Registry Syscheck scan on first stage when scan_on_start enabled.
- Set all Syscheck delay stages to a multiple of internal_options.conf/syscheck.sleep value.
- Changed JSON timestamp format to ISO8601.
- Overwrite @timestamp field from Logstash with the alert timestamp.
- Moved timestamp JSON field to the beginning of the object.
- Changed random data generator for a secure OS-provided generator.

### Fixed

- Logcollector bug that inhibited alerts about file reduction.
- Memory issue on string manipulation at JSON.
- Memory bug at JSON alerts.
- Fixed some CLang warnings.
- Issue on marching OSSEC user on installing.
- Memory leaks at configuration.
- Memory leaks at Analysisd.
- Bugs and memory errors at agent management.
- Mistake with incorrect name for PID file (by Tickhon Clearscale).
- Agent-auth name at messages (it appeared to be the server).
- Avoid Monitord to log errors when the JSON alerts file doesn't exists.
- Agents numbering issue (minimum 3 digits).
- Avoid no-JSON message at agent_control when client.keys empty.
- Memory leaks at manage_agents.
- Authd error messages about connection to queue passed to warning.
- Issue with Authd password checking.
- Avoid ossec-control to use Dash.
- Fixed false error about disconnected agent when trying to send it the shared files.
- Avoid Authd to close when it reaches the maximum concurrency.
- Fixed memory bug at event diff execution.
- Fixed resource leak at file operations.
- Hide help message by useadd and groupadd on OpenBSD.
- Fixed error that made Analysisd to crash if it received a missing FIM file entry.
- Fixed compile warnings at cJSON library.
- Fixed bug that made Active Response to disable all commands if one of them was disabled (by Jason Thomas).
- Fixed segmentation fault at logtest (by Dan Parriott).
- Fixed SQL injection vulnerability at Database.
- Fixed Active Response scripts for Slack and Twitter.
- Fixed potential segmentation fault at file queue operation.
- Fixed file permissions.
- Fixed failing test for Apache 2.2 logs (by Brad Lhotsky).
- Fixed memory error at net test.
- Limit agent waiting time for retrying to connect.
- Fixed compile warnings on i386 architecture.
- Fixed Monitord crash when sending daily report email.
- Fixed script to null route an IP address on Windows Server 2012+ (by Theresa Meiksner).
- Fixed memory leak at Logtest.
- Fixed manager with TCP support on FreeBSD (by Dave Stoddard).
- Fixed Integrator launching at local-mode installation.
- Fixed issue on previous alerts counter (rules with if_matched_sid option).
- Fixed compile and installing error on Solaris.
- Fixed segmentation fault on syscheck when no configuration is defined.
- Fixed bug that prevented manage_agents from removing syscheck/rootcheck database.
- Fixed bug that made agents connected on TCP to hang if they are rejected by the manager.
- Fixed segmentation fault on remoted due to race condition on managing keystore.
- Fixed data lossing at remoted when reloading keystore.
- Fixed compile issue on MacOS.
- Fixed version reading at ruleset updater.
- Fixed detection of BSD.
- Fixed memory leak (by Byron Golden).
- Fixed misinterpretation of octal permissions given by Agentless (by Stephan Leemburg).
- Fixed mistake incorrect openssl flag at Makefile (by Stephan Leemburg).
- Silence Slack integration transmission messages (by Dan Parriott).
- Fixed OpenSUSE Systemd misconfiguration (By Stephan Joerrens).
- Fixed case issue on JSON output for Rootcheck alerts.
- Fixed potential issue on duplicated agent ID detection.
- Fixed issue when creating agent backups.
- Fixed hanging problem on Windows Auth client when negotiation issues.
- Fixed bug at ossec-remoted that mismatched agent-info files.
- Fixed resource leaks at rules configuration parsing.
- Fixed memory leaks at rules parser.
- Fixed memory leaks at XML decoders parser.
- Fixed TOCTOU condition when removing directories recursively.
- Fixed insecure temporary file creation for old POSIX specifications.
- Fixed missing agentless devices identification at JSON alerts.

### Removed

- Deleted link to LUA sources.
- Delete ZLib generated files on cleaning.
- Removed maximum lines limit from diff messages (that remain limited by length).

## [v1.1.1] - 2016-05-12

### Added

- agent_control: maximum number of agents can now be extracted using option "-m".
- maild: timeout limitation, preventing it from hang in some cases.
- Updated decoders, ruleset and rootchecks from Wazuh Ruleset v1.0.8.
- Updated changes from ossec-hids repository.

### Changed

- Avoid authd to rename agent if overplaced.
- Changed some log messages.
- Reordered directories for agent backups.
- Don't exit when client.keys is empty by default.
- Improved client.keys reloading capabilities.

### Fixed

- Fixed JSON output at rootcheck_control.
- Fixed agent compilation on OS X.
- Fixed memory issue on removing timestamps.
- Fixed segmentation fault at reported.
- Fixed segmentation fault at logcollector.

### Removed

- Removed old rootcheck options.

## [v1.1.0] - 2016-04-06

### Added

- Re-usage of agent ID in manage_agents and authd, with time limit.
- Added option to avoid manager from exiting when there are no keys.
- Backup of the information about an agent that's going to be deleted.
- Alerting if Authd can't add an agent because of a duplicated IP.
- Integrator with Slack and PagerDuty.
- Simplified keywords for the option "frequency".
- Added custom Reply-to e-mail header.
- Added option to syscheck to avoid showing diffs on some files.
- Created agents-timestamp file to save the agents' date of adding.

### Changed

- client.keys: No longer overwrite the name of an agent with "#-#-#-" to mark it as deleted. Instead, the name will appear with a starting "!".
- API: Distinction between duplicated and invalid name for agent.
- Stop the "ERROR: No such file or directory" for Apache.
- Changed defaults to analysisd event counter.
- Authd won't use password by default.
- Changed name of fields at JSON output from binaries.
- Upgraded rules to Wazuh Ruleset v1.07

### Fixed

- Fixed merged.mg push on Windows Agent
- Fixed Windows agent compilation issue
- Fixed glob broken implementation.
- Fixed memory corruption on the OSSEC alert decoder.
- Fixed command "useradd" on OpenBSD.
- Fixed some PostgreSQL issues.
- Allow to disable syscheck:check_perm after enable check_all.

## [v1.0.4] - 2016-02-24
​
### Added

- JSON output for manage_agents.
- Increased analysis daemon's memory size.
- Authd: Added password authorization.
- Authd: Boost speed performance at assignation of ID for agents
- Authd: New option -f *sec*. Force addding new agent (even with duplicated IP) if it was not active for the last *sec* seconds.
- manage_agents: new option -d. Force adding new agent (even with duplicated IP)
- manage_agents: Printing new agent ID on adding.

### Changed

- Authd and manage_agents won't add agents with duplicated IP.

### Fixed

- Solved duplicate IP conflicts on client.keys which prevented the new agent to connect.
- Hashing files in binary mode. Solved some problems related to integrity checksums on Windows.
- Fixed issue that made console programs not to work on Windows.

### Removed

- RESTful API no longer included in extensions/api folder. Available now at https://github.com/wazuh/wazuh-api


## [v1.0.3] - 2016-02-11

### Added

- JSON CLI outputs: ossec-control, rootcheck_control, syscheck_control, ossec-logtest and more.
- Preparing integration with RESTful API
- Upgrade version scripts
- Merge commits from ossec-hids
- Upgraded rules to Wazuh Ruleset v1.06

### Fixed

- Folders are no longer included on etc/shared
- Fixes typos on rootcheck files
- Kibana dashboards fixes

## [v1.0.2] - 2016-01-29

### Added

- Added Wazuh Ruleset updater
- Added extensions files to support ELK Stack latest versions (ES 2.x, LS 2.1, Kibana 4.3)

### Changed

- Upgraded rules to Wazuh Ruleset v1.05
- Fixed crash in reportd
- Fixed Windows EventChannel syntaxis issue
- Fixed manage_agents bulk option bug. No more "randombytes" errors.
- Windows deployment script improved

## [v1.0.1] - 2015-12-10

### Added

- Wazuh version info file
- ossec-init.conf now includes wazuh version
- Integrated with wazuh OSSEC ruleset updater
- Several new fields at JSON output (archives and alerts)
- Wazuh decoders folder

### Changed

- Decoders are now splitted in differents files.
- jsonout_out enable by default
- JSON groups improvements
- Wazuh ruleset updated to 1.0.2
- Extensions: Improved Kibana dashboards
- Extensions: Improved Windows deployment script

## [v1.0.0] - 2015-11-23
- Initial Wazuh version v1.0<|MERGE_RESOLUTION|>--- conflicted
+++ resolved
@@ -1,7 +1,6 @@
 # Change Log
 All notable changes to this project will be documented in this file.
 
-<<<<<<< HEAD
 ## [v4.8.0]
 
 ### Manager
@@ -125,10 +124,10 @@
 #### Deleted
 
 - Removed external `python-jose` and `ecdsa` library dependencies. ([#21749](https://github.com/wazuh/wazuh/pull/21749))
-=======
+
+
 ## [v4.7.4]
 
->>>>>>> 8bddc6b8
 
 
 ## [v4.7.3]
