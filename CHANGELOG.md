--- conflicted
+++ resolved
@@ -1,7 +1,6 @@
 # Change Log
 All notable changes to this project will be documented in this file.
 
-<<<<<<< HEAD
 ## [v4.5.0]
 
 ### Manager
@@ -55,8 +54,7 @@
 - The SSHD decoder has been improved to catch disconnection events. [#14138](https://github.com/wazuh/wazuh/pull/14138)
 
 
-## [v4.4.0]
-=======
+
 ## [v4.4.2]
 
 
@@ -96,7 +94,6 @@
 - Update setuptools to 65.5.1. ([#16492](https://github.com/wazuh/wazuh/pull/16492))
 
 ## [v4.4.0] - 2023-03-28
->>>>>>> 436f1b9e
 
 ### Manager
 
