# Change Log
All notable changes to this project will be documented in this file.

## [v3.4.0]
<<<<<<< HEAD

### Fixed

- Prevent files from remaining open in the cluster. ([#874](https://github.com/wazuh/wazuh/pull/874))

## [v3.3.2]
=======
>>>>>>> 439cbece

### Added

- Support for SHA256 checksum in Syscheck (by @arshad01). ([#410](https://github.com/wazuh/wazuh/pull/410))
- Added an internal option for Syscheck to tune the RT alerting delay. ([#434](https://github.com/wazuh/wazuh/pull/434))
- Added an option `target` to customize output format per-target in Logcollector. ([#863](https://github.com/wazuh/wazuh/pull/863))
- New option for the JSON decoder to choose the treatment of NULL values. ([#677](https://github.com/wazuh/wazuh/pull/677))

### Changed

- Now the no_full_log option only affects JSON alerts. ([#881](https://github.com/wazuh/wazuh/pull/881))
- Delete temporary files when stopping Wazuh. ([#732](https://github.com/wazuh/wazuh/pull/732))
- Send OpenSCAP checks results to a FIFO queue instead of temporary files. ([#732](https://github.com/wazuh/wazuh/pull/732))
- Default behavior when starting Syscheck and Rootcheck components. ([#829](https://github.com/wazuh/wazuh/pull/829))
  - They are disabled if not appear in the configuration.
  - They can be set up as empty blocks in the configuration, applying their default values.
  - Improvements of error and information messages when they start.

### Fixed

- Syscheck RT process granularized to make frequency option more accurate. ([#434](https://github.com/wazuh/wazuh/pull/434))
- Fixed registry_ignore problem on syscheck for Windows when arch="both" was used. ([#525](https://github.com/wazuh/wazuh/pull/525))
- Allow more than 256 directories in real-time for Windows agent using recursive watchers. ([#540](https://github.com/wazuh/wazuh/pull/540))
- Fix weird behavior in Syscheck when a modified file returns back to its first state. ([#434](https://github.com/wazuh/wazuh/pull/434))
- Fix memory leak reading logcollector config. ([#884](https://github.com/wazuh/wazuh/pull/884))
- Fixed crash in Slack integration for alerts that don't have full log. ([#880](https://github.com/wazuh/wazuh/pull/880))
- Fixed active-responses.log definition path on Windows configuration. ([#739](https://github.com/wazuh/wazuh/pull/739))
- Added warning message when updating Syscheck/Rootcheck database to restart the manager. ([#817](https://github.com/wazuh/wazuh/pull/817))
- Fix PID file creation checking. ([#822](https://github.com/wazuh/wazuh/pull/822))
  - Check that the PID file was created and written.
  - This would prevent service from running multiple processes of the same daemon.
- Fix reading of Windows platform for 64 bits systems. ([#832](https://github.com/wazuh/wazuh/pull/832))
- Fixed Syslog output parser when reading the timestamp from the alerts in JSON format. ([#843](https://github.com/wazuh/wazuh/pull/843))
- Fixed filter for `gpg-pubkey` packages in Syscollector. ([#847](https://github.com/wazuh/wazuh/pull/847))
- Fixed bug in configuration when reading the `repeated_offenders` option in Active Response. ([#873](https://github.com/wazuh/wazuh/pull/873))
- Fixed variables parser when loading rules. ([#855](https://github.com/wazuh/wazuh/pull/855))
- Fixed parser files names in the Rootcheck scan. ([#840](https://github.com/wazuh/wazuh/pull/840))
- Removed frequency offset in rules. ([#827](https://github.com/wazuh/wazuh/pull/827)).


## [v3.3.1]

### Added

- Added `total_affected_agents` and `total_failed_ids` to the `DELETE/agents` API request. ([#795](https://github.com/wazuh/wazuh/pull/795))

### Changed

- Management of empty blocks in the configuration files. ([#781](https://github.com/wazuh/wazuh/pull/781))
- Verify WPK with Wazuh CA by default. ([#799](https://github.com/wazuh/wazuh/pull/799))

### Fixed

- Windows prevents agent from renaming file. ([#773](https://github.com/wazuh/wazuh/pull/773))
- Fix manager-agent version comparison in remote upgrades. ([#765](https://github.com/wazuh/wazuh/pull/765))
- Fix log flooding when restarting agent while the merged file is being receiving. ([#788](https://github.com/wazuh/wazuh/pull/788))
- Fix issue when overwriting rotated logs in Windows agents. ([#776](https://github.com/wazuh/wazuh/pull/776))
- Prevent OpenSCAP module from running on Windows agents (incompatible). ([#777](https://github.com/wazuh/wazuh/pull/777))
- Fix issue in file changes report for FIM on Linux when a directory contains a backslash. ([#775](https://github.com/wazuh/wazuh/pull/775))
- Fixed missing `minor` field in agent data managed by the framework. ([#771](https://github.com/wazuh/wazuh/pull/771))
- Fixed missing `build` and `key` fields in agent data managed by the framework. ([#802](https://github.com/wazuh/wazuh/pull/802))
- Fixed several bugs in upgrade agents ([#784](https://github.com/wazuh/wazuh/pull/784)):
    - Error upgrading an agent with status `Never Connected`.
    - Fixed API support.
    - Sockets were not closing properly.
- Cluster exits showing an error when an error occurs. ([#790](https://github.com/wazuh/wazuh/pull/790))
- Fixed bug when cluster control or API cannot request the list of nodes to the master. ([#762](https://github.com/wazuh/wazuh/pull/762))
- Fixed bug when the `agent.conf` contains an unrecognized module. ([#796](https://github.com/wazuh/wazuh/pull/796))
- Alert when unmerge files fails on agent. ([#731](https://github.com/wazuh/wazuh/pull/731))
- Fix invalid memory access when parsing ruleset configuration. ([#787](https://github.com/wazuh/wazuh/pull/787))
- Check version of python in cluster control. ([#760](https://github.com/wazuh/wazuh/pull/760))
- Removed duplicated log message when Rootcheck is disabled. ([#783](https://github.com/wazuh/wazuh/pull/783))
- Avoid infinite attempts to download CVE databases when it fails. ([#792](https://github.com/wazuh/wazuh/pull/792))


## [v3.3.0]

### Added

- Supporting multiple socket output in Logcollector. ([#395](https://github.com/wazuh/wazuh/pull/395))
- Allow inserting static field parameters in rule comments. ([#397](https://github.com/wazuh/wazuh/pull/397))
- Added an output format option for Logcollector to build custom logs. ([#423](https://github.com/wazuh/wazuh/pull/423))
- Included millisecond timing in timestamp to JSON events. ([#467](https://github.com/wazuh/wazuh/pull/467))
- Added an option in Analysisd to set input event offset for plugin decoders. ([#512](https://github.com/wazuh/wazuh/pull/512))
- Allow decoders mix plugin and multiregex children. ([#602](https://github.com/wazuh/wazuh/pull/602))
- Added the option to filter by any field in `get_agents_overview`, `get_agent_group` and `get_agents_without_group` functions of the Python framework. ([#743](https://github.com/wazuh/wazuh/pull/743))

### Changed

- Add default value for option -x in agent_upgrade tool.
- Changed output of agents in cluster control. ([#741](https://github.com/wazuh/wazuh/pull/741))

### Fixed

- Fix bug in Logcollector when removing duplicate localfiles. ([#402](https://github.com/wazuh/wazuh/pull/402))
- Fix memory error in Logcollector when using wildcards.
- Prevent command injection in Agentless daemon. ([#600](https://github.com/wazuh/wazuh/pull/600))
- Fixed bug getting the agents in cluster control. ([#741](https://github.com/wazuh/wazuh/pull/741))
- Prevent Logcollector from reporting an error when a path with wildcards matches no files.
- Fixes the feature to group with the option multi-line. ([#754](https://github.com/wazuh/wazuh/pull/754))


## [v3.2.4]

### Fixed
- Fixed segmentation fault in maild when `<queue-size>` is included in the global configuration.
- Fixed bug in Framework when retrieving mangers logs. ([#644](https://github.com/wazuh/wazuh/pull/644))
- Fixed bug in clusterd to prevent the synchronization of `.swp` files. ([#694](https://github.com/wazuh/wazuh/pull/694))
- Fixed bug in Framework parsing agent configuration. ([#681](https://github.com/wazuh/wazuh/pull/681))
- Fixed several bugs using python3 with the Python framework. ([#701](https://github.com/wazuh/wazuh/pull/701))


## [v3.2.3]

### Added

- New internal option to enable merged file creation by Remoted. ([#603](https://github.com/wazuh/wazuh/pull/603))
- Created alert item for GDPR and GPG13. ([#608](https://github.com/wazuh/wazuh/pull/608))
- Add support for Amazon Linux in vulnerability-detector.
- Created an input queue for Analysisd to prevent Remoted starvation. ([#661](https://github.com/wazuh/wazuh/pull/661))

### Changed

- Set default agent limit to 14.000 and file descriptor limit to 65.536 per process. ([#624](https://github.com/wazuh/wazuh/pull/624))
- Cluster improvements.
    - New protocol for communications.
    - Inverted communication flow: clients start communications with the master.
    - Just the master address is required in the `<nodes>` list configuration.
    - Improved synchronization algorithm.
    - Reduced the number of processes to one: `wazuh-clusterd`.
- Cluster control tool improvements: outputs are the same regardless of node type.
- The default input queue for remote events has been increased to 131072 events. ([#660](https://github.com/wazuh/wazuh/pull/660))
- Disconnected agents will no longer report vulnerabilities. ([#666](https://github.com/wazuh/wazuh/pull/666))

### Fixed

- Fixed agent wait condition and improve logging messages. ([#550](https://github.com/wazuh/wazuh/pull/550))
- Fix race condition in settings load time by Windows agent. ([#551](https://github.com/wazuh/wazuh/pull/551))
- Fix bug in Authd that prevented it from deleting agent-info files when removing agents.
- Fix bug in ruleset that did not overwrite the `<info>` option. ([#584](https://github.com/wazuh/wazuh/issues/584))
- Fixed bad file descriptor error in Wazuh DB ([#588](https://github.com/wazuh/wazuh/issues/588))
- Fixed unpredictable file sorting when creating merged files. ([#599](https://github.com/wazuh/wazuh/issues/599))
- Fixed race condition in Remoted when closing connections.
- Fix epoch check in vulnerability-detector.
- Fixed hash sum in logs rotation. ([#636](https://github.com/wazuh/wazuh/issues/636))
- Fixed cluster CPU usage.
- Fixed invalid deletion of agent timestamp entries. ([#639](https://github.com/wazuh/wazuh/issues/639))
- Fixed segmentation fault in logcollector when multi-line is applied to a remote configuration. ([#641](https://github.com/wazuh/wazuh/pull/641))
- Fixed issue in Syscheck that may leave the process running if the agent is stopped quickly. ([#671](https://github.com/wazuh/wazuh/pull/671))

### Removed

- Removed cluster database and internal cluster daemon.


## [v3.2.2]

### Added

- Created an input queue for Remoted to prevent agent connection starvation. ([#509](https://github.com/wazuh/wazuh/pull/509))

### Changed

- Updated Slack integration. ([#443](https://github.com/wazuh/wazuh/pull/443))
- Increased connection timeout for remote upgrades. ([#480](https://github.com/wazuh/wazuh/pull/480))
- Vulnerability-detector does not stop agents detection if it fails to find the software for one of them.
- Improve the version comparator algorithm in vulnerability-detector. ([#508](https://github.com/wazuh/wazuh/pull/508/files))

### Fixed

- Fixed bug in labels settings parser that may make Agentd or Logcollector crash.
- Fixed issue when setting multiple `<server-ip>` stanzas in versions 3.0 - 3.2.1. ([#433](https://github.com/wazuh/wazuh/pull/433))
- Fixed bug when socket database messages are not sent correctly. ([#435](https://github.com/wazuh/wazuh/pull/435))
- Fixed unexpected stop in the sources installer when overwriting a previous corrupt installation.
- Added a synchronization timeout in the cluster to prevent it from blocking ([#447](https://github.com/wazuh/wazuh/pull/447))
- Fixed issue in CSyslogd when filtering by rule group. ([#446](https://github.com/wazuh/wazuh/pull/446))
- Fixed error on DB daemon when parsing rules with options introduced in version 3.0.0.
- Fixed unrecognizable characters error in Windows version name. ([#478](https://github.com/wazuh/wazuh/pull/478))
- Fix Authd client in old versions of Windows ([#479](https://github.com/wazuh/wazuh/pull/479))
- Cluster's socket management improved to use persistent connections ([#481](https://github.com/wazuh/wazuh/pull/481))
- Fix memory corruption in Syscollector decoder and memory leaks in Vulnerability Detector. ([#482](https://github.com/wazuh/wazuh/pull/482))
- Fixed memory corruption in Wazuh DB autoclosing procedure.
- Fixed dangling db files at DB Sync module folder. ([#489](https://github.com/wazuh/wazuh/pull/489))
- Fixed agent group file deletion when using Authd.
- Fix memory leak in Maild with JSON input. ([#498](https://github.com/wazuh/wazuh/pull/498))
- Fixed remote command switch option. ([#504](https://github.com/wazuh/wazuh/pull/504))

## [v3.2.1] 2018-03-03

### Added

- Added option in Makefile to disable CIS-CAT module. ([#381](https://github.com/wazuh/wazuh/pull/381))
- Added field `totalItems` to `GET/agents/purgeable/:timeframe` API call. ([#385](https://github.com/wazuh/wazuh/pull/385))

### Changed

- Giving preference to use the selected Java over the default one in CIS-CAT wodle.
- Added delay between message delivery for every module. ([#389](https://github.com/wazuh/wazuh/pull/389))
- Verify all modules for the shared configuration. ([#408](https://github.com/wazuh/wazuh/pull/408))
- Updated OpenSSL library to 1.1.0g.
- Insert agent labels in JSON archives no matter the event matched a rule.
- Support for relative/full/network paths in the CIS-CAT configuration. ([#419](https://github.com/wazuh/wazuh/pull/419))
- Improved cluster control to give more information. ([#421](https://github.com/wazuh/wazuh/pull/421))
- Updated rules for CIS-CAT.
- Removed unnecessary compilation of vulnerability-detector in agents.
- Increased wazuh-modulesd's subprocess pool.
- Improved the agent software recollection by Syscollector.

### Fixed

- Fixed crash in Agentd when testing Syscollector configuration from agent.conf file.
- Fixed duplicate alerts in Vulnerability Detector.
- Fixed compiling issues in Solaris and HP-UX.
- Fixed bug in Framework when listing directories due to permissions issues.
- Fixed error handling in CIS-CAT module. ([#401](https://github.com/wazuh/wazuh/pull/401))
- Fixed some defects reported by Coverity. ([#406](https://github.com/wazuh/wazuh/pull/406))
- Fixed OS name detection in macOS and old Linux distros. ([#409](https://github.com/wazuh/wazuh/pull/409))
- Fixed linked in HP-UX.
- Fixed Red Hat detection in vulnerability-detector.
- Fixed segmentation fault in wazuh-cluster when files path is too long.
- Fixed a bug getting groups and searching by them in `GET/agents` API call. ([#390](https://github.com/wazuh/wazuh/pull/390))
- Several fixes and improvements in cluster.
- Fixed bug in wazuh-db when closing exceeded databases in transaction.
- Fixed bug in vulnerability-detector that discarded valid agents.
- Fixed segmentation fault in Windows agents when getting OS info.
- Fixed memory leaks in vulnerability-detector and CIS-CAT wodle.
- Fixed behavior when working directory is not found in CIS-CAT wodle.

## [v3.2.0] 2018-02-13

### Added
- Added support to synchronize custom rules and decoders in the cluster.([#344](https://github.com/wazuh/wazuh/pull/344))
- Add field `status` to `GET/agents/groups/:group_id` API call.([#338](https://github.com/wazuh/wazuh/pull/338))
- Added support for Windows to CIS-CAT integration module ([#369](https://github.com/wazuh/wazuh/pull/369))
- New Wazuh Module "aws-cloudtrail" fetching logs from S3 bucket. ([#351](https://github.com/wazuh/wazuh/pull/351))
- New Wazuh Module "vulnerability-detector" to detect vulnerabilities in agents and managers.

### Fixed
- Fixed oscap.py to support new versions of OpenSCAP scanner.([#331](https://github.com/wazuh/wazuh/pull/331))
- Fixed timeout bug when the cluster port was closed. ([#343](https://github.com/wazuh/wazuh/pull/343))
- Improve exception handling in `cluster_control`. ([#343](https://github.com/wazuh/wazuh/pull/343))
- Fixed bug in cluster when receive an error response from client. ([#346](https://github.com/wazuh/wazuh/pull/346))
- Fixed bug in framework when the manager is installed in different path than /var/ossec. ([#335](https://github.com/wazuh/wazuh/pull/335))
- Fixed predecoder hostname field in JSON event output.
- Several fixes and improvements in cluster.

## [v3.1.0] 2017-12-22

### Added

- New Wazuh Module "command" for asynchronous command execution.
- New field "predecoder.timestamp" for JSON alerts including timestamp from logs.
- Added reload action to ossec-control in local mode.
- Add duration control of a cluster database synchronization.
- New internal option for agents to switch applying shared configuration.
- Added GeoIP address finding for input logs in JSON format.
- Added alert and archive output files rotation capabilities.
- Added rule option to discard field "firedtimes".
- Added VULS integration for running vulnerability assessments.
- CIS-CAT Wazuh Module to scan CIS policies.

### Changed

- Keepping client.keys file permissions when modifying it.
- Improve Rootcheck formula to select outstanding defects.
- Stop related daemon when disabling components in ossec-control.
- Prevented cluster daemon from starting on RHEL 5 or older.
- Let Syscheck report file changes on first scan.
- Allow requests by node name in cluster_control binary.
- Improved help of cluster_control binary.
- Integrity control of files in the cluster.

### Fixed

- Fixed netstat command in localfile configuration.
- Fixed error when searching agents by ID.
- Fixed syslog format pre-decoder for logs with missing (optional) space after tag.
- Fixed alert ID when plain-text alert output disabled.
- Fixed Monitord freezing when a sendmail-like executable SMTP server is set.
- Fixed validation of Active Response used by agent_control.
- Allow non-ASCII characters in Windows version string.

## [v3.0.0] 2017-12-12

### Added

- Added group property for agents to customize shared files set.
- Send shared files to multiple agents in parallel.
- New decoder plugin for logs in JSON format with dynamic fields definition.
- Brought framework from API to Wazuh project.
- Show merged files MD5 checksum by agent_control and framework.
- New reliable request protocol for manager-agent communication.
- Remote agent upgrades with signed WPK packages.
- Added option for Remoted to prevent it from writing shared merged file.
- Added state for Agentd and Windows agent to notify connection state and metrics.
- Added new JSON log format for local file monitoring.
- Added OpenSCAP SSG datastream content for Ubuntu Trusty Tahr.
- Field "alert_id" in JSON alerts (by Dan Parriott).
- Added support of "any" IP address to OSSEC batch manager (by Jozef Reisinger).
- Added ossec-agent SElinux module (by kreon).
- Added previous output to JSON output (by João Soares).
- Added option for Authd to specify the allowed cipher list (by James Le Cuirot).
- Added option for cipher suites in Authd settings.
- Added internal option for Remoted to set the shared configuration reloading time.
- Auto restart agents when new shared configuration is pushed from the manager.
- Added native support for Systemd.
- Added option to register unlimited agents in Authd.
- New internal option to limit the number of file descriptors in Analysisd and Remoted.
- Added new state "pending" for agents.
- Added internal option to disable real-time DB synchronization.
- Allow multiple manager stanzas in Agentd settings.
- New internal option to limit the receiving time in TCP mode.
- Added manager hostname data to agent information.
- New option for rotating internal logs by size.
- Added internal option to enable or disable daily rotation of internal logs.
- Added command option for Monitord to overwrite 'day_wait' parameter.
- Adding templates and sample alert for Elasticsearch 6.0.
- Added option to enable/disable Authd on install and auto-generate certificates.
- Pack secure TCP messages into a single packet.
- Added function to install SCAP policies depending on OS version.
- Added integration with Virustotal.
- Added timeout option for TCP sockets in Remoted and Agentd.
- Added option to start the manager after installing.
- Added a cluster of managers (`wazuh-clusterd`) and a script to control it (`cluster_control`).

### Changed

- Increased shared file delivery speed when using TCP.
- Increased TCP listening socket backlog.
- Changed Windows agent UI panel to show revision number instead of installation date.
- Group every decoded field (static and dynamic fields) into a data object for JSON alerts.
- Reload shared files by Remoted every 10 minutes.
- Increased string size limit for XML reader to 4096 bytes.
- Updated Logstash configuration and Elasticsearch mappings.
- Changed template fields structure for Kibana dashboards.
- Increased dynamic field limit to 1024, and default to 256.
- Changed agent buffer 'length' parameter to 'queue_size'.
- Changed some Rootcheck error messages to verbose logs.
- Removed unnecessary message by manage_agents advising to restart Wazuh manager.
- Update PF tables Active response (by d31m0).
- Create the users and groups as system users and groups in specs (by Dan Parriott).
- Show descriptive errors when an agent loses the connection using TCP.
- Prevent agents with the same name as the manager host from getting added.
- Changed 'message' field to 'data' for successful agent removing response in Authd API.
- Changed critical error to standard error in Syslog Remoted when no access list has been configured.
- Ignore hidden files in shared folder for merged file.
- Changed agent notification time values: notify time to 1 minute and reconnect time to 5 minutes.
- Prevent data field from being inserted into JSON alerts when it's empty.
- Spelling corrections (by Josh Soref).
- Moved debug messages when updating shared files to level 2.
- Do not create users ossecm or ossecr on agents.
- Upgrade netstat command in Logcollector.
- Prevent Monitord and DB sync module from dealing with agent files on local installations.
- Speed up DB syncing by keeping databases opened and an inotify event queue.
- Merge server's IP and hostname options to one setting.
- Enabled Active Response by default in both Windows and UNIX.
- Make Monitord 'day_wait' internal option affect log rotation.
- Extend Monitord 'day_wait' internal option range.
- Prevent Windows agent from log error when the manager disconnected.
- Improve Active Response filtering options.
- Use init system (Systemd/SysVinit) to restart Wazuh when upgrading.
- Added possibility of filtering agents by manager hostname in the Framework.
- Prevent installer from overwriting agent.conf file.
- Cancel file sending operation when agent socket is closed.
- Clean up agent shared folder before unmerging shared configuration.
- Print descriptive error when request socket refuses connection due to AR disabled.
- Extend Logcollector line burst limit range.
- Fix JSON alert file reloading when the file is rotated.
- Merge IP and Hostname server configuration into "Address" field.
- Improved TCP transmission performance by packing secure messages.

### Fixed

- Fixed wrong queries to get last Syscheck and Rootcheck date.
- Prevent Logcollector keep-alives from being stored on archives.json.
- Fixed length of random message within keep-alives.
- Fixed Windows version detection for Windows 8 and newer.
- Fixed incorrect CIDR writing on client.keys by Authd.
- Fixed missing buffer flush by Analysisd when updating Rootcheck database.
- Stop Wazuh service before removing folder to reinstall.
- Fixed Remoted service for Systemd (by Phil Porada).
- Fixed Administrator account mapping in Windows agent installation (by andrewm0374@gmail.com).
- Fixed MySQL support in dbd (by andrewm0374@gmail.com).
- Fixed incorrect warning when unencrypting messages (by Dan Parriott).
- Fixed Syslog mapping for alerts via Csyslogd (by Dan Parriott).
- Fixed syntax error in the creation of users in Solaris 11.2 (by Pedro Flor).
- Fixed some warnings that appeared when compiling on Fedora 26.
- Fixed permission issue in logs folder.
- Fixed issue in Remoted that prevented it from send shared configuration when it changed.
- Fixed Windows agent compilation compability with CentOS.
- Supporting different case from password prompt in Agentless (by Jesus Fidalgo).
- Fix bad detection of inotify queue overflowed.
- Fix repetitive error when a rule's diff file is empty.
- Fixed log group permission when created by a daemon running as root.
- Prevented Agentd from logging too many errors when restarted while receiving the merged file.
- Prevented Remoted from sending data to disconnected agents in TCP mode.
- Fixed alerts storage in PostgreSQL databases.
- Fixed invalid previous output data in JSON alerts.
- Fixed memory error in modulesd for invalid configurations.
- Fixed default Auth configuration to support custom install directory.
- Fixed directory transversal vulnerability in Active response commands.
- Fixed Active response timeout accuracy.
- Fixed race conditions in concurrent transmissions over TCP.

### Removed

- Removed Picviz support (by Dan Parriott).


## [v2.1.1] - 2017-09-21

### Changed

- Improved errors messages related to TCP connection queue.
- Changed info log about unsupported FS checking in Rootcheck scan to debug messages.
- Prevent Modules daemon from giving critical error when no wodles are enabled.

### Fixed

- Fix endianess incompatibility in agents on SPARC when connecting via TCP.
- Fix bug in Authd that made it crash when removing keys.
- Fix race condition in Remoted when writing logs.
- Avoid repeated errors by Remoted when sending data to a disconnected agent.
- Prevented Monitord from rotating non-existent logs.
- Some fixes to support HP-UX.
- Prevent processes from sending events when TCP connection is lost.
- Fixed output header by Syslog client when reading JSON alerts.
- Fixed bug in Integrator settings parser when reading rules list.

## [v2.1.0] - 2017-08-14

### Added

- Rotate and compress log feature.
- Labeling data for agents to be shown in alerts.
- New 'auth' configuration template.
- Make manage_agents capable of add and remove agents via Authd.
- Implemented XML configuration for Authd.
- Option -F for Authd to force insertion if it finds duplicated name.
- Local auth client to manage agent keys.
- Added OS name and version into global.db.
- Option for logging in JSON format.
- Allow maild to send through a sendmail-like executable (by James Le Cuirot).
- Leaky bucket-like buffer for agents to prevent network flooding.
- Allow Syslog client to read JSON alerts.
- Allow Mail reporter to read JSON alerts.
- Added internal option to tune Rootcheck sleep time.
- Added route-null Active Response script for Windows 2012 (by @CrazyLlama).

### Changed

- Updated SQLite library to 3.19.2.
- Updated zlib to 1.2.11.
- Updated cJSON library to 1.4.7.
- Change some manage_agents option parameters.
- Run Auth in background by default.
- Log classification as debug, info, warning, error and critical.
- Limit number of reads per cycle by Logcollector to prevent log starvation.
- Limit OpenSCAP module's event forwarding speed.
- Increased debug level of repeated Rootcheck messages.
- Send events when OpenSCAP starts and finishes scans.
- Delete PID files when a process exits not due to a signal.
- Change error messages due to SSL handshake failure to debug messages.
- Force group addition on installation for compatibility with LDAP (thanks to Gary Feltham).

### Fixed

- Fixed compiling error on systems with no OpenSSL.
- Fixed compiling warning at manage_agents.
- Fixed ossec-control enable/disable help message.
- Fixed unique aperture of random device on Unix.
- Fixed file sum comparison bug at Syscheck realtime engine. (Thanks to Arshad Khan)
- Close analysisd if alert outputs are disabled for all formats.
- Read Windows version name for versions newer than Windows 8 / Windows Server 2012.
- Fixed error in Analysisd that wrote Syscheck and Rootcheck databases of re-added agents on deleted files.
- Fixed internal option to configure the maximum labels' cache time.
- Fixed Auth password parsing on client side.
- Fix bad agent ID assignation in Authd on i686 architecture.
- Fixed Logcollector misconfiguration in Windows agents.

### Removed

- Remove unused message queue to send alerts from Authd.


## [v2.0.1] - 2017-07-19

### Changed

- Changed random data generator for a secure OS-provided generator.
- Changed Windows installer file name (depending on version).
- Linux distro detection using standard os-release file.
- Changed some URLs to documentation.
- Disable synchronization with SQLite databases for Syscheck by default.
- Minor changes at Rootcheck formatter for JSON alerts.
- Added debugging messages to Integrator logs.
- Show agent ID when possible on logs about incorrectly formatted messages.
- Use default maximum inotify event queue size.
- Show remote IP on encoding format errors when unencrypting messages.
- Remove temporary files created by Syscheck changes reports.
- Remove temporary Syscheck files for changes reporting by Windows installer when upgrading.

### Fixed

- Fixed resource leaks at rules configuration parsing.
- Fixed memory leaks at rules parser.
- Fixed memory leaks at XML decoders parser.
- Fixed TOCTOU condition when removing directories recursively.
- Fixed insecure temporary file creation for old POSIX specifications.
- Fixed missing agentless devices identification at JSON alerts.
- Fixed FIM timestamp and file name issue at SQLite database.
- Fixed cryptographic context acquirement on Windows agents.
- Fixed debug mode for Analysisd.
- Fixed bad exclusion of BTRFS filesystem by Rootcheck.
- Fixed compile errors on macOS.
- Fixed option -V for Integrator.
- Exclude symbolic links to directories when sending FIM diffs (by Stephan Joerrens).
- Fixed daemon list for service reloading at ossec-control.
- Fixed socket waiting issue on Windows agents.
- Fixed PCI_DSS definitions grouping issue at Rootcheck controls.
- Fixed segmentation fault bug when stopping on CentOS 5.
- Fixed compatibility with AIX.
- Fixed race conditions in ossec-control script.
- Fixed compiling issue on Windows.
- Fixed compatibility with Solaris.
- Fixed XML parsing error due to byte stashing issue.
- Fixed false error by Syscheck when creating diff snapshots of empty files.
- Fixed segmentation fault in Authd on i386 platform.
- Fixed agent-auth exit code for controlled server's errors.
- Fixed incorrect OVAL patch results classification.

## [v2.0] - 2017-03-14

### Added

- Wazuh modules manager.
- Wazuh module for OpenSCAP.
- Ruleset for OpenSCAP alerts.
- Kibana dashboards for OpenSCAP.
- Option at agent_control to restart all agents.
- Dynamic fields to rules and decoders.
- Dynamic fields to JSON in alerts/archives.
- CDB list lookup with dynamic fields.
- FTS for dynamic fields.
- Logcollector option to set the frequency of file checking.
- GeoIP support in Alerts (by Scott R Shinn).
- Internal option to output GeoIP data on JSON alerts.
- Matching pattern negation (by Daniel Cid).
- Syscheck and Rootcheck events on SQLite databases.
- Data migration tool to SQLite databases.
- Jenkins QA.
- 64-bit Windows registry keys support.
- Complete FIM data output to JSON and alerts.
- Username, date and inode attributes to FIM events on Unix.
- Username attribute to FIM events on Windows.
- Report changes (FIM file diffs) to Windows agent.
- File diffs to JSON output.
- Elastic mapping updated for new FIM events.
- Title and file fields extracted at Rootcheck alerts.
- Rule description formatting with dynamic field referencing.
- Multithreaded design for Authd server for fast and reliable client dispatching, with key caching and write scheduling.
- Auth registration client for Windows (by Gael Muller).
- Auth password authentication for Windows client.
- New local decoder file by default.
- Show server certificate and key paths at Authd help.
- New option for Authd to verify agent's address.
- Added support for new format at predecoder (by Brad Lhotsky).
- Agentless passlist encoding to Base64.
- New Auditd-specific log format for Logcollector.
- Option for Authd to auto-choose TLS/SSL method.
- Compile option for Authd to make it compatible with legacy OSs.
- Added new templates layout to auto-compose configuration file.
- New wodle for SQLite database syncing (agent information and fim/pm data).
- Added XML settings options to exclude some rules or decoders files.
- Option for agent_control to broadcast AR on all agents.
- Extended FIM event information forwarded by csyslogd (by Sivakumar Nellurandi).
- Report Syscheck's new file events on real time.

### Changed

- Isolated logtest directory from analysisd.
- Remoted informs Analysisd about agent ID.
- Updated Kibana dashboards.
- Syscheck FIM attributes to dynamic fields.
- Force services to exit if PID file creation fails.
- Atomic writing of client.keys through temporary files.
- Disabled remote message ID verification by default.
- Show actual IP on debug message when agents get connected.
- Enforce rules IDs to max 6 digits.
- OSSEC users and group as system (UI-hidden) users (by Dennis Golden).
- Increases Authd connection pool size.
- Use general-purpose version-flexible SSL/TLS methods for Authd registration.
- Enforce minimum 3-digit agent ID format.
- Exclude BTRFS from Rootcheck searching for hidden files inside directories (by Stephan Joerrens).
- Moved OSSEC and Wazuh decoders to one directory.
- Prevent manage_agents from doing invalid actions (such methods for manager at agent).
- Disabled capturing of security events 5145 and 5156 on Windows agent.
- Utilities to rename an agent or change the IP address (by Antonio Querubin).
- Added quiet option for Logtest (by Dan Parriott).
- Output decoder information onto JSON alerts.
- Enable mail notifications by default for server installation.
- Agent control option to restart all agents' Syscheck will also restart manager's Syscheck.
- Make ossec-control to check Authd PID.
- Enforce every rule to contain a description.
- JSON output won't contain field "agentip" if tis value is "any".
- Don't broadcast Active Response messages to disconnected agents.
- Don't print Syscheck logs if it's disabled.
- Set default Syscheck and Rootcheck frequency to 12 hours.
- Generate FIM new file alert by default.
- Added option for Integrator to set the maximum log length.
- JSON output nested objects modelling through dynamic fields.
- Disable TCP for unsupported OSs.
- Show previous log on JSON alert.
- Removed confirmation prompt when importing an agent key successfully.
- Made Syscheck not to ignore files that change more than 3 times by default.
- Enabled JSON output by default.
- Updated default syscheck configuration for Windows agents.
- Limited agent' maximum connection time for notification time.
- Improved client.keys changing detection method by remoted: use date and inode.
- Changed boot service name to Wazuh.
- Active response enabled on Windows agents by default.
- New folder structure for rules and decoders.
- More descriptive logs about syscheck real-time monitoring.
- Renamed XML tags related to rules and decoders inclusion.
- Set default maximum agents to 8000.
- Removed FTS numeric bitfield from JSON output.
- Fixed ID misassignment by manage_agents when the greatest ID exceeds 32512.
- Run Windows Registry Syscheck scan on first stage when scan_on_start enabled.
- Set all Syscheck delay stages to a multiple of internal_options.conf/syscheck.sleep value.
- Changed JSON timestamp format to ISO8601.
- Overwrite @timestamp field from Logstash with the alert timestamp.
- Moved timestamp JSON field to the beginning of the object.
- Changed random data generator for a secure OS-provided generator.

### Fixed

- Logcollector bug that inhibited alerts about file reduction.
- Memory issue on string manipulation at JSON.
- Memory bug at JSON alerts.
- Fixed some CLang warnings.
- Issue on marching OSSEC user on installing.
- Memory leaks at configuration.
- Memory leaks at Analysisd.
- Bugs and memory errors at agent management.
- Mistake with incorrect name for PID file (by Tickhon Clearscale).
- Agent-auth name at messages (it appeared to be the server).
- Avoid Monitord to log errors when the JSON alerts file doesn't exists.
- Agents numbering issue (minimum 3 digits).
- Avoid no-JSON message at agent_control when client.keys empty.
- Memory leaks at manage_agents.
- Authd error messages about connection to queue passed to warning.
- Issue with Authd password checking.
- Avoid ossec-control to use Dash.
- Fixed false error about disconnected agent when trying to send it the shared files.
- Avoid Authd to close when it reaches the maximum concurrency.
- Fixed memory bug at event diff execution.
- Fixed resource leak at file operations.
- Hide help message by useadd and groupadd on OpenBSD.
- Fixed error that made Analysisd to crash if it received a missing FIM file entry.
- Fixed compile warnings at cJSON library.
- Fixed bug that made Active Response to disable all commands if one of them was disabled (by Jason Thomas).
- Fixed segmentation fault at logtest (by Dan Parriott).
- Fixed SQL injection vulnerability at Database.
- Fixed Active Response scripts for Slack and Twitter.
- Fixed potential segmentation fault at file queue operation.
- Fixed file permissions.
- Fixed failing test for Apache 2.2 logs (by Brad Lhotsky).
- Fixed memory error at net test.
- Limit agent waiting time for retrying to connect.
- Fixed compile warnings on i386 architecture.
- Fixed Monitord crash when sending daily report email.
- Fixed script to null route an IP address on Windows Server 2012+ (by Theresa Meiksner).
- Fixed memory leak at Logtest.
- Fixed manager with TCP support on FreeBSD (by Dave Stoddard).
- Fixed Integrator launching at local-mode installation.
- Fixed issue on previous alerts counter (rules with if_matched_sid option).
- Fixed compile and installing error on Solaris.
- Fixed segmentation fault on syscheck when no configuration is defined.
- Fixed bug that prevented manage_agents from removing syscheck/rootcheck database.
- Fixed bug that made agents connected on TCP to hang if they are rejected by the manager.
- Fixed segmentation fault on remoted due to race condition on managing keystore.
- Fixed data lossing at remoted when reloading keystore.
- Fixed compile issue on MacOS.
- Fixed version reading at ruleset updater.
- Fixed detection of BSD.
- Fixed memory leak (by Byron Golden).
- Fixed misinterpretation of octal permissions given by Agentless (by Stephan Leemburg).
- Fixed mistake incorrect openssl flag at Makefile (by Stephan Leemburg).
- Silence Slack integration transmission messages (by Dan Parriott).
- Fixed OpenSUSE Systemd misconfiguration (By Stephan Joerrens).
- Fixed case issue on JSON output for Rootcheck alerts.
- Fixed potential issue on duplicated agent ID detection.
- Fixed issue when creating agent backups.
- Fixed hanging problem on Windows Auth client when negotiation issues.
- Fixed bug at ossec-remoted that mismatched agent-info files.
- Fixed resource leaks at rules configuration parsing.
- Fixed memory leaks at rules parser.
- Fixed memory leaks at XML decoders parser.
- Fixed TOCTOU condition when removing directories recursively.
- Fixed insecure temporary file creation for old POSIX specifications.
- Fixed missing agentless devices identification at JSON alerts.

### Removed

- Deleted link to LUA sources.
- Delete ZLib generated files on cleaning.
- Removed maximum lines limit from diff messages (that remain limited by length).

## [v1.1.1] - 2016-05-12

### Added

- agent_control: maximum number of agents can now be extracted using option "-m".
- maild: timeout limitation, preventing it from hang in some cases.
- Updated decoders, ruleset and rootchecks from Wazuh Ruleset v1.0.8.
- Updated changes from ossec-hids repository.

### Changed

- Avoid authd to rename agent if overplaced.
- Changed some log messages.
- Reordered directories for agent backups.
- Don't exit when client.keys is empty by default.
- Improved client.keys reloading capabilities.

### Fixed

- Fixed JSON output at rootcheck_control.
- Fixed agent compilation on OS X.
- Fixed memory issue on removing timestamps.
- Fixed segmentation fault at reported.
- Fixed segmentation fault at logcollector.

### Removed

- Removed old rootcheck options.

## [v1.1] - 2016-04-06

### Added

- Re-usage of agent ID in manage_agents and authd, with time limit.
- Added option to avoid manager from exiting when there are no keys.
- Backup of the information about an agent that's going to be deleted.
- Alerting if Authd can't add an agent because of a duplicated IP.
- Integrator with Slack and PagerDuty.
- Simplified keywords for the option "frequency".
- Added custom Reply-to e-mail header.
- Added option to syscheck to avoid showing diffs on some files.
- Created agents-timestamp file to save the agents' date of adding.

### Changed

- client.keys: No longer overwrite the name of an agent with "#-#-#-" to mark it as deleted. Instead, the name will appear with a starting "!".
- API: Distinction between duplicated and invalid name for agent.
- Stop the "ERROR: No such file or directory" for Apache.
- Changed defaults to analysisd event counter.
- Authd won't use password by default.
- Changed name of fields at JSON output from binaries.
- Upgraded rules to Wazuh Ruleset v1.07

### Fixed

- Fixed merged.mg push on Windows Agent
- Fixed Windows agent compilation issue
- Fixed glob broken implementation.
- Fixed memory corruption on the OSSEC alert decoder.
- Fixed command "useradd" on OpenBSD.
- Fixed some PostgreSQL issues.
- Allow to disable syscheck:check_perm after enable check_all.

## [v1.0.4] - 2016-02-24
​
### Added

- JSON output for manage_agents.
- Increased analysis daemon's memory size.
- Authd: Added password authorization.
- Authd: Boost speed performance at assignation of ID for agents
- Authd: New option -f *sec*. Force addding new agent (even with duplicated IP) if it was not active for the last *sec* seconds.
- manage_agents: new option -d. Force adding new agent (even with duplicated IP)
- manage_agents: Printing new agent ID on adding.

### Changed

- Authd and manage_agents won't add agents with duplicated IP.

### Fixed

- Solved duplicate IP conflicts on client.keys which prevented the new agent to connect.
- Hashing files in binary mode. Solved some problems related to integrity checksums on Windows.
- Fixed issue that made console programs not to work on Windows.

### Removed

- RESTful API no longer included in extensions/api folder. Available now at https://github.com/wazuh/wazuh-api


## [v1.0.3] - 2016-02-11

### Added

- JSON CLI outputs: ossec-control, rootcheck_control, syscheck_control, ossec-logtest and more.
- Preparing integration with RESTful API
- Upgrade version scripts
- Merge commits from ossec-hids
- Upgraded rules to Wazuh Ruleset v1.06

### Fixed

- Folders are no longer included on etc/shared
- Fixes typos on rootcheck files
- Kibana dashboards fixes

## [v1.0.2] - 2016-01-29

### Added

- Added Wazuh Ruleset updater
- Added extensions files to support ELK Stack latest versions (ES 2.x, LS 2.1, Kibana 4.3)

### Changed

- Upgraded rules to Wazuh Ruleset v1.05
- Fixed crash in reportd
- Fixed Windows EventChannel syntaxis issue
- Fixed manage_agents bulk option bug. No more "randombytes" errors.
- Windows deployment script improved

## [v1.0.1] - 2015-12-10

### Added

- Wazuh version info file
- ossec-init.conf now includes wazuh version
- Integrated with wazuh OSSEC ruleset updater
- Several new fields at JSON output (archives and alerts)
- Wazuh decoders folder

### Changed

- Decoders are now splitted in differents files.
- jsonout_out enable by default
- JSON groups improvements
- Wazuh ruleset updated to 1.0.2
- Extensions: Improved Kibana dashboards
- Extensions: Improved Windows deployment script

## [v1.0] - 2015-11-23
- Initial Wazuh version v1.0<|MERGE_RESOLUTION|>--- conflicted
+++ resolved
@@ -2,15 +2,13 @@
 All notable changes to this project will be documented in this file.
 
 ## [v3.4.0]
-<<<<<<< HEAD
 
 ### Fixed
 
 - Prevent files from remaining open in the cluster. ([#874](https://github.com/wazuh/wazuh/pull/874))
 
+
 ## [v3.3.2]
-=======
->>>>>>> 439cbece
 
 ### Added
 
