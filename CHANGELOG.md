--- conflicted
+++ resolved
@@ -20,11 +20,8 @@
     - Improved synchronization algorithm.
     - Reduced the number of processes to one: `wazuh-clusterd`.
 - Cluster control tool improvements: outputs are the same regardless of node type.
-<<<<<<< HEAD
 - The default input queue for remote events has been increased to 131072 events. ([#660](https://github.com/wazuh/wazuh/pull/660))
-=======
 - Disconnected agents will no longer report vulnerabilities. ([#666](https://github.com/wazuh/wazuh/pull/666))
->>>>>>> 8cd3b400
 
 ### Fixed
 
