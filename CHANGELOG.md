# Change Log
All notable changes to this project will be documented in this file.

<<<<<<< HEAD
## [v4.12.0]

### Manager

#### Added

- Added new compilation flags for the Vulnerability Detector module. ([#26652](https://github.com/wazuh/wazuh/pull/26652))  

#### Fixed

- Fixed inconsistent vulnerability severity categorization by correcting CVSS version prioritization. ([#26720](https://github.com/wazuh/wazuh/pull/26720))  
- Fixed a potential crash in Wazuh-DB by improving the PID parsing method. ([#26769](https://github.com/wazuh/wazuh/pull/26769))  

### Agent

#### Added

- Improved Syscollector hotfix coverage on Windows by integrating WMI and WUA APIs. ([#26706](https://github.com/wazuh/wazuh/pull/26706))
- Extended Syscollector capabilities to detect installed .pkg packages. ([#26782](https://github.com/wazuh/wazuh/pull/26782))

#### Changed

- Updated standard Python and NPM package location in Syscollector to align with common installation paths. ([#26236](https://github.com/wazuh/wazuh/pull/26236))

### Agent

#### Added

- Support remote (WPK) agent upgrade on arm64 macOS. ([#18545](https://github.com/wazuh/wazuh/pull/18545))

#### Fixed

- Fixed a bug that might make wazuh-modulesd crash on startup. ([#26647](https://github.com/wazuh/wazuh/pull/26647))
- Fixed invalid UTF-8 character checking in FIM. Thanks to @zbalkan. ([#26289](https://github.com/wazuh/wazuh/pull/26289))
- Improved URL validations in Maltiverse Integration. ([#27100](https://github.com/wazuh/wazuh/pull/27100))

### Ruleset

#### Added

- Added SCA content for Windows Server 2025. ([#26732](https://github.com/wazuh/wazuh/issues/26732))
- Added SCA content for Fedora 41. ([#26736](https://github.com/wazuh/wazuh/issues/26736))
- Create SCA policy for Distribution Independent Linux. ([#26837](https://github.com/wazuh/wazuh/issues/26837))
- Create SCA policy for Ubuntu 24.04 LTS. ([#23194](https://github.com/wazuh/wazuh/issues/23194))

#### Changed

- SCA rule Improvement for MacOS 15 SCA. ([#26982](https://github.com/wazuh/wazuh/issues/26982))


## [v4.10.1]
=======
## [v4.11.0]
>>>>>>> 89ee6893

### Manager  

#### Fixed  
- Fixed integration tests for Remoted to ensure proper execution. ([#25939](https://github.com/wazuh/wazuh/pull/25939))  
- Enabled inventory synchronization in Vulnerability Detector when the Indexer module is disabled. ([#26132](https://github.com/wazuh/wazuh/pull/26132))  
- Fixed concurrent access errors in the Vulnerability Detector's OS scan column family. ([#26378](https://github.com/wazuh/wazuh/pull/26378))  

### Agent

#### Added

- Improved Syscollector hotfix coverage on Windows by integrating WMI and WUA APIs. ([#26706](https://github.com/wazuh/wazuh/pull/26706))
- Extended Syscollector capabilities to detect installed .pkg packages. ([#26782](https://github.com/wazuh/wazuh/pull/26782))

#### Changed

- Updated standard Python and NPM package location in Syscollector to align with common installation paths. ([#26236](https://github.com/wazuh/wazuh/pull/26236))


## [v4.10.1]


## [v4.10.0]

### Manager

#### Fixed

- Added support for multiple Certificate Authorities files in the indexer connector. ([#24620](https://github.com/wazuh/wazuh/pull/24620))
- Removed hardcoded cipher text size from the RSA decryption method. ([#24529](https://github.com/wazuh/wazuh/pull/24529))
- Avoid infinite loop while updating the vulnerability detector content. ([#25094](https://github.com/wazuh/wazuh/pull/25094))
- Fixed repeated OS vulnerability reports. ([#26223](https://github.com/wazuh/wazuh/pull/26223))
- Fixed inconsistencies between reported context and vulnerability data. ([#25479](https://github.com/wazuh/wazuh/issues/25479))
- Fixed concurrency issues in LRU caches ([#26073](https://github.com/wazuh/wazuh/pull/26073))
- Removed all CVEs related to a deleted agent from the indexer. ([#26232](https://github.com/wazuh/wazuh/pull/26232))
- Prevented an infinite loop when indexing events in the Vulnerability Detector. ([#26922](https://github.com/wazuh/wazuh/pull/26922))
- Fixed vulnerability scanner re-scan triggers in cluster environment. ([#24034](https://github.com/wazuh/wazuh/pull/24034))
- Fixed an issue where elements in the delayed list were not purged when changing nodes. ([#27145](https://github.com/wazuh/wazuh/pull/27145))
- Added logic to avoid re-scanning disconnected agents. ([#27145](https://github.com/wazuh/wazuh/pull/27145))

#### Changed

- Added self-recovery mechanism for rocksDB databases. ([#24333](https://github.com/wazuh/wazuh/pull/24333))
- Improve logging for indexer connector monitoring class. ([#25189](https://github.com/wazuh/wazuh/pull/25189))
- Added generation of debug symbols. ([#23760](https://github.com/wazuh/wazuh/pull/23760))
- Updated CURL version to 8.10.0. ([#23266](https://github.com/wazuh/wazuh/issues/23266))
- Improved Vulnerability Scanner performance by optimizing the PEP440 version matcher. ([#27320](https://github.com/wazuh/wazuh/pull/27320))
- Improved Vulnerability Scanner performance by optimizing version matcher object creation. ([#27324](https://github.com/wazuh/wazuh/pull/27324))
- Improved Vulnerability Scanner performance by optimizing global data handling. ([#27321](https://github.com/wazuh/wazuh/pull/27321))

### Agent

#### Fixed

- Fixed macOS agent upgrade timeout. ([#25452](https://github.com/wazuh/wazuh/pull/25452))
- Fixed macOS agent startup error by properly redirecting cat command errors in wazuh-control. ([#24531](https://github.com/wazuh/wazuh/pull/24531))
- Fixed inconsistent package inventory size information in Syscollector across operating systems ([#24516](https://github.com/wazuh/wazuh/pull/24516))
- Fixed missing Python path locations for macOS in Data Provider. ([#24125](https://github.com/wazuh/wazuh/pull/24125))
- Fixed permission error on Windows 11 agents after remote upgrade. ([#25429](https://github.com/wazuh/wazuh/pull/25429))
- Fixed increase of the variable containing file size in FIM for Windows. ([#24387](https://github.com/wazuh/wazuh/pull/24387))
- Fixed timeout issue when upgrading Windows agent via WPK. ([#25699](https://github.com/wazuh/wazuh/pull/25699))
- Allowed unknown syslog identifiers in Logcollector's journald reader. ([#26748](https://github.com/wazuh/wazuh/pull/26748))
- Prevented agent termination during package upgrades in containers by removing redundant kill commands. ([#26828](https://github.com/wazuh/wazuh/pull/26828))
- Fixed handle leak in FIM's realtime mode on Windows. ([#26861](https://github.com/wazuh/wazuh/pull/26861))
- Fixed errors on AIX 7.2 by adapting the blibpath variable. ([#26900](https://github.com/wazuh/wazuh/pull/26900))
- Sanitized agent paths to prevent issues with parent folder references. ([#26944](https://github.com/wazuh/wazuh/pull/26944))
- Fixed an issue in the DEB package that prevented the agent from restarting after an upgrade. ([#26633](https://github.com/wazuh/wazuh/pull/26633))
- Improved file path handling in agent communications to avoid references to parent folders. ([#26944](https://github.com/wazuh/wazuh/pull/26944))  
- Set RPM package vendor to `UNKNOWN_VALUE` when the value is missing. ([#27054](https://github.com/wazuh/wazuh/pull/27054))  
- Updated Solaris package generation to use the correct `wazuh-packages` reference. ([#27059](https://github.com/wazuh/wazuh/issues/27059))  

#### Changed

- Added generation of debug symbols. ([#23760](https://github.com/wazuh/wazuh/pull/23760))
- Changed how the AWS module handles non-existent regions. ([#23998](https://github.com/wazuh/wazuh/pull/23998))
- Changed macOS packages building tool. ([#2006](https://github.com/wazuh/wazuh-packages/issues/2006))
- Enhance Wazuh macOS agent installation instructions ([#7498](https://github.com/wazuh/wazuh-documentation/pull/7498))
- Enhance Windows agent signing procedure. ([#2826](https://github.com/wazuh/wazuh-packages/issues/2826))
- Enhance security by implementing a mechanism to prevent unauthorized uninstallation of Wazuh agent on Linux endpoints. ([#23466](https://github.com/wazuh/wazuh/issues/23466))
- Enhance integration with Microsoft Intune MDM to pull audit logs for security alert generation. ([#24498](https://github.com/wazuh/wazuh/issues/24498))
- Updated rootcheck old signatures. ([#26137](https://github.com/wazuh/wazuh/issues/26137))

### RESTful API

#### Added

- Created new endpoint for agent uninstall process. ([#24621](https://github.com/wazuh/wazuh/pull/24621))

### Other

#### Changed

- Updated the embedded Python version up to 3.10.15. ([#25374](https://github.com/wazuh/wazuh/issues/25374))
- Upgraded `certifi` and removed unused packages. ([#25324](https://github.com/wazuh/wazuh/pull/25324))
- Upgraded external `cryptography` library dependency version to 43.0.1. ([#25893](https://github.com/wazuh/wazuh/pull/25893))
- Upgraded external `starlette` and `uvicorn` dependencies. ([#26252](https://github.com/wazuh/wazuh/pull/26252))

### Ruleset

#### Added

- Create SCA Policy for Windows Server 2012 (non R2). ([#21794](https://github.com/wazuh/wazuh/pull/21794))

#### Changed

- Rework SCA Policy for Windows Server 2019. ([#21434](https://github.com/wazuh/wazuh/pull/21434))
- Rework SCA Policy for Red Hat Enterprise Linux 9. ([#24667](https://github.com/wazuh/wazuh/pull/24667))
- Rework SCA Policy for Microsoft Windows Server 2012 R2. ([#24991](https://github.com/wazuh/wazuh/pull/24991))
- Rework SCA Policy for Ubuntu Linux 18.04 LTS. Fix incorrect checks in Ubuntu 22.04 LTS. ([#24957](https://github.com/wazuh/wazuh/pull/24957))
- Rework SCA Policy for Amazon Linux 2 SCA. ([#24969](https://github.com/wazuh/wazuh/pull/24969))
- Rework SCA for SUSE Linux Enterprise 15 SCA. ([#24975](https://github.com/wazuh/wazuh/pull/24975))
- Rework SCA Policy for Apple macOS 13.0 Ventura. ([#24992](https://github.com/wazuh/wazuh/pull/24992))
- Rework SCA Policy for Microsoft Windows 11 Enterprise. ([#25710](https://github.com/wazuh/wazuh/pull/25710))

#### Fixed

- Fixed Logical errors in Windows Server 2022 SCA checks. ([#22597](https://github.com/wazuh/wazuh/pull/22597))
- Fixed wrong regulatory compliance in several Windows rules. ([#25224](https://github.com/wazuh/wazuh/pull/25224))
- Fixed incorrect checks in Ubuntu 22.04 LTS. ([#24733](https://github.com/wazuh/wazuh/pull/24733))
- Removal of check with high CPU utilization in multiple SCA. ([#25190](https://github.com/wazuh/wazuh/pull/25190))


## [v4.9.2]

### Manager

#### Fixed

- Fixed an unhandled exception during IPC event parsing. ([#26453](https://github.com/wazuh/wazuh/pull/26453))


## [v4.9.1]

### Manager

#### Fixed

- Fixed vulnerability detector issue where RPM upgrade wouldn't download new content. ([#24909](https://github.com/wazuh/wazuh/pull/24909))
- Fixed uncaught exception at Keystore test tool. ([#25667](https://github.com/wazuh/wazuh/pull/25667))
- Replaced `eval` calls with `ast.literal_eval`. ([#25705](https://github.com/wazuh/wazuh/pull/25705))
- Fixed the cluster being disabled by default when loading configurations. ([#26277](https://github.com/wazuh/wazuh/pull/26277))
- Added support ARM packages for wazuh-manager. ([#25945](https://github.com/wazuh/wazuh/pull/25945))

#### Changed

- Improved provisioning method for wazuh-keystore to enhance security. ([#24110](https://github.com/wazuh/wazuh/issues/24110))

### Agent

#### Added

- Added support for macOS 15 "Sequoia" in Wazuh Agent. ([#25652](https://github.com/wazuh/wazuh/issues/25652))

#### Fixed

- Fixed agent crash on Windows version 4.8.0. ([#24910](https://github.com/wazuh/wazuh/pull/24910))
- Fixed data race conditions at FIM's `run_check`. ([#25209](https://github.com/wazuh/wazuh/pull/25209))
- Fixed Windows agent crashes related to `syscollector.dll`. ([#24376](https://github.com/wazuh/wazuh/issues/24376))
- Fixed errors related to 'libatomic.a' library on AIX 7.X. ([#25445](https://github.com/wazuh/wazuh/pull/25445))
- Fixed errors in Windows Agent: `EvtFormatMessage` returned errors 15027 and 15033. ([#24932](https://github.com/wazuh/wazuh/pull/24932))
- Fixed FIM issue where it couldn't fetch group entries longer than 1024 bytes. ([#25459](https://github.com/wazuh/wazuh/pull/25459))
- Fixed Wazuh Agent crash at `syscollector`. ([#25469](https://github.com/wazuh/wazuh/pull/25469))
- Fixed a bug in the processed dates in the AWS module related to the AWS Config type. ([#23528](https://github.com/wazuh/wazuh/pull/23528))
- Fixed an error in Custom Logs Buckets when parsing a CSV file that exceeds a certain size. ([#24694](https://github.com/wazuh/wazuh/pull/24694))
- Fixed macOS syslog and ULS not configured out-of-the-box. ([#26108](https://github.com/wazuh/wazuh/issues/26108))

### RESTful API

#### Fixed

- Fixed requests logging to obtain the hash_auth_context from JWT tokens. ([#25764](https://github.com/wazuh/wazuh/pull/25764)) 
- Enabled API to listen IPV4 and IPV6 stacks. ([#25216](https://github.com/wazuh/wazuh/pull/25216))

#### Changed

- Changed the error status code thrown when basic services are down to 500. ([#26103](https://github.com/wazuh/wazuh/pull/26103))


## [v4.9.0]

### Manager

#### Added

- The manager now supports alert forwarding to Fluentd. ([#17306](https://github.com/wazuh/wazuh/pull/17306))
- Added missing functionality for vulnerability scanner translations. ([#23518](https://github.com/wazuh/wazuh/issues/23518))
- Improved performance for vulnerability scanner translations. ([#23722](https://github.com/wazuh/wazuh/pull/23722))
- Enhanced vulnerability scanner logging to be more expressive. ([#24536](https://github.com/wazuh/wazuh/pull/24536))
- Added the HAProxy helper to manage load balancer configuration and automatically balance agents. ([#23513](https://github.com/wazuh/wazuh/pull/23513))
- Added a validation to avoid killing processes from external services. ([#23222](https://github.com/wazuh/wazuh/pull/23222))
- Enabled ceritificates validation in the requests to the HAProxy helper using the default CA bundle. ([#23996](https://github.com/wazuh/wazuh/pull/23996))

#### Fixed

- Fixed compilation issue for local installation. ([#20505](https://github.com/wazuh/wazuh/pull/20505))
- Fixed malformed JSON error in wazuh-analysisd. ([#16666](https://github.com/wazuh/wazuh/pull/16666))
- Fixed a warning when uninstalling the Wazuh manager if the VD feed is missing. ([#24375](https://github.com/wazuh/wazuh/pull/24375))
- Ensured vulnerability detection scanner log messages end with a period. ([#24393](https://github.com/wazuh/wazuh/pull/24393))

#### Changed

- Changed error messages about `recv()` messages from wazuh-db to debug logs. ([#20285](https://github.com/wazuh/wazuh/pull/20285))
- Sanitized the `integrations` directory code. ([#21195](https://github.com/wazuh/wazuh/pull/21195))

### Agent

#### Added

- Added debug logging in FIM to detect invalid report change registry values. Thanks to Zafer Balkan (@zbalkan). ([#21690](https://github.com/wazuh/wazuh/pull/21690))
- Added Amazon Linux 1 and 2023 support for the installation script. ([#21287](https://github.com/wazuh/wazuh/pull/21287))
- Added Journald support in Logcollector. ([#23137](https://github.com/wazuh/wazuh/pull/23137))
- Added support for Amazon Security Hub via AWS SQS. ([#23203](https://github.com/wazuh/wazuh/pull/23203))

#### Fixed

- Fixed loading of whodata through timeouts and retries. ([#21455](https://github.com/wazuh/wazuh/pull/21455))
- Avoided backup failures during WPK update by adding dependency checking for the tar package. ([#21729](https://github.com/wazuh/wazuh/pull/21729))
- Fixed a crash in the agent due to a library incompatibility. ([#22210](https://github.com/wazuh/wazuh/pull/22210))
- Fixed an error in the osquery integration on Windows that avoided loading osquery.conf. ([#21728](https://github.com/wazuh/wazuh/pull/21728))
- Fixed a crash in the agent's Rootcheck component when using `<ignore>`. ([#22588](https://github.com/wazuh/wazuh/pull/22588))
- Fixed command wodle to support UTF-8 characters on windows agent. ([#19146](https://github.com/wazuh/wazuh/pull/19146))
- Fixed Windows agent to delete wazuh-agent.state file when stopped. ([#20425](https://github.com/wazuh/wazuh/pull/20425))
- Fixed Windows Agent 4.8.0 permission errors on Windows 11 after upgrade. ([#20727](https://github.com/wazuh/wazuh/pull/20727))
- Fixed alerts are created when syscheck diff DB is full. ([#16487](https://github.com/wazuh/wazuh/pull/16487))
- Fixed Wazuh deb uninstallation to remove non-config files. ([#2195](https://github.com/wazuh/wazuh-packages/issues/2195))
- Fixed improper Windows agent ACL on non-default installation directory. ([#23273](https://github.com/wazuh/wazuh/pull/23273))
- Fixed socket configuration of an agent is displayed. ([#17664](https://github.com/wazuh/wazuh/pull/17664))
- Fixed wazuh-modulesd printing child process not found error. ([#18494](https://github.com/wazuh/wazuh/pull/18494))
- Fixed issue with an agent starting automatically without reason. ([#23848](https://github.com/wazuh/wazuh/pull/23848))
- Fixed GET /syscheck to properly report size for files larger than 2GB. ([#17415](https://github.com/wazuh/wazuh/pull/17415))
- Fixed error in packages generation centos 7. ([#24412](https://github.com/wazuh/wazuh/pull/24412))
- Fixed Wazuh deb uninstallation to remove non-config files from the installation directory. ([#2195](https://github.com/wazuh/wazuh/issues/2195))
- Fixed Azure auditLogs/signIns status parsing (thanks to @Jmnis for the contribution). ([#22392](https://github.com/wazuh/wazuh/pull/22392))
- Fixed how the S3 object keys with special characters are handled in the Custom Logs Buckets integration. ([#22621](https://github.com/wazuh/wazuh/pull/22621))

#### Changed

- The directory /boot has been removed from the default FIM settings for AIX. ([#19753](https://github.com/wazuh/wazuh/pull/19753))
- Refactored and modularized the Azure integration code. ([#20624](https://github.com/wazuh/wazuh/pull/20624))
- Improved logging of errors in Azure and AWS modules. ([#16314](https://github.com/wazuh/wazuh/issues/16314))

#### Removed

- Dropped support for Python 3.7 in cloud integrations. ([#22583](https://github.com/wazuh/wazuh/pull/22583))

### RESTful API

#### Added

- Added support in the Wazuh API to parse `journald` configurations from the `ossec.conf` file. ([#23094](https://github.com/wazuh/wazuh/pull/23094))
- Added user-agent to the CTI service request. ([#24360](https://github.com/wazuh/wazuh/pull/24360))

#### Changed

- Merged group files endpoints into one (`GET /groups/{group_id}/files/{filename}`) that uses the `raw` parameter to receive plain text data. ([#21653](https://github.com/wazuh/wazuh/pull/21653))
- Removed the hardcoded fields returned by the `GET /agents/outdated` endpoint and added the select parameter to the specification. ([#22388](https://github.com/wazuh/wazuh/pull/22388))
- Updated the regex used to validate CDB lists. ([#22423](https://github.com/wazuh/wazuh/pull/22423))
- Changed the default value for empty fields in the `GET /agents/stats/distinct` endpoint response. ([#22413](https://github.com/wazuh/wazuh/pull/22413))
- Changed the Wazuh API endpoint responses when receiving the `Expect` header. ([#22380](https://github.com/wazuh/wazuh/pull/22380))
- Enhanced Authorization header values decoding errors to avoid showing the stack trace and fail gracefully. ([#22745](https://github.com/wazuh/wazuh/pull/22745))
- Updated the format of the fields that can be N/A in the API specification. ([#22908](https://github.com/wazuh/wazuh/pull/22908))
- Updated the WAZUH API specification to conform with the current endpoint requests and responses. ([#22954](https://github.com/wazuh/wazuh/pull/22954))
- Replaced the used aiohttp server with uvicorn. ([#23199](https://github.com/wazuh/wazuh/pull/23199))
    - Changed the `PUT /groups/{group_id}/configuration` endpoint response error code when uploading an empty file.
    - Changed the `GET, PUT and DELETE /lists/files/{filename}` endpoints response status code when an invalid file is used.
    - Changed the `PUT /manager/configuration` endpoint response status code when uploading a file with invalid content-type.

#### Fixed

- Improved XML validation to match the Wazuh internal XML validator. ([#20507](https://github.com/wazuh/wazuh/pull/20507))
- Fixed bug in `GET /groups`. ([#22428](https://github.com/wazuh/wazuh/pull/22428))
- Fixed the `GET /agents/outdated` endpoint query. ([#24946](https://github.com/wazuh/wazuh/pull/24946))

#### Removed

- Removed the `cache` configuration option from the Wazuh API. ([#22416](https://github.com/wazuh/wazuh/pull/22416))

### Ruleset

#### Changed

- The solved vulnerability rule has been clarified. ([#19754](https://github.com/wazuh/wazuh/pull/19754))

#### Fixed

- Fixed audit decoders to parse the new heading field "node=". ([#22178](https://github.com/wazuh/wazuh/pull/22178))

### Other

#### Changed

- Upgraded external OpenSSL library dependency version to 3.0. ([#20778](https://github.com/wazuh/wazuh/pull/20778))
- Migrated QA framework. ([#17427](https://github.com/wazuh/wazuh/issues/17427))
- Improved WPKs. ([#21152](https://github.com/wazuh/wazuh/issues/21152))
- Migrated and adapted Wazuh subsystem repositories as part of Wazuh packages redesign. ([#23508](https://github.com/wazuh/wazuh/pull/23508))
- Upgraded external connexion library dependency version to 3.0.5 and its related interdependencies. ([#22680](https://github.com/wazuh/wazuh/pull/22680))

#### Fixed

- Fixed a buffer overflow hazard in HMAC internal library. ([#19794](https://github.com/wazuh/wazuh/pull/19794))


## [v4.8.2]

### Manager

#### Fixed

- Fixed memory management in wazuh-remoted that might cause data corruption in incoming messages. ([#25225](https://github.com/wazuh/wazuh/issues/25225))


## [v4.8.1]

### Manager

#### Added

- Added dedicated RSA keys for keystore encryption. ([#24357](https://github.com/wazuh/wazuh/pull/24357))

#### Fixed

- Fixed bug in `upgrade_agent` CLI where it would sometimes raise an unhandled exception. ([#24341](https://github.com/wazuh/wazuh/pull/24341))
- Changed keystore cipher algorithm to remove reuse of sslmanager.cert and sslmanager.key. ([#24509](https://github.com/wazuh/wazuh/pull/24509))

### Agent

#### Fixed

- Fixed incorrect macOS agent name retrieval. ([#23989](https://github.com/wazuh/wazuh/pull/23989))

### RESTful API

#### Changed

- Changed `GET /manager/version/check` endpoint response to always show the `uuid` field. ([#24173](https://github.com/wazuh/wazuh/pull/24173))

### Other

#### Changed

- Upgraded external Jinja2 library dependency version to 3.1.4. ([#24108](https://github.com/wazuh/wazuh/pull/24108))
- Upgraded external requests library dependency version to 2.32.2. ([#23925](https://github.com/wazuh/wazuh/pull/23925))


## [v4.8.0]

### Manager

#### Added

- Transition to Wazuh Keystore for Indexer Configuration. ([#21670](https://github.com/wazuh/wazuh/pull/21670))

#### Changed

- Vulnerability Detection refactor. ([#21201](https://github.com/wazuh/wazuh/pull/21201))
- Improved wazuh-db detection of deleted database files. ([#18476](https://github.com/wazuh/wazuh/pull/18476))
- Added timeout and retry parameters to the VirusTotal integration. ([#16893](https://github.com/wazuh/wazuh/pull/16893))
- Extended wazuh-analysisd EPS metrics with events dropped by overload and remaining credits in the previous cycle. ([#18988](https://github.com/wazuh/wazuh/pull/18988))
- Updated API and framework packages installation commands to use pip instead of direct invocation of setuptools. ([#18466](https://github.com/wazuh/wazuh/pull/18466))
- Upgraded docker-compose V1 to V2 in API Integration test scripts. ([#17750](https://github.com/wazuh/wazuh/pull/17750))
- Refactored how cluster status dates are treated in the cluster. ([#17015](https://github.com/wazuh/wazuh/pull/17015))
- The log message about file rotation and signature from wazuh-monitord has been updated. ([#21602](https://github.com/wazuh/wazuh/pull/21602))
- Improved Wazuh-DB performance by adjusting SQLite synchronization policy. ([#22774](https://github.com/wazuh/wazuh/pull/22774))

#### Fixed

- Updated cluster connection cleanup to remove temporary files when the connection between a worker and a master is broken. ([#17886](https://github.com/wazuh/wazuh/pull/17886))
- Added a mechanism to avoid cluster errors to raise from expected wazuh-db exceptions. ([#23371](https://github.com/wazuh/wazuh/pull/23371))
- Fixed race condition when creating agent database files from a template. ([#23216](https://github.com/wazuh/wazuh/pull/23216))

### Agent

#### Added

- Added snap package manager support to Syscollector. ([#15740](https://github.com/wazuh/wazuh/pull/15740))
- Added event size validation for the external integrations. ([#17932](https://github.com/wazuh/wazuh/pull/17932))
- Added new unit tests for the AWS integration. ([#17623](https://github.com/wazuh/wazuh/pull/17623))
- Added mapping geolocation for AWS WAF integration. ([#20649](https://github.com/wazuh/wazuh/pull/20649))
- Added a validation to reject unsupported regions when using the inspector service. ([#21530](https://github.com/wazuh/wazuh/pull/21530))
- Added additional information on some AWS integration errors. ([#21561](https://github.com/wazuh/wazuh/pull/21561))

#### Changed

- Disabled host's IP query by Logcollector when ip_update_interval=0. ([#18574](https://github.com/wazuh/wazuh/pull/18574))
- The MS Graph integration module now supports multiple tenants. ([#19064](https://github.com/wazuh/wazuh/pull/19064))
- FIM now buffers the Linux audit events for who-data to prevent side effects in other components. ([#16200](https://github.com/wazuh/wazuh/pull/16200))
- The sub-process execution implementation has been improved. ([#19720](https://github.com/wazuh/wazuh/pull/19720))
- Refactored and modularized the AWS integration code. ([#17623](https://github.com/wazuh/wazuh/pull/17623))
- Replace the usage of fopen with wfopen to avoid processing invalid characters on Windows. ([#21791](https://github.com/wazuh/wazuh/pull/21791))
- Prevent macOS agent to start automatically after installation. ([#21637](https://github.com/wazuh/wazuh/pull/21637))

#### Fixed

- Fixed process path retrieval in Syscollector on Windows XP. ([#16839](https://github.com/wazuh/wazuh/pull/16839))
- Fixed detection of the OS version on Alpine Linux. ([#16056](https://github.com/wazuh/wazuh/pull/16056))
- Fixed Solaris 10 name not showing in the Dashboard. ([#18642](https://github.com/wazuh/wazuh/pull/18642))
- Fixed macOS Ventura compilation from sources. ([#21932](https://github.com/wazuh/wazuh/pull/21932))
- Fixed PyPI package gathering on macOS Sonoma. ([#23532](https://github.com/wazuh/wazuh/pull/23532))

### RESTful API

#### Added

- Added new `GET /manager/version/check` endpoint to obtain information about new releases of Wazuh. ([#19952](https://github.com/wazuh/wazuh/pull/19952))
- Introduced an `auto` option for the ssl_protocol setting in the API configuration. This enables automatic negotiation of the TLS certificate to be used. ([#20420](https://github.com/wazuh/wazuh/pull/20420))
- Added API indexer protection to allow uploading new configuration files if the `<indexer>` section is not modified. ([#22727](https://github.com/wazuh/wazuh/pull/22727))

#### Fixed

- Fixed a warning from SQLAlchemy involving detached Roles instances in RBAC. ([#20527](https://github.com/wazuh/wazuh/pull/20527))
- Fixed an issue where only the last `<ignore>` item was displayed in `GET /manager/configuration`. ([#23095](https://github.com/wazuh/wazuh/issues/23095))

#### Removed

- Removed `PUT /vulnerability`, `GET /vulnerability/{agent_id}`, `GET /vulnerability/{agent_id}/last_scan` and `GET /vulnerability/{agent_id}/summary/{field}` API endpoints as they were deprecated in version 4.7.0. Use the Wazuh indexer REST API instead. ([#20119](https://github.com/wazuh/wazuh/pull/20119))
- Removed the `compilation_date` field from `GET /cluster/{node_id}/info` and `GET /manager/info` endpoints. ([#21572](https://github.com/wazuh/wazuh/pull/21572))
- Deprecated the `cache` configuration option. ([#22387](https://github.com/wazuh/wazuh/pull/22387))
- Removed `custom` parameter from `PUT /active-response` endpoint. ([#17048](https://github.com/wazuh/wazuh/pull/17048))

### Ruleset

#### Added

- Added new SCA policy for Amazon Linux 2023. ([#17780](https://github.com/wazuh/wazuh/pull/17780))
- Added new SCA policy for Rocky Linux 8. ([#17784](https://github.com/wazuh/wazuh/pull/17784))
- Added rules to detect IcedID attacks. ([#19528](https://github.com/wazuh/wazuh/pull/19528))

#### Changed

- SCA policy for Ubuntu Linux 18.04 rework. ([#18721](https://github.com/wazuh/wazuh/pull/18721))
- SCA policy for Ubuntu Linux 22.04 rework. ([#17515](https://github.com/wazuh/wazuh/pull/17515))
- SCA policy for Red Hat Enterprise Linux 7 rework. ([#18440](https://github.com/wazuh/wazuh/pull/18440))
- SCA policy for Red Hat Enterprise Linux 8 rework. ([#17770](https://github.com/wazuh/wazuh/pull/17770))
- SCA policy for Red Hat Enterprise Linux 9 rework. ([#17412](https://github.com/wazuh/wazuh/pull/17412))
- SCA policy for CentOS 7 rework. ([#17624](https://github.com/wazuh/wazuh/pull/17624))
- SCA policy for CentOS 8 rework. ([#18439](https://github.com/wazuh/wazuh/pull/18439))
- SCA policy for Debian 8 rework. ([#18010](https://github.com/wazuh/wazuh/pull/18010))
- SCA policy for Debian 10 rework. ([#17922](https://github.com/wazuh/wazuh/pull/17922))
- SCA policy for Amazon Linux 2 rework. ([#18695](https://github.com/wazuh/wazuh/pull/18695))
- SCA policy for SUSE Linux Enterprise 15 rework. ([#18985](https://github.com/wazuh/wazuh/pull/18985))
- SCA policy for macOS 13.0 Ventura rework. ([#19037](https://github.com/wazuh/wazuh/pull/19037))
- SCA policy for Microsoft Windows 10 Enterprise rework. ([#19515](https://github.com/wazuh/wazuh/pull/19515))
- SCA policy for Microsoft Windows 11 Enterprise rework. ([#20044](https://github.com/wazuh/wazuh/pull/20044))
- Update MITRE DB to v13.1. ([#17518](https://github.com/wazuh/wazuh/pull/17518))

### Other

#### Added

- Added external lua library dependency version 5.3.6. ([#21710](https://github.com/wazuh/wazuh/pull/21710))
- Added external PyJWT library dependency version 2.8.0. ([#21749](https://github.com/wazuh/wazuh/pull/21749))

#### Changed

- Upgraded external aiohttp library dependency version to 3.9.5. ([#23112](https://github.com/wazuh/wazuh/pull/23112))
- Upgraded external idna library dependency version to 3.7. ([#23112](https://github.com/wazuh/wazuh/pull/23112))
- Upgraded external cryptography library dependency version to 42.0.4. ([#22221](https://github.com/wazuh/wazuh/pull/22221))
- Upgraded external numpy library dependency version to 1.26.0. ([#20003](https://github.com/wazuh/wazuh/pull/20003))
- Upgraded external grpcio library dependency version to 1.58.0. ([#20003](https://github.com/wazuh/wazuh/pull/20003))
- Upgraded external pyarrow library dependency version to 14.0.1. ([#20493](https://github.com/wazuh/wazuh/pull/20493))
- Upgraded external urllib3 library dependency version to 1.26.18. ([#20630](https://github.com/wazuh/wazuh/pull/20630))
- Upgraded external SQLAlchemy library dependency version to 2.0.23. ([#20741](https://github.com/wazuh/wazuh/pull/20741))
- Upgraded external Jinja2 library dependency version to 3.1.3. ([#21684](https://github.com/wazuh/wazuh/pull/21684))
- Upgraded embedded Python version to 3.10.13. ([#20003](https://github.com/wazuh/wazuh/pull/20003))
- Upgraded external curl library dependency version to 8.5.0. ([#21710](https://github.com/wazuh/wazuh/pull/21710))
- Upgraded external pcre2 library dependency version to 10.42. ([#21710](https://github.com/wazuh/wazuh/pull/21710))
- Upgraded external libarchive library dependency version to 3.7.2. ([#21710](https://github.com/wazuh/wazuh/pull/21710))
- Upgraded external rpm library dependency version to 4.18.2. ([#21710](https://github.com/wazuh/wazuh/pull/21710))
- Upgraded external sqlite library dependency version to 3.45.0. ([#21710](https://github.com/wazuh/wazuh/pull/21710))
- Upgraded external zlib library dependency version to 1.3.1. ([#21710](https://github.com/wazuh/wazuh/pull/21710))

#### Deleted

- Removed external `python-jose` and `ecdsa` library dependencies. ([#21749](https://github.com/wazuh/wazuh/pull/21749))


## [v4.7.5]

### Manager

#### Added

- Added a database endpoint to recalculate the hash of agent groups. ([#23441](https://github.com/wazuh/wazuh/pull/23441))

#### Fixed

- Fixed an issue in a cluster task where full group synchronization was constantly triggered. ([#23447](https://github.com/wazuh/wazuh/pull/23447))
- Fixed a race condition in wazuh-db that might create corrupted database files. ([#23467](https://github.com/wazuh/wazuh/pull/23467))

### Agent

#### Fixed

- Fixed segmentation fault in logcollector multiline-regex configuration. ([#23468](https://github.com/wazuh/wazuh/pull/23468))
- Fixed crash in fim when processing paths with non UTF-8 characters. ([#23543](https://github.com/wazuh/wazuh/pull/23543))


## [v4.7.4]

### Manager

#### Fixed

- Fixed an issue where wazuh-db was retaining labels of deleted agents. ([#22933](https://github.com/wazuh/wazuh/pull/22933))
- Improved stability by ensuring workers resume normal operations even during master node downtime. ([#22994](https://github.com/wazuh/wazuh/pull/22994))


## [v4.7.3]

### Manager

#### Fixed

- Resolved a transitive mutex locking issue in wazuh-db that was impacting performance. ([#21997](https://github.com/wazuh/wazuh/pull/21997))
- Wazuh DB internal SQL queries have been optimized by tuning database indexes to improve performance. ([#21977](https://github.com/wazuh/wazuh/pull/21977))


## [v4.7.2]

### Manager

#### Added

- Added minimum time constraint of 1 hour for Vulnerability Detector feed downloads. ([#21142](https://github.com/wazuh/wazuh/pull/21142))

#### Fixed

- wazuh-remoted now includes the offending bytes in the warning about invalid message size from agents. ([#21011](https://github.com/wazuh/wazuh/pull/21011))
- Fixed a bug in the Windows Eventchannel decoder on handling Unicode characters. ([#20658](https://github.com/wazuh/wazuh/pull/20658))
- Fixed data validation at Windows Eventchannel decoder. ([#20735](https://github.com/wazuh/wazuh/pull/20735))

### Agent

#### Added

- Added timeouts to external and Cloud integrations to prevent indefinite waiting for a response. ([#20638](https://github.com/wazuh/wazuh/pull/20638))

#### Fixed

- The host_deny Active response now checks the IP parameter format. ([#20656](https://github.com/wazuh/wazuh/pull/20656))
- Fixed a bug in the Windows agent that might lead it to crash when gathering forwarded Windows events. ([#20594](https://github.com/wazuh/wazuh/pull/20594))
- The AWS integration now finds AWS configuration profiles that do not contain the `profile` prefix. ([#20447](https://github.com/wazuh/wazuh/pull/20447))
- Fixed parsing for regions argument of the AWS integration. ([#20660](https://github.com/wazuh/wazuh/pull/20660))

### Ruleset

#### Added

- Added new SCA policy for Debian 12. ([#17565](https://github.com/wazuh/wazuh/pull/17565))

#### Fixed

- Fixed AWS Macie fields used in some rules and removed unused AWS Macie Classic rules. ([#20663](https://github.com/wazuh/wazuh/pull/20663))

### Other

#### Changed

- Upgraded external aiohttp library dependency version to 3.9.1. ([#20798](https://github.com/wazuh/wazuh/pull/20798))
- Upgraded pip dependency version to 23.3.2. ([#20632](https://github.com/wazuh/wazuh/issues/20632))


## [v4.7.1]

### Manager

#### Fixed

- Fixed a bug causing the Canonical feed parser to fail in Vulnerability Detector. ([#20580](https://github.com/wazuh/wazuh/pull/20580))
- Fixed a thread lock bug that slowed down wazuh-db performance. ([#20178](https://github.com/wazuh/wazuh/pull/20178))
- Fixed a bug in Vulnerability detector that skipped vulnerabilities for Windows 11 21H2. ([#20386](https://github.com/wazuh/wazuh/pull/20386))
- The installer now updates the merged.mg file permissions on upgrade. ([#5941](https://github.com/wazuh/wazuh/pull/5941))
- Fixed an insecure request warning in the shuffle integration. ([#19993](https://github.com/wazuh/wazuh/pull/19993))
- Fixed a bug that corrupted cluster logs when they were rotated. ([#19888](https://github.com/wazuh/wazuh/pull/19888))

### Agent

#### Changed

- Improved WPK upgrade scripts to ensure safe execution and backup generation in various circumstances. ([#20616](https://github.com/wazuh/wazuh/pull/20616))

#### Fixed

- Fixed a bug that allowed two simultaneous updates to occur through WPK. ([#20545](https://github.com/wazuh/wazuh/pull/20545))
- Fixed a bug that prevented the local IP from appearing in the port inventory from macOS agents. ([#20332](https://github.com/wazuh/wazuh/pull/20332))
- Fixed the default Logcollector settings on macOS to collect logs out-of-the-box. ([#20180](https://github.com/wazuh/wazuh/pull/20180))
- Fixed a bug in the FIM decoder at wazuh-analysisd that ignored Windows Registry events from agents under 4.6.0. ([#20169](https://github.com/wazuh/wazuh/pull/20169))
- Fixed multiple bugs in the Syscollector decoder at wazuh-analysisd that did not sanitize the input data properly. ([#20250](https://github.com/wazuh/wazuh/pull/20250))
- Added the pyarrow_hotfix dependency to fix the pyarrow CVE-2023-47248 vulnerability in the AWS integration. ([#20284](https://github.com/wazuh/wazuh/pull/20284))

### RESTful API

#### Fixed

- Fixed inconsistencies in the behavior of the `q` parameter of some endpoints. ([#18423](https://github.com/wazuh/wazuh/pull/18423))
- Fixed a bug in the `q` parameter of the `GET /groups/{group_id}/agents` endpoint. ([#18495](https://github.com/wazuh/wazuh/pull/18495))
- Fixed bug in the regular expression used to to reject non ASCII characters in some endpoints. ([#19533](https://github.com/wazuh/wazuh/pull/19533))

### Other

#### Changed

- Upgraded external certifi library dependency version to 2023.07.22. ([#20149](https://github.com/wazuh/wazuh/pull/20149))
- Upgraded external requests library dependency version to 2.31.0. ([#20149](https://github.com/wazuh/wazuh/pull/20149))
- Upgraded embedded Python version to 3.9.18. ([#18800](https://github.com/wazuh/wazuh/issues/18800))

## [v4.7.0]

### Manager

#### Added

- Introduced native Maltiverse integration. Thanks to David Gil (@dgilm). ([#18026](https://github.com/wazuh/wazuh/pull/18026))
- Added a file detailing the dependencies for the Wazuh RESTful API and wodles tests. ([#16513](https://github.com/wazuh/wazuh/pull/16513))
- Added unit tests for the Syscollector legacy decoder. ([#15985](https://github.com/wazuh/wazuh/pull/15985))
- Added unit tests for the manage_agents tool. ([#15999](https://github.com/wazuh/wazuh/pull/15999))
- Added an option to customize the Slack integration. ([#16090](https://github.com/wazuh/wazuh/pull/16090))
- Added support for Amazon Linux 2023 in Vulnerability Detector. ([#17617](https://github.com/wazuh/wazuh/issue/17617))

#### Changed

- An unnecessary sanity check related to Syscollector has been removed from wazuh-db. ([#16008](https://github.com/wazuh/wazuh/pull/16008))
- The manager now rejects agents with a higher version by default. ([#20367](https://github.com/wazuh/wazuh/pull/20367))

#### Fixed

- Fixed an unexpected error by the Cluster when a worker gets restarted. ([#16683](https://github.com/wazuh/wazuh/pull/16683))
- Fixed Syscollector packages multiarch values. ([#19722](https://github.com/wazuh/wazuh/issues/19722))
- Fixed a bug that made the Windows agent crash randomly when loading RPCRT4.dll. ([#18591](https://github.com/wazuh/wazuh/issues/18591))

#### Deleted

- Delete unused framework RBAC migration folder. ([#17225](https://github.com/wazuh/wazuh/pull/17225))

### Agent

#### Added

- Added support for Custom Logs in Buckets via AWS SQS. ([#17951](https://github.com/wazuh/wazuh/pull/17951))
- Added geolocation for `aws.data.client_ip` field. Thanks to @rh0dy. ([#16198](https://github.com/wazuh/wazuh/pull/16198))
- Added package inventory support for Alpine Linux in Syscollector. ([#15699](https://github.com/wazuh/wazuh/pull/15699))
- Added package inventory support for MacPorts in Syscollector. ([#15877](https://github.com/wazuh/wazuh/pull/15877))
- Added package inventory support for PYPI and node in Syscollector. ([#17982](https://github.com/wazuh/wazuh/pull/17982))
- Added related process information to the open ports inventory in Syscollector. ([#15000](https://github.com/wazuh/wazuh/pull/15000))

#### Changed

- The shared modules' code has been sanitized according to the convention. ([#17966](https://github.com/wazuh/wazuh/pull/17966))
- The package inventory internal messages have been modified to honor the schema compliance. ([#18006](https://github.com/wazuh/wazuh/pull/18006))
- The agent connection log has been updated to clarify that the agent must connect to an agent with the same or higher version. ([#20360](https://github.com/wazuh/wazuh/pull/20360))

#### Fixed

- Fixed detection of osquery 5.4.0+ running outside the integration. ([#17006](https://github.com/wazuh/wazuh/pull/17006))
- Fixed vendor data in package inventory for Brew packages on macOS. ([#16089](https://github.com/wazuh/wazuh/pull/16089))
- Fixed WPK rollback restarting host in Windows agent ([#20081](https://github.com/wazuh/wazuh/pull/20081))

### RESTful API

### Added
- Added new `status_code` field to `GET /agents` response. ([#19726](https://github.com/wazuh/wazuh/pull/19726))

#### Fixed

- Addressed error handling for non-utf-8 encoded file readings. ([#16489](https://github.com/wazuh/wazuh/pull/16489))
- Resolved an issue in the `WazuhException` class that disrupted the API executor subprocess. ([#16914](https://github.com/wazuh/wazuh/pull/16914))
- Corrected an empty value problem in the API specification key. ([#16918](https://github.com/wazuh/wazuh/issues/16918))

#### Deleted

- Deprecated `PUT /vulnerability`, `GET /vulnerability/{agent_id}`, `GET /vulnerability/{agent_id}/last_scan` and `GET /vulnerability/{agent_id}/summary/{field}` API endpoints. In future versions, the Wazuh indexer REST API can be used instead. ([#20126](https://github.com/wazuh/wazuh/pull/20126))

### Other

#### Fixed

- Fixed the signature of the internal function `OSHash_GetIndex()`. ([#17040](https://github.com/wazuh/wazuh/pull/17040))

## [v4.6.0]

### Manager

#### Added

- wazuh-authd can now generate X509 certificates. ([#13559](https://github.com/wazuh/wazuh/pull/13559))
- Introduced a new CLI to manage features related to the Wazuh API RBAC resources. ([#13797](https://github.com/wazuh/wazuh/pull/13797))
- Added support for Amazon Linux 2022 in Vulnerability Detector. ([#13034](https://github.com/wazuh/wazuh/issue/13034))
- Added support for Alma Linux in Vulnerability Detector. ([#16343](https://github.com/wazuh/wazuh/pull/16343))
- Added support for Debian 12 in Vulnerability Detector. ([#18542](https://github.com/wazuh/wazuh/pull/18542))
- Added mechanism in wazuh-db to identify fragmentation and perform vacuum. ([#14953](https://github.com/wazuh/wazuh/pull/14953))
- Added an option to set whether the manager should ban newer agents. ([#18333](https://github.com/wazuh/wazuh/pull/18333))
- Added mechanism to prevent wazuh agents connections to lower manager versions. ([#15661](https://github.com/wazuh/wazuh/pull/15661))

#### Changed

- wazuh-remoted now checks the size of the files to avoid malformed merged.mg. ([#14659](https://github.com/wazuh/wazuh/pull/14659))
- Added a limit option for the Rsync dispatch queue size. ([#14024](https://github.com/wazuh/wazuh/pull/14024))
- Added a limit option for the Rsync thread pool. ([#14026](https://github.com/wazuh/wazuh/pull/14026))
- wazuh-authd now shows a warning when deprecated forcing options are present in the configuration. ([#14549](https://github.com/wazuh/wazuh/pull/14549))
- The agent now notifies the manager when Active Reponse fails to run `netsh`. ([#14804](https://github.com/wazuh/wazuh/pull/14804))
- Use new broadcast system to send agent groups information from the master node of a cluster. ([#13906](https://github.com/wazuh/wazuh/pull/13906))
- Changed cluster `send_request` method so that timeouts are treated as exceptions and not as responses. ([#15220](https://github.com/wazuh/wazuh/pull/15220))
- Refactored methods responsible for file synchronization within the cluster. ([#13065](https://github.com/wazuh/wazuh/pull/13065))
- Changed schema constraints for sys_hwinfo table. ([#16065](https://github.com/wazuh/wazuh/pull/16065))
- Auth process not start when registration password is empty. ([#15709](https://github.com/wazuh/wazuh/pull/15709))
- Changed error messages about corrupt GetSecurityInfo messages from FIM to debug logs. ([#19400](https://github.com/wazuh/wazuh/pull/19400))
- Changed the default settings for wazuh-db to perform database auto-vacuum more often. ([#19956](https://github.com/wazuh/wazuh/pull/19956))

#### Fixed

- Fixed wazuh-remoted not updating total bytes sent in UDP. ([#13979](https://github.com/wazuh/wazuh/pull/13979))
- Fixed translation of packages with a missing version in CPE Helper for Vulnerability Detector. ([#14356](https://github.com/wazuh/wazuh/pull/14356))
- Fixed undefined behavior issues in Vulnerability Detector unit tests. ([#14174](https://github.com/wazuh/wazuh/pull/14174))
- Fixed permission error when producing FIM alerts. ([#14019](https://github.com/wazuh/wazuh/pull/14019))
- Fixed memory leaks wazuh-authd. ([#15164](https://github.com/wazuh/wazuh/pull/15164))
- Fixed Audit policy change detection in FIM for Windows. ([#14763](https://github.com/wazuh/wazuh/pull/14763))
- Fixed `origin_module` variable value when sending API or framework messages to core sockets. ([#14408](https://github.com/wazuh/wazuh/pull/14408))
- Fixed an issue where an erroneous tag appeared in the cluster logs. ([#15715](https://github.com/wazuh/wazuh/pull/15715))
- Fixed log error displayed when there's a duplicate worker node name within a cluster. ([#15250](https://github.com/wazuh/wazuh/issues/15250))
- Resolved an issue in the `agent_upgrade` CLI when used from worker nodes. ([#15487](https://github.com/wazuh/wazuh/pull/15487))
- Fixed error in the `agent_upgrade` CLI when displaying upgrade result. ([#18047](https://github.com/wazuh/wazuh/issues/18047))
- Fixed error in which the connection with the cluster was broken in local clients for not sending keepalives messages. ([#15277](https://github.com/wazuh/wazuh/pull/15277))
- Fixed error in which exceptions were not correctly handled when `dapi_err` command could not be sent to peers. ([#15298](https://github.com/wazuh/wazuh/pull/15298))
- Fixed error in worker's Integrity sync task when a group folder was deleted in master. ([#16257](https://github.com/wazuh/wazuh/pull/16257))
- Fixed error when trying tu update an agent through the API or the CLI while pointing to a WPK file. ([#16506](https://github.com/wazuh/wazuh/pull/16506))
- Fixed wazuh-remoted high CPU usage in master node without agents. ([#15074](https://github.com/wazuh/wazuh/pull/15074))
- Fixed race condition in wazuh-analysisd handling rule ignore option. ([#16101](https://github.com/wazuh/wazuh/pull/16101))
- Fixed missing rules and decoders in Analysisd JSON report. ([#16000](https://github.com/wazuh/wazuh/pull/16000))
- Fixed translation of packages with missing version in CPE Helper. ([#14356](https://github.com/wazuh/wazuh/pull/14356))
- Fixed log date parsing at predecoding stage. ([#15826](https://github.com/wazuh/wazuh/pull/15826))
- Fixed permission error in JSON alert. ([#14019](https://github.com/wazuh/wazuh/pull/14019))

### Agent

#### Added

- Added GuardDuty Native support to the AWS integration. ([#15226](https://github.com/wazuh/wazuh/pull/15226))
- Added `--prefix` parameter to Azure Storage integration. ([#14768](https://github.com/wazuh/wazuh/pull/14768))
- Added validations for empty and invalid values in AWS integration. ([#16493](https://github.com/wazuh/wazuh/pull/16493))
- Added new unit tests for GCloud integration and increased coverage to 99%. ([#13573](https://github.com/wazuh/wazuh/pull/13573))
- Added new unit tests for Azure Storage integration and increased coverage to 99%. ([#14104](https://github.com/wazuh/wazuh/pull/14104))
- Added new unit tests for Docker Listener integration. ([#14177](https://github.com/wazuh/wazuh/pull/14177))
- Added support for Microsoft Graph security API. Thanks to Bryce Shurts (@S-Bryce). ([#18116](https://github.com/wazuh/wazuh/pull/18116))
- Added wildcard support in FIM Windows registers. ([#15852](https://github.com/wazuh/wazuh/pull/15852))
- Added wildcards support for folders in the localfile configuration on Windows. ([#15973](https://github.com/wazuh/wazuh/pull/15973))
- Added new settings `ignore` and `restrict` to logcollector. ([#14782](https://github.com/wazuh/wazuh/pull/14782))
- Added RSync and DBSync to FIM. ([#12745](https://github.com/wazuh/wazuh/pull/12745))
- Added PCRE2 regex for SCA policies. ([#17124](https://github.com/wazuh/wazuh/pull/17124))
- Added mechanism to detect policy changes. ([#14763](https://github.com/wazuh/wazuh/pull/14763))
- Added support for Office365 MS/Azure Government Community Cloud (GCC) and Government Community Cloud High (GCCH) API. Thanks to Bryce Shurts (@S-Bryce). ([#16547](https://github.com/wazuh/wazuh/pull/16547))

#### Changed

- FIM option fim_check_ignore now applies to files and directories. ([#13264](https://github.com/wazuh/wazuh/pull/13264))
- Changed AWS integration to take into account user config found in the `.aws/config` file. ([#16531](https://github.com/wazuh/wazuh/pull/16531))
- Changed the calculation of timestamps in AWS and Azure modules by using UTC timezone. ([#14537](https://github.com/wazuh/wazuh/pull/14537))
- Changed the AWS integration to only show the `Skipping file with another prefix` message in debug mode. ([#15009](https://github.com/wazuh/wazuh/pull/15009))
- Changed debug level required to display CloudWatch Logs event messages. ([#14999](https://github.com/wazuh/wazuh/pull/14999))
- Changed syscollector database default permissions. ([#17447](https://github.com/wazuh/wazuh/pull/17447))
- Changed agent IP lookup algorithm. ([#17161](https://github.com/wazuh/wazuh/pull/17161))
- Changed InstallDate origin in windows installed programs. ([#14499](https://github.com/wazuh/wazuh/pull/14499))
- Enhanced clarity of certain error messages in the AWS integration for better exception tracing. ([#14524](https://github.com/wazuh/wazuh/pull/14524))
- Improved external integrations SQLite queries. ([#13420](https://github.com/wazuh/wazuh/pull/13420))
- Improved items iteration for `Config` and `VPCFlow` AWS integrations. ([#16325](https://github.com/wazuh/wazuh/pull/16325))
- Unit tests have been added to the shared JSON handling library. ([#14784](https://github.com/wazuh/wazuh/pull/14784))
- Unit tests have been added to the shared SQLite handling library. ([#14476](https://github.com/wazuh/wazuh/pull/14476))
- Improved command to change user and group from version 4.2.x to 4.x.x. ([#15032](https://github.com/wazuh/wazuh/pull/15032))
- Changed the internal value of the open_attemps configuration. ([#15647](https://github.com/wazuh/wazuh/pull/15647))
- Reduced the default FIM event throughput to 50 EPS. ([#19758](https://github.com/wazuh/wazuh/pull/19758))

#### Fixed

- Fixed the architecture of the dependency URL for macOS. ([#13534](https://github.com/wazuh/wazuh/pull/13534))
- Fixed a path length limitation that prevented FIM from reporting changes on Windows. ([#13588](https://github.com/wazuh/wazuh/pull/13588))
- Updated the AWS integration to use the regions specified in the AWS config file when no regions are provided in `ossec.conf`. ([#14993](https://github.com/wazuh/wazuh/pull/14993))
- Corrected the error code `#2` for the SIGINT signal within the AWS integration. ([#14850](https://github.com/wazuh/wazuh/pull/14850))
- Fixed the `discard_regex` functionality for the AWS GuardDuty integration. ([#14740](https://github.com/wazuh/wazuh/pull/14740))
- Fixed error messages in the AWS integration when there is a `ClientError`. ([#14500](https://github.com/wazuh/wazuh/pull/14500))
- Fixed error that could lead to duplicate logs when using the same dates in the AWS integration. ([#14493](https://github.com/wazuh/wazuh/pull/14493))
- Fixed `check_bucket` method in AWS integration to be able to find logs without a folder in root. ([#16116](https://github.com/wazuh/wazuh/pull/16116))
- Added field validation for `last_date.json` in Azure Storage integration. ([#16360](https://github.com/wazuh/wazuh/pull/16360))
- Improved handling of invalid regions given to the VPCFlow AWS integration, enhancing exception clarity. ([#15763](https://github.com/wazuh/wazuh/pull/15763))
- Fixed error in the GCloud Subscriber unit tests. ([#16070](https://github.com/wazuh/wazuh/pull/16070))
- Fixed the marker that AWS custom integrations uses. ([#16410](https://github.com/wazuh/wazuh/pull/16410))
- Fixed error messages when there are no logs to process in the WAF and Server Access AWS integrations. ([#16365](https://github.com/wazuh/wazuh/pull/16365))
- Added region validation before instantiating AWS service class in the AWS integration. ([#16463](https://github.com/wazuh/wazuh/pull/16463))
- Fixed InstallDate format in windows installed programs. ([#14161](https://github.com/wazuh/wazuh/pull/14161))
- Fixed syscollector default interval time when the configuration is empty. ([#15428](https://github.com/wazuh/wazuh/issues/15428))
- Fixed agent starts with an invalid fim configuration. ([#16268](https://github.com/wazuh/wazuh/pull/16268))
- Fixed rootcheck scan trying to read deleted files. ([#15719](https://github.com/wazuh/wazuh/pull/15719))
- Fixed compilation and build in Gentoo. ([#15739](https://github.com/wazuh/wazuh/pull/15739))
- Fixed a crash when FIM scan windows longs paths. ([#19375](https://github.com/wazuh/wazuh/pull/19375))
- Fixed FIM who-data support for aarch64 platforms. ([#19378](https://github.com/wazuh/wazuh/pull/19378))

#### Removed

- Unused option `local_ip` for agent configuration has been deleted. ([#13878](https://github.com/wazuh/wazuh/pull/13878))
- Removed unused migration functionality from the AWS integration. ([#14684](https://github.com/wazuh/wazuh/pull/14684))
- Deleted definitions of repeated classes in the AWS integration. ([#17655](https://github.com/wazuh/wazuh/pull/17655))
- Removed duplicate methods in `AWSBucket` and reuse inherited ones from `WazuhIntegration`. ([#15031](https://github.com/wazuh/wazuh/pull/15031))

### RESTful API

#### Added

- Added `POST /events` API endpoint to ingest logs through the API. ([#17670](https://github.com/wazuh/wazuh/pull/17670))
- Added `query`, `select` and `distinct` parameters to multiple endpoints. ([#17865](https://github.com/wazuh/wazuh/pull/17865))
- Added a new upgrade and migration mechanism for the RBAC database. ([#13919](https://github.com/wazuh/wazuh/pull/13919))
- Added new API configuration option to rotate log files based on a given size. ([#13654](https://github.com/wazuh/wazuh/pull/13654))
- Added `relative_dirname` parameter to GET, PUT and DELETE methods of the `/decoder/files/{filename}` and `/rule/files/{filename}` endpoints. ([#15994](https://github.com/wazuh/wazuh/issues/15994))
- Added new config option to disable uploading configurations containing the new `allow_higher_version` setting. ([#18212](https://github.com/wazuh/wazuh/pull/18212))
- Added API integration tests documentation. ([#13615](https://github.com/wazuh/wazuh/pull/13615))

#### Changed

- Changed the API's response status code for Wazuh cluster errors from 400 to 500. ([#13646](https://github.com/wazuh/wazuh/pull/13646))
- Changed Operational API error messages to include additional information. ([#19001](https://github.com/wazuh/wazuh/pull/19001))

#### Fixed

- Fixed an unexpected behavior when using the `q` and `select` parameters in some endpoints. ([#13421](https://github.com/wazuh/wazuh/pull/13421))
- Resolved an issue in the GET /manager/configuration API endpoint when retrieving the vulnerability detector configuration section. ([#15203](https://github.com/wazuh/wazuh/pull/15203))
- Fixed `GET /agents/upgrade_result` endpoint internal error with code 1814 in large environments. ([#15152](https://github.com/wazuh/wazuh/pull/15152))
- Enhanced the alphanumeric_symbols regex to better accommodate specific SCA remediation fields. ([#16756](https://github.com/wazuh/wazuh/pull/16756))
- Fixed bug that would not allow retrieving the Wazuh logs if only the JSON format was configured. ([#15967](https://github.com/wazuh/wazuh/pull/15967))
- Fixed error in `GET /rules` when variables are used inside `id` or `level` ruleset fields. ([#16310](https://github.com/wazuh/wazuh/pull/16310))
- Fixed `PUT /syscheck` and `PUT /rootcheck` endpoints to exclude exception codes properly. ([#16248](https://github.com/wazuh/wazuh/pull/16248))
- Adjusted test_agent_PUT_endpoints.tavern.yaml to resolve a race condition error. ([#16347](https://github.com/wazuh/wazuh/issues/16347))
- Fixed some errors in API integration tests for RBAC white agents. ([#16844](https://github.com/wazuh/wazuh/pull/16844))

#### Removed

- Removed legacy code related to agent databases in `/var/agents/db`. ([#15934](https://github.com/wazuh/wazuh/pull/15934))

### Ruleset

#### Changed

- The SSHD decoder has been improved to catch disconnection events. ([#14138](https://github.com/wazuh/wazuh/pull/14138))


## [v4.5.4]

### Manager

#### Changed

- Set a timeout on requests between components through the cluster. ([#19729](https://github.com/wazuh/wazuh/pull/19729))

#### Fixed

- Fixed a bug that might leave some worker's services hanging if the connection to the master was broken. ([#19702](https://github.com/wazuh/wazuh/pull/19702))
- Fixed vulnerability scan on Windows agent when the OS version has no release data. ([#19706](https://github.com/wazuh/wazuh/pull/19706))


## [v4.5.3] - 2023-10-10

### Manager

#### Changed

- Vulnerability Detector now fetches the SUSE feeds in Gzip compressed format. ([#18783](https://github.com/wazuh/wazuh/pull/18783))

#### Fixed

- Fixed a bug that might cause wazuh-analysisd to crash if it receives a status API query during startup. ([#18737](https://github.com/wazuh/wazuh/pull/18737))
- Fixed a bug that might cause wazuh-maild to crash when handling large alerts. ([#18976](https://github.com/wazuh/wazuh/pull/18976))
- Fixed an issue in Vulnerability Detector fetching the SLES 15 feed. ([#19217](https://github.com/wazuh/wazuh/pull/19217))

### Agent

#### Changed

- Updated the agent to report the name of macOS 14 (Sonoma). ([#19041](https://github.com/wazuh/wazuh/pull/19041))

#### Fixed

- Fixed a bug in the memory handle at the agent's data provider helper. ([#18773](https://github.com/wazuh/wazuh/pull/18773))
- Fixed a data mismatch in the OS name between the global and agents' databases. ([#18903](https://github.com/wazuh/wazuh/pull/18903))
- Fixed an array limit check in wazuh-logcollector. ([#19069](https://github.com/wazuh/wazuh/pull/19069))
- Fixed wrong Windows agent binaries metadata. ([#19286](https://github.com/wazuh/wazuh/pull/19286))
- Fixed error during the windows agent upgrade. ([#19397](https://github.com/wazuh/wazuh/pull/19397))

### RESTful API

#### Added

- Added support for the `$` symbol in query values. ([#18509](https://github.com/wazuh/wazuh/pull/18509))
- Added support for the `@` symbol in query values. ([#18346](https://github.com/wazuh/wazuh/pull/18346))
- Added support for nested queries in the `q` API parameter. ([#18493](https://github.com/wazuh/wazuh/pull/18493))

#### Changed

- Updated `force` flag message in the `agent_upgrade` CLI. ([#18432](https://github.com/wazuh/wazuh/pull/18432))

#### Fixed

- Removed undesired characters when listing rule group names in `GET /rules/groups`. ([#18362](https://github.com/wazuh/wazuh/pull/18362))
- Fixed an error when using the query `condition=all` in `GET /sca/{agent_id}/checks/{policy_id}`. ([#18434](https://github.com/wazuh/wazuh/pull/18434))
- Fixed an error in the API log mechanism where sometimes the requests would not be printed in the log file. ([#18733](https://github.com/wazuh/wazuh/pull/18733))


## [v4.5.2] - 2023-09-06

### Manager

#### Changed

- wazuh-remoted now allows connection overtaking if the older agent did not respond for a while. ([#18085](https://github.com/wazuh/wazuh/pull/18085))
- The manager stops restricting the possible package formats in the inventory, to increase compatibility. ([#18437](https://github.com/wazuh/wazuh/pull/18437))
- wazuh-remoted now prints the connection family when an unknown client gets connected. ([#18468](https://github.com/wazuh/wazuh/pull/18468))
- The manager stops blocking updates by WPK to macOS agents on ARM64, allowing custom updates. ([#18545](https://github.com/wazuh/wazuh/pull/18545))
- Vulnerability Detector now fetches the Debian feeds in BZ2 compressed format. ([#18770](https://github.com/wazuh/wazuh/pull/18770))

### Fixed

- Fixed a bug in wazuh-csyslogd that causes it to consume 100% of CPU while expecting new alerts. ([#18472](https://github.com/wazuh/wazuh/pull/18472))


## [v4.5.1] - 2023-08-24

### Manager

#### Changed

- Vulnerability Detector now fetches the RHEL 5 feed URL from feed.wazuh.com by default. ([#18142](https://github.com/wazuh/wazuh/pull/18142))
- The Vulnerability Detector CPE helper has been updated. ([#16846](https://github.com/wazuh/wazuh/pull/16846))

#### Fixed

- Fixed a race condition in some RBAC unit tests by clearing the SQLAlchemy mappers. ([#17866](https://github.com/wazuh/wazuh/pull/17866))
- Fixed a bug in wazuh-analysisd that could exceed the maximum number of fields when loading a rule. ([#17490](https://github.com/wazuh/wazuh/pull/17490))
- Fixed a race condition in wazuh-analysisd FTS list. ([#17126](https://github.com/wazuh/wazuh/pull/17126))
- Fixed a crash in Analysisd when parsing an invalid decoder. ([#17143](https://github.com/wazuh/wazuh/pull/17143))
- Fixed a segmentation fault in wazuh-modulesd due to duplicate Vulnerability Detector configuration. ([#17701](https://github.com/wazuh/wazuh/pull/17701))
- Fixed Vulnerability Detector configuration for unsupported SUSE systems. ([#16978](https://github.com/wazuh/wazuh/pull/16978))

### Agent

#### Added

- Added the `discard_regex` functionality to Inspector and CloudWatchLogs AWS integrations. ([#17748](https://github.com/wazuh/wazuh/pull/17748))
- Added new validations for the AWS integration arguments. ([#17673](https://github.com/wazuh/wazuh/pull/17673))
- Added native agent support for Apple silicon. ([#2224](https://github.com/wazuh/wazuh-packages/pull/2224))

#### Changed

- The agent for Windows now loads its shared libraries after running the verification. ([#16607](https://github.com/wazuh/wazuh/pull/16607))

#### Fixed

- Fixed `InvalidRange` error in Azure Storage integration when trying to get data from an empty blob. ([#17524](https://github.com/wazuh/wazuh/pull/17524))
- Fixed a memory corruption hazard in the FIM Windows Registry scan. ([#17586](https://github.com/wazuh/wazuh/pull/17586))
- Fixed an error in Syscollector reading the CPU frequency on Apple M1. ([#17179](https://github.com/wazuh/wazuh/pull/17179))
- Fixed agent WPK upgrade for Windows that might leave the previous version in the Registry. ([#16659](https://github.com/wazuh/wazuh/pull/16659))
- Fixed agent WPK upgrade for Windows to get the correct path of the Windows folder. ([#17176](https://github.com/wazuh/wazuh/pull/17176))

### RESTful API

#### Fixed

- Fixed `PUT /agents/upgrade_custom` endpoint to validate that the file extension is `.wpk`. ([#17632](https://github.com/wazuh/wazuh/pull/17632))
- Fixed errors in API endpoints to get `labels` and `reports` active configuration from managers. ([#17660](https://github.com/wazuh/wazuh/pull/17660))

### Ruleset

#### Changed

- The SCA SCA policy for Ubuntu Linux 20.04 (CIS v2.0.0) has been remade. ([#17794](https://github.com/wazuh/wazuh/pull/17794))

#### Fixed

- Fixed CredSSP encryption enforcement at Windows Benchmarks for SCA. ([#17941](https://github.com/wazuh/wazuh/pull/17941))
- Fixed an inverse logic in MS Windows Server 2022 Benchmark for SCA. ([#17940](https://github.com/wazuh/wazuh/pull/17940))
- Fixed a false positive in Windows Eventchannel rule due to substring false positive. ([#17779](https://github.com/wazuh/wazuh/pull/17779))
- Fixed missing whitespaces in SCA policies for Windows. ([#17813](https://github.com/wazuh/wazuh/pull/17813))
- Fixed the description of a Fortigate rule. ([#17798](https://github.com/wazuh/wazuh/pull/17798))

#### Removed

- Removed check 1.1.5 from Windows 10 SCA policy. ([#17812](https://github.com/wazuh/wazuh/pull/17812))

### Other

#### Changed

- The CURL library has been updated to v7.88.1. ([#16990](https://github.com/wazuh/wazuh/pull/16990))


## [v4.5.0] - 2023-08-10

### Manager

#### Changed

- Vulnerability Detector now fetches the NVD feed from https://feed.wazuh.com, based on the NVD API 2.0. ([#17954](https://github.com/wazuh/wazuh/pull/17954))
  - The option `<update_from_year>` has been deprecated.

#### Fixed

- Fixed an error in the installation commands of the API and Framework modules when performing upgrades from sources. ([#17656](https://github.com/wazuh/wazuh/pull/17656))
- Fixed embedded Python interpreter to remove old Wazuh packages from it. ([#18123](https://github.com/wazuh/wazuh/issues/18123))

### RESTful API

#### Changed

- Changed API integration tests to include Nginx LB logs when tests failed. ([#17703](https://github.com/wazuh/wazuh/pull/17703))

#### Fixed

- Fixed error in the Nginx LB entrypoint of the API integration tests. ([#17703](https://github.com/wazuh/wazuh/pull/17703))


## [v4.4.5] - 2023-07-10

### Installer

#### Fixed

- Fixed an error in the DEB package that prevented the agent and manager from being installed on Debian 12. ([#2256](https://github.com/wazuh/wazuh-packages/pull/2256))
- Fixed a service requirement in the RPM package that prevented the agent and manager from being installed on Oracle Linux 9. ([#2257](https://github.com/wazuh/wazuh-packages/pull/2257))


## [v4.4.4] - 2023-06-14

### Manager

#### Fixed

- The vulnerability scanner stops producing false positives for some Windows 11 vulnerabilities due to a change in the feed's CPE. ([#17178](https://github.com/wazuh/wazuh/pull/17178))
- Prevented the VirusTotal integration from querying the API when the source alert is missing the MD5. ([#16908](https://github.com/wazuh/wazuh/pull/16908))

### Agent

#### Changed

- The Windows agent package signing certificate has been updated. ([#17506](https://github.com/wazuh/wazuh/pull/17506))

### Ruleset

#### Changed

- Updated all current rule descriptions from "Ossec" to "Wazuh". ([#17211](https://github.com/wazuh/wazuh/pull/17211))


## [v4.4.3] - 2023-05-26

### Agent

#### Changed

- Added support for Apple Silicon processors to the macOS agent. ([#16521](https://github.com/wazuh/wazuh/pull/16521))
- Prevented the installer from checking the old users "ossecm" and "ossecr" on upgrade. ([#2211](https://github.com/wazuh/wazuh-packages/pull/2211))
- The deployment variables capture has been changed on macOS. ([#17195](https://github.com/wazuh/wazuh/pull/17195))

#### Fixed

- The temporary file "ossec.confre" is now removed after upgrade on macOS. ([#2217](https://github.com/wazuh/wazuh-packages/pull/2217))
- Prevented the installer from corrupting the agent configuration on macOS when deployment variables were defined on upgrade. ([#2208](https://github.com/wazuh/wazuh-packages/pull/2208))
- The installation on macOS has been fixed by removing calls to launchctl. ([#2218](https://github.com/wazuh/wazuh-packages/pull/2218))

### Ruleset

#### Changed

- The SCA policy names have been unified. ([#17202](https://github.com/wazuh/wazuh/pull/17202))


## [v4.4.2] - 2023-05-18

### Manager

#### Changed

- Remove an unused variable in wazuh-authd to fix a _String not null terminated_ Coverity finding. ([#15957](https://github.com/wazuh/wazuh/pull/15957))

#### Fixed

- Fixed a bug causing agent groups tasks status in the cluster not to be stored. ([#16394](https://github.com/wazuh/wazuh/pull/16394))
- Fixed memory leaks in Vulnerability Detector after disk failures. ([#16478](https://github.com/wazuh/wazuh/pull/16478))
- Fixed a pre-decoder problem with the + symbol in the macOS ULS timestamp. ([#16530](https://github.com/wazuh/wazuh/pull/16530))

### Agent

#### Added

- Added a new module to integrate with Amazon Security Lake as a subscriber. ([#16515](https://github.com/wazuh/wazuh/pull/16515))
- Added support for `localfile` blocks deployment. ([#16847](https://github.com/wazuh/wazuh/pull/16847))

#### Changed

- Changed _netstat_ command on macOS agents. ([#16743](https://github.com/wazuh/wazuh/pull/16743))

#### Fixed

- Fixed an issue with MAC address reporting on Windows systems. ([#16517](https://github.com/wazuh/wazuh/pull/16517))
- Fixed Windows unit tests hanging during execution. ([#16857](https://github.com/wazuh/wazuh/pull/16857))

### RESTful API

#### Fixed

- Fixed agent insertion when no key is specified using `POST /agents/insert` endpoint. ([#16381](https://github.com/wazuh/wazuh/pull/16381))

### Ruleset

#### Added

- Added macOS 13.0 Ventura SCA policy. ([#15566](https://github.com/wazuh/wazuh/pull/15566))
- Added new ruleset for macOS 13 Ventura and older versions. ([#15567](https://github.com/wazuh/wazuh/pull/15567))
- Added a new base ruleset for log sources collected from Amazon Security Lake. ([#16549](https://github.com/wazuh/wazuh/pull/16549))

### Other

#### Added

- Added `pyarrow` and `numpy` Python dependencies. ([#16692](https://github.com/wazuh/wazuh/pull/16692))
- Added `importlib-metadata` and `zipp` Python dependencies. ([#16692](https://github.com/wazuh/wazuh/pull/16692))

#### Changed

- Updated `Flask` Python dependency to 2.2.5. ([#17053](https://github.com/wazuh/wazuh/pull/17053))


## [v4.4.1] - 2023-04-12

### Manager

#### Changed

- Improve WazuhDB performance by avoiding synchronization of existing agent keys and removing deprecated agent databases from var/db/agents. ([#15883](https://github.com/wazuh/wazuh/pull/15883))

#### Fixed

- Reverted the addition of some mapping fields in Wazuh template causing a bug with expanded search. ([#16546](https://github.com/wazuh/wazuh/pull/16546))

### RESTful API

#### Changed

- Changed API limits protection to allow uploading new configuration files if `limit` is not modified. ([#16541](https://github.com/wazuh/wazuh/pull/16541))

### Ruleset

#### Added

- Added Debian Linux 11 SCA policy. ([#16017](https://github.com/wazuh/wazuh/pull/16017))

#### Changed

- SCA policy for Red Hat Enterprise Linux 9 rework. ([#16016](https://github.com/wazuh/wazuh/pull/16016))

### Other

#### Changed

- Update embedded Python interpreter to 3.9.16. ([#16472](https://github.com/wazuh/wazuh/issues/16472))
- Update setuptools to 65.5.1. ([#16492](https://github.com/wazuh/wazuh/pull/16492))

## [v4.4.0] - 2023-03-28

### Manager

#### Added

- Added new unit tests for cluster Python module and increased coverage to 99%. ([#9995](https://github.com/wazuh/wazuh/pull/9995))
- Added file size limitation on cluster integrity sync. ([#11190](https://github.com/wazuh/wazuh/pull/11190))
- Added unittests for CLIs script files. ([#13424](https://github.com/wazuh/wazuh/pull/13424))
- Added support for SUSE in Vulnerability Detector. ([#9962](https://github.com/wazuh/wazuh/pull/9962))
- Added support for Ubuntu Jammy in Vulnerability Detector. ([#13263](https://github.com/wazuh/wazuh/pull/13263))
- Added a software limit to limit the number of EPS that a manager can process. ([#13608](https://github.com/wazuh/wazuh/pull/13608))
- Added a new wazuh-clusterd task for agent-groups info synchronization. ([#11753](https://github.com/wazuh/wazuh/pull/11753))
- Added unit tests for functions in charge of getting ruleset sync status. ([#14950](https://github.com/wazuh/wazuh/pull/14950))
- Added auto-vacuum mechanism in wazuh-db. ([#14950](https://github.com/wazuh/wazuh/pull/14950))
- Delta events in Syscollector when data gets changed may now produce alerts. ([#10843](https://github.com/wazuh/wazuh/pull/10843))

#### Changed

- wazuh-logtest now shows warnings about ruleset issues. ([#10822](https://github.com/wazuh/wazuh/pull/10822))
- Modulesd memory is now managed by jemalloc, this helps reduce memory fragmentation. ([#12206](https://github.com/wazuh/wazuh/pull/12206))
- Updated the Vulnerability Detector configuration reporting to include MSU and skip JSON Red Hat feed. ([#12117](https://github.com/wazuh/wazuh/pull/12117))
- Improved the shared configuration file handling performance. ([#12352](https://github.com/wazuh/wazuh/pull/12352))
- The agent group data is now natively handled by Wazuh DB. ([#11753](https://github.com/wazuh/wazuh/pull/11753))
- Improved security at cluster zip filenames creation. ([#10710](https://github.com/wazuh/wazuh/pull/10710))
- Refactor of the core/common.py module. ([#12390](https://github.com/wazuh/wazuh/pull/12390))
- Refactor format_data_into_dictionary method of WazuhDBQuerySyscheck class. ([#12497](https://github.com/wazuh/wazuh/pull/12390))
- Limit the maximum zip size that can be created while synchronizing cluster Integrity. ([#11124](https://github.com/wazuh/wazuh/pull/11124))
- Refactored the functions in charge of synchronizing files in the cluster. ([#13065](https://github.com/wazuh/wazuh/pull/))
- Changed MD5 hash function to BLAKE2 for cluster file comparison. ([#13079](https://github.com/wazuh/wazuh/pull/13079))
- Renamed wazuh-logtest and wazuh-clusterd scripts to follow the same scheme as the other scripts (spaces symbolized with _ instead of -). ([#12926](https://github.com/wazuh/wazuh/pull/12926))
- The agent key polling module has been ported to wazuh-authd. ([#10865](https://github.com/wazuh/wazuh/pull/10865))
- Added the update field in the CPE Helper for Vulnerability Detector. ([#13741](https://github.com/wazuh/wazuh/pull/13741))
- Prevented agents with the same ID from connecting to the manager simultaneously. ([#11702](https://github.com/wazuh/wazuh/pull/11702))
- wazuh-analysisd, wazuh-remoted and wazuh-db metrics have been extended. ([#13713](https://github.com/wazuh/wazuh/pull/13713))
- Minimized and optimized wazuh-clusterd number of messages from workers to master related to agent-info tasks. ([#11753](https://github.com/wazuh/wazuh/pull/11753))
- Improved performance of the `agent_groups` CLI when listing agents belonging to a group. ([#14244](https://github.com/wazuh/wazuh/pull/14244)
- Changed wazuh-clusterd binary behaviour to kill any existing cluster processes when executed. ([#14475](https://github.com/wazuh/wazuh/pull/14475))
- Changed wazuh-clusterd tasks to wait asynchronously for responses coming from wazuh-db. ([#14791](https://github.com/wazuh/wazuh/pull/14843))
- Use zlib for zip compression in cluster synchronization. ([#11190](https://github.com/wazuh/wazuh/pull/11190))
- Added mechanism to dynamically adjust zip size limit in Integrity sync. ([#12241](https://github.com/wazuh/wazuh/pull/12241))
- Deprecate status field in SCA. ([#15853](https://github.com/wazuh/wazuh/pull/15853))
- Agent group guessing (based on configuration hash) now writes the new group directly on the master node. ([#16066](https://github.com/wazuh/wazuh/pull/16066))
- Added delete on cascade of belongs table entries when a group is deleted. ([#16098](https://github.com/wazuh/wazuh/issues/16098))
- Changed `agent_groups` CLI output so affected agents are not printed when deleting a group. ([#16499](https://github.com/wazuh/wazuh/pull/16499))

#### Fixed

- Fixed wazuh-dbd halt procedure. ([#10873](https://github.com/wazuh/wazuh/pull/10873))
- Fixed compilation warnings in the manager. ([#12098](https://github.com/wazuh/wazuh/pull/12098))
- Fixed a bug in the manager that did not send shared folders correctly to agents belonging to multiple groups. ([#12516](https://github.com/wazuh/wazuh/pull/12516))
- Fixed the Active Response decoders to support back the top entries for source IP in reports. ([#12834](https://github.com/wazuh/wazuh/pull/12834))
- Fixed the feed update interval option of Vulnerability Detector for the JSON Red Hat feed. ([#13338](https://github.com/wazuh/wazuh/pull/13338))
- Fixed several code flaws in the Python framework. ([#12127](https://github.com/wazuh/wazuh/pull/12127))
  - Fixed code flaw regarding the use of XML package. ([#10635](https://github.com/wazuh/wazuh/pull/10635))
  - Fixed code flaw regarding permissions at group directories. ([#10636](https://github.com/wazuh/wazuh/pull/10636))
  - Fixed code flaw regarding temporary directory names. ([#10544](https://github.com/wazuh/wazuh/pull/10544))
  - Fixed code flaw regarding try, except and pass block in wazuh-clusterd. ([#11951](https://github.com/wazuh/wazuh/pull/11951))
- Fixed framework datetime transformations to UTC. ([#10782](https://github.com/wazuh/wazuh/pull/10782))
- Fixed a cluster error when Master-Worker tasks where not properly stopped after an exception occurred in one or both parts. ([#11866](https://github.com/wazuh/wazuh/pull/11866))
- Fixed cluster logger issue printing 'NoneType: None' in error logs. ([#12831](https://github.com/wazuh/wazuh/pull/12831))
- Fixed unhandled cluster error when reading a malformed configuration. ([#13419](https://github.com/wazuh/wazuh/pull/13419))
- Fixed framework unit test failures when they are run by the root user. ([#13368](https://github.com/wazuh/wazuh/pull/13368))
- Fixed a memory leak in analysisd when parsing a disabled Active Response. ([#13405](https://github.com/wazuh/wazuh/pull/13405))
- Prevented wazuh-db from deleting queue/diff when cleaning databases. ([#13892](https://github.com/wazuh/wazuh/pull/13892))
- Fixed multiple data race conditions in Remoted reported by ThreadSanitizer. ([#14981](https://github.com/wazuh/wazuh/pull/14981))
- Fixed aarch64 OS collection in Remoted to allow WPK upgrades. ([#15151](https://github.com/wazuh/wazuh/pull/15151))
- Fixed a race condition in Remoted that was blocking agent connections. ([#15165](https://github.com/wazuh/wazuh/pull/15165))
- Fixed Virustotal integration to support non UTF-8 characters. ([#13531](https://github.com/wazuh/wazuh/pull/13531))
- Fixed a bug masking as Timeout any error that might occur while waiting to receive files in the cluster. ([#14922](https://github.com/wazuh/wazuh/pull/14922))
- Fixed a read buffer overflow in wazuh-authd when parsing requests. ([#15876](https://github.com/wazuh/wazuh/pull/15876))
- Applied workaround for bpo-46309 used in cluster to wazuh-db communication.([#16012](https://github.com/wazuh/wazuh/pull/16012))
- Let the database module synchronize the agent groups data before assignments. ([#16233](https://github.com/wazuh/wazuh/pull/16233))
- Fixed memory leaks in wazuh-analysisd when parsing and matching rules. ([#16321](https://github.com/wazuh/wazuh/pull/16321))

#### Removed

- Removed the unused internal option `wazuh_db.sock_queue_size`. ([#12409](https://github.com/wazuh/wazuh/pull/12409))
- Removed all the unused exceptions from the exceptions.py file.  ([#10940](https://github.com/wazuh/wazuh/pull/10940))
- Removed unused execute method from core/utils.py. ([#10740](https://github.com/wazuh/wazuh/pull/10740))
- Removed unused set_user_name function in framework. ([#13119](https://github.com/wazuh/wazuh/pull/13119))
- Unused internal calls to wazuh-db have been deprecated. ([#12370](https://github.com/wazuh/wazuh/pull/12370))
- Debian Stretch support in Vulnerability Detector has been deprecated. ([#14542](https://github.com/wazuh/wazuh/pull/14542))

### Agent

#### Added

- Added support of CPU frequency data provided by Syscollector on Raspberry Pi. ([#11756](https://github.com/wazuh/wazuh/pull/11756))
- Added support for IPv6 address collection in the agent. ([#11450](https://github.com/wazuh/wazuh/pull/11450))
- Added the process startup time data provided by Syscollector on macOS. ([#11833](https://github.com/wazuh/wazuh/pull/11833))
- Added support of package retrieval in Syscollector for OpenSUSE Tumbleweed and Fedora 34. ([#11571](https://github.com/wazuh/wazuh/pull/11571))
- Added the process startup time data provided by Syscollector on macOS. Thanks to @LubinLew. ([#11640](https://github.com/wazuh/wazuh/pull/11640))
- Added support for package data provided by Syscollector on Solaris. ([#11796](https://github.com/wazuh/wazuh/pull/11796))
- Added support for delta events in Syscollector when data gets changed. ([#10843](https://github.com/wazuh/wazuh/pull/10843))
- Added support for pre-installed Windows packages in Syscollector. ([#12035](https://github.com/wazuh/wazuh/pull/12035))
- Added support for IPv6 on agent-manager connection and enrollment. ([#11268](https://github.com/wazuh/wazuh/pull/11268))
- Added support for CIS-CAT Pro v3 and v4 to the CIS-CAT integration module. Thanks to @hustliyilin. ([#12582](https://github.com/wazuh/wazuh/pull/12582))
- Added support for the use of the Azure integration module in Linux agents. ([#10870](https://github.com/wazuh/wazuh/pull/10870))
- Added new error messages when using invalid credentials with the Azure integration. ([#11852](https://github.com/wazuh/wazuh/pull/11852))
- Added reparse option to CloudWatchLogs and Google Cloud Storage integrations.  ([#12515](https://github.com/wazuh/wazuh/pull/12515))
- Wazuh Agent can now be built and run on Alpine Linux. ([#14726](https://github.com/wazuh/wazuh/pull/14726))
- Added native Shuffle integration. ([#15054](https://github.com/wazuh/wazuh/pull/15054))

#### Changed

- Improved the free RAM data provided by Syscollector. ([#11587](https://github.com/wazuh/wazuh/pull/11587))
- The Windows installer (MSI) now provides signed DLL files. ([#12752](https://github.com/wazuh/wazuh/pull/12752))
- Changed the group ownership of the Modulesd process to root. ([#12748](https://github.com/wazuh/wazuh/pull/12748))
- Some parts of Agentd and Execd have got refactored. ([#12750](https://github.com/wazuh/wazuh/pull/12750))
- Handled new exception in the external integration modules. ([#10478](https://github.com/wazuh/wazuh/pull/10478))
- Optimized the number of calls to DB maintenance tasks performed by the AWS integration. ([#11828](https://github.com/wazuh/wazuh/pull/11828))
- Improved the reparse setting performance by removing unnecessary queries from external integrations. ([#12404](https://github.com/wazuh/wazuh/pull/12404))
- Updated and expanded Azure module logging functionality to use the ossec.log file. ([#12478](https://github.com/wazuh/wazuh/pull/12478))
- Improved the error management of the Google Cloud integration. ([#12647](https://github.com/wazuh/wazuh/pull/12647))
- Deprecated `logging` tag in GCloud integration. It now uses `wazuh_modules` debug value to set the verbosity level. ([#12769](https://github.com/wazuh/wazuh/pull/12769))
- The last_dates.json file of the Azure module has been deprecated in favour of a new ORM and database. ([12849](https://github.com/wazuh/wazuh/pull/12849/))
- Improved the error handling in AWS integration's `decompress_file` method. ([#12929](https://github.com/wazuh/wazuh/pull/12929))
- Use zlib for zip compression in cluster synchronization. ([#11190](https://github.com/wazuh/wazuh/pull/11190))
- The exception handling on Wazuh Agent for Windows has been changed to DWARF2. ([#11354](https://github.com/wazuh/wazuh/pull/11354))
- The root CA certificate for WPK upgrade has been updated. ([#14696](https://github.com/wazuh/wazuh/pull/14696))
- Agents on macOS now report the OS name as "macOS" instead of "Mac OS X". ([#14822](https://github.com/wazuh/wazuh/pull/14822))
- The Systemd service stopping policy has been updated. ([#14816](https://github.com/wazuh/wazuh/pull/14816))
- Changed how the AWS module handles `ThrottlingException` adding default values for connection retries in case no config file is set.([#14793](https://github.com/wazuh/wazuh/pull/14793))
- The agent for Windows now verifies its libraries to prevent side loading. ([#15404](https://github.com/wazuh/wazuh/pull/15404))

#### Fixed

- Fixed collection of maximum user data length. Thanks to @LubinLew. ([#7687](https://github.com/wazuh/wazuh/pull/7687))
- Fixed missing fields in Syscollector on Windows 10. ([#10772](https://github.com/wazuh/wazuh/pull/10772))
- Fixed the process startup time data provided by Syscollector on Linux. Thanks to @LubinLew. ([#11227](https://github.com/wazuh/wazuh/pull/11227))
- Fixed network data reporting by Syscollector related to tunnel or VPN interfaces. ([#11837](https://github.com/wazuh/wazuh/pull/11837))
- Skipped V9FS file system at Rootcheck to prevent false positives on WSL. ([#12066](https://github.com/wazuh/wazuh/pull/12066))
- Fixed double file handle closing in Logcollector on Windows. ([#9067](https://github.com/wazuh/wazuh/pull/9067))
- Fixed a bug in Syscollector that may prevent the agent from stopping when the manager connection is lost. ([#11949](https://github.com/wazuh/wazuh/pull/11949))
- Fixed internal exception handling issues on Solaris 10. ([#12148](https://github.com/wazuh/wazuh/pull/12148))
- Fixed duplicate error message IDs in the log. ([#12300](https://github.com/wazuh/wazuh/pull/12300))
- Fixed compilation warnings in the agent. ([#12691](https://github.com/wazuh/wazuh/pull/12691))
- Fixed the `skip_on_error` parameter of the AWS integration module, which was set to `True` by default. ([#1247](https://github.com/wazuh/wazuh/pull/12147))
- Fixed AWS DB maintenance with Load Balancer Buckets. ([#12381](https://github.com/wazuh/wazuh/pull/12381))
- Fixed AWS integration's `test_config_format_created_date` unit test. ([#12650](https://github.com/wazuh/wazuh/pull/12650))
- Fixed created_date field for LB and Umbrella integrations. ([#12630](https://github.com/wazuh/wazuh/pull/12630))
- Fixed AWS integration database maintenance error managament. ([#13185](https://github.com/wazuh/wazuh/pull/13185))
- The default delay at GitHub integration has been increased to 30 seconds. ([#13674](https://github.com/wazuh/wazuh/pull/13674))
- Logcollector has been fixed to allow locations containing colons (:). ([#14706](https://github.com/wazuh/wazuh/pull/14706))
- Fixed system architecture reporting in Syscollector on Apple Silicon devices. ([#13835](https://github.com/wazuh/wazuh/pull/13835))
- The C++ standard library and the GCC runtime library is included with Wazuh. ([#14190](https://github.com/wazuh/wazuh/pull/14190))
- Fixed missing inventory cleaning message in Syscollector. ([#13877](https://github.com/wazuh/wazuh/pull/13877))
- Fixed WPK upgrade issue on Windows agents due to process locking. ([#15322](https://github.com/wazuh/wazuh/pull/15322))
- Fixed FIM injection vulnerabilty when using `prefilter_cmd` option. ([#13044](https://github.com/wazuh/wazuh/pull/13044))
- Fixed the parse of ALB logs splitting `client_port`, `target_port` and `target_port_list` in separated `ip` and `port` for each key. ([14525](https://github.com/wazuh/wazuh/pull/14525))
- Fixed a bug that prevent processing Macie logs with problematic ipGeolocation values. ([15335](https://github.com/wazuh/wazuh/pull/15335))
- Fixed GCP integration module error messages. ([#15584](https://github.com/wazuh/wazuh/pull/15584))
- Fixed an error that prevented the agent on Windows from stopping correctly. ([#15575](https://github.com/wazuh/wazuh/pull/15575))
- Fixed Azure integration credentials link. ([#16140](https://github.com/wazuh/wazuh/pull/16140))

#### Removed

- Deprecated Azure and AWS credentials in the configuration authentication option. ([#14543](https://github.com/wazuh/wazuh/pull/14543))

### RESTful API

#### Added

- Added new API integration tests for a Wazuh environment without a cluster configuration. ([#10620](https://github.com/wazuh/wazuh/pull/10620))
- Added wazuh-modulesd tags to `GET /manager/logs` and `GET /cluster/{node_id}/logs` endpoints. ([#11731](https://github.com/wazuh/wazuh/pull/11731))
- Added Python decorator to soft deprecate API endpoints adding deprecation headers to their responses. ([#12438](https://github.com/wazuh/wazuh/pull/12438))
- Added new exception to inform that /proc directory is not found or permissions to see its status are not granted. ([#12486](https://github.com/wazuh/wazuh/pull/12486))
- Added new field and filter to `GET /agents` response to retrieve agent groups configuration synchronization status. ([#12362](https://github.com/wazuh/wazuh/pull/12483))
- Added agent groups configuration synchronization status to `GET /agents/summary/status` endpoint. ([12498](https://github.com/wazuh/wazuh/pull/12498))
- Added JSON log handling. ([#11171](https://github.com/wazuh/wazuh/pull/11171))
- Added integration tests for IPv6 agent's registration. ([#12029](https://github.com/wazuh/wazuh/pull/12029))
- Enable ordering by Agents count in `/groups` endpoints. ([#12887](https://github.com/wazuh/wazuh/pull/12887))
- Added hash to API logs to identify users logged in with authorization context. ([#12092](https://github.com/wazuh/wazuh/pull/12092))
- Added new `limits` section to the `upload_wazuh_configuration` section in the Wazuh API configuration. ([#14119](https://github.com/wazuh/wazuh/pull/14119))
- Added logic to API logger to renew its streams if needed on every request. ([#14295](https://github.com/wazuh/wazuh/pull/14295))
- Added `GET /manager/daemons/stats` and `GET /cluster/{node_id}/daemons/stats` API endpoints. ([#14401](https://github.com/wazuh/wazuh/pull/14401))
- Added `GET /agents/{agent_id}/daemons/stats` API endpoint. ([#14464](https://github.com/wazuh/wazuh/pull/14464))
- Added the possibility to get the configuration of the `wazuh-db` component in active configuration endpoints. ([#14471](https://github.com/wazuh/wazuh/pull/14471))
- Added distinct and select parameters to GET /sca/{agent_id} and GET /sca/{agent_id}/checks/{policy_id} endpoints. ([#15084](https://github.com/wazuh/wazuh/pull/15084))
- Added new endpoint to run vulnerability detector on-demand scans (`PUT /vulnerability`). ([#15290](https://github.com/wazuh/wazuh/pull/15290))

#### Changed

- Improved `GET /cluster/healthcheck` endpoint and `cluster_control -i more` CLI call in loaded cluster environments. ([#11341](https://github.com/wazuh/wazuh/pull/11341))
- Removed `never_connected` agent status limitation when trying to assign agents to groups. ([#12595](https://github.com/wazuh/wazuh/pull/12595))
- Changed API version and upgrade_version filters to work with different version formats. ([#12551](https://github.com/wazuh/wazuh/pull/12551))
- Renamed `GET /agents/{agent_id}/group/is_sync` endpoint to `GET /agents/group/is_sync` and added new `agents_list` parameter. ([#9413](https://github.com/wazuh/wazuh/pull/9413))
- Added `POST /security/user/authenticate` endpoint and marked `GET /security/user/authenticate` endpoint as deprecated. ([#10397](https://github.com/wazuh/wazuh/pull/10397))
- Adapted framework code to agent-group changes to use the new wazuh-db commands. ([#12526](https://github.com/wazuh/wazuh/pull/12526))
- Updated default timeout for `GET /mitre/software` to avoid timing out in slow environments after the MITRE DB update to v11.2. ([#13791](https://github.com/wazuh/wazuh/pull/13791))
- Changed API settings related to remote commands. The `remote_commands` section will be hold within `upload_wazuh_configuration`. ([#14119](https://github.com/wazuh/wazuh/pull/14119))
- Improved API unauthorized responses to be more accurate. ([#14233](https://github.com/wazuh/wazuh/pull/14233))
- Updated framework functions that communicate with the `request` socket to use `remote` instead. ([#14259](https://github.com/wazuh/wazuh/pull/14259))
- Improved parameter validation for API endpoints that require component and configuration parameters. ([#14766](https://github.com/wazuh/wazuh/pull/14766))
- Improved `GET /sca/{agent_id}/checks/{policy_id}` API endpoint performance. ([#15017](https://github.com/wazuh/wazuh/pull/15017))
- Improved exception handling when trying to connect to Wazuh sockets. ([#15334](https://github.com/wazuh/wazuh/pull/15334))
- Modified _group_names and _group_names_or_all regexes to avoid invalid group names. ([#15671](https://github.com/wazuh/wazuh/pull/15671))
- Changed `GET /sca/{agent_id}/checks/{policy_id}` endpoint filters and response to remove `status` field. ([#15747](https://github.com/wazuh/wazuh/pull/15747))
- Removed RBAC group assignments' related permissions from `DELETE /groups` to improve performance and changed response structure. ([#16231](https://github.com/wazuh/wazuh/pull/16231))

#### Fixed

- Fixed copy functions used for the backup files and upload endpoints to prevent incorrent metadata. ([#12302](https://github.com/wazuh/wazuh/pull/12302))
- Fixed a bug regarding ids not being sorted with cluster disabled in Active Response and Agent endpoints. ([#11010](https://github.com/wazuh/wazuh/pull/11010))
- Fixed a bug where `null` values from wazuh-db where returned in API responses. ([#10736](https://github.com/wazuh/wazuh/pull/10736))
- Connections through `WazuhQueue` will be closed gracefully in all situations. ([#12063](https://github.com/wazuh/wazuh/pull/12063))
- Fixed exception handling when trying to get the active configuration of a valid but not configured component. ([#12450](https://github.com/wazuh/wazuh/pull/12450))
- Fixed api.yaml path suggested as remediation at exception.py ([#12700](https://github.com/wazuh/wazuh/pull/12700))
- Fixed /tmp access error in containers of API integration tests environment. ([#12768](https://github.com/wazuh/wazuh/pull/12768))
- The API will return an exception when the user asks for agent inventory information and there is no database for it (never connected agents). ([#13096](https://github.com/wazuh/wazuh/pull/13096))
- Improved regex used for the `q` parameter on API requests with special characters and brackets. ([#13171](https://github.com/wazuh/wazuh/pull/13171)) ([#13386](https://github.com/wazuh/wazuh/pull/13386))
- Removed board_serial from syscollector integration tests expected responses. ([#12592](https://github.com/wazuh/wazuh/pull/12592))
- Removed cmd field from expected responses of syscollector integration tests. ([#12557](https://github.com/wazuh/wazuh/pull/12557))
- Reduced maximum number of groups per agent to 128 and adjusted group name validation. ([#12611](https://github.com/wazuh/wazuh/pull/12611))
- Reduced amount of memory required to read CDB lists using the API. ([#14204](https://github.com/wazuh/wazuh/pull/14204))
- Fixed a bug where the cluster health check endpoint and CLI would add an extra active agent to the master node. ([#14237](https://github.com/wazuh/wazuh/pull/14237))
- Fixed bug that prevent updating the configuration when using various <ossec_conf> blocks from the API ([#15311](https://github.com/wazuh/wazuh/pull/15311))
- Fixed vulnerability API integration tests' healthcheck. ([#15194](https://github.com/wazuh/wazuh/pull/15194))

#### Removed

- Removed null remediations from failed API responses. ([#12053](https://github.com/wazuh/wazuh/pull/12053))
- Deprecated `GET /agents/{agent_id}/group/is_sync` endpoint. ([#12365](https://github.com/wazuh/wazuh/issues/12365))
- Deprecated `GET /manager/stats/analysisd`, `GET /manager/stats/remoted`, `GET /cluster/{node_id}stats/analysisd`, and `GET /cluster/{node_id}stats/remoted` API endpoints. ([#14230](https://github.com/wazuh/wazuh/pull/14230))

### Ruleset

#### Added

- Added support for new sysmon events. ([#13594](https://github.com/wazuh/wazuh/pull/13594))
- Added new detection rules using Sysmon ID 1 events. ([#13595](https://github.com/wazuh/wazuh/pull/13595))
- Added new detection rules using Sysmon ID 3 events. ([#13596](https://github.com/wazuh/wazuh/pull/13596))
- Added new detection rules using Sysmon ID 7 events. ([#13630](https://github.com/wazuh/wazuh/pull/13630))
- Added new detection rules using Sysmon ID 8 events. ([#13637](https://github.com/wazuh/wazuh/pull/13637))
- Added new detection rules using Sysmon ID 10 events. ([#13639](https://github.com/wazuh/wazuh/pull/13639))
- Added new detection rules using Sysmon ID 11 events. ([#13631](https://github.com/wazuh/wazuh/pull/13631))
- Added new detection rules using Sysmon ID 13 events. ([#13636](https://github.com/wazuh/wazuh/pull/13636))
- Added new detection rules using Sysmon ID 20 events. ([#13673](https://github.com/wazuh/wazuh/pull/13673))
- Added new PowerShell ScriptBlock detection rules. ([#13638](https://github.com/wazuh/wazuh/pull/13638))
- Added HPUX 11i SCA policies using bastille and without bastille. ([#15157](https://github.com/wazuh/wazuh/pull/15157))

#### Changed

- Updated ruleset according to new API log changes when the user is logged in with authorization context. ([#15072](https://github.com/wazuh/wazuh/pull/15072))
- Updated 0580-win-security_rules.xml rules. ([#13579](https://github.com/wazuh/wazuh/pull/13579))
- Updated Wazuh MITRE ATT&CK database to version 11.3. ([#13622](https://github.com/wazuh/wazuh/pull/13622))
- Updated detection rules in 0840-win_event_channel.xml. ([#13633](https://github.com/wazuh/wazuh/pull/13633))
- SCA policy for Ubuntu Linux 20.04 rework. ([#15070](https://github.com/wazuh/wazuh/pull/15070))
- Updated Ubuntu Linux 22.04 SCA Policy with CIS Ubuntu Linux 22.04 LTS Benchmark v1.0.0. ([#15051](https://github.com/wazuh/wazuh/pull/15051))

#### Fixed

- Fixed OpenWRT decoder fixed to parse UFW logs. ([#11613](https://github.com/wazuh/wazuh/pull/11613))
- Bug fix in wazuh-api-fields decoder. ([#14807](https://github.com/wazuh/wazuh/pull/14807))
- Fixed deprecated MITRE tags in rules. ([#13567](https://github.com/wazuh/wazuh/pull/13567))
- SCA checks IDs are not unique. ([#15241](https://github.com/wazuh/wazuh/pull/15241))
- Fixed regex in check 5.1.1 of Ubuntu 20.04 SCA. ([#14513](https://github.com/wazuh/wazuh/pull/14513))
- Removed wrong Fedora Linux SCA default policies. ([#15251](https://github.com/wazuh/wazuh/pull/15251))
- SUSE Linux Enterprise 15 SCA Policy duplicated check ids 7521 and 7522. ([#15156](https://github.com/wazuh/wazuh/pull/15156))

### Other

#### Added

- Added unit tests to the component in Analysisd that extracts the IP address from events. ([#12733](https://github.com/wazuh/wazuh/pull/12733))
- Added `python-json-logger` dependency. ([#12518](https://github.com/wazuh/wazuh/pull/12518))

#### Changed

- Prevented the Ruleset test suite from restarting the manager. ([#10773](https://github.com/wazuh/wazuh/pull/10773))
- The pthread's rwlock has been replaced with a FIFO-queueing read-write lock. ([#14839](https://github.com/wazuh/wazuh/pull/14839))
- Updated Python dependency certifi to 2022.12.7. ([#15809](https://github.com/wazuh/wazuh/pull/15809))
- Updated Python dependency future to 0.18.3. ([#15896](https://github.com/wazuh/wazuh/pull/15896))
- Updated Werkzeug to 2.2.3. ([#16317](https://github.com/wazuh/wazuh/pull/16317))
- Updated Flask to 2.0.0. ([#16317](https://github.com/wazuh/wazuh/pull/16317))
- Updated itsdangerous to 2.0.0. ([#16317](https://github.com/wazuh/wazuh/pull/16317))
- Updated Jinja2 to 3.0.0. ([#16317](https://github.com/wazuh/wazuh/pull/16317))
- Updated MarkupSafe to 2.1.2. ([#16317](https://github.com/wazuh/wazuh/pull/16317))

#### Fixed

- Fixed Makefile to detect CPU archivecture on Gentoo Linux. ([#14165](https://github.com/wazuh/wazuh/pull/14165))


## [v4.3.11] - 2023-04-24

### Manager

#### Fixed

- Fixed a dead code bug that might cause wazuh-db to crash. ([#16752](https://github.com/wazuh/wazuh/pull/16752))


## [v4.3.10] - 2022-11-16

### Manager

#### Fixed

- Updated the Arch Linux feed URL in Vulnerability Detector. ([#15219](https://github.com/wazuh/wazuh/pull/15219))
- Fixed a bug in Vulnerability Detector related to internal database access. ([#15197](https://github.com/wazuh/wazuh/pull/15197))
- Fixed a crash hazard in Analysisd when parsing an invalid `<if_sid>` value in the ruleset. ([#15303](https://github.com/wazuh/wazuh/pull/15303))

### Agent

#### Fixed

- The agent upgrade configuration has been restricted to local settings. ([#15259](https://github.com/wazuh/wazuh/pull/15259))
- Fixed unwanted Windows agent configuration modification on upgrade. ([#15262](https://github.com/wazuh/wazuh/pull/15262))


## [v4.3.9] - 2022-10-13

### Agent

#### Fixed

- Fixed remote policy detection in SCA. ([#15007](https://github.com/wazuh/wazuh/pull/15007))
- Fixed agent upgrade module settings parser to set a default CA file. ([#15023](https://github.com/wazuh/wazuh/pull/15023))

#### Removed

- Removed obsolete Windows Audit SCA policy file. ([#14497](https://github.com/wazuh/wazuh/issues/14497))

### Other

#### Changed

- Updated external protobuf python dependency to 3.19.6. ([#15067](https://github.com/wazuh/wazuh/pull/15067))


## [v4.3.8] - 2022-09-19

### Manager

#### Fixed

- Fixed wrong field assignation in Audit decoders (thanks to @pyama86). ([#14752](https://github.com/wazuh/wazuh/pull/14752))
- Prevented wazuh-remoted from cleaning the multigroup folder in worker nodes. ([#14825](https://github.com/wazuh/wazuh/pull/14825))
- Fixed rule skipping in wazuh-analysisd when the option if_sid is invalid. ([#14772](https://github.com/wazuh/wazuh/pull/14772))

### Agent

#### Changed

- Updated root CA certificate in agents to validate WPK upgrades. ([#14842](https://github.com/wazuh/wazuh/pull/14842))

#### Fixed

- Fixed a path traversal flaw in Active Response affecting agents from v3.6.1 to v4.3.7 (reported by @guragainroshan0). ([#14801](https://github.com/wazuh/wazuh/pull/14801))


## [v4.3.7] - 2022-08-24

### Manager

#### Added

- Added cluster command to obtain custom ruleset files and their hash. ([#14540](https://github.com/wazuh/wazuh/pull/14540))

#### Fixed

- Fixed a bug in Analysisd that may make it crash when decoding regexes with more than 14 or-ed subpatterns. ([#13956](https://github.com/wazuh/wazuh/pull/13956))
- Fixed a crash hazard in Vulnerability Detector when parsing OVAL feeds. ([#14366](https://github.com/wazuh/wazuh/pull/14366))
- Fixed busy-looping in wazuh-maild when monitoring alerts.json. ([#14436](https://github.com/wazuh/wazuh/pull/14436))
- Fixed a segmentation fault in wazuh-maild when parsing alerts exceeding the nesting limit. ([#14417](https://github.com/wazuh/wazuh/pull/14417))

### Agent

#### Changed

- Improved Office365 integration module logs. ([#13958](https://github.com/wazuh/wazuh/pull/13958))

#### Fixed

- Fixed a code defect in the GitHub integration module reported by Coverity. ([#14368](https://github.com/wazuh/wazuh/pull/14368))
- Fixed an undefined behavior in the agent unit tests. ([#14518](https://github.com/wazuh/wazuh/pull/14518))

### RESTful API

#### Added

- Added endpoint GET /cluster/ruleset/synchronization to check ruleset synchronization status in a cluster. ([#14551](https://github.com/wazuh/wazuh/pull/14551))

#### Changed

- Improved performance for MITRE API endpoints. ([#14208](https://github.com/wazuh/wazuh/pull/14208))

### Ruleset

#### Added

- Added SCA Policy for CIS Microsoft Windows 11 Enterprise Benchmark v1.0.0. ([#13806](https://github.com/wazuh/wazuh/pull/13806))
- Added SCA Policy for CIS Microsoft Windows 10 Enterprise Release 21H2 Benchmark v1.12.0. ([#13879](https://github.com/wazuh/wazuh/pull/13879))
- Added SCA policy for Red Hat Enterprise Linux 9 (RHEL9). ([#13843](https://github.com/wazuh/wazuh/pull/13843))
- Added SCA policy for CIS Microsoft Windows Server 2022 Benchmark 1.0.0. ([#13899](https://github.com/wazuh/wazuh/pull/13899))

#### Fixed

- Fixed rule regular expression bug on Ubuntu 20.04 Linux SCA policy control ID 19137. ([#14513](https://github.com/wazuh/wazuh/pull/14513))
- Fixed AWS Amazon Linux SCA policy. Fixed bug when wazuh-agent tries to run the policy. ([#14483](https://github.com/wazuh/wazuh/pull/14483))
- Fixed AWS Amazon Linux 2 SCA policy. Limit journalctl to kernel events and only since boot. ([#13950](https://github.com/wazuh/wazuh/pull/13950))
- Added missing SCA files during Wazuh-manager installation. ([#14482](https://github.com/wazuh/wazuh/pull/14482))
- Fixed OS detection in Ubuntu 20.04 LTS SCA policy. ([#14678](https://github.com/wazuh/wazuh/pull/14678))


## [v4.3.6] - 2022-07-20

### Manager

#### Added

- Added support for Ubuntu 22 (Jammy) in Vulnerability Detector. ([#14085](https://github.com/wazuh/wazuh/pull/14085))
- Addded support for Red Hat 9 in Vulnerability Detector. ([#14117](https://github.com/wazuh/wazuh/pull/14117))

#### Changed

- Improved the shared configuration file handling performance in wazuh-remoted. ([#14111](https://github.com/wazuh/wazuh/pull/14111))

#### Fixed

- Fixed potential memory leaks in Vulnerability Detector when parsing OVAL with no criteria. ([#14098](https://github.com/wazuh/wazuh/pull/14098))
- Fixed a bug in Vulnerability Detector that skipped Windows 8.1 and Windows 8 agents. ([#13957](https://github.com/wazuh/wazuh/pull/13957))
- Fixed a bug in wazuh-db that stored duplicate Syscollector package data. ([#14061](https://github.com/wazuh/wazuh/pull/14061))

### Agent

#### Changed

- Updated macOS codename list in Syscollector. ([#13837](https://github.com/wazuh/wazuh/pull/13837))
- Improved GitHub and Office365 integrations log messages. ([#14093](https://github.com/wazuh/wazuh/pull/14093))

#### Fixed

- Fixed agent shutdown when syncing Syscollector data. ([#13941](https://github.com/wazuh/wazuh/pull/13941))
- Fixed a bug in the agent installer that misdetected the wazuh username. ([#14207](https://github.com/wazuh/wazuh/pull/14207))
- Fixed macOS vendor data retrieval in Syscollector. ([#14100](https://github.com/wazuh/wazuh/pull/14100))
- Fixed a bug in the Syscollector data sync when the agent gets disconnected. ([#14106](https://github.com/wazuh/wazuh/pull/14106))
- Fixed a crash in the Windows agent caused by the Syscollector SMBIOS parser for Windows agents. ([#13980](https://github.com/wazuh/wazuh/pull/13980))

### RESTful API

#### Fixed

- Return an exception when the user asks for agent inventory information where there is no database for it, such as never_connected agents. ([#14152](https://github.com/wazuh/wazuh/pull/14152))
- Fixed bug with `q` parameter in the API when using brace characters. ([#14088](https://github.com/wazuh/wazuh/pull/14088))

### Ruleset

#### Added

- Added Ubuntu Linux 22.04 SCA Policy. ([#13893](https://github.com/wazuh/wazuh/pull/13893))
- Added Apple macOS 12.0 Monterey SCA Policy. ([#13905](https://github.com/wazuh/wazuh/pull/13905))

### Other

#### Changed

- Disabled filebeat logging metrics. ([#14121](https://github.com/wazuh/wazuh/pull/14121))


## [v4.3.5] - 2022-06-29

### Manager

#### Changed

- Improved the Vulnerability Detector's log when the agent's OS data is unavailable. ([#13915](https://github.com/wazuh/wazuh/pull/13915))

#### Fixed

- The upgrade module's response message has been fixed not to include null values. ([#13662](https://github.com/wazuh/wazuh/pull/13662))
- Fixed a string truncation warning log in wazuh-authd when enabling password authentication. ([#13863](https://github.com/wazuh/wazuh/pull/13863))
- Fixed a memory leak in wazuh-analysisd when overwriting a rule multiple times. ([#13587](https://github.com/wazuh/wazuh/pull/13587))
- Prevented wazuh-agentd and client-auth from performing enrollment if the agent fails to validate the manager's certificate. ([#13907](https://github.com/wazuh/wazuh/pull/13907))
- Fixed manager's compilation when enabling GeoIP support. ([#13694](https://github.com/wazuh/wazuh/pull/13694))
- Fixed a crash in wazuh-modulesd when getting stopped while downloading a Vulnerability Detector feed. ([#13883](https://github.com/wazuh/wazuh/pull/13883))

### Agent

#### Changed

- Extended package data support in Syscollector for modern RPM agents. ([#13749](https://github.com/wazuh/wazuh/pull/13749))
- Improved verbosity of the GitHub module logs. ([#13898](https://github.com/wazuh/wazuh/pull/13898))

#### Fixed

- Fixed agent auto-restart on shared configuration changes when running on containerized environments. ([#13606](https://github.com/wazuh/wazuh/pull/13606))
- Fixed an issue when attempting to run the DockerListener integration using Python 3.6 and having the Docker service stopped. ([#13880](https://github.com/wazuh/wazuh/pull/13880))

### RESTful API

#### Fixed
- Updated `tag` parameter of `GET /manager/logs` and `GET /cluster/{node_id}/logs` endpoints to accept any string. ([#13867](https://github.com/wazuh/wazuh/pull/13867))

### Ruleset

#### Fixed

- Solved Eventchannel testing and improved reporting capabilities of the runtest tool. ([#13597](https://github.com/wazuh/wazuh/pull/13597))
- Modified Amazon Linux 2 SCA policy to resolve a typo on control 1.1.22 and `EMPTY_LINE` conditions. ([#13781](https://github.com/wazuh/wazuh/pull/13781))
- Modified Amazon Linux 2 SCA policy to resolve the rule and condition on control 1.5.2. ([#13950](https://github.com/wazuh/wazuh/pull/13950))

#### Removed

- Removed deprecated MITRE tags in rules. ([#13567](https://github.com/wazuh/wazuh/pull/13567))

### Other

#### Changed

- Fixed `test_agent_PUT_endpoints.tavern.yaml` API integration test failure in numbered branches. ([#13811](https://github.com/wazuh/wazuh/pull/13811))
- Upgraded external click and clickclick python dependencies to 8.1.3 and 20.10.2 respectively. ([13790]([https://github.com/wazuh/wazuh/pull/13790))


## [v4.3.4] - 2022-06-09

### Manager

#### Changed

- Integratord now tries to read alerts indefinitely, instead of performing 3 attempts. ([#13437](https://github.com/wazuh/wazuh/pull/13437))
- Adds a timeout for remote queries made by the Office 365, GitHub, and Agent Update modules. ([#13626](https://github.com/wazuh/wazuh/pull/13626))

#### Fixed

- Fixed bug in `agent_groups` CLI when removing agent groups. ([#13621](https://github.com/wazuh/wazuh/pull/13621))
- Fixed linux compilation errors with GCC 12. ([#13459](https://github.com/wazuh/wazuh/pull/13459))
- Fixed a crash in wazuh-analysisd when overwriting a rule with a configured active response. ([#13604](https://github.com/wazuh/wazuh/pull/13604))
- Fixed a crash in wazuh-db when it cannot open a database file. ([#13666](https://github.com/wazuh/wazuh/pull/13666))
- Fixed the vulnerability feed parsing mechanism, now truncates excessively long values (This problem was detected during Ubuntu Bionic feed update). ([#13566](https://github.com/wazuh/wazuh/pull/13566))
- Fixed a crash in wazuh-maild when parsing an alert with no full log and containing arrays of non-strings. [#13679](https://github.com/wazuh/wazuh/pull/13679))

### RESTful API

#### Fixed

- Updated default timeouts for `GET /mitre/software` and `GET /mitre/techniques` to avoid timing out in slow environments. ([#13550](https://github.com/wazuh/wazuh/pull/13550))

### Ruleset

#### Fixed

- Fixed the prematch criteria of `sshd-disconnect` decoder. ([#13560](https://github.com/wazuh/wazuh/pull/13560))


## [v4.3.3] - 2022-05-31

### Manager

#### Fixed

- Avoid creating duplicated client tags during deployment. ([#13651](https://github.com/wazuh/wazuh/pull/13651))

### Agent

#### Fixed

- Prevented Agentd from resetting its configuration on client block re-definition. ([#13642](https://github.com/wazuh/wazuh/pull/13642))


## [v4.3.2] - 2022-05-30

### Manager

#### Fixed

- Fixed a crash in Vuln Detector when scanning agents running on Windows. ([#13616](https://github.com/wazuh/wazuh/pull/13616))


## [v4.3.1] - 2022-05-18

### Manager

#### Fixed

- Fixed a crash when overwrite rules are triggered. ([#13439](https://github.com/wazuh/wazuh/pull/13439))
- Fixed a memory leak when loading overwrite rules. ([#13439](https://github.com/wazuh/wazuh/pull/13439))
- Fixed the use of relationship labels in overwrite rules. ([#13439](https://github.com/wazuh/wazuh/pull/13439))
- Fixed regex used to transform into datetime in the logtest framework function. ([#13430](https://github.com/wazuh/wazuh/pull/13430))

### RESTful API

#### Fixed

- Fixed API response when using sort in Agent upgrade related endpoints. ([#13178](https://github.com/wazuh/wazuh/pull/13178))

### Ruleset

#### Fixed

- Fixed rule 92656, added field condition win.eventdata.logonType equals 10 to avoid false positives. ([#13409](https://github.com/wazuh/wazuh/pull/13409))


## [v4.3.0] - 2022-05-05

### Manager

#### Added

- Added support for Arch Linux OS in Vulnerability Detector. Thanks to Aviel Warschawski (@avielw). ([#8178](https://github.com/wazuh/wazuh/pull/8178))
- Added a log message in the `cluster.log` file to notify that wazuh-clusterd has been stopped. ([#8749](https://github.com/wazuh/wazuh/pull/8749))
- Added message with the PID of `wazuh-clusterd` process when launched in foreground mode. ([#9077](https://github.com/wazuh/wazuh/pull/9077))
- Added time calculation when extra information is requested to the `cluster_control` binary. ([#10492](https://github.com/wazuh/wazuh/pull/10492))
- Added a context variable to indicate origin module in socket communication messages. ([#9209](https://github.com/wazuh/wazuh/pull/9209))
- Added unit tests for framework/core files to increase coverage. ([#9733](https://github.com/wazuh/wazuh/pull/9733))
- Added a verbose mode in the wazuh-logtest tool. ([#9204](https://github.com/wazuh/wazuh/pull/9204))
- Added Vulnerability Detector support for Amazon Linux. ([#8830](https://github.com/wazuh/wazuh/pull/8830))
- Introduced new option `<force>` to set the behavior when Authd finds conflicts on agent enrollment requests. ([#10693](https://github.com/wazuh/wazuh/pull/10693))
- Added saniziters to the unit tests execution. ([#9099](https://github.com/wazuh/wazuh/pull/9099))
- Vulnerability Detector introduces vulnerability inventory. ([#8237](https://github.com/wazuh/wazuh/pull/8237))
  - The manager will only deliver alerts when new vulnerabilities are detected in agents or when they stop applying.
- Added a mechanism to ensure the worker synchronization permissions is reset after a fixed period of time. ([#11031](https://github.com/wazuh/wazuh/pull/11031))
- Included mechanism to create and handle PID files for each child process of the API and cluster. ([#11799](https://github.com/wazuh/wazuh/pull/11799))
- Added support for Windows 11 in Vulnerability Detector. ([#12446](https://github.com/wazuh/wazuh/pull/12446))

#### Changed

- Changed the internal handling of agent keys in Remoted and Remoted to speed up key reloading. ([#8083](https://github.com/wazuh/wazuh/pull/8083))
- The option `<server>` of the Syslog output now supports hostname resolution. ([#7885](https://github.com/wazuh/wazuh/pull/7885))
- The product's UNIX user and group have been renamed to "wazuh". ([#7763](https://github.com/wazuh/wazuh/pull/7763))
- The MITRE database has been redesigned to provide full and searchable data. ([#7865](https://github.com/wazuh/wazuh/pull/7865))
- The static fields related to FIM have been ported to dynamic fields in Analysisd. ([7358](https://github.com/wazuh/wazuh/pull/7358))
- Changed all randomly generated IDs used for cluster tasks. Now, `uuid4` is used to ensure IDs are not repeated. ([8351](https://github.com/wazuh/wazuh/pull/8351))
- Improved sendsync error log to provide more details of the used parameters. ([#8873](https://github.com/wazuh/wazuh/pull/8873))
- Changed `walk_dir` function to be iterative instead of recursive. ([#9708](https://github.com/wazuh/wazuh/pull/9708))
- Refactored Integrity sync behavior so that new synchronizations do not start until extra-valid files are processed. ([#10183](https://github.com/wazuh/wazuh/issues/10038))
- Changed cluster synchronization, now the content of the `etc/shared` folder is synchronized. ([#10101](https://github.com/wazuh/wazuh/pull/10101))
- Changed all XML file loads. Now, `defusedxml` library is used to avoid possible XML-based attacks. ([8351](https://github.com/wazuh/wazuh/pull/8351))
- Changed configuration validation from execq socket to com socket. ([#8535](https://github.com/wazuh/wazuh/pull/8535))
- Updated utils unittest to improve process_array function coverage. ([#8392](https://github.com/wazuh/wazuh/pull/8392))
- Changed `request_slice` calculation to improve efficiency when accessing wazuh-db data. ([#8885](https://github.com/wazuh/wazuh/pull/8885))
- Improved the retrieval of information from `wazuh-db` so it reaches the optimum size in a single iteration. ([#9273](https://github.com/wazuh/wazuh/pull/9273))
- Optimized the way framework uses context cached functions and added a note on context_cached docstring. ([#9234](https://github.com/wazuh/wazuh/issues/9234))
- Improved framework regexes to be more specific and less vulnerable. ([#9332](https://github.com/wazuh/wazuh/pull/9332))
- Unified framework exceptions for non-active agents. ([#9423](https://github.com/wazuh/wazuh/pull/9423))
- Changed RBAC policies to case insensitive. ([#9433](https://github.com/wazuh/wazuh/pull/9433))
- Refactored framework stats module into SDK and core components to comply with Wazuh framework code standards. ([#9548](https://github.com/wazuh/wazuh/pull/9548))
- Changed the size of the agents chunks sent to the upgrade socket to make the upgrade endpoints faster. ([#10309](https://github.com/wazuh/wazuh/pull/10309))
- Refactored rootcheck and syscheck SDK code to make it clearer. ([#9408](https://github.com/wazuh/wazuh/pull/9408))
- Adapted Azure-logs module to use Microsoft Graph API instead of Active Directory Graph API. ([#9738](https://github.com/wazuh/wazuh/pull/9738))
- Analysisd now reconnects to Active Response if Remoted or Execd get restarted. ([#8060](https://github.com/wazuh/wazuh/pull/8060))
- Agent key polling now supports cluster environments. ([#10335](https://github.com/wazuh/wazuh/pull/10335))
- Extended support of Vulnerability Detector for Debian 11 (Bullseye). ([#10357](https://github.com/wazuh/wazuh/pull/10357))
- Improved Remoted performance with an agent TCP connection sending queue. ([#10326](https://github.com/wazuh/wazuh/pull/10326))
- Agent DB synchronization has been boosted by caching the last data checksum in Wazuh DB. ([#9093](https://github.com/wazuh/wazuh/pull/9093))
- Logtest now scans new ruleset files when loading a new session. ([#8892](https://github.com/wazuh/wazuh/pull/8892))
- CVE alerts by Vulnerability Detector now include the time of detection, severity, and score. ([#8237](https://github.com/wazuh/wazuh/pull/8237))
- Fixed manager startup when `<database_output>` is enabled. ([#10849](https://github.com/wazuh/wazuh/pull/10849))
- Improved cluster performance using multiprocessing.
  - Changed the cluster `local_integrity` task to run in a separate process to improve overall performance. ([#10767](https://github.com/wazuh/wazuh/pull/10767))
  - The cluster communication with the database for agent information synchronization runs in a parallel separate process. ([#10807](https://github.com/wazuh/wazuh/pull/10807))
  - The cluster processing of the extra-valid files in the master node is carried out in a parallel separate process. ([#10920](https://github.com/wazuh/wazuh/pull/10920))
  - The cluster's file compression task in the master node is carried out in a parallel separate process. ([#11328](https://github.com/wazuh/wazuh/pull/11328))
  - Now the processing of Integrity files in worker nodes is carried out in a parallel separate process ([#11364](https://github.com/wazuh/wazuh/pull/11364))
  - Use cluster and API single processing when the wazuh user doesn't have permissions to access `/dev/shm`. ([#11386](https://github.com/wazuh/wazuh/pull/11386))
- Changed the Ubuntu OVAL feed URL to security-metadata.canonical.com. ([#12491](https://github.com/wazuh/wazuh/pull/12491))
- Let Analysisd warn about missing rule dependencies instead of rejecting the ruleset. ([#12652](https://github.com/wazuh/wazuh/pull/12652))

#### Fixed

- Fixed a memory defect in Remoted when closing connection handles. ([#8223](https://github.com/wazuh/wazuh/pull/8223))
- Fixed a timing problem in the manager that might prevent Analysisd from sending Active responses to agents. ([#7625](https://github.com/wazuh/wazuh/pull/7625))
- Fixed a bug in Analysisd that did not apply field lookup in rules that overwrite other ones. ([#8210](https://github.com/wazuh/wazuh/pull/8210))
- Prevented the manager from leaving dangling agent database files. ([#8902](https://github.com/wazuh/wazuh/pull/8902))
- Corrected remediation message for error code 6004. ([#8254](https://github.com/wazuh/wazuh/pull/8254))
- Fixed a bug when deleting non-existing users or roles in the security SDK. ([#8157](https://github.com/wazuh/wazuh/pull/8157))
- Fixed a bug with `agent.conf` file permissions when creating an agent group. ([#8418](https://github.com/wazuh/wazuh/pull/8418))
- Fixed wrong exceptions with wdb pagination mechanism. ([#8422](https://github.com/wazuh/wazuh/pull/8422))
- Fixed error when loading some rules with the `\` character. ([#8747](https://github.com/wazuh/wazuh/pull/8747))
- Changed `WazuhDBQuery` class to properly close socket connections and prevent file descriptor leaks. ([#9216](https://github.com/wazuh/wazuh/pull/9216))
- Fixed error in the api configuration when using the `agent_upgrade` script. ([#10320](https://github.com/wazuh/wazuh/pull/10320))
- Handle `JSONDecodeError` in Distributed API class methods. ([#10341](https://github.com/wazuh/wazuh/pull/10341))
- Fixed an issue with duplicated logs in Azure-logs module and applied several improvements to it. ([#9738](https://github.com/wazuh/wazuh/pull/9738))
- Fixed the query parameter validation to allow usage of special chars in Azure module. ([#10680](https://github.com/wazuh/wazuh/pull/10680))
- Fix a bug running wazuh-clusterd process when it was already running. ([#8394](https://github.com/wazuh/wazuh/pull/8394))
- Allow cluster to send and receive messages with size higher than request_chunk. ([#8732](https://github.com/wazuh/wazuh/pull/8732))
- Fixed a bug that caused `wazuh-clusterd` process to not delete its pidfile when running in foreground mode and it is stopped. ([#9077](https://github.com/wazuh/wazuh/pull/9077))
- Fixed race condition due to lack of atomicity in the cluster synchronization mechanism. ([#10376](https://github.com/wazuh/wazuh/pull/10376))
- Fixed bug when displaying the dates of the cluster tasks that have not finished yet. Now `n/a` is displayed in these cases. ([#10492](https://github.com/wazuh/wazuh/pull/10492))
- Fixed missing field `value_type` in FIM alerts. ([#9196](https://github.com/wazuh/wazuh/pull/9196))
- Fixed a typo in the SSH Integrity Check script for Agentless. ([#9292](https://github.com/wazuh/wazuh/pull/9292))
- Fixed multiple race conditions in Remoted. ([#10421](https://github.com/wazuh/wazuh/pull/10421))
- The manager's agent database has been fixed to prevent dangling entries from removed agents. ([#10390](https://github.com/wazuh/wazuh/pull/10390))
- Fixed the alerts generated by FIM when a lookup operation on an SID fails. ([#9765](https://github.com/wazuh/wazuh/pull/9765))
- Fixed a bug that caused cluster agent-groups files to be synchronized multiple times unnecessarily. ([#10866](https://github.com/wazuh/wazuh/pull/10866))
- Fixed an issue in Wazuh DB that compiled the SQL statements multiple times unnecessarily. ([#10922](https://github.com/wazuh/wazuh/pull/10922))
- Fixed a crash in Analysisd when setting Active Response with agent_id = 0. ([#10948](https://github.com/wazuh/wazuh/pull/10948))
- Fixed an uninitialized Blowfish encryption structure warning. ([#11161](https://github.com/wazuh/wazuh/pull/11161))
- Fixed a memory overrun hazard in Vulnerability Detector. ([#11262](https://github.com/wazuh/wazuh/pull/11262))
- Fixed a bug when using a limit parameter higher than the total number of objects in the wazuh-db queries. ([#11282](https://github.com/wazuh/wazuh/pull/11282))
- Prevented a false positive for MySQL in Vulnerability Detector. ([#11440](https://github.com/wazuh/wazuh/pull/11440))
- Fixed segmentation fault in Analysisd when setting the number of queues to zero. ([#11448](https://github.com/wazuh/wazuh/pull/11448))
- Fixed false positives in Vulnerability Detector when scanning OVAl for Ubuntu Xenial and Bionic. ([#11440](https://github.com/wazuh/wazuh/pull/11440))
- Fixed an argument injection hazard in the Pagerduty integration script. Reported by Jose Maria Zaragoza (@JoseMariaZ). ([#11835](https://github.com/wazuh/wazuh/pull/11835))
- Fixed memory leaks in the feed parser at Vulnerability Detector. ([#11863](https://github.com/wazuh/wazuh/pull/11863))
  - Architecture data member from the RHEL 5 feed.
  - RHSA items containing no CVEs.
  - Unused RHSA data member when parsing Debian feeds.
- Prevented Authd from exiting due to a pipe signal if Wazuh DB gets closed. ([#12368](https://github.com/wazuh/wazuh/pull/12368))
- Fixed a buffer handling bug in Remoted that left the syslog TCP server stuck. ([#12415](https://github.com/wazuh/wazuh/pull/12415))
- Fixed a memory leak in Vulnerability Detector when discarding kernel packages. ([#12644](https://github.com/wazuh/wazuh/pull/12644))
- Fixed a memory leak at wazuh-logtest-legacy when matching a level-0 rule. ([#12655](https://github.com/wazuh/wazuh/pull/12655))
- Fixed a bug in the Vulnerability Detector CPE helper that may lead to produce false positives about Firefox ESR. ([#13067](https://github.com/wazuh/wazuh/pull/13067))

#### Removed

- The data reporting for Rootcheck scans in the agent_control tool has been deprecated. ([#8399](https://github.com/wazuh/wazuh/pull/8399))
- Removed old framework functions used to calculate agent status. ([#8846](https://github.com/wazuh/wazuh/pull/8846))

### Agent

#### Added

- Added an option to allow the agent to refresh the connection to the manager. ([#8016](https://github.com/wazuh/wazuh/pull/8016))
- Introduced a new module to collect audit logs from GitHub. ([#8532](https://github.com/wazuh/wazuh/pull/8532))
- FIM now expands wildcarded paths in the configuration on Windows agents. ([8461](https://github.com/wazuh/wazuh/pull/8461))
- FIM reloads wildcarded paths on full scans. ([8754](https://github.com/wazuh/wazuh/pull/8754))
- Added new `path_suffix` option to AWS module configuration. ([#8306](https://github.com/wazuh/wazuh/pull/8306))
- Added new `discard_regex` option to AWS module configuration. ([8331](https://github.com/wazuh/wazuh/pull/8331))
- Added support for the S3 Server Access bucket type in AWS module. ([#8482](https://github.com/wazuh/wazuh/pull/8442))
- Added support for Google Cloud Storage buckets using a new GCP module called `gcp-bucket`. ([#9119](https://github.com/wazuh/wazuh/pull/9119))
- Added support for VPC endpoints in AWS module. ([#9420](https://github.com/wazuh/wazuh/pull/9420))
- Added support for GCS access logs in the GCP module. ([#9279](https://github.com/wazuh/wazuh/pull/9279))
- Added an iam role session duration parameter to AWS module. ([#10198](https://github.com/wazuh/wazuh/pull/10198))
- Added support for variables in SCA policies. ([#8826](https://github.com/wazuh/wazuh/pull/8826))
- FIM now fills an audit rule file to support who-data although Audit is in immutable mode. ([#7721](https://github.com/wazuh/wazuh/pull/7721))
- Introduced an integration to collect audit logs from Office365. ([#8957](https://github.com/wazuh/wazuh/pull/8957))
- Added a new field `DisplayVersion` to Syscollector to help Vulnerability Detector match vulnerabilities for Windows. ([#10168](https://github.com/wazuh/wazuh/pull/10168))
- Added support for macOS agent upgrade via WPK. ([#10148](https://github.com/wazuh/wazuh/pull/10148))
- Added Logcollector support for macOS logs (Unified Logging System). ([#8632](https://github.com/wazuh/wazuh/pull/8632))

#### Changed

- The agent now reports the version of the running AIX operating system to the manager. ([#8381](https://github.com/wazuh/wazuh/pull/8381))
- Improved the reliability of the user ID parsing in FIM who-data mode on Linux. ([#8604](https://github.com/wazuh/wazuh/pull/8604))
- Extended support of Logcollector for MySQL 4.7 logs. Thanks to @YoyaYOSHIDA. ([#5047](https://github.com/wazuh/wazuh/pull/5047))
- Agents running on FreeBSD and OpenBSD now report their IP address. ([#9887](https://github.com/wazuh/wazuh/pull/9887))
- Reduced verbosity of FIM debugging logs. ([#8202](https://github.com/wazuh/wazuh/pull/8202))
- The agent's IP resolution frequency has been limited to prevent high CPU load. ([#9992](https://github.com/wazuh/wazuh/pull/9992))
- Syscollector has been optimized to use lees memory. ([#10236](https://github.com/wazuh/wazuh/pull/10236))
- Added support of ZscalerOS system information in the agent. ([#10337](https://github.com/wazuh/wazuh/pull/10337))
- Syscollector has been extended to collect missing Microsoft product hotfixes. ([#10259](https://github.com/wazuh/wazuh/pull/10259))
- Updated the osquery integration to find the new osqueryd location as of version 5.0. ([#10396](https://github.com/wazuh/wazuh/pull/10396))
- The internal FIM data handling has been simplified to find files by their path instead of their inode. ([#9123](https://github.com/wazuh/wazuh/pull/9123))
- Reimplemented the WPK installer rollback on Windows. ([#9764](https://github.com/wazuh/wazuh/pull/9764))
- Active responses for Windows agents now support native fields from Eventchannel. ([#10208](https://github.com/wazuh/wazuh/pull/10208))
- Error logs by Logcollector when a file is missing have been changed to info logs. ([#10651](https://github.com/wazuh/wazuh/pull/10651))
- The agent MSI installer for Windows now detects the platform version to install the default configuration. ([#8724](https://github.com/wazuh/wazuh/pull/8724))
- Agent logs for inability to resolve the manager hostname now have info level. ([#3659](https://github.com/wazuh/wazuh/pull/3659))
- Added ID number to connection enrollment logs. ([#11276](https://github.com/wazuh/wazuh/pull/11276))
- Standardized the use of the `only_logs_after` parameter in the external integration modules. ([#10838](https://github.com/wazuh/wazuh/pull/10838))
- Updated DockerListener integration shebang to python3 for Wazuh agents. ([#12150](https://github.com/wazuh/wazuh/pull/12150))
- Updated the Windows installer ico and png assets to the new logo. ([#12779](https://github.com/wazuh/wazuh/pull/12779))

#### Fixed

- Fixed a bug in FIM that did not allow monitoring new directories in real-time mode if the limit was reached at some point. ([#8784](https://github.com/wazuh/wazuh/pull/8784))
- Fixed a bug in FIM that threw an error when a query to the internal database returned no data. ([#8941](https://github.com/wazuh/wazuh/pull/8941))
- Fixed an error where the IP address was being returned along with the port for Amazon NLB service.([#8362](https://github.com/wazuh/wazuh/pull/8362))
- Fixed AWS module to properly handle the exception raised when processing a folder without logs. ([#8372](https://github.com/wazuh/wazuh/pull/8372)
- Fixed a bug with AWS module when pagination is needed in the bucket. ([#8433](https://github.com/wazuh/wazuh/pull/8433))
- Fixed an error with the ipGeoLocation field in AWS Macie logs. ([#8672](https://github.com/wazuh/wazuh/pull/8672))
- Changed an incorrect debug message in the GCloud integration module. ([#10333](https://github.com/wazuh/wazuh/pull/10333))
- Data race conditions have been fixed in FIM. ([#7848](https://github.com/wazuh/wazuh/pull/7848))
- Fixed wrong command line display in the Syscollector process report on Windows. ([#10011](https://github.com/wazuh/wazuh/pull/10011))
- Prevented Modulesd from freezing if Analysisd or Agentd get stopped before it. ([#10249](https://github.com/wazuh/wazuh/pull/10249))
- Fixed wrong keepalive message from the agent when file merged.mg is missing. ([#10405](https://github.com/wazuh/wazuh/pull/10405))
- Fixed missing logs from the Windows agent when it's getting stopped. ([#10381](https://github.com/wazuh/wazuh/pull/10381))
- Fixed missing packages reporting in Syscollector for macOS due to empty architecture data. ([#10524](https://github.com/wazuh/wazuh/pull/10524))
- Fixed FIM on Linux to parse audit rules with multiple keys for who-data. ([#7506](https://github.com/wazuh/wazuh/pull/7506))
- Fixed Windows 11 version collection in the agent. ([#10639](https://github.com/wazuh/wazuh/pull/10639))
- Fixed missing Eventchannel location in Logcollector configuration reporting. ([#10602](https://github.com/wazuh/wazuh/pull/10602))
- Updated CloudWatch Logs integration to avoid crashing when AWS raises Throttling errors. ([#10794](https://github.com/wazuh/wazuh/pull/10794))
- Fixed AWS modules' log file filtering when there are logs with and without a prefix mixed in a bucket. ([#10718](https://github.com/wazuh/wazuh/pull/10718))
- Fixed a bug on the installation script that made upgrades not to update the code of the external integration modules. ([#10884](https://github.com/wazuh/wazuh/pull/10884))
- Fixed issue with AWS integration module trying to parse manually created folders as if they were files. ([#10921](https://github.com/wazuh/wazuh/pull/10921))
- Fixed installation errors in OS with no subversion. ([#11086](https://github.com/wazuh/wazuh/pull/11086))
- Fixed a typo in an error log about enrollment SSL certificate. ([#11115](https://github.com/wazuh/wazuh/pull/11115))
- Fixed unit tests for Windows agent when built on MinGW 10. ([#11121](https://github.com/wazuh/wazuh/pull/11121))
- Fixed Windows agent compilation warnings. ([#10942](https://github.com/wazuh/wazuh/pull/10942))
- Fixed the OS version reported by the agent on OpenSUSE Tumbleweed. ([#11207](https://github.com/wazuh/wazuh/pull/11207))
- Prevented Syscollector from truncating the open port inode numbers on Linux. ([#11329](https://github.com/wazuh/wazuh/pull/11329))
- Fixed agent auto-restart on configuration changes when started via `wazuh-control` on a Systemd based Linux OS. ([#11365](https://github.com/wazuh/wazuh/pull/11365))
- Fixed a bug in the AWS module resulting in unnecessary API calls when trying to obtain the different Account IDs for the bucket. ([#10952](https://github.com/wazuh/wazuh/pull/10952))
- Fixed Azure integration's configuration parsing to allow omitting optional parameters. ([#11278](https://github.com/wazuh/wazuh/pull/11278))
- Fixed Azure Storage credentials validation bug. ([#11296](https://github.com/wazuh/wazuh/pull/11296))
- Fixed the read of the hostname in the installation process for openSUSE. ([#11455](https://github.com/wazuh/wazuh/pull/11455))
- Fixed the graceful shutdown when agent loses connection. ([#11425](https://github.com/wazuh/wazuh/pull/11425))
- Fixed error "Unable to set server IP address" on the Windows agent. ([#11736](https://github.com/wazuh/wazuh/pull/11736))
- Fixed reparse option in the AWS VPCFlow and Config integrations. ([#11608](https://github.com/wazuh/wazuh/pull/11608))
- Removed unnecessary calls to the AWS API made by the VPCFlow and Config integration modules. ([#11644](https://github.com/wazuh/wazuh/pull/11644))
- Fixed how the AWS Config module parses the dates used to request logs from AWS. ([#12324](https://github.com/wazuh/wazuh/pull/12324))
- Let Logcollector audit format parse logs with a custom name_format. ([#12676](https://github.com/wazuh/wazuh/pull/12676))
- Fixed Agent bootstrap issue that might lead to startup timeout when it cannot resolve a manager hostname. ([#12704](https://github.com/wazuh/wazuh/pull/12704))
- Fixed a bug in the agent's leaky bucket throughput regulator that could leave it stuck if the time is advanced on Windows. ([#13088](https://github.com/wazuh/wazuh/pull/13088))

#### Removed
- Removed oscap module files as it was already deprecated since v4.0.0. ([#10900](https://github.com/wazuh/wazuh/pull/10900))

### RESTful API

#### Added

- Added new `PUT /agents/reconnect` endpoint to force agents reconnection to the manager. ([#7988](https://github.com/wazuh/wazuh/pull/7988))
- Added `select` parameter to the `GET /security/users`, `GET /security/roles`, `GET /security/rules` and `GET /security/policies` endpoints. ([#6761](https://github.com/wazuh/wazuh/pull/6761))
- Added type and status filters to `GET /vulnerability/{agent_id}` endpoint. ([#8100](https://github.com/wazuh/wazuh/pull/8100))
- Added an option to configure SSL ciphers. ([#7490](https://github.com/wazuh/wazuh/pull/7490))
- Added an option to configure the maximum response time of the API. ([#8919](https://github.com/wazuh/wazuh/pull/8919))
- Added new `DELETE /rootcheck/{agent_id}` endpoint. ([#8945](https://github.com/wazuh/wazuh/pull/8945))
- Added new `GET /vulnerability/{agent_id}/last_scan` endpoint to check the latest vulnerability scan of an agent. ([#9028](https://github.com/wazuh/wazuh/pull/9028))
- Added new `cvss` and `severity` fields and filters to `GET /vulnerability/{agent_id}` endpoint. ([#9028](https://github.com/wazuh/wazuh/pull/9028))
- Added an option to configure the maximum allowed API upload size. ([#9100](https://github.com/wazuh/wazuh/pull/9100))
- Added new unit and integration tests for API models. ([#9142](https://github.com/wazuh/wazuh/pull/9142))
- Added message with the PID of `wazuh-apid` process when launched in foreground mode. ([#9077](https://github.com/wazuh/wazuh/pull/9077))
- Added `external id`, `source` and `url` to the MITRE endpoints responses. ([#9144](https://github.com/wazuh/wazuh/pull/9144))
- Added custom healthchecks for legacy agents in API integration tests, improving maintainability. ([#9297](https://github.com/wazuh/wazuh/pull/9297))
- Added new unit tests for the API python module to increase coverage. ([#9914](https://github.com/wazuh/wazuh/issues/9914))
- Added docker logs separately in API integration tests environment to get cleaner reports. ([#10238](https://github.com/wazuh/wazuh/pull/10238))
- Added new `disconnection_time` field to `GET /agents` response. ([#10437](https://github.com/wazuh/wazuh/pull/10437))
- Added new filters to agents upgrade endpoints. ([#10457](https://github.com/wazuh/wazuh/pull/10457))
- Added new API endpoints to access all the MITRE information. ([#8288](https://github.com/wazuh/wazuh/pull/8288))
- Show agent-info permissions flag when using cluster_control and in the `GET /cluster/healthcheck` API endpoint. ([#10947](https://github.com/wazuh/wazuh/pull/10947))
- Save agents' ossec.log if an API integration test fails. ([#11931](https://github.com/wazuh/wazuh/pull/11931))
- Added `POST /security/user/authenticate/run_as` endpoint to API bruteforce blocking system. ([#12085](https://github.com/wazuh/wazuh/pull/12085))
- Added new API endpoint to obtain summaries of agent vulnerabilities' inventory items. ([#12638](https://github.com/wazuh/wazuh/pull/12638))
- Added fields external_references, condition, title, published and updated to GET /vulnerability/{agent_id} API endpoint. ([#12727](https://github.com/wazuh/wazuh/pull/12727))
- Added the possibility to include strings in brackets in values of the `q` parameter. ([#13262](https://github.com/wazuh/wazuh/pull/13262]))

#### Changed

- Renamed SSL protocol configuration parameter. ([#7490](https://github.com/wazuh/wazuh/pull/7490))
- Reviewed and updated API spec examples and JSON body examples. ([#8827](https://github.com/wazuh/wazuh/pull/8827))
- Improved the performance of several API endpoints. This is specially appreciable in environments with a big number of agents.
  - Improved `PUT /agents/group` endpoint. ([#8937](https://github.com/wazuh/wazuh/pull/8937))
  - Improved `PUT /agents/restart` endpoint. ([#8938](https://github.com/wazuh/wazuh/pull/8938))
  - Improved `DELETE /agents` endpoint. ([#8950](https://github.com/wazuh/wazuh/pull/8950))
  - Improved `PUT /rootcheck` endpoint. ([#8959](https://github.com/wazuh/wazuh/pull/8959))
  - Improved `PUT /syscheck` endpoint. ([#8966](https://github.com/wazuh/wazuh/pull/8966))
  - Improved `DELETE /groups` endpoint and changed API response to be more consistent. ([#9046](https://github.com/wazuh/wazuh/pull/9046))
- Changed `DELETE /rootcheck` endpoint to `DELETE /experimental/rootcheck`. ([#8945](https://github.com/wazuh/wazuh/pull/8945))
- Reduced the time it takes for `wazuh-apid` process to check its configuration when using the `-t` parameter. ([#9012](https://github.com/wazuh/wazuh/pull/9012))
- Fixed malfunction in the `sort` parameter of syscollector endpoints. ([#9019](https://github.com/wazuh/wazuh/pull/9019))
- Improved API integration tests stability when failing in entrypoint. ([#9113](https://github.com/wazuh/wazuh/pull/9113))
- Made SCA API integration tests dynamic to validate responses coming from any agent version. ([#9228](https://github.com/wazuh/wazuh/pull/9228))
- Refactored and standardized all the date fields in the API responses to use ISO8601. ([#9227](https://github.com/wazuh/wazuh/pull/9227))
- Removed `Server` header from API HTTP responses. ([#9263](https://github.com/wazuh/wazuh/pull/9263))
- Improved JWT implementation by replacing HS256 signing algorithm with ES512. ([#9371](https://github.com/wazuh/wazuh/pull/9371))
- Removed limit of agents to upgrade using the API upgrade endpoints. ([#10009](https://github.com/wazuh/wazuh/pull/10009))
- Changed Windows agents FIM responses to return permissions as JSON. ([#10158](https://github.com/wazuh/wazuh/pull/10158))
- Adapted API endpoints to changes in `wazuh-authd` daemon `force` parameter. ([#10389](https://github.com/wazuh/wazuh/pull/10389))
- Deprecated `use_only_authd` API configuration option and related functionality. `wazuh-authd` will always be required for creating and removing agents. ([#10512](https://github.com/wazuh/wazuh/pull/10512))
- Improved API validators and related unit tests. ([#10745](https://github.com/wazuh/wazuh/pull/10745))
- Improved specific module healthchecks in API integration tests environment. ([#10905](https://github.com/wazuh/wazuh/pull/10905))
- Changed thread pool executors for process pool executors to improve API availability. ([#10916](https://github.com/wazuh/wazuh/pull/10916))
- Changed HTTPS options to use files instead of relative paths. ([#11410](https://github.com/wazuh/wazuh/pull/11410))

#### Fixed

- Fixed inconsistency in RBAC resources for `group:create`, `decoders:update`, and `rules:update` actions. ([#8196](https://github.com/wazuh/wazuh/pull/8196))
- Fixed the handling of an API error message occurring when Wazuh is started with a wrong `ossec.conf`. Now the execution continues and raises a warning. ([8378](https://github.com/wazuh/wazuh/pull/8378))
- Fixed a bug with `sort` parameter that caused a wrong response when sorting by several fields.([#8548](https://github.com/wazuh/wazuh/pull/8548))
- Fixed the description of `force_time` parameter in the API spec reference. ([#8597](https://github.com/wazuh/wazuh/issues/8597))
- Fixed API incorrect path in remediation message when maximum number of requests per minute is reached. ([#8537](https://github.com/wazuh/wazuh/pull/8537))
- Fixed agents' healthcheck error in the API integration test environment. ([#9071](https://github.com/wazuh/wazuh/pull/9071))
- Fixed a bug with `wazuh-apid` process handling of pidfiles when running in foreground mode. ([#9077](https://github.com/wazuh/wazuh/pull/9077))
- Fixed a bug with RBAC `group_id` matching. ([#9192](https://github.com/wazuh/wazuh/pull/9192))
- Removed temporal development keys and values from `GET /cluster/healthcheck` response. ([#9147](https://github.com/wazuh/wazuh/pull/9147))
- Fixed several errors when filtering by dates. ([#9227](https://github.com/wazuh/wazuh/pull/9227))
- Fixed limit in some endpoints like `PUT /agents/group/{group_id}/restart` and added a pagination method. ([#9262](https://github.com/wazuh/wazuh/pull/9262))
- Fixed bug with the `search` parameter resulting in invalid results. ([#9320](https://github.com/wazuh/wazuh/pull/9320))
- Fixed wrong values of `external_id` field in MITRE resources. ([#9368](https://github.com/wazuh/wazuh/pull/9368))
- Fixed how the API integration testing environment checks that `wazuh-apid` daemon is running before starting the tests. ([#9399](https://github.com/wazuh/wazuh/pull/9399))
- Add healthcheck to verify that `logcollector` stats are ready before starting the API integration test. ([#9777](https://github.com/wazuh/wazuh/pull/9777))
- Fixed API integration test healthcheck used in the `vulnerability` test cases. ([#10159](https://github.com/wazuh/wazuh/pull/10159))
- Fixed an error with `PUT /agents/node/{node_id}/restart` endpoint when no agents are present in selected node. ([#10179](https://github.com/wazuh/wazuh/pull/10179))
- Fixed RBAC experimental API integration tests expecting a 1760 code in implicit requests. ([#10322](https://github.com/wazuh/wazuh/pull/10322))
- Fixed cluster race condition that caused API integration test to randomly fail. ([#10289](https://github.com/wazuh/wazuh/pull/10289))
- Fixed `PUT /agents/node/{node_id}/restart` endpoint to exclude exception codes properly. ([#10619](https://github.com/wazuh/wazuh/pull/10619))
- Fixed `PUT /agents/group/{group_id}/restart` endpoint to exclude exception codes properly. ([#10666](https://github.com/wazuh/wazuh/pull/10666))
- Fixed agent endpoints `q` parameter to allow more operators when filtering by groups. ([#10656](https://github.com/wazuh/wazuh/pull/10656))
- Fixed API integration tests related to rule, decoder and task endpoints. ([#10830](https://github.com/wazuh/wazuh/pull/10830))
- Improved exceptions handling when starting the Wazuh API service. ([#11411](https://github.com/wazuh/wazuh/pull/11411))
- Fixed race condition while creating RBAC database. ([#11598](https://github.com/wazuh/wazuh/pull/11598))
- Fixed API integration tests failures caused by race conditions. ([#12102](https://github.com/wazuh/wazuh/pull/12102))

#### Removed

- Removed select parameter from GET /agents/stats/distinct endpoint. ([#8599](https://github.com/wazuh/wazuh/pull/8599))
- Removed `GET /mitre` endpoint. ([#8099](https://github.com/wazuh/wazuh/pull/8099))
- Deprecated the option to set log `path` in the configuration. ([#11410](https://github.com/wazuh/wazuh/pull/11410))

### Ruleset

#### Added

- Added Carbanak detection rules. ([#11306](https://github.com/wazuh/wazuh/pull/11306))
- Added Cisco FTD rules and decoders. ([#11309](https://github.com/wazuh/wazuh/pull/11309))
- Added decoders for AWS EKS service. ([#11284](https://github.com/wazuh/wazuh/pull/11284))
- Added F5 BIG IP ruleset. ([#11394](https://github.com/wazuh/wazuh/pull/11394))
- Added GCP VPC Storage, Firewall and Flow rules. ([#11191](https://github.com/wazuh/wazuh/pull/11191))
- Added Gitlab v12 ruleset. ([#11323](https://github.com/wazuh/wazuh/pull/11323))
- Added Microsoft Exchange Server rules and decoders. ([#11289](https://github.com/wazuh/wazuh/pull/11289))
- Added Microsoft Windows persistence by using registry keys detection. ([#11390](https://github.com/wazuh/wazuh/pull/11390))
- Added Oracle Database 12c rules and decoders. ([#11274](https://github.com/wazuh/wazuh/pull/11274))
- Added rules for Carbanak step 1.A - User Execution: Malicious File. ([#8476](https://github.com/wazuh/wazuh/pull/8476))
- Added rules for Carbanak step 2.A - Local Discovery. ([#11212](https://github.com/wazuh/wazuh/pull/11212))
- Added rules for Carbanak step 2.B - Screen Capture. ([#9075](https://github.com/wazuh/wazuh/pull/9075))
- Added rules for Carbanak step 5.B - Lateral Movement via SSH. ([#9097](https://github.com/wazuh/wazuh/pull/9097))
- Added rules for Carbanak step 9.A - User Monitoring. ([#11342](https://github.com/wazuh/wazuh/pull/11342))
- Added rules for Cloudflare WAF. ([#11373](https://github.com/wazuh/wazuh/pull/11373))
- Added ruleset for ESET Remote console. ([#11013](https://github.com/wazuh/wazuh/pull/11013))
- Added ruleset for GITHUB audit logs. ([#8532](https://github.com/wazuh/wazuh/pull/8532))
- Added ruleset for Palo Alto v8.X - v10.X. ([#11137](https://github.com/wazuh/wazuh/pull/11137))
- Added SCA policy for Amazon Linux 1. ([#11431](https://github.com/wazuh/wazuh/pull/11431))
- Added SCA policy for Amazon Linux 2. ([#11480](https://github.com/wazuh/wazuh/pull/11480))
- Added SCA policy for apple macOS 10.14 Mojave. ([#7035](https://github.com/wazuh/wazuh/pull/7035))
- Added SCA policy for apple macOS 10.15 Catalina. ([#7036](https://github.com/wazuh/wazuh/pull/7036))
- Added SCA policy for macOS Big Sur. ([#11454](https://github.com/wazuh/wazuh/pull/11454))
- Added SCA policy for Microsoft IIS 10. ([#11250](https://github.com/wazuh/wazuh/pull/11250))
- Added SCA policy for Microsoft SQL 2016. ([#11249](https://github.com/wazuh/wazuh/pull/11249))
- Added SCA policy for Mongo Database 3.6. ([#11247](https://github.com/wazuh/wazuh/pull/11247))
- Added SCA policy for NGINX. ([#11248](https://github.com/wazuh/wazuh/pull/11248))
- Added SCA policy for Oracle Database 19c. ([#11245](https://github.com/wazuh/wazuh/pull/11245))
- Added SCA policy for PostgreSQL 13. ([#11154](https://github.com/wazuh/wazuh/pull/11154))
- Added SCA policy for SUSE Linux Enterprise Server 15. ([#11223](https://github.com/wazuh/wazuh/pull/11223))
- Added SCA policy for Ubuntu 14. ([#11432](https://github.com/wazuh/wazuh/pull/11432))
- Added SCA policy for Ubuntu 16. ([#11452](https://github.com/wazuh/wazuh/pull/11452))
- Added SCA policy for Ubuntu 18. ([#11453](https://github.com/wazuh/wazuh/pull/11453))
- Added SCA policy for Ubuntu 20. ([#11430](https://github.com/wazuh/wazuh/pull/11430))
- Added SCA policy for. Solaris 11.4. ([#11286](https://github.com/wazuh/wazuh/pull/11286))
- Added Sophos UTM Firewall ruleset. ([#11122](https://github.com/wazuh/wazuh/pull/11122))
- Added Wazuh-api ruleset. ([#11357](https://github.com/wazuh/wazuh/pull/11357))

#### Changed

- Updated audit rules. ([#11016](https://github.com/wazuh/wazuh/pull/11016))
- Updated AWS s3 ruleset. ([#11177](https://github.com/wazuh/wazuh/pull/11177))
- Updated Exim 4 decoder and rules to latest format. ([#11344](https://github.com/wazuh/wazuh/pull/11344))
- Updated MITRE DB with latest MITRE JSON specification. ([#8738](https://github.com/wazuh/wazuh/pull/8738))
- Updated multiple rules to remove alert_by_email option. ([#11255](https://github.com/wazuh/wazuh/pull/11255))
- Updated NextCloud ruleset. ([#11795](https://github.com/wazuh/wazuh/pull/11795))
- Updated ProFTPD decoder. ([#11232](https://github.com/wazuh/wazuh/pull/11232))
- Updated RedHat Enterprise Linux 8 SCA up to version 1.0.1. ([#11242](https://github.com/wazuh/wazuh/pull/11242))
- Updated rules and decoders for FortiNet products. ([#11100](https://github.com/wazuh/wazuh/pull/11100))
- Updated SCA policy for CentOS 7. ([#11429](https://github.com/wazuh/wazuh/pull/11429))
- Updated SCA policy for CentOS 8. ([#8751](https://github.com/wazuh/wazuh/pull/8751))
- Updated SonicWall rules decoder. ([#11263](https://github.com/wazuh/wazuh/pull/11263))
- Updated SSHD ruleset. ([#11388](https://github.com/wazuh/wazuh/pull/11388))
- From file 0580-win-security_rules.xml, rules with id 60198 and 60199 are moved to file 0585-win-application_rules.xml, with rule ids 61071 and 61072 respectively. ([#8552](https://github.com/wazuh/wazuh/pull/8552))

#### Fixed

- Fixed bad character on rules 60908 and 60884 - win-application rules. ([#11117](https://github.com/wazuh/wazuh/pull/11117))
- Fixed Microsoft logs rules. ([#11369](https://github.com/wazuh/wazuh/pull/11369))
- Fixed PHP rules for MITRE and groups. ([#11405](https://github.com/wazuh/wazuh/pull/11405))
- Fixed rules id for Microsoft Windows Powershell. ([#11214](https://github.com/wazuh/wazuh/pull/11214))

### Other

#### Changed

- Upgraded external SQLite library dependency version to 3.36. ([#10247](https://github.com/wazuh/wazuh/pull/10247))
- Upgraded external BerkeleyDB library dependency version to 18.1.40. ([#10247](https://github.com/wazuh/wazuh/pull/10247))
- Upgraded external OpenSSL library dependency version to 1.1.1l. ([#10247](https://github.com/wazuh/wazuh/pull/10247))
- Upgraded external Google Test library dependency version to 1.11. ([#10927](https://github.com/wazuh/wazuh/pull/10927))
- Upgraded external Aiohttp library dependency version to 3.8.1. ([11436]([https://github.com/wazuh/wazuh/pull/11436))
- Upgraded external Werkzeug library dependency version to 2.0.2. ([11436]([https://github.com/wazuh/wazuh/pull/11436))
- Upgraded embedded Python version to 3.9.9. ([11436]([https://github.com/wazuh/wazuh/pull/11436))

#### Fixed

- Fixed error detection in the CURL helper library. ([#9168](https://github.com/wazuh/wazuh/pull/9168))
- Fixed external BerkeleyDB library support for GCC 11. ([#10899](https://github.com/wazuh/wazuh/pull/10899))
- Fixed an installation error due to missing OS minor version on CentOS Stream. ([#11086](https://github.com/wazuh/wazuh/pull/11086))
- Fixed an installation error due to missing command `hostname` on OpenSUSE Tumbleweed. ([#11455](https://github.com/wazuh/wazuh/pull/11455))


## [v4.2.7] - 2022-05-30

### Manager

#### Fixed

- Fixed a crash in Vuln Detector when scanning agents running on Windows (backport from 4.3.2). ([#13617](https://github.com/wazuh/wazuh/pull/13617))


## [v4.2.6] - 2022-03-29

### Manager

#### Fixed

- Fixed an integer overflow hazard in `wazuh-remoted` that caused it to drop incoming data after receiving 2^31 messages. ([#11974](https://github.com/wazuh/wazuh/pull/11974))


## [v4.2.5] - 2021-11-15

### Manager

#### Changed

- Active response requests for agents between v4.2.0 and v4.2.4 is now sanitized to prevent unauthorized code execution. ([#10809](https://github.com/wazuh/wazuh/pull/10809))

### Agent

#### Fixed

- A bug in the Active response tools that may allow unauthorized code execution has been mitigated. Reported by @rk700. ([#10809](https://github.com/wazuh/wazuh/pull/10809))


## [v4.2.4] - 2021-10-20

### Manager

#### Fixed

- Prevented files belonging to deleted agents from remaining in the manager. ([#9158](https://github.com/wazuh/wazuh/pull/9158))
- Fixed inaccurate agent group file cleanup in the database sync module. ([#10432](https://github.com/wazuh/wazuh/pull/10432))
- Prevented the manager from corrupting the agent data integrity when the disk gets full. ([#10479](https://github.com/wazuh/wazuh/pull/10479))
- Fixed a resource leak in Vulnerability Detector when scanning Windows agents. ([#10559](https://github.com/wazuh/wazuh/pull/10559))
- Stop deleting agent related files in cluster process when an agent is removed from `client.keys`. ([#9061](https://github.com/wazuh/wazuh/pull/9061))

## [v4.2.3] - 2021-10-06

### Manager

#### Fixed

- Fixed a bug in Remoted that might lead it to crash when retrieving an agent's group. ([#10388](https://github.com/wazuh/wazuh/pull/10388))


## [v4.2.2] - 2021-09-28

### Manager

#### Changed

- Clean up the agent's inventory data on the manager if Syscollector is disabled. ([#9133](https://github.com/wazuh/wazuh/pull/9133))
- Authd now refuses enrollment attempts if the agent already holds a valid key. ([#9779](https://github.com/wazuh/wazuh/pull/9779))

#### Fixed

- Fixed a false positive in Vulnerability Detector when packages have multiple conditions in the OVAL feed. ([#9647](https://github.com/wazuh/wazuh/pull/9647))
- Prevented pending agents from keeping their state indefinitely in the manager. ([#9042](https://github.com/wazuh/wazuh/pull/9042))
- Fixed Remoted to avoid agents in connected state with no group assignation. ([#9088](https://github.com/wazuh/wazuh/pull/9088))
- Fixed a bug in Analysisd that ignored the value of the rule option `noalert`. ([#9278](https://github.com/wazuh/wazuh/pull/9278))
- Fixed Authd's startup to set up the PID file before loading keys. ([#9378](https://github.com/wazuh/wazuh/pull/9378))
- Fixed a bug in Authd that delayed the agent timestamp update when removing agents. ([#9295](https://github.com/wazuh/wazuh/pull/9295))
- Fixed a bug in Wazuh DB that held wrong agent timestamp data. ([#9705](https://github.com/wazuh/wazuh/pull/9705))
- Fixed a bug in Remoted that kept deleted shared files in the multi-groups' merged.mg file. ([#9942](https://github.com/wazuh/wazuh/pull/9942))
- Fixed a bug in Analysisd that overwrote its queue socket when launched in test mode. ([#9987](https://github.com/wazuh/wazuh/pull/9987))
- Fixed a condition in the Windows Vulnerability Detector to prevent false positives when evaluating DU patches. ([#10016](https://github.com/wazuh/wazuh/pull/10016))
- Fixed a memory leak when generating the Windows report in Vulnerability Detector. ([#10214](https://github.com/wazuh/wazuh/pull/10214))
- Fixed a file descriptor leak in Analysisd when delivering an AR request to an agent. ([#10194](https://github.com/wazuh/wazuh/pull/10194))
- Fixed error with Wazuh path in Azure module. ([#10250](https://github.com/wazuh/wazuh/pull/10250))

### Agent

#### Changed

- Optimized Syscollector scan performance. ([#9907](https://github.com/wazuh/wazuh/pull/9907))
- Reworked the Google Cloud Pub/Sub integration module to increase the number of processed events per second allowing multithreading. Added new `num_threads` option to module configuration. ([#9927](https://github.com/wazuh/wazuh/pull/9927))
- Upgraded google-cloud-pubsub dependency to the latest stable version (2.7.1). ([#9964](https://github.com/wazuh/wazuh/pull/9964))
- Reimplemented the WPK installer rollback on Linux. ([#9443](https://github.com/wazuh/wazuh/pull/9443))
- Updated AWS WAF implementation to change `httpRequest.headers` field format. ([#10217](https://github.com/wazuh/wazuh/pull/10217))

#### Fixed

- Prevented the manager from hashing the shared configuration too often. ([#9710](https://github.com/wazuh/wazuh/pull/9710))
- Fixed a memory leak in Logcollector when re-subscribing to Windows Eventchannel. ([#9310](https://github.com/wazuh/wazuh/pull/9310))
- Fixed a memory leak in the agent when enrolling for the first time if it had no previous key. ([#9967](https://github.com/wazuh/wazuh/pull/9967))
- Removed CloudWatchLogs log stream limit when there are more than 50 log streams. ([#9934](https://github.com/wazuh/wazuh/pull/9934))
- Fixed a problem in the Windows installer that causes the agent to be unable to get uninstalled or upgraded. ([#9897](https://github.com/wazuh/wazuh/pull/9897))
- Fixed AWS WAF log parsing when there are multiple dicts in one line. ([#9775](https://github.com/wazuh/wazuh/pull/9775))
- Fixed a bug in AWS CloudWatch Logs module that caused already processed logs to be collected and reprocessed. ([#10024](https://github.com/wazuh/wazuh/pull/10024))
- Avoid duplicate alerts from case-insensitive 32-bit registry values in FIM configuration for Windows agents. ([#8256](https://github.com/wazuh/wazuh/pull/8256))
- Fixed a bug in the sources and WPK installer that made upgrade unable to detect the previous installation on CentOS 7. ([#10210](https://github.com/wazuh/wazuh/pull/10210))

### RESTful API

#### Changed

- Made SSL ciphers configurable and renamed SSL protocol option. ([#10219](https://github.com/wazuh/wazuh/pull/10219))

#### Fixed

- Fixed a bug with distributed API calls when the cluster is disabled. ([#9984](https://github.com/wazuh/wazuh/pull/9984))


## [v4.2.1] - 2021-09-03

### Fixed

- **Installer:**
  - Fixed a bug in the upgrade to 4.2.0 that disabled Eventchannel support on Windows agent. ([#9973](https://github.com/wazuh/wazuh/issues/9973))

- **Modules:**
  - Fixed a bug with Python-based integration modules causing the integrations to stop working in agents for Wazuh v4.2.0. ([#9975](https://github.com/wazuh/wazuh/issues/9975))


## [v4.2.0] - 2021-08-25

### Added

- **Core:**
  - Added support for bookmarks in Logcollector, allowing to follow the log file at the point where the agent stopped. ([#3368](https://github.com/wazuh/wazuh/issues/3368))
  - Improved support for multi-line logs with a variable number of lines in Logcollector. ([#5652](https://github.com/wazuh/wazuh/issues/5652))
  - Added an option to limit the number of files per second in FIM. ([#6830](https://github.com/wazuh/wazuh/pull/6830))
  - Added a statistics file to Logcollector. Such data is also available via API queries. ([#7109](https://github.com/wazuh/wazuh/pull/7109))
  - Allow statistical data queries to the agent. ([#7239](https://github.com/wazuh/wazuh/pull/7239))
  - Allowed quoting in commands to group arguments in the command wodle and SCA checks. ([#7307](https://github.com/wazuh/wazuh/pull/7307))
  - Let agents running on Solaris send their IP to the manager. ([#7408](https://github.com/wazuh/wazuh/pull/7408))
  - New option `<ip_update_interval>` to set how often the agent refresh its IP address. ([#7444](https://github.com/wazuh/wazuh/pull/7444))
  - Added support for testing location information in Wazuh Logtest. ([#7661](https://github.com/wazuh/wazuh/issues/7661))
  - Added Vulnerability Detector reports to Wazuh DB to know which CVE’s affect an agent. ([#7731](https://github.com/wazuh/wazuh/issues/7731))
  - Introduced an option to enable or disable listening Authd TLS port. ([#8755](https://github.com/wazuh/wazuh/pull/8755))

- **API:**
  - Added new endpoint to get agent stats from different components. ([#7200](https://github.com/wazuh/wazuh/pull/7200))
  - Added new endpoint to modify users' allow_run_as flag. ([#7588](https://github.com/wazuh/wazuh/pull/7588))
  - Added new endpoint to get vulnerabilities that affect an agent. ([#7647](https://github.com/wazuh/wazuh/pull/7647))
  - Added API configuration validator. ([#7803](https://github.com/wazuh/wazuh/pull/7803))
  - Added the capability to disable the max_request_per_minute API configuration option using 0 as value. ([#8115](https://github.com/wazuh/wazuh/pull/8115))

- **Ruleset:**
  - Decoders
    - Added support for UFW firewall to decoders. ([#7100](https://github.com/wazuh/wazuh/pull/7100))
    - Added Sophos firewall Decoders ([#7289](https://github.com/wazuh/wazuh/pull/7289))
    - Added Wazuh API Decoders ([#7289](https://github.com/wazuh/wazuh/pull/7289))
    - Added F5 BigIP Decoders. ([#7289](https://github.com/wazuh/wazuh/pull/7289))
  - Rules
    - Added Sophos firewall Rules ([#7289](https://github.com/wazuh/wazuh/pull/7289))
    - Added Wazuh API Rules ([#7289](https://github.com/wazuh/wazuh/pull/7289))
    - Added Firewall Rules
    - Added F5 BigIp Rules. ([#7289](https://github.com/wazuh/wazuh/pull/7289))
  - SCA
    - Added CIS policy "Ensure XD/NX support is enabled" back for SCA. ([#7316](https://github.com/wazuh/wazuh/pull/7316))
    - Added Apple MacOS 10.14 SCA ([#7035](https://github.com/wazuh/wazuh/pull/7035))
    - Added Apple MacOS 10.15 SCA ([#7036](https://github.com/wazuh/wazuh/pull/7036))
    - Added Apple MacOS 11.11 SCA ([#7037](https://github.com/wazuh/wazuh/pull/7037))

### Changed

- **Cluster:**
  - Improved the cluster nodes integrity calculation process. It only calculates the MD5 of the files that have been modified since the last integrity check. ([#8175](https://github.com/wazuh/wazuh/pull/8175))
  - Changed the synchronization of agent information between cluster nodes to complete the synchronization in a single task for each worker. ([#8182](https://github.com/wazuh/wazuh/pull/8182))
  - Changed cluster logs to show more useful information. ([#8002](https://github.com/wazuh/wazuh/pull/8002))

- **Core:**
  - Wazuh daemons have been renamed to a unified standard. ([#6912](https://github.com/wazuh/wazuh/pull/6912))
  - Wazuh CLIs have been renamed to a unified standard. ([#6903](https://github.com/wazuh/wazuh/pull/6903))
  - Wazuh internal directories have been renamed to a unified standard. ([#6920](https://github.com/wazuh/wazuh/pull/6920))
  - Prevent a condition in FIM that may lead to a memory error. ([#6759](https://github.com/wazuh/wazuh/pull/6759))
  - Let FIM switch to real-time mode for directories where who-data is not available (Audit in immutable mode). ([#6828](https://github.com/wazuh/wazuh/pull/6828))
  - Changed the Active Response protocol to receive messages in JSON format that include the full alert. ([#7317](https://github.com/wazuh/wazuh/pull/7317))
  - Changed references to the product name in logs. ([#7264](https://github.com/wazuh/wazuh/pull/7264))
  - Syscollector now synchronizes its database with the manager, avoiding full data delivery on each scan. ([#7379](https://github.com/wazuh/wazuh/pull/7379))
  - Remoted now supports both TCP and UDP protocols simultaneously. ([#7541](https://github.com/wazuh/wazuh/pull/7541))
  - Improved the unit tests for the os_net library. ([#7595](https://github.com/wazuh/wazuh/pull/7595))
  - FIM now removes the audit rules when their corresponding symbolic links change their target. ([#6999](https://github.com/wazuh/wazuh/pull/6999))
  - Compilation from sources now downloads the external dependencies prebuilt. ([#7797](https://github.com/wazuh/wazuh/pull/7797))
  - Added the old implementation of Logtest as `wazuh-logtest-legacy`. ([#7807](https://github.com/wazuh/wazuh/pull/7807))
  - Improved the performance of Analysisd when running on multi-core hosts. ([#7974](https://github.com/wazuh/wazuh/pull/7974))
  - Agents now report the manager when they stop. That allows the manager to log an alert and immediately set their state to "disconnected". ([#8021](https://github.com/wazuh/wazuh/pull/8021))
  - Wazuh building is now independent from the installation directory. ([#7327](https://github.com/wazuh/wazuh/pull/7327))
  - The embedded python interpreter is provided in a preinstalled, portable package. ([#7327](https://github.com/wazuh/wazuh/pull/7327))
  - Wazuh resources are now accessed by a relative path to the installation directory. ([#7327](https://github.com/wazuh/wazuh/pull/7327))
  - The error log that appeared when the agent cannot connect to SCA has been switched to warning. ([#8201](https://github.com/wazuh/wazuh/pull/8201))
  - The agent now validates the Audit connection configuration when enabling whodata for FIM on Linux. ([#8921](https://github.com/wazuh/wazuh/pull/8921))

- **API:**
  - Removed ruleset version from `GET /cluster/{node_id}/info` and `GET /manager/info` as it was deprecated. ([#6904](https://github.com/wazuh/wazuh/issues/6904))
  - Changed the `POST /groups` endpoint to specify the group name in a JSON body instead of in a query parameter. ([#6909](https://github.com/wazuh/wazuh/pull/6909))
  - Changed the `PUT /active-response` endpoint function to create messages with the new JSON format. ([#7312](https://github.com/wazuh/wazuh/pull/7312))
  - New parameters added to `DELETE /agents` endpoint and `older_than` field removed from response. ([#6366](https://github.com/wazuh/wazuh/issues/6366))
  - Changed login security controller to avoid errors in Restful API reference links. ([#7909](https://github.com/wazuh/wazuh/pull/7909))
  - Changed the PUT /agents/group/{group_id}/restart response format when there are no agents assigned to the group. ([#8123](https://github.com/wazuh/wazuh/pull/8123))
  - Agent keys used when adding agents are now obscured in the API log. ([#8149](https://github.com/wazuh/wazuh/pull/8149))
  - Improved all agent restart endpoints by removing active-response check. ([#8457](https://github.com/wazuh/wazuh/pull/8457))
  - Improved API requests processing time by applying cache to token RBAC permissions extraction. It will be invalidated if any resource related to the token is modified. ([#8615](https://github.com/wazuh/wazuh/pull/8615))
  - Increased to 100000 the maximum value accepted for `limit` API parameter, default value remains at 500. ([#8841](https://github.com/wazuh/wazuh/pull/8841))

- **Framework:**
  - Improved agent insertion algorithm when Authd is not available. ([#8682](https://github.com/wazuh/wazuh/pull/8682))

- **Ruleset:**
  - The ruleset was normalized according to the Wazuh standard. ([#6867](https://github.com/wazuh/wazuh/pull/6867))
  - Rules
    - Changed Ossec Rules. ([#7260](https://github.com/wazuh/wazuh/pull/7260))
    - Changed Cisco IOS Rules. ([#7289](https://github.com/wazuh/wazuh/pull/7289))
    - Changed ID from 51000 to 51003 in Dropbear Rules. ([#7289](https://github.com/wazuh/wazuh/pull/7289))
    - Changed 6 new rules for Sophos Rules. ([#7289](https://github.com/wazuh/wazuh/pull/7289))
  - Decoders
    - Changed Active Response Decoders. ([#7317](https://github.com/wazuh/wazuh/pull/7317))
    - Changed Auditd Decoders. ([#7289](https://github.com/wazuh/wazuh/pull/7289))
    - Changed Checkpoint Smart1 Decoders. ([#8676](https://github.com/wazuh/wazuh/pull/8676))
    - Changed Cisco ASA Decoders. ([#7289](https://github.com/wazuh/wazuh/pull/7289))
    - Changed Cisco IOS Decoders. ([#7289](https://github.com/wazuh/wazuh/pull/7289))
    - Changed Kernel Decoders. ([#7837](https://github.com/wazuh/wazuh/pull/7837))
    - Changed OpenLDAP Decoders. ([#7289](https://github.com/wazuh/wazuh/pull/7289))
    - Changed Ossec Decoders. ([#7260](https://github.com/wazuh/wazuh/pull/7260))
    - Changed Sophos Decoders. ([#7289](https://github.com/wazuh/wazuh/pull/7289))
    - Changed PFsense Decoders. ([#7289](https://github.com/wazuh/wazuh/pull/7289))
    - Changed Panda PAPS Decoders. ([#8676](https://github.com/wazuh/wazuh/pull/8676))


- **External dependencies:**
  - Upgrade boto3, botocore, requests, s3transfer and urllib3 Python dependencies to latest stable versions. ([#8886](https://github.com/wazuh/wazuh/pull/8886))
  - Update Python to latest stable version (3.9.6). ([#9389](https://github.com/wazuh/wazuh/pull/9389))
  - Upgrade GCP dependencies and pip to latest stable version.
  - Upgrade python-jose to 3.1.0.
  - Add tabulate dependency.

### Fixed

- **Cluster:**
  - Fixed memory usage when creating cluster messages. ([#6736](https://github.com/wazuh/wazuh/pull/6736))
  - Fixed a bug when unpacking incomplete headers in cluster messages. ([#8142](https://github.com/wazuh/wazuh/pull/8142))
  - Changed error message to debug when iterating a file listed that is already deleted. ([#8499](https://github.com/wazuh/wazuh/pull/8499))
  - Fixed cluster timeout exceptions. ([#8901](https://github.com/wazuh/wazuh/pull/8901))
  - Fixed unhandled KeyError when an error command is received in any cluster node. ([#8872](https://github.com/wazuh/wazuh/pull/8872))
  - Fixed unhandled cluster error in send_string() communication protocol. ([#8943](https://github.com/wazuh/wazuh/pull/8943))

- **Core:**
  - Fixed a bug in FIM when setting scan_time to "12am" or "12pm". ([#6934](https://github.com/wazuh/wazuh/pull/6934))
  - Fixed a bug in FIM that produced wrong alerts when the file limit was reached. ([#6802](https://github.com/wazuh/wazuh/pull/6802))
  - Fixed a bug in Analysisd that reserved the static decoder field name "command" but never used it. ([#7105](https://github.com/wazuh/wazuh/pull/7105))
  - Fixed evaluation of fields in the tag `<description>` of rules. ([#7073](https://github.com/wazuh/wazuh/pull/7073))
  - Fixed bugs in FIM that caused symbolic links to not work correctly. ([#6789](https://github.com/wazuh/wazuh/pull/6789))
  - Fixed path validation in FIM configuration. ([#7018](https://github.com/wazuh/wazuh/pull/7018))
  - Fixed a bug in the "ignore" option on FIM where relative paths were not resolved. ([#7018](https://github.com/wazuh/wazuh/pull/7018))
  - Fixed a bug in FIM that wrongly detected that the file limit had been reached. ([#7268](https://github.com/wazuh/wazuh/pull/7268))
  - Fixed a bug in FIM that did not produce alerts when a domain user deleted a file. ([#7265](https://github.com/wazuh/wazuh/pull/7265))
  - Fixed Windows agent compilation with GCC 10. ([#7359](https://github.com/wazuh/wazuh/pull/7359))
  - Fixed a bug in FIM that caused to wrongly expand environment variables. ([#7332](https://github.com/wazuh/wazuh/pull/7332))
  - Fixed the inclusion of the rule description in archives when matched a rule that would not produce an alert. ([#7476](https://github.com/wazuh/wazuh/pull/7476))
  - Fixed a bug in the regex parser that did not accept empty strings. ([#7495](https://github.com/wazuh/wazuh/pull/7495))
  - Fixed a bug in FIM that did not report deleted files set with real-time in agents on Solaris. ([#7414](https://github.com/wazuh/wazuh/pull/7414))
  - Fixed a bug in Remoted that wrongly included the priority header in syslog when using TCP. ([#7633](https://github.com/wazuh/wazuh/pull/7633))
  - Fixed a stack overflow in the XML parser by limiting 1024 levels of recursion. ([#7782](https://github.com/wazuh/wazuh/pull/7782))
  - Prevented Vulnerability Detector from scanning all the agents in the master node that are connected to another worker. ([#7795](https://github.com/wazuh/wazuh/pull/7795))
  - Fixed an issue in the database sync module that left dangling agent group files. ([#7858](https://github.com/wazuh/wazuh/pull/7858))
  - Fixed memory leaks in the regex parser in Analysisd. ([#7919](https://github.com/wazuh/wazuh/pull/7919))
  - Fixed a typo in the initial value for the hotfix scan ID in the agents' database schema. ([#7905](https://github.com/wazuh/wazuh/pull/7905))
  - Fixed a segmentation fault in Vulnerability Detector when parsing an unsupported package version format. ([#8003](https://github.com/wazuh/wazuh/pull/8003))
  - Fixed false positives in FIM when the inode of multiple files change, due to file inode collisions in the engine database. ([#7990](https://github.com/wazuh/wazuh/pull/7990))
  - Fixed the error handling when wildcarded Redhat feeds are not found. ([#6932](https://github.com/wazuh/wazuh/pull/6932))
  - Fixed the `equals` comparator for OVAL feeds in Vulnerability Detector. ([#7862](https://github.com/wazuh/wazuh/pull/7862))
  - Fixed a bug in FIM that made the Windows agent crash when synchronizing a Windows Registry value that starts with a colon (`:`). ([#8098](https://github.com/wazuh/wazuh/pull/8098) [#8143](https://github.com/wazuh/wazuh/pull/8143))
  - Fixed a starving hazard in Wazuh DB that might stall incoming requests during the database commitment. ([#8151](https://github.com/wazuh/wazuh/pull/8151))
  - Fixed a race condition in Remoted that might make it crash when closing RID files. ([#8224](https://github.com/wazuh/wazuh/pull/8224))
  - Fixed a descriptor leak in the agent when failed to connect to Authd. ([#8789](https://github.com/wazuh/wazuh/pull/8789))
  - Fixed a potential error when starting the manager due to a delay in the creation of Analysisd PID file. ([#8828](https://github.com/wazuh/wazuh/pull/8828))
  - Fixed an invalid memory access hazard in Vulnerability Detector. ([#8551](https://github.com/wazuh/wazuh/pull/8551))
  - Fixed an error in the FIM decoder at the manager when the agent reports a file with an empty ACE list. ([#8571](https://github.com/wazuh/wazuh/pull/8571))
  - Prevented the agent on macOS from getting corrupted after an operating system upgrade. ([#8620](https://github.com/wazuh/wazuh/pull/8620))
  - Fixed an error in the manager that could not check its configuration after a change by the API when Active response is disabled. ([#8357](https://github.com/wazuh/wazuh/pull/8357))
  - Fixed a problem in the manager that left remote counter and agent group files when removing an agent. ([#8630](https://github.com/wazuh/wazuh/pull/8630))
  - Fixed an error in the agent on Windows that could corrupt the internal FIM databas due to disabling the disk sync. ([#8905](https://github.com/wazuh/wazuh/pull/8905))
  - Fixed a crash in Logcollector on Windows when handling the position of the file. ([#9364](https://github.com/wazuh/wazuh/pull/9364))
  - Fixed a buffer underflow hazard in Remoted when handling input messages. Thanks to Johannes Segitz (@jsegitz). ([#9285](https://github.com/wazuh/wazuh/pull/9285))
  - Fixed a bug in the agent that tried to verify the WPK CA certificate even when verification was disabled. ([#9547](https://github.com/wazuh/wazuh/pull/9547))

- **API:**
  - Fixed wrong API messages returned when getting agents' upgrade results. ([#7587](https://github.com/wazuh/wazuh/pull/7587))
  - Fixed wrong `user` string in API logs when receiving responses with status codes 308 or 404. ([#7709](https://github.com/wazuh/wazuh/pull/7709))
  - Fixed API errors when cluster is disabled and node_type is worker. ([#7867](https://github.com/wazuh/wazuh/pull/7867))
  - Fixed redundant paths and duplicated tests in API integration test mapping script. ([#7798](https://github.com/wazuh/wazuh/pull/7798))
  - Fixed an API integration test case failing in test_rbac_white_all and added a test case for the enable/disable run_as endpoint.([8014](https://github.com/wazuh/wazuh/pull/8014))
  - Fixed a thread race condition when adding or deleting agents without authd ([8148](https://github.com/wazuh/wazuh/pull/8148))
  - Fixed CORS in API configuration. ([#8496](https://github.com/wazuh/wazuh/pull/8496))
  - Fixed api.log to avoid unhandled exceptions on API timeouts. ([#8887](https://github.com/wazuh/wazuh/pull/8887))

- **Ruleset:**
  - Fixed usb-storage-attached regex pattern to support blank spaces. ([#7837](https://github.com/wazuh/wazuh/issues/7837))
  - Fixed SCA checks for RHEL7 and CentOS 7. Thanks to J. Daniel Medeiros (@jdmedeiros). ([#7645](https://github.com/wazuh/wazuh/pull/7645))
  - Fixed the match criteria of the AWS WAF rules. ([#8111](https://github.com/wazuh/wazuh/pull/8111))
  - Fixed sample log in sudo decoders.
  - Fixed Pix Decoders match regex. ([#7485](https://github.com/wazuh/wazuh/pull/7495))
  - Fixed regex in Syslog Rules. ([#7289](https://github.com/wazuh/wazuh/pull/7289))
  - Fixed category in PIX Rules. ([#7289](https://github.com/wazuh/wazuh/pull/7289))
  - Fixed authentication tag in group for MSauth Rules. ([#7289](https://github.com/wazuh/wazuh/pull/7289))
  - Fixed match on Nginx Rules. ([#7122](https://github.com/wazuh/wazuh/pull/7122))
  - Fixed sample log on Netscaler Rules. ([#7783](https://github.com/wazuh/wazuh/pull/7783))
  - Fixed match field for rules 80441 and 80442 in Amazon Rules. ([#8111](https://github.com/wazuh/wazuh/pull/8111))
  - Fixed sample logs in Owncloud Rules. ([#7122](https://github.com/wazuh/wazuh/pull/7122))
  - Fixed authentication tag in group for Win Security Rules. ([#7289](https://github.com/wazuh/wazuh/pull/7289))
  - Fixed sample log in Win Security Rules. ([#7783](https://github.com/wazuh/wazuh/pull/7783))
  - Fixed sample log in Win Application Rules. ([#7783](https://github.com/wazuh/wazuh/pull/7783))
  - Fixed mitre block in Paloalto Rules. ([#7783](https://github.com/wazuh/wazuh/pull/7783))

- **Modules:**
  - Fixed an error when trying to use a non-default aws profile with CloudWatchLogs ([#9331](https://github.com/wazuh/wazuh/pull/9331))

### Removed

- **Core:**
  - File /etc/ossec-init.conf does not exist anymore. ([#7175](https://github.com/wazuh/wazuh/pull/7175))
  - Unused files have been removed from the repository, including TAP tests. ([#7398](https://github.com/wazuh/wazuh/issues/7398))

- **API:**
  - Removed the `allow_run_as` parameter from endpoints `POST /security/users` and `PUT /security/users/{user_id}`. ([#7588](https://github.com/wazuh/wazuh/pull/7588))
  - Removed `behind_proxy_server` option from configuration. ([#7006](https://github.com/wazuh/wazuh/issues/7006))

- **Framework:**
  - Deprecated `update_ruleset` script. ([#6904](https://github.com/wazuh/wazuh/issues/6904))

- **Ruleset**
  - Removed rule 51004 from Dropbear Rules. ([#7289](https://github.com/wazuh/wazuh/pull/7289))
  - Remuved rules 23508, 23509 and 23510 from Vulnerability Detector Rules.

## [v4.1.5] - 2021-04-22

### Fixed

- **Core:**
  - Fixed a bug in Vulnerability Detector that made Modulesd crash while updating the NVD feed due to a missing CPE entry. ([4cbd1e8](https://github.com/wazuh/wazuh/commit/4cbd1e85eeee0eb0d8247fa7228f590a9dd24153))


## [v4.1.4] - 2021-03-25

### Fixed

- **Cluster:**
  - Fixed workers reconnection after restarting master node. Updated `asyncio.Task.all_tasks` method removed in Python 3.9. ([#8017](https://github.com/wazuh/wazuh/pull/8017))


## [v4.1.3] - 2021-03-23

### Changed

- **External dependencies:**
  - Upgraded Python version from 3.8.6 to 3.9.2 and several Python dependencies. ([#7943](https://github.com/wazuh/wazuh/pull/7943))

### Fixed

- **Core:**
  - Fixed an error in FIM when getting the files' modification time on Windows due to wrong permission flags. ([#7870](https://github.com/wazuh/wazuh/pull/7870))
  - Fixed a bug in Wazuh DB that truncated the output of the agents' status query towards the cluster. ([#7873](https://github.com/wazuh/wazuh/pull/7873))

- **API:**
  - Fixed validation for absolute and relative paths. ([#7906](https://github.com/wazuh/wazuh/pull/7906))


## [v4.1.2] - 2021-03-08

### Changed

- **Core:**
  - The default value of the agent disconnection time option has been increased to 10 minutes. ([#7744](https://github.com/wazuh/wazuh/pull/7744))
  - The warning log from Remoted about sending messages to disconnected agents has been changed to level-1 debug log. ([#7755](https://github.com/wazuh/wazuh/pull/7755))

- **API:**
  - API logs showing request parameters and body will be generated with API log level `info` instead of `debug`. ([#7735](https://github.com/wazuh/wazuh/issues/7735))

- **External dependencies:**
  - Upgraded aiohttp version from 3.6.2 to 3.7.4. ([#7734](https://github.com/wazuh/wazuh/pull/7734))

### Fixed

- **Core:**
  - Fix a bug in the unit tests that randomly caused false failures. ([#7723](https://github.com/wazuh/wazuh/pull/7723))
  - Fixed a bug in the Analysisd configuration that did not apply the setting `json_null_fields`. ([#7711](https://github.com/wazuh/wazuh/pull/7711))
  - Fixed the checking of the option `ipv6` in Remoted. ([#7737](https://github.com/wazuh/wazuh/pull/7737))
  - Fixed the checking of the option `rids_closing_time` in Remoted. ([#7746](https://github.com/wazuh/wazuh/pull/7746))


## [v4.1.1] - 2021-02-25

### Added

- **External dependencies:**
  - Added cython (0.29.21) library to Python dependencies. ([#7451](https://github.com/wazuh/wazuh/pull/7451))
  - Added xmltodict (0.12.0) library to Python dependencies. ([#7303](https://github.com/wazuh/wazuh/pull/7303))

- **API:**
  - Added new endpoints to manage rules files. ([#7178](https://github.com/wazuh/wazuh/issues/7178))
  - Added new endpoints to manage CDB lists files. ([#7180](https://github.com/wazuh/wazuh/issues/7180))
  - Added new endpoints to manage decoder files. ([#7179](https://github.com/wazuh/wazuh/issues/7179))
  - Added new manager and cluster endpoints to update Wazuh configuration (ossec.conf). ([#7181](https://github.com/wazuh/wazuh/issues/7181))

### Changed

- **External dependencies:**
  - Upgraded Python version from 3.8.2 to 3.8.6. ([#7451](https://github.com/wazuh/wazuh/pull/7451))
  - Upgraded Cryptography python library from 3.2.1 to 3.3.2. ([#7451](https://github.com/wazuh/wazuh/pull/7451))
  - Upgraded cffi python library from 1.14.0 to 1.14.4. ([#7451](https://github.com/wazuh/wazuh/pull/7451))

- **API:**
  - Added raw parameter to GET /manager/configuration and GET cluster/{node_id}/configuration to load ossec.conf in xml format. ([#7565](https://github.com/wazuh/wazuh/issues/7565))

### Fixed

- **API:**
  - Fixed an error with the RBAC permissions in the `GET /groups` endpoint. ([#7328](https://github.com/wazuh/wazuh/issues/7328))
  - Fixed a bug with Windows registries when parsing backslashes. ([#7309](https://github.com/wazuh/wazuh/pull/7309))
  - Fixed an error with the RBAC permissions when assigning multiple `agent:group` resources to a policy. ([#7393](https://github.com/wazuh/wazuh/pull/7393))
  - Fixed an error with search parameter when using special characters. ([#7301](https://github.com/wazuh/wazuh/pull/7301))
- **AWS Module:**
  - Fixed a bug that caused an error when attempting to use an IAM Role with **CloudWatchLogs** service. ([#7330](https://github.com/wazuh/wazuh/pull/7330))
- **Framework:**
  - Fixed a race condition bug when using RBAC expand_group function. ([#7353](https://github.com/wazuh/wazuh/pull/7353))
  - Fix migration process to overwrite default RBAC policies. ([#7594](https://github.com/wazuh/wazuh/pull/7594))
- **Core:**
  - Fixed a bug in Windows agent that did not honor the buffer's EPS limit. ([#7333](https://github.com/wazuh/wazuh/pull/7333))
  - Fixed a bug in Integratord that might lose alerts from Analysisd due to a race condition. ([#7338](https://github.com/wazuh/wazuh/pull/7338))
  - Silence the error message when the Syslog forwarder reads an alert with no rule object. ([#7539](https://github.com/wazuh/wazuh/pull/7539))
  - Fixed a memory leak in Vulnerability Detector when updating NVD feeds. ([#7559](https://github.com/wazuh/wazuh/pull/7559))
  - Prevent FIM from raising false positives about group name changes due to a thread unsafe function. ([#7589](https://github.com/wazuh/wazuh/pull/7589))

### Removed

- **API:**
  - Deprecated /manager/files and /cluster/{node_id}/files endpoints. ([#7209](https://github.com/wazuh/wazuh/issues/7209))


## [v4.1.0] - 2021-02-15

### Added

- **Core:**
  - Allow negation of expressions in rules. ([#6258](https://github.com/wazuh/wazuh/pull/6258))
  - Support for PCRE2 regular expressions in rules and decoders. ([#6480](https://github.com/wazuh/wazuh/pull/6480))
  - Added new **ruleset test module**. Allow testing and verification of rules and decoders using Wazuh User Interface. ([#5337](https://github.com/wazuh/wazuh/issues/5337))
  - Added new **upgrade module**. WPK upgrade feature has been moved to this module, which offers support for cluster architecture and simultaneous upgrades. ([#5387](https://github.com/wazuh/wazuh/issues/5387))
  - Added new **task module**. This module stores and manages all the tasks that are executed in the agents or managers. ([#5386](https://github.com/wazuh/wazuh/issues/5386))
  - Let the time interval to detect that an agent got disconnected configurable. Deprecate parameter `DISCON_TIME`. ([#6396](https://github.com/wazuh/wazuh/pull/6396))
  - Added support to macOS in Vulnerability Detector. ([#6532](https://github.com/wazuh/wazuh/pull/6532))
  - Added the capability to perform FIM on values in the Windows Registry. ([#6735](https://github.com/wazuh/wazuh/pull/6735))
- **API:**
  - Added endpoints to query and manage Rootcheck data. ([#6496](https://github.com/wazuh/wazuh/pull/6496))
  - Added new endpoint to check status of tasks. ([#6029](https://github.com/wazuh/wazuh/issues/6029))
  - Added new endpoints to run the logtest tool and delete a logtest session. ([#5984](https://github.com/wazuh/wazuh/pull/5984))
  - Added debug2 mode for API log and improved debug mode. ([#6822](https://github.com/wazuh/wazuh/pull/6822))
  - Added missing secure headers for API responses. ([#7024](https://github.com/wazuh/wazuh/issues/7024))
  - Added new config option to disable uploading configurations containing remote commands. ([#7016](https://github.com/wazuh/wazuh/issues/7016))
- **AWS Module:**
  - Added support for AWS load balancers (Application Load Balancer, Classic Load Balancer and Network Load Balancer). ([#6034](https://github.com/wazuh/wazuh/issues/6034))
- **Framework:**
  - Added new framework modules to use the logtest tool. ([#5870](https://github.com/wazuh/wazuh/pull/5870))
  - Improved `q` parameter on rules, decoders and cdb-lists modules to allow multiple nested fields. ([#6560](https://github.com/wazuh/wazuh/pull/6560))

### Changed

- **Core:**
  - Removed the limit of agents that a manager can support. ([#6097](https://github.com/wazuh/wazuh/issues/6097))
    - Migration of rootcheck results to Wazuh DB to remove the files with the results of each agent. ([#6096](https://github.com/wazuh/wazuh/issues/6096))
    - Designed new mechanism to close RIDS files when agents are disconnected. ([#6112](https://github.com/wazuh/wazuh/issues/6112))
  - Moved CA configuration section to verify WPK signatures from `active-response` section to `agent-upgrade` section. ([#5929](https://github.com/wazuh/wazuh/issues/5929))
  - The tool ossec-logtest has been renamed to wazuh-logtest, and it uses a new testing service integrated in Analysisd. ([#6103](https://github.com/wazuh/wazuh/pull/6103))
  - Changed error message to debug when multiple daemons attempt to remove an agent simultaneously ([#6185](https://github.com/wazuh/wazuh/pull/6185))
  - Changed error message to warning when the agent fails to reach a module. ([#5817](https://github.com/wazuh/wazuh/pull/5817))
- **API:**
  - Changed the `status` parameter behavior in the `DELETE /agents` endpoint to enhance security. ([#6829](https://github.com/wazuh/wazuh/pull/6829))
  - Changed upgrade endpoints to accept a list of agents, maximum 100 agents per request. ([#5336](https://github.com/wazuh/wazuh/issues/5536))
  - Improved input validation regexes for `names` and `array_names`. ([#7015](https://github.com/wazuh/wazuh/issues/7015))
- **Framework:**
  - Refactored framework to work with new upgrade module. ([#5537](https://github.com/wazuh/wazuh/issues/5537))
  - Refactored agent upgrade CLI to work with new ugprade module. It distributes petitions in a clustered environment. ([#5675](https://github.com/wazuh/wazuh/issues/5675))
  - Changed rule and decoder details structure to support PCRE2. ([#6318](https://github.com/wazuh/wazuh/issues/6318))
  - Changed access to agent's status. ([#6326](https://github.com/wazuh/wazuh/issues/6326))
  - Improved AWS Config integration to avoid performance issues by removing alert fields with variables such as Instance ID in its name. ([#6537](https://github.com/wazuh/wazuh/issues/6537))

### Fixed

- **Core:**
  - Fixed error in Analysisd when getting the ossec group ID. ([#6688](https://github.com/wazuh/wazuh/pull/6688))
  - Prevented FIM from reporting configuration error when setting patterns that match no files. ([#6187](https://github.com/wazuh/wazuh/pull/6187))
  - Fixed the array parsing when building JSON alerts. ([#6687](https://github.com/wazuh/wazuh/pull/6687))
  - Added Firefox ESR to the CPE helper to distinguish it from Firefox when looking for vulnerabilities. ([#6610](https://github.com/wazuh/wazuh/pull/6610))
  - Fixed the evaluation of packages from external sources with the official vendor feeds in Vulnerability Detector. ([#6611](https://github.com/wazuh/wazuh/pull/6611))
  - Fixed the handling of duplicated tags in the Vulnerability Detector configuration. ([#6683](https://github.com/wazuh/wazuh/pull/6683))
  - Fixed the validation of hotfixes gathered by Syscollector. ([#6706](https://github.com/wazuh/wazuh/pull/6706))
  - Fixed the reading of the Linux OS version when `/etc/os-release` doesn't provide it. ([#6674](https://github.com/wazuh/wazuh/pull/6674))
  - Fixed a false positive when comparing the minor target of CentOS packages in Vulnerability Detector. ([#6709](https://github.com/wazuh/wazuh/pull/6709))
  - Fixed a zombie process leak in Modulesd when using commands without a timeout. ([#6719](https://github.com/wazuh/wazuh/pull/6719))
  - Fixed a race condition in Remoted that might create agent-group files with wrong permissions. ([#6833](https://github.com/wazuh/wazuh/pull/6833))
  - Fixed a warning log in Wazuh DB when upgrading the global database. ([#6697](https://github.com/wazuh/wazuh/pull/6697))
  - Fixed a bug in FIM on Windows that caused false positive due to changes in the host timezone or the daylight saving time when monitoring files in a FAT32 filesystem. ([#6801](https://github.com/wazuh/wazuh/pull/6801))
  - Fixed the purge of the Redhat vulnerabilities database before updating it. ([#7050](https://github.com/wazuh/wazuh/pull/7050))
  - Fixed a condition race hazard in Authd that may prevent the daemon from updating client.keys after adding an agent. ([#7271](https://github.com/wazuh/wazuh/pull/7271))
- **API:**
  - Fixed an error with `/groups/{group_id}/config` endpoints (GET and PUT) when using complex `localfile` configurations. ([#6276](https://github.com/wazuh/wazuh/pull/6383))
- **Framework:**
  - Fixed a `cluster_control` bug that caused an error message when running `wazuh-clusterd` in foreground. ([#6724](https://github.com/wazuh/wazuh/pull/6724))
  - Fixed a bug with add_manual(agents) function when authd is disabled. ([#7062](https://github.com/wazuh/wazuh/pull/7062))


## [v4.0.4] - 2021-01-14

### Added

- **API:**
  - Added missing secure headers for API responses. ([#7138](https://github.com/wazuh/wazuh/issues/7138))
  - Added new config option to disable uploading configurations containing remote commands. ([#7134](https://github.com/wazuh/wazuh/issues/7134))
  - Added new config option to choose the SSL ciphers. Default value `TLSv1.2`. ([#7164](https://github.com/wazuh/wazuh/issues/7164))

### Changed

- **API:**
  - Deprecated endpoints to restore and update API configuration file. ([#7132](https://github.com/wazuh/wazuh/issues/7132))
  - Default expiration time of the JWT token set to 15 minutes. ([#7167](https://github.com/wazuh/wazuh/pull/7167))

### Fixed

- **API:**
  - Fixed a path traversal flaw ([CVE-2021-26814](https://nvd.nist.gov/vuln/detail/CVE-2021-26814)) affecting 4.0.0 to 4.0.3 at `/manager/files` and `/cluster/{node_id}/files` endpoints. ([#7131](https://github.com/wazuh/wazuh/issues/7131))
- **Framework:**
  - Fixed a bug with add_manual(agents) function when authd is disabled. ([#7135](https://github.com/wazuh/wazuh/issues/7135))
- **Core:**
  - Fixed the purge of the Redhat vulnerabilities database before updating it. ([#7133](https://github.com/wazuh/wazuh/pull/7133))

## [v4.0.3] - 2020-11-30

### Fixed

- **API:**
  - Fixed a problem with certain API calls exceeding timeout in highly loaded cluster environments. ([#6753](https://github.com/wazuh/wazuh/pull/6753))


## [v4.0.2] - 2020-11-24

### Added

- **Core:**
  - Added macOS Big Sur version detection in the agent. ([#6603](https://github.com/wazuh/wazuh/pull/6603))

### Changed

- **API:**
  - `GET /agents/summary/os`, `GET /agents/summary/status` and `GET /overview/agents` will no longer consider `000` as an agent. ([#6574](https://github.com/wazuh/wazuh/pull/6574))
  - Increased to 64 the maximum number of characters that can be used in security users, roles, rules, and policies names. ([#6657](https://github.com/wazuh/wazuh/issues/6657))

### Fixed

- **API:**
  - Fixed an error with `POST /security/roles/{role_id}/rules` when removing role-rule relationships with admin resources. ([#6594](https://github.com/wazuh/wazuh/issues/6594))
  - Fixed a timeout error with `GET /manager/configuration/validation` when using it in a slow environment. ([#6530](https://github.com/wazuh/wazuh/issues/6530))
- **Framework:**
  - Fixed an error with some distributed requests when the cluster configuration is empty. ([#6612](https://github.com/wazuh/wazuh/pull/6612))
  - Fixed special characters in default policies. ([#6575](https://github.com/wazuh/wazuh/pull/6575))
- **Core:**
  - Fixed a bug in Remoted that limited the maximum agent number to `MAX_AGENTS-3` instead of `MAX_AGENTS-2`. ([#4560](https://github.com/wazuh/wazuh/pull/4560))
  - Fixed an error in the network library when handling disconnected sockets. ([#6444](https://github.com/wazuh/wazuh/pull/6444))
  - Fixed an error in FIM when handling temporary files and registry keys exceeding the path size limit. ([#6538](https://github.com/wazuh/wazuh/pull/6538))
  - Fixed a bug in FIM that stopped monitoring folders pointed by a symbolic link. ([#6613](https://github.com/wazuh/wazuh/pull/6613))
  - Fixed a race condition in FIM that could cause Syscheckd to stop unexpectedly. ([#6696](https://github.com/wazuh/wazuh/pull/6696))


## [v4.0.1] - 2020-11-11

### Changed

- **Framework:**
  - Updated Python's cryptography library to version 3.2.1 ([#6442](https://github.com/wazuh/wazuh/issues/6442))

### Fixed

- **API:**
  - Added missing agent:group resource to RBAC's catalog. ([6427](https://github.com/wazuh/wazuh/issues/6427))
  - Changed `limit` parameter behaviour in `GET sca/{agent_id}/checks/{policy_id}` endpoint and fixed some loss of information when paginating `wdb`. ([#6464](https://github.com/wazuh/wazuh/pull/6464))
  - Fixed an error with `GET /security/users/me` when logged in with `run_as`. ([#6506](https://github.com/wazuh/wazuh/pull/6506))
- **Framework:**
  - Fixed zip files compression and handling in cluster integrity synchronization. ([#6367](https://github.com/wazuh/wazuh/issues/6367))
- **Core**
  - Fixed version matching when assigning feed in Vulnerability Detector. ([#6505](https://github.com/wazuh/wazuh/pull/6505))
  - Prevent unprivileged users from accessing the Wazuh Agent folder in Windows. ([#3593](https://github.com/wazuh/wazuh/pull/3593))
  - Fix a bug that may lead the agent to crash when reading an invalid Logcollector configuration. ([#6463](https://github.com/wazuh/wazuh/pull/6463))


## [v4.0.0] - 2020-10-23

### Added

- Added **enrollment capability**. Agents are now able to request a key from the manager if current key is missing or wrong. ([#5609](https://github.com/wazuh/wazuh/pull/5609))
- Migrated the agent-info data to Wazuh DB. ([#5541](https://github.com/wazuh/wazuh/pull/5541))
- **API:**
  - Embedded Wazuh API with Wazuh Manager, there is no need to install Wazuh API. ([9860823](https://github.com/wazuh/wazuh/commit/9860823d568f5e6d93550d9b139507c04d2c2eb9))
  - Migrated Wazuh API server from nodejs to python. ([#2640](https://github.com/wazuh/wazuh/pull/2640))
  - Added asynchronous aiohttp server for the Wazuh API. ([#4474](https://github.com/wazuh/wazuh/issues/4474))
  - New Wazuh API is approximately 5 times faster on average. ([#5834](https://github.com/wazuh/wazuh/issues/5834))
  - Added OpenAPI based Wazuh API specification. ([#2413](https://github.com/wazuh/wazuh/issues/2413))
  - Improved Wazuh API reference documentation based on OpenAPI spec using redoc. ([#4967](https://github.com/wazuh/wazuh/issues/4967))
  - Added new yaml Wazuh API configuration file. ([#2570](https://github.com/wazuh/wazuh/issues/2570))
  - Added new endpoints to manage API configuration and deprecated configure_api.sh. ([#2570](https://github.com/wazuh/wazuh/issues/4822))
  - Added RBAC support to Wazuh API. ([#3287](https://github.com/wazuh/wazuh/issues/3287))
  - Added new endpoints for Wazuh API security management. ([#3410](https://github.com/wazuh/wazuh/issues/3410))
  - Added SQLAlchemy ORM based database for RBAC. ([#3375](https://github.com/wazuh/wazuh/issues/3375))
  - Added new JWT authentication method. ([7080ac3](https://github.com/wazuh/wazuh/commit/7080ac352774bb0feaf07cab76df58ea5503ff4b))
  - Wazuh API up and running by default in all nodes for a clustered environment.
  - Added new and improved error handling. ([#2843](https://github.com/wazuh/wazuh/issues/2843) ([#5345](https://github.com/wazuh/wazuh/issues/5345))
  - Added tavern and docker based Wazuh API integration tests. ([#3612](https://github.com/wazuh/wazuh/issues/3612))
  - Added new and unified Wazuh API responses structure. ([3421015](https://github.com/wazuh/wazuh/commit/34210154016f0a63211a81707744dce0ec0a54f9))
  - Added new endpoints for Wazuh API users management. ([#3280](https://github.com/wazuh/wazuh/issues/3280))
  - Added new endpoint to restart agents which belong to a node. ([#5381](https://github.com/wazuh/wazuh/issues/5381))
  - Added and improved q filter in several endpoints. ([#5431](https://github.com/wazuh/wazuh/pull/5431))
  - Tested and improved Wazuh API security. ([#5318](https://github.com/wazuh/wazuh/issues/5318))
    - Added DDOS blocking system. ([#5318](https://github.com/wazuh/wazuh/issues/5318#issuecomment-654303933))
    - Added brute force attack blocking system. ([#5318](https://github.com/wazuh/wazuh/issues/5318#issuecomment-652892858))
    - Added content-type validation. ([#5318](https://github.com/wazuh/wazuh/issues/5318#issuecomment-654807980))
- **Vulnerability Detector:**
  - Redhat vulnerabilities are now fetched from OVAL benchmarks. ([#5352](https://github.com/wazuh/wazuh/pull/5352))
  - Debian vulnerable packages are now fetched from the Security Tracker. ([#5304](https://github.com/wazuh/wazuh/pull/5304))
  - The Debian Security Tracker feed can be loaded from a custom location. ([#5449](https://github.com/wazuh/wazuh/pull/5449))
  - The package vendor is used to discard vulnerabilities. ([#5330](https://github.com/wazuh/wazuh/pull/5330))
  - Allow compressed feeds for offline updates. ([#5745](https://github.com/wazuh/wazuh/pull/5745))
  - The manager now updates the MSU feed automatically. ([#5678](https://github.com/wazuh/wazuh/pull/5678))
  - CVEs with no affected version defined in all the feeds are now reported. ([#5284](https://github.com/wazuh/wazuh/pull/5284))
  - CVEs vulnerable for the vendor and missing in the NVD are now reported. ([#5305](https://github.com/wazuh/wazuh/pull/5305))
- **File Integrity Monitoring:**
  - Added options to limit disk usage using report changes option in the FIM module. ([#5157](https://github.com/wazuh/wazuh/pull/5157))
- Added and updated framework unit tests to increase coverage. ([#3287](https://github.com/wazuh/wazuh/issues/3287))
- Added improved support for monitoring paths from environment variables. ([#4961](https://github.com/wazuh/wazuh/pull/4961))
- Added `base64_log` format to the log builder for Logcollector. ([#5273](https://github.com/wazuh/wazuh/pull/5273))

### Changed

- Changed the default manager-agent connection protocol to **TCP**. ([#5696](https://github.com/wazuh/wazuh/pull/5696))
- Disable perpetual connection attempts to modules. ([#5622](https://github.com/wazuh/wazuh/pull/5622))
- Unified the behaviour of Wazuh daemons when reconnecting with unix sockets. ([#4510](https://github.com/wazuh/wazuh/pull/4510))
- Changed multiple Wazuh API endpoints. ([#2640](https://github.com/wazuh/wazuh/pull/2640)) ([#2413](https://github.com/wazuh/wazuh-documentation/issues/2413))
- Refactored framework module in SDK and core. ([#5263](https://github.com/wazuh/wazuh/issues/5263))
- Refactored FIM Windows events handling. ([#5144](https://github.com/wazuh/wazuh/pull/5144))
- Changed framework to access global.db using wazuh-db. ([#6095](https://github.com/wazuh/wazuh/pull/6095))
- Changed agent-info synchronization task in Wazuh cluster. ([#5585](https://github.com/wazuh/wazuh/issues/5585))
- Use the proper algorithm name for SHA-256 inside Prelude output. Thanks to François Poirotte (@fpoirotte). ([#5004](https://github.com/wazuh/wazuh/pull/5004))
- Elastic Stack configuration files have been adapted to Wazuh v4.x. ([#5796](https://github.com/wazuh/wazuh/pull/5796))
- Explicitly use Bash for the Pagerduty integration. Thanks to Chris Kruger (@montdidier). ([#4641](https://github.com/wazuh/wazuh/pull/4641))

### Fixed

- **Vulnerability Detector:**
  - Vulnerabilities of Windows Server 2019 which not affects to Windows 10 were not being reported. ([#5524](https://github.com/wazuh/wazuh/pull/5524))
  - Vulnerabilities patched by a Microsoft update with no supersedence were not being reported. ([#5524](https://github.com/wazuh/wazuh/pull/5524))
  - Vulnerabilities patched by more than one Microsoft update were not being evaluated agains all the patches. ([#5717](https://github.com/wazuh/wazuh/pull/5717))
  - Duplicated alerts in Windows 10. ([#5600](https://github.com/wazuh/wazuh/pull/5600))
  - Syscollector now discards hotfixes that are not fully installed. ([#5792](https://github.com/wazuh/wazuh/pull/5792))
  - Syscollector now collects hotfixes that were not being parsed. ([#5792](https://github.com/wazuh/wazuh/pull/5792))
  - Update Windows databases when `run_on_start` is disabled. ([#5335](https://github.com/wazuh/wazuh/pull/5335))
  - Fixed the NVD version comparator to remove undesired suffixes. ([#5362](https://github.com/wazuh/wazuh/pull/5362))
  - Fixed not escaped single quote in vuln detector SQL query. ([#5570](https://github.com/wazuh/wazuh/pull/5570))
  - Unified alerts title. ([#5826](https://github.com/wazuh/wazuh/pull/5826))
  - Fixed potential error in the GZlib when uncompressing NVD feeds. ([#5989](https://github.com/wazuh/wazuh/pull/5989))
- **File Integrity Monitoring:**
  - Fixed an error with last scan time in Syscheck API endpoints. ([a9acd3a](https://github.com/wazuh/wazuh/commit/a9acd3a216a7e0075a8efa5a91b2587659782fd8))
  - Fixed support for monitoring directories which contain commas. ([#4961](https://github.com/wazuh/wazuh/pull/4961))
  - Fixed a bug where configuring a directory to be monitored as real-time and whodata resulted in real-time prevailing. ([#4961](https://github.com/wazuh/wazuh/pull/4961))
  - Fixed using an incorrect mutex while deleting inotify watches. ([#5126](https://github.com/wazuh/wazuh/pull/5126))
  - Fixed a bug which could cause multiple FIM threads to request the same temporary file. ([#5213](https://github.com/wazuh/wazuh/issues/5213))
  - Fixed a bug where deleting a file permanently in Windows would not trigger an alert. ([#5144](https://github.com/wazuh/wazuh/pull/5144))
  - Fixed a typo in the file monitoring options log entry. ([#5591](https://github.com/wazuh/wazuh/pull/5591))
  - Fixed an error where monitoring a drive in Windows under scheduled or realtime mode would generate alerts from the recycle bin. ([#4771](https://github.com/wazuh/wazuh/pull/4771))
  - When monitoring a drive in Windows in the format `U:`, it will monitor `U:\` instead of the agent's working directory. ([#5259](https://github.com/wazuh/wazuh/pull/5259))
  - Fixed a bug where monitoring a drive in Windows with `recursion_level` set to 0 would trigger alerts from files inside its subdirectories. ([#5235](https://github.com/wazuh/wazuh/pull/5235))
- Fixed an Azure wodle dependency error. The package azure-storage-blob>12.0.0 does not include a component used. ([#6109](https://github.com/wazuh/wazuh/pull/6109))
- Fixed bugs reported by GCC 10.1.0. ([#5119](https://github.com/wazuh/wazuh/pull/5119))
- Fixed compilation errors with `USE_PRELUDE` enabled. Thanks to François Poirotte (@fpoirotte). ([#5003](https://github.com/wazuh/wazuh/pull/5003))
- Fixed default gateway data gathering in Syscollector on Linux 2.6. ([#5548](https://github.com/wazuh/wazuh/pull/5548))
- Fixed the Eventchannel collector to keep working when the Eventlog service is restarted. ([#5496](https://github.com/wazuh/wazuh/pull/5496))
- Fixed the OpenSCAP script to work over Python 3. ([#5317](https://github.com/wazuh/wazuh/pull/5317))
- Fixed the launcher.sh generation in macOS source installation. ([#5922](https://github.com/wazuh/wazuh/pull/5922))

### Removed

- Removed Wazuh API cache endpoints. ([#3042](https://github.com/wazuh/wazuh/pull/3042))
- Removed Wazuh API rootcheck endpoints. ([#5246](https://github.com/wazuh/wazuh/issues/5246))
- Deprecated Debian Jessie and Wheezy for Vulnerability Detector (EOL). ([#5660](https://github.com/wazuh/wazuh/pull/5660))
- Removed references to `manage_agents` in the installation process. ([#5840](https://github.com/wazuh/wazuh/pull/5840))
- Removed compatibility with deprecated configuration at Vulnerability Detector. ([#5879](https://github.com/wazuh/wazuh/pull/5879))


## [v3.13.6] - 2022-09-19

### Fixed

- Fixed a path traversal flaw in Active Response affecting agents from v3.6.1 (reported by @guragainroshan0). ([#14823](https://github.com/wazuh/wazuh/pull/14823))


## [v3.13.4] - 2022-05-30

### Fixed

- Fixed a crash in Vuln Detector when scanning agents running on Windows (backport from 4.3.2). ([#13624](https://github.com/wazuh/wazuh/pull/13624))


## [v3.13.3] - 2021-04-28

### Fixed

- Fixed a bug in Vulnerability Detector that made Modulesd crash while updating the NVD feed due to a missing CPE entry. ([#8346](https://github.com/wazuh/wazuh/pull/8346))


## [v3.13.2] - 2020-09-21

### Fixed

- Updated the default NVD feed URL from 1.0 to 1.1 in Vulnerability Detector. ([#6056](https://github.com/wazuh/wazuh/pull/6056))


## [v3.13.1] - 2020-07-14

### Added

- Added two new settings <max_retries> and <retry_interval> to adjust the agent failover interval. ([#5433](https://github.com/wazuh/wazuh/pull/5433))

### Fixed

- Fixed a crash in Modulesd caused by Vulnerability Detector when skipping a kernel package if the agent has OS info disabled. ([#5467](https://github.com/wazuh/wazuh/pull/5467))


## [v3.13.0] - 2020-06-29

### Added

- Vulnerability Detector improvements. ([#5097](https://github.com/wazuh/wazuh/pull/5097))
  - Include the NVD as feed for Linux agents in Vulnerability Detector.
  - Improve the Vulnerability Detector engine to correlate alerts between different feeds.
  - Add Vulnerability Detector module unit testing for Unix source code.
  - A timeout has been added to the updates of the vulnerability detector feeds to prevent them from getting hung up. ([#5153](https://github.com/wazuh/wazuh/pull/5153))
- New option for the JSON decoder to choose the treatment of Array structures. ([#4836](https://github.com/wazuh/wazuh/pull/4836))
- Added mode value (real-time, Who-data, or scheduled) as a dynamic field in FIM alerts. ([#5051](https://github.com/wazuh/wazuh/pull/5051))
- Set a configurable maximum limit of files to be monitored by FIM. ([#4717](https://github.com/wazuh/wazuh/pull/4717))
- New integration for pull logs from Google Cloud Pub/Sub. ([#4078](https://github.com/wazuh/wazuh/pull/4078))
- Added support for MITRE ATT&CK knowledge base. ([#3746](https://github.com/wazuh/wazuh/pull/3746))
- Microsoft Software Update Catalog used by vulnerability detector added as a dependency. ([#5101](https://github.com/wazuh/wazuh/pull/5101))
- Added support for `aarch64` and `armhf` architectures. ([#5030](https://github.com/wazuh/wazuh/pull/5030))

### Changed

- Internal variable rt_delay configuration changes to 5 milliseconds. ([#4760](https://github.com/wazuh/wazuh/pull/4760))
- Who-data includes new fields: process CWD, parent process id, and CWD of parent process. ([#4782](https://github.com/wazuh/wazuh/pull/4782))
- FIM opens files with shared deletion permission. ([#5018](https://github.com/wazuh/wazuh/pull/5018))
- Extended the statics fields comparison in the ruleset options. ([#4416](https://github.com/wazuh/wazuh/pull/4416))
- The state field was removed from vulnerability alerts. ([#5211](https://github.com/wazuh/wazuh/pull/5211))
- The NVD is now the primary feed for the vulnerability detector in Linux. ([#5097](https://github.com/wazuh/wazuh/pull/5097))
- Removed OpenSCAP policies installation and configuration block. ([#5061](https://github.com/wazuh/wazuh/pull/5061))
- Changed the internal configuration of Analysisd to be able to register by default a number of agents higher than 65536. ([#4332](https://github.com/wazuh/wazuh/pull/4332))
- Changed `same/different_systemname` for `same/different_system_name` in Analysisd static filters. ([#5131](https://github.com/wazuh/wazuh/pull/5131))
- Updated the internal Python interpreter from v3.7.2 to v3.8.2. ([#5030](https://github.com/wazuh/wazuh/pull/5030))

### Fixed

- Fixed a bug that, in some cases, kept the memory reserved when deleting monitored directories in FIM. ([#5115](https://github.com/wazuh/wazuh/issues/5115))
- Freed Inotify watches moving directories in the real-time mode of FIM. ([#4794](https://github.com/wazuh/wazuh/pull/4794))
- Fixed an error that caused deletion alerts with a wrong path in Who-data mode. ([#4831](https://github.com/wazuh/wazuh/pull/4831))
- Fixed generating alerts in Who-data mode when moving directories to the folder being monitored in Windows. ([#4762](https://github.com/wazuh/wazuh/pull/4762))
- Avoid truncating the full log field of the alert when the path is too long. ([#4792](https://github.com/wazuh/wazuh/pull/4792))
- Fixed the change of monitoring from Who-data to real-time when there is a failure to set policies in Windows. ([#4753](https://github.com/wazuh/wazuh/pull/4753))
- Fixed an error that prevents restarting Windows agents from the manager. ([#5212](https://github.com/wazuh/wazuh/pull/5212))
- Fixed an error that impedes the use of the tag URL by configuring the NVD in a vulnerability detector module. ([#5165](https://github.com/wazuh/wazuh/pull/5165))
- Fixed TOCTOU condition in Clusterd when merging agent-info files. ([#5159](https://github.com/wazuh/wazuh/pull/5159))
- Fixed race condition in Analysisd when handling accumulated events. ([#5091](https://github.com/wazuh/wazuh/pull/5091))
- Avoided to count links when generating alerts for ignored directories in Rootcheck. Thanks to Artur Molchanov (@Hexta). ([#4603](https://github.com/wazuh/wazuh/pull/4603))
- Fixed typo in the path used for logging when disabling an account. Thanks to Fontaine Pierre (@PierreFontaine). ([#4839](https://github.com/wazuh/wazuh/pull/4839))
- Fixed an error when receiving different Syslog events in the same TCP packet. ([#5087](https://github.com/wazuh/wazuh/pull/5087))
- Fixed a bug in Vulnerability Detector on Modulesd when comparing Windows software versions. ([#5168](https://github.com/wazuh/wazuh/pull/5168))
- Fixed a bug that caused an agent's disconnection time not to be displayed correctly. ([#5142](https://github.com/wazuh/wazuh/pull/5142))
- Optimized the function to obtain the default gateway. Thanks to @WojRep
- Fixed host verification when signing a certificate for the manager. ([#4963](https://github.com/wazuh/wazuh/pull/4963))
- Fixed possible duplicated ID on 'client.keys' adding new agent through the API with a specific ID. ([#4982](https://github.com/wazuh/wazuh/pull/4982))
- Avoid duplicate descriptors using wildcards in 'localfile' configuration. ([#4977](https://github.com/wazuh/wazuh/pull/4977))
- Added guarantee that all processes are killed when service stops. ([#4975](https://github.com/wazuh/wazuh/pull/4975))
- Fixed mismatch in integration scripts when the debug flag is set to active. ([#4800](https://github.com/wazuh/wazuh/pull/4800))


## [v3.12.3] - 2020-04-30

### Changed

- Disable WAL in databases handled by Wazuh DB to save disk space. ([#4949](https://github.com/wazuh/wazuh/pull/4949))

### Fixed

- Fixed a bug in Remoted that could prevent agents from connecting in UDP mode. ([#4897](https://github.com/wazuh/wazuh/pull/4897))
- Fixed a bug in the shared library that caused daemons to not find the ossec group. ([#4873](https://github.com/wazuh/wazuh/pull/4873))
- Prevent Syscollector from falling into an infinite loop when failed to collect the Windows hotfixes. ([#4878](https://github.com/wazuh/wazuh/pull/4878))
- Fixed a memory leak in the system scan by Rootcheck on Windows. ([#4948](https://github.com/wazuh/wazuh/pull/4948))
- Fixed a bug in Logcollector that caused the out_format option not to apply for the agent target. ([#4942](https://github.com/wazuh/wazuh/pull/4942))
- Fixed a bug that caused FIM to not handle large inode numbers correctly. ([#4914](https://github.com/wazuh/wazuh/pull/4914))
- Fixed a bug that made ossec-dbd crash due to a bad mutex initialization. ([#4552](https://github.com/wazuh/wazuh/pull/4552))


## [v3.12.2] - 2020-04-09

### Fixed

- Fixed a bug in Vulnerability Detector that made wazuh-modulesd crash when parsing the version of a package from a RHEL feed. ([#4885](https://github.com/wazuh/wazuh/pull/4885))


## [v3.12.1] - 2020-04-08

### Changed

- Updated MSU catalog on 31/03/2020. ([#4819](https://github.com/wazuh/wazuh/pull/4819))

### Fixed

- Fixed compatibility with the Vulnerability Detector feeds for Ubuntu from Canonical, that are available in a compressed format. ([#4834](https://github.com/wazuh/wazuh/pull/4834))
- Added missing field ‘database’ to the FIM on-demand configuration report. ([#4785](https://github.com/wazuh/wazuh/pull/4785))
- Fixed a bug in Logcollector that made it forward a log to an external socket infinite times. ([#4802](https://github.com/wazuh/wazuh/pull/4802))
- Fixed a buffer overflow when receiving large messages from Syslog over TCP connections. ([#4778](https://github.com/wazuh/wazuh/pull/4778))
- Fixed a malfunction in the Integrator module when analyzing events without a certain field. ([#4851](https://github.com/wazuh/wazuh/pull/4851))
- Fix XML validation with paths ending in `\`. ([#4783](https://github.com/wazuh/wazuh/pull/4783))

### Removed

- Removed support for Ubuntu 12.04 (Precise) in Vulneratiliby Detector as its feed is no longer available.


## [v3.12.0] - 2020-03-24

### Added

- Add synchronization capabilities for FIM. ([#3319](https://github.com/wazuh/wazuh/issues/3319))
- Add SQL database for the FIM module. Its storage can be switched between disk and memory. ([#3319](https://github.com/wazuh/wazuh/issues/3319))
- Add support for monitoring AWS S3 buckets in GovCloud regions. ([#3953](https://github.com/wazuh/wazuh/issues/3953))
- Add support for monitoring Cisco Umbrella S3 buckets. ([#3890](https://github.com/wazuh/wazuh/issues/3890))
- Add automatic reconnection with the Eventchannel service when it is restarted. ([#3836](https://github.com/wazuh/wazuh/pull/3836))
- Add a status validation when starting Wazuh. ([#4237](https://github.com/wazuh/wazuh/pull/4237))
- Add FIM module unit testing for Unix source code. ([#4688](https://github.com/wazuh/wazuh/pull/4688))
- Add multi-target support for unit testing. ([#4564](https://github.com/wazuh/wazuh/pull/4564))
- Add FIM module unit testing for Windows source code. ([#4633](https://github.com/wazuh/wazuh/pull/4633))

### Changed

- Move the FIM logic engine to the agent. ([#3319](https://github.com/wazuh/wazuh/issues/3319))
- Make Logcollector continuously attempt to reconnect with the agent daemon. ([#4435](https://github.com/wazuh/wazuh/pull/4435))
- Make Windows agents to send the keep-alive independently. ([#4077](https://github.com/wazuh/wazuh/pull/4077))
- Do not enforce source IP checking by default in the registration process. ([#4083](https://github.com/wazuh/wazuh/pull/4083))
- Updated API manager/configuration endpoint to also return the new synchronization and whodata syscheck fields ([#4241](https://github.com/wazuh/wazuh/pull/4241))
- Disabled the chroot jail in Agentd on UNIX.

### Fixed

- Avoid reopening the current socket when Logcollector fails to send a event. ([#4696](https://github.com/wazuh/wazuh/pull/4696))
- Prevent Logcollector from starving when has to reload files. ([#4730](https://github.com/wazuh/wazuh/pull/4730))
- Fix a small memory leak in clusterd. ([#4465](https://github.com/wazuh/wazuh/pull/4465))
- Fix a crash in the fluent forwarder when SSL is not enabled. ([#4675](https://github.com/wazuh/wazuh/pull/4675))
- Replace non-reentrant functions to avoid race condition hazards. ([#4081](https://github.com/wazuh/wazuh/pull/4081))
- Fixed the registration of more than one agent as `any` when forcing to use the source IP. ([#2533](https://github.com/wazuh/wazuh/pull/2533))
- Fix Windows upgrades in custom directories. ([#2534](https://github.com/wazuh/wazuh/pull/2534))
- Fix the format of the alert payload passed to the Slack integration. ([#3978](https://github.com/wazuh/wazuh/pull/3978))


## [v3.11.4] - 2020-02-25

### Changed

- Remove chroot in Agentd to allow it resolve DNS at any time. ([#4652](https://github.com/wazuh/wazuh/issues/4652))


## [v3.11.3] - 2020-01-28

### Fixed

- Fixed a bug in the Windows agent that made Rootcheck report false positives about file size mismatch. ([#4493](https://github.com/wazuh/wazuh/pull/4493))


## [v3.11.2] - 2020-01-22

### Changed

- Optimized memory usage in Vulnerability Detector when fetching the NVD feed. ([#4427](https://github.com/wazuh/wazuh/pull/4427))

### Fixed

- Rootcheck scan produced a 100% CPU peak in Syscheckd because it applied `<readall>` option even when disabled. ([#4415](https://github.com/wazuh/wazuh/pull/4415))
- Fixed a handler leak in Rootcheck and SCA on Windows agents. ([#4456](https://github.com/wazuh/wazuh/pull/4456))
- Prevent Remoted from exiting when a client closes a connection prematurely. ([#4390](https://github.com/wazuh/wazuh/pull/4390))
- Fixed crash in Slack integration when handling an alert with no description. ([#4426](https://github.com/wazuh/wazuh/pull/4426))
- Fixed Makefile to allow running scan-build for Windows agents. ([#4314](https://github.com/wazuh/wazuh/pull/4314))
- Fixed a memory leak in Clusterd. ([#4448](https://github.com/wazuh/wazuh/pull/4448))
- Disable TCP keepalive options at os_net library to allow building Wazuh on OpenBSD. ([#4462](https://github.com/wazuh/wazuh/pull/4462))


## [v3.11.1] - 2020-01-03

### Fixed

- The Windows Eventchannel log decoder in Analysisd maxed out CPU usage due to an infinite loop. ([#4412](https://github.com/wazuh/wazuh/pull/4412))


## [v3.11.0] - 2019-12-23

### Added

- Add support to Windows agents for vulnerability detector. ([#2787](https://github.com/wazuh/wazuh/pull/2787))
- Add support to Debian 10 Buster for vulnerability detector (by @aderumier). ([#4151](https://github.com/wazuh/wazuh/pull/4151))
- Make the Wazuh service to start after the network systemd unit (by @VAdamec). ([#1106](https://github.com/wazuh/wazuh/pull/1106))
- Add process inventory support for Mac OS X agents. ([#3322](https://github.com/wazuh/wazuh/pull/3322))
- Add port inventory support for MAC OS X agents. ([#3349](https://github.com/wazuh/wazuh/pull/3349))
- Make Analysisd compile the CDB list upon start. ([#3488](https://github.com/wazuh/wazuh/pull/3488))
- New rules option `global_frequency` to make frequency rules independent from the event source. ([#3931](https://github.com/wazuh/wazuh/pull/3931))
- Add a validation for avoiding agents to keep trying to connect to an invalid address indefinitely. ([#3951](https://github.com/wazuh/wazuh/pull/3951))
- Add the condition field of SCA checks to the agent databases. ([#3631](https://github.com/wazuh/wazuh/pull/3631))
- Display a warning message when registering to an unverified manager. ([#4207](https://github.com/wazuh/wazuh/pull/4207))
- Allow JSON escaping for logs on Logcollector's output format. ([#4273](https://github.com/wazuh/wazuh/pull/4273))
- Add TCP keepalive support for Fluent Forwarder. ([#4274](https://github.com/wazuh/wazuh/pull/4274))
- Add the host's primary IP to Logcollector's output format. ([#4380](https://github.com/wazuh/wazuh/pull/4380))

### Changed

- Now EventChannel alerts include the full message with the translation of coded fields. ([#3320](https://github.com/wazuh/wazuh/pull/3320))
- Changed `-G` agent-auth description in help message. ([#3856](https://github.com/wazuh/wazuh/pull/3856))
- Unified the Makefile flags allowed values. ([#4034](https://github.com/wazuh/wazuh/pull/4034))
- Let Logcollector queue file rotation and keepalive messages. ([#4222](https://github.com/wazuh/wazuh/pull/4222))
- Changed default paths for the OSQuery module in Windows agents. ([#4148](https://github.com/wazuh/wazuh/pull/4148))
- Fluent Forward now packs the content towards Fluentd into an object. ([#4334](https://github.com/wazuh/wazuh/pull/4334))

### Fixed

- Fix frequency rules to be increased for the same agent by default. ([#3931](https://github.com/wazuh/wazuh/pull/3931))
- Fix `protocol`, `system_name`, `data` and `extra_data` static fields detection. ([#3591](https://github.com/wazuh/wazuh/pull/3591))
- Fix overwriting agents by `Authd` when `force` option is less than 0. ([#3527](https://github.com/wazuh/wazuh/pull/3527))
- Fix Syscheck `nodiff` option for substring paths. ([#3015](https://github.com/wazuh/wazuh/pull/3015))
- Fix Logcollector wildcards to not detect directories as log files. ([#3788](https://github.com/wazuh/wazuh/pull/3788))
- Make Slack integration work with agentless alerts (by @dmitryax). ([#3971](https://github.com/wazuh/wazuh/pull/3971))
- Fix bugs reported by Clang analyzer. ([#3887](https://github.com/wazuh/wazuh/pull/3887))
- Fix compilation errors on OpenBSD platform. ([#3105](https://github.com/wazuh/wazuh/pull/3105))
- Fix on-demand configuration labels section to obtain labels attributes. ([#3490](https://github.com/wazuh/wazuh/pull/3490))
- Fixed race condition between `wazuh-clusterd` and `wazuh-modulesd` showing a 'No such file or directory' in `cluster.log` when synchronizing agent-info files in a cluster environment ([#4007](https://github.com/wazuh/wazuh/issues/4007))
- Fixed 'ConnectionError object has no attribute code' error when package repository is not available ([#3441](https://github.com/wazuh/wazuh/issues/3441))
- Fix the blocking of files monitored by Who-data in Windows agents. ([#3872](https://github.com/wazuh/wazuh/pull/3872))
- Fix the processing of EventChannel logs with unexpected characters. ([#3320](https://github.com/wazuh/wazuh/pull/3320))
- Active response Kaspersky script now logs the action request in _active-responses.log_ ([#2748](https://github.com/wazuh/wazuh/pull/2748))
- Fix service's installation path for CentOS 8. ([#4060](https://github.com/wazuh/wazuh/pull/4060))
- Add macOS Catalina to the list of detected versions. ([#4061](https://github.com/wazuh/wazuh/pull/4061))
- Prevent FIM from producing false negatives due to wrong checksum comparison. ([#4066](https://github.com/wazuh/wazuh/pull/4066))
- Fix `previous_output` count for alerts when matching by group. ([#4097](https://github.com/wazuh/wazuh/pull/4097))
- Fix event iteration when evaluating contextual rules. ([#4106](https://github.com/wazuh/wazuh/pull/4106))
- Fix the use of `prefilter_cmd` remotely by a new local option `allow_remote_prefilter_cmd`. ([#4178](https://github.com/wazuh/wazuh/pull/4178) & [4194](https://github.com/wazuh/wazuh/pull/4194))
- Fix restarting agents by group using the API when some of them are in a worker node. ([#4226](https://github.com/wazuh/wazuh/pull/4226))
- Fix error in Fluent Forwarder that requests an user and pass although the server does not need it. ([#3910](https://github.com/wazuh/wazuh/pull/3910))
- Fix FTS data length bound mishandling in Analysisd. ([#4278](https://github.com/wazuh/wazuh/pull/4278))
- Fix a memory leak in Modulesd and Agentd when Fluent Forward parses duplicate options. ([#4334](https://github.com/wazuh/wazuh/pull/4334))
- Fix an invalid memory read in Agentd when checking a remote configuration containing an invalid stanza inside `<labels>`. ([#4334](https://github.com/wazuh/wazuh/pull/4334))
- Fix error using force_reload and the eventchannel format in UNIX systems. ([#4294](https://github.com/wazuh/wazuh/pull/4294))


## [v3.10.2] - 2019-09-23

### Fixed

- Fix error in Logcollector when reloading localfiles with timestamp wildcards. ([#3995](https://github.com/wazuh/wazuh/pull/3995))


## [v3.10.1] - 2019-09-19

### Fixed

- Fix error after removing a high volume of agents from a group using the Wazuh API. ([#3907](https://github.com/wazuh/wazuh/issues/3907))
- Fix error in Remoted when reloading agent keys (busy resource). ([#3988](https://github.com/wazuh/wazuh/issues/3988))
- Fix invalid read in Remoted counters. ([#3989](https://github.com/wazuh/wazuh/issues/3989))


## [v3.10.0] - 2019-09-16

### Added

- Add framework function to obtain full summary of agents. ([#3842](https://github.com/wazuh/wazuh/pull/3842))
- SCA improvements. ([#3286](https://github.com/wazuh/wazuh/pull/3286))
  - Refactor de SCA internal logic and policy syntax. ([#3249](https://github.com/wazuh/wazuh/issues/3249))
  - Support to follow symbolic links. ([#3228](https://github.com/wazuh/wazuh/issues/3228))
  - Add numerical comparator for SCA rules. ([#3374](https://github.com/wazuh/wazuh/issues/3374))
  - Add SCA decoded events count to global stats. ([#3623](https://github.com/wazuh/wazuh/issues/3623))
- Extend duplicate file detection for LogCollector. ([#3867](https://github.com/wazuh/wazuh/pull/3867))
- Add HIPAA and NIST 800 53 compliance mapping as rule groups.([#3411](https://github.com/wazuh/wazuh/pull/3411) & [#3420](https://github.com/wazuh/wazuh/pull/3420))
- Add SCA compliance groups to rule groups in alerts. ([#3427](https://github.com/wazuh/wazuh/pull/3427))
- Add IPv6 loopback address to localhost list in DB output module (by @aquerubin). ([#3140](https://github.com/wazuh/wazuh/pull/3140))
- Accept `]` and `>` as terminal prompt characters for Agentless. ([#3209](https://github.com/wazuh/wazuh/pull/3209))

### Changed

- Modify logs for agent authentication issues by Remoted. ([#3662](https://github.com/wazuh/wazuh/pull/3662))
- Make Syscollector logging messages more user-friendly. ([#3397](https://github.com/wazuh/wazuh/pull/3397))
- Make SCA load by default all present policies at the default location. ([#3607](https://github.com/wazuh/wazuh/pull/3607))
- Increase IPSIZE definition for IPv6 compatibility (by @aquerubin). ([#3259](https://github.com/wazuh/wazuh/pull/3259))
- Replace local protocol definitions with Socket API definitions (by @aquerubin). ([#3260](https://github.com/wazuh/wazuh/pull/3260))
- Improved error message when some of required Wazuh daemons are down. Allow restarting cluster nodes except when `ossec-execd` is down. ([#3496](https://github.com/wazuh/wazuh/pull/3496))
- Allow existing aws_profile argument to work with vpcflowlogs in AWS wodle configuration. Thanks to Adam Williams (@awill1988). ([#3729](https://github.com/wazuh/wazuh/pull/3729))

### Fixed

- Fix exception handling when using an invalid bucket in AWS wodle ([#3652](https://github.com/wazuh/wazuh/pull/3652))
- Fix error message when an AWS bucket is empty ([#3743](https://github.com/wazuh/wazuh/pull/3743))
- Fix error when getting profiles in custom AWS buckets ([#3786](https://github.com/wazuh/wazuh/pull/3786))
- Fix SCA integrity check when switching between manager nodes. ([#3884](https://github.com/wazuh/wazuh/pull/3884))
- Fix alert email sending when no_full_log option is set in a rule. ([#3174](https://github.com/wazuh/wazuh/pull/3174))
- Fix error in Windows who-data when handling the directories list. ([#3883](https://github.com/wazuh/wazuh/pull/3883))
- Fix error in the hardware inventory collector for PowerPC architectures. ([#3624](https://github.com/wazuh/wazuh/pull/3624))
- Fix the use of mutexes in the `OS_Regex` library. ([#3533](https://github.com/wazuh/wazuh/pull/3533))
- Fix invalid read in the `OS_Regex` library. ([#3815](https://github.com/wazuh/wazuh/pull/3815))
- Fix compilation error on FreeBSD 13 and macOS 10.14. ([#3832](https://github.com/wazuh/wazuh/pull/3832))
- Fix typo in the license of the files. ([#3779](https://github.com/wazuh/wazuh/pull/3779))
- Fix error in `execd` when upgrading agents remotely while auto-restarting. ([#3437](https://github.com/wazuh/wazuh/pull/3437))
- Prevent integrations from inheriting descriptors. ([#3514](https://github.com/wazuh/wazuh/pull/3514))
- Overwrite rules label fix and rules features tests. ([#3414](https://github.com/wazuh/wazuh/pull/3414))
- Fix typo: replace `readed` with `read`. ([#3328](https://github.com/wazuh/wazuh/pull/3328))
- Introduce global mutex for Rootcheck decoder. ([#3530](https://github.com/wazuh/wazuh/pull/3530))
- Fix errors reported by scan-build. ([#3452](https://github.com/wazuh/wazuh/pull/3452) & [#3785](https://github.com/wazuh/wazuh/pull/3785))
- Fix the handling of `wm_exec()` output.([#3486](https://github.com/wazuh/wazuh/pull/3486))
- Fix FIM duplicated entries in Windows. ([#3504](https://github.com/wazuh/wazuh/pull/3504))
- Remove socket deletion from epoll. ([#3432](https://github.com/wazuh/wazuh/pull/3432))
- Let the sources installer support NetBSD. ([#3444](https://github.com/wazuh/wazuh/pull/3444))
- Fix error message from openssl v1.1.1. ([#3413](https://github.com/wazuh/wazuh/pull/3413))
- Fix compilation issue for local installation. ([#3339](https://github.com/wazuh/wazuh/pull/3339))
- Fix exception handling when /tmp have no permissions and tell the user the problem. ([#3401](https://github.com/wazuh/wazuh/pull/3401))
- Fix who-data alerts when audit logs contain hex fields. ([#3909](https://github.com/wazuh/wazuh/pull/3909))
- Remove useless `select()` calls in Analysisd decoders. ([#3964](https://github.com/wazuh/wazuh/pull/3964))


## [v3.9.5] - 2019-08-08

### Fixed

- Fixed a bug in the Framework that prevented Cluster and API from handling the file _client.keys_ if it's mounted as a volume on Docker.
- Fixed a bug in Analysisd that printed the millisecond part of the alerts' timestamp without zero-padding. That prevented Elasticsearch 7 from indexing those alerts. ([#3814](https://github.com/wazuh/wazuh/issues/3814))


## [v3.9.4] - 2019-08-07

### Changed

- Prevent agent on Windows from including who-data on FIM events for child directories without who-data enabled, even if it's available. ([#3601](https://github.com/wazuh/wazuh/issues/3601))
- Prevent Rootcheck configuration from including the `<ignore>` settings if they are empty. ([#3634](https://github.com/wazuh/wazuh/issues/3634))
- Wazuh DB will delete the agent DB-related files immediately when removing an agent. ([#3691](https://github.com/wazuh/wazuh/issues/3691))

### Fixed

- Fixed bug in Remoted when correlating agents and their sockets in TCP mode. ([#3602](https://github.com/wazuh/wazuh/issues/3602))
- Fix bug in the agent that truncated its IP address if it occupies 15 characters. ([#3615](https://github.com/wazuh/wazuh/issues/3615))
- Logcollector failed to overwrite duplicate `<localfile>` stanzas. ([#3616](https://github.com/wazuh/wazuh/issues/3616))
- Analysisd could produce a double free if an Eventchannel message contains an invalid XML member. ([#3626](https://github.com/wazuh/wazuh/issues/3626))
- Fixed defects in the code reported by Coverity. ([#3627](https://github.com/wazuh/wazuh/issues/3627))
- Fixed bug in Analysisd when handling invalid JSON input strings. ([#3648](https://github.com/wazuh/wazuh/issues/3648))
- Fix handling of SCA policies with duplicate ID in Wazuh DB. ([#3668](https://github.com/wazuh/wazuh/issues/3668))
- Cluster could fail synchronizing some files located in Docker volumes. ([#3669](https://github.com/wazuh/wazuh/issues/3669))
- Fix a handler leak in the FIM whodata engine for Windows. ([#3690](https://github.com/wazuh/wazuh/issues/3690))
- The Docker listener module was storing and ignoring the output of the integration. ([#3768](https://github.com/wazuh/wazuh/issues/3768))
- Fixed memory leaks in Syscollector for macOS agents. ([#3795](https://github.com/wazuh/wazuh/pull/3795))
- Fix dangerous mutex initialization in Windows hosts. ([#3805](https://github.com/wazuh/wazuh/issues/3805))


## [v3.9.3] - 2019-07-08

### Changed

- Windows Eventchannel log collector will no longer report bookmarked events by default (those that happened while the agent was stopped). ([#3485](https://github.com/wazuh/wazuh/pull/3485))
- Remoted will discard agent-info data not in UTF-8 format. ([#3581](https://github.com/wazuh/wazuh/pull/3581))

### Fixed

- Osquery integration did not follow the osquery results file (*osqueryd.results.log*) as of libc 2.28. ([#3494](https://github.com/wazuh/wazuh/pull/3494))
- Windows Eventchannnel log collector did not update the bookmarks so it reported old events repeatedly. ([#3485](https://github.com/wazuh/wazuh/pull/3485))
- The agent sent invalid info data in the heartbeat message if it failed to get the host IP address. ([#3555](https://github.com/wazuh/wazuh/pull/3555))
- Modulesd produced a memory leak when being queried for its running configuration. ([#3564](https://github.com/wazuh/wazuh/pull/3564))
- Analysisd and Logtest crashed when trying rules having `<different_geoip>` and no `<not_same_field>` stanza. ([#3587](https://github.com/wazuh/wazuh/pull/3587))
- Vulnerability Detector failed to parse the Canonical's OVAL feed due to a syntax change. ([#3563](https://github.com/wazuh/wazuh/pull/3563))
- AWS Macie events produced erros in Elasticsearch. ([#3608](https://github.com/wazuh/wazuh/pull/3608))
- Rules with `<list lookup="address_match_key" />` produced a false match if the CDB list file is missing. ([#3609](https://github.com/wazuh/wazuh/pull/3609))
- Remote configuration was missing the `<ignore>` stanzas for Syscheck and Rootcheck when defined as sregex. ([#3617](https://github.com/wazuh/wazuh/pull/3617))


## [v3.9.2] - 2019-06-10

### Added

- Added support for Ubuntu 12.04 to the SCA configuration template. ([#3361](https://github.com/wazuh/wazuh/pull/3361))

### Changed

- Prevent the agent from stopping if it fails to resolve the manager's hostname on startup. ([#3405](https://github.com/wazuh/wazuh/pull/3405))
- Prevent Remoted from logging agent connection timeout as an error, now it's a debugging log. ([#3426](https://github.com/wazuh/wazuh/pull/3426))

### Fixed

- A configuration request to Analysisd made it crash if the option `<white_list>` is empty. ([#3383](https://github.com/wazuh/wazuh/pull/3383))
- Fixed error when uploading some configuration files through API in wazuh-docker environments. ([#3335](https://github.com/wazuh/wazuh/issues/3335))
- Fixed error deleting temporary files during cluster synchronization. ([#3379](https://github.com/wazuh/wazuh/issues/3379))
- Fixed bad permissions on agent-groups files synchronized via wazuh-clusterd. ([#3438](https://github.com/wazuh/wazuh/issues/3438))
- Fixed bug in the database module that ignored agents registered with a network mask. ([#3351](https://github.com/wazuh/wazuh/pull/3351))
- Fixed a memory bug in the CIS-CAT module. ([#3406](https://github.com/wazuh/wazuh/pull/3406))
- Fixed a bug in the agent upgrade tool when checking the version number. ([#3391](https://github.com/wazuh/wazuh/pull/3391))
- Fixed error checking in the Windows Eventchannel log collector. ([#3393](https://github.com/wazuh/wazuh/pull/3393))
- Prevent Analysisd from crashing at SCA decoder due to a race condition calling a thread-unsafe function. ([#3466](https://github.com/wazuh/wazuh/pull/3466))
- Fix a file descriptor leak in Modulesd on timeout when running a subprocess. ([#3470](https://github.com/wazuh/wazuh/pull/3470))
  - OpenSCAP.
  - CIS-CAT.
  - Command.
  - Azure.
  - SCA.
  - AWS.
  - Docker.
- Prevent Modulesd from crashing at Vulnerability Detector when updating a RedHat feed. ([3458](https://github.com/wazuh/wazuh/pull/3458))


## [v3.9.1] - 2019-05-21

### Added

- Added directory existence checking for SCA rules. ([#3246](https://github.com/wazuh/wazuh/pull/3246))
- Added line number to error messages when parsing YAML files. ([#3325](https://github.com/wazuh/wazuh/pull/3325))
- Enhanced wildcard support for Windows Logcollector. ([#3236](https://github.com/wazuh/wazuh/pull/3236))

### Changed

- Changed the extraction point of the package name in the Vulnerability Detector OVALs. ([#3245](https://github.com/wazuh/wazuh/pull/3245))

### Fixed

- Fixed SCA request interval option limit. ([#3254](https://github.com/wazuh/wazuh/pull/3254))
- Fixed SCA directory checking. ([#3235](https://github.com/wazuh/wazuh/pull/3235))
- Fixed potential out of bounds memory access. ([#3285](https://github.com/wazuh/wazuh/pull/3285))
- Fixed CIS-CAT XML report parser. ([#3261](https://github.com/wazuh/wazuh/pull/3261))
- Fixed .ssh folder permissions for Agentless. ([#2660](https://github.com/wazuh/wazuh/pull/2660))
- Fixed repeated fields in SCA summary events. ([#3278](https://github.com/wazuh/wazuh/pull/3278))
- Fixed command output treatment for the SCA module. ([#3297](https://github.com/wazuh/wazuh/pull/3297))
- Fixed _agent_upgrade_ tool to set the manager version as the default one. ([#2721](https://github.com/wazuh/wazuh/pull/2721))
- Fixed execd crash when timeout list is not initialized. ([#3316](https://github.com/wazuh/wazuh/pull/3316))
- Fixed support for reading large files on Windows Logcollector. ([#3248](https://github.com/wazuh/wazuh/pull/3248))
- Fixed the manager restarting process via API on Docker. ([#3273](https://github.com/wazuh/wazuh/pull/3273))
- Fixed the _agent_info_ files synchronization between cluster nodes. ([#3272](https://github.com/wazuh/wazuh/pull/3272))

### Removed

- Removed 5-second reading timeout for File Integrity Monitoring scan. ([#3366](https://github.com/wazuh/wazuh/pull/3366))


## [v3.9.0] - 2019-05-02

### Added

- New module to perform **Security Configuration Assessment** scans. ([#2598](https://github.com/wazuh/wazuh/pull/2598))
- New **Logcollector** features. ([#2929](https://github.com/wazuh/wazuh/pull/2929))
  - Let Logcollector filter files by content. ([#2796](https://github.com/wazuh/wazuh/issues/2796))
  - Added a pattern exclusion option to Logcollector. ([#2797](https://github.com/wazuh/wazuh/issues/2797))
  - Let Logcollector filter files by date. ([#2799](https://github.com/wazuh/wazuh/issues/2799))
  - Let logcollector support wildcards on Windows. ([#2898](https://github.com/wazuh/wazuh/issues/2898))
- **Fluent forwarder** for agents. ([#2828](https://github.com/wazuh/wazuh/issues/2828))
- Collect network and port inventory for Windows XP/Server 2003. ([#2464](https://github.com/wazuh/wazuh/pull/2464))
- Included inventory fields as dynamic fields in events to use them in rules. ([#2441](https://github.com/wazuh/wazuh/pull/2441))
- Added an option _startup_healthcheck_ in FIM so that the the who-data health-check is optional. ([#2323](https://github.com/wazuh/wazuh/pull/2323))
- The real agent IP is reported by the agent and shown in alerts and the App interface. ([#2577](https://github.com/wazuh/wazuh/pull/2577))
- Added support for organizations in AWS wodle. ([#2627](https://github.com/wazuh/wazuh/pull/2627))
- Added support for hot added symbolic links in _Whodata_. ([#2466](https://github.com/wazuh/wazuh/pull/2466))
- Added `-t` option to `wazuh-clusterd` binary ([#2691](https://github.com/wazuh/wazuh/pull/2691)).
- Added options `same_field` and `not_same_field` in rules to correlate dynamic fields between events. ([#2689](https://github.com/wazuh/wazuh/pull/2689))
- Added optional daemons start by default. ([#2769](https://github.com/wazuh/wazuh/pull/2769))
- Make the Windows installer to choose the appropriate `ossec.conf` file based on the System version. ([#2773](https://github.com/wazuh/wazuh/pull/2773))
- Added writer thread preference for Logcollector. ([#2783](https://github.com/wazuh/wazuh/pull/2783))
- Added database deletion from Wazuh-DB for removed agents. ([#3123](https://github.com/wazuh/wazuh/pull/3123))

### Changed

- Introduced a network buffer in Remoted to cache incomplete messages from agents. This improves the performance by preventing Remoted from waiting for complete messages. ([#2528](https://github.com/wazuh/wazuh/pull/2528))
- Improved alerts about disconnected agents: they will contain the data about the disconnected agent, although the alert is actually produced by the manager. ([#2379](https://github.com/wazuh/wazuh/pull/2379))
- PagerDuty integration plain text alert support (by @spartantri). ([#2403](https://github.com/wazuh/wazuh/pull/2403))
- Improved Remoted start-up logging messages. ([#2460](https://github.com/wazuh/wazuh/pull/2460))
- Let _agent_auth_ warn when it receives extra input arguments. ([#2489](https://github.com/wazuh/wazuh/pull/2489))
- Update the who-data related SELinux rules for Audit 3.0. This lets who-data work on Fedora 29. ([#2419](https://github.com/wazuh/wazuh/pull/2419))
- Changed data source for network interface's MAC address in Syscollector so that it will be able to get bonded interfaces' MAC. ([#2550](https://github.com/wazuh/wazuh/pull/2550))
- Migrated unit tests from Check to TAP (Test Anything Protocol). ([#2572](https://github.com/wazuh/wazuh/pull/2572))
- Now labels starting with `_` are reserved for internal use. ([#2577](https://github.com/wazuh/wazuh/pull/2577))
- Now AWS wodle fetches aws.requestParameters.disableApiTermination with an unified format ([#2614](https://github.com/wazuh/wazuh/pull/2614))
- Improved overall performance in cluster ([#2575](https://github.com/wazuh/wazuh/pull/2575))
- Some improvements has been made in the _vulnerability-detector_ module. ([#2603](https://github.com/wazuh/wazuh/pull/2603))
- Refactor of decoded fields from the Windows eventchannel decoder. ([#2684](https://github.com/wazuh/wazuh/pull/2684))
- Deprecate global option `<queue_size>` for Analysisd. ([#2729](https://github.com/wazuh/wazuh/pull/2729))
- Excluded noisy events from Windows Eventchannel. ([#2763](https://github.com/wazuh/wazuh/pull/2763))
- Replaced `printf` functions in `agent-authd`. ([#2830](https://github.com/wazuh/wazuh/pull/2830))
- Replaced `strtoul()` using NULL arguments with `atol()` in wodles config files. ([#2801](https://github.com/wazuh/wazuh/pull/2801))
- Added a more descriptive message for SSL error when agent-auth fails. ([#2941](https://github.com/wazuh/wazuh/pull/2941))
- Changed the starting Analysisd messages about loaded rules from `info` to `debug` level. ([#2881](https://github.com/wazuh/wazuh/pull/2881))
- Re-structured messages for FIM module. ([#2926](https://github.com/wazuh/wazuh/pull/2926))
- Changed `diff` output in Syscheck for Windows. ([#2969](https://github.com/wazuh/wazuh/pull/2969))
- Replaced OSSEC e-mail subject with Wazuh in `ossec-maild`. ([#2975](https://github.com/wazuh/wazuh/pull/2975))
- Added keepalive in TCP to manage broken connections in `ossec-remoted`. ([#3069](https://github.com/wazuh/wazuh/pull/3069))
- Change default restart interval for Docker listener module to one minute. ([#2679](https://github.com/wazuh/wazuh/pull/2679))

### Fixed

- Fixed error in Syscollector for Windows older than Vista when gathering the hardware inventory. ([#2326](https://github.com/wazuh/wazuh/pull/2326))
- Fixed an error in the OSQuery configuration validation. ([#2446](https://github.com/wazuh/wazuh/pull/2446))
- Prevent Integrator, Syslog Client and Mail forwarded from getting stuck while reading _alerts.json_. ([#2498](https://github.com/wazuh/wazuh/pull/2498))
- Fixed a bug that could make an Agent running on Windows XP close unexpectedly while receiving a WPK file. ([#2486](https://github.com/wazuh/wazuh/pull/2486))
- Fixed _ossec-control_ script in Solaris. ([#2495](https://github.com/wazuh/wazuh/pull/2495))
- Fixed a compilation error when building Wazuh in static linking mode with the Audit library enabled. ([#2523](https://github.com/wazuh/wazuh/pull/2523))
- Fixed a memory hazard in Analysisd on log pre-decoding for short logs (less than 5 bytes). ([#2391](https://github.com/wazuh/wazuh/pull/2391))
- Fixed defects reported by Cppcheck. ([#2521](https://github.com/wazuh/wazuh/pull/2521))
  - Double free in GeoIP data handling with IPv6.
  - Buffer overlay when getting OS information.
  - Check for successful memory allocation in Syscollector.
- Fix out-of-memory error in Remoted when upgrading an agent with a big data chunk. ([#2594](https://github.com/wazuh/wazuh/pull/2594))
- Re-registered agent are reassigned to correct groups when the multigroup is empty. ([#2440](https://github.com/wazuh/wazuh/pull/2440))
- Wazuh manager starts regardless of the contents of _local_decoder.xml_. ([#2465](https://github.com/wazuh/wazuh/pull/2465))
- Let _Remoted_ wait for download module availability. ([#2517](https://github.com/wazuh/wazuh/pull/2517))
- Fix duplicate field names at some events for Windows eventchannel. ([#2500](https://github.com/wazuh/wazuh/pull/2500))
- Delete empty fields from Windows Eventchannel alerts. ([#2492](https://github.com/wazuh/wazuh/pull/2492))
- Fixed memory leak and crash in Vulnerability Detector. ([#2620](https://github.com/wazuh/wazuh/pull/2620))
- Prevent Analysisd from crashing when receiving an invalid Syscollector event. ([#2621](https://github.com/wazuh/wazuh/pull/2621))
- Fix a bug in the database synchronization module that left broken references of removed agents to groups. ([#2628](https://github.com/wazuh/wazuh/pull/2628))
- Fixed restart service in AIX. ([#2674](https://github.com/wazuh/wazuh/pull/2674))
- Prevent Execd from becoming defunct when Active Response disabled. ([#2692](https://github.com/wazuh/wazuh/pull/2692))
- Fix error in Syscollector when unable to read the CPU frequency on agents. ([#2740](https://github.com/wazuh/wazuh/pull/2740))
- Fix Windows escape format affecting non-format messages. ([#2725](https://github.com/wazuh/wazuh/pull/2725))
- Avoid a segfault in mail daemon due to the XML tags order in the `ossec.conf`. ([#2711](https://github.com/wazuh/wazuh/pull/2711))
- Prevent the key updating thread from starving in Remoted. ([#2761](https://github.com/wazuh/wazuh/pull/2761))
- Fixed error logging on Windows agent. ([#2791](https://github.com/wazuh/wazuh/pull/2791))
- Let CIS-CAT decoder reuse the Wazuh DB connection socket. ([#2800](https://github.com/wazuh/wazuh/pull/2800))
- Fixed issue with `agent-auth` options without argument. ([#2808](https://github.com/wazuh/wazuh/pull/2808))
- Fixed control of the frequency counter in alerts. ([#2854](https://github.com/wazuh/wazuh/pull/2854))
- Ignore invalid files for agent groups. ([#2895](https://github.com/wazuh/wazuh/pull/2895))
- Fixed invalid behaviour when moving files in Whodata mode. ([#2888](https://github.com/wazuh/wazuh/pull/2888))
- Fixed deadlock in Remoted when updating the `keyentries` structure. ([#2956](https://github.com/wazuh/wazuh/pull/2956))
- Fixed error in Whodata when one of the file permissions cannot be extracted. ([#2940](https://github.com/wazuh/wazuh/pull/2940))
- Fixed System32 and SysWOW64 event processing in Whodata. ([#2935](https://github.com/wazuh/wazuh/pull/2935))
- Fixed Syscheck hang when monitoring system directories. ([#3059](https://github.com/wazuh/wazuh/pull/3059))
- Fixed the package inventory for MAC OS X. ([#3035](https://github.com/wazuh/wazuh/pull/3035))
- Translated the Audit Policy fields from IDs for Windows events. ([#2950](https://github.com/wazuh/wazuh/pull/2950))
- Fixed broken pipe error when Wazuh-manager closes TCP connection. ([#2965](https://github.com/wazuh/wazuh/pull/2965))
- Fixed whodata mode on drives other than the main one. ([#2989](https://github.com/wazuh/wazuh/pull/2989))
- Fixed bug occurred in the database while removing an agent. ([#2997](https://github.com/wazuh/wazuh/pull/2997))
- Fixed duplicated alerts for Red Hat feed in `vulnerability-detector`. ([#3000](https://github.com/wazuh/wazuh/pull/3000))
- Fixed bug when processing symbolic links in Whodata. ([#3025](https://github.com/wazuh/wazuh/pull/3025))
- Fixed option for ignoring paths in rootcheck. ([#3058](https://github.com/wazuh/wazuh/pull/3058))
- Allow Wazuh service on MacOSX to be available without restart. ([#3119](https://github.com/wazuh/wazuh/pull/3119))
- Ensure `internal_options.conf` file is overwritten on Windows upgrades. ([#3153](https://github.com/wazuh/wazuh/pull/3153))
- Fixed the reading of the setting `attempts` of the Docker module. ([#3067](https://github.com/wazuh/wazuh/pull/3067))
- Fix a memory leak in Docker listener module. ([#2679](https://github.com/wazuh/wazuh/pull/2679))


## [v3.8.2] - 2019-01-30

### Fixed

- Analysisd crashed when parsing a log from OpenLDAP due to a bug in the option `<accumulate>`. ([#2456](https://github.com/wazuh/wazuh/pull/2456))
- Modulesd closed unexpectedly if a command was defined without a `<tag>` option. ([#2470](https://github.com/wazuh/wazuh/pull/2470))
- The Eventchannel decoder was not being escaping backslashes correctly. ([#2483](https://github.com/wazuh/wazuh/pull/2483))
- The Eventchannel decoder was leaving spurious trailing spaces in some fields. ([#2484](https://github.com/wazuh/wazuh/pull/2484))


## [v3.8.1] - 2019-01-25

### Fixed

- Fixed memory leak in Logcollector when reading Windows eventchannel. ([#2450](https://github.com/wazuh/wazuh/pull/2450))
- Fixed script parsing error in Solaris 10. ([#2449](https://github.com/wazuh/wazuh/pull/2449))
- Fixed version comparisons on Red Hat systems. (By @orlando-jamie) ([#2445](https://github.com/wazuh/wazuh/pull/2445))


## [v3.8.0] - 2019-01-19

### Added

- Logcollector **extension for Windows eventchannel logs in JSON format.** ([#2142](https://github.com/wazuh/wazuh/pull/2142))
- Add options to detect **attribute and file permission changes** for Windows. ([#1918](https://github.com/wazuh/wazuh/pull/1918))
- Added **Audit health-check** in the Whodata initialization. ([#2180](https://github.com/wazuh/wazuh/pull/2180))
- Added **Audit rules auto-reload** in Whodata. ([#2180](https://github.com/wazuh/wazuh/pull/2180))
- Support for **new AWS services** in the AWS wodle ([#2242](https://github.com/wazuh/wazuh/pull/2242)):
    - AWS Config
    - AWS Trusted Advisor
    - AWS KMS
    - AWS Inspector
    - Add support for IAM roles authentication in EC2 instances.
- New module "Agent Key Polling" to integrate agent key request to external data sources. ([#2127](https://github.com/wazuh/wazuh/pull/2127))
  - Look for missing or old agent keys when Remoted detects an authorization failure.
  - Request agent keys by calling a defined executable or connecting to a local socket.
- Get process inventory for Windows natively. ([#1760](https://github.com/wazuh/wazuh/pull/1760))
- Improved vulnerability detection in Red Hat systems. ([#2137](https://github.com/wazuh/wazuh/pull/2137))
- Add retries to download the OVAL files in vulnerability-detector. ([#1832](https://github.com/wazuh/wazuh/pull/1832))
- Auto-upgrade FIM databases in Wazuh-DB. ([#2147](https://github.com/wazuh/wazuh/pull/2147))
- New dedicated thread for AR command running on Windows agent. ([#1725](https://github.com/wazuh/wazuh/pull/1725))
  -  This will prevent the agent from delaying due to an AR execution.
- New internal option to clean residual files of agent groups. ([#1985](https://github.com/wazuh/wazuh/pull/1985))
- Add a manifest to run `agent-auth.exe` with elevated privileges. ([#1998](https://github.com/wazuh/wazuh/pull/1998))
- Compress `last-entry` files to check differences by FIM. ([#2034](https://github.com/wazuh/wazuh/pull/2034))
- Add error messages to integration scripts. ([#2143](https://github.com/wazuh/wazuh/pull/2143))
- Add CDB lists building on install. ([#2167](https://github.com/wazuh/wazuh/pull/2167))
- Update Wazuh copyright for internal files. ([#2343](https://github.com/wazuh/wazuh/pull/2343))
- Added option to allow maild select the log file to read from. ([#977](https://github.com/wazuh/wazuh/pull/977))
- Add table to control the metadata of the vuln-detector DB. ([#2402](https://github.com/wazuh/wazuh/pull/2402))

### Changed

- Now Wazuh manager can be started with an empty configuration in ossec.conf. ([#2086](https://github.com/wazuh/wazuh/pull/2086))
- The Authentication daemon is now enabled by default. ([#2129](https://github.com/wazuh/wazuh/pull/2129))
- Make FIM show alerts for new files by default. ([#2213](https://github.com/wazuh/wazuh/pull/2213))
- Reduce the length of the query results from Vulnerability Detector to Wazuh DB. ([#1798](https://github.com/wazuh/wazuh/pull/1798))
- Improved the build system to automatically detect a big-endian platform. ([#2031](https://github.com/wazuh/wazuh/pull/2031))
  - Building option `USE_BIG_ENDIAN` is not already needed on Solaris (SPARC) or HP-UX.
- Expanded the regex pattern maximum size from 2048 to 20480 bytes. ([#2036](https://github.com/wazuh/wazuh/pull/2036))
- Improved IP address validation in the option `<white_list>` (by @pillarsdotnet). ([#1497](https://github.com/wazuh/wazuh/pull/1497))
- Improved rule option `<info>` validation (by @pillarsdotnet). ([#1541](https://github.com/wazuh/wazuh/pull/1541))
- Deprecated the Syscheck option `<remove_old_diff>` by making it mandatory. ([#1915](https://github.com/wazuh/wazuh/pull/1915))
- Fix invalid error "Unable to verity server certificate" in _ossec-authd_ (server). ([#2045](https://github.com/wazuh/wazuh/pull/2045))
- Remove deprecated flag `REUSE_ID` from the Makefile options. ([#2107](https://github.com/wazuh/wazuh/pull/2107))
- Syscheck first queue error message changed into a warning. ([#2146](https://github.com/wazuh/wazuh/pull/2146))
- Do the DEB and RPM package scan regardless of Linux distribution. ([#2168](https://github.com/wazuh/wazuh/pull/2168))
- AWS VPC configuration in the AWS wodle ([#2242](https://github.com/wazuh/wazuh/pull/2242)).
- Hide warning log by FIM when cannot open a file that has just been removed. ([#2201](https://github.com/wazuh/wazuh/pull/2201))
- The default FIM configuration will ignore some temporary files. ([#2202](https://github.com/wazuh/wazuh/pull/2202))

### Fixed

- Fixed error description in the osquery configuration parser (by @pillarsdotnet). ([#1499](https://github.com/wazuh/wazuh/pull/1499))
- The FTS comment option `<ftscomment>` was not being read (by @pillarsdotnet). ([#1536](https://github.com/wazuh/wazuh/pull/1536))
- Fixed error when multigroup files are not found. ([#1792](https://github.com/wazuh/wazuh/pull/1792))
- Fix error when assigning multiple groups whose names add up to more than 4096 characters. ([#1792](https://github.com/wazuh/wazuh/pull/1792))
- Replaced "getline" function with "fgets" in vulnerability-detector to avoid compilation errors with older versions of libC. ([#1822](https://github.com/wazuh/wazuh/pull/1822))
- Fix bug in Wazuh DB when trying to store multiple network interfaces with the same IP from Syscollector. ([#1928](https://github.com/wazuh/wazuh/pull/1928))
- Improved consistency of multigroups. ([#1985](https://github.com/wazuh/wazuh/pull/1985))
- Fixed the reading of the OS name and version in HP-UX systems. ([#1990](https://github.com/wazuh/wazuh/pull/1990))
- Prevent the agent from producing an error on platforms that don't support network timeout. ([#2001](https://github.com/wazuh/wazuh/pull/2001))
- Logcollector could not set the maximum file limit on HP-UX platform. ([2030](https://github.com/wazuh/wazuh/pull/2030))
- Allow strings up to 64KB long for log difference analysis. ([#2032](https://github.com/wazuh/wazuh/pull/2032))
- Now agents keep their registration date when upgrading the manager. ([#2033](https://github.com/wazuh/wazuh/pull/2033))
- Create an empty `client.keys` file on a fresh installation of a Windows agent. ([2040](https://github.com/wazuh/wazuh/pull/2040))
- Allow CDB list keys and values to have double quotes surrounding. ([#2046](https://github.com/wazuh/wazuh/pull/2046))
- Remove file `queue/db/.template.db` on upgrade / restart. ([2073](https://github.com/wazuh/wazuh/pull/2073))
- Fix error on Analysisd when `check_value` doesn't exist. ([2080](https://github.com/wazuh/wazuh/pull/2080))
- Prevent Rootcheck from looking for invalid link count in agents running on Solaris (by @ecsc-georgew). ([2087](https://github.com/wazuh/wazuh/pull/2087))
- Fixed the warning messages when compiling the agent on AIX. ([2099](https://github.com/wazuh/wazuh/pull/2099))
- Fix missing library when building Wazuh with MySQL support. ([#2108](https://github.com/wazuh/wazuh/pull/2108))
- Fix compile warnings for the Solaris platform. ([#2121](https://github.com/wazuh/wazuh/pull/2121))
- Fixed regular expression for audit.key in audit decoder. ([#2134](https://github.com/wazuh/wazuh/pull/2134))
- Agent's ossec-control stop should wait a bit after killing a process. ([#2149](https://github.com/wazuh/wazuh/pull/2149))
- Fixed error ocurred while monitoring symbolic links in Linux. ([#2152](https://github.com/wazuh/wazuh/pull/2152))
- Fixed some bugs in Logcollector: ([#2154](https://github.com/wazuh/wazuh/pull/2154))
  - If Logcollector picks up a log exceeding 65279 bytes, that log may lose the null-termination.
  - Logcollector crashes if multiple wildcard stanzas resolve the same file.
  - An error getting the internal file position may lead to an undefined condition.
- Execd daemon now runs even if active response is disabled ([#2177](https://github.com/wazuh/wazuh/pull/2177))
- Fix high precision timestamp truncation in rsyslog messages. ([#2128](https://github.com/wazuh/wazuh/pull/2128))
- Fix missing Whodata section to the remote configuration query. ([#2173](https://github.com/wazuh/wazuh/pull/2173))
- Bugfixes in AWS wodle ([#2242](https://github.com/wazuh/wazuh/pull/2242)):
    - Fixed bug in AWS Guard Duty alerts when there were multiple remote IPs.
    - Fixed bug when using flag `remove_from_bucket`.
    - Fixed bug when reading buckets generating more than 1000 logs in the same day.
    - Increase `qty` of `aws.eventNames` and remove usage of `aws.eventSources`.
- Fix bug in cluster configuration when using Kubernetes ([#2227](https://github.com/wazuh/wazuh/pull/2227)).
- Fix network timeout setup in agent running on Windows. ([#2185](https://github.com/wazuh/wazuh/pull/2185))
- Fix default values for the `<auto_ignore>` option. ([#2210](https://github.com/wazuh/wazuh/pull/2210))
- Fix bug that made Modulesd and Remoted crash on ARM architecture. ([#2214](https://github.com/wazuh/wazuh/pull/2214))
- The regex parser included the next character after a group:
  - If the input string just ends after that character. ([#2216](https://github.com/wazuh/wazuh/pull/2216))
  - The regex parser did not accept a group terminated with an escaped byte or a class. ([#2224](https://github.com/wazuh/wazuh/pull/2224))
- Fixed buffer overflow hazard in FIM when performing change report on long paths on macOS platform. ([#2285](https://github.com/wazuh/wazuh/pull/2285))
- Fix sending of the owner attribute when a file is created in Windows. ([#2292](https://github.com/wazuh/wazuh/pull/2292))
- Fix audit reconnection to the Whodata socket ([#2305](https://github.com/wazu2305h/wazuh/pull/2305))
- Fixed agent connection in TCP mode on Windows XP. ([#2329](https://github.com/wazuh/wazuh/pull/2329))
- Fix log shown when a command reaches its timeout and `ignore_output` is enabled. ([#2316](https://github.com/wazuh/wazuh/pull/2316))
- Analysisd and Syscollector did not detect the number of cores on Raspberry Pi. ([#2304](https://github.com/wazuh/wazuh/pull/2304))
- Analysisd and Syscollector did not detect the number of cores on CentOS 5. ([#2340](https://github.com/wazuh/wazuh/pull/2340))


## [v3.7.2] - 2018-12-17

### Changed

- Logcollector will fully read a log file if it reappears after being deleted. ([#2041](https://github.com/wazuh/wazuh/pull/2041))

### Fixed

- Fix some bugs in Logcollector: ([#2041](https://github.com/wazuh/wazuh/pull/2041))
  - Logcollector ceases monitoring any log file containing a binary zero-byte.
  - If a local file defined with wildcards disappears, Logcollector incorrectly shows a negative number of remaining open attempts.
  - Fixed end-of-file detection for text-based file formats.
- Fixed a bug in Analysisd that made it crash when decoding a malformed FIM message. ([#2089](https://github.com/wazuh/wazuh/pull/2089))


## [v3.7.1] - 2018-12-05

### Added

- New internal option `remoted.guess_agent_group` allowing agent group guessing by Remoted to be optional. ([#1890](https://github.com/wazuh/wazuh/pull/1890))
- Added option to configure another audit keys to monitor. ([#1882](https://github.com/wazuh/wazuh/pull/1882))
- Added option to create the SSL certificate and key with the install.sh script. ([#1856](https://github.com/wazuh/wazuh/pull/1856))
- Add IPv6 support to `host-deny.sh` script. (by @iasdeoupxe). ([#1583](https://github.com/wazuh/wazuh/pull/1583))
- Added tracing information (PID, function, file and line number) to logs when debugging is enabled. ([#1866](https://github.com/wazuh/wazuh/pull/1866))

### Changed

- Change errors messages to descriptive warnings in Syscheck when a files is not reachable. ([#1730](https://github.com/wazuh/wazuh/pull/1730))
- Add default values to global options to let the manager start. ([#1894](https://github.com/wazuh/wazuh/pull/1894))
- Improve Remoted performance by reducing interaction between threads. ([#1902](https://github.com/wazuh/wazuh/pull/1902))

### Fixed

- Prevent duplicates entries for denied IP addresses by `host-deny.sh`. (by @iasdeoupxe). ([#1583](https://github.com/wazuh/wazuh/pull/1583))
- Fix issue in Logcollector when reaching the file end before getting a full line. ([#1744](https://github.com/wazuh/wazuh/pull/1744))
- Throw an error when a nonexistent CDB file is added in the ossec.conf file. ([#1783](https://github.com/wazuh/wazuh/pull/1783))
- Fix bug in Remoted that truncated control messages to 1024 bytes. ([#1847](https://github.com/wazuh/wazuh/pull/1847))
- Avoid that the attribute `ignore` of rules silence alerts. ([#1874](https://github.com/wazuh/wazuh/pull/1874))
- Fix race condition when decoding file permissions. ([#1879](https://github.com/wazuh/wazuh/pull/1879)
- Fix to overwrite FIM configuration when directories come in the same tag separated by commas. ([#1886](https://github.com/wazuh/wazuh/pull/1886))
- Fixed issue with hash table handling in FTS and label management. ([#1889](https://github.com/wazuh/wazuh/pull/1889))
- Fixed id's and description of FIM alerts. ([#1891](https://github.com/wazuh/wazuh/pull/1891))
- Fix log flooding by Logcollector when monitored files disappear. ([#1893](https://github.com/wazuh/wazuh/pull/1893))
- Fix bug configuring empty blocks in FIM. ([#1897](https://github.com/wazuh/wazuh/pull/1897))
- Let the Windows agent reset the random generator context if it's corrupt. ([#1898](https://github.com/wazuh/wazuh/pull/1898))
- Prevent Remoted from logging errors if the cluster configuration is missing or invalid. ([#1900](https://github.com/wazuh/wazuh/pull/1900))
- Fix race condition hazard in Remoted when handling control messages. ([#1902](https://github.com/wazuh/wazuh/pull/1902))
- Fix uncontrolled condition in the vulnerability-detector version checker. ([#1932](https://github.com/wazuh/wazuh/pull/1932))
- Restore support for Amazon Linux in vulnerability-detector. ([#1932](https://github.com/wazuh/wazuh/pull/1932))
- Fixed starting wodles after a delay specified in `interval` when `run_on_start` is set to `no`, on the first run of the agent. ([#1906](https://github.com/wazuh/wazuh/pull/1906))
- Prevent `agent-auth` tool from creating the file _client.keys_ outside the agent's installation folder. ([#1924](https://github.com/wazuh/wazuh/pull/1924))
- Fix symbolic links attributes reported by `syscheck` in the alerts. ([#1926](https://github.com/wazuh/wazuh/pull/1926))
- Added some improvements and fixes in Whodata. ([#1929](https://github.com/wazuh/wazuh/pull/1929))
- Fix FIM decoder to accept Windows user containing spaces. ([#1930](https://github.com/wazuh/wazuh/pull/1930))
- Add missing field `restrict` when querying the FIM configuration remotely. ([#1931](https://github.com/wazuh/wazuh/pull/1931))
- Fix values of FIM scan showed in agent_control info. ([#1940](https://github.com/wazuh/wazuh/pull/1940))
- Fix agent group updating in database module. ([#2004](https://github.com/wazuh/wazuh/pull/2004))
- Logcollector prevents vmhgfs from synchronizing the inode. ([#2022](https://github.com/wazuh/wazuh/pull/2022))
- File descriptor leak that may impact agents running on UNIX platforms. ([#2021](https://github.com/wazuh/wazuh/pull/2021))
- CIS-CAT events were being processed by a wrong decoder. ([#2014](https://github.com/wazuh/wazuh/pull/2014))


## [v3.7.0] - 2018-11-10

### Added

- Adding feature to **remotely query agent configuration on demand.** ([#548](https://github.com/wazuh/wazuh/pull/548))
- **Boost Analysisd performance with multithreading.** ([#1039](https://github.com/wazuh/wazuh/pull/1039))
- Adding feature to **let agents belong to multiple groups.** ([#1135](https://github.com/wazuh/wazuh/pull/1135))
  - API support for multiple groups. ([#1300](https://github.com/wazuh/wazuh/pull/1300) [#1135](https://github.com/wazuh/wazuh/pull/1135))
- **Boost FIM decoding performance** by storing data into Wazuh DB using SQLite databases. ([#1333](https://github.com/wazuh/wazuh/pull/1333))
  - FIM database is cleaned after restarting agent 3 times, deleting all entries that left being monitored.
  - Added script to migrate older Syscheck databases to WazuhDB. ([#1504](https://github.com/wazuh/wazuh/pull/1504)) ([#1333](https://github.com/wazuh/wazuh/pull/1333))
- Added rule testing output when restarting manager. ([#1196](https://github.com/wazuh/wazuh/pull/1196))
- New wodle for **Azure environment log and process collection.** ([#1306](https://github.com/wazuh/wazuh/pull/1306))
- New wodle for **Docker container monitoring.** ([#1368](https://github.com/wazuh/wazuh/pull/1368))
- Disconnect manager nodes in cluster if no keep alive is received or sent during two minutes. ([#1482](https://github.com/wazuh/wazuh/pull/1482))
- API requests are forwarded to the proper manager node in cluster. ([#885](https://github.com/wazuh/wazuh/pull/885))
- Centralized configuration pushed from manager overwrite the configuration of directories that exist with the same path in ossec.conf. ([#1740](https://github.com/wazuh/wazuh/pull/1740))

### Changed

- Refactor Python framework code to standardize database requests and support queries. ([#921](https://github.com/wazuh/wazuh/pull/921))
- Replaced the `execvpe` function by `execvp` for the Wazuh modules. ([#1207](https://github.com/wazuh/wazuh/pull/1207))
- Avoid the use of reference ID in Syscollector network tables. ([#1315](https://github.com/wazuh/wazuh/pull/1315))
- Make Syscheck case insensitive on Windows agent. ([#1349](https://github.com/wazuh/wazuh/pull/1349))
- Avoid conflicts with the size of time_t variable in wazuh-db. ([#1366](https://github.com/wazuh/wazuh/pull/1366))
- Osquery integration updated: ([#1369](https://github.com/wazuh/wazuh/pull/1369))
  - Nest the result data into a "osquery" object.
  - Extract the pack name into a new field.
  - Include the query name in the alert description.
  - Minor fixes.
- Increased AWS S3 database entry limit to 5000 to prevent reprocessing repeated events. ([#1391](https://github.com/wazuh/wazuh/pull/1391))
- Increased the limit of concurrent agent requests: 1024 by default, configurable up to 4096. ([#1473](https://github.com/wazuh/wazuh/pull/1473))
- Change the default vulnerability-detector interval from 1 to 5 minutes. ([#1729](https://github.com/wazuh/wazuh/pull/1729))
- Port the UNIX version of Auth client (_agent_auth_) to the Windows agent. ([#1790](https://github.com/wazuh/wazuh/pull/1790))
  - Support of TLSv1.2 through embedded OpenSSL library.
  - Support of SSL certificates for agent and manager validation.
  - Unify Auth client option set.

### Fixed

- Fixed email_alerts configuration for multiple recipients. ([#1193](https://github.com/wazuh/wazuh/pull/1193))
- Fixed manager stopping when no command timeout is allowed. ([#1194](https://github.com/wazuh/wazuh/pull/1194))
- Fixed getting RAM memory information from mac OS X and FreeBSD agents. ([#1203](https://github.com/wazuh/wazuh/pull/1203))
- Fixed mandatory configuration labels check. ([#1208](https://github.com/wazuh/wazuh/pull/1208))
- Fix 0 value at check options from Syscheck. ([1209](https://github.com/wazuh/wazuh/pull/1209))
- Fix bug in whodata field extraction for Windows. ([#1233](https://github.com/wazuh/wazuh/issues/1233))
- Fix stack overflow when monitoring deep files. ([#1239](https://github.com/wazuh/wazuh/pull/1239))
- Fix typo in whodata alerts. ([#1242](https://github.com/wazuh/wazuh/issues/1242))
- Fix bug when running quick commands with timeout of 1 second. ([#1259](https://github.com/wazuh/wazuh/pull/1259))
- Prevent offline agents from generating vulnerability-detector alerts. ([#1292](https://github.com/wazuh/wazuh/pull/1292))
- Fix empty SHA256 of rotated alerts and log files. ([#1308](https://github.com/wazuh/wazuh/pull/1308))
- Fixed service startup on error. ([#1324](https://github.com/wazuh/wazuh/pull/1324))
- Set connection timeout for Auth server ([#1336](https://github.com/wazuh/wazuh/pull/1336))
- Fix the cleaning of the temporary folder. ([#1361](https://github.com/wazuh/wazuh/pull/1361))
- Fix check_mtime and check_inode views in Syscheck alerts. ([#1364](https://github.com/wazuh/wazuh/pull/1364))
- Fixed the reading of the destination address and type for PPP interfaces. ([#1405](https://github.com/wazuh/wazuh/pull/1405))
- Fixed a memory bug in regex when getting empty strings. ([#1430](https://github.com/wazuh/wazuh/pull/1430))
- Fixed report_changes with a big ammount of files. ([#1465](https://github.com/wazuh/wazuh/pull/1465))
- Prevent Logcollector from null-terminating socket output messages. ([#1547](https://github.com/wazuh/wazuh/pull/1547))
- Fix timeout overtaken message using infinite timeout. ([#1604](https://github.com/wazuh/wazuh/pull/1604))
- Prevent service from crashing if _global.db_ is not created. ([#1485](https://github.com/wazuh/wazuh/pull/1485))
- Set new agent.conf template when creating new groups. ([#1647](https://github.com/wazuh/wazuh/pull/1647))
- Fix bug in Wazuh Modules that tried to delete PID folders if a subprocess call failed. ([#1836](https://github.com/wazuh/wazuh/pull/1836))


## [v3.6.1] - 2018-09-07

### Fixed

- Fixed ID field length limit in JSON alerts, by @gandalfn. ([#1052](https://github.com/wazuh/wazuh/pull/1052))
- Fix segmentation fault when the agent version is empty in Vulnerability Detector. ([#1191](https://github.com/wazuh/wazuh/pull/1191))
- Fix bug that removes file extensions in rootcheck. ([#1197](https://github.com/wazuh/wazuh/pull/1197))
- Fixed incoherence in Client Syslog between plain-text and JSON alert input in `<location>` filter option. ([#1204](https://github.com/wazuh/wazuh/pull/1204))
- Fixed missing agent name and invalid predecoded hostname in JSON alerts. ([#1213](https://github.com/wazuh/wazuh/pull/1213))
- Fixed invalid location string in plain-text alerts. ([#1213](https://github.com/wazuh/wazuh/pull/1213))
- Fixed default stack size in threads on AIX and HP-UX. ([#1215](https://github.com/wazuh/wazuh/pull/1215))
- Fix socket error during agent restart due to daemon start/stop order. ([#1221](https://github.com/wazuh/wazuh/issues/1221))
- Fix bug when checking agent configuration in logcollector. ([#1225](https://github.com/wazuh/wazuh/issues/1225))
- Fix bug in folder recursion limit count in FIM real-time mode. ([#1226](https://github.com/wazuh/wazuh/issues/1226))
- Fixed errors when parsing AWS events in Elasticsearch. ([#1229](https://github.com/wazuh/wazuh/issues/1229))
- Fix bug when launching osquery from Wazuh. ([#1230](https://github.com/wazuh/wazuh/issues/1230))


## [v3.6.0] - 2018-08-29

### Added

- Add rescanning of expanded files with wildcards in logcollector ([#332](https://github.com/wazuh/wazuh/pull/332))
- Parallelization of logcollector ([#627](https://github.com/wazuh/wazuh/pull/672))
  - Now the input of logcollector is multithreaded, reading logs in parallel.
  - A thread is created for each type of output socket.
  - Periodically rescan of new files.
  - New options have been added to internal_options.conf file.
- Added statistical functions to remoted. ([#682](https://github.com/wazuh/wazuh/pull/682))
- Rootcheck and Syscheck (FIM) will run independently. ([#991](https://github.com/wazuh/wazuh/pull/991))
- Add hash validation for binaries executed by the wodle `command`. ([#1027](https://github.com/wazuh/wazuh/pull/1027))
- Added a recursion level option to Syscheck to set the directory scanning depth. ([#1081](https://github.com/wazuh/wazuh/pull/1081))
- Added inactive agent filtering option to agent_control, syscheck_control and rootcheck control_tools. ([#1088](https://github.com/wazuh/wazuh/pull/1088))
- Added custom tags to FIM directories and registries. ([#1096](https://github.com/wazuh/wazuh/pull/1096))
- Improved AWS CloudTrail wodle by @UranusBytes ([#913](https://github.com/wazuh/wazuh/pull/913) & [#1105](https://github.com/wazuh/wazuh/pull/1105)).
- Added support to process logs from more AWS services: Guard Duty, IAM, Inspector, Macie and VPC. ([#1131](https://github.com/wazuh/wazuh/pull/1131)).
- Create script for blocking IP's using netsh-advfirewall. ([#1172](https://github.com/wazuh/wazuh/pull/1172)).

### Changed

- The maximum log length has been extended up to 64 KiB. ([#411](https://github.com/wazuh/wazuh/pull/411))
- Changed logcollector analysis message order. ([#675](https://github.com/wazuh/wazuh/pull/675))
- Let hostname field be the name of the agent, without the location part. ([#1080](https://github.com/wazuh/wazuh/pull/1080))
- The internal option `syscheck.max_depth` has been renamed to `syscheck.default_max_depth`. ([#1081](https://github.com/wazuh/wazuh/pull/1081))
- Show warning message when configuring vulnerability-detector for an agent. ([#1130](https://github.com/wazuh/wazuh/pull/1130))
- Increase the minimum waiting time from 0 to 1 seconds in Vulnerability-Detector. ([#1132](https://github.com/wazuh/wazuh/pull/1132))
- Prevent Windows agent from not loading the configuration if an AWS module block is found. ([#1143](https://github.com/wazuh/wazuh/pull/1143))
- Set the timeout to consider an agent disconnected to 1800 seconds in the framework. ([#1155](https://github.com/wazuh/wazuh/pull/1155))

### Fixed

- Fix agent ID zero-padding in alerts coming from Vulnerability Detector. ([#1083](https://github.com/wazuh/wazuh/pull/1083))
- Fix multiple warnings when agent is offline. ([#1086](https://github.com/wazuh/wazuh/pull/1086))
- Fixed minor issues in the Makefile and the sources installer on HP-UX, Solaris on SPARC and AIX systems. ([#1089](https://github.com/wazuh/wazuh/pull/1089))
- Fixed SHA256 changes messages in alerts when it is disabled. ([#1100](https://github.com/wazuh/wazuh/pull/1100))
- Fixed empty configuration blocks for Wazuh modules. ([#1101](https://github.com/wazuh/wazuh/pull/1101))
- Fix broken pipe error in Wazuh DB by Vulnerability Detector. ([#1111](https://github.com/wazuh/wazuh/pull/1111))
- Restored firewall-drop AR script for Linux. ([#1114](https://github.com/wazuh/wazuh/pull/1114))
- Fix unknown severity in Red Hat systems. ([#1118](https://github.com/wazuh/wazuh/pull/1118))
- Added a building flag to compile the SQLite library externally for the API. ([#1119](https://github.com/wazuh/wazuh/issues/1119))
- Fixed variables length when storing RAM information by Syscollector. ([#1124](https://github.com/wazuh/wazuh/pull/1124))
- Fix Red Hat vulnerability database update. ([#1127](https://github.com/wazuh/wazuh/pull/1127))
- Fix allowing more than one wodle command. ([#1128](https://github.com/wazuh/wazuh/pull/1128))
- Fixed `after_regex` offset for the decoding algorithm. ([#1129](https://github.com/wazuh/wazuh/pull/1129))
- Prevents some vulnerabilities from not being checked for Debian. ([#1166](https://github.com/wazuh/wazuh/pull/1166))
- Fixed legacy configuration for `vulnerability-detector`. ([#1174](https://github.com/wazuh/wazuh/pull/1174))
- Fix active-response scripts installation for Windows. ([#1182](https://github.com/wazuh/wazuh/pull/1182)).
- Fixed `open-scap` deadlock when opening large files. ([#1206](https://github.com/wazuh/wazuh/pull/1206)). Thanks to @juergenc for detecting this issue.


### Removed

- The 'T' multiplier has been removed from option `max_output_size`. ([#1089](https://github.com/wazuh/wazuh/pull/1089))


## [v3.5.0] - 2018-08-10

### Added

- Improved configuration of OVAL updates. ([#416](https://github.com/wazuh/wazuh/pull/416))
- Added selective agent software request in vulnerability-detector. ([#404](https://github.com/wazuh/wazuh/pull/404))
- Get Linux packages inventory natively. ([#441](https://github.com/wazuh/wazuh/pull/441))
- Get Windows packages inventory natively. ([#471](https://github.com/wazuh/wazuh/pull/471))
- Supporting AES encryption for manager and agent. ([#448](https://github.com/wazuh/wazuh/pull/448))
- Added Debian and Ubuntu 18 support in vulnerability-detector. ([#470](https://github.com/wazuh/wazuh/pull/470))
- Added Rids Synchronization. ([#459](https://github.com/wazuh/wazuh/pull/459))
- Added option for setting the group that the agent belongs to when registering it with authd ([#460](https://github.com/wazuh/wazuh/pull/460))
- Added option for setting the source IP when the agent registers with authd ([#460](https://github.com/wazuh/wazuh/pull/460))
- Added option to force the vulnerability detection in unsupported OS. ([#462](https://github.com/wazuh/wazuh/pull/462))
- Get network inventory natively. ([#546](https://github.com/wazuh/wazuh/pull/546))
- Add arch check for Red Hat's OVAL in vulnerability-detector. ([#625](https://github.com/wazuh/wazuh/pull/625))
- Integration with Osquery. ([#627](https://github.com/wazuh/wazuh/pull/627))
    - Enrich osquery configuration with pack files aggregation and agent labels as decorators.
    - Launch osquery daemon in background.
    - Monitor results file and send them to the manager.
    - New option in rules `<location>` to filter events by osquery.
    - Support folders in shared configuration. This makes easy to send pack folders to agents.
    - Basic ruleset for osquery events and daemon logs.
- Boost Remoted performance with multithreading. ([#649](https://github.com/wazuh/wazuh/pull/649))
    - Up to 16 parallel threads to decrypt messages from agents.
    - Limit the frequency of agent keys reloading.
    - Message input buffer in Analysisd to prevent control messages starvation in Remoted.
- Module to download shared files for agent groups dinamically. ([#519](https://github.com/wazuh/wazuh/pull/519))
    - Added group creation for files.yml if the group does not exist. ([#1010](https://github.com/wazuh/wazuh/pull/1010))
- Added scheduling options to CIS-CAT integration. ([#586](https://github.com/wazuh/wazuh/pull/586))
- Option to download the wpk using http in `agent_upgrade`. ([#798](https://github.com/wazuh/wazuh/pull/798))
- Add `172.0.0.1` as manager IP when creating `global.db`. ([#970](https://github.com/wazuh/wazuh/pull/970))
- New requests for Syscollector. ([#728](https://github.com/wazuh/wazuh/pull/728))
- `cluster_control` shows an error if the status does not exist. ([#1002](https://github.com/wazuh/wazuh/pull/1002))
- Get Windows hardware inventory natively. ([#831](https://github.com/wazuh/wazuh/pull/831))
- Get processes and ports inventory by the Syscollector module.
- Added an integration with Kaspersky Endpoint Security for Linux via Active Response. ([#1056](https://github.com/wazuh/wazuh/pull/1056))

### Changed

- Add default value for option -x in agent_control tool.
- External libraries moved to an external repository.
- Ignore OverlayFS directories on Rootcheck system scan.
- Extracts agent's OS from the database instead of the agent-info.
- Increases the maximum size of XML parser to 20KB.
- Extract CVE instead of RHSA codes into vulnerability-detector. ([#549](https://github.com/wazuh/wazuh/pull/549))
- Store CIS-CAT results into Wazuh DB. ([#568](https://github.com/wazuh/wazuh/pull/568))
- Add profile information to CIS-CAT reports. ([#658](https://github.com/wazuh/wazuh/pull/658))
- Merge external libraries into a unique shared library. ([#620](https://github.com/wazuh/wazuh/pull/620))
- Cluster log rotation: set correct permissions and store rotations in /logs/ossec. ([#667](https://github.com/wazuh/wazuh/pull/667))
- `Distinct` requests don't allow `limit=0` or `limit>maximun_limit`. ([#1007](https://github.com/wazuh/wazuh/pull/1007))
- Deprecated arguments -i, -F and -r for Authd. ([#1013](https://github.com/wazuh/wazuh/pull/1013))
- Increase the internal memory for real-time from 12 KiB to 64 KiB. ([#1062](https://github.com/wazuh/wazuh/pull/1062))

### Fixed

- Fixed invalid alerts reported by Syscollector when the event contains the word "error". ([#461](https://github.com/wazuh/wazuh/pull/461))
- Silenced Vuls integration starting and ending alerts. ([#541](https://github.com/wazuh/wazuh/pull/541))
- Fix problem comparing releases of ubuntu packages. ([#556](https://github.com/wazuh/wazuh/pull/556))
- Windows delete pending active-responses before reset agent. ([#563](https://github.com/wazuh/wazuh/pull/563))
- Fix bug in Rootcheck for Windows that searches for keys in 32-bit mode only. ([#566](https://github.com/wazuh/wazuh/pull/566))
- Alert when unmerge files fails on agent. ([#731](https://github.com/wazuh/wazuh/pull/731))
- Fixed bugs reading logs in framework. ([#856](https://github.com/wazuh/wazuh/pull/856))
- Ignore uppercase and lowercase sorting an array in framework. ([#814](https://github.com/wazuh/wazuh/pull/814))
- Cluster: reject connection if the client node has a different cluster name. ([#892](https://github.com/wazuh/wazuh/pull/892))
- Prevent `the JSON object must be str, not 'bytes'` error. ([#997](https://github.com/wazuh/wazuh/pull/997))
- Fix long sleep times in vulnerability detector.
- Fix inconsistency in the alerts format for the manager in vulnerability-detector.
- Fix bug when processing the packages in vulnerability-detector.
- Prevent to process Syscollector events by the JSON decoder. ([#674](https://github.com/wazuh/wazuh/pull/674))
- Stop Syscollector data storage into Wazuh DB when an error appears. ([#674](https://github.com/wazuh/wazuh/pull/674))
- Fix bug in Syscheck that reported false positive about removed files. ([#1044](https://github.com/wazuh/wazuh/pull/1044))
- Fix bug in Syscheck that misinterpreted no_diff option. ([#1046](https://github.com/wazuh/wazuh/pull/1046))
- Fixes in file integrity monitoring for Windows. ([#1062](https://github.com/wazuh/wazuh/pull/1062))
  - Fix Windows agent crash if FIM fails to extract the file owner.
  - Prevent FIM real-time mode on Windows from stopping if the internal buffer gets overflowed.
- Prevent large logs from flooding the log file by Logcollector. ([#1067](https://github.com/wazuh/wazuh/pull/1067))
- Fix allowing more than one wodle command and compute command timeout when ignore_output is enabled. ([#1102](https://github.com/wazuh/wazuh/pull/1102))

### Removed

- Deleted Lua language support.
- Deleted integration with Vuls. ([#879](https://github.com/wazuh/wazuh/issues/879))
- Deleted agent_list tool, replaced by agent_control. ([ba0265b](https://github.com/wazuh/wazuh/commit/ba0265b6e9e3fed133d60ef2df3450fdf26f7da4#diff-f57f2991a6aa25fe45d8036c51bf8b4d))

## [v3.4.0] - 2018-07-24

### Added

- Support for SHA256 checksum in Syscheck (by @arshad01). ([#410](https://github.com/wazuh/wazuh/pull/410))
- Added an internal option for Syscheck to tune the RT alerting delay. ([#434](https://github.com/wazuh/wazuh/pull/434))
- Added two options in the tag <auto_ignore> `frequency` and `timeframe` to hide alerts when they are played several times in a given period of time. ([#857](https://github.com/wazuh/wazuh/pull/857))
- Include who-data in Syscheck for file integrity monitoring. ([#756](https://github.com/wazuh/wazuh/pull/756))
  - Linux Audit setup and monitoring to watch directories configured with who-data.
  - Direct communication with Auditd on Linux to catch who-data related events.
  - Setup of SACL for monitored directories on Windows.
  - Windows Audit events monitoring through Windows Event Channel.
  - Auto setup of audit configuration and reset when the agent quits.
- Syscheck in frequency time show alerts from deleted files. ([#857](https://github.com/wazuh/wazuh/pull/857))
- Added an option `target` to customize output format per-target in Logcollector. ([#863](https://github.com/wazuh/wazuh/pull/863))
- New option for the JSON decoder to choose the treatment of NULL values. ([#677](https://github.com/wazuh/wazuh/pull/677))
- Remove old snapshot files for FIM. ([#872](https://github.com/wazuh/wazuh/pull/872))
- Distinct operation in agents. ([#920](https://github.com/wazuh/wazuh/pull/920))
- Added support for unified WPK. ([#865](https://github.com/wazuh/wazuh/pull/865))
- Added missing debug options for modules in the internal options file. ([#901](https://github.com/wazuh/wazuh/pull/901))
- Added recursion limits when reading directories. ([#947](https://github.com/wazuh/wazuh/pull/947))

### Changed

- Renamed cluster _client_ node type to ___worker___ ([#850](https://github.com/wazuh/wazuh/pull/850)).
- Changed a descriptive message in the alert showing what attributes changed. ([#857](https://github.com/wazuh/wazuh/pull/857))
- Change visualization of Syscheck alerts. ([#857](https://github.com/wazuh/wazuh/pull/857))
- Add all the available fields in the Syscheck messages from the Wazuh configuration files. ([#857](https://github.com/wazuh/wazuh/pull/857))
- Now the no_full_log option only affects JSON alerts. ([#881](https://github.com/wazuh/wazuh/pull/881))
- Delete temporary files when stopping Wazuh. ([#732](https://github.com/wazuh/wazuh/pull/732))
- Send OpenSCAP checks results to a FIFO queue instead of temporary files. ([#732](https://github.com/wazuh/wazuh/pull/732))
- Default behavior when starting Syscheck and Rootcheck components. ([#829](https://github.com/wazuh/wazuh/pull/829))
  - They are disabled if not appear in the configuration.
  - They can be set up as empty blocks in the configuration, applying their default values.
  - Improvements of error and information messages when they start.
- Improve output of `DELETE/agents` when no agents were removed. ([#868](https://github.com/wazuh/wazuh/pull/868))
- Include the file owner SID in Syscheck alerts.
- Change no previous checksum error message to information log. ([#897](https://github.com/wazuh/wazuh/pull/897))
- Changed default Syscheck scan speed: 100 files per second. ([#975](https://github.com/wazuh/wazuh/pull/975))
- Show network protocol used by the agent when connecting to the manager. ([#980](https://github.com/wazuh/wazuh/pull/980))

### Fixed

- Syscheck RT process granularized to make frequency option more accurate. ([#434](https://github.com/wazuh/wazuh/pull/434))
- Fixed registry_ignore problem on Syscheck for Windows when arch="both" was used. ([#525](https://github.com/wazuh/wazuh/pull/525))
- Allow more than 256 directories in real-time for Windows agent using recursive watchers. ([#540](https://github.com/wazuh/wazuh/pull/540))
- Fix weird behavior in Syscheck when a modified file returns back to its first state. ([#434](https://github.com/wazuh/wazuh/pull/434))
- Replace hash value xxx (not enabled) for n/a if the hash couldn't be calculated. ([#857](https://github.com/wazuh/wazuh/pull/857))
- Do not report uid, gid or gname on Windows (avoid user=0). ([#857](https://github.com/wazuh/wazuh/pull/857))
- Several fixes generating sha256 hash. ([#857](https://github.com/wazuh/wazuh/pull/857))
- Fixed the option report_changes configuration. ([#857](https://github.com/wazuh/wazuh/pull/857))
- Fixed the 'report_changes' configuration when 'sha1' option is not set. ([#857](https://github.com/wazuh/wazuh/pull/857))
- Fix memory leak reading logcollector config. ([#884](https://github.com/wazuh/wazuh/pull/884))
- Fixed crash in Slack integration for alerts that don't have full log. ([#880](https://github.com/wazuh/wazuh/pull/880))
- Fixed active-responses.log definition path on Windows configuration. ([#739](https://github.com/wazuh/wazuh/pull/739))
- Added warning message when updating Syscheck/Rootcheck database to restart the manager. ([#817](https://github.com/wazuh/wazuh/pull/817))
- Fix PID file creation checking. ([#822](https://github.com/wazuh/wazuh/pull/822))
  - Check that the PID file was created and written.
  - This would prevent service from running multiple processes of the same daemon.
- Fix reading of Windows platform for 64 bits systems. ([#832](https://github.com/wazuh/wazuh/pull/832))
- Fixed Syslog output parser when reading the timestamp from the alerts in JSON format. ([#843](https://github.com/wazuh/wazuh/pull/843))
- Fixed filter for `gpg-pubkey` packages in Syscollector. ([#847](https://github.com/wazuh/wazuh/pull/847))
- Fixed bug in configuration when reading the `repeated_offenders` option in Active Response. ([#873](https://github.com/wazuh/wazuh/pull/873))
- Fixed variables parser when loading rules. ([#855](https://github.com/wazuh/wazuh/pull/855))
- Fixed parser files names in the Rootcheck scan. ([#840](https://github.com/wazuh/wazuh/pull/840))
- Removed frequency offset in rules. ([#827](https://github.com/wazuh/wazuh/pull/827)).
- Fix memory leak reading logcollector config. ([#884](https://github.com/wazuh/wazuh/pull/884))
- Fixed sort agents by status in `GET/agents` API request. ([#810](https://github.com/wazuh/wazuh/pull/810))
- Added exception when no agents are selected to restart. ([#870](https://github.com/wazuh/wazuh/pull/870))
- Prevent files from remaining open in the cluster. ([#874](https://github.com/wazuh/wazuh/pull/874))
- Fix network unreachable error when cluster starts. ([#800](https://github.com/wazuh/wazuh/pull/800))
- Fix empty rules and decoders file check. ([#887](https://github.com/wazuh/wazuh/pull/887))
- Prevent to access an unexisting hash table from 'whodata' thread. ([#911](https://github.com/wazuh/wazuh/pull/911))
- Fix CA verification with more than one 'ca_store' definitions. ([#927](https://github.com/wazuh/wazuh/pull/927))
- Fix error in syscollector API calls when Wazuh is installed in a directory different than `/var/ossec`. ([#942](https://github.com/wazuh/wazuh/pull/942)).
- Fix error in CentOS 6 when `wazuh-cluster` is disabled. ([#944](https://github.com/wazuh/wazuh/pull/944)).
- Fix Remoted connection failed warning in TCP mode due to timeout. ([#958](https://github.com/wazuh/wazuh/pull/958))
- Fix option 'rule_id' in syslog client. ([#979](https://github.com/wazuh/wazuh/pull/979))
- Fixed bug in legacy agent's server options that prevented it from setting port and protocol.

## [v3.3.1] - 2018-06-18

### Added

- Added `total_affected_agents` and `total_failed_ids` to the `DELETE/agents` API request. ([#795](https://github.com/wazuh/wazuh/pull/795))

### Changed

- Management of empty blocks in the configuration files. ([#781](https://github.com/wazuh/wazuh/pull/781))
- Verify WPK with Wazuh CA by default. ([#799](https://github.com/wazuh/wazuh/pull/799))

### Fixed

- Windows prevents agent from renaming file. ([#773](https://github.com/wazuh/wazuh/pull/773))
- Fix manager-agent version comparison in remote upgrades. ([#765](https://github.com/wazuh/wazuh/pull/765))
- Fix log flooding when restarting agent while the merged file is being receiving. ([#788](https://github.com/wazuh/wazuh/pull/788))
- Fix issue when overwriting rotated logs in Windows agents. ([#776](https://github.com/wazuh/wazuh/pull/776))
- Prevent OpenSCAP module from running on Windows agents (incompatible). ([#777](https://github.com/wazuh/wazuh/pull/777))
- Fix issue in file changes report for FIM on Linux when a directory contains a backslash. ([#775](https://github.com/wazuh/wazuh/pull/775))
- Fixed missing `minor` field in agent data managed by the framework. ([#771](https://github.com/wazuh/wazuh/pull/771))
- Fixed missing `build` and `key` fields in agent data managed by the framework. ([#802](https://github.com/wazuh/wazuh/pull/802))
- Fixed several bugs in upgrade agents ([#784](https://github.com/wazuh/wazuh/pull/784)):
    - Error upgrading an agent with status `Never Connected`.
    - Fixed API support.
    - Sockets were not closing properly.
- Cluster exits showing an error when an error occurs. ([#790](https://github.com/wazuh/wazuh/pull/790))
- Fixed bug when cluster control or API cannot request the list of nodes to the master. ([#762](https://github.com/wazuh/wazuh/pull/762))
- Fixed bug when the `agent.conf` contains an unrecognized module. ([#796](https://github.com/wazuh/wazuh/pull/796))
- Alert when unmerge files fails on agent. ([#731](https://github.com/wazuh/wazuh/pull/731))
- Fix invalid memory access when parsing ruleset configuration. ([#787](https://github.com/wazuh/wazuh/pull/787))
- Check version of python in cluster control. ([#760](https://github.com/wazuh/wazuh/pull/760))
- Removed duplicated log message when Rootcheck is disabled. ([#783](https://github.com/wazuh/wazuh/pull/783))
- Avoid infinite attempts to download CVE databases when it fails. ([#792](https://github.com/wazuh/wazuh/pull/792))


## [v3.3.0] - 2018-06-06

### Added

- Supporting multiple socket output in Logcollector. ([#395](https://github.com/wazuh/wazuh/pull/395))
- Allow inserting static field parameters in rule comments. ([#397](https://github.com/wazuh/wazuh/pull/397))
- Added an output format option for Logcollector to build custom logs. ([#423](https://github.com/wazuh/wazuh/pull/423))
- Included millisecond timing in timestamp to JSON events. ([#467](https://github.com/wazuh/wazuh/pull/467))
- Added an option in Analysisd to set input event offset for plugin decoders. ([#512](https://github.com/wazuh/wazuh/pull/512))
- Allow decoders mix plugin and multiregex children. ([#602](https://github.com/wazuh/wazuh/pull/602))
- Added the option to filter by any field in `get_agents_overview`, `get_agent_group` and `get_agents_without_group` functions of the Python framework. ([#743](https://github.com/wazuh/wazuh/pull/743))

### Changed

- Add default value for option -x in agent_upgrade tool.
- Changed output of agents in cluster control. ([#741](https://github.com/wazuh/wazuh/pull/741))

### Fixed

- Fix bug in Logcollector when removing duplicate localfiles. ([#402](https://github.com/wazuh/wazuh/pull/402))
- Fix memory error in Logcollector when using wildcards.
- Prevent command injection in Agentless daemon. ([#600](https://github.com/wazuh/wazuh/pull/600))
- Fixed bug getting the agents in cluster control. ([#741](https://github.com/wazuh/wazuh/pull/741))
- Prevent Logcollector from reporting an error when a path with wildcards matches no files.
- Fixes the feature to group with the option multi-line. ([#754](https://github.com/wazuh/wazuh/pull/754))


## [v3.2.4] - 2018-06-01

### Fixed
- Fixed segmentation fault in maild when `<queue-size>` is included in the global configuration.
- Fixed bug in Framework when retrieving mangers logs. ([#644](https://github.com/wazuh/wazuh/pull/644))
- Fixed bug in clusterd to prevent the synchronization of `.swp` files. ([#694](https://github.com/wazuh/wazuh/pull/694))
- Fixed bug in Framework parsing agent configuration. ([#681](https://github.com/wazuh/wazuh/pull/681))
- Fixed several bugs using python3 with the Python framework. ([#701](https://github.com/wazuh/wazuh/pull/701))


## [v3.2.3] - 2018-05-28

### Added

- New internal option to enable merged file creation by Remoted. ([#603](https://github.com/wazuh/wazuh/pull/603))
- Created alert item for GDPR and GPG13. ([#608](https://github.com/wazuh/wazuh/pull/608))
- Add support for Amazon Linux in vulnerability-detector.
- Created an input queue for Analysisd to prevent Remoted starvation. ([#661](https://github.com/wazuh/wazuh/pull/661))

### Changed

- Set default agent limit to 14.000 and file descriptor limit to 65.536 per process. ([#624](https://github.com/wazuh/wazuh/pull/624))
- Cluster improvements.
    - New protocol for communications.
    - Inverted communication flow: clients start communications with the master.
    - Just the master address is required in the `<nodes>` list configuration.
    - Improved synchronization algorithm.
    - Reduced the number of processes to one: `wazuh-clusterd`.
- Cluster control tool improvements: outputs are the same regardless of node type.
- The default input queue for remote events has been increased to 131072 events. ([#660](https://github.com/wazuh/wazuh/pull/660))
- Disconnected agents will no longer report vulnerabilities. ([#666](https://github.com/wazuh/wazuh/pull/666))

### Fixed

- Fixed agent wait condition and improve logging messages. ([#550](https://github.com/wazuh/wazuh/pull/550))
- Fix race condition in settings load time by Windows agent. ([#551](https://github.com/wazuh/wazuh/pull/551))
- Fix bug in Authd that prevented it from deleting agent-info files when removing agents.
- Fix bug in ruleset that did not overwrite the `<info>` option. ([#584](https://github.com/wazuh/wazuh/issues/584))
- Fixed bad file descriptor error in Wazuh DB ([#588](https://github.com/wazuh/wazuh/issues/588))
- Fixed unpredictable file sorting when creating merged files. ([#599](https://github.com/wazuh/wazuh/issues/599))
- Fixed race condition in Remoted when closing connections.
- Fix epoch check in vulnerability-detector.
- Fixed hash sum in logs rotation. ([#636](https://github.com/wazuh/wazuh/issues/636))
- Fixed cluster CPU usage.
- Fixed invalid deletion of agent timestamp entries. ([#639](https://github.com/wazuh/wazuh/issues/639))
- Fixed segmentation fault in logcollector when multi-line is applied to a remote configuration. ([#641](https://github.com/wazuh/wazuh/pull/641))
- Fixed issue in Syscheck that may leave the process running if the agent is stopped quickly. ([#671](https://github.com/wazuh/wazuh/pull/671))

### Removed

- Removed cluster database and internal cluster daemon.


## [v3.2.2] - 2018-05-07

### Added

- Created an input queue for Remoted to prevent agent connection starvation. ([#509](https://github.com/wazuh/wazuh/pull/509))

### Changed

- Updated Slack integration. ([#443](https://github.com/wazuh/wazuh/pull/443))
- Increased connection timeout for remote upgrades. ([#480](https://github.com/wazuh/wazuh/pull/480))
- Vulnerability-detector does not stop agents detection if it fails to find the software for one of them.
- Improve the version comparator algorithm in vulnerability-detector. ([#508](https://github.com/wazuh/wazuh/pull/508))

### Fixed

- Fixed bug in labels settings parser that may make Agentd or Logcollector crash.
- Fixed issue when setting multiple `<server-ip>` stanzas in versions 3.0 - 3.2.1. ([#433](https://github.com/wazuh/wazuh/pull/433))
- Fixed bug when socket database messages are not sent correctly. ([#435](https://github.com/wazuh/wazuh/pull/435))
- Fixed unexpected stop in the sources installer when overwriting a previous corrupt installation.
- Added a synchronization timeout in the cluster to prevent it from blocking ([#447](https://github.com/wazuh/wazuh/pull/447))
- Fixed issue in CSyslogd when filtering by rule group. ([#446](https://github.com/wazuh/wazuh/pull/446))
- Fixed error on DB daemon when parsing rules with options introduced in version 3.0.0.
- Fixed unrecognizable characters error in Windows version name. ([#478](https://github.com/wazuh/wazuh/pull/478))
- Fix Authd client in old versions of Windows ([#479](https://github.com/wazuh/wazuh/pull/479))
- Cluster's socket management improved to use persistent connections ([#481](https://github.com/wazuh/wazuh/pull/481))
- Fix memory corruption in Syscollector decoder and memory leaks in Vulnerability Detector. ([#482](https://github.com/wazuh/wazuh/pull/482))
- Fixed memory corruption in Wazuh DB autoclosing procedure.
- Fixed dangling db files at DB Sync module folder. ([#489](https://github.com/wazuh/wazuh/pull/489))
- Fixed agent group file deletion when using Authd.
- Fix memory leak in Maild with JSON input. ([#498](https://github.com/wazuh/wazuh/pull/498))
- Fixed remote command switch option. ([#504](https://github.com/wazuh/wazuh/pull/504))

## [v3.2.1] - 2018-03-03

### Added

- Added option in Makefile to disable CIS-CAT module. ([#381](https://github.com/wazuh/wazuh/pull/381))
- Added field `totalItems` to `GET/agents/purgeable/:timeframe` API call. ([#385](https://github.com/wazuh/wazuh/pull/385))

### Changed

- Giving preference to use the selected Java over the default one in CIS-CAT wodle.
- Added delay between message delivery for every module. ([#389](https://github.com/wazuh/wazuh/pull/389))
- Verify all modules for the shared configuration. ([#408](https://github.com/wazuh/wazuh/pull/408))
- Updated OpenSSL library to 1.1.0g.
- Insert agent labels in JSON archives no matter the event matched a rule.
- Support for relative/full/network paths in the CIS-CAT configuration. ([#419](https://github.com/wazuh/wazuh/pull/419))
- Improved cluster control to give more information. ([#421](https://github.com/wazuh/wazuh/pull/421))
- Updated rules for CIS-CAT.
- Removed unnecessary compilation of vulnerability-detector in agents.
- Increased wazuh-modulesd's subprocess pool.
- Improved the agent software recollection by Syscollector.

### Fixed

- Fixed crash in Agentd when testing Syscollector configuration from agent.conf file.
- Fixed duplicate alerts in Vulnerability Detector.
- Fixed compiling issues in Solaris and HP-UX.
- Fixed bug in Framework when listing directories due to permissions issues.
- Fixed error handling in CIS-CAT module. ([#401](https://github.com/wazuh/wazuh/pull/401))
- Fixed some defects reported by Coverity. ([#406](https://github.com/wazuh/wazuh/pull/406))
- Fixed OS name detection in macOS and old Linux distros. ([#409](https://github.com/wazuh/wazuh/pull/409))
- Fixed linked in HP-UX.
- Fixed Red Hat detection in vulnerability-detector.
- Fixed segmentation fault in wazuh-cluster when files path is too long.
- Fixed a bug getting groups and searching by them in `GET/agents` API call. ([#390](https://github.com/wazuh/wazuh/pull/390))
- Several fixes and improvements in cluster.
- Fixed bug in wazuh-db when closing exceeded databases in transaction.
- Fixed bug in vulnerability-detector that discarded valid agents.
- Fixed segmentation fault in Windows agents when getting OS info.
- Fixed memory leaks in vulnerability-detector and CIS-CAT wodle.
- Fixed behavior when working directory is not found in CIS-CAT wodle.

## [v3.2.0] - 2018-02-13

### Added
- Added support to synchronize custom rules and decoders in the cluster.([#344](https://github.com/wazuh/wazuh/pull/344))
- Add field `status` to `GET/agents/groups/:group_id` API call.([#338](https://github.com/wazuh/wazuh/pull/338))
- Added support for Windows to CIS-CAT integration module ([#369](https://github.com/wazuh/wazuh/pull/369))
- New Wazuh Module "aws-cloudtrail" fetching logs from S3 bucket. ([#351](https://github.com/wazuh/wazuh/pull/351))
- New Wazuh Module "vulnerability-detector" to detect vulnerabilities in agents and managers.

### Fixed
- Fixed oscap.py to support new versions of OpenSCAP scanner.([#331](https://github.com/wazuh/wazuh/pull/331))
- Fixed timeout bug when the cluster port was closed. ([#343](https://github.com/wazuh/wazuh/pull/343))
- Improve exception handling in `cluster_control`. ([#343](https://github.com/wazuh/wazuh/pull/343))
- Fixed bug in cluster when receive an error response from client. ([#346](https://github.com/wazuh/wazuh/pull/346))
- Fixed bug in framework when the manager is installed in different path than /var/ossec. ([#335](https://github.com/wazuh/wazuh/pull/335))
- Fixed predecoder hostname field in JSON event output.
- Several fixes and improvements in cluster.

## [v3.1.0] - 2017-12-22

### Added

- New Wazuh Module "command" for asynchronous command execution.
- New field "predecoder.timestamp" for JSON alerts including timestamp from logs.
- Added reload action to ossec-control in local mode.
- Add duration control of a cluster database synchronization.
- New internal option for agents to switch applying shared configuration.
- Added GeoIP address finding for input logs in JSON format.
- Added alert and archive output files rotation capabilities.
- Added rule option to discard field "firedtimes".
- Added VULS integration for running vulnerability assessments.
- CIS-CAT Wazuh Module to scan CIS policies.

### Changed

- Keepping client.keys file permissions when modifying it.
- Improve Rootcheck formula to select outstanding defects.
- Stop related daemon when disabling components in ossec-control.
- Prevented cluster daemon from starting on RHEL 5 or older.
- Let Syscheck report file changes on first scan.
- Allow requests by node name in cluster_control binary.
- Improved help of cluster_control binary.
- Integrity control of files in the cluster.

### Fixed

- Fixed netstat command in localfile configuration.
- Fixed error when searching agents by ID.
- Fixed syslog format pre-decoder for logs with missing (optional) space after tag.
- Fixed alert ID when plain-text alert output disabled.
- Fixed Monitord freezing when a sendmail-like executable SMTP server is set.
- Fixed validation of Active Response used by agent_control.
- Allow non-ASCII characters in Windows version string.

## [v3.0.0] - 2017-12-12

### Added

- Added group property for agents to customize shared files set.
- Send shared files to multiple agents in parallel.
- New decoder plugin for logs in JSON format with dynamic fields definition.
- Brought framework from API to Wazuh project.
- Show merged files MD5 checksum by agent_control and framework.
- New reliable request protocol for manager-agent communication.
- Remote agent upgrades with signed WPK packages.
- Added option for Remoted to prevent it from writing shared merged file.
- Added state for Agentd and Windows agent to notify connection state and metrics.
- Added new JSON log format for local file monitoring.
- Added OpenSCAP SSG datastream content for Ubuntu Trusty Tahr.
- Field "alert_id" in JSON alerts (by Dan Parriott).
- Added support of "any" IP address to OSSEC batch manager (by Jozef Reisinger).
- Added ossec-agent SElinux module (by kreon).
- Added previous output to JSON output (by João Soares).
- Added option for Authd to specify the allowed cipher list (by James Le Cuirot).
- Added option for cipher suites in Authd settings.
- Added internal option for Remoted to set the shared configuration reloading time.
- Auto restart agents when new shared configuration is pushed from the manager.
- Added native support for Systemd.
- Added option to register unlimited agents in Authd.
- New internal option to limit the number of file descriptors in Analysisd and Remoted.
- Added new state "pending" for agents.
- Added internal option to disable real-time DB synchronization.
- Allow multiple manager stanzas in Agentd settings.
- New internal option to limit the receiving time in TCP mode.
- Added manager hostname data to agent information.
- New option for rotating internal logs by size.
- Added internal option to enable or disable daily rotation of internal logs.
- Added command option for Monitord to overwrite 'day_wait' parameter.
- Adding templates and sample alert for Elasticsearch 6.0.
- Added option to enable/disable Authd on install and auto-generate certificates.
- Pack secure TCP messages into a single packet.
- Added function to install SCAP policies depending on OS version.
- Added integration with Virustotal.
- Added timeout option for TCP sockets in Remoted and Agentd.
- Added option to start the manager after installing.
- Added a cluster of managers (`wazuh-clusterd`) and a script to control it (`cluster_control`).

### Changed

- Increased shared file delivery speed when using TCP.
- Increased TCP listening socket backlog.
- Changed Windows agent UI panel to show revision number instead of installation date.
- Group every decoded field (static and dynamic fields) into a data object for JSON alerts.
- Reload shared files by Remoted every 10 minutes.
- Increased string size limit for XML reader to 4096 bytes.
- Updated Logstash configuration and Elasticsearch mappings.
- Changed template fields structure for Kibana dashboards.
- Increased dynamic field limit to 1024, and default to 256.
- Changed agent buffer 'length' parameter to 'queue_size'.
- Changed some Rootcheck error messages to verbose logs.
- Removed unnecessary message by manage_agents advising to restart Wazuh manager.
- Update PF tables Active response (by d31m0).
- Create the users and groups as system users and groups in specs (by Dan Parriott).
- Show descriptive errors when an agent loses the connection using TCP.
- Prevent agents with the same name as the manager host from getting added.
- Changed 'message' field to 'data' for successful agent removing response in Authd API.
- Changed critical error to standard error in Syslog Remoted when no access list has been configured.
- Ignore hidden files in shared folder for merged file.
- Changed agent notification time values: notify time to 1 minute and reconnect time to 5 minutes.
- Prevent data field from being inserted into JSON alerts when it's empty.
- Spelling corrections (by Josh Soref).
- Moved debug messages when updating shared files to level 2.
- Do not create users ossecm or ossecr on agents.
- Upgrade netstat command in Logcollector.
- Prevent Monitord and DB sync module from dealing with agent files on local installations.
- Speed up DB syncing by keeping databases opened and an inotify event queue.
- Merge server's IP and hostname options to one setting.
- Enabled Active Response by default in both Windows and UNIX.
- Make Monitord 'day_wait' internal option affect log rotation.
- Extend Monitord 'day_wait' internal option range.
- Prevent Windows agent from log error when the manager disconnected.
- Improve Active Response filtering options.
- Use init system (Systemd/SysVinit) to restart Wazuh when upgrading.
- Added possibility of filtering agents by manager hostname in the Framework.
- Prevent installer from overwriting agent.conf file.
- Cancel file sending operation when agent socket is closed.
- Clean up agent shared folder before unmerging shared configuration.
- Print descriptive error when request socket refuses connection due to AR disabled.
- Extend Logcollector line burst limit range.
- Fix JSON alert file reloading when the file is rotated.
- Merge IP and Hostname server configuration into "Address" field.
- Improved TCP transmission performance by packing secure messages.

### Fixed

- Fixed wrong queries to get last Syscheck and Rootcheck date.
- Prevent Logcollector keep-alives from being stored on archives.json.
- Fixed length of random message within keep-alives.
- Fixed Windows version detection for Windows 8 and newer.
- Fixed incorrect CIDR writing on client.keys by Authd.
- Fixed missing buffer flush by Analysisd when updating Rootcheck database.
- Stop Wazuh service before removing folder to reinstall.
- Fixed Remoted service for Systemd (by Phil Porada).
- Fixed Administrator account mapping in Windows agent installation (by andrewm0374@gmail.com).
- Fixed MySQL support in dbd (by andrewm0374@gmail.com).
- Fixed incorrect warning when unencrypting messages (by Dan Parriott).
- Fixed Syslog mapping for alerts via Csyslogd (by Dan Parriott).
- Fixed syntax error in the creation of users in Solaris 11.2 (by Pedro Flor).
- Fixed some warnings that appeared when compiling on Fedora 26.
- Fixed permission issue in logs folder.
- Fixed issue in Remoted that prevented it from send shared configuration when it changed.
- Fixed Windows agent compilation compability with CentOS.
- Supporting different case from password prompt in Agentless (by Jesus Fidalgo).
- Fix bad detection of inotify queue overflowed.
- Fix repetitive error when a rule's diff file is empty.
- Fixed log group permission when created by a daemon running as root.
- Prevented Agentd from logging too many errors when restarted while receiving the merged file.
- Prevented Remoted from sending data to disconnected agents in TCP mode.
- Fixed alerts storage in PostgreSQL databases.
- Fixed invalid previous output data in JSON alerts.
- Fixed memory error in modulesd for invalid configurations.
- Fixed default Auth configuration to support custom install directory.
- Fixed directory transversal vulnerability in Active response commands.
- Fixed Active response timeout accuracy.
- Fixed race conditions in concurrent transmissions over TCP.

### Removed

- Removed Picviz support (by Dan Parriott).


## [v2.1.1] - 2017-09-21

### Changed

- Improved errors messages related to TCP connection queue.
- Changed info log about unsupported FS checking in Rootcheck scan to debug messages.
- Prevent Modules daemon from giving critical error when no wodles are enabled.

### Fixed

- Fix endianess incompatibility in agents on SPARC when connecting via TCP.
- Fix bug in Authd that made it crash when removing keys.
- Fix race condition in Remoted when writing logs.
- Avoid repeated errors by Remoted when sending data to a disconnected agent.
- Prevented Monitord from rotating non-existent logs.
- Some fixes to support HP-UX.
- Prevent processes from sending events when TCP connection is lost.
- Fixed output header by Syslog client when reading JSON alerts.
- Fixed bug in Integrator settings parser when reading rules list.

## [v2.1.0] - 2017-08-14

### Added

- Rotate and compress log feature.
- Labeling data for agents to be shown in alerts.
- New 'auth' configuration template.
- Make manage_agents capable of add and remove agents via Authd.
- Implemented XML configuration for Authd.
- Option -F for Authd to force insertion if it finds duplicated name.
- Local auth client to manage agent keys.
- Added OS name and version into global.db.
- Option for logging in JSON format.
- Allow maild to send through a sendmail-like executable (by James Le Cuirot).
- Leaky bucket-like buffer for agents to prevent network flooding.
- Allow Syslog client to read JSON alerts.
- Allow Mail reporter to read JSON alerts.
- Added internal option to tune Rootcheck sleep time.
- Added route-null Active Response script for Windows 2012 (by @CrazyLlama).

### Changed

- Updated SQLite library to 3.19.2.
- Updated zlib to 1.2.11.
- Updated cJSON library to 1.4.7.
- Change some manage_agents option parameters.
- Run Auth in background by default.
- Log classification as debug, info, warning, error and critical.
- Limit number of reads per cycle by Logcollector to prevent log starvation.
- Limit OpenSCAP module's event forwarding speed.
- Increased debug level of repeated Rootcheck messages.
- Send events when OpenSCAP starts and finishes scans.
- Delete PID files when a process exits not due to a signal.
- Change error messages due to SSL handshake failure to debug messages.
- Force group addition on installation for compatibility with LDAP (thanks to Gary Feltham).

### Fixed

- Fixed compiling error on systems with no OpenSSL.
- Fixed compiling warning at manage_agents.
- Fixed ossec-control enable/disable help message.
- Fixed unique aperture of random device on Unix.
- Fixed file sum comparison bug at Syscheck realtime engine. (Thanks to Arshad Khan)
- Close analysisd if alert outputs are disabled for all formats.
- Read Windows version name for versions newer than Windows 8 / Windows Server 2012.
- Fixed error in Analysisd that wrote Syscheck and Rootcheck databases of re-added agents on deleted files.
- Fixed internal option to configure the maximum labels' cache time.
- Fixed Auth password parsing on client side.
- Fix bad agent ID assignation in Authd on i686 architecture.
- Fixed Logcollector misconfiguration in Windows agents.

### Removed

- Remove unused message queue to send alerts from Authd.


## [v2.0.1] - 2017-07-19

### Changed

- Changed random data generator for a secure OS-provided generator.
- Changed Windows installer file name (depending on version).
- Linux distro detection using standard os-release file.
- Changed some URLs to documentation.
- Disable synchronization with SQLite databases for Syscheck by default.
- Minor changes at Rootcheck formatter for JSON alerts.
- Added debugging messages to Integrator logs.
- Show agent ID when possible on logs about incorrectly formatted messages.
- Use default maximum inotify event queue size.
- Show remote IP on encoding format errors when unencrypting messages.
- Remove temporary files created by Syscheck changes reports.
- Remove temporary Syscheck files for changes reporting by Windows installer when upgrading.

### Fixed

- Fixed resource leaks at rules configuration parsing.
- Fixed memory leaks at rules parser.
- Fixed memory leaks at XML decoders parser.
- Fixed TOCTOU condition when removing directories recursively.
- Fixed insecure temporary file creation for old POSIX specifications.
- Fixed missing agentless devices identification at JSON alerts.
- Fixed FIM timestamp and file name issue at SQLite database.
- Fixed cryptographic context acquirement on Windows agents.
- Fixed debug mode for Analysisd.
- Fixed bad exclusion of BTRFS filesystem by Rootcheck.
- Fixed compile errors on macOS.
- Fixed option -V for Integrator.
- Exclude symbolic links to directories when sending FIM diffs (by Stephan Joerrens).
- Fixed daemon list for service reloading at ossec-control.
- Fixed socket waiting issue on Windows agents.
- Fixed PCI_DSS definitions grouping issue at Rootcheck controls.
- Fixed segmentation fault bug when stopping on CentOS 5.
- Fixed compatibility with AIX.
- Fixed race conditions in ossec-control script.
- Fixed compiling issue on Windows.
- Fixed compatibility with Solaris.
- Fixed XML parsing error due to byte stashing issue.
- Fixed false error by Syscheck when creating diff snapshots of empty files.
- Fixed segmentation fault in Authd on i386 platform.
- Fixed agent-auth exit code for controlled server's errors.
- Fixed incorrect OVAL patch results classification.

## [v2.0.0] - 2017-03-14

### Added

- Wazuh modules manager.
- Wazuh module for OpenSCAP.
- Ruleset for OpenSCAP alerts.
- Kibana dashboards for OpenSCAP.
- Option at agent_control to restart all agents.
- Dynamic fields to rules and decoders.
- Dynamic fields to JSON in alerts/archives.
- CDB list lookup with dynamic fields.
- FTS for dynamic fields.
- Logcollector option to set the frequency of file checking.
- GeoIP support in Alerts (by Scott R Shinn).
- Internal option to output GeoIP data on JSON alerts.
- Matching pattern negation (by Daniel Cid).
- Syscheck and Rootcheck events on SQLite databases.
- Data migration tool to SQLite databases.
- Jenkins QA.
- 64-bit Windows registry keys support.
- Complete FIM data output to JSON and alerts.
- Username, date and inode attributes to FIM events on Unix.
- Username attribute to FIM events on Windows.
- Report changes (FIM file diffs) to Windows agent.
- File diffs to JSON output.
- Elastic mapping updated for new FIM events.
- Title and file fields extracted at Rootcheck alerts.
- Rule description formatting with dynamic field referencing.
- Multithreaded design for Authd server for fast and reliable client dispatching, with key caching and write scheduling.
- Auth registration client for Windows (by Gael Muller).
- Auth password authentication for Windows client.
- New local decoder file by default.
- Show server certificate and key paths at Authd help.
- New option for Authd to verify agent's address.
- Added support for new format at predecoder (by Brad Lhotsky).
- Agentless passlist encoding to Base64.
- New Auditd-specific log format for Logcollector.
- Option for Authd to auto-choose TLS/SSL method.
- Compile option for Authd to make it compatible with legacy OSs.
- Added new templates layout to auto-compose configuration file.
- New wodle for SQLite database syncing (agent information and fim/pm data).
- Added XML settings options to exclude some rules or decoders files.
- Option for agent_control to broadcast AR on all agents.
- Extended FIM event information forwarded by csyslogd (by Sivakumar Nellurandi).
- Report Syscheck's new file events on real time.

### Changed

- Isolated logtest directory from analysisd.
- Remoted informs Analysisd about agent ID.
- Updated Kibana dashboards.
- Syscheck FIM attributes to dynamic fields.
- Force services to exit if PID file creation fails.
- Atomic writing of client.keys through temporary files.
- Disabled remote message ID verification by default.
- Show actual IP on debug message when agents get connected.
- Enforce rules IDs to max 6 digits.
- OSSEC users and group as system (UI-hidden) users (by Dennis Golden).
- Increases Authd connection pool size.
- Use general-purpose version-flexible SSL/TLS methods for Authd registration.
- Enforce minimum 3-digit agent ID format.
- Exclude BTRFS from Rootcheck searching for hidden files inside directories (by Stephan Joerrens).
- Moved OSSEC and Wazuh decoders to one directory.
- Prevent manage_agents from doing invalid actions (such methods for manager at agent).
- Disabled capturing of security events 5145 and 5156 on Windows agent.
- Utilities to rename an agent or change the IP address (by Antonio Querubin).
- Added quiet option for Logtest (by Dan Parriott).
- Output decoder information onto JSON alerts.
- Enable mail notifications by default for server installation.
- Agent control option to restart all agents' Syscheck will also restart manager's Syscheck.
- Make ossec-control to check Authd PID.
- Enforce every rule to contain a description.
- JSON output won't contain field "agentip" if tis value is "any".
- Don't broadcast Active Response messages to disconnected agents.
- Don't print Syscheck logs if it's disabled.
- Set default Syscheck and Rootcheck frequency to 12 hours.
- Generate FIM new file alert by default.
- Added option for Integrator to set the maximum log length.
- JSON output nested objects modelling through dynamic fields.
- Disable TCP for unsupported OSs.
- Show previous log on JSON alert.
- Removed confirmation prompt when importing an agent key successfully.
- Made Syscheck not to ignore files that change more than 3 times by default.
- Enabled JSON output by default.
- Updated default syscheck configuration for Windows agents.
- Limited agent' maximum connection time for notification time.
- Improved client.keys changing detection method by remoted: use date and inode.
- Changed boot service name to Wazuh.
- Active response enabled on Windows agents by default.
- New folder structure for rules and decoders.
- More descriptive logs about syscheck real-time monitoring.
- Renamed XML tags related to rules and decoders inclusion.
- Set default maximum agents to 8000.
- Removed FTS numeric bitfield from JSON output.
- Fixed ID misassignment by manage_agents when the greatest ID exceeds 32512.
- Run Windows Registry Syscheck scan on first stage when scan_on_start enabled.
- Set all Syscheck delay stages to a multiple of internal_options.conf/syscheck.sleep value.
- Changed JSON timestamp format to ISO8601.
- Overwrite @timestamp field from Logstash with the alert timestamp.
- Moved timestamp JSON field to the beginning of the object.
- Changed random data generator for a secure OS-provided generator.

### Fixed

- Logcollector bug that inhibited alerts about file reduction.
- Memory issue on string manipulation at JSON.
- Memory bug at JSON alerts.
- Fixed some CLang warnings.
- Issue on marching OSSEC user on installing.
- Memory leaks at configuration.
- Memory leaks at Analysisd.
- Bugs and memory errors at agent management.
- Mistake with incorrect name for PID file (by Tickhon Clearscale).
- Agent-auth name at messages (it appeared to be the server).
- Avoid Monitord to log errors when the JSON alerts file doesn't exists.
- Agents numbering issue (minimum 3 digits).
- Avoid no-JSON message at agent_control when client.keys empty.
- Memory leaks at manage_agents.
- Authd error messages about connection to queue passed to warning.
- Issue with Authd password checking.
- Avoid ossec-control to use Dash.
- Fixed false error about disconnected agent when trying to send it the shared files.
- Avoid Authd to close when it reaches the maximum concurrency.
- Fixed memory bug at event diff execution.
- Fixed resource leak at file operations.
- Hide help message by useadd and groupadd on OpenBSD.
- Fixed error that made Analysisd to crash if it received a missing FIM file entry.
- Fixed compile warnings at cJSON library.
- Fixed bug that made Active Response to disable all commands if one of them was disabled (by Jason Thomas).
- Fixed segmentation fault at logtest (by Dan Parriott).
- Fixed SQL injection vulnerability at Database.
- Fixed Active Response scripts for Slack and Twitter.
- Fixed potential segmentation fault at file queue operation.
- Fixed file permissions.
- Fixed failing test for Apache 2.2 logs (by Brad Lhotsky).
- Fixed memory error at net test.
- Limit agent waiting time for retrying to connect.
- Fixed compile warnings on i386 architecture.
- Fixed Monitord crash when sending daily report email.
- Fixed script to null route an IP address on Windows Server 2012+ (by Theresa Meiksner).
- Fixed memory leak at Logtest.
- Fixed manager with TCP support on FreeBSD (by Dave Stoddard).
- Fixed Integrator launching at local-mode installation.
- Fixed issue on previous alerts counter (rules with if_matched_sid option).
- Fixed compile and installing error on Solaris.
- Fixed segmentation fault on syscheck when no configuration is defined.
- Fixed bug that prevented manage_agents from removing syscheck/rootcheck database.
- Fixed bug that made agents connected on TCP to hang if they are rejected by the manager.
- Fixed segmentation fault on remoted due to race condition on managing keystore.
- Fixed data lossing at remoted when reloading keystore.
- Fixed compile issue on MacOS.
- Fixed version reading at ruleset updater.
- Fixed detection of BSD.
- Fixed memory leak (by Byron Golden).
- Fixed misinterpretation of octal permissions given by Agentless (by Stephan Leemburg).
- Fixed mistake incorrect openssl flag at Makefile (by Stephan Leemburg).
- Silence Slack integration transmission messages (by Dan Parriott).
- Fixed OpenSUSE Systemd misconfiguration (By Stephan Joerrens).
- Fixed case issue on JSON output for Rootcheck alerts.
- Fixed potential issue on duplicated agent ID detection.
- Fixed issue when creating agent backups.
- Fixed hanging problem on Windows Auth client when negotiation issues.
- Fixed bug at ossec-remoted that mismatched agent-info files.
- Fixed resource leaks at rules configuration parsing.
- Fixed memory leaks at rules parser.
- Fixed memory leaks at XML decoders parser.
- Fixed TOCTOU condition when removing directories recursively.
- Fixed insecure temporary file creation for old POSIX specifications.
- Fixed missing agentless devices identification at JSON alerts.

### Removed

- Deleted link to LUA sources.
- Delete ZLib generated files on cleaning.
- Removed maximum lines limit from diff messages (that remain limited by length).

## [v1.1.1] - 2016-05-12

### Added

- agent_control: maximum number of agents can now be extracted using option "-m".
- maild: timeout limitation, preventing it from hang in some cases.
- Updated decoders, ruleset and rootchecks from Wazuh Ruleset v1.0.8.
- Updated changes from ossec-hids repository.

### Changed

- Avoid authd to rename agent if overplaced.
- Changed some log messages.
- Reordered directories for agent backups.
- Don't exit when client.keys is empty by default.
- Improved client.keys reloading capabilities.

### Fixed

- Fixed JSON output at rootcheck_control.
- Fixed agent compilation on OS X.
- Fixed memory issue on removing timestamps.
- Fixed segmentation fault at reported.
- Fixed segmentation fault at logcollector.

### Removed

- Removed old rootcheck options.

## [v1.1.0] - 2016-04-06

### Added

- Re-usage of agent ID in manage_agents and authd, with time limit.
- Added option to avoid manager from exiting when there are no keys.
- Backup of the information about an agent that's going to be deleted.
- Alerting if Authd can't add an agent because of a duplicated IP.
- Integrator with Slack and PagerDuty.
- Simplified keywords for the option "frequency".
- Added custom Reply-to e-mail header.
- Added option to syscheck to avoid showing diffs on some files.
- Created agents-timestamp file to save the agents' date of adding.

### Changed

- client.keys: No longer overwrite the name of an agent with "#-#-#-" to mark it as deleted. Instead, the name will appear with a starting "!".
- API: Distinction between duplicated and invalid name for agent.
- Stop the "ERROR: No such file or directory" for Apache.
- Changed defaults to analysisd event counter.
- Authd won't use password by default.
- Changed name of fields at JSON output from binaries.
- Upgraded rules to Wazuh Ruleset v1.07

### Fixed

- Fixed merged.mg push on Windows Agent
- Fixed Windows agent compilation issue
- Fixed glob broken implementation.
- Fixed memory corruption on the OSSEC alert decoder.
- Fixed command "useradd" on OpenBSD.
- Fixed some PostgreSQL issues.
- Allow to disable syscheck:check_perm after enable check_all.

## [v1.0.4] - 2016-02-24
​
### Added

- JSON output for manage_agents.
- Increased analysis daemon's memory size.
- Authd: Added password authorization.
- Authd: Boost speed performance at assignation of ID for agents
- Authd: New option -f *sec*. Force addding new agent (even with duplicated IP) if it was not active for the last *sec* seconds.
- manage_agents: new option -d. Force adding new agent (even with duplicated IP)
- manage_agents: Printing new agent ID on adding.

### Changed

- Authd and manage_agents won't add agents with duplicated IP.

### Fixed

- Solved duplicate IP conflicts on client.keys which prevented the new agent to connect.
- Hashing files in binary mode. Solved some problems related to integrity checksums on Windows.
- Fixed issue that made console programs not to work on Windows.

### Removed

- RESTful API no longer included in extensions/api folder. Available now at https://github.com/wazuh/wazuh-api


## [v1.0.3] - 2016-02-11

### Added

- JSON CLI outputs: ossec-control, rootcheck_control, syscheck_control, ossec-logtest and more.
- Preparing integration with RESTful API
- Upgrade version scripts
- Merge commits from ossec-hids
- Upgraded rules to Wazuh Ruleset v1.06

### Fixed

- Folders are no longer included on etc/shared
- Fixes typos on rootcheck files
- Kibana dashboards fixes

## [v1.0.2] - 2016-01-29

### Added

- Added Wazuh Ruleset updater
- Added extensions files to support ELK Stack latest versions (ES 2.x, LS 2.1, Kibana 4.3)

### Changed

- Upgraded rules to Wazuh Ruleset v1.05
- Fixed crash in reportd
- Fixed Windows EventChannel syntaxis issue
- Fixed manage_agents bulk option bug. No more "randombytes" errors.
- Windows deployment script improved

## [v1.0.1] - 2015-12-10

### Added

- Wazuh version info file
- ossec-init.conf now includes wazuh version
- Integrated with wazuh OSSEC ruleset updater
- Several new fields at JSON output (archives and alerts)
- Wazuh decoders folder

### Changed

- Decoders are now splitted in differents files.
- jsonout_out enable by default
- JSON groups improvements
- Wazuh ruleset updated to 1.0.2
- Extensions: Improved Kibana dashboards
- Extensions: Improved Windows deployment script

## [v1.0.0] - 2015-11-23
- Initial Wazuh version v1.0<|MERGE_RESOLUTION|>--- conflicted
+++ resolved
@@ -1,7 +1,6 @@
 # Change Log
 All notable changes to this project will be documented in this file.
 
-<<<<<<< HEAD
 ## [v4.12.0]
 
 ### Manager
@@ -52,10 +51,7 @@
 - SCA rule Improvement for MacOS 15 SCA. ([#26982](https://github.com/wazuh/wazuh/issues/26982))
 
 
-## [v4.10.1]
-=======
 ## [v4.11.0]
->>>>>>> 89ee6893
 
 ### Manager  
 
