# Change Log
All notable changes to this project will be documented in this file.

<<<<<<< HEAD
## [TBD]
### Added
- Add support to `GET/report/distinct/agents` API request. ([Wazuh #828](https://github.com/wazuh/wazuh/pull/828))
=======
## [v3.5.0]

### Added

- Improved configuration of OVAL updates. ([#416](https://github.com/wazuh/wazuh/pull/416))
- Added selective agent software request in vulnerability-detector. ([#404](https://github.com/wazuh/wazuh/pull/404))
- Get Linux packages inventory natively. ([#441](https://github.com/wazuh/wazuh/pull/441))
- Get Windows packages inventory natively. ([#471](https://github.com/wazuh/wazuh/pull/471))
- Supporting AES encryption for manager and agent. ([#448](https://github.com/wazuh/wazuh/pull/448))
- Added Debian and Ubuntu 18 support in vulnerability-detector. ([#470](https://github.com/wazuh/wazuh/pull/470))
- Added Rids Synchronization. ([#459](https://github.com/wazuh/wazuh/pull/459))
- Added option for setting the group that the agent belongs to when registering it with authd ([#460](https://github.com/wazuh/wazuh/pull/460))
- Added option for setting the source IP when the agent registers with authd ([#460](https://github.com/wazuh/wazuh/pull/460))
- Added option to force the vulnerability detection in unsupported OS. ([#462](https://github.com/wazuh/wazuh/pull/462))
- Get network inventory natively. ([#546](https://github.com/wazuh/wazuh/pull/546))
- Integration with Osquery. ([#627](https://github.com/wazuh/wazuh/pull/627))
    - Enrich osquery configuration with pack files aggregation and agent labels as decorators.
    - Launch osquery daemon in background.
    - Monitor results file and send them to the manager.
    - New option in rules `<location>` to filter events by osquery.
    - Support folders in shared configuration. This makes easy to send pack folders to agents.
    - Basic ruleset for osquery events and daemon logs.
- Boost Remoted performance with multithreading. ([#649](https://github.com/wazuh/wazuh/pull/649))
    - Up to 16 parallel threads to decrypt messages from agents.
    - Limit the frequency of agent keys reloading.
    - Message input buffer in Analysisd to prevent control messages starvation in Remoted.
- Module to download shared files for agent groups dinamically. ([#519](https://github.com/wazuh/wazuh/pull/519))

### Changed

- Add default value for option -x in agent_control tool.
- External libraries moved to an external repository.
- Ignore OverlayFS directories on Rootcheck system scan.
- Extracts agent's OS from the database instead of the agent-info.
- Increases the maximum size of XML parser to 20KB.
- Extract CVE instead of RHSA codes into vulnerability-detector. ([#549](https://github.com/wazuh/wazuh/pull/549))
- Merge external libraries into a unique shared library. ([#620](https://github.com/wazuh/wazuh/pull/620))

### Fixed

- Fixed invalid alerts reported by Syscollector when the event contains the word "error". ([#461](https://github.com/wazuh/wazuh/pull/461))
- Silenced Vuls integration starting and ending alerts. ([#541](https://github.com/wazuh/wazuh/pull/541))
- Fix problem comparing releases of ubuntu packages. ([#556](https://github.com/wazuh/wazuh/pull/556))
- Windows delete pending active-responses before reset agent. ([#563](https://github.com/wazuh/wazuh/pull/563))
- Fix bug in Rootcheck for Windows that searches for keys in 32-bit mode only. ([#566](https://github.com/wazuh/wazuh/pull/566))
- Alert when unmerge files fails on agent. ([#731](https://github.com/wazuh/wazuh/pull/731))

### Removed

- Deleted Lua language support.

## [v3.4.0]

### Added

- Support for SHA256 checksum in Syscheck (by @arshad01). ([#410](https://github.com/wazuh/wazuh/pull/410))
- Added an internal option for Syscheck to tune the RT alerting delay. ([#434](https://github.com/wazuh/wazuh/pull/434))
- Add a field to the containing those attributes that changed in last alert. ([#857](https://github.com/wazuh/wazuh/pull/857))
- Added two options in the tag <auto_ignore> `frequency` and `timeframe` to hide alerts when they are played several times in a given period of time. ([#857](https://github.com/wazuh/wazuh/pull/857))
- Syscheck in frequency time show alerts from deleted files. ([#857](https://github.com/wazuh/wazuh/pull/857))
- Added an option `target` to customize output format per-target in Logcollector. ([#863](https://github.com/wazuh/wazuh/pull/863))
- New option for the JSON decoder to choose the treatment of NULL values. ([#677](https://github.com/wazuh/wazuh/pull/677))

### Changed

- Renamed cluster _client_ node type to ___worker___ ([#850](https://github.com/wazuh/wazuh/pull/850)).
- Changed a descriptive message in the alert showing what attributes changed. ([#857](https://github.com/wazuh/wazuh/pull/857))
- Change visualization of Syscheck alerts. ([#857](https://github.com/wazuh/wazuh/pull/857))
- Add all the available fields in the Syscheck messages from the Wazuh configuration files. ([#857](https://github.com/wazuh/wazuh/pull/857))
- Now the no_full_log option only affects JSON alerts. ([#881](https://github.com/wazuh/wazuh/pull/881))
- Delete temporary files when stopping Wazuh. ([#732](https://github.com/wazuh/wazuh/pull/732))
- Send OpenSCAP checks results to a FIFO queue instead of temporary files. ([#732](https://github.com/wazuh/wazuh/pull/732))
- Default behavior when starting Syscheck and Rootcheck components. ([#829](https://github.com/wazuh/wazuh/pull/829))
  - They are disabled if not appear in the configuration.
  - They can be set up as empty blocks in the configuration, applying their default values.
  - Improvements of error and information messages when they start.
- Improve output of `DELETE/agents` when no agents were removed. ([#868](https://github.com/wazuh/wazuh/pull/868))
- Include the file owner SID in Syscheck alerts.
- Change no previous checksum error message to information log. ([#897](https://github.com/wazuh/wazuh/pull/897))

### Fixed

- Syscheck RT process granularized to make frequency option more accurate. ([#434](https://github.com/wazuh/wazuh/pull/434))
- Fixed registry_ignore problem on Syscheck for Windows when arch="both" was used. ([#525](https://github.com/wazuh/wazuh/pull/525))
- Allow more than 256 directories in real-time for Windows agent using recursive watchers. ([#540](https://github.com/wazuh/wazuh/pull/540))
- Fix weird behavior in Syscheck when a modified file returns back to its first state. ([#434](https://github.com/wazuh/wazuh/pull/434))
- Replace hash value xxx (not enabled) for n/a if the hash couldn't be calculated. ([#857](https://github.com/wazuh/wazuh/pull/857))
- Do not report uid, gid or gname on Windows (avoid user=0). ([#857](https://github.com/wazuh/wazuh/pull/857))
- Several fixes generating sha256 hash. ([#857](https://github.com/wazuh/wazuh/pull/857))
- Fixed the option report_changes configuration. ([#857](https://github.com/wazuh/wazuh/pull/857))
- Fixed the 'report_changes' configuration when 'sha1' option is not set. ([#857](https://github.com/wazuh/wazuh/pull/857))
- Fix memory leak reading logcollector config. ([#884](https://github.com/wazuh/wazuh/pull/884))
- Fixed crash in Slack integration for alerts that don't have full log. ([#880](https://github.com/wazuh/wazuh/pull/880))
- Fixed active-responses.log definition path on Windows configuration. ([#739](https://github.com/wazuh/wazuh/pull/739))
- Added warning message when updating Syscheck/Rootcheck database to restart the manager. ([#817](https://github.com/wazuh/wazuh/pull/817))
- Fix PID file creation checking. ([#822](https://github.com/wazuh/wazuh/pull/822))
  - Check that the PID file was created and written.
  - This would prevent service from running multiple processes of the same daemon.
- Fix reading of Windows platform for 64 bits systems. ([#832](https://github.com/wazuh/wazuh/pull/832))
- Fixed Syslog output parser when reading the timestamp from the alerts in JSON format. ([#843](https://github.com/wazuh/wazuh/pull/843))
- Fixed filter for `gpg-pubkey` packages in Syscollector. ([#847](https://github.com/wazuh/wazuh/pull/847))
- Fixed bug in configuration when reading the `repeated_offenders` option in Active Response. ([#873](https://github.com/wazuh/wazuh/pull/873))
- Fixed variables parser when loading rules. ([#855](https://github.com/wazuh/wazuh/pull/855))
- Fixed parser files names in the Rootcheck scan. ([#840](https://github.com/wazuh/wazuh/pull/840))
- Removed frequency offset in rules. ([#827](https://github.com/wazuh/wazuh/pull/827)).
- Fix memory leak reading logcollector config. ([#884](https://github.com/wazuh/wazuh/pull/884))
- Fixed sort agents by status in `GET/agents` API request. ([#810](https://github.com/wazuh/wazuh/pull/810))
- Added exception when no agents are selected to restart. ([#870](https://github.com/wazuh/wazuh/pull/870))
- Prevent files from remaining open in the cluster. ([#874](https://github.com/wazuh/wazuh/pull/874))
- Fix network unreachable error when cluster starts. ([#800](https://github.com/wazuh/wazuh/pull/800))
- Fix empty rules and decoders file check. ([#887](https://github.com/wazuh/wazuh/pull/887))
>>>>>>> 6ece085e

## [v3.3.1]

### Added

- Added `total_affected_agents` and `total_failed_ids` to the `DELETE/agents` API request. ([#795](https://github.com/wazuh/wazuh/pull/795))

### Changed

- Management of empty blocks in the configuration files. ([#781](https://github.com/wazuh/wazuh/pull/781))
- Verify WPK with Wazuh CA by default. ([#799](https://github.com/wazuh/wazuh/pull/799))

### Fixed

- Windows prevents agent from renaming file. ([#773](https://github.com/wazuh/wazuh/pull/773))
- Fix manager-agent version comparison in remote upgrades. ([#765](https://github.com/wazuh/wazuh/pull/765))
- Fix log flooding when restarting agent while the merged file is being receiving. ([#788](https://github.com/wazuh/wazuh/pull/788))
- Fix issue when overwriting rotated logs in Windows agents. ([#776](https://github.com/wazuh/wazuh/pull/776))
- Prevent OpenSCAP module from running on Windows agents (incompatible). ([#777](https://github.com/wazuh/wazuh/pull/777))
- Fix issue in file changes report for FIM on Linux when a directory contains a backslash. ([#775](https://github.com/wazuh/wazuh/pull/775))
- Fixed missing `minor` field in agent data managed by the framework. ([#771](https://github.com/wazuh/wazuh/pull/771))
- Fixed missing `build` and `key` fields in agent data managed by the framework. ([#802](https://github.com/wazuh/wazuh/pull/802))
- Fixed several bugs in upgrade agents ([#784](https://github.com/wazuh/wazuh/pull/784)):
    - Error upgrading an agent with status `Never Connected`.
    - Fixed API support.
    - Sockets were not closing properly.
- Cluster exits showing an error when an error occurs. ([#790](https://github.com/wazuh/wazuh/pull/790))
- Fixed bug when cluster control or API cannot request the list of nodes to the master. ([#762](https://github.com/wazuh/wazuh/pull/762))
- Fixed bug when the `agent.conf` contains an unrecognized module. ([#796](https://github.com/wazuh/wazuh/pull/796))
- Alert when unmerge files fails on agent. ([#731](https://github.com/wazuh/wazuh/pull/731))
- Fix invalid memory access when parsing ruleset configuration. ([#787](https://github.com/wazuh/wazuh/pull/787))
- Check version of python in cluster control. ([#760](https://github.com/wazuh/wazuh/pull/760))
- Removed duplicated log message when Rootcheck is disabled. ([#783](https://github.com/wazuh/wazuh/pull/783))
- Avoid infinite attempts to download CVE databases when it fails. ([#792](https://github.com/wazuh/wazuh/pull/792))


## [v3.3.0]

### Added

- Supporting multiple socket output in Logcollector. ([#395](https://github.com/wazuh/wazuh/pull/395))
- Allow inserting static field parameters in rule comments. ([#397](https://github.com/wazuh/wazuh/pull/397))
- Added an output format option for Logcollector to build custom logs. ([#423](https://github.com/wazuh/wazuh/pull/423))
- Included millisecond timing in timestamp to JSON events. ([#467](https://github.com/wazuh/wazuh/pull/467))
- Added an option in Analysisd to set input event offset for plugin decoders. ([#512](https://github.com/wazuh/wazuh/pull/512))
- Allow decoders mix plugin and multiregex children. ([#602](https://github.com/wazuh/wazuh/pull/602))
- Added the option to filter by any field in `get_agents_overview`, `get_agent_group` and `get_agents_without_group` functions of the Python framework. ([#743](https://github.com/wazuh/wazuh/pull/743))

### Changed

- Add default value for option -x in agent_upgrade tool.
- Changed output of agents in cluster control. ([#741](https://github.com/wazuh/wazuh/pull/741))

### Fixed

- Fix bug in Logcollector when removing duplicate localfiles. ([#402](https://github.com/wazuh/wazuh/pull/402))
- Fix memory error in Logcollector when using wildcards.
- Prevent command injection in Agentless daemon. ([#600](https://github.com/wazuh/wazuh/pull/600))
- Fixed bug getting the agents in cluster control. ([#741](https://github.com/wazuh/wazuh/pull/741))
- Prevent Logcollector from reporting an error when a path with wildcards matches no files.
- Fixes the feature to group with the option multi-line. ([#754](https://github.com/wazuh/wazuh/pull/754))


## [v3.2.4]

### Fixed
- Fixed segmentation fault in maild when `<queue-size>` is included in the global configuration.
- Fixed bug in Framework when retrieving mangers logs. ([#644](https://github.com/wazuh/wazuh/pull/644))
- Fixed bug in clusterd to prevent the synchronization of `.swp` files. ([#694](https://github.com/wazuh/wazuh/pull/694))
- Fixed bug in Framework parsing agent configuration. ([#681](https://github.com/wazuh/wazuh/pull/681))
- Fixed several bugs using python3 with the Python framework. ([#701](https://github.com/wazuh/wazuh/pull/701))


## [v3.2.3]

### Added

- New internal option to enable merged file creation by Remoted. ([#603](https://github.com/wazuh/wazuh/pull/603))
- Created alert item for GDPR and GPG13. ([#608](https://github.com/wazuh/wazuh/pull/608))
- Add support for Amazon Linux in vulnerability-detector.
- Created an input queue for Analysisd to prevent Remoted starvation. ([#661](https://github.com/wazuh/wazuh/pull/661))

### Changed

- Set default agent limit to 14.000 and file descriptor limit to 65.536 per process. ([#624](https://github.com/wazuh/wazuh/pull/624))
- Cluster improvements.
    - New protocol for communications.
    - Inverted communication flow: clients start communications with the master.
    - Just the master address is required in the `<nodes>` list configuration.
    - Improved synchronization algorithm.
    - Reduced the number of processes to one: `wazuh-clusterd`.
- Cluster control tool improvements: outputs are the same regardless of node type.
- The default input queue for remote events has been increased to 131072 events. ([#660](https://github.com/wazuh/wazuh/pull/660))
- Disconnected agents will no longer report vulnerabilities. ([#666](https://github.com/wazuh/wazuh/pull/666))

### Fixed

- Fixed agent wait condition and improve logging messages. ([#550](https://github.com/wazuh/wazuh/pull/550))
- Fix race condition in settings load time by Windows agent. ([#551](https://github.com/wazuh/wazuh/pull/551))
- Fix bug in Authd that prevented it from deleting agent-info files when removing agents.
- Fix bug in ruleset that did not overwrite the `<info>` option. ([#584](https://github.com/wazuh/wazuh/issues/584))
- Fixed bad file descriptor error in Wazuh DB ([#588](https://github.com/wazuh/wazuh/issues/588))
- Fixed unpredictable file sorting when creating merged files. ([#599](https://github.com/wazuh/wazuh/issues/599))
- Fixed race condition in Remoted when closing connections.
- Fix epoch check in vulnerability-detector.
- Fixed hash sum in logs rotation. ([#636](https://github.com/wazuh/wazuh/issues/636))
- Fixed cluster CPU usage.
- Fixed invalid deletion of agent timestamp entries. ([#639](https://github.com/wazuh/wazuh/issues/639))
- Fixed segmentation fault in logcollector when multi-line is applied to a remote configuration. ([#641](https://github.com/wazuh/wazuh/pull/641))
- Fixed issue in Syscheck that may leave the process running if the agent is stopped quickly. ([#671](https://github.com/wazuh/wazuh/pull/671))

### Removed

- Removed cluster database and internal cluster daemon.


## [v3.2.2]

### Added

- Created an input queue for Remoted to prevent agent connection starvation. ([#509](https://github.com/wazuh/wazuh/pull/509))

### Changed

- Updated Slack integration. ([#443](https://github.com/wazuh/wazuh/pull/443))
- Increased connection timeout for remote upgrades. ([#480](https://github.com/wazuh/wazuh/pull/480))
- Vulnerability-detector does not stop agents detection if it fails to find the software for one of them.
- Improve the version comparator algorithm in vulnerability-detector. ([#508](https://github.com/wazuh/wazuh/pull/508/files))

### Fixed

- Fixed bug in labels settings parser that may make Agentd or Logcollector crash.
- Fixed issue when setting multiple `<server-ip>` stanzas in versions 3.0 - 3.2.1. ([#433](https://github.com/wazuh/wazuh/pull/433))
- Fixed bug when socket database messages are not sent correctly. ([#435](https://github.com/wazuh/wazuh/pull/435))
- Fixed unexpected stop in the sources installer when overwriting a previous corrupt installation.
- Added a synchronization timeout in the cluster to prevent it from blocking ([#447](https://github.com/wazuh/wazuh/pull/447))
- Fixed issue in CSyslogd when filtering by rule group. ([#446](https://github.com/wazuh/wazuh/pull/446))
- Fixed error on DB daemon when parsing rules with options introduced in version 3.0.0.
- Fixed unrecognizable characters error in Windows version name. ([#478](https://github.com/wazuh/wazuh/pull/478))
- Fix Authd client in old versions of Windows ([#479](https://github.com/wazuh/wazuh/pull/479))
- Cluster's socket management improved to use persistent connections ([#481](https://github.com/wazuh/wazuh/pull/481))
- Fix memory corruption in Syscollector decoder and memory leaks in Vulnerability Detector. ([#482](https://github.com/wazuh/wazuh/pull/482))
- Fixed memory corruption in Wazuh DB autoclosing procedure.
- Fixed dangling db files at DB Sync module folder. ([#489](https://github.com/wazuh/wazuh/pull/489))
- Fixed agent group file deletion when using Authd.
- Fix memory leak in Maild with JSON input. ([#498](https://github.com/wazuh/wazuh/pull/498))
- Fixed remote command switch option. ([#504](https://github.com/wazuh/wazuh/pull/504))

## [v3.2.1] 2018-03-03

### Added

- Added option in Makefile to disable CIS-CAT module. ([#381](https://github.com/wazuh/wazuh/pull/381))
- Added field `totalItems` to `GET/agents/purgeable/:timeframe` API call. ([#385](https://github.com/wazuh/wazuh/pull/385))

### Changed

- Giving preference to use the selected Java over the default one in CIS-CAT wodle.
- Added delay between message delivery for every module. ([#389](https://github.com/wazuh/wazuh/pull/389))
- Verify all modules for the shared configuration. ([#408](https://github.com/wazuh/wazuh/pull/408))
- Updated OpenSSL library to 1.1.0g.
- Insert agent labels in JSON archives no matter the event matched a rule.
- Support for relative/full/network paths in the CIS-CAT configuration. ([#419](https://github.com/wazuh/wazuh/pull/419))
- Improved cluster control to give more information. ([#421](https://github.com/wazuh/wazuh/pull/421))
- Updated rules for CIS-CAT.
- Removed unnecessary compilation of vulnerability-detector in agents.
- Increased wazuh-modulesd's subprocess pool.
- Improved the agent software recollection by Syscollector.

### Fixed

- Fixed crash in Agentd when testing Syscollector configuration from agent.conf file.
- Fixed duplicate alerts in Vulnerability Detector.
- Fixed compiling issues in Solaris and HP-UX.
- Fixed bug in Framework when listing directories due to permissions issues.
- Fixed error handling in CIS-CAT module. ([#401](https://github.com/wazuh/wazuh/pull/401))
- Fixed some defects reported by Coverity. ([#406](https://github.com/wazuh/wazuh/pull/406))
- Fixed OS name detection in macOS and old Linux distros. ([#409](https://github.com/wazuh/wazuh/pull/409))
- Fixed linked in HP-UX.
- Fixed Red Hat detection in vulnerability-detector.
- Fixed segmentation fault in wazuh-cluster when files path is too long.
- Fixed a bug getting groups and searching by them in `GET/agents` API call. ([#390](https://github.com/wazuh/wazuh/pull/390))
- Several fixes and improvements in cluster.
- Fixed bug in wazuh-db when closing exceeded databases in transaction.
- Fixed bug in vulnerability-detector that discarded valid agents.
- Fixed segmentation fault in Windows agents when getting OS info.
- Fixed memory leaks in vulnerability-detector and CIS-CAT wodle.
- Fixed behavior when working directory is not found in CIS-CAT wodle.

## [v3.2.0] 2018-02-13

### Added
- Added support to synchronize custom rules and decoders in the cluster.([#344](https://github.com/wazuh/wazuh/pull/344))
- Add field `status` to `GET/agents/groups/:group_id` API call.([#338](https://github.com/wazuh/wazuh/pull/338))
- Added support for Windows to CIS-CAT integration module ([#369](https://github.com/wazuh/wazuh/pull/369))
- New Wazuh Module "aws-cloudtrail" fetching logs from S3 bucket. ([#351](https://github.com/wazuh/wazuh/pull/351))
- New Wazuh Module "vulnerability-detector" to detect vulnerabilities in agents and managers.

### Fixed
- Fixed oscap.py to support new versions of OpenSCAP scanner.([#331](https://github.com/wazuh/wazuh/pull/331))
- Fixed timeout bug when the cluster port was closed. ([#343](https://github.com/wazuh/wazuh/pull/343))
- Improve exception handling in `cluster_control`. ([#343](https://github.com/wazuh/wazuh/pull/343))
- Fixed bug in cluster when receive an error response from client. ([#346](https://github.com/wazuh/wazuh/pull/346))
- Fixed bug in framework when the manager is installed in different path than /var/ossec. ([#335](https://github.com/wazuh/wazuh/pull/335))
- Fixed predecoder hostname field in JSON event output.
- Several fixes and improvements in cluster.

## [v3.1.0] 2017-12-22

### Added

- New Wazuh Module "command" for asynchronous command execution.
- New field "predecoder.timestamp" for JSON alerts including timestamp from logs.
- Added reload action to ossec-control in local mode.
- Add duration control of a cluster database synchronization.
- New internal option for agents to switch applying shared configuration.
- Added GeoIP address finding for input logs in JSON format.
- Added alert and archive output files rotation capabilities.
- Added rule option to discard field "firedtimes".
- Added VULS integration for running vulnerability assessments.
- CIS-CAT Wazuh Module to scan CIS policies.

### Changed

- Keepping client.keys file permissions when modifying it.
- Improve Rootcheck formula to select outstanding defects.
- Stop related daemon when disabling components in ossec-control.
- Prevented cluster daemon from starting on RHEL 5 or older.
- Let Syscheck report file changes on first scan.
- Allow requests by node name in cluster_control binary.
- Improved help of cluster_control binary.
- Integrity control of files in the cluster.

### Fixed

- Fixed netstat command in localfile configuration.
- Fixed error when searching agents by ID.
- Fixed syslog format pre-decoder for logs with missing (optional) space after tag.
- Fixed alert ID when plain-text alert output disabled.
- Fixed Monitord freezing when a sendmail-like executable SMTP server is set.
- Fixed validation of Active Response used by agent_control.
- Allow non-ASCII characters in Windows version string.

## [v3.0.0] 2017-12-12

### Added

- Added group property for agents to customize shared files set.
- Send shared files to multiple agents in parallel.
- New decoder plugin for logs in JSON format with dynamic fields definition.
- Brought framework from API to Wazuh project.
- Show merged files MD5 checksum by agent_control and framework.
- New reliable request protocol for manager-agent communication.
- Remote agent upgrades with signed WPK packages.
- Added option for Remoted to prevent it from writing shared merged file.
- Added state for Agentd and Windows agent to notify connection state and metrics.
- Added new JSON log format for local file monitoring.
- Added OpenSCAP SSG datastream content for Ubuntu Trusty Tahr.
- Field "alert_id" in JSON alerts (by Dan Parriott).
- Added support of "any" IP address to OSSEC batch manager (by Jozef Reisinger).
- Added ossec-agent SElinux module (by kreon).
- Added previous output to JSON output (by João Soares).
- Added option for Authd to specify the allowed cipher list (by James Le Cuirot).
- Added option for cipher suites in Authd settings.
- Added internal option for Remoted to set the shared configuration reloading time.
- Auto restart agents when new shared configuration is pushed from the manager.
- Added native support for Systemd.
- Added option to register unlimited agents in Authd.
- New internal option to limit the number of file descriptors in Analysisd and Remoted.
- Added new state "pending" for agents.
- Added internal option to disable real-time DB synchronization.
- Allow multiple manager stanzas in Agentd settings.
- New internal option to limit the receiving time in TCP mode.
- Added manager hostname data to agent information.
- New option for rotating internal logs by size.
- Added internal option to enable or disable daily rotation of internal logs.
- Added command option for Monitord to overwrite 'day_wait' parameter.
- Adding templates and sample alert for Elasticsearch 6.0.
- Added option to enable/disable Authd on install and auto-generate certificates.
- Pack secure TCP messages into a single packet.
- Added function to install SCAP policies depending on OS version.
- Added integration with Virustotal.
- Added timeout option for TCP sockets in Remoted and Agentd.
- Added option to start the manager after installing.
- Added a cluster of managers (`wazuh-clusterd`) and a script to control it (`cluster_control`).

### Changed

- Increased shared file delivery speed when using TCP.
- Increased TCP listening socket backlog.
- Changed Windows agent UI panel to show revision number instead of installation date.
- Group every decoded field (static and dynamic fields) into a data object for JSON alerts.
- Reload shared files by Remoted every 10 minutes.
- Increased string size limit for XML reader to 4096 bytes.
- Updated Logstash configuration and Elasticsearch mappings.
- Changed template fields structure for Kibana dashboards.
- Increased dynamic field limit to 1024, and default to 256.
- Changed agent buffer 'length' parameter to 'queue_size'.
- Changed some Rootcheck error messages to verbose logs.
- Removed unnecessary message by manage_agents advising to restart Wazuh manager.
- Update PF tables Active response (by d31m0).
- Create the users and groups as system users and groups in specs (by Dan Parriott).
- Show descriptive errors when an agent loses the connection using TCP.
- Prevent agents with the same name as the manager host from getting added.
- Changed 'message' field to 'data' for successful agent removing response in Authd API.
- Changed critical error to standard error in Syslog Remoted when no access list has been configured.
- Ignore hidden files in shared folder for merged file.
- Changed agent notification time values: notify time to 1 minute and reconnect time to 5 minutes.
- Prevent data field from being inserted into JSON alerts when it's empty.
- Spelling corrections (by Josh Soref).
- Moved debug messages when updating shared files to level 2.
- Do not create users ossecm or ossecr on agents.
- Upgrade netstat command in Logcollector.
- Prevent Monitord and DB sync module from dealing with agent files on local installations.
- Speed up DB syncing by keeping databases opened and an inotify event queue.
- Merge server's IP and hostname options to one setting.
- Enabled Active Response by default in both Windows and UNIX.
- Make Monitord 'day_wait' internal option affect log rotation.
- Extend Monitord 'day_wait' internal option range.
- Prevent Windows agent from log error when the manager disconnected.
- Improve Active Response filtering options.
- Use init system (Systemd/SysVinit) to restart Wazuh when upgrading.
- Added possibility of filtering agents by manager hostname in the Framework.
- Prevent installer from overwriting agent.conf file.
- Cancel file sending operation when agent socket is closed.
- Clean up agent shared folder before unmerging shared configuration.
- Print descriptive error when request socket refuses connection due to AR disabled.
- Extend Logcollector line burst limit range.
- Fix JSON alert file reloading when the file is rotated.
- Merge IP and Hostname server configuration into "Address" field.
- Improved TCP transmission performance by packing secure messages.

### Fixed

- Fixed wrong queries to get last Syscheck and Rootcheck date.
- Prevent Logcollector keep-alives from being stored on archives.json.
- Fixed length of random message within keep-alives.
- Fixed Windows version detection for Windows 8 and newer.
- Fixed incorrect CIDR writing on client.keys by Authd.
- Fixed missing buffer flush by Analysisd when updating Rootcheck database.
- Stop Wazuh service before removing folder to reinstall.
- Fixed Remoted service for Systemd (by Phil Porada).
- Fixed Administrator account mapping in Windows agent installation (by andrewm0374@gmail.com).
- Fixed MySQL support in dbd (by andrewm0374@gmail.com).
- Fixed incorrect warning when unencrypting messages (by Dan Parriott).
- Fixed Syslog mapping for alerts via Csyslogd (by Dan Parriott).
- Fixed syntax error in the creation of users in Solaris 11.2 (by Pedro Flor).
- Fixed some warnings that appeared when compiling on Fedora 26.
- Fixed permission issue in logs folder.
- Fixed issue in Remoted that prevented it from send shared configuration when it changed.
- Fixed Windows agent compilation compability with CentOS.
- Supporting different case from password prompt in Agentless (by Jesus Fidalgo).
- Fix bad detection of inotify queue overflowed.
- Fix repetitive error when a rule's diff file is empty.
- Fixed log group permission when created by a daemon running as root.
- Prevented Agentd from logging too many errors when restarted while receiving the merged file.
- Prevented Remoted from sending data to disconnected agents in TCP mode.
- Fixed alerts storage in PostgreSQL databases.
- Fixed invalid previous output data in JSON alerts.
- Fixed memory error in modulesd for invalid configurations.
- Fixed default Auth configuration to support custom install directory.
- Fixed directory transversal vulnerability in Active response commands.
- Fixed Active response timeout accuracy.
- Fixed race conditions in concurrent transmissions over TCP.

### Removed

- Removed Picviz support (by Dan Parriott).


## [v2.1.1] - 2017-09-21

### Changed

- Improved errors messages related to TCP connection queue.
- Changed info log about unsupported FS checking in Rootcheck scan to debug messages.
- Prevent Modules daemon from giving critical error when no wodles are enabled.

### Fixed

- Fix endianess incompatibility in agents on SPARC when connecting via TCP.
- Fix bug in Authd that made it crash when removing keys.
- Fix race condition in Remoted when writing logs.
- Avoid repeated errors by Remoted when sending data to a disconnected agent.
- Prevented Monitord from rotating non-existent logs.
- Some fixes to support HP-UX.
- Prevent processes from sending events when TCP connection is lost.
- Fixed output header by Syslog client when reading JSON alerts.
- Fixed bug in Integrator settings parser when reading rules list.

## [v2.1.0] - 2017-08-14

### Added

- Rotate and compress log feature.
- Labeling data for agents to be shown in alerts.
- New 'auth' configuration template.
- Make manage_agents capable of add and remove agents via Authd.
- Implemented XML configuration for Authd.
- Option -F for Authd to force insertion if it finds duplicated name.
- Local auth client to manage agent keys.
- Added OS name and version into global.db.
- Option for logging in JSON format.
- Allow maild to send through a sendmail-like executable (by James Le Cuirot).
- Leaky bucket-like buffer for agents to prevent network flooding.
- Allow Syslog client to read JSON alerts.
- Allow Mail reporter to read JSON alerts.
- Added internal option to tune Rootcheck sleep time.
- Added route-null Active Response script for Windows 2012 (by @CrazyLlama).

### Changed

- Updated SQLite library to 3.19.2.
- Updated zlib to 1.2.11.
- Updated cJSON library to 1.4.7.
- Change some manage_agents option parameters.
- Run Auth in background by default.
- Log classification as debug, info, warning, error and critical.
- Limit number of reads per cycle by Logcollector to prevent log starvation.
- Limit OpenSCAP module's event forwarding speed.
- Increased debug level of repeated Rootcheck messages.
- Send events when OpenSCAP starts and finishes scans.
- Delete PID files when a process exits not due to a signal.
- Change error messages due to SSL handshake failure to debug messages.
- Force group addition on installation for compatibility with LDAP (thanks to Gary Feltham).

### Fixed

- Fixed compiling error on systems with no OpenSSL.
- Fixed compiling warning at manage_agents.
- Fixed ossec-control enable/disable help message.
- Fixed unique aperture of random device on Unix.
- Fixed file sum comparison bug at Syscheck realtime engine. (Thanks to Arshad Khan)
- Close analysisd if alert outputs are disabled for all formats.
- Read Windows version name for versions newer than Windows 8 / Windows Server 2012.
- Fixed error in Analysisd that wrote Syscheck and Rootcheck databases of re-added agents on deleted files.
- Fixed internal option to configure the maximum labels' cache time.
- Fixed Auth password parsing on client side.
- Fix bad agent ID assignation in Authd on i686 architecture.
- Fixed Logcollector misconfiguration in Windows agents.

### Removed

- Remove unused message queue to send alerts from Authd.


## [v2.0.1] - 2017-07-19

### Changed

- Changed random data generator for a secure OS-provided generator.
- Changed Windows installer file name (depending on version).
- Linux distro detection using standard os-release file.
- Changed some URLs to documentation.
- Disable synchronization with SQLite databases for Syscheck by default.
- Minor changes at Rootcheck formatter for JSON alerts.
- Added debugging messages to Integrator logs.
- Show agent ID when possible on logs about incorrectly formatted messages.
- Use default maximum inotify event queue size.
- Show remote IP on encoding format errors when unencrypting messages.
- Remove temporary files created by Syscheck changes reports.
- Remove temporary Syscheck files for changes reporting by Windows installer when upgrading.

### Fixed

- Fixed resource leaks at rules configuration parsing.
- Fixed memory leaks at rules parser.
- Fixed memory leaks at XML decoders parser.
- Fixed TOCTOU condition when removing directories recursively.
- Fixed insecure temporary file creation for old POSIX specifications.
- Fixed missing agentless devices identification at JSON alerts.
- Fixed FIM timestamp and file name issue at SQLite database.
- Fixed cryptographic context acquirement on Windows agents.
- Fixed debug mode for Analysisd.
- Fixed bad exclusion of BTRFS filesystem by Rootcheck.
- Fixed compile errors on macOS.
- Fixed option -V for Integrator.
- Exclude symbolic links to directories when sending FIM diffs (by Stephan Joerrens).
- Fixed daemon list for service reloading at ossec-control.
- Fixed socket waiting issue on Windows agents.
- Fixed PCI_DSS definitions grouping issue at Rootcheck controls.
- Fixed segmentation fault bug when stopping on CentOS 5.
- Fixed compatibility with AIX.
- Fixed race conditions in ossec-control script.
- Fixed compiling issue on Windows.
- Fixed compatibility with Solaris.
- Fixed XML parsing error due to byte stashing issue.
- Fixed false error by Syscheck when creating diff snapshots of empty files.
- Fixed segmentation fault in Authd on i386 platform.
- Fixed agent-auth exit code for controlled server's errors.
- Fixed incorrect OVAL patch results classification.

## [v2.0] - 2017-03-14

### Added

- Wazuh modules manager.
- Wazuh module for OpenSCAP.
- Ruleset for OpenSCAP alerts.
- Kibana dashboards for OpenSCAP.
- Option at agent_control to restart all agents.
- Dynamic fields to rules and decoders.
- Dynamic fields to JSON in alerts/archives.
- CDB list lookup with dynamic fields.
- FTS for dynamic fields.
- Logcollector option to set the frequency of file checking.
- GeoIP support in Alerts (by Scott R Shinn).
- Internal option to output GeoIP data on JSON alerts.
- Matching pattern negation (by Daniel Cid).
- Syscheck and Rootcheck events on SQLite databases.
- Data migration tool to SQLite databases.
- Jenkins QA.
- 64-bit Windows registry keys support.
- Complete FIM data output to JSON and alerts.
- Username, date and inode attributes to FIM events on Unix.
- Username attribute to FIM events on Windows.
- Report changes (FIM file diffs) to Windows agent.
- File diffs to JSON output.
- Elastic mapping updated for new FIM events.
- Title and file fields extracted at Rootcheck alerts.
- Rule description formatting with dynamic field referencing.
- Multithreaded design for Authd server for fast and reliable client dispatching, with key caching and write scheduling.
- Auth registration client for Windows (by Gael Muller).
- Auth password authentication for Windows client.
- New local decoder file by default.
- Show server certificate and key paths at Authd help.
- New option for Authd to verify agent's address.
- Added support for new format at predecoder (by Brad Lhotsky).
- Agentless passlist encoding to Base64.
- New Auditd-specific log format for Logcollector.
- Option for Authd to auto-choose TLS/SSL method.
- Compile option for Authd to make it compatible with legacy OSs.
- Added new templates layout to auto-compose configuration file.
- New wodle for SQLite database syncing (agent information and fim/pm data).
- Added XML settings options to exclude some rules or decoders files.
- Option for agent_control to broadcast AR on all agents.
- Extended FIM event information forwarded by csyslogd (by Sivakumar Nellurandi).
- Report Syscheck's new file events on real time.

### Changed

- Isolated logtest directory from analysisd.
- Remoted informs Analysisd about agent ID.
- Updated Kibana dashboards.
- Syscheck FIM attributes to dynamic fields.
- Force services to exit if PID file creation fails.
- Atomic writing of client.keys through temporary files.
- Disabled remote message ID verification by default.
- Show actual IP on debug message when agents get connected.
- Enforce rules IDs to max 6 digits.
- OSSEC users and group as system (UI-hidden) users (by Dennis Golden).
- Increases Authd connection pool size.
- Use general-purpose version-flexible SSL/TLS methods for Authd registration.
- Enforce minimum 3-digit agent ID format.
- Exclude BTRFS from Rootcheck searching for hidden files inside directories (by Stephan Joerrens).
- Moved OSSEC and Wazuh decoders to one directory.
- Prevent manage_agents from doing invalid actions (such methods for manager at agent).
- Disabled capturing of security events 5145 and 5156 on Windows agent.
- Utilities to rename an agent or change the IP address (by Antonio Querubin).
- Added quiet option for Logtest (by Dan Parriott).
- Output decoder information onto JSON alerts.
- Enable mail notifications by default for server installation.
- Agent control option to restart all agents' Syscheck will also restart manager's Syscheck.
- Make ossec-control to check Authd PID.
- Enforce every rule to contain a description.
- JSON output won't contain field "agentip" if tis value is "any".
- Don't broadcast Active Response messages to disconnected agents.
- Don't print Syscheck logs if it's disabled.
- Set default Syscheck and Rootcheck frequency to 12 hours.
- Generate FIM new file alert by default.
- Added option for Integrator to set the maximum log length.
- JSON output nested objects modelling through dynamic fields.
- Disable TCP for unsupported OSs.
- Show previous log on JSON alert.
- Removed confirmation prompt when importing an agent key successfully.
- Made Syscheck not to ignore files that change more than 3 times by default.
- Enabled JSON output by default.
- Updated default syscheck configuration for Windows agents.
- Limited agent' maximum connection time for notification time.
- Improved client.keys changing detection method by remoted: use date and inode.
- Changed boot service name to Wazuh.
- Active response enabled on Windows agents by default.
- New folder structure for rules and decoders.
- More descriptive logs about syscheck real-time monitoring.
- Renamed XML tags related to rules and decoders inclusion.
- Set default maximum agents to 8000.
- Removed FTS numeric bitfield from JSON output.
- Fixed ID misassignment by manage_agents when the greatest ID exceeds 32512.
- Run Windows Registry Syscheck scan on first stage when scan_on_start enabled.
- Set all Syscheck delay stages to a multiple of internal_options.conf/syscheck.sleep value.
- Changed JSON timestamp format to ISO8601.
- Overwrite @timestamp field from Logstash with the alert timestamp.
- Moved timestamp JSON field to the beginning of the object.
- Changed random data generator for a secure OS-provided generator.

### Fixed

- Logcollector bug that inhibited alerts about file reduction.
- Memory issue on string manipulation at JSON.
- Memory bug at JSON alerts.
- Fixed some CLang warnings.
- Issue on marching OSSEC user on installing.
- Memory leaks at configuration.
- Memory leaks at Analysisd.
- Bugs and memory errors at agent management.
- Mistake with incorrect name for PID file (by Tickhon Clearscale).
- Agent-auth name at messages (it appeared to be the server).
- Avoid Monitord to log errors when the JSON alerts file doesn't exists.
- Agents numbering issue (minimum 3 digits).
- Avoid no-JSON message at agent_control when client.keys empty.
- Memory leaks at manage_agents.
- Authd error messages about connection to queue passed to warning.
- Issue with Authd password checking.
- Avoid ossec-control to use Dash.
- Fixed false error about disconnected agent when trying to send it the shared files.
- Avoid Authd to close when it reaches the maximum concurrency.
- Fixed memory bug at event diff execution.
- Fixed resource leak at file operations.
- Hide help message by useadd and groupadd on OpenBSD.
- Fixed error that made Analysisd to crash if it received a missing FIM file entry.
- Fixed compile warnings at cJSON library.
- Fixed bug that made Active Response to disable all commands if one of them was disabled (by Jason Thomas).
- Fixed segmentation fault at logtest (by Dan Parriott).
- Fixed SQL injection vulnerability at Database.
- Fixed Active Response scripts for Slack and Twitter.
- Fixed potential segmentation fault at file queue operation.
- Fixed file permissions.
- Fixed failing test for Apache 2.2 logs (by Brad Lhotsky).
- Fixed memory error at net test.
- Limit agent waiting time for retrying to connect.
- Fixed compile warnings on i386 architecture.
- Fixed Monitord crash when sending daily report email.
- Fixed script to null route an IP address on Windows Server 2012+ (by Theresa Meiksner).
- Fixed memory leak at Logtest.
- Fixed manager with TCP support on FreeBSD (by Dave Stoddard).
- Fixed Integrator launching at local-mode installation.
- Fixed issue on previous alerts counter (rules with if_matched_sid option).
- Fixed compile and installing error on Solaris.
- Fixed segmentation fault on syscheck when no configuration is defined.
- Fixed bug that prevented manage_agents from removing syscheck/rootcheck database.
- Fixed bug that made agents connected on TCP to hang if they are rejected by the manager.
- Fixed segmentation fault on remoted due to race condition on managing keystore.
- Fixed data lossing at remoted when reloading keystore.
- Fixed compile issue on MacOS.
- Fixed version reading at ruleset updater.
- Fixed detection of BSD.
- Fixed memory leak (by Byron Golden).
- Fixed misinterpretation of octal permissions given by Agentless (by Stephan Leemburg).
- Fixed mistake incorrect openssl flag at Makefile (by Stephan Leemburg).
- Silence Slack integration transmission messages (by Dan Parriott).
- Fixed OpenSUSE Systemd misconfiguration (By Stephan Joerrens).
- Fixed case issue on JSON output for Rootcheck alerts.
- Fixed potential issue on duplicated agent ID detection.
- Fixed issue when creating agent backups.
- Fixed hanging problem on Windows Auth client when negotiation issues.
- Fixed bug at ossec-remoted that mismatched agent-info files.
- Fixed resource leaks at rules configuration parsing.
- Fixed memory leaks at rules parser.
- Fixed memory leaks at XML decoders parser.
- Fixed TOCTOU condition when removing directories recursively.
- Fixed insecure temporary file creation for old POSIX specifications.
- Fixed missing agentless devices identification at JSON alerts.

### Removed

- Deleted link to LUA sources.
- Delete ZLib generated files on cleaning.
- Removed maximum lines limit from diff messages (that remain limited by length).

## [v1.1.1] - 2016-05-12

### Added

- agent_control: maximum number of agents can now be extracted using option "-m".
- maild: timeout limitation, preventing it from hang in some cases.
- Updated decoders, ruleset and rootchecks from Wazuh Ruleset v1.0.8.
- Updated changes from ossec-hids repository.

### Changed

- Avoid authd to rename agent if overplaced.
- Changed some log messages.
- Reordered directories for agent backups.
- Don't exit when client.keys is empty by default.
- Improved client.keys reloading capabilities.

### Fixed

- Fixed JSON output at rootcheck_control.
- Fixed agent compilation on OS X.
- Fixed memory issue on removing timestamps.
- Fixed segmentation fault at reported.
- Fixed segmentation fault at logcollector.

### Removed

- Removed old rootcheck options.

## [v1.1] - 2016-04-06

### Added

- Re-usage of agent ID in manage_agents and authd, with time limit.
- Added option to avoid manager from exiting when there are no keys.
- Backup of the information about an agent that's going to be deleted.
- Alerting if Authd can't add an agent because of a duplicated IP.
- Integrator with Slack and PagerDuty.
- Simplified keywords for the option "frequency".
- Added custom Reply-to e-mail header.
- Added option to syscheck to avoid showing diffs on some files.
- Created agents-timestamp file to save the agents' date of adding.

### Changed

- client.keys: No longer overwrite the name of an agent with "#-#-#-" to mark it as deleted. Instead, the name will appear with a starting "!".
- API: Distinction between duplicated and invalid name for agent.
- Stop the "ERROR: No such file or directory" for Apache.
- Changed defaults to analysisd event counter.
- Authd won't use password by default.
- Changed name of fields at JSON output from binaries.
- Upgraded rules to Wazuh Ruleset v1.07

### Fixed

- Fixed merged.mg push on Windows Agent
- Fixed Windows agent compilation issue
- Fixed glob broken implementation.
- Fixed memory corruption on the OSSEC alert decoder.
- Fixed command "useradd" on OpenBSD.
- Fixed some PostgreSQL issues.
- Allow to disable syscheck:check_perm after enable check_all.

## [v1.0.4] - 2016-02-24
​
### Added

- JSON output for manage_agents.
- Increased analysis daemon's memory size.
- Authd: Added password authorization.
- Authd: Boost speed performance at assignation of ID for agents
- Authd: New option -f *sec*. Force addding new agent (even with duplicated IP) if it was not active for the last *sec* seconds.
- manage_agents: new option -d. Force adding new agent (even with duplicated IP)
- manage_agents: Printing new agent ID on adding.

### Changed

- Authd and manage_agents won't add agents with duplicated IP.

### Fixed

- Solved duplicate IP conflicts on client.keys which prevented the new agent to connect.
- Hashing files in binary mode. Solved some problems related to integrity checksums on Windows.
- Fixed issue that made console programs not to work on Windows.

### Removed

- RESTful API no longer included in extensions/api folder. Available now at https://github.com/wazuh/wazuh-api


## [v1.0.3] - 2016-02-11

### Added

- JSON CLI outputs: ossec-control, rootcheck_control, syscheck_control, ossec-logtest and more.
- Preparing integration with RESTful API
- Upgrade version scripts
- Merge commits from ossec-hids
- Upgraded rules to Wazuh Ruleset v1.06

### Fixed

- Folders are no longer included on etc/shared
- Fixes typos on rootcheck files
- Kibana dashboards fixes

## [v1.0.2] - 2016-01-29

### Added

- Added Wazuh Ruleset updater
- Added extensions files to support ELK Stack latest versions (ES 2.x, LS 2.1, Kibana 4.3)

### Changed

- Upgraded rules to Wazuh Ruleset v1.05
- Fixed crash in reportd
- Fixed Windows EventChannel syntaxis issue
- Fixed manage_agents bulk option bug. No more "randombytes" errors.
- Windows deployment script improved

## [v1.0.1] - 2015-12-10

### Added

- Wazuh version info file
- ossec-init.conf now includes wazuh version
- Integrated with wazuh OSSEC ruleset updater
- Several new fields at JSON output (archives and alerts)
- Wazuh decoders folder

### Changed

- Decoders are now splitted in differents files.
- jsonout_out enable by default
- JSON groups improvements
- Wazuh ruleset updated to 1.0.2
- Extensions: Improved Kibana dashboards
- Extensions: Improved Windows deployment script

## [v1.0] - 2015-11-23
- Initial Wazuh version v1.0<|MERGE_RESOLUTION|>--- conflicted
+++ resolved
@@ -1,11 +1,12 @@
 # Change Log
 All notable changes to this project will be documented in this file.
 
-<<<<<<< HEAD
 ## [TBD]
+
 ### Added
 - Add support to `GET/report/distinct/agents` API request. ([Wazuh #828](https://github.com/wazuh/wazuh/pull/828))
-=======
+
+
 ## [v3.5.0]
 
 ### Added
@@ -117,7 +118,6 @@
 - Prevent files from remaining open in the cluster. ([#874](https://github.com/wazuh/wazuh/pull/874))
 - Fix network unreachable error when cluster starts. ([#800](https://github.com/wazuh/wazuh/pull/800))
 - Fix empty rules and decoders file check. ([#887](https://github.com/wazuh/wazuh/pull/887))
->>>>>>> 6ece085e
 
 ## [v3.3.1]
 
