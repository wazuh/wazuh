# Change Log
All notable changes to this project will be documented in this file.

## [v3.8.0]

### Added

- Add options to detect changes attributes and file permissions for Windows. ([#1918](https://github.com/wazuh/wazuh/pull/1918))
<<<<<<< HEAD
- Get process inventory for Windows natively. ([#1760](https://github.com/wazuh/wazuh/pull/1760))
=======
- Add a manifest to run `agent-auth.exe` with elevated privileges. ([#1998](https://github.com/wazuh/wazuh/pull/1998))
>>>>>>> 38b1144f

### Changed

- Deprecated the Syscheck option `<remove_old_diff>` by making it mandatory. ([#1915](https://github.com/wazuh/wazuh/pull/1915))

### Fixed


## [v3.7.1]

### Added

- New internal option `remoted.guess_agent_group` allowing agent group guessing by Remoted to be optional. ([#1890](https://github.com/wazuh/wazuh/pull/1890))
- Added option to configure another audit keys to monitor. ([#1882](https://github.com/wazuh/wazuh/pull/1882))
- Added option to create the SSL certificate and key with the install.sh script. ([#1856](https://github.com/wazuh/wazuh/pull/1856))
- Add IPv6 support to `host-deny.sh` script. (by @iasdeoupxe). ([#1583](https://github.com/wazuh/wazuh/pull/1583))
- Added tracing information (PID, function, file and line number) to logs when debugging is enabled. ([#1866](https://github.com/wazuh/wazuh/pull/1866))

### Changed

- Change errors messages to descriptive warnings in Syscheck when a files is not reachable. ([#1730](https://github.com/wazuh/wazuh/pull/1730))
- Add default values to global options to let the manager start. ([#1894](https://github.com/wazuh/wazuh/pull/1894))
- Improve Remoted performance by reducing interaction between threads. ([#1902](https://github.com/wazuh/wazuh/pull/1902))

### Fixed

- Prevent duplicates entries for denied IP addresses by `host-deny.sh`. (by @iasdeoupxe). ([#1583](https://github.com/wazuh/wazuh/pull/1583))
- Fix issue in Logcollector when reaching the file end before getting a full line. ([#1744](https://github.com/wazuh/wazuh/pull/1744))
- Throw an error when a nonexistent CDB file is added in the ossec.conf file. ([#1783](https://github.com/wazuh/wazuh/pull/1783))
- Fix bug in Remoted that truncated control messages to 1024 bytes. ([#1847](https://github.com/wazuh/wazuh/pull/1847))
- Avoid that the attribute `ignore` of rules silence alerts. ([#1874](https://github.com/wazuh/wazuh/pull/1874))
- Fix race condition when decoding file permissions. ([#1879](https://github.com/wazuh/wazuh/pull/1879)
- Fix to overwrite FIM configuration when directories come in the same tag separated by commas. ([#1886](https://github.com/wazuh/wazuh/pull/1886))
- Fixed issue with hash table handling in FTS and label management. ([#1889](https://github.com/wazuh/wazuh/pull/1889))
- Fixed id's and description of FIM alerts. ([#1891](https://github.com/wazuh/wazuh/pull/1891))
- Fix log flooding by Logcollector when monitored files disappear. ([#1893](https://github.com/wazuh/wazuh/pull/1893))
- Fix bug configuring empty blocks in FIM. ([#1897](https://github.com/wazuh/wazuh/pull/1897))
- Let the Windows agent reset the random generator context if it's corrupt. ([#1898](https://github.com/wazuh/wazuh/pull/1898))
- Prevent Remoted from logging errors if the cluster configuration is missing or invalid. ([#1900](https://github.com/wazuh/wazuh/pull/1900))
- Fix race condition hazard in Remoted when handling control messages. ([#1902](https://github.com/wazuh/wazuh/pull/1902))
- Fix uncontrolled condition in the vulnerability-detector version checker. ([#1932](https://github.com/wazuh/wazuh/pull/1932))
- Restore support for Amazon Linux in vulnerability-detector. ([#1932](https://github.com/wazuh/wazuh/pull/1932))
- Fixed starting wodles after a delay specified in `interval` when `run_on_start` is set to `no`, on the first run of the agent. ([#1906](https://github.com/wazuh/wazuh/pull/1906))
- Prevent `agent-auth` tool from creating the file _client.keys_ outside the agent's installation folder. ([#1924](https://github.com/wazuh/wazuh/pull/1924))
- Fix symbolic links attributes reported by `syscheck` in the alerts. ([#1926](https://github.com/wazuh/wazuh/pull/1926))
- Added some improvements and fixes in Whodata. ([#1929](https://github.com/wazuh/wazuh/pull/1929))
- Fix FIM decoder to accept Windows user containing spaces. ([#1930](https://github.com/wazuh/wazuh/pull/1930))
- Add missing field `restrict` when querying the FIM configuration remotely. ([#1931](https://github.com/wazuh/wazuh/pull/1931))
- Fix values of FIM scan showed in agent_control info. ([#1940](https://github.com/wazuh/wazuh/pull/1940))


## [v3.7.0] - 2018-11-10

### Added

- Adding feature to **remotely query agent configuration on demand.** ([#548](https://github.com/wazuh/wazuh/pull/548))
- **Boost Analysisd performance with multithreading.** ([#1039](https://github.com/wazuh/wazuh/pull/1039))
- Adding feature to **let agents belong to multiple groups.** ([#1135](https://github.com/wazuh/wazuh/pull/1135))
  - API support for multiple groups. ([#1300](https://github.com/wazuh/wazuh/pull/1300) [#1135](https://github.com/wazuh/wazuh/pull/1135))
- **Boost FIM decoding performance** by storing data into Wazuh DB using SQLite databases. ([#1333](https://github.com/wazuh/wazuh/pull/1333))
  - FIM database is cleaned after restarting agent 3 times, deleting all entries that left being monitored.
  - Added script to migrate older Syscheck databases to WazuhDB. ([#1504](https://github.com/wazuh/wazuh/pull/1504)) ([#1333](https://github.com/wazuh/wazuh/pull/1333))
- Added rule testing output when restarting manager. ([#1196](https://github.com/wazuh/wazuh/pull/1196))
- New wodle for **Azure environment log and process collection.** ([#1306](https://github.com/wazuh/wazuh/pull/1306))
- New wodle for **Docker container monitoring.** ([#1368](https://github.com/wazuh/wazuh/pull/1368))
- Disconnect manager nodes in cluster if no keep alive is received or sent during two minutes. ([#1482](https://github.com/wazuh/wazuh/pull/1482))
- API requests are forwarded to the proper manager node in cluster. ([#885](https://github.com/wazuh/wazuh/pull/885))
- Centralized configuration pushed from manager overwrite the configuration of directories that exist with the same path in ossec.conf. ([#1740](https://github.com/wazuh/wazuh/pull/1740))

### Changed

- Refactor Python framework code to standardize database requests and support queries. ([#921](https://github.com/wazuh/wazuh/pull/921))
- Replaced the `execvpe` function by `execvp` for the Wazuh modules. ([#1207](https://github.com/wazuh/wazuh/pull/1207))
- Avoid the use of reference ID in Syscollector network tables. ([#1315](https://github.com/wazuh/wazuh/pull/1315))
- Make Syscheck case insensitive on Windows agent. ([#1349](https://github.com/wazuh/wazuh/pull/1349))
- Avoid conflicts with the size of time_t variable in wazuh-db. ([#1366](https://github.com/wazuh/wazuh/pull/1366))
- Osquery integration updated: ([#1369](https://github.com/wazuh/wazuh/pull/1369))
  - Nest the result data into a "osquery" object.
  - Extract the pack name into a new field.
  - Include the query name in the alert description.
  - Minor fixes.
- Increased AWS S3 database entry limit to 5000 to prevent reprocessing repeated events. ([#1391](https://github.com/wazuh/wazuh/pull/1391))
- Increased the limit of concurrent agent requests: 1024 by default, configurable up to 4096. ([#1473](https://github.com/wazuh/wazuh/pull/1473))
- Change the default vulnerability-detector interval from 1 to 5 minutes. ([#1729](https://github.com/wazuh/wazuh/pull/1729))
- Port the UNIX version of Auth client (_agent_auth_) to the Windows agent. ([#1790](https://github.com/wazuh/wazuh/pull/1790))
  - Support of TLSv1.2 through embedded OpenSSL library.
  - Support of SSL certificates for agent and manager validation.
  - Unify Auth client option set.

### Fixed

- Fixed email_alerts configuration for multiple recipients. ([#1193](https://github.com/wazuh/wazuh/pull/1193))
- Fixed manager stopping when no command timeout is allowed. ([#1194](https://github.com/wazuh/wazuh/pull/1194))
- Fixed getting RAM memory information from mac OS X and FreeBSD agents. ([#1203](https://github.com/wazuh/wazuh/pull/1203))
- Fixed mandatory configuration labels check. ([#1208](https://github.com/wazuh/wazuh/pull/1208))
- Fix 0 value at check options from Syscheck. ([1209](https://github.com/wazuh/wazuh/pull/1209))
- Fix bug in whodata field extraction for Windows. ([#1233](https://github.com/wazuh/wazuh/issues/1233))
- Fix stack overflow when monitoring deep files. ([#1239](https://github.com/wazuh/wazuh/pull/1239))
- Fix typo in whodata alerts. ([#1242](https://github.com/wazuh/wazuh/issues/1242))
- Fix bug when running quick commands with timeout of 1 second. ([#1259](https://github.com/wazuh/wazuh/pull/1259))
- Prevent offline agents from generating vulnerability-detector alerts. ([#1292](https://github.com/wazuh/wazuh/pull/1292))
- Fix empty SHA256 of rotated alerts and log files. ([#1308](https://github.com/wazuh/wazuh/pull/1308))
- Fixed service startup on error. ([#1324](https://github.com/wazuh/wazuh/pull/1324))
- Set connection timeout for Auth server ([#1336](https://github.com/wazuh/wazuh/pull/1336))
- Fix the cleaning of the temporary folder. ([#1361](https://github.com/wazuh/wazuh/pull/1361))
- Fix check_mtime and check_inode views in Syscheck alerts. ([#1364](https://github.com/wazuh/wazuh/pull/1364))
- Fixed the reading of the destination address and type for PPP interfaces. ([#1405](https://github.com/wazuh/wazuh/pull/1405))
- Fixed a memory bug in regex when getting empty strings. ([#1430](https://github.com/wazuh/wazuh/pull/1430))
- Fixed report_changes with a big ammount of files. ([#1465](https://github.com/wazuh/wazuh/pull/1465))
- Prevent Logcollector from null-terminating socket output messages. ([#1547](https://github.com/wazuh/wazuh/pull/1547))
- Fix timeout overtaken message using infinite timeout. ([#1604](https://github.com/wazuh/wazuh/pull/1604))
- Prevent service from crashing if _global.db_ is not created. ([#1485](https://github.com/wazuh/wazuh/pull/1485))
- Set new agent.conf template when creating new groups. ([#1647](https://github.com/wazuh/wazuh/pull/1647))
- Fix bug in Wazuh Modules that tried to delete PID folders if a subprocess call failed. ([#1836](https://github.com/wazuh/wazuh/pull/1836))


## [v3.6.1] 2018-09-07

### Fixed

- Fixed ID field length limit in JSON alerts, by @gandalfn. ([#1052](https://github.com/wazuh/wazuh/pull/1052))
- Fix segmentation fault when the agent version is empty in Vulnerability Detector. ([#1191](https://github.com/wazuh/wazuh/pull/1191))
- Fix bug that removes file extensions in rootcheck. ([#1197](https://github.com/wazuh/wazuh/pull/1197))
- Fixed incoherence in Client Syslog between plain-text and JSON alert input in `<location>` filter option. ([#1204](https://github.com/wazuh/wazuh/pull/1204))
- Fixed missing agent name and invalid predecoded hostname in JSON alerts. ([#1213](https://github.com/wazuh/wazuh/pull/1213))
- Fixed invalid location string in plain-text alerts. ([#1213](https://github.com/wazuh/wazuh/pull/1213))
- Fixed default stack size in threads on AIX and HP-UX. ([#1215](https://github.com/wazuh/wazuh/pull/1215))
- Fix socket error during agent restart due to daemon start/stop order. ([#1221](https://github.com/wazuh/wazuh/issues/1221))
- Fix bug when checking agent configuration in logcollector. ([#1225](https://github.com/wazuh/wazuh/issues/1225))
- Fix bug in folder recursion limit count in FIM real-time mode. ([#1226](https://github.com/wazuh/wazuh/issues/1226))
- Fixed errors when parsing AWS events in Elasticsearch. ([#1229](https://github.com/wazuh/wazuh/issues/1229))
- Fix bug when launching osquery from Wazuh. ([#1230](https://github.com/wazuh/wazuh/issues/1230))


## [v3.6.0] - 2018-08-29

### Added

- Add rescanning of expanded files with wildcards in logcollector ([#332](https://github.com/wazuh/wazuh/pull/332))
- Parallelization of logcollector ([#627](https://github.com/wazuh/wazuh/pull/672))
  - Now the input of logcollector is multithreaded, reading logs in parallel.
  - A thread is created for each type of output socket.
  - Periodically rescan of new files.
  - New options have been added to internal_options.conf file.
- Added statistical functions to remoted. ([#682](https://github.com/wazuh/wazuh/pull/682))
- Rootcheck and Syscheck (FIM) will run independently. ([#991](https://github.com/wazuh/wazuh/pull/991))
- Add hash validation for binaries executed by the wodle `command`. ([#1027](https://github.com/wazuh/wazuh/pull/1027))
- Added a recursion level option to Syscheck to set the directory scanning depth. ([#1081](https://github.com/wazuh/wazuh/pull/1081))
- Added inactive agent filtering option to agent_control, syscheck_control and rootcheck control_tools. ([#1088](https://github.com/wazuh/wazuh/pull/1088))
- Added custom tags to FIM directories and registries. ([#1096](https://github.com/wazuh/wazuh/pull/1096))
- Improved AWS CloudTrail wodle by @UranusBytes ([#913](https://github.com/wazuh/wazuh/pull/913) & [#1105](https://github.com/wazuh/wazuh/pull/1105)).
- Added support to process logs from more AWS services: Guard Duty, IAM, Inspector, Macie and VPC. ([#1131](https://github.com/wazuh/wazuh/pull/1131)).
- Create script for blocking IP's using netsh-advfirewall. ([#1172](https://github.com/wazuh/wazuh/pull/1172)).

### Changed

- The maximum log length has been extended up to 64 KiB. ([#411](https://github.com/wazuh/wazuh/pull/411))
- Changed logcollector analysis message order. ([#675](https://github.com/wazuh/wazuh/pull/675))
- Let hostname field be the name of the agent, without the location part. ([#1080](https://github.com/wazuh/wazuh/pull/1080))
- The internal option `syscheck.max_depth` has been renamed to `syscheck.default_max_depth`. ([#1081](https://github.com/wazuh/wazuh/pull/1081))
- Show warning message when configuring vulnerability-detector for an agent. ([#1130](https://github.com/wazuh/wazuh/pull/1130))
- Increase the minimum waiting time from 0 to 1 seconds in Vulnerability-Detector. ([#1132](https://github.com/wazuh/wazuh/pull/1132))
- Prevent Windows agent from not loading the configuration if an AWS module block is found. ([#1143](https://github.com/wazuh/wazuh/pull/1143))
- Set the timeout to consider an agent disconnected to 1800 seconds in the framework. ([#1155](https://github.com/wazuh/wazuh/pull/1155))

### Fixed

- Fix agent ID zero-padding in alerts coming from Vulnerability Detector. ([#1083](https://github.com/wazuh/wazuh/pull/1083))
- Fix multiple warnings when agent is offline. ([#1086](https://github.com/wazuh/wazuh/pull/1086))
- Fixed minor issues in the Makefile and the sources installer on HP-UX, Solaris on SPARC and AIX systems. ([#1089](https://github.com/wazuh/wazuh/pull/1089))
- Fixed SHA256 changes messages in alerts when it is disabled. ([#1100](https://github.com/wazuh/wazuh/pull/1100))
- Fixed empty configuration blocks for Wazuh modules. ([#1101](https://github.com/wazuh/wazuh/pull/1101))
- Fix broken pipe error in Wazuh DB by Vulnerability Detector. ([#1111](https://github.com/wazuh/wazuh/pull/1111))
- Restored firewall-drop AR script for Linux. ([#1114](https://github.com/wazuh/wazuh/pull/1114))
- Fix unknown severity in Red Hat systems. ([#1118](https://github.com/wazuh/wazuh/pull/1118))
- Added a building flag to compile the SQLite library externally for the API. ([#1119](https://github.com/wazuh/wazuh/issues/1119))
- Fixed variables length when storing RAM information by Syscollector. ([#1124](https://github.com/wazuh/wazuh/pull/1124))
- Fix Red Hat vulnerability database update. ([#1127](https://github.com/wazuh/wazuh/pull/1127))
- Fix allowing more than one wodle command. ([#1128](https://github.com/wazuh/wazuh/pull/1128))
- Fixed `after_regex` offset for the decoding algorithm. ([#1129](https://github.com/wazuh/wazuh/pull/1129))
- Prevents some vulnerabilities from not being checked for Debian. ([#1166](https://github.com/wazuh/wazuh/pull/1166))
- Fixed legacy configuration for `vulnerability-detector`. ([#1174](https://github.com/wazuh/wazuh/pull/1174))
- Fix active-response scripts installation for Windows. ([#1182](https://github.com/wazuh/wazuh/pull/1182)).
- Fixed `open-scap` deadlock when opening large files. ([#1206](https://github.com/wazuh/wazuh/pull/1206)). Thanks to @juergenc for detecting this issue.


### Removed

- The 'T' multiplier has been removed from option `max_output_size`. ([#1089](https://github.com/wazuh/wazuh/pull/1089))


## [v3.5.0] 2018-08-10

### Added

- Improved configuration of OVAL updates. ([#416](https://github.com/wazuh/wazuh/pull/416))
- Added selective agent software request in vulnerability-detector. ([#404](https://github.com/wazuh/wazuh/pull/404))
- Get Linux packages inventory natively. ([#441](https://github.com/wazuh/wazuh/pull/441))
- Get Windows packages inventory natively. ([#471](https://github.com/wazuh/wazuh/pull/471))
- Supporting AES encryption for manager and agent. ([#448](https://github.com/wazuh/wazuh/pull/448))
- Added Debian and Ubuntu 18 support in vulnerability-detector. ([#470](https://github.com/wazuh/wazuh/pull/470))
- Added Rids Synchronization. ([#459](https://github.com/wazuh/wazuh/pull/459))
- Added option for setting the group that the agent belongs to when registering it with authd ([#460](https://github.com/wazuh/wazuh/pull/460))
- Added option for setting the source IP when the agent registers with authd ([#460](https://github.com/wazuh/wazuh/pull/460))
- Added option to force the vulnerability detection in unsupported OS. ([#462](https://github.com/wazuh/wazuh/pull/462))
- Get network inventory natively. ([#546](https://github.com/wazuh/wazuh/pull/546))
- Add arch check for Red Hat's OVAL in vulnerability-detector. ([#625](https://github.com/wazuh/wazuh/pull/625))
- Integration with Osquery. ([#627](https://github.com/wazuh/wazuh/pull/627))
    - Enrich osquery configuration with pack files aggregation and agent labels as decorators.
    - Launch osquery daemon in background.
    - Monitor results file and send them to the manager.
    - New option in rules `<location>` to filter events by osquery.
    - Support folders in shared configuration. This makes easy to send pack folders to agents.
    - Basic ruleset for osquery events and daemon logs.
- Boost Remoted performance with multithreading. ([#649](https://github.com/wazuh/wazuh/pull/649))
    - Up to 16 parallel threads to decrypt messages from agents.
    - Limit the frequency of agent keys reloading.
    - Message input buffer in Analysisd to prevent control messages starvation in Remoted.
- Module to download shared files for agent groups dinamically. ([#519](https://github.com/wazuh/wazuh/pull/519))
    - Added group creation for files.yml if the group does not exist. ([#1010](https://github.com/wazuh/wazuh/pull/1010))
- Added scheduling options to CIS-CAT integration. ([#586](https://github.com/wazuh/wazuh/pull/586))
- Option to download the wpk using http in `agent_upgrade`. ([#798](https://github.com/wazuh/wazuh/pull/798))
- Add `172.0.0.1` as manager IP when creating `global.db`. ([#970](https://github.com/wazuh/wazuh/pull/970))
- New requests for Syscollector. ([#728](https://github.com/wazuh/wazuh/pull/728))
- `cluster_control` shows an error if the status does not exist. ([#1002](https://github.com/wazuh/wazuh/pull/1002))
- Get Windows hardware inventory natively. ([#831](https://github.com/wazuh/wazuh/pull/831))
- Get processes and ports inventory by the Syscollector module.
- Added an integration with Kaspersky Endpoint Security for Linux via Active Response. ([#1056](https://github.com/wazuh/wazuh/pull/1056))

### Changed

- Add default value for option -x in agent_control tool.
- External libraries moved to an external repository.
- Ignore OverlayFS directories on Rootcheck system scan.
- Extracts agent's OS from the database instead of the agent-info.
- Increases the maximum size of XML parser to 20KB.
- Extract CVE instead of RHSA codes into vulnerability-detector. ([#549](https://github.com/wazuh/wazuh/pull/549))
- Store CIS-CAT results into Wazuh DB. ([#568](https://github.com/wazuh/wazuh/pull/568))
- Add profile information to CIS-CAT reports. ([#658](https://github.com/wazuh/wazuh/pull/658))
- Merge external libraries into a unique shared library. ([#620](https://github.com/wazuh/wazuh/pull/620))
- Cluster log rotation: set correct permissions and store rotations in /logs/ossec. ([#667](https://github.com/wazuh/wazuh/pull/667))
- `Distinct` requests don't allow `limit=0` or `limit>maximun_limit`. ([#1007](https://github.com/wazuh/wazuh/pull/1007))
- Deprecated arguments -i, -F and -r for Authd. ([#1013](https://github.com/wazuh/wazuh/pull/1013))
- Increase the internal memory for real-time from 12 KiB to 64 KiB. ([#1062](https://github.com/wazuh/wazuh/pull/1062))

### Fixed

- Fixed invalid alerts reported by Syscollector when the event contains the word "error". ([#461](https://github.com/wazuh/wazuh/pull/461))
- Silenced Vuls integration starting and ending alerts. ([#541](https://github.com/wazuh/wazuh/pull/541))
- Fix problem comparing releases of ubuntu packages. ([#556](https://github.com/wazuh/wazuh/pull/556))
- Windows delete pending active-responses before reset agent. ([#563](https://github.com/wazuh/wazuh/pull/563))
- Fix bug in Rootcheck for Windows that searches for keys in 32-bit mode only. ([#566](https://github.com/wazuh/wazuh/pull/566))
- Alert when unmerge files fails on agent. ([#731](https://github.com/wazuh/wazuh/pull/731))
- Fixed bugs reading logs in framework. ([#856](https://github.com/wazuh/wazuh/pull/856))
- Ignore uppercase and lowercase sorting an array in framework. ([#814](https://github.com/wazuh/wazuh/pull/814))
- Cluster: reject connection if the client node has a different cluster name. ([#892](https://github.com/wazuh/wazuh/pull/892))
- Prevent `the JSON object must be str, not 'bytes'` error. ([#997](https://github.com/wazuh/wazuh/pull/997))
- Fix long sleep times in vulnerability detector.
- Fix inconsistency in the alerts format for the manager in vulnerability-detector.
- Fix bug when processing the packages in vulnerability-detector.
- Prevent to process Syscollector events by the JSON decoder. ([#674](https://github.com/wazuh/wazuh/pull/674))
- Stop Syscollector data storage into Wazuh DB when an error appears. ([#674](https://github.com/wazuh/wazuh/pull/674))
- Fix bug in Syscheck that reported false positive about removed files. ([#1044](https://github.com/wazuh/wazuh/pull/1044))
- Fix bug in Syscheck that misinterpreted no_diff option. ([#1046](https://github.com/wazuh/wazuh/pull/1046))
- Fixes in file integrity monitoring for Windows. ([#1062](https://github.com/wazuh/wazuh/pull/1062))
  - Fix Windows agent crash if FIM fails to extract the file owner.
  - Prevent FIM real-time mode on Windows from stopping if the internal buffer gets overflowed.
- Prevent large logs from flooding the log file by Logcollector. ([#1067](https://github.com/wazuh/wazuh/pull/1067))
- Fix allowing more than one wodle command and compute command timeout when ignore_output is enabled. ([#1102](https://github.com/wazuh/wazuh/pull/1102))

### Removed

- Deleted Lua language support.
- Deleted integration with Vuls. ([#879](https://github.com/wazuh/wazuh/issues/879))
- Deleted agent_list tool, replaced by agent_control. ([#ba0265b](https://github.com/wazuh/wazuh/commit/ba0265b6e9e3fed133d60ef2df3450fdf26f7da4#diff-f57f2991a6aa25fe45d8036c51bf8b4d))

## [v3.4.0] 2018-07-24

### Added

- Support for SHA256 checksum in Syscheck (by @arshad01). ([#410](https://github.com/wazuh/wazuh/pull/410))
- Added an internal option for Syscheck to tune the RT alerting delay. ([#434](https://github.com/wazuh/wazuh/pull/434))
- Added two options in the tag <auto_ignore> `frequency` and `timeframe` to hide alerts when they are played several times in a given period of time. ([#857](https://github.com/wazuh/wazuh/pull/857))
- Include who-data in Syscheck for file integrity monitoring. ([#756](https://github.com/wazuh/wazuh/pull/756))
  - Linux Audit setup and monitoring to watch directories configured with who-data.
  - Direct communication with Auditd on Linux to catch who-data related events.
  - Setup of SACL for monitored directories on Windows.
  - Windows Audit events monitoring through Windows Event Channel.
  - Auto setup of audit configuration and reset when the agent quits.
- Syscheck in frequency time show alerts from deleted files. ([#857](https://github.com/wazuh/wazuh/pull/857))
- Added an option `target` to customize output format per-target in Logcollector. ([#863](https://github.com/wazuh/wazuh/pull/863))
- New option for the JSON decoder to choose the treatment of NULL values. ([#677](https://github.com/wazuh/wazuh/pull/677))
- Remove old snapshot files for FIM. ([#872](https://github.com/wazuh/wazuh/pull/872))
- Distinct operation in agents. ([#920](https://github.com/wazuh/wazuh/pull/920))
- Added support for unified WPK. ([#865](https://github.com/wazuh/wazuh/pull/865))
- Added missing debug options for modules in the internal options file. ([#901](https://github.com/wazuh/wazuh/pull/901))
- Added recursion limits when reading directories. ([#947](https://github.com/wazuh/wazuh/pull/947))

### Changed

- Renamed cluster _client_ node type to ___worker___ ([#850](https://github.com/wazuh/wazuh/pull/850)).
- Changed a descriptive message in the alert showing what attributes changed. ([#857](https://github.com/wazuh/wazuh/pull/857))
- Change visualization of Syscheck alerts. ([#857](https://github.com/wazuh/wazuh/pull/857))
- Add all the available fields in the Syscheck messages from the Wazuh configuration files. ([#857](https://github.com/wazuh/wazuh/pull/857))
- Now the no_full_log option only affects JSON alerts. ([#881](https://github.com/wazuh/wazuh/pull/881))
- Delete temporary files when stopping Wazuh. ([#732](https://github.com/wazuh/wazuh/pull/732))
- Send OpenSCAP checks results to a FIFO queue instead of temporary files. ([#732](https://github.com/wazuh/wazuh/pull/732))
- Default behavior when starting Syscheck and Rootcheck components. ([#829](https://github.com/wazuh/wazuh/pull/829))
  - They are disabled if not appear in the configuration.
  - They can be set up as empty blocks in the configuration, applying their default values.
  - Improvements of error and information messages when they start.
- Improve output of `DELETE/agents` when no agents were removed. ([#868](https://github.com/wazuh/wazuh/pull/868))
- Include the file owner SID in Syscheck alerts.
- Change no previous checksum error message to information log. ([#897](https://github.com/wazuh/wazuh/pull/897))
- Changed default Syscheck scan speed: 100 files per second. ([#975](https://github.com/wazuh/wazuh/pull/975))
- Show network protocol used by the agent when connecting to the manager. ([#980](https://github.com/wazuh/wazuh/pull/980))

### Fixed

- Syscheck RT process granularized to make frequency option more accurate. ([#434](https://github.com/wazuh/wazuh/pull/434))
- Fixed registry_ignore problem on Syscheck for Windows when arch="both" was used. ([#525](https://github.com/wazuh/wazuh/pull/525))
- Allow more than 256 directories in real-time for Windows agent using recursive watchers. ([#540](https://github.com/wazuh/wazuh/pull/540))
- Fix weird behavior in Syscheck when a modified file returns back to its first state. ([#434](https://github.com/wazuh/wazuh/pull/434))
- Replace hash value xxx (not enabled) for n/a if the hash couldn't be calculated. ([#857](https://github.com/wazuh/wazuh/pull/857))
- Do not report uid, gid or gname on Windows (avoid user=0). ([#857](https://github.com/wazuh/wazuh/pull/857))
- Several fixes generating sha256 hash. ([#857](https://github.com/wazuh/wazuh/pull/857))
- Fixed the option report_changes configuration. ([#857](https://github.com/wazuh/wazuh/pull/857))
- Fixed the 'report_changes' configuration when 'sha1' option is not set. ([#857](https://github.com/wazuh/wazuh/pull/857))
- Fix memory leak reading logcollector config. ([#884](https://github.com/wazuh/wazuh/pull/884))
- Fixed crash in Slack integration for alerts that don't have full log. ([#880](https://github.com/wazuh/wazuh/pull/880))
- Fixed active-responses.log definition path on Windows configuration. ([#739](https://github.com/wazuh/wazuh/pull/739))
- Added warning message when updating Syscheck/Rootcheck database to restart the manager. ([#817](https://github.com/wazuh/wazuh/pull/817))
- Fix PID file creation checking. ([#822](https://github.com/wazuh/wazuh/pull/822))
  - Check that the PID file was created and written.
  - This would prevent service from running multiple processes of the same daemon.
- Fix reading of Windows platform for 64 bits systems. ([#832](https://github.com/wazuh/wazuh/pull/832))
- Fixed Syslog output parser when reading the timestamp from the alerts in JSON format. ([#843](https://github.com/wazuh/wazuh/pull/843))
- Fixed filter for `gpg-pubkey` packages in Syscollector. ([#847](https://github.com/wazuh/wazuh/pull/847))
- Fixed bug in configuration when reading the `repeated_offenders` option in Active Response. ([#873](https://github.com/wazuh/wazuh/pull/873))
- Fixed variables parser when loading rules. ([#855](https://github.com/wazuh/wazuh/pull/855))
- Fixed parser files names in the Rootcheck scan. ([#840](https://github.com/wazuh/wazuh/pull/840))
- Removed frequency offset in rules. ([#827](https://github.com/wazuh/wazuh/pull/827)).
- Fix memory leak reading logcollector config. ([#884](https://github.com/wazuh/wazuh/pull/884))
- Fixed sort agents by status in `GET/agents` API request. ([#810](https://github.com/wazuh/wazuh/pull/810))
- Added exception when no agents are selected to restart. ([#870](https://github.com/wazuh/wazuh/pull/870))
- Prevent files from remaining open in the cluster. ([#874](https://github.com/wazuh/wazuh/pull/874))
- Fix network unreachable error when cluster starts. ([#800](https://github.com/wazuh/wazuh/pull/800))
- Fix empty rules and decoders file check. ([#887](https://github.com/wazuh/wazuh/pull/887))
- Prevent to access an unexisting hash table from 'whodata' thread. ([#911](https://github.com/wazuh/wazuh/pull/911))
- Fix CA verification with more than one 'ca_store' definitions. ([#927](https://github.com/wazuh/wazuh/pull/927))
- Fix error in syscollector API calls when Wazuh is installed in a directory different than `/var/ossec`. ([#942](https://github.com/wazuh/wazuh/pull/942)).
- Fix error in CentOS 6 when `wazuh-cluster` is disabled. ([#944](https://github.com/wazuh/wazuh/pull/944)).
- Fix Remoted connection failed warning in TCP mode due to timeout. ([#958](https://github.com/wazuh/wazuh/pull/958))
- Fix option 'rule_id' in syslog client. ([#979](https://github.com/wazuh/wazuh/pull/979))
- Fixed bug in legacy agent's server options that prevented it from setting port and protocol.

## [v3.3.1] 2018-06-18

### Added

- Added `total_affected_agents` and `total_failed_ids` to the `DELETE/agents` API request. ([#795](https://github.com/wazuh/wazuh/pull/795))

### Changed

- Management of empty blocks in the configuration files. ([#781](https://github.com/wazuh/wazuh/pull/781))
- Verify WPK with Wazuh CA by default. ([#799](https://github.com/wazuh/wazuh/pull/799))

### Fixed

- Windows prevents agent from renaming file. ([#773](https://github.com/wazuh/wazuh/pull/773))
- Fix manager-agent version comparison in remote upgrades. ([#765](https://github.com/wazuh/wazuh/pull/765))
- Fix log flooding when restarting agent while the merged file is being receiving. ([#788](https://github.com/wazuh/wazuh/pull/788))
- Fix issue when overwriting rotated logs in Windows agents. ([#776](https://github.com/wazuh/wazuh/pull/776))
- Prevent OpenSCAP module from running on Windows agents (incompatible). ([#777](https://github.com/wazuh/wazuh/pull/777))
- Fix issue in file changes report for FIM on Linux when a directory contains a backslash. ([#775](https://github.com/wazuh/wazuh/pull/775))
- Fixed missing `minor` field in agent data managed by the framework. ([#771](https://github.com/wazuh/wazuh/pull/771))
- Fixed missing `build` and `key` fields in agent data managed by the framework. ([#802](https://github.com/wazuh/wazuh/pull/802))
- Fixed several bugs in upgrade agents ([#784](https://github.com/wazuh/wazuh/pull/784)):
    - Error upgrading an agent with status `Never Connected`.
    - Fixed API support.
    - Sockets were not closing properly.
- Cluster exits showing an error when an error occurs. ([#790](https://github.com/wazuh/wazuh/pull/790))
- Fixed bug when cluster control or API cannot request the list of nodes to the master. ([#762](https://github.com/wazuh/wazuh/pull/762))
- Fixed bug when the `agent.conf` contains an unrecognized module. ([#796](https://github.com/wazuh/wazuh/pull/796))
- Alert when unmerge files fails on agent. ([#731](https://github.com/wazuh/wazuh/pull/731))
- Fix invalid memory access when parsing ruleset configuration. ([#787](https://github.com/wazuh/wazuh/pull/787))
- Check version of python in cluster control. ([#760](https://github.com/wazuh/wazuh/pull/760))
- Removed duplicated log message when Rootcheck is disabled. ([#783](https://github.com/wazuh/wazuh/pull/783))
- Avoid infinite attempts to download CVE databases when it fails. ([#792](https://github.com/wazuh/wazuh/pull/792))


## [v3.3.0] 2018-06-06

### Added

- Supporting multiple socket output in Logcollector. ([#395](https://github.com/wazuh/wazuh/pull/395))
- Allow inserting static field parameters in rule comments. ([#397](https://github.com/wazuh/wazuh/pull/397))
- Added an output format option for Logcollector to build custom logs. ([#423](https://github.com/wazuh/wazuh/pull/423))
- Included millisecond timing in timestamp to JSON events. ([#467](https://github.com/wazuh/wazuh/pull/467))
- Added an option in Analysisd to set input event offset for plugin decoders. ([#512](https://github.com/wazuh/wazuh/pull/512))
- Allow decoders mix plugin and multiregex children. ([#602](https://github.com/wazuh/wazuh/pull/602))
- Added the option to filter by any field in `get_agents_overview`, `get_agent_group` and `get_agents_without_group` functions of the Python framework. ([#743](https://github.com/wazuh/wazuh/pull/743))

### Changed

- Add default value for option -x in agent_upgrade tool.
- Changed output of agents in cluster control. ([#741](https://github.com/wazuh/wazuh/pull/741))

### Fixed

- Fix bug in Logcollector when removing duplicate localfiles. ([#402](https://github.com/wazuh/wazuh/pull/402))
- Fix memory error in Logcollector when using wildcards.
- Prevent command injection in Agentless daemon. ([#600](https://github.com/wazuh/wazuh/pull/600))
- Fixed bug getting the agents in cluster control. ([#741](https://github.com/wazuh/wazuh/pull/741))
- Prevent Logcollector from reporting an error when a path with wildcards matches no files.
- Fixes the feature to group with the option multi-line. ([#754](https://github.com/wazuh/wazuh/pull/754))


## [v3.2.4] 2018-06-01

### Fixed
- Fixed segmentation fault in maild when `<queue-size>` is included in the global configuration.
- Fixed bug in Framework when retrieving mangers logs. ([#644](https://github.com/wazuh/wazuh/pull/644))
- Fixed bug in clusterd to prevent the synchronization of `.swp` files. ([#694](https://github.com/wazuh/wazuh/pull/694))
- Fixed bug in Framework parsing agent configuration. ([#681](https://github.com/wazuh/wazuh/pull/681))
- Fixed several bugs using python3 with the Python framework. ([#701](https://github.com/wazuh/wazuh/pull/701))


## [v3.2.3] 2018-05-28

### Added

- New internal option to enable merged file creation by Remoted. ([#603](https://github.com/wazuh/wazuh/pull/603))
- Created alert item for GDPR and GPG13. ([#608](https://github.com/wazuh/wazuh/pull/608))
- Add support for Amazon Linux in vulnerability-detector.
- Created an input queue for Analysisd to prevent Remoted starvation. ([#661](https://github.com/wazuh/wazuh/pull/661))

### Changed

- Set default agent limit to 14.000 and file descriptor limit to 65.536 per process. ([#624](https://github.com/wazuh/wazuh/pull/624))
- Cluster improvements.
    - New protocol for communications.
    - Inverted communication flow: clients start communications with the master.
    - Just the master address is required in the `<nodes>` list configuration.
    - Improved synchronization algorithm.
    - Reduced the number of processes to one: `wazuh-clusterd`.
- Cluster control tool improvements: outputs are the same regardless of node type.
- The default input queue for remote events has been increased to 131072 events. ([#660](https://github.com/wazuh/wazuh/pull/660))
- Disconnected agents will no longer report vulnerabilities. ([#666](https://github.com/wazuh/wazuh/pull/666))

### Fixed

- Fixed agent wait condition and improve logging messages. ([#550](https://github.com/wazuh/wazuh/pull/550))
- Fix race condition in settings load time by Windows agent. ([#551](https://github.com/wazuh/wazuh/pull/551))
- Fix bug in Authd that prevented it from deleting agent-info files when removing agents.
- Fix bug in ruleset that did not overwrite the `<info>` option. ([#584](https://github.com/wazuh/wazuh/issues/584))
- Fixed bad file descriptor error in Wazuh DB ([#588](https://github.com/wazuh/wazuh/issues/588))
- Fixed unpredictable file sorting when creating merged files. ([#599](https://github.com/wazuh/wazuh/issues/599))
- Fixed race condition in Remoted when closing connections.
- Fix epoch check in vulnerability-detector.
- Fixed hash sum in logs rotation. ([#636](https://github.com/wazuh/wazuh/issues/636))
- Fixed cluster CPU usage.
- Fixed invalid deletion of agent timestamp entries. ([#639](https://github.com/wazuh/wazuh/issues/639))
- Fixed segmentation fault in logcollector when multi-line is applied to a remote configuration. ([#641](https://github.com/wazuh/wazuh/pull/641))
- Fixed issue in Syscheck that may leave the process running if the agent is stopped quickly. ([#671](https://github.com/wazuh/wazuh/pull/671))

### Removed

- Removed cluster database and internal cluster daemon.


## [v3.2.2] 2018-05-07

### Added

- Created an input queue for Remoted to prevent agent connection starvation. ([#509](https://github.com/wazuh/wazuh/pull/509))

### Changed

- Updated Slack integration. ([#443](https://github.com/wazuh/wazuh/pull/443))
- Increased connection timeout for remote upgrades. ([#480](https://github.com/wazuh/wazuh/pull/480))
- Vulnerability-detector does not stop agents detection if it fails to find the software for one of them.
- Improve the version comparator algorithm in vulnerability-detector. ([#508](https://github.com/wazuh/wazuh/pull/508/files))

### Fixed

- Fixed bug in labels settings parser that may make Agentd or Logcollector crash.
- Fixed issue when setting multiple `<server-ip>` stanzas in versions 3.0 - 3.2.1. ([#433](https://github.com/wazuh/wazuh/pull/433))
- Fixed bug when socket database messages are not sent correctly. ([#435](https://github.com/wazuh/wazuh/pull/435))
- Fixed unexpected stop in the sources installer when overwriting a previous corrupt installation.
- Added a synchronization timeout in the cluster to prevent it from blocking ([#447](https://github.com/wazuh/wazuh/pull/447))
- Fixed issue in CSyslogd when filtering by rule group. ([#446](https://github.com/wazuh/wazuh/pull/446))
- Fixed error on DB daemon when parsing rules with options introduced in version 3.0.0.
- Fixed unrecognizable characters error in Windows version name. ([#478](https://github.com/wazuh/wazuh/pull/478))
- Fix Authd client in old versions of Windows ([#479](https://github.com/wazuh/wazuh/pull/479))
- Cluster's socket management improved to use persistent connections ([#481](https://github.com/wazuh/wazuh/pull/481))
- Fix memory corruption in Syscollector decoder and memory leaks in Vulnerability Detector. ([#482](https://github.com/wazuh/wazuh/pull/482))
- Fixed memory corruption in Wazuh DB autoclosing procedure.
- Fixed dangling db files at DB Sync module folder. ([#489](https://github.com/wazuh/wazuh/pull/489))
- Fixed agent group file deletion when using Authd.
- Fix memory leak in Maild with JSON input. ([#498](https://github.com/wazuh/wazuh/pull/498))
- Fixed remote command switch option. ([#504](https://github.com/wazuh/wazuh/pull/504))

## [v3.2.1] 2018-03-03

### Added

- Added option in Makefile to disable CIS-CAT module. ([#381](https://github.com/wazuh/wazuh/pull/381))
- Added field `totalItems` to `GET/agents/purgeable/:timeframe` API call. ([#385](https://github.com/wazuh/wazuh/pull/385))

### Changed

- Giving preference to use the selected Java over the default one in CIS-CAT wodle.
- Added delay between message delivery for every module. ([#389](https://github.com/wazuh/wazuh/pull/389))
- Verify all modules for the shared configuration. ([#408](https://github.com/wazuh/wazuh/pull/408))
- Updated OpenSSL library to 1.1.0g.
- Insert agent labels in JSON archives no matter the event matched a rule.
- Support for relative/full/network paths in the CIS-CAT configuration. ([#419](https://github.com/wazuh/wazuh/pull/419))
- Improved cluster control to give more information. ([#421](https://github.com/wazuh/wazuh/pull/421))
- Updated rules for CIS-CAT.
- Removed unnecessary compilation of vulnerability-detector in agents.
- Increased wazuh-modulesd's subprocess pool.
- Improved the agent software recollection by Syscollector.

### Fixed

- Fixed crash in Agentd when testing Syscollector configuration from agent.conf file.
- Fixed duplicate alerts in Vulnerability Detector.
- Fixed compiling issues in Solaris and HP-UX.
- Fixed bug in Framework when listing directories due to permissions issues.
- Fixed error handling in CIS-CAT module. ([#401](https://github.com/wazuh/wazuh/pull/401))
- Fixed some defects reported by Coverity. ([#406](https://github.com/wazuh/wazuh/pull/406))
- Fixed OS name detection in macOS and old Linux distros. ([#409](https://github.com/wazuh/wazuh/pull/409))
- Fixed linked in HP-UX.
- Fixed Red Hat detection in vulnerability-detector.
- Fixed segmentation fault in wazuh-cluster when files path is too long.
- Fixed a bug getting groups and searching by them in `GET/agents` API call. ([#390](https://github.com/wazuh/wazuh/pull/390))
- Several fixes and improvements in cluster.
- Fixed bug in wazuh-db when closing exceeded databases in transaction.
- Fixed bug in vulnerability-detector that discarded valid agents.
- Fixed segmentation fault in Windows agents when getting OS info.
- Fixed memory leaks in vulnerability-detector and CIS-CAT wodle.
- Fixed behavior when working directory is not found in CIS-CAT wodle.

## [v3.2.0] 2018-02-13

### Added
- Added support to synchronize custom rules and decoders in the cluster.([#344](https://github.com/wazuh/wazuh/pull/344))
- Add field `status` to `GET/agents/groups/:group_id` API call.([#338](https://github.com/wazuh/wazuh/pull/338))
- Added support for Windows to CIS-CAT integration module ([#369](https://github.com/wazuh/wazuh/pull/369))
- New Wazuh Module "aws-cloudtrail" fetching logs from S3 bucket. ([#351](https://github.com/wazuh/wazuh/pull/351))
- New Wazuh Module "vulnerability-detector" to detect vulnerabilities in agents and managers.

### Fixed
- Fixed oscap.py to support new versions of OpenSCAP scanner.([#331](https://github.com/wazuh/wazuh/pull/331))
- Fixed timeout bug when the cluster port was closed. ([#343](https://github.com/wazuh/wazuh/pull/343))
- Improve exception handling in `cluster_control`. ([#343](https://github.com/wazuh/wazuh/pull/343))
- Fixed bug in cluster when receive an error response from client. ([#346](https://github.com/wazuh/wazuh/pull/346))
- Fixed bug in framework when the manager is installed in different path than /var/ossec. ([#335](https://github.com/wazuh/wazuh/pull/335))
- Fixed predecoder hostname field in JSON event output.
- Several fixes and improvements in cluster.

## [v3.1.0] 2017-12-22

### Added

- New Wazuh Module "command" for asynchronous command execution.
- New field "predecoder.timestamp" for JSON alerts including timestamp from logs.
- Added reload action to ossec-control in local mode.
- Add duration control of a cluster database synchronization.
- New internal option for agents to switch applying shared configuration.
- Added GeoIP address finding for input logs in JSON format.
- Added alert and archive output files rotation capabilities.
- Added rule option to discard field "firedtimes".
- Added VULS integration for running vulnerability assessments.
- CIS-CAT Wazuh Module to scan CIS policies.

### Changed

- Keepping client.keys file permissions when modifying it.
- Improve Rootcheck formula to select outstanding defects.
- Stop related daemon when disabling components in ossec-control.
- Prevented cluster daemon from starting on RHEL 5 or older.
- Let Syscheck report file changes on first scan.
- Allow requests by node name in cluster_control binary.
- Improved help of cluster_control binary.
- Integrity control of files in the cluster.

### Fixed

- Fixed netstat command in localfile configuration.
- Fixed error when searching agents by ID.
- Fixed syslog format pre-decoder for logs with missing (optional) space after tag.
- Fixed alert ID when plain-text alert output disabled.
- Fixed Monitord freezing when a sendmail-like executable SMTP server is set.
- Fixed validation of Active Response used by agent_control.
- Allow non-ASCII characters in Windows version string.

## [v3.0.0] 2017-12-12

### Added

- Added group property for agents to customize shared files set.
- Send shared files to multiple agents in parallel.
- New decoder plugin for logs in JSON format with dynamic fields definition.
- Brought framework from API to Wazuh project.
- Show merged files MD5 checksum by agent_control and framework.
- New reliable request protocol for manager-agent communication.
- Remote agent upgrades with signed WPK packages.
- Added option for Remoted to prevent it from writing shared merged file.
- Added state for Agentd and Windows agent to notify connection state and metrics.
- Added new JSON log format for local file monitoring.
- Added OpenSCAP SSG datastream content for Ubuntu Trusty Tahr.
- Field "alert_id" in JSON alerts (by Dan Parriott).
- Added support of "any" IP address to OSSEC batch manager (by Jozef Reisinger).
- Added ossec-agent SElinux module (by kreon).
- Added previous output to JSON output (by João Soares).
- Added option for Authd to specify the allowed cipher list (by James Le Cuirot).
- Added option for cipher suites in Authd settings.
- Added internal option for Remoted to set the shared configuration reloading time.
- Auto restart agents when new shared configuration is pushed from the manager.
- Added native support for Systemd.
- Added option to register unlimited agents in Authd.
- New internal option to limit the number of file descriptors in Analysisd and Remoted.
- Added new state "pending" for agents.
- Added internal option to disable real-time DB synchronization.
- Allow multiple manager stanzas in Agentd settings.
- New internal option to limit the receiving time in TCP mode.
- Added manager hostname data to agent information.
- New option for rotating internal logs by size.
- Added internal option to enable or disable daily rotation of internal logs.
- Added command option for Monitord to overwrite 'day_wait' parameter.
- Adding templates and sample alert for Elasticsearch 6.0.
- Added option to enable/disable Authd on install and auto-generate certificates.
- Pack secure TCP messages into a single packet.
- Added function to install SCAP policies depending on OS version.
- Added integration with Virustotal.
- Added timeout option for TCP sockets in Remoted and Agentd.
- Added option to start the manager after installing.
- Added a cluster of managers (`wazuh-clusterd`) and a script to control it (`cluster_control`).

### Changed

- Increased shared file delivery speed when using TCP.
- Increased TCP listening socket backlog.
- Changed Windows agent UI panel to show revision number instead of installation date.
- Group every decoded field (static and dynamic fields) into a data object for JSON alerts.
- Reload shared files by Remoted every 10 minutes.
- Increased string size limit for XML reader to 4096 bytes.
- Updated Logstash configuration and Elasticsearch mappings.
- Changed template fields structure for Kibana dashboards.
- Increased dynamic field limit to 1024, and default to 256.
- Changed agent buffer 'length' parameter to 'queue_size'.
- Changed some Rootcheck error messages to verbose logs.
- Removed unnecessary message by manage_agents advising to restart Wazuh manager.
- Update PF tables Active response (by d31m0).
- Create the users and groups as system users and groups in specs (by Dan Parriott).
- Show descriptive errors when an agent loses the connection using TCP.
- Prevent agents with the same name as the manager host from getting added.
- Changed 'message' field to 'data' for successful agent removing response in Authd API.
- Changed critical error to standard error in Syslog Remoted when no access list has been configured.
- Ignore hidden files in shared folder for merged file.
- Changed agent notification time values: notify time to 1 minute and reconnect time to 5 minutes.
- Prevent data field from being inserted into JSON alerts when it's empty.
- Spelling corrections (by Josh Soref).
- Moved debug messages when updating shared files to level 2.
- Do not create users ossecm or ossecr on agents.
- Upgrade netstat command in Logcollector.
- Prevent Monitord and DB sync module from dealing with agent files on local installations.
- Speed up DB syncing by keeping databases opened and an inotify event queue.
- Merge server's IP and hostname options to one setting.
- Enabled Active Response by default in both Windows and UNIX.
- Make Monitord 'day_wait' internal option affect log rotation.
- Extend Monitord 'day_wait' internal option range.
- Prevent Windows agent from log error when the manager disconnected.
- Improve Active Response filtering options.
- Use init system (Systemd/SysVinit) to restart Wazuh when upgrading.
- Added possibility of filtering agents by manager hostname in the Framework.
- Prevent installer from overwriting agent.conf file.
- Cancel file sending operation when agent socket is closed.
- Clean up agent shared folder before unmerging shared configuration.
- Print descriptive error when request socket refuses connection due to AR disabled.
- Extend Logcollector line burst limit range.
- Fix JSON alert file reloading when the file is rotated.
- Merge IP and Hostname server configuration into "Address" field.
- Improved TCP transmission performance by packing secure messages.

### Fixed

- Fixed wrong queries to get last Syscheck and Rootcheck date.
- Prevent Logcollector keep-alives from being stored on archives.json.
- Fixed length of random message within keep-alives.
- Fixed Windows version detection for Windows 8 and newer.
- Fixed incorrect CIDR writing on client.keys by Authd.
- Fixed missing buffer flush by Analysisd when updating Rootcheck database.
- Stop Wazuh service before removing folder to reinstall.
- Fixed Remoted service for Systemd (by Phil Porada).
- Fixed Administrator account mapping in Windows agent installation (by andrewm0374@gmail.com).
- Fixed MySQL support in dbd (by andrewm0374@gmail.com).
- Fixed incorrect warning when unencrypting messages (by Dan Parriott).
- Fixed Syslog mapping for alerts via Csyslogd (by Dan Parriott).
- Fixed syntax error in the creation of users in Solaris 11.2 (by Pedro Flor).
- Fixed some warnings that appeared when compiling on Fedora 26.
- Fixed permission issue in logs folder.
- Fixed issue in Remoted that prevented it from send shared configuration when it changed.
- Fixed Windows agent compilation compability with CentOS.
- Supporting different case from password prompt in Agentless (by Jesus Fidalgo).
- Fix bad detection of inotify queue overflowed.
- Fix repetitive error when a rule's diff file is empty.
- Fixed log group permission when created by a daemon running as root.
- Prevented Agentd from logging too many errors when restarted while receiving the merged file.
- Prevented Remoted from sending data to disconnected agents in TCP mode.
- Fixed alerts storage in PostgreSQL databases.
- Fixed invalid previous output data in JSON alerts.
- Fixed memory error in modulesd for invalid configurations.
- Fixed default Auth configuration to support custom install directory.
- Fixed directory transversal vulnerability in Active response commands.
- Fixed Active response timeout accuracy.
- Fixed race conditions in concurrent transmissions over TCP.

### Removed

- Removed Picviz support (by Dan Parriott).


## [v2.1.1] - 2017-09-21

### Changed

- Improved errors messages related to TCP connection queue.
- Changed info log about unsupported FS checking in Rootcheck scan to debug messages.
- Prevent Modules daemon from giving critical error when no wodles are enabled.

### Fixed

- Fix endianess incompatibility in agents on SPARC when connecting via TCP.
- Fix bug in Authd that made it crash when removing keys.
- Fix race condition in Remoted when writing logs.
- Avoid repeated errors by Remoted when sending data to a disconnected agent.
- Prevented Monitord from rotating non-existent logs.
- Some fixes to support HP-UX.
- Prevent processes from sending events when TCP connection is lost.
- Fixed output header by Syslog client when reading JSON alerts.
- Fixed bug in Integrator settings parser when reading rules list.

## [v2.1.0] - 2017-08-14

### Added

- Rotate and compress log feature.
- Labeling data for agents to be shown in alerts.
- New 'auth' configuration template.
- Make manage_agents capable of add and remove agents via Authd.
- Implemented XML configuration for Authd.
- Option -F for Authd to force insertion if it finds duplicated name.
- Local auth client to manage agent keys.
- Added OS name and version into global.db.
- Option for logging in JSON format.
- Allow maild to send through a sendmail-like executable (by James Le Cuirot).
- Leaky bucket-like buffer for agents to prevent network flooding.
- Allow Syslog client to read JSON alerts.
- Allow Mail reporter to read JSON alerts.
- Added internal option to tune Rootcheck sleep time.
- Added route-null Active Response script for Windows 2012 (by @CrazyLlama).

### Changed

- Updated SQLite library to 3.19.2.
- Updated zlib to 1.2.11.
- Updated cJSON library to 1.4.7.
- Change some manage_agents option parameters.
- Run Auth in background by default.
- Log classification as debug, info, warning, error and critical.
- Limit number of reads per cycle by Logcollector to prevent log starvation.
- Limit OpenSCAP module's event forwarding speed.
- Increased debug level of repeated Rootcheck messages.
- Send events when OpenSCAP starts and finishes scans.
- Delete PID files when a process exits not due to a signal.
- Change error messages due to SSL handshake failure to debug messages.
- Force group addition on installation for compatibility with LDAP (thanks to Gary Feltham).

### Fixed

- Fixed compiling error on systems with no OpenSSL.
- Fixed compiling warning at manage_agents.
- Fixed ossec-control enable/disable help message.
- Fixed unique aperture of random device on Unix.
- Fixed file sum comparison bug at Syscheck realtime engine. (Thanks to Arshad Khan)
- Close analysisd if alert outputs are disabled for all formats.
- Read Windows version name for versions newer than Windows 8 / Windows Server 2012.
- Fixed error in Analysisd that wrote Syscheck and Rootcheck databases of re-added agents on deleted files.
- Fixed internal option to configure the maximum labels' cache time.
- Fixed Auth password parsing on client side.
- Fix bad agent ID assignation in Authd on i686 architecture.
- Fixed Logcollector misconfiguration in Windows agents.

### Removed

- Remove unused message queue to send alerts from Authd.


## [v2.0.1] - 2017-07-19

### Changed

- Changed random data generator for a secure OS-provided generator.
- Changed Windows installer file name (depending on version).
- Linux distro detection using standard os-release file.
- Changed some URLs to documentation.
- Disable synchronization with SQLite databases for Syscheck by default.
- Minor changes at Rootcheck formatter for JSON alerts.
- Added debugging messages to Integrator logs.
- Show agent ID when possible on logs about incorrectly formatted messages.
- Use default maximum inotify event queue size.
- Show remote IP on encoding format errors when unencrypting messages.
- Remove temporary files created by Syscheck changes reports.
- Remove temporary Syscheck files for changes reporting by Windows installer when upgrading.

### Fixed

- Fixed resource leaks at rules configuration parsing.
- Fixed memory leaks at rules parser.
- Fixed memory leaks at XML decoders parser.
- Fixed TOCTOU condition when removing directories recursively.
- Fixed insecure temporary file creation for old POSIX specifications.
- Fixed missing agentless devices identification at JSON alerts.
- Fixed FIM timestamp and file name issue at SQLite database.
- Fixed cryptographic context acquirement on Windows agents.
- Fixed debug mode for Analysisd.
- Fixed bad exclusion of BTRFS filesystem by Rootcheck.
- Fixed compile errors on macOS.
- Fixed option -V for Integrator.
- Exclude symbolic links to directories when sending FIM diffs (by Stephan Joerrens).
- Fixed daemon list for service reloading at ossec-control.
- Fixed socket waiting issue on Windows agents.
- Fixed PCI_DSS definitions grouping issue at Rootcheck controls.
- Fixed segmentation fault bug when stopping on CentOS 5.
- Fixed compatibility with AIX.
- Fixed race conditions in ossec-control script.
- Fixed compiling issue on Windows.
- Fixed compatibility with Solaris.
- Fixed XML parsing error due to byte stashing issue.
- Fixed false error by Syscheck when creating diff snapshots of empty files.
- Fixed segmentation fault in Authd on i386 platform.
- Fixed agent-auth exit code for controlled server's errors.
- Fixed incorrect OVAL patch results classification.

## [v2.0] - 2017-03-14

### Added

- Wazuh modules manager.
- Wazuh module for OpenSCAP.
- Ruleset for OpenSCAP alerts.
- Kibana dashboards for OpenSCAP.
- Option at agent_control to restart all agents.
- Dynamic fields to rules and decoders.
- Dynamic fields to JSON in alerts/archives.
- CDB list lookup with dynamic fields.
- FTS for dynamic fields.
- Logcollector option to set the frequency of file checking.
- GeoIP support in Alerts (by Scott R Shinn).
- Internal option to output GeoIP data on JSON alerts.
- Matching pattern negation (by Daniel Cid).
- Syscheck and Rootcheck events on SQLite databases.
- Data migration tool to SQLite databases.
- Jenkins QA.
- 64-bit Windows registry keys support.
- Complete FIM data output to JSON and alerts.
- Username, date and inode attributes to FIM events on Unix.
- Username attribute to FIM events on Windows.
- Report changes (FIM file diffs) to Windows agent.
- File diffs to JSON output.
- Elastic mapping updated for new FIM events.
- Title and file fields extracted at Rootcheck alerts.
- Rule description formatting with dynamic field referencing.
- Multithreaded design for Authd server for fast and reliable client dispatching, with key caching and write scheduling.
- Auth registration client for Windows (by Gael Muller).
- Auth password authentication for Windows client.
- New local decoder file by default.
- Show server certificate and key paths at Authd help.
- New option for Authd to verify agent's address.
- Added support for new format at predecoder (by Brad Lhotsky).
- Agentless passlist encoding to Base64.
- New Auditd-specific log format for Logcollector.
- Option for Authd to auto-choose TLS/SSL method.
- Compile option for Authd to make it compatible with legacy OSs.
- Added new templates layout to auto-compose configuration file.
- New wodle for SQLite database syncing (agent information and fim/pm data).
- Added XML settings options to exclude some rules or decoders files.
- Option for agent_control to broadcast AR on all agents.
- Extended FIM event information forwarded by csyslogd (by Sivakumar Nellurandi).
- Report Syscheck's new file events on real time.

### Changed

- Isolated logtest directory from analysisd.
- Remoted informs Analysisd about agent ID.
- Updated Kibana dashboards.
- Syscheck FIM attributes to dynamic fields.
- Force services to exit if PID file creation fails.
- Atomic writing of client.keys through temporary files.
- Disabled remote message ID verification by default.
- Show actual IP on debug message when agents get connected.
- Enforce rules IDs to max 6 digits.
- OSSEC users and group as system (UI-hidden) users (by Dennis Golden).
- Increases Authd connection pool size.
- Use general-purpose version-flexible SSL/TLS methods for Authd registration.
- Enforce minimum 3-digit agent ID format.
- Exclude BTRFS from Rootcheck searching for hidden files inside directories (by Stephan Joerrens).
- Moved OSSEC and Wazuh decoders to one directory.
- Prevent manage_agents from doing invalid actions (such methods for manager at agent).
- Disabled capturing of security events 5145 and 5156 on Windows agent.
- Utilities to rename an agent or change the IP address (by Antonio Querubin).
- Added quiet option for Logtest (by Dan Parriott).
- Output decoder information onto JSON alerts.
- Enable mail notifications by default for server installation.
- Agent control option to restart all agents' Syscheck will also restart manager's Syscheck.
- Make ossec-control to check Authd PID.
- Enforce every rule to contain a description.
- JSON output won't contain field "agentip" if tis value is "any".
- Don't broadcast Active Response messages to disconnected agents.
- Don't print Syscheck logs if it's disabled.
- Set default Syscheck and Rootcheck frequency to 12 hours.
- Generate FIM new file alert by default.
- Added option for Integrator to set the maximum log length.
- JSON output nested objects modelling through dynamic fields.
- Disable TCP for unsupported OSs.
- Show previous log on JSON alert.
- Removed confirmation prompt when importing an agent key successfully.
- Made Syscheck not to ignore files that change more than 3 times by default.
- Enabled JSON output by default.
- Updated default syscheck configuration for Windows agents.
- Limited agent' maximum connection time for notification time.
- Improved client.keys changing detection method by remoted: use date and inode.
- Changed boot service name to Wazuh.
- Active response enabled on Windows agents by default.
- New folder structure for rules and decoders.
- More descriptive logs about syscheck real-time monitoring.
- Renamed XML tags related to rules and decoders inclusion.
- Set default maximum agents to 8000.
- Removed FTS numeric bitfield from JSON output.
- Fixed ID misassignment by manage_agents when the greatest ID exceeds 32512.
- Run Windows Registry Syscheck scan on first stage when scan_on_start enabled.
- Set all Syscheck delay stages to a multiple of internal_options.conf/syscheck.sleep value.
- Changed JSON timestamp format to ISO8601.
- Overwrite @timestamp field from Logstash with the alert timestamp.
- Moved timestamp JSON field to the beginning of the object.
- Changed random data generator for a secure OS-provided generator.

### Fixed

- Logcollector bug that inhibited alerts about file reduction.
- Memory issue on string manipulation at JSON.
- Memory bug at JSON alerts.
- Fixed some CLang warnings.
- Issue on marching OSSEC user on installing.
- Memory leaks at configuration.
- Memory leaks at Analysisd.
- Bugs and memory errors at agent management.
- Mistake with incorrect name for PID file (by Tickhon Clearscale).
- Agent-auth name at messages (it appeared to be the server).
- Avoid Monitord to log errors when the JSON alerts file doesn't exists.
- Agents numbering issue (minimum 3 digits).
- Avoid no-JSON message at agent_control when client.keys empty.
- Memory leaks at manage_agents.
- Authd error messages about connection to queue passed to warning.
- Issue with Authd password checking.
- Avoid ossec-control to use Dash.
- Fixed false error about disconnected agent when trying to send it the shared files.
- Avoid Authd to close when it reaches the maximum concurrency.
- Fixed memory bug at event diff execution.
- Fixed resource leak at file operations.
- Hide help message by useadd and groupadd on OpenBSD.
- Fixed error that made Analysisd to crash if it received a missing FIM file entry.
- Fixed compile warnings at cJSON library.
- Fixed bug that made Active Response to disable all commands if one of them was disabled (by Jason Thomas).
- Fixed segmentation fault at logtest (by Dan Parriott).
- Fixed SQL injection vulnerability at Database.
- Fixed Active Response scripts for Slack and Twitter.
- Fixed potential segmentation fault at file queue operation.
- Fixed file permissions.
- Fixed failing test for Apache 2.2 logs (by Brad Lhotsky).
- Fixed memory error at net test.
- Limit agent waiting time for retrying to connect.
- Fixed compile warnings on i386 architecture.
- Fixed Monitord crash when sending daily report email.
- Fixed script to null route an IP address on Windows Server 2012+ (by Theresa Meiksner).
- Fixed memory leak at Logtest.
- Fixed manager with TCP support on FreeBSD (by Dave Stoddard).
- Fixed Integrator launching at local-mode installation.
- Fixed issue on previous alerts counter (rules with if_matched_sid option).
- Fixed compile and installing error on Solaris.
- Fixed segmentation fault on syscheck when no configuration is defined.
- Fixed bug that prevented manage_agents from removing syscheck/rootcheck database.
- Fixed bug that made agents connected on TCP to hang if they are rejected by the manager.
- Fixed segmentation fault on remoted due to race condition on managing keystore.
- Fixed data lossing at remoted when reloading keystore.
- Fixed compile issue on MacOS.
- Fixed version reading at ruleset updater.
- Fixed detection of BSD.
- Fixed memory leak (by Byron Golden).
- Fixed misinterpretation of octal permissions given by Agentless (by Stephan Leemburg).
- Fixed mistake incorrect openssl flag at Makefile (by Stephan Leemburg).
- Silence Slack integration transmission messages (by Dan Parriott).
- Fixed OpenSUSE Systemd misconfiguration (By Stephan Joerrens).
- Fixed case issue on JSON output for Rootcheck alerts.
- Fixed potential issue on duplicated agent ID detection.
- Fixed issue when creating agent backups.
- Fixed hanging problem on Windows Auth client when negotiation issues.
- Fixed bug at ossec-remoted that mismatched agent-info files.
- Fixed resource leaks at rules configuration parsing.
- Fixed memory leaks at rules parser.
- Fixed memory leaks at XML decoders parser.
- Fixed TOCTOU condition when removing directories recursively.
- Fixed insecure temporary file creation for old POSIX specifications.
- Fixed missing agentless devices identification at JSON alerts.

### Removed

- Deleted link to LUA sources.
- Delete ZLib generated files on cleaning.
- Removed maximum lines limit from diff messages (that remain limited by length).

## [v1.1.1] - 2016-05-12

### Added

- agent_control: maximum number of agents can now be extracted using option "-m".
- maild: timeout limitation, preventing it from hang in some cases.
- Updated decoders, ruleset and rootchecks from Wazuh Ruleset v1.0.8.
- Updated changes from ossec-hids repository.

### Changed

- Avoid authd to rename agent if overplaced.
- Changed some log messages.
- Reordered directories for agent backups.
- Don't exit when client.keys is empty by default.
- Improved client.keys reloading capabilities.

### Fixed

- Fixed JSON output at rootcheck_control.
- Fixed agent compilation on OS X.
- Fixed memory issue on removing timestamps.
- Fixed segmentation fault at reported.
- Fixed segmentation fault at logcollector.

### Removed

- Removed old rootcheck options.

## [v1.1] - 2016-04-06

### Added

- Re-usage of agent ID in manage_agents and authd, with time limit.
- Added option to avoid manager from exiting when there are no keys.
- Backup of the information about an agent that's going to be deleted.
- Alerting if Authd can't add an agent because of a duplicated IP.
- Integrator with Slack and PagerDuty.
- Simplified keywords for the option "frequency".
- Added custom Reply-to e-mail header.
- Added option to syscheck to avoid showing diffs on some files.
- Created agents-timestamp file to save the agents' date of adding.

### Changed

- client.keys: No longer overwrite the name of an agent with "#-#-#-" to mark it as deleted. Instead, the name will appear with a starting "!".
- API: Distinction between duplicated and invalid name for agent.
- Stop the "ERROR: No such file or directory" for Apache.
- Changed defaults to analysisd event counter.
- Authd won't use password by default.
- Changed name of fields at JSON output from binaries.
- Upgraded rules to Wazuh Ruleset v1.07

### Fixed

- Fixed merged.mg push on Windows Agent
- Fixed Windows agent compilation issue
- Fixed glob broken implementation.
- Fixed memory corruption on the OSSEC alert decoder.
- Fixed command "useradd" on OpenBSD.
- Fixed some PostgreSQL issues.
- Allow to disable syscheck:check_perm after enable check_all.

## [v1.0.4] - 2016-02-24
​
### Added

- JSON output for manage_agents.
- Increased analysis daemon's memory size.
- Authd: Added password authorization.
- Authd: Boost speed performance at assignation of ID for agents
- Authd: New option -f *sec*. Force addding new agent (even with duplicated IP) if it was not active for the last *sec* seconds.
- manage_agents: new option -d. Force adding new agent (even with duplicated IP)
- manage_agents: Printing new agent ID on adding.

### Changed

- Authd and manage_agents won't add agents with duplicated IP.

### Fixed

- Solved duplicate IP conflicts on client.keys which prevented the new agent to connect.
- Hashing files in binary mode. Solved some problems related to integrity checksums on Windows.
- Fixed issue that made console programs not to work on Windows.

### Removed

- RESTful API no longer included in extensions/api folder. Available now at https://github.com/wazuh/wazuh-api


## [v1.0.3] - 2016-02-11

### Added

- JSON CLI outputs: ossec-control, rootcheck_control, syscheck_control, ossec-logtest and more.
- Preparing integration with RESTful API
- Upgrade version scripts
- Merge commits from ossec-hids
- Upgraded rules to Wazuh Ruleset v1.06

### Fixed

- Folders are no longer included on etc/shared
- Fixes typos on rootcheck files
- Kibana dashboards fixes

## [v1.0.2] - 2016-01-29

### Added

- Added Wazuh Ruleset updater
- Added extensions files to support ELK Stack latest versions (ES 2.x, LS 2.1, Kibana 4.3)

### Changed

- Upgraded rules to Wazuh Ruleset v1.05
- Fixed crash in reportd
- Fixed Windows EventChannel syntaxis issue
- Fixed manage_agents bulk option bug. No more "randombytes" errors.
- Windows deployment script improved

## [v1.0.1] - 2015-12-10

### Added

- Wazuh version info file
- ossec-init.conf now includes wazuh version
- Integrated with wazuh OSSEC ruleset updater
- Several new fields at JSON output (archives and alerts)
- Wazuh decoders folder

### Changed

- Decoders are now splitted in differents files.
- jsonout_out enable by default
- JSON groups improvements
- Wazuh ruleset updated to 1.0.2
- Extensions: Improved Kibana dashboards
- Extensions: Improved Windows deployment script

## [v1.0] - 2015-11-23
- Initial Wazuh version v1.0<|MERGE_RESOLUTION|>--- conflicted
+++ resolved
@@ -6,11 +6,8 @@
 ### Added
 
 - Add options to detect changes attributes and file permissions for Windows. ([#1918](https://github.com/wazuh/wazuh/pull/1918))
-<<<<<<< HEAD
+- Add a manifest to run `agent-auth.exe` with elevated privileges. ([#1998](https://github.com/wazuh/wazuh/pull/1998))
 - Get process inventory for Windows natively. ([#1760](https://github.com/wazuh/wazuh/pull/1760))
-=======
-- Add a manifest to run `agent-auth.exe` with elevated privileges. ([#1998](https://github.com/wazuh/wazuh/pull/1998))
->>>>>>> 38b1144f
 
 ### Changed
 
