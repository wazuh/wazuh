--- conflicted
+++ resolved
@@ -1,13 +1,6 @@
 # Change Log
 All notable changes to this project will be documented in this file.
 
-<<<<<<< HEAD
-## [v3.3.1]
-
-### Fixed
-
-- Fixed missing "minor" field in agent data managed by the framework. ([#771](https://github.com/wazuh/wazuh/pull/771))
-=======
 ## [v3.3.1]
 
 ### Added
@@ -22,8 +15,8 @@
 - Fix issue when overwriting rotated logs in Windows agents. ([#776](https://github.com/wazuh/wazuh/pull/776))
 - Prevent OpenSCAP module from running on Windows agents (incompatible). ([#777](https://github.com/wazuh/wazuh/pull/777))
 - Fix issue in file changes report for FIM on Linux when a directory contains a backslash. ([#775](https://github.com/wazuh/wazuh/pull/775))
-
->>>>>>> cdbdd831
+- Fixed missing "minor" field in agent data managed by the framework. ([#771](https://github.com/wazuh/wazuh/pull/771))
+
 
 ## [v3.3.0]
 
