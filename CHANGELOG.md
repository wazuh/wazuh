--- conflicted
+++ resolved
@@ -16,12 +16,9 @@
 
 - **API:**
   - Added endpoints to query and manage Rootcheck data. ([#6496](https://github.com/wazuh/wazuh/pull/6496))
-<<<<<<< HEAD
   - Added new endpoint to check status of tasks. ([#6029](https://github.com/wazuh/wazuh/issues/6029))
-=======
   - Added new endpoints to run the logtest tool and delete a logtest session. ([#5984](https://github.com/wazuh/wazuh/pull/5984))
   - Added debug2 mode for API log and improved debug mode. ([#6822](https://github.com/wazuh/wazuh/pull/6822))
->>>>>>> 79e4d3fd
 
 - **AWS Module:**
   - Added support for AWS load balancers (Application Load Balancer, Classic Load Balancer and Network Load Balancer). ([#6034](https://github.com/wazuh/wazuh/issues/6034))
