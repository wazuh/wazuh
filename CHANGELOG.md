# Change Log
All notable changes to this project will be documented in this file.

## [v3.7.1]

### Added

- New internal option `remoted.guess_agent_group` allowing agent group guessing by Remoted to be optional. ([#1890](https://github.com/wazuh/wazuh/pull/1890))
- Added option to configure another audit keys to monitor. ([#1882](https://github.com/wazuh/wazuh/pull/1882))
- Added option to create the SSL certificate and key with the install.sh script. ([#1856](https://github.com/wazuh/wazuh/pull/1856))

### Changed

- Add default values to global options to let the manager start. ([#1894](https://github.com/wazuh/wazuh/pull/1894))

### Fixed

- Fix issue in Logcollector when reaching the file end before getting a full line. ([#1744](https://github.com/wazuh/wazuh/pull/1744))
- Throw an error when a nonexistent CDB file is added in the ossec.conf file. ([#1783](https://github.com/wazuh/wazuh/pull/1783))
- Fix bug in Remoted that truncated control messages to 1024 bytes. ([#1847](https://github.com/wazuh/wazuh/pull/1847))
- Avoid that the attribute `ignore` of rules silence alerts. ([#1874](https://github.com/wazuh/wazuh/pull/1874))
- Fix to overwrite FIM configuration when directories come in the same tag separated by commas. ([#1886](https://github.com/wazuh/wazuh/pull/1886))
- Fixed starting wodles after a delay specified in `interval` when `run_on_start` is set to `no`, on the first run of the agent. ([#1906](https://github.com/wazuh/wazuh/pull/1906))
- Fixed id's and description of FIM alerts. ([#1891](https://github.com/wazuh/wazuh/pull/1891))
<<<<<<< HEAD
- Fix log flooding by Logcollector when monitored files disappear. ([#1893](https://github.com/wazuh/wazuh/pull/1893))
=======
- Let the Windows agent reset the random generator context if it's corrupt. ([#1898](https://github.com/wazuh/wazuh/pull/1898))

>>>>>>> 04747a9a

## [v3.7.0] - 2018-11-10

### Added

- Adding feature to **remotely query agent configuration on demand.** ([#548](https://github.com/wazuh/wazuh/pull/548))
- **Boost Analysisd performance with multithreading.** ([#1039](https://github.com/wazuh/wazuh/pull/1039))
- Adding feature to **let agents belong to multiple groups.** ([#1135](https://github.com/wazuh/wazuh/pull/1135))
  - API support for multiple groups. ([#1300](https://github.com/wazuh/wazuh/pull/1300) [#1135](https://github.com/wazuh/wazuh/pull/1135))
- **Boost FIM decoding performance** by storing data into Wazuh DB using SQLite databases. ([#1333](https://github.com/wazuh/wazuh/pull/1333))
  - FIM database is cleaned after restarting agent 3 times, deleting all entries that left being monitored.
  - Added script to migrate older Syscheck databases to WazuhDB. ([#1504](https://github.com/wazuh/wazuh/pull/1504)) ([#1333](https://github.com/wazuh/wazuh/pull/1333))
- Added rule testing output when restarting manager. ([#1196](https://github.com/wazuh/wazuh/pull/1196))
- New wodle for **Azure environment log and process collection.** ([#1306](https://github.com/wazuh/wazuh/pull/1306))
- New wodle for **Docker container monitoring.** ([#1368](https://github.com/wazuh/wazuh/pull/1368))
- Disconnect manager nodes in cluster if no keep alive is received or sent during two minutes. ([#1482](https://github.com/wazuh/wazuh/pull/1482))
- API requests are forwarded to the proper manager node in cluster. ([#885](https://github.com/wazuh/wazuh/pull/885))
- Centralized configuration pushed from manager overwrite the configuration of directories that exist with the same path in ossec.conf. ([#1740](https://github.com/wazuh/wazuh/pull/1740))

### Changed

- Refactor Python framework code to standardize database requests and support queries. ([#921](https://github.com/wazuh/wazuh/pull/921))
- Replaced the `execvpe` function by `execvp` for the Wazuh modules. ([#1207](https://github.com/wazuh/wazuh/pull/1207))
- Avoid the use of reference ID in Syscollector network tables. ([#1315](https://github.com/wazuh/wazuh/pull/1315))
- Make Syscheck case insensitive on Windows agent. ([#1349](https://github.com/wazuh/wazuh/pull/1349))
- Avoid conflicts with the size of time_t variable in wazuh-db. ([#1366](https://github.com/wazuh/wazuh/pull/1366))
- Osquery integration updated: ([#1369](https://github.com/wazuh/wazuh/pull/1369))
  - Nest the result data into a "osquery" object.
  - Extract the pack name into a new field.
  - Include the query name in the alert description.
  - Minor fixes.
- Increased AWS S3 database entry limit to 5000 to prevent reprocessing repeated events. ([#1391](https://github.com/wazuh/wazuh/pull/1391))
- Increased the limit of concurrent agent requests: 1024 by default, configurable up to 4096. ([#1473](https://github.com/wazuh/wazuh/pull/1473))
- Change the default vulnerability-detector interval from 1 to 5 minutes. ([#1729](https://github.com/wazuh/wazuh/pull/1729))
- Port the UNIX version of Auth client (_agent_auth_) to the Windows agent. ([#1790](https://github.com/wazuh/wazuh/pull/1790))
  - Support of TLSv1.2 through embedded OpenSSL library.
  - Support of SSL certificates for agent and manager validation.
  - Unify Auth client option set.

### Fixed

- Fixed email_alerts configuration for multiple recipients. ([#1193](https://github.com/wazuh/wazuh/pull/1193))
- Fixed manager stopping when no command timeout is allowed. ([#1194](https://github.com/wazuh/wazuh/pull/1194))
- Fixed getting RAM memory information from mac OS X and FreeBSD agents. ([#1203](https://github.com/wazuh/wazuh/pull/1203))
- Fixed mandatory configuration labels check. ([#1208](https://github.com/wazuh/wazuh/pull/1208))
- Fix 0 value at check options from Syscheck. ([1209](https://github.com/wazuh/wazuh/pull/1209))
- Fix bug in whodata field extraction for Windows. ([#1233](https://github.com/wazuh/wazuh/issues/1233))
- Fix stack overflow when monitoring deep files. ([#1239](https://github.com/wazuh/wazuh/pull/1239))
- Fix typo in whodata alerts. ([#1242](https://github.com/wazuh/wazuh/issues/1242))
- Fix bug when running quick commands with timeout of 1 second. ([#1259](https://github.com/wazuh/wazuh/pull/1259))
- Prevent offline agents from generating vulnerability-detector alerts. ([#1292](https://github.com/wazuh/wazuh/pull/1292))
- Fix empty SHA256 of rotated alerts and log files. ([#1308](https://github.com/wazuh/wazuh/pull/1308))
- Fixed service startup on error. ([#1324](https://github.com/wazuh/wazuh/pull/1324))
- Set connection timeout for Auth server ([#1336](https://github.com/wazuh/wazuh/pull/1336))
- Fix the cleaning of the temporary folder. ([#1361](https://github.com/wazuh/wazuh/pull/1361))
- Fix check_mtime and check_inode views in Syscheck alerts. ([#1364](https://github.com/wazuh/wazuh/pull/1364))
- Fixed the reading of the destination address and type for PPP interfaces. ([#1405](https://github.com/wazuh/wazuh/pull/1405))
- Fixed a memory bug in regex when getting empty strings. ([#1430](https://github.com/wazuh/wazuh/pull/1430))
- Fixed report_changes with a big ammount of files. ([#1465](https://github.com/wazuh/wazuh/pull/1465))
- Prevent Logcollector from null-terminating socket output messages. ([#1547](https://github.com/wazuh/wazuh/pull/1547))
- Fix timeout overtaken message using infinite timeout. ([#1604](https://github.com/wazuh/wazuh/pull/1604))
- Prevent service from crashing if _global.db_ is not created. ([#1485](https://github.com/wazuh/wazuh/pull/1485))
- Set new agent.conf template when creating new groups. ([#1647](https://github.com/wazuh/wazuh/pull/1647))
- Fix bug in Wazuh Modules that tried to delete PID folders if a subprocess call failed. ([#1836](https://github.com/wazuh/wazuh/pull/1836))


## [v3.6.1] 2018-09-07

### Fixed

- Fixed ID field length limit in JSON alerts, by @gandalfn. ([#1052](https://github.com/wazuh/wazuh/pull/1052))
- Fix segmentation fault when the agent version is empty in Vulnerability Detector. ([#1191](https://github.com/wazuh/wazuh/pull/1191))
- Fix bug that removes file extensions in rootcheck. ([#1197](https://github.com/wazuh/wazuh/pull/1197))
- Fixed incoherence in Client Syslog between plain-text and JSON alert input in `<location>` filter option. ([#1204](https://github.com/wazuh/wazuh/pull/1204))
- Fixed missing agent name and invalid predecoded hostname in JSON alerts. ([#1213](https://github.com/wazuh/wazuh/pull/1213))
- Fixed invalid location string in plain-text alerts. ([#1213](https://github.com/wazuh/wazuh/pull/1213))
- Fixed default stack size in threads on AIX and HP-UX. ([#1215](https://github.com/wazuh/wazuh/pull/1215))
- Fix socket error during agent restart due to daemon start/stop order. ([#1221](https://github.com/wazuh/wazuh/issues/1221))
- Fix bug when checking agent configuration in logcollector. ([#1225](https://github.com/wazuh/wazuh/issues/1225))
- Fix bug in folder recursion limit count in FIM real-time mode. ([#1226](https://github.com/wazuh/wazuh/issues/1226))
- Fixed errors when parsing AWS events in Elasticsearch. ([#1229](https://github.com/wazuh/wazuh/issues/1229))
- Fix bug when launching osquery from Wazuh. ([#1230](https://github.com/wazuh/wazuh/issues/1230))


## [v3.6.0] - 2018-08-29

### Added

- Add rescanning of expanded files with wildcards in logcollector ([#332](https://github.com/wazuh/wazuh/pull/332))
- Parallelization of logcollector ([#627](https://github.com/wazuh/wazuh/pull/672))
  - Now the input of logcollector is multithreaded, reading logs in parallel.
  - A thread is created for each type of output socket.
  - Periodically rescan of new files.
  - New options have been added to internal_options.conf file.
- Added statistical functions to remoted. ([#682](https://github.com/wazuh/wazuh/pull/682))
- Rootcheck and Syscheck (FIM) will run independently. ([#991](https://github.com/wazuh/wazuh/pull/991))
- Add hash validation for binaries executed by the wodle `command`. ([#1027](https://github.com/wazuh/wazuh/pull/1027))
- Added a recursion level option to Syscheck to set the directory scanning depth. ([#1081](https://github.com/wazuh/wazuh/pull/1081))
- Added inactive agent filtering option to agent_control, syscheck_control and rootcheck control_tools. ([#1088](https://github.com/wazuh/wazuh/pull/1088))
- Added custom tags to FIM directories and registries. ([#1096](https://github.com/wazuh/wazuh/pull/1096))
- Improved AWS CloudTrail wodle by @UranusBytes ([#913](https://github.com/wazuh/wazuh/pull/913) & [#1105](https://github.com/wazuh/wazuh/pull/1105)).
- Added support to process logs from more AWS services: Guard Duty, IAM, Inspector, Macie and VPC. ([#1131](https://github.com/wazuh/wazuh/pull/1131)).
- Create script for blocking IP's using netsh-advfirewall. ([#1172](https://github.com/wazuh/wazuh/pull/1172)).

### Changed

- The maximum log length has been extended up to 64 KiB. ([#411](https://github.com/wazuh/wazuh/pull/411))
- Changed logcollector analysis message order. ([#675](https://github.com/wazuh/wazuh/pull/675))
- Let hostname field be the name of the agent, without the location part. ([#1080](https://github.com/wazuh/wazuh/pull/1080))
- The internal option `syscheck.max_depth` has been renamed to `syscheck.default_max_depth`. ([#1081](https://github.com/wazuh/wazuh/pull/1081))
- Show warning message when configuring vulnerability-detector for an agent. ([#1130](https://github.com/wazuh/wazuh/pull/1130))
- Increase the minimum waiting time from 0 to 1 seconds in Vulnerability-Detector. ([#1132](https://github.com/wazuh/wazuh/pull/1132))
- Prevent Windows agent from not loading the configuration if an AWS module block is found. ([#1143](https://github.com/wazuh/wazuh/pull/1143))
- Set the timeout to consider an agent disconnected to 1800 seconds in the framework. ([#1155](https://github.com/wazuh/wazuh/pull/1155))

### Fixed

- Fix agent ID zero-padding in alerts coming from Vulnerability Detector. ([#1083](https://github.com/wazuh/wazuh/pull/1083))
- Fix multiple warnings when agent is offline. ([#1086](https://github.com/wazuh/wazuh/pull/1086))
- Fixed minor issues in the Makefile and the sources installer on HP-UX, Solaris on SPARC and AIX systems. ([#1089](https://github.com/wazuh/wazuh/pull/1089))
- Fixed SHA256 changes messages in alerts when it is disabled. ([#1100](https://github.com/wazuh/wazuh/pull/1100))
- Fixed empty configuration blocks for Wazuh modules. ([#1101](https://github.com/wazuh/wazuh/pull/1101))
- Fix broken pipe error in Wazuh DB by Vulnerability Detector. ([#1111](https://github.com/wazuh/wazuh/pull/1111))
- Restored firewall-drop AR script for Linux. ([#1114](https://github.com/wazuh/wazuh/pull/1114))
- Fix unknown severity in Red Hat systems. ([#1118](https://github.com/wazuh/wazuh/pull/1118))
- Added a building flag to compile the SQLite library externally for the API. ([#1119](https://github.com/wazuh/wazuh/issues/1119))
- Fixed variables length when storing RAM information by Syscollector. ([#1124](https://github.com/wazuh/wazuh/pull/1124))
- Fix Red Hat vulnerability database update. ([#1127](https://github.com/wazuh/wazuh/pull/1127))
- Fix allowing more than one wodle command. ([#1128](https://github.com/wazuh/wazuh/pull/1128))
- Fixed `after_regex` offset for the decoding algorithm. ([#1129](https://github.com/wazuh/wazuh/pull/1129))
- Prevents some vulnerabilities from not being checked for Debian. ([#1166](https://github.com/wazuh/wazuh/pull/1166))
- Fixed legacy configuration for `vulnerability-detector`. ([#1174](https://github.com/wazuh/wazuh/pull/1174))
- Fix active-response scripts installation for Windows. ([#1182](https://github.com/wazuh/wazuh/pull/1182)).
- Fixed `open-scap` deadlock when opening large files. ([#1206](https://github.com/wazuh/wazuh/pull/1206)). Thanks to @juergenc for detecting this issue.


### Removed

- The 'T' multiplier has been removed from option `max_output_size`. ([#1089](https://github.com/wazuh/wazuh/pull/1089))


## [v3.5.0] 2018-08-10

### Added

- Improved configuration of OVAL updates. ([#416](https://github.com/wazuh/wazuh/pull/416))
- Added selective agent software request in vulnerability-detector. ([#404](https://github.com/wazuh/wazuh/pull/404))
- Get Linux packages inventory natively. ([#441](https://github.com/wazuh/wazuh/pull/441))
- Get Windows packages inventory natively. ([#471](https://github.com/wazuh/wazuh/pull/471))
- Supporting AES encryption for manager and agent. ([#448](https://github.com/wazuh/wazuh/pull/448))
- Added Debian and Ubuntu 18 support in vulnerability-detector. ([#470](https://github.com/wazuh/wazuh/pull/470))
- Added Rids Synchronization. ([#459](https://github.com/wazuh/wazuh/pull/459))
- Added option for setting the group that the agent belongs to when registering it with authd ([#460](https://github.com/wazuh/wazuh/pull/460))
- Added option for setting the source IP when the agent registers with authd ([#460](https://github.com/wazuh/wazuh/pull/460))
- Added option to force the vulnerability detection in unsupported OS. ([#462](https://github.com/wazuh/wazuh/pull/462))
- Get network inventory natively. ([#546](https://github.com/wazuh/wazuh/pull/546))
- Add arch check for Red Hat's OVAL in vulnerability-detector. ([#625](https://github.com/wazuh/wazuh/pull/625))
- Integration with Osquery. ([#627](https://github.com/wazuh/wazuh/pull/627))
    - Enrich osquery configuration with pack files aggregation and agent labels as decorators.
    - Launch osquery daemon in background.
    - Monitor results file and send them to the manager.
    - New option in rules `<location>` to filter events by osquery.
    - Support folders in shared configuration. This makes easy to send pack folders to agents.
    - Basic ruleset for osquery events and daemon logs.
- Boost Remoted performance with multithreading. ([#649](https://github.com/wazuh/wazuh/pull/649))
    - Up to 16 parallel threads to decrypt messages from agents.
    - Limit the frequency of agent keys reloading.
    - Message input buffer in Analysisd to prevent control messages starvation in Remoted.
- Module to download shared files for agent groups dinamically. ([#519](https://github.com/wazuh/wazuh/pull/519))
    - Added group creation for files.yml if the group does not exist. ([#1010](https://github.com/wazuh/wazuh/pull/1010))
- Added scheduling options to CIS-CAT integration. ([#586](https://github.com/wazuh/wazuh/pull/586))
- Option to download the wpk using http in `agent_upgrade`. ([#798](https://github.com/wazuh/wazuh/pull/798))
- Add `172.0.0.1` as manager IP when creating `global.db`. ([#970](https://github.com/wazuh/wazuh/pull/970))
- New requests for Syscollector. ([#728](https://github.com/wazuh/wazuh/pull/728))
- `cluster_control` shows an error if the status does not exist. ([#1002](https://github.com/wazuh/wazuh/pull/1002))
- Get Windows hardware inventory natively. ([#831](https://github.com/wazuh/wazuh/pull/831))
- Get processes and ports inventory by the Syscollector module.
- Added an integration with Kaspersky Endpoint Security for Linux via Active Response. ([#1056](https://github.com/wazuh/wazuh/pull/1056))

### Changed

- Add default value for option -x in agent_control tool.
- External libraries moved to an external repository.
- Ignore OverlayFS directories on Rootcheck system scan.
- Extracts agent's OS from the database instead of the agent-info.
- Increases the maximum size of XML parser to 20KB.
- Extract CVE instead of RHSA codes into vulnerability-detector. ([#549](https://github.com/wazuh/wazuh/pull/549))
- Store CIS-CAT results into Wazuh DB. ([#568](https://github.com/wazuh/wazuh/pull/568))
- Add profile information to CIS-CAT reports. ([#658](https://github.com/wazuh/wazuh/pull/658))
- Merge external libraries into a unique shared library. ([#620](https://github.com/wazuh/wazuh/pull/620))
- Cluster log rotation: set correct permissions and store rotations in /logs/ossec. ([#667](https://github.com/wazuh/wazuh/pull/667))
- `Distinct` requests don't allow `limit=0` or `limit>maximun_limit`. ([#1007](https://github.com/wazuh/wazuh/pull/1007))
- Deprecated arguments -i, -F and -r for Authd. ([#1013](https://github.com/wazuh/wazuh/pull/1013))
- Increase the internal memory for real-time from 12 KiB to 64 KiB. ([#1062](https://github.com/wazuh/wazuh/pull/1062))

### Fixed

- Fixed invalid alerts reported by Syscollector when the event contains the word "error". ([#461](https://github.com/wazuh/wazuh/pull/461))
- Silenced Vuls integration starting and ending alerts. ([#541](https://github.com/wazuh/wazuh/pull/541))
- Fix problem comparing releases of ubuntu packages. ([#556](https://github.com/wazuh/wazuh/pull/556))
- Windows delete pending active-responses before reset agent. ([#563](https://github.com/wazuh/wazuh/pull/563))
- Fix bug in Rootcheck for Windows that searches for keys in 32-bit mode only. ([#566](https://github.com/wazuh/wazuh/pull/566))
- Alert when unmerge files fails on agent. ([#731](https://github.com/wazuh/wazuh/pull/731))
- Fixed bugs reading logs in framework. ([#856](https://github.com/wazuh/wazuh/pull/856))
- Ignore uppercase and lowercase sorting an array in framework. ([#814](https://github.com/wazuh/wazuh/pull/814))
- Cluster: reject connection if the client node has a different cluster name. ([#892](https://github.com/wazuh/wazuh/pull/892))
- Prevent `the JSON object must be str, not 'bytes'` error. ([#997](https://github.com/wazuh/wazuh/pull/997))
- Fix long sleep times in vulnerability detector.
- Fix inconsistency in the alerts format for the manager in vulnerability-detector.
- Fix bug when processing the packages in vulnerability-detector.
- Prevent to process Syscollector events by the JSON decoder. ([#674](https://github.com/wazuh/wazuh/pull/674))
- Stop Syscollector data storage into Wazuh DB when an error appears. ([#674](https://github.com/wazuh/wazuh/pull/674))
- Fix bug in Syscheck that reported false positive about removed files. ([#1044](https://github.com/wazuh/wazuh/pull/1044))
- Fix bug in Syscheck that misinterpreted no_diff option. ([#1046](https://github.com/wazuh/wazuh/pull/1046))
- Fixes in file integrity monitoring for Windows. ([#1062](https://github.com/wazuh/wazuh/pull/1062))
  - Fix Windows agent crash if FIM fails to extract the file owner.
  - Prevent FIM real-time mode on Windows from stopping if the internal buffer gets overflowed.
- Prevent large logs from flooding the log file by Logcollector. ([#1067](https://github.com/wazuh/wazuh/pull/1067))
- Fix allowing more than one wodle command and compute command timeout when ignore_output is enabled. ([#1102](https://github.com/wazuh/wazuh/pull/1102))

### Removed

- Deleted Lua language support.
- Deleted integration with Vuls. ([#879](https://github.com/wazuh/wazuh/issues/879))
- Deleted agent_list tool, replaced by agent_control. ([#ba0265b](https://github.com/wazuh/wazuh/commit/ba0265b6e9e3fed133d60ef2df3450fdf26f7da4#diff-f57f2991a6aa25fe45d8036c51bf8b4d))

## [v3.4.0] 2018-07-24

### Added

- Support for SHA256 checksum in Syscheck (by @arshad01). ([#410](https://github.com/wazuh/wazuh/pull/410))
- Added an internal option for Syscheck to tune the RT alerting delay. ([#434](https://github.com/wazuh/wazuh/pull/434))
- Added two options in the tag <auto_ignore> `frequency` and `timeframe` to hide alerts when they are played several times in a given period of time. ([#857](https://github.com/wazuh/wazuh/pull/857))
- Include who-data in Syscheck for file integrity monitoring. ([#756](https://github.com/wazuh/wazuh/pull/756))
  - Linux Audit setup and monitoring to watch directories configured with who-data.
  - Direct communication with Auditd on Linux to catch who-data related events.
  - Setup of SACL for monitored directories on Windows.
  - Windows Audit events monitoring through Windows Event Channel.
  - Auto setup of audit configuration and reset when the agent quits.
- Syscheck in frequency time show alerts from deleted files. ([#857](https://github.com/wazuh/wazuh/pull/857))
- Added an option `target` to customize output format per-target in Logcollector. ([#863](https://github.com/wazuh/wazuh/pull/863))
- New option for the JSON decoder to choose the treatment of NULL values. ([#677](https://github.com/wazuh/wazuh/pull/677))
- Remove old snapshot files for FIM. ([#872](https://github.com/wazuh/wazuh/pull/872))
- Distinct operation in agents. ([#920](https://github.com/wazuh/wazuh/pull/920))
- Added support for unified WPK. ([#865](https://github.com/wazuh/wazuh/pull/865))
- Added missing debug options for modules in the internal options file. ([#901](https://github.com/wazuh/wazuh/pull/901))
- Added recursion limits when reading directories. ([#947](https://github.com/wazuh/wazuh/pull/947))

### Changed

- Renamed cluster _client_ node type to ___worker___ ([#850](https://github.com/wazuh/wazuh/pull/850)).
- Changed a descriptive message in the alert showing what attributes changed. ([#857](https://github.com/wazuh/wazuh/pull/857))
- Change visualization of Syscheck alerts. ([#857](https://github.com/wazuh/wazuh/pull/857))
- Add all the available fields in the Syscheck messages from the Wazuh configuration files. ([#857](https://github.com/wazuh/wazuh/pull/857))
- Now the no_full_log option only affects JSON alerts. ([#881](https://github.com/wazuh/wazuh/pull/881))
- Delete temporary files when stopping Wazuh. ([#732](https://github.com/wazuh/wazuh/pull/732))
- Send OpenSCAP checks results to a FIFO queue instead of temporary files. ([#732](https://github.com/wazuh/wazuh/pull/732))
- Default behavior when starting Syscheck and Rootcheck components. ([#829](https://github.com/wazuh/wazuh/pull/829))
  - They are disabled if not appear in the configuration.
  - They can be set up as empty blocks in the configuration, applying their default values.
  - Improvements of error and information messages when they start.
- Improve output of `DELETE/agents` when no agents were removed. ([#868](https://github.com/wazuh/wazuh/pull/868))
- Include the file owner SID in Syscheck alerts.
- Change no previous checksum error message to information log. ([#897](https://github.com/wazuh/wazuh/pull/897))
- Changed default Syscheck scan speed: 100 files per second. ([#975](https://github.com/wazuh/wazuh/pull/975))
- Show network protocol used by the agent when connecting to the manager. ([#980](https://github.com/wazuh/wazuh/pull/980))

### Fixed

- Syscheck RT process granularized to make frequency option more accurate. ([#434](https://github.com/wazuh/wazuh/pull/434))
- Fixed registry_ignore problem on Syscheck for Windows when arch="both" was used. ([#525](https://github.com/wazuh/wazuh/pull/525))
- Allow more than 256 directories in real-time for Windows agent using recursive watchers. ([#540](https://github.com/wazuh/wazuh/pull/540))
- Fix weird behavior in Syscheck when a modified file returns back to its first state. ([#434](https://github.com/wazuh/wazuh/pull/434))
- Replace hash value xxx (not enabled) for n/a if the hash couldn't be calculated. ([#857](https://github.com/wazuh/wazuh/pull/857))
- Do not report uid, gid or gname on Windows (avoid user=0). ([#857](https://github.com/wazuh/wazuh/pull/857))
- Several fixes generating sha256 hash. ([#857](https://github.com/wazuh/wazuh/pull/857))
- Fixed the option report_changes configuration. ([#857](https://github.com/wazuh/wazuh/pull/857))
- Fixed the 'report_changes' configuration when 'sha1' option is not set. ([#857](https://github.com/wazuh/wazuh/pull/857))
- Fix memory leak reading logcollector config. ([#884](https://github.com/wazuh/wazuh/pull/884))
- Fixed crash in Slack integration for alerts that don't have full log. ([#880](https://github.com/wazuh/wazuh/pull/880))
- Fixed active-responses.log definition path on Windows configuration. ([#739](https://github.com/wazuh/wazuh/pull/739))
- Added warning message when updating Syscheck/Rootcheck database to restart the manager. ([#817](https://github.com/wazuh/wazuh/pull/817))
- Fix PID file creation checking. ([#822](https://github.com/wazuh/wazuh/pull/822))
  - Check that the PID file was created and written.
  - This would prevent service from running multiple processes of the same daemon.
- Fix reading of Windows platform for 64 bits systems. ([#832](https://github.com/wazuh/wazuh/pull/832))
- Fixed Syslog output parser when reading the timestamp from the alerts in JSON format. ([#843](https://github.com/wazuh/wazuh/pull/843))
- Fixed filter for `gpg-pubkey` packages in Syscollector. ([#847](https://github.com/wazuh/wazuh/pull/847))
- Fixed bug in configuration when reading the `repeated_offenders` option in Active Response. ([#873](https://github.com/wazuh/wazuh/pull/873))
- Fixed variables parser when loading rules. ([#855](https://github.com/wazuh/wazuh/pull/855))
- Fixed parser files names in the Rootcheck scan. ([#840](https://github.com/wazuh/wazuh/pull/840))
- Removed frequency offset in rules. ([#827](https://github.com/wazuh/wazuh/pull/827)).
- Fix memory leak reading logcollector config. ([#884](https://github.com/wazuh/wazuh/pull/884))
- Fixed sort agents by status in `GET/agents` API request. ([#810](https://github.com/wazuh/wazuh/pull/810))
- Added exception when no agents are selected to restart. ([#870](https://github.com/wazuh/wazuh/pull/870))
- Prevent files from remaining open in the cluster. ([#874](https://github.com/wazuh/wazuh/pull/874))
- Fix network unreachable error when cluster starts. ([#800](https://github.com/wazuh/wazuh/pull/800))
- Fix empty rules and decoders file check. ([#887](https://github.com/wazuh/wazuh/pull/887))
- Prevent to access an unexisting hash table from 'whodata' thread. ([#911](https://github.com/wazuh/wazuh/pull/911))
- Fix CA verification with more than one 'ca_store' definitions. ([#927](https://github.com/wazuh/wazuh/pull/927))
- Fix error in syscollector API calls when Wazuh is installed in a directory different than `/var/ossec`. ([#942](https://github.com/wazuh/wazuh/pull/942)).
- Fix error in CentOS 6 when `wazuh-cluster` is disabled. ([#944](https://github.com/wazuh/wazuh/pull/944)).
- Fix Remoted connection failed warning in TCP mode due to timeout. ([#958](https://github.com/wazuh/wazuh/pull/958))
- Fix option 'rule_id' in syslog client. ([#979](https://github.com/wazuh/wazuh/pull/979))
- Fixed bug in legacy agent's server options that prevented it from setting port and protocol.

## [v3.3.1] 2018-06-18

### Added

- Added `total_affected_agents` and `total_failed_ids` to the `DELETE/agents` API request. ([#795](https://github.com/wazuh/wazuh/pull/795))

### Changed

- Management of empty blocks in the configuration files. ([#781](https://github.com/wazuh/wazuh/pull/781))
- Verify WPK with Wazuh CA by default. ([#799](https://github.com/wazuh/wazuh/pull/799))

### Fixed

- Windows prevents agent from renaming file. ([#773](https://github.com/wazuh/wazuh/pull/773))
- Fix manager-agent version comparison in remote upgrades. ([#765](https://github.com/wazuh/wazuh/pull/765))
- Fix log flooding when restarting agent while the merged file is being receiving. ([#788](https://github.com/wazuh/wazuh/pull/788))
- Fix issue when overwriting rotated logs in Windows agents. ([#776](https://github.com/wazuh/wazuh/pull/776))
- Prevent OpenSCAP module from running on Windows agents (incompatible). ([#777](https://github.com/wazuh/wazuh/pull/777))
- Fix issue in file changes report for FIM on Linux when a directory contains a backslash. ([#775](https://github.com/wazuh/wazuh/pull/775))
- Fixed missing `minor` field in agent data managed by the framework. ([#771](https://github.com/wazuh/wazuh/pull/771))
- Fixed missing `build` and `key` fields in agent data managed by the framework. ([#802](https://github.com/wazuh/wazuh/pull/802))
- Fixed several bugs in upgrade agents ([#784](https://github.com/wazuh/wazuh/pull/784)):
    - Error upgrading an agent with status `Never Connected`.
    - Fixed API support.
    - Sockets were not closing properly.
- Cluster exits showing an error when an error occurs. ([#790](https://github.com/wazuh/wazuh/pull/790))
- Fixed bug when cluster control or API cannot request the list of nodes to the master. ([#762](https://github.com/wazuh/wazuh/pull/762))
- Fixed bug when the `agent.conf` contains an unrecognized module. ([#796](https://github.com/wazuh/wazuh/pull/796))
- Alert when unmerge files fails on agent. ([#731](https://github.com/wazuh/wazuh/pull/731))
- Fix invalid memory access when parsing ruleset configuration. ([#787](https://github.com/wazuh/wazuh/pull/787))
- Check version of python in cluster control. ([#760](https://github.com/wazuh/wazuh/pull/760))
- Removed duplicated log message when Rootcheck is disabled. ([#783](https://github.com/wazuh/wazuh/pull/783))
- Avoid infinite attempts to download CVE databases when it fails. ([#792](https://github.com/wazuh/wazuh/pull/792))


## [v3.3.0] 2018-06-06

### Added

- Supporting multiple socket output in Logcollector. ([#395](https://github.com/wazuh/wazuh/pull/395))
- Allow inserting static field parameters in rule comments. ([#397](https://github.com/wazuh/wazuh/pull/397))
- Added an output format option for Logcollector to build custom logs. ([#423](https://github.com/wazuh/wazuh/pull/423))
- Included millisecond timing in timestamp to JSON events. ([#467](https://github.com/wazuh/wazuh/pull/467))
- Added an option in Analysisd to set input event offset for plugin decoders. ([#512](https://github.com/wazuh/wazuh/pull/512))
- Allow decoders mix plugin and multiregex children. ([#602](https://github.com/wazuh/wazuh/pull/602))
- Added the option to filter by any field in `get_agents_overview`, `get_agent_group` and `get_agents_without_group` functions of the Python framework. ([#743](https://github.com/wazuh/wazuh/pull/743))

### Changed

- Add default value for option -x in agent_upgrade tool.
- Changed output of agents in cluster control. ([#741](https://github.com/wazuh/wazuh/pull/741))

### Fixed

- Fix bug in Logcollector when removing duplicate localfiles. ([#402](https://github.com/wazuh/wazuh/pull/402))
- Fix memory error in Logcollector when using wildcards.
- Prevent command injection in Agentless daemon. ([#600](https://github.com/wazuh/wazuh/pull/600))
- Fixed bug getting the agents in cluster control. ([#741](https://github.com/wazuh/wazuh/pull/741))
- Prevent Logcollector from reporting an error when a path with wildcards matches no files.
- Fixes the feature to group with the option multi-line. ([#754](https://github.com/wazuh/wazuh/pull/754))


## [v3.2.4] 2018-06-01

### Fixed
- Fixed segmentation fault in maild when `<queue-size>` is included in the global configuration.
- Fixed bug in Framework when retrieving mangers logs. ([#644](https://github.com/wazuh/wazuh/pull/644))
- Fixed bug in clusterd to prevent the synchronization of `.swp` files. ([#694](https://github.com/wazuh/wazuh/pull/694))
- Fixed bug in Framework parsing agent configuration. ([#681](https://github.com/wazuh/wazuh/pull/681))
- Fixed several bugs using python3 with the Python framework. ([#701](https://github.com/wazuh/wazuh/pull/701))


## [v3.2.3] 2018-05-28

### Added

- New internal option to enable merged file creation by Remoted. ([#603](https://github.com/wazuh/wazuh/pull/603))
- Created alert item for GDPR and GPG13. ([#608](https://github.com/wazuh/wazuh/pull/608))
- Add support for Amazon Linux in vulnerability-detector.
- Created an input queue for Analysisd to prevent Remoted starvation. ([#661](https://github.com/wazuh/wazuh/pull/661))

### Changed

- Set default agent limit to 14.000 and file descriptor limit to 65.536 per process. ([#624](https://github.com/wazuh/wazuh/pull/624))
- Cluster improvements.
    - New protocol for communications.
    - Inverted communication flow: clients start communications with the master.
    - Just the master address is required in the `<nodes>` list configuration.
    - Improved synchronization algorithm.
    - Reduced the number of processes to one: `wazuh-clusterd`.
- Cluster control tool improvements: outputs are the same regardless of node type.
- The default input queue for remote events has been increased to 131072 events. ([#660](https://github.com/wazuh/wazuh/pull/660))
- Disconnected agents will no longer report vulnerabilities. ([#666](https://github.com/wazuh/wazuh/pull/666))

### Fixed

- Fixed agent wait condition and improve logging messages. ([#550](https://github.com/wazuh/wazuh/pull/550))
- Fix race condition in settings load time by Windows agent. ([#551](https://github.com/wazuh/wazuh/pull/551))
- Fix bug in Authd that prevented it from deleting agent-info files when removing agents.
- Fix bug in ruleset that did not overwrite the `<info>` option. ([#584](https://github.com/wazuh/wazuh/issues/584))
- Fixed bad file descriptor error in Wazuh DB ([#588](https://github.com/wazuh/wazuh/issues/588))
- Fixed unpredictable file sorting when creating merged files. ([#599](https://github.com/wazuh/wazuh/issues/599))
- Fixed race condition in Remoted when closing connections.
- Fix epoch check in vulnerability-detector.
- Fixed hash sum in logs rotation. ([#636](https://github.com/wazuh/wazuh/issues/636))
- Fixed cluster CPU usage.
- Fixed invalid deletion of agent timestamp entries. ([#639](https://github.com/wazuh/wazuh/issues/639))
- Fixed segmentation fault in logcollector when multi-line is applied to a remote configuration. ([#641](https://github.com/wazuh/wazuh/pull/641))
- Fixed issue in Syscheck that may leave the process running if the agent is stopped quickly. ([#671](https://github.com/wazuh/wazuh/pull/671))

### Removed

- Removed cluster database and internal cluster daemon.


## [v3.2.2] 2018-05-07

### Added

- Created an input queue for Remoted to prevent agent connection starvation. ([#509](https://github.com/wazuh/wazuh/pull/509))

### Changed

- Updated Slack integration. ([#443](https://github.com/wazuh/wazuh/pull/443))
- Increased connection timeout for remote upgrades. ([#480](https://github.com/wazuh/wazuh/pull/480))
- Vulnerability-detector does not stop agents detection if it fails to find the software for one of them.
- Improve the version comparator algorithm in vulnerability-detector. ([#508](https://github.com/wazuh/wazuh/pull/508/files))

### Fixed

- Fixed bug in labels settings parser that may make Agentd or Logcollector crash.
- Fixed issue when setting multiple `<server-ip>` stanzas in versions 3.0 - 3.2.1. ([#433](https://github.com/wazuh/wazuh/pull/433))
- Fixed bug when socket database messages are not sent correctly. ([#435](https://github.com/wazuh/wazuh/pull/435))
- Fixed unexpected stop in the sources installer when overwriting a previous corrupt installation.
- Added a synchronization timeout in the cluster to prevent it from blocking ([#447](https://github.com/wazuh/wazuh/pull/447))
- Fixed issue in CSyslogd when filtering by rule group. ([#446](https://github.com/wazuh/wazuh/pull/446))
- Fixed error on DB daemon when parsing rules with options introduced in version 3.0.0.
- Fixed unrecognizable characters error in Windows version name. ([#478](https://github.com/wazuh/wazuh/pull/478))
- Fix Authd client in old versions of Windows ([#479](https://github.com/wazuh/wazuh/pull/479))
- Cluster's socket management improved to use persistent connections ([#481](https://github.com/wazuh/wazuh/pull/481))
- Fix memory corruption in Syscollector decoder and memory leaks in Vulnerability Detector. ([#482](https://github.com/wazuh/wazuh/pull/482))
- Fixed memory corruption in Wazuh DB autoclosing procedure.
- Fixed dangling db files at DB Sync module folder. ([#489](https://github.com/wazuh/wazuh/pull/489))
- Fixed agent group file deletion when using Authd.
- Fix memory leak in Maild with JSON input. ([#498](https://github.com/wazuh/wazuh/pull/498))
- Fixed remote command switch option. ([#504](https://github.com/wazuh/wazuh/pull/504))

## [v3.2.1] 2018-03-03

### Added

- Added option in Makefile to disable CIS-CAT module. ([#381](https://github.com/wazuh/wazuh/pull/381))
- Added field `totalItems` to `GET/agents/purgeable/:timeframe` API call. ([#385](https://github.com/wazuh/wazuh/pull/385))

### Changed

- Giving preference to use the selected Java over the default one in CIS-CAT wodle.
- Added delay between message delivery for every module. ([#389](https://github.com/wazuh/wazuh/pull/389))
- Verify all modules for the shared configuration. ([#408](https://github.com/wazuh/wazuh/pull/408))
- Updated OpenSSL library to 1.1.0g.
- Insert agent labels in JSON archives no matter the event matched a rule.
- Support for relative/full/network paths in the CIS-CAT configuration. ([#419](https://github.com/wazuh/wazuh/pull/419))
- Improved cluster control to give more information. ([#421](https://github.com/wazuh/wazuh/pull/421))
- Updated rules for CIS-CAT.
- Removed unnecessary compilation of vulnerability-detector in agents.
- Increased wazuh-modulesd's subprocess pool.
- Improved the agent software recollection by Syscollector.

### Fixed

- Fixed crash in Agentd when testing Syscollector configuration from agent.conf file.
- Fixed duplicate alerts in Vulnerability Detector.
- Fixed compiling issues in Solaris and HP-UX.
- Fixed bug in Framework when listing directories due to permissions issues.
- Fixed error handling in CIS-CAT module. ([#401](https://github.com/wazuh/wazuh/pull/401))
- Fixed some defects reported by Coverity. ([#406](https://github.com/wazuh/wazuh/pull/406))
- Fixed OS name detection in macOS and old Linux distros. ([#409](https://github.com/wazuh/wazuh/pull/409))
- Fixed linked in HP-UX.
- Fixed Red Hat detection in vulnerability-detector.
- Fixed segmentation fault in wazuh-cluster when files path is too long.
- Fixed a bug getting groups and searching by them in `GET/agents` API call. ([#390](https://github.com/wazuh/wazuh/pull/390))
- Several fixes and improvements in cluster.
- Fixed bug in wazuh-db when closing exceeded databases in transaction.
- Fixed bug in vulnerability-detector that discarded valid agents.
- Fixed segmentation fault in Windows agents when getting OS info.
- Fixed memory leaks in vulnerability-detector and CIS-CAT wodle.
- Fixed behavior when working directory is not found in CIS-CAT wodle.

## [v3.2.0] 2018-02-13

### Added
- Added support to synchronize custom rules and decoders in the cluster.([#344](https://github.com/wazuh/wazuh/pull/344))
- Add field `status` to `GET/agents/groups/:group_id` API call.([#338](https://github.com/wazuh/wazuh/pull/338))
- Added support for Windows to CIS-CAT integration module ([#369](https://github.com/wazuh/wazuh/pull/369))
- New Wazuh Module "aws-cloudtrail" fetching logs from S3 bucket. ([#351](https://github.com/wazuh/wazuh/pull/351))
- New Wazuh Module "vulnerability-detector" to detect vulnerabilities in agents and managers.

### Fixed
- Fixed oscap.py to support new versions of OpenSCAP scanner.([#331](https://github.com/wazuh/wazuh/pull/331))
- Fixed timeout bug when the cluster port was closed. ([#343](https://github.com/wazuh/wazuh/pull/343))
- Improve exception handling in `cluster_control`. ([#343](https://github.com/wazuh/wazuh/pull/343))
- Fixed bug in cluster when receive an error response from client. ([#346](https://github.com/wazuh/wazuh/pull/346))
- Fixed bug in framework when the manager is installed in different path than /var/ossec. ([#335](https://github.com/wazuh/wazuh/pull/335))
- Fixed predecoder hostname field in JSON event output.
- Several fixes and improvements in cluster.

## [v3.1.0] 2017-12-22

### Added

- New Wazuh Module "command" for asynchronous command execution.
- New field "predecoder.timestamp" for JSON alerts including timestamp from logs.
- Added reload action to ossec-control in local mode.
- Add duration control of a cluster database synchronization.
- New internal option for agents to switch applying shared configuration.
- Added GeoIP address finding for input logs in JSON format.
- Added alert and archive output files rotation capabilities.
- Added rule option to discard field "firedtimes".
- Added VULS integration for running vulnerability assessments.
- CIS-CAT Wazuh Module to scan CIS policies.

### Changed

- Keepping client.keys file permissions when modifying it.
- Improve Rootcheck formula to select outstanding defects.
- Stop related daemon when disabling components in ossec-control.
- Prevented cluster daemon from starting on RHEL 5 or older.
- Let Syscheck report file changes on first scan.
- Allow requests by node name in cluster_control binary.
- Improved help of cluster_control binary.
- Integrity control of files in the cluster.

### Fixed

- Fixed netstat command in localfile configuration.
- Fixed error when searching agents by ID.
- Fixed syslog format pre-decoder for logs with missing (optional) space after tag.
- Fixed alert ID when plain-text alert output disabled.
- Fixed Monitord freezing when a sendmail-like executable SMTP server is set.
- Fixed validation of Active Response used by agent_control.
- Allow non-ASCII characters in Windows version string.

## [v3.0.0] 2017-12-12

### Added

- Added group property for agents to customize shared files set.
- Send shared files to multiple agents in parallel.
- New decoder plugin for logs in JSON format with dynamic fields definition.
- Brought framework from API to Wazuh project.
- Show merged files MD5 checksum by agent_control and framework.
- New reliable request protocol for manager-agent communication.
- Remote agent upgrades with signed WPK packages.
- Added option for Remoted to prevent it from writing shared merged file.
- Added state for Agentd and Windows agent to notify connection state and metrics.
- Added new JSON log format for local file monitoring.
- Added OpenSCAP SSG datastream content for Ubuntu Trusty Tahr.
- Field "alert_id" in JSON alerts (by Dan Parriott).
- Added support of "any" IP address to OSSEC batch manager (by Jozef Reisinger).
- Added ossec-agent SElinux module (by kreon).
- Added previous output to JSON output (by João Soares).
- Added option for Authd to specify the allowed cipher list (by James Le Cuirot).
- Added option for cipher suites in Authd settings.
- Added internal option for Remoted to set the shared configuration reloading time.
- Auto restart agents when new shared configuration is pushed from the manager.
- Added native support for Systemd.
- Added option to register unlimited agents in Authd.
- New internal option to limit the number of file descriptors in Analysisd and Remoted.
- Added new state "pending" for agents.
- Added internal option to disable real-time DB synchronization.
- Allow multiple manager stanzas in Agentd settings.
- New internal option to limit the receiving time in TCP mode.
- Added manager hostname data to agent information.
- New option for rotating internal logs by size.
- Added internal option to enable or disable daily rotation of internal logs.
- Added command option for Monitord to overwrite 'day_wait' parameter.
- Adding templates and sample alert for Elasticsearch 6.0.
- Added option to enable/disable Authd on install and auto-generate certificates.
- Pack secure TCP messages into a single packet.
- Added function to install SCAP policies depending on OS version.
- Added integration with Virustotal.
- Added timeout option for TCP sockets in Remoted and Agentd.
- Added option to start the manager after installing.
- Added a cluster of managers (`wazuh-clusterd`) and a script to control it (`cluster_control`).

### Changed

- Increased shared file delivery speed when using TCP.
- Increased TCP listening socket backlog.
- Changed Windows agent UI panel to show revision number instead of installation date.
- Group every decoded field (static and dynamic fields) into a data object for JSON alerts.
- Reload shared files by Remoted every 10 minutes.
- Increased string size limit for XML reader to 4096 bytes.
- Updated Logstash configuration and Elasticsearch mappings.
- Changed template fields structure for Kibana dashboards.
- Increased dynamic field limit to 1024, and default to 256.
- Changed agent buffer 'length' parameter to 'queue_size'.
- Changed some Rootcheck error messages to verbose logs.
- Removed unnecessary message by manage_agents advising to restart Wazuh manager.
- Update PF tables Active response (by d31m0).
- Create the users and groups as system users and groups in specs (by Dan Parriott).
- Show descriptive errors when an agent loses the connection using TCP.
- Prevent agents with the same name as the manager host from getting added.
- Changed 'message' field to 'data' for successful agent removing response in Authd API.
- Changed critical error to standard error in Syslog Remoted when no access list has been configured.
- Ignore hidden files in shared folder for merged file.
- Changed agent notification time values: notify time to 1 minute and reconnect time to 5 minutes.
- Prevent data field from being inserted into JSON alerts when it's empty.
- Spelling corrections (by Josh Soref).
- Moved debug messages when updating shared files to level 2.
- Do not create users ossecm or ossecr on agents.
- Upgrade netstat command in Logcollector.
- Prevent Monitord and DB sync module from dealing with agent files on local installations.
- Speed up DB syncing by keeping databases opened and an inotify event queue.
- Merge server's IP and hostname options to one setting.
- Enabled Active Response by default in both Windows and UNIX.
- Make Monitord 'day_wait' internal option affect log rotation.
- Extend Monitord 'day_wait' internal option range.
- Prevent Windows agent from log error when the manager disconnected.
- Improve Active Response filtering options.
- Use init system (Systemd/SysVinit) to restart Wazuh when upgrading.
- Added possibility of filtering agents by manager hostname in the Framework.
- Prevent installer from overwriting agent.conf file.
- Cancel file sending operation when agent socket is closed.
- Clean up agent shared folder before unmerging shared configuration.
- Print descriptive error when request socket refuses connection due to AR disabled.
- Extend Logcollector line burst limit range.
- Fix JSON alert file reloading when the file is rotated.
- Merge IP and Hostname server configuration into "Address" field.
- Improved TCP transmission performance by packing secure messages.

### Fixed

- Fixed wrong queries to get last Syscheck and Rootcheck date.
- Prevent Logcollector keep-alives from being stored on archives.json.
- Fixed length of random message within keep-alives.
- Fixed Windows version detection for Windows 8 and newer.
- Fixed incorrect CIDR writing on client.keys by Authd.
- Fixed missing buffer flush by Analysisd when updating Rootcheck database.
- Stop Wazuh service before removing folder to reinstall.
- Fixed Remoted service for Systemd (by Phil Porada).
- Fixed Administrator account mapping in Windows agent installation (by andrewm0374@gmail.com).
- Fixed MySQL support in dbd (by andrewm0374@gmail.com).
- Fixed incorrect warning when unencrypting messages (by Dan Parriott).
- Fixed Syslog mapping for alerts via Csyslogd (by Dan Parriott).
- Fixed syntax error in the creation of users in Solaris 11.2 (by Pedro Flor).
- Fixed some warnings that appeared when compiling on Fedora 26.
- Fixed permission issue in logs folder.
- Fixed issue in Remoted that prevented it from send shared configuration when it changed.
- Fixed Windows agent compilation compability with CentOS.
- Supporting different case from password prompt in Agentless (by Jesus Fidalgo).
- Fix bad detection of inotify queue overflowed.
- Fix repetitive error when a rule's diff file is empty.
- Fixed log group permission when created by a daemon running as root.
- Prevented Agentd from logging too many errors when restarted while receiving the merged file.
- Prevented Remoted from sending data to disconnected agents in TCP mode.
- Fixed alerts storage in PostgreSQL databases.
- Fixed invalid previous output data in JSON alerts.
- Fixed memory error in modulesd for invalid configurations.
- Fixed default Auth configuration to support custom install directory.
- Fixed directory transversal vulnerability in Active response commands.
- Fixed Active response timeout accuracy.
- Fixed race conditions in concurrent transmissions over TCP.

### Removed

- Removed Picviz support (by Dan Parriott).


## [v2.1.1] - 2017-09-21

### Changed

- Improved errors messages related to TCP connection queue.
- Changed info log about unsupported FS checking in Rootcheck scan to debug messages.
- Prevent Modules daemon from giving critical error when no wodles are enabled.

### Fixed

- Fix endianess incompatibility in agents on SPARC when connecting via TCP.
- Fix bug in Authd that made it crash when removing keys.
- Fix race condition in Remoted when writing logs.
- Avoid repeated errors by Remoted when sending data to a disconnected agent.
- Prevented Monitord from rotating non-existent logs.
- Some fixes to support HP-UX.
- Prevent processes from sending events when TCP connection is lost.
- Fixed output header by Syslog client when reading JSON alerts.
- Fixed bug in Integrator settings parser when reading rules list.

## [v2.1.0] - 2017-08-14

### Added

- Rotate and compress log feature.
- Labeling data for agents to be shown in alerts.
- New 'auth' configuration template.
- Make manage_agents capable of add and remove agents via Authd.
- Implemented XML configuration for Authd.
- Option -F for Authd to force insertion if it finds duplicated name.
- Local auth client to manage agent keys.
- Added OS name and version into global.db.
- Option for logging in JSON format.
- Allow maild to send through a sendmail-like executable (by James Le Cuirot).
- Leaky bucket-like buffer for agents to prevent network flooding.
- Allow Syslog client to read JSON alerts.
- Allow Mail reporter to read JSON alerts.
- Added internal option to tune Rootcheck sleep time.
- Added route-null Active Response script for Windows 2012 (by @CrazyLlama).

### Changed

- Updated SQLite library to 3.19.2.
- Updated zlib to 1.2.11.
- Updated cJSON library to 1.4.7.
- Change some manage_agents option parameters.
- Run Auth in background by default.
- Log classification as debug, info, warning, error and critical.
- Limit number of reads per cycle by Logcollector to prevent log starvation.
- Limit OpenSCAP module's event forwarding speed.
- Increased debug level of repeated Rootcheck messages.
- Send events when OpenSCAP starts and finishes scans.
- Delete PID files when a process exits not due to a signal.
- Change error messages due to SSL handshake failure to debug messages.
- Force group addition on installation for compatibility with LDAP (thanks to Gary Feltham).

### Fixed

- Fixed compiling error on systems with no OpenSSL.
- Fixed compiling warning at manage_agents.
- Fixed ossec-control enable/disable help message.
- Fixed unique aperture of random device on Unix.
- Fixed file sum comparison bug at Syscheck realtime engine. (Thanks to Arshad Khan)
- Close analysisd if alert outputs are disabled for all formats.
- Read Windows version name for versions newer than Windows 8 / Windows Server 2012.
- Fixed error in Analysisd that wrote Syscheck and Rootcheck databases of re-added agents on deleted files.
- Fixed internal option to configure the maximum labels' cache time.
- Fixed Auth password parsing on client side.
- Fix bad agent ID assignation in Authd on i686 architecture.
- Fixed Logcollector misconfiguration in Windows agents.

### Removed

- Remove unused message queue to send alerts from Authd.


## [v2.0.1] - 2017-07-19

### Changed

- Changed random data generator for a secure OS-provided generator.
- Changed Windows installer file name (depending on version).
- Linux distro detection using standard os-release file.
- Changed some URLs to documentation.
- Disable synchronization with SQLite databases for Syscheck by default.
- Minor changes at Rootcheck formatter for JSON alerts.
- Added debugging messages to Integrator logs.
- Show agent ID when possible on logs about incorrectly formatted messages.
- Use default maximum inotify event queue size.
- Show remote IP on encoding format errors when unencrypting messages.
- Remove temporary files created by Syscheck changes reports.
- Remove temporary Syscheck files for changes reporting by Windows installer when upgrading.

### Fixed

- Fixed resource leaks at rules configuration parsing.
- Fixed memory leaks at rules parser.
- Fixed memory leaks at XML decoders parser.
- Fixed TOCTOU condition when removing directories recursively.
- Fixed insecure temporary file creation for old POSIX specifications.
- Fixed missing agentless devices identification at JSON alerts.
- Fixed FIM timestamp and file name issue at SQLite database.
- Fixed cryptographic context acquirement on Windows agents.
- Fixed debug mode for Analysisd.
- Fixed bad exclusion of BTRFS filesystem by Rootcheck.
- Fixed compile errors on macOS.
- Fixed option -V for Integrator.
- Exclude symbolic links to directories when sending FIM diffs (by Stephan Joerrens).
- Fixed daemon list for service reloading at ossec-control.
- Fixed socket waiting issue on Windows agents.
- Fixed PCI_DSS definitions grouping issue at Rootcheck controls.
- Fixed segmentation fault bug when stopping on CentOS 5.
- Fixed compatibility with AIX.
- Fixed race conditions in ossec-control script.
- Fixed compiling issue on Windows.
- Fixed compatibility with Solaris.
- Fixed XML parsing error due to byte stashing issue.
- Fixed false error by Syscheck when creating diff snapshots of empty files.
- Fixed segmentation fault in Authd on i386 platform.
- Fixed agent-auth exit code for controlled server's errors.
- Fixed incorrect OVAL patch results classification.

## [v2.0] - 2017-03-14

### Added

- Wazuh modules manager.
- Wazuh module for OpenSCAP.
- Ruleset for OpenSCAP alerts.
- Kibana dashboards for OpenSCAP.
- Option at agent_control to restart all agents.
- Dynamic fields to rules and decoders.
- Dynamic fields to JSON in alerts/archives.
- CDB list lookup with dynamic fields.
- FTS for dynamic fields.
- Logcollector option to set the frequency of file checking.
- GeoIP support in Alerts (by Scott R Shinn).
- Internal option to output GeoIP data on JSON alerts.
- Matching pattern negation (by Daniel Cid).
- Syscheck and Rootcheck events on SQLite databases.
- Data migration tool to SQLite databases.
- Jenkins QA.
- 64-bit Windows registry keys support.
- Complete FIM data output to JSON and alerts.
- Username, date and inode attributes to FIM events on Unix.
- Username attribute to FIM events on Windows.
- Report changes (FIM file diffs) to Windows agent.
- File diffs to JSON output.
- Elastic mapping updated for new FIM events.
- Title and file fields extracted at Rootcheck alerts.
- Rule description formatting with dynamic field referencing.
- Multithreaded design for Authd server for fast and reliable client dispatching, with key caching and write scheduling.
- Auth registration client for Windows (by Gael Muller).
- Auth password authentication for Windows client.
- New local decoder file by default.
- Show server certificate and key paths at Authd help.
- New option for Authd to verify agent's address.
- Added support for new format at predecoder (by Brad Lhotsky).
- Agentless passlist encoding to Base64.
- New Auditd-specific log format for Logcollector.
- Option for Authd to auto-choose TLS/SSL method.
- Compile option for Authd to make it compatible with legacy OSs.
- Added new templates layout to auto-compose configuration file.
- New wodle for SQLite database syncing (agent information and fim/pm data).
- Added XML settings options to exclude some rules or decoders files.
- Option for agent_control to broadcast AR on all agents.
- Extended FIM event information forwarded by csyslogd (by Sivakumar Nellurandi).
- Report Syscheck's new file events on real time.

### Changed

- Isolated logtest directory from analysisd.
- Remoted informs Analysisd about agent ID.
- Updated Kibana dashboards.
- Syscheck FIM attributes to dynamic fields.
- Force services to exit if PID file creation fails.
- Atomic writing of client.keys through temporary files.
- Disabled remote message ID verification by default.
- Show actual IP on debug message when agents get connected.
- Enforce rules IDs to max 6 digits.
- OSSEC users and group as system (UI-hidden) users (by Dennis Golden).
- Increases Authd connection pool size.
- Use general-purpose version-flexible SSL/TLS methods for Authd registration.
- Enforce minimum 3-digit agent ID format.
- Exclude BTRFS from Rootcheck searching for hidden files inside directories (by Stephan Joerrens).
- Moved OSSEC and Wazuh decoders to one directory.
- Prevent manage_agents from doing invalid actions (such methods for manager at agent).
- Disabled capturing of security events 5145 and 5156 on Windows agent.
- Utilities to rename an agent or change the IP address (by Antonio Querubin).
- Added quiet option for Logtest (by Dan Parriott).
- Output decoder information onto JSON alerts.
- Enable mail notifications by default for server installation.
- Agent control option to restart all agents' Syscheck will also restart manager's Syscheck.
- Make ossec-control to check Authd PID.
- Enforce every rule to contain a description.
- JSON output won't contain field "agentip" if tis value is "any".
- Don't broadcast Active Response messages to disconnected agents.
- Don't print Syscheck logs if it's disabled.
- Set default Syscheck and Rootcheck frequency to 12 hours.
- Generate FIM new file alert by default.
- Added option for Integrator to set the maximum log length.
- JSON output nested objects modelling through dynamic fields.
- Disable TCP for unsupported OSs.
- Show previous log on JSON alert.
- Removed confirmation prompt when importing an agent key successfully.
- Made Syscheck not to ignore files that change more than 3 times by default.
- Enabled JSON output by default.
- Updated default syscheck configuration for Windows agents.
- Limited agent' maximum connection time for notification time.
- Improved client.keys changing detection method by remoted: use date and inode.
- Changed boot service name to Wazuh.
- Active response enabled on Windows agents by default.
- New folder structure for rules and decoders.
- More descriptive logs about syscheck real-time monitoring.
- Renamed XML tags related to rules and decoders inclusion.
- Set default maximum agents to 8000.
- Removed FTS numeric bitfield from JSON output.
- Fixed ID misassignment by manage_agents when the greatest ID exceeds 32512.
- Run Windows Registry Syscheck scan on first stage when scan_on_start enabled.
- Set all Syscheck delay stages to a multiple of internal_options.conf/syscheck.sleep value.
- Changed JSON timestamp format to ISO8601.
- Overwrite @timestamp field from Logstash with the alert timestamp.
- Moved timestamp JSON field to the beginning of the object.
- Changed random data generator for a secure OS-provided generator.

### Fixed

- Logcollector bug that inhibited alerts about file reduction.
- Memory issue on string manipulation at JSON.
- Memory bug at JSON alerts.
- Fixed some CLang warnings.
- Issue on marching OSSEC user on installing.
- Memory leaks at configuration.
- Memory leaks at Analysisd.
- Bugs and memory errors at agent management.
- Mistake with incorrect name for PID file (by Tickhon Clearscale).
- Agent-auth name at messages (it appeared to be the server).
- Avoid Monitord to log errors when the JSON alerts file doesn't exists.
- Agents numbering issue (minimum 3 digits).
- Avoid no-JSON message at agent_control when client.keys empty.
- Memory leaks at manage_agents.
- Authd error messages about connection to queue passed to warning.
- Issue with Authd password checking.
- Avoid ossec-control to use Dash.
- Fixed false error about disconnected agent when trying to send it the shared files.
- Avoid Authd to close when it reaches the maximum concurrency.
- Fixed memory bug at event diff execution.
- Fixed resource leak at file operations.
- Hide help message by useadd and groupadd on OpenBSD.
- Fixed error that made Analysisd to crash if it received a missing FIM file entry.
- Fixed compile warnings at cJSON library.
- Fixed bug that made Active Response to disable all commands if one of them was disabled (by Jason Thomas).
- Fixed segmentation fault at logtest (by Dan Parriott).
- Fixed SQL injection vulnerability at Database.
- Fixed Active Response scripts for Slack and Twitter.
- Fixed potential segmentation fault at file queue operation.
- Fixed file permissions.
- Fixed failing test for Apache 2.2 logs (by Brad Lhotsky).
- Fixed memory error at net test.
- Limit agent waiting time for retrying to connect.
- Fixed compile warnings on i386 architecture.
- Fixed Monitord crash when sending daily report email.
- Fixed script to null route an IP address on Windows Server 2012+ (by Theresa Meiksner).
- Fixed memory leak at Logtest.
- Fixed manager with TCP support on FreeBSD (by Dave Stoddard).
- Fixed Integrator launching at local-mode installation.
- Fixed issue on previous alerts counter (rules with if_matched_sid option).
- Fixed compile and installing error on Solaris.
- Fixed segmentation fault on syscheck when no configuration is defined.
- Fixed bug that prevented manage_agents from removing syscheck/rootcheck database.
- Fixed bug that made agents connected on TCP to hang if they are rejected by the manager.
- Fixed segmentation fault on remoted due to race condition on managing keystore.
- Fixed data lossing at remoted when reloading keystore.
- Fixed compile issue on MacOS.
- Fixed version reading at ruleset updater.
- Fixed detection of BSD.
- Fixed memory leak (by Byron Golden).
- Fixed misinterpretation of octal permissions given by Agentless (by Stephan Leemburg).
- Fixed mistake incorrect openssl flag at Makefile (by Stephan Leemburg).
- Silence Slack integration transmission messages (by Dan Parriott).
- Fixed OpenSUSE Systemd misconfiguration (By Stephan Joerrens).
- Fixed case issue on JSON output for Rootcheck alerts.
- Fixed potential issue on duplicated agent ID detection.
- Fixed issue when creating agent backups.
- Fixed hanging problem on Windows Auth client when negotiation issues.
- Fixed bug at ossec-remoted that mismatched agent-info files.
- Fixed resource leaks at rules configuration parsing.
- Fixed memory leaks at rules parser.
- Fixed memory leaks at XML decoders parser.
- Fixed TOCTOU condition when removing directories recursively.
- Fixed insecure temporary file creation for old POSIX specifications.
- Fixed missing agentless devices identification at JSON alerts.

### Removed

- Deleted link to LUA sources.
- Delete ZLib generated files on cleaning.
- Removed maximum lines limit from diff messages (that remain limited by length).

## [v1.1.1] - 2016-05-12

### Added

- agent_control: maximum number of agents can now be extracted using option "-m".
- maild: timeout limitation, preventing it from hang in some cases.
- Updated decoders, ruleset and rootchecks from Wazuh Ruleset v1.0.8.
- Updated changes from ossec-hids repository.

### Changed

- Avoid authd to rename agent if overplaced.
- Changed some log messages.
- Reordered directories for agent backups.
- Don't exit when client.keys is empty by default.
- Improved client.keys reloading capabilities.

### Fixed

- Fixed JSON output at rootcheck_control.
- Fixed agent compilation on OS X.
- Fixed memory issue on removing timestamps.
- Fixed segmentation fault at reported.
- Fixed segmentation fault at logcollector.

### Removed

- Removed old rootcheck options.

## [v1.1] - 2016-04-06

### Added

- Re-usage of agent ID in manage_agents and authd, with time limit.
- Added option to avoid manager from exiting when there are no keys.
- Backup of the information about an agent that's going to be deleted.
- Alerting if Authd can't add an agent because of a duplicated IP.
- Integrator with Slack and PagerDuty.
- Simplified keywords for the option "frequency".
- Added custom Reply-to e-mail header.
- Added option to syscheck to avoid showing diffs on some files.
- Created agents-timestamp file to save the agents' date of adding.

### Changed

- client.keys: No longer overwrite the name of an agent with "#-#-#-" to mark it as deleted. Instead, the name will appear with a starting "!".
- API: Distinction between duplicated and invalid name for agent.
- Stop the "ERROR: No such file or directory" for Apache.
- Changed defaults to analysisd event counter.
- Authd won't use password by default.
- Changed name of fields at JSON output from binaries.
- Upgraded rules to Wazuh Ruleset v1.07

### Fixed

- Fixed merged.mg push on Windows Agent
- Fixed Windows agent compilation issue
- Fixed glob broken implementation.
- Fixed memory corruption on the OSSEC alert decoder.
- Fixed command "useradd" on OpenBSD.
- Fixed some PostgreSQL issues.
- Allow to disable syscheck:check_perm after enable check_all.

## [v1.0.4] - 2016-02-24
​
### Added

- JSON output for manage_agents.
- Increased analysis daemon's memory size.
- Authd: Added password authorization.
- Authd: Boost speed performance at assignation of ID for agents
- Authd: New option -f *sec*. Force addding new agent (even with duplicated IP) if it was not active for the last *sec* seconds.
- manage_agents: new option -d. Force adding new agent (even with duplicated IP)
- manage_agents: Printing new agent ID on adding.

### Changed

- Authd and manage_agents won't add agents with duplicated IP.

### Fixed

- Solved duplicate IP conflicts on client.keys which prevented the new agent to connect.
- Hashing files in binary mode. Solved some problems related to integrity checksums on Windows.
- Fixed issue that made console programs not to work on Windows.

### Removed

- RESTful API no longer included in extensions/api folder. Available now at https://github.com/wazuh/wazuh-api


## [v1.0.3] - 2016-02-11

### Added

- JSON CLI outputs: ossec-control, rootcheck_control, syscheck_control, ossec-logtest and more.
- Preparing integration with RESTful API
- Upgrade version scripts
- Merge commits from ossec-hids
- Upgraded rules to Wazuh Ruleset v1.06

### Fixed

- Folders are no longer included on etc/shared
- Fixes typos on rootcheck files
- Kibana dashboards fixes

## [v1.0.2] - 2016-01-29

### Added

- Added Wazuh Ruleset updater
- Added extensions files to support ELK Stack latest versions (ES 2.x, LS 2.1, Kibana 4.3)

### Changed

- Upgraded rules to Wazuh Ruleset v1.05
- Fixed crash in reportd
- Fixed Windows EventChannel syntaxis issue
- Fixed manage_agents bulk option bug. No more "randombytes" errors.
- Windows deployment script improved

## [v1.0.1] - 2015-12-10

### Added

- Wazuh version info file
- ossec-init.conf now includes wazuh version
- Integrated with wazuh OSSEC ruleset updater
- Several new fields at JSON output (archives and alerts)
- Wazuh decoders folder

### Changed

- Decoders are now splitted in differents files.
- jsonout_out enable by default
- JSON groups improvements
- Wazuh ruleset updated to 1.0.2
- Extensions: Improved Kibana dashboards
- Extensions: Improved Windows deployment script

## [v1.0] - 2015-11-23
- Initial Wazuh version v1.0<|MERGE_RESOLUTION|>--- conflicted
+++ resolved
@@ -22,12 +22,9 @@
 - Fix to overwrite FIM configuration when directories come in the same tag separated by commas. ([#1886](https://github.com/wazuh/wazuh/pull/1886))
 - Fixed starting wodles after a delay specified in `interval` when `run_on_start` is set to `no`, on the first run of the agent. ([#1906](https://github.com/wazuh/wazuh/pull/1906))
 - Fixed id's and description of FIM alerts. ([#1891](https://github.com/wazuh/wazuh/pull/1891))
-<<<<<<< HEAD
 - Fix log flooding by Logcollector when monitored files disappear. ([#1893](https://github.com/wazuh/wazuh/pull/1893))
-=======
 - Let the Windows agent reset the random generator context if it's corrupt. ([#1898](https://github.com/wazuh/wazuh/pull/1898))
 
->>>>>>> 04747a9a
 
 ## [v3.7.0] - 2018-11-10
 
