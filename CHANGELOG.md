# Change Log
All notable changes to this project will be documented in this file.

## [v3.4.0]

### Added

- Support for SHA256 checksum in Syscheck (by @arshad01). ([#410](https://github.com/wazuh/wazuh/pull/410))
- Added an internal option for Syscheck to tune the RT alerting delay. ([#434](https://github.com/wazuh/wazuh/pull/434))
- Add a field to the containing those attributes that changed in last alert. ([#857](https://github.com/wazuh/wazuh/pull/857))
- Added two options in the tag <auto_ignore> `frequency` and `timeframe` to hide alerts when they are played several times in a given period of time. ([#857](https://github.com/wazuh/wazuh/pull/857))
- Syscheck in frequency time show alerts from deleted files. ([#857](https://github.com/wazuh/wazuh/pull/857))
- Added an option `target` to customize output format per-target in Logcollector. ([#863](https://github.com/wazuh/wazuh/pull/863))
- New option for the JSON decoder to choose the treatment of NULL values. ([#677](https://github.com/wazuh/wazuh/pull/677))
- Remove old snapshot files for FIM. ([#872](https://github.com/wazuh/wazuh/pull/872))
- Distinct operation in agents. ([#920](https://github.com/wazuh/wazuh/pull/920))


### Changed

- Renamed cluster _client_ node type to ___worker___ ([#850](https://github.com/wazuh/wazuh/pull/850)).
- Changed a descriptive message in the alert showing what attributes changed. ([#857](https://github.com/wazuh/wazuh/pull/857))
- Change visualization of Syscheck alerts. ([#857](https://github.com/wazuh/wazuh/pull/857))
- Add all the available fields in the Syscheck messages from the Wazuh configuration files. ([#857](https://github.com/wazuh/wazuh/pull/857))
- Now the no_full_log option only affects JSON alerts. ([#881](https://github.com/wazuh/wazuh/pull/881))
- Delete temporary files when stopping Wazuh. ([#732](https://github.com/wazuh/wazuh/pull/732))
- Send OpenSCAP checks results to a FIFO queue instead of temporary files. ([#732](https://github.com/wazuh/wazuh/pull/732))
- Default behavior when starting Syscheck and Rootcheck components. ([#829](https://github.com/wazuh/wazuh/pull/829))
  - They are disabled if not appear in the configuration.
  - They can be set up as empty blocks in the configuration, applying their default values.
  - Improvements of error and information messages when they start.
- Improve output of `DELETE/agents` when no agents were removed. ([#868](https://github.com/wazuh/wazuh/pull/868))
- Include the file owner SID in Syscheck alerts.
- Change no previous checksum error message to information log. ([#897](https://github.com/wazuh/wazuh/pull/897))

### Fixed

- Syscheck RT process granularized to make frequency option more accurate. ([#434](https://github.com/wazuh/wazuh/pull/434))
- Fixed registry_ignore problem on syscheck for Windows when arch="both" was used. ([#525](https://github.com/wazuh/wazuh/pull/525))
- Allow more than 256 directories in real-time for Windows agent using recursive watchers. ([#540](https://github.com/wazuh/wazuh/pull/540))
- Fix weird behavior in Syscheck when a modified file returns back to its first state. ([#434](https://github.com/wazuh/wazuh/pull/434))
- Replace hash value xxx (not enabled) for n/a if the hash couldn't be calculated. ([#857](https://github.com/wazuh/wazuh/pull/857))
- Do not report uid, gid or gname on Windows (avoid user=0). ([#857](https://github.com/wazuh/wazuh/pull/857))
- Several fixes generating sha256 hash. ([#857](https://github.com/wazuh/wazuh/pull/857))
- Fixed the option report_changes configuration. ([#857](https://github.com/wazuh/wazuh/pull/857))
- Fixed the 'report_changes' configuration when 'sha1' option is not set. ([#857](https://github.com/wazuh/wazuh/pull/857))
- Fix memory leak reading logcollector config. ([#884](https://github.com/wazuh/wazuh/pull/884))
- Fixed crash in Slack integration for alerts that don't have full log. ([#880](https://github.com/wazuh/wazuh/pull/880))
- Fixed active-responses.log definition path on Windows configuration. ([#739](https://github.com/wazuh/wazuh/pull/739))
- Added warning message when updating Syscheck/Rootcheck database to restart the manager. ([#817](https://github.com/wazuh/wazuh/pull/817))
- Fix PID file creation checking. ([#822](https://github.com/wazuh/wazuh/pull/822))
  - Check that the PID file was created and written.
  - This would prevent service from running multiple processes of the same daemon.
- Fix reading of Windows platform for 64 bits systems. ([#832](https://github.com/wazuh/wazuh/pull/832))
- Fixed Syslog output parser when reading the timestamp from the alerts in JSON format. ([#843](https://github.com/wazuh/wazuh/pull/843))
- Fixed filter for `gpg-pubkey` packages in Syscollector. ([#847](https://github.com/wazuh/wazuh/pull/847))
- Fixed bug in configuration when reading the `repeated_offenders` option in Active Response. ([#873](https://github.com/wazuh/wazuh/pull/873))
- Fixed variables parser when loading rules. ([#855](https://github.com/wazuh/wazuh/pull/855))
- Fixed parser files names in the Rootcheck scan. ([#840](https://github.com/wazuh/wazuh/pull/840))
- Removed frequency offset in rules. ([#827](https://github.com/wazuh/wazuh/pull/827)).
- Fix memory leak reading logcollector config. ([#884](https://github.com/wazuh/wazuh/pull/884))
- Fixed sort agents by status in `GET/agents` API request. ([#810](https://github.com/wazuh/wazuh/pull/810))
- Added exception when no agents are selected to restart. ([#870](https://github.com/wazuh/wazuh/pull/870))
- Prevent files from remaining open in the cluster. ([#874](https://github.com/wazuh/wazuh/pull/874))
- Fix network unreachable error when cluster starts. ([#800](https://github.com/wazuh/wazuh/pull/800))
- Fix empty rules and decoders file check. ([#887](https://github.com/wazuh/wazuh/pull/887))
<<<<<<< HEAD
- Added missing debug options for modules in the internal options file. ([#901](https://github.com/wazuh/wazuh/pull/901))
=======
- Prevent to access an unexisting hash table from 'whodata' thread. ([#911](https://github.com/wazuh/wazuh/pull/911))
>>>>>>> d0ecde82

## [v3.3.1]

### Added

- Added `total_affected_agents` and `total_failed_ids` to the `DELETE/agents` API request. ([#795](https://github.com/wazuh/wazuh/pull/795))

### Changed

- Management of empty blocks in the configuration files. ([#781](https://github.com/wazuh/wazuh/pull/781))
- Verify WPK with Wazuh CA by default. ([#799](https://github.com/wazuh/wazuh/pull/799))

### Fixed

- Windows prevents agent from renaming file. ([#773](https://github.com/wazuh/wazuh/pull/773))
- Fix manager-agent version comparison in remote upgrades. ([#765](https://github.com/wazuh/wazuh/pull/765))
- Fix log flooding when restarting agent while the merged file is being receiving. ([#788](https://github.com/wazuh/wazuh/pull/788))
- Fix issue when overwriting rotated logs in Windows agents. ([#776](https://github.com/wazuh/wazuh/pull/776))
- Prevent OpenSCAP module from running on Windows agents (incompatible). ([#777](https://github.com/wazuh/wazuh/pull/777))
- Fix issue in file changes report for FIM on Linux when a directory contains a backslash. ([#775](https://github.com/wazuh/wazuh/pull/775))
- Fixed missing `minor` field in agent data managed by the framework. ([#771](https://github.com/wazuh/wazuh/pull/771))
- Fixed missing `build` and `key` fields in agent data managed by the framework. ([#802](https://github.com/wazuh/wazuh/pull/802))
- Fixed several bugs in upgrade agents ([#784](https://github.com/wazuh/wazuh/pull/784)):
    - Error upgrading an agent with status `Never Connected`.
    - Fixed API support.
    - Sockets were not closing properly.
- Cluster exits showing an error when an error occurs. ([#790](https://github.com/wazuh/wazuh/pull/790))
- Fixed bug when cluster control or API cannot request the list of nodes to the master. ([#762](https://github.com/wazuh/wazuh/pull/762))
- Fixed bug when the `agent.conf` contains an unrecognized module. ([#796](https://github.com/wazuh/wazuh/pull/796))
- Alert when unmerge files fails on agent. ([#731](https://github.com/wazuh/wazuh/pull/731))
- Fix invalid memory access when parsing ruleset configuration. ([#787](https://github.com/wazuh/wazuh/pull/787))
- Check version of python in cluster control. ([#760](https://github.com/wazuh/wazuh/pull/760))
- Removed duplicated log message when Rootcheck is disabled. ([#783](https://github.com/wazuh/wazuh/pull/783))
- Avoid infinite attempts to download CVE databases when it fails. ([#792](https://github.com/wazuh/wazuh/pull/792))


## [v3.3.0]

### Added

- Supporting multiple socket output in Logcollector. ([#395](https://github.com/wazuh/wazuh/pull/395))
- Allow inserting static field parameters in rule comments. ([#397](https://github.com/wazuh/wazuh/pull/397))
- Added an output format option for Logcollector to build custom logs. ([#423](https://github.com/wazuh/wazuh/pull/423))
- Included millisecond timing in timestamp to JSON events. ([#467](https://github.com/wazuh/wazuh/pull/467))
- Added an option in Analysisd to set input event offset for plugin decoders. ([#512](https://github.com/wazuh/wazuh/pull/512))
- Allow decoders mix plugin and multiregex children. ([#602](https://github.com/wazuh/wazuh/pull/602))
- Added the option to filter by any field in `get_agents_overview`, `get_agent_group` and `get_agents_without_group` functions of the Python framework. ([#743](https://github.com/wazuh/wazuh/pull/743))

### Changed

- Add default value for option -x in agent_upgrade tool.
- Changed output of agents in cluster control. ([#741](https://github.com/wazuh/wazuh/pull/741))

### Fixed

- Fix bug in Logcollector when removing duplicate localfiles. ([#402](https://github.com/wazuh/wazuh/pull/402))
- Fix memory error in Logcollector when using wildcards.
- Prevent command injection in Agentless daemon. ([#600](https://github.com/wazuh/wazuh/pull/600))
- Fixed bug getting the agents in cluster control. ([#741](https://github.com/wazuh/wazuh/pull/741))
- Prevent Logcollector from reporting an error when a path with wildcards matches no files.
- Fixes the feature to group with the option multi-line. ([#754](https://github.com/wazuh/wazuh/pull/754))


## [v3.2.4]

### Fixed
- Fixed segmentation fault in maild when `<queue-size>` is included in the global configuration.
- Fixed bug in Framework when retrieving mangers logs. ([#644](https://github.com/wazuh/wazuh/pull/644))
- Fixed bug in clusterd to prevent the synchronization of `.swp` files. ([#694](https://github.com/wazuh/wazuh/pull/694))
- Fixed bug in Framework parsing agent configuration. ([#681](https://github.com/wazuh/wazuh/pull/681))
- Fixed several bugs using python3 with the Python framework. ([#701](https://github.com/wazuh/wazuh/pull/701))


## [v3.2.3]

### Added

- New internal option to enable merged file creation by Remoted. ([#603](https://github.com/wazuh/wazuh/pull/603))
- Created alert item for GDPR and GPG13. ([#608](https://github.com/wazuh/wazuh/pull/608))
- Add support for Amazon Linux in vulnerability-detector.
- Created an input queue for Analysisd to prevent Remoted starvation. ([#661](https://github.com/wazuh/wazuh/pull/661))

### Changed

- Set default agent limit to 14.000 and file descriptor limit to 65.536 per process. ([#624](https://github.com/wazuh/wazuh/pull/624))
- Cluster improvements.
    - New protocol for communications.
    - Inverted communication flow: clients start communications with the master.
    - Just the master address is required in the `<nodes>` list configuration.
    - Improved synchronization algorithm.
    - Reduced the number of processes to one: `wazuh-clusterd`.
- Cluster control tool improvements: outputs are the same regardless of node type.
- The default input queue for remote events has been increased to 131072 events. ([#660](https://github.com/wazuh/wazuh/pull/660))
- Disconnected agents will no longer report vulnerabilities. ([#666](https://github.com/wazuh/wazuh/pull/666))

### Fixed

- Fixed agent wait condition and improve logging messages. ([#550](https://github.com/wazuh/wazuh/pull/550))
- Fix race condition in settings load time by Windows agent. ([#551](https://github.com/wazuh/wazuh/pull/551))
- Fix bug in Authd that prevented it from deleting agent-info files when removing agents.
- Fix bug in ruleset that did not overwrite the `<info>` option. ([#584](https://github.com/wazuh/wazuh/issues/584))
- Fixed bad file descriptor error in Wazuh DB ([#588](https://github.com/wazuh/wazuh/issues/588))
- Fixed unpredictable file sorting when creating merged files. ([#599](https://github.com/wazuh/wazuh/issues/599))
- Fixed race condition in Remoted when closing connections.
- Fix epoch check in vulnerability-detector.
- Fixed hash sum in logs rotation. ([#636](https://github.com/wazuh/wazuh/issues/636))
- Fixed cluster CPU usage.
- Fixed invalid deletion of agent timestamp entries. ([#639](https://github.com/wazuh/wazuh/issues/639))
- Fixed segmentation fault in logcollector when multi-line is applied to a remote configuration. ([#641](https://github.com/wazuh/wazuh/pull/641))
- Fixed issue in Syscheck that may leave the process running if the agent is stopped quickly. ([#671](https://github.com/wazuh/wazuh/pull/671))

### Removed

- Removed cluster database and internal cluster daemon.


## [v3.2.2]

### Added

- Created an input queue for Remoted to prevent agent connection starvation. ([#509](https://github.com/wazuh/wazuh/pull/509))

### Changed

- Updated Slack integration. ([#443](https://github.com/wazuh/wazuh/pull/443))
- Increased connection timeout for remote upgrades. ([#480](https://github.com/wazuh/wazuh/pull/480))
- Vulnerability-detector does not stop agents detection if it fails to find the software for one of them.
- Improve the version comparator algorithm in vulnerability-detector. ([#508](https://github.com/wazuh/wazuh/pull/508/files))

### Fixed

- Fixed bug in labels settings parser that may make Agentd or Logcollector crash.
- Fixed issue when setting multiple `<server-ip>` stanzas in versions 3.0 - 3.2.1. ([#433](https://github.com/wazuh/wazuh/pull/433))
- Fixed bug when socket database messages are not sent correctly. ([#435](https://github.com/wazuh/wazuh/pull/435))
- Fixed unexpected stop in the sources installer when overwriting a previous corrupt installation.
- Added a synchronization timeout in the cluster to prevent it from blocking ([#447](https://github.com/wazuh/wazuh/pull/447))
- Fixed issue in CSyslogd when filtering by rule group. ([#446](https://github.com/wazuh/wazuh/pull/446))
- Fixed error on DB daemon when parsing rules with options introduced in version 3.0.0.
- Fixed unrecognizable characters error in Windows version name. ([#478](https://github.com/wazuh/wazuh/pull/478))
- Fix Authd client in old versions of Windows ([#479](https://github.com/wazuh/wazuh/pull/479))
- Cluster's socket management improved to use persistent connections ([#481](https://github.com/wazuh/wazuh/pull/481))
- Fix memory corruption in Syscollector decoder and memory leaks in Vulnerability Detector. ([#482](https://github.com/wazuh/wazuh/pull/482))
- Fixed memory corruption in Wazuh DB autoclosing procedure.
- Fixed dangling db files at DB Sync module folder. ([#489](https://github.com/wazuh/wazuh/pull/489))
- Fixed agent group file deletion when using Authd.
- Fix memory leak in Maild with JSON input. ([#498](https://github.com/wazuh/wazuh/pull/498))
- Fixed remote command switch option. ([#504](https://github.com/wazuh/wazuh/pull/504))

## [v3.2.1] 2018-03-03

### Added

- Added option in Makefile to disable CIS-CAT module. ([#381](https://github.com/wazuh/wazuh/pull/381))
- Added field `totalItems` to `GET/agents/purgeable/:timeframe` API call. ([#385](https://github.com/wazuh/wazuh/pull/385))

### Changed

- Giving preference to use the selected Java over the default one in CIS-CAT wodle.
- Added delay between message delivery for every module. ([#389](https://github.com/wazuh/wazuh/pull/389))
- Verify all modules for the shared configuration. ([#408](https://github.com/wazuh/wazuh/pull/408))
- Updated OpenSSL library to 1.1.0g.
- Insert agent labels in JSON archives no matter the event matched a rule.
- Support for relative/full/network paths in the CIS-CAT configuration. ([#419](https://github.com/wazuh/wazuh/pull/419))
- Improved cluster control to give more information. ([#421](https://github.com/wazuh/wazuh/pull/421))
- Updated rules for CIS-CAT.
- Removed unnecessary compilation of vulnerability-detector in agents.
- Increased wazuh-modulesd's subprocess pool.
- Improved the agent software recollection by Syscollector.

### Fixed

- Fixed crash in Agentd when testing Syscollector configuration from agent.conf file.
- Fixed duplicate alerts in Vulnerability Detector.
- Fixed compiling issues in Solaris and HP-UX.
- Fixed bug in Framework when listing directories due to permissions issues.
- Fixed error handling in CIS-CAT module. ([#401](https://github.com/wazuh/wazuh/pull/401))
- Fixed some defects reported by Coverity. ([#406](https://github.com/wazuh/wazuh/pull/406))
- Fixed OS name detection in macOS and old Linux distros. ([#409](https://github.com/wazuh/wazuh/pull/409))
- Fixed linked in HP-UX.
- Fixed Red Hat detection in vulnerability-detector.
- Fixed segmentation fault in wazuh-cluster when files path is too long.
- Fixed a bug getting groups and searching by them in `GET/agents` API call. ([#390](https://github.com/wazuh/wazuh/pull/390))
- Several fixes and improvements in cluster.
- Fixed bug in wazuh-db when closing exceeded databases in transaction.
- Fixed bug in vulnerability-detector that discarded valid agents.
- Fixed segmentation fault in Windows agents when getting OS info.
- Fixed memory leaks in vulnerability-detector and CIS-CAT wodle.
- Fixed behavior when working directory is not found in CIS-CAT wodle.

## [v3.2.0] 2018-02-13

### Added
- Added support to synchronize custom rules and decoders in the cluster.([#344](https://github.com/wazuh/wazuh/pull/344))
- Add field `status` to `GET/agents/groups/:group_id` API call.([#338](https://github.com/wazuh/wazuh/pull/338))
- Added support for Windows to CIS-CAT integration module ([#369](https://github.com/wazuh/wazuh/pull/369))
- New Wazuh Module "aws-cloudtrail" fetching logs from S3 bucket. ([#351](https://github.com/wazuh/wazuh/pull/351))
- New Wazuh Module "vulnerability-detector" to detect vulnerabilities in agents and managers.

### Fixed
- Fixed oscap.py to support new versions of OpenSCAP scanner.([#331](https://github.com/wazuh/wazuh/pull/331))
- Fixed timeout bug when the cluster port was closed. ([#343](https://github.com/wazuh/wazuh/pull/343))
- Improve exception handling in `cluster_control`. ([#343](https://github.com/wazuh/wazuh/pull/343))
- Fixed bug in cluster when receive an error response from client. ([#346](https://github.com/wazuh/wazuh/pull/346))
- Fixed bug in framework when the manager is installed in different path than /var/ossec. ([#335](https://github.com/wazuh/wazuh/pull/335))
- Fixed predecoder hostname field in JSON event output.
- Several fixes and improvements in cluster.

## [v3.1.0] 2017-12-22

### Added

- New Wazuh Module "command" for asynchronous command execution.
- New field "predecoder.timestamp" for JSON alerts including timestamp from logs.
- Added reload action to ossec-control in local mode.
- Add duration control of a cluster database synchronization.
- New internal option for agents to switch applying shared configuration.
- Added GeoIP address finding for input logs in JSON format.
- Added alert and archive output files rotation capabilities.
- Added rule option to discard field "firedtimes".
- Added VULS integration for running vulnerability assessments.
- CIS-CAT Wazuh Module to scan CIS policies.

### Changed

- Keepping client.keys file permissions when modifying it.
- Improve Rootcheck formula to select outstanding defects.
- Stop related daemon when disabling components in ossec-control.
- Prevented cluster daemon from starting on RHEL 5 or older.
- Let Syscheck report file changes on first scan.
- Allow requests by node name in cluster_control binary.
- Improved help of cluster_control binary.
- Integrity control of files in the cluster.

### Fixed

- Fixed netstat command in localfile configuration.
- Fixed error when searching agents by ID.
- Fixed syslog format pre-decoder for logs with missing (optional) space after tag.
- Fixed alert ID when plain-text alert output disabled.
- Fixed Monitord freezing when a sendmail-like executable SMTP server is set.
- Fixed validation of Active Response used by agent_control.
- Allow non-ASCII characters in Windows version string.

## [v3.0.0] 2017-12-12

### Added

- Added group property for agents to customize shared files set.
- Send shared files to multiple agents in parallel.
- New decoder plugin for logs in JSON format with dynamic fields definition.
- Brought framework from API to Wazuh project.
- Show merged files MD5 checksum by agent_control and framework.
- New reliable request protocol for manager-agent communication.
- Remote agent upgrades with signed WPK packages.
- Added option for Remoted to prevent it from writing shared merged file.
- Added state for Agentd and Windows agent to notify connection state and metrics.
- Added new JSON log format for local file monitoring.
- Added OpenSCAP SSG datastream content for Ubuntu Trusty Tahr.
- Field "alert_id" in JSON alerts (by Dan Parriott).
- Added support of "any" IP address to OSSEC batch manager (by Jozef Reisinger).
- Added ossec-agent SElinux module (by kreon).
- Added previous output to JSON output (by João Soares).
- Added option for Authd to specify the allowed cipher list (by James Le Cuirot).
- Added option for cipher suites in Authd settings.
- Added internal option for Remoted to set the shared configuration reloading time.
- Auto restart agents when new shared configuration is pushed from the manager.
- Added native support for Systemd.
- Added option to register unlimited agents in Authd.
- New internal option to limit the number of file descriptors in Analysisd and Remoted.
- Added new state "pending" for agents.
- Added internal option to disable real-time DB synchronization.
- Allow multiple manager stanzas in Agentd settings.
- New internal option to limit the receiving time in TCP mode.
- Added manager hostname data to agent information.
- New option for rotating internal logs by size.
- Added internal option to enable or disable daily rotation of internal logs.
- Added command option for Monitord to overwrite 'day_wait' parameter.
- Adding templates and sample alert for Elasticsearch 6.0.
- Added option to enable/disable Authd on install and auto-generate certificates.
- Pack secure TCP messages into a single packet.
- Added function to install SCAP policies depending on OS version.
- Added integration with Virustotal.
- Added timeout option for TCP sockets in Remoted and Agentd.
- Added option to start the manager after installing.
- Added a cluster of managers (`wazuh-clusterd`) and a script to control it (`cluster_control`).

### Changed

- Increased shared file delivery speed when using TCP.
- Increased TCP listening socket backlog.
- Changed Windows agent UI panel to show revision number instead of installation date.
- Group every decoded field (static and dynamic fields) into a data object for JSON alerts.
- Reload shared files by Remoted every 10 minutes.
- Increased string size limit for XML reader to 4096 bytes.
- Updated Logstash configuration and Elasticsearch mappings.
- Changed template fields structure for Kibana dashboards.
- Increased dynamic field limit to 1024, and default to 256.
- Changed agent buffer 'length' parameter to 'queue_size'.
- Changed some Rootcheck error messages to verbose logs.
- Removed unnecessary message by manage_agents advising to restart Wazuh manager.
- Update PF tables Active response (by d31m0).
- Create the users and groups as system users and groups in specs (by Dan Parriott).
- Show descriptive errors when an agent loses the connection using TCP.
- Prevent agents with the same name as the manager host from getting added.
- Changed 'message' field to 'data' for successful agent removing response in Authd API.
- Changed critical error to standard error in Syslog Remoted when no access list has been configured.
- Ignore hidden files in shared folder for merged file.
- Changed agent notification time values: notify time to 1 minute and reconnect time to 5 minutes.
- Prevent data field from being inserted into JSON alerts when it's empty.
- Spelling corrections (by Josh Soref).
- Moved debug messages when updating shared files to level 2.
- Do not create users ossecm or ossecr on agents.
- Upgrade netstat command in Logcollector.
- Prevent Monitord and DB sync module from dealing with agent files on local installations.
- Speed up DB syncing by keeping databases opened and an inotify event queue.
- Merge server's IP and hostname options to one setting.
- Enabled Active Response by default in both Windows and UNIX.
- Make Monitord 'day_wait' internal option affect log rotation.
- Extend Monitord 'day_wait' internal option range.
- Prevent Windows agent from log error when the manager disconnected.
- Improve Active Response filtering options.
- Use init system (Systemd/SysVinit) to restart Wazuh when upgrading.
- Added possibility of filtering agents by manager hostname in the Framework.
- Prevent installer from overwriting agent.conf file.
- Cancel file sending operation when agent socket is closed.
- Clean up agent shared folder before unmerging shared configuration.
- Print descriptive error when request socket refuses connection due to AR disabled.
- Extend Logcollector line burst limit range.
- Fix JSON alert file reloading when the file is rotated.
- Merge IP and Hostname server configuration into "Address" field.
- Improved TCP transmission performance by packing secure messages.

### Fixed

- Fixed wrong queries to get last Syscheck and Rootcheck date.
- Prevent Logcollector keep-alives from being stored on archives.json.
- Fixed length of random message within keep-alives.
- Fixed Windows version detection for Windows 8 and newer.
- Fixed incorrect CIDR writing on client.keys by Authd.
- Fixed missing buffer flush by Analysisd when updating Rootcheck database.
- Stop Wazuh service before removing folder to reinstall.
- Fixed Remoted service for Systemd (by Phil Porada).
- Fixed Administrator account mapping in Windows agent installation (by andrewm0374@gmail.com).
- Fixed MySQL support in dbd (by andrewm0374@gmail.com).
- Fixed incorrect warning when unencrypting messages (by Dan Parriott).
- Fixed Syslog mapping for alerts via Csyslogd (by Dan Parriott).
- Fixed syntax error in the creation of users in Solaris 11.2 (by Pedro Flor).
- Fixed some warnings that appeared when compiling on Fedora 26.
- Fixed permission issue in logs folder.
- Fixed issue in Remoted that prevented it from send shared configuration when it changed.
- Fixed Windows agent compilation compability with CentOS.
- Supporting different case from password prompt in Agentless (by Jesus Fidalgo).
- Fix bad detection of inotify queue overflowed.
- Fix repetitive error when a rule's diff file is empty.
- Fixed log group permission when created by a daemon running as root.
- Prevented Agentd from logging too many errors when restarted while receiving the merged file.
- Prevented Remoted from sending data to disconnected agents in TCP mode.
- Fixed alerts storage in PostgreSQL databases.
- Fixed invalid previous output data in JSON alerts.
- Fixed memory error in modulesd for invalid configurations.
- Fixed default Auth configuration to support custom install directory.
- Fixed directory transversal vulnerability in Active response commands.
- Fixed Active response timeout accuracy.
- Fixed race conditions in concurrent transmissions over TCP.

### Removed

- Removed Picviz support (by Dan Parriott).


## [v2.1.1] - 2017-09-21

### Changed

- Improved errors messages related to TCP connection queue.
- Changed info log about unsupported FS checking in Rootcheck scan to debug messages.
- Prevent Modules daemon from giving critical error when no wodles are enabled.

### Fixed

- Fix endianess incompatibility in agents on SPARC when connecting via TCP.
- Fix bug in Authd that made it crash when removing keys.
- Fix race condition in Remoted when writing logs.
- Avoid repeated errors by Remoted when sending data to a disconnected agent.
- Prevented Monitord from rotating non-existent logs.
- Some fixes to support HP-UX.
- Prevent processes from sending events when TCP connection is lost.
- Fixed output header by Syslog client when reading JSON alerts.
- Fixed bug in Integrator settings parser when reading rules list.

## [v2.1.0] - 2017-08-14

### Added

- Rotate and compress log feature.
- Labeling data for agents to be shown in alerts.
- New 'auth' configuration template.
- Make manage_agents capable of add and remove agents via Authd.
- Implemented XML configuration for Authd.
- Option -F for Authd to force insertion if it finds duplicated name.
- Local auth client to manage agent keys.
- Added OS name and version into global.db.
- Option for logging in JSON format.
- Allow maild to send through a sendmail-like executable (by James Le Cuirot).
- Leaky bucket-like buffer for agents to prevent network flooding.
- Allow Syslog client to read JSON alerts.
- Allow Mail reporter to read JSON alerts.
- Added internal option to tune Rootcheck sleep time.
- Added route-null Active Response script for Windows 2012 (by @CrazyLlama).

### Changed

- Updated SQLite library to 3.19.2.
- Updated zlib to 1.2.11.
- Updated cJSON library to 1.4.7.
- Change some manage_agents option parameters.
- Run Auth in background by default.
- Log classification as debug, info, warning, error and critical.
- Limit number of reads per cycle by Logcollector to prevent log starvation.
- Limit OpenSCAP module's event forwarding speed.
- Increased debug level of repeated Rootcheck messages.
- Send events when OpenSCAP starts and finishes scans.
- Delete PID files when a process exits not due to a signal.
- Change error messages due to SSL handshake failure to debug messages.
- Force group addition on installation for compatibility with LDAP (thanks to Gary Feltham).

### Fixed

- Fixed compiling error on systems with no OpenSSL.
- Fixed compiling warning at manage_agents.
- Fixed ossec-control enable/disable help message.
- Fixed unique aperture of random device on Unix.
- Fixed file sum comparison bug at Syscheck realtime engine. (Thanks to Arshad Khan)
- Close analysisd if alert outputs are disabled for all formats.
- Read Windows version name for versions newer than Windows 8 / Windows Server 2012.
- Fixed error in Analysisd that wrote Syscheck and Rootcheck databases of re-added agents on deleted files.
- Fixed internal option to configure the maximum labels' cache time.
- Fixed Auth password parsing on client side.
- Fix bad agent ID assignation in Authd on i686 architecture.
- Fixed Logcollector misconfiguration in Windows agents.

### Removed

- Remove unused message queue to send alerts from Authd.


## [v2.0.1] - 2017-07-19

### Changed

- Changed random data generator for a secure OS-provided generator.
- Changed Windows installer file name (depending on version).
- Linux distro detection using standard os-release file.
- Changed some URLs to documentation.
- Disable synchronization with SQLite databases for Syscheck by default.
- Minor changes at Rootcheck formatter for JSON alerts.
- Added debugging messages to Integrator logs.
- Show agent ID when possible on logs about incorrectly formatted messages.
- Use default maximum inotify event queue size.
- Show remote IP on encoding format errors when unencrypting messages.
- Remove temporary files created by Syscheck changes reports.
- Remove temporary Syscheck files for changes reporting by Windows installer when upgrading.

### Fixed

- Fixed resource leaks at rules configuration parsing.
- Fixed memory leaks at rules parser.
- Fixed memory leaks at XML decoders parser.
- Fixed TOCTOU condition when removing directories recursively.
- Fixed insecure temporary file creation for old POSIX specifications.
- Fixed missing agentless devices identification at JSON alerts.
- Fixed FIM timestamp and file name issue at SQLite database.
- Fixed cryptographic context acquirement on Windows agents.
- Fixed debug mode for Analysisd.
- Fixed bad exclusion of BTRFS filesystem by Rootcheck.
- Fixed compile errors on macOS.
- Fixed option -V for Integrator.
- Exclude symbolic links to directories when sending FIM diffs (by Stephan Joerrens).
- Fixed daemon list for service reloading at ossec-control.
- Fixed socket waiting issue on Windows agents.
- Fixed PCI_DSS definitions grouping issue at Rootcheck controls.
- Fixed segmentation fault bug when stopping on CentOS 5.
- Fixed compatibility with AIX.
- Fixed race conditions in ossec-control script.
- Fixed compiling issue on Windows.
- Fixed compatibility with Solaris.
- Fixed XML parsing error due to byte stashing issue.
- Fixed false error by Syscheck when creating diff snapshots of empty files.
- Fixed segmentation fault in Authd on i386 platform.
- Fixed agent-auth exit code for controlled server's errors.
- Fixed incorrect OVAL patch results classification.

## [v2.0] - 2017-03-14

### Added

- Wazuh modules manager.
- Wazuh module for OpenSCAP.
- Ruleset for OpenSCAP alerts.
- Kibana dashboards for OpenSCAP.
- Option at agent_control to restart all agents.
- Dynamic fields to rules and decoders.
- Dynamic fields to JSON in alerts/archives.
- CDB list lookup with dynamic fields.
- FTS for dynamic fields.
- Logcollector option to set the frequency of file checking.
- GeoIP support in Alerts (by Scott R Shinn).
- Internal option to output GeoIP data on JSON alerts.
- Matching pattern negation (by Daniel Cid).
- Syscheck and Rootcheck events on SQLite databases.
- Data migration tool to SQLite databases.
- Jenkins QA.
- 64-bit Windows registry keys support.
- Complete FIM data output to JSON and alerts.
- Username, date and inode attributes to FIM events on Unix.
- Username attribute to FIM events on Windows.
- Report changes (FIM file diffs) to Windows agent.
- File diffs to JSON output.
- Elastic mapping updated for new FIM events.
- Title and file fields extracted at Rootcheck alerts.
- Rule description formatting with dynamic field referencing.
- Multithreaded design for Authd server for fast and reliable client dispatching, with key caching and write scheduling.
- Auth registration client for Windows (by Gael Muller).
- Auth password authentication for Windows client.
- New local decoder file by default.
- Show server certificate and key paths at Authd help.
- New option for Authd to verify agent's address.
- Added support for new format at predecoder (by Brad Lhotsky).
- Agentless passlist encoding to Base64.
- New Auditd-specific log format for Logcollector.
- Option for Authd to auto-choose TLS/SSL method.
- Compile option for Authd to make it compatible with legacy OSs.
- Added new templates layout to auto-compose configuration file.
- New wodle for SQLite database syncing (agent information and fim/pm data).
- Added XML settings options to exclude some rules or decoders files.
- Option for agent_control to broadcast AR on all agents.
- Extended FIM event information forwarded by csyslogd (by Sivakumar Nellurandi).
- Report Syscheck's new file events on real time.

### Changed

- Isolated logtest directory from analysisd.
- Remoted informs Analysisd about agent ID.
- Updated Kibana dashboards.
- Syscheck FIM attributes to dynamic fields.
- Force services to exit if PID file creation fails.
- Atomic writing of client.keys through temporary files.
- Disabled remote message ID verification by default.
- Show actual IP on debug message when agents get connected.
- Enforce rules IDs to max 6 digits.
- OSSEC users and group as system (UI-hidden) users (by Dennis Golden).
- Increases Authd connection pool size.
- Use general-purpose version-flexible SSL/TLS methods for Authd registration.
- Enforce minimum 3-digit agent ID format.
- Exclude BTRFS from Rootcheck searching for hidden files inside directories (by Stephan Joerrens).
- Moved OSSEC and Wazuh decoders to one directory.
- Prevent manage_agents from doing invalid actions (such methods for manager at agent).
- Disabled capturing of security events 5145 and 5156 on Windows agent.
- Utilities to rename an agent or change the IP address (by Antonio Querubin).
- Added quiet option for Logtest (by Dan Parriott).
- Output decoder information onto JSON alerts.
- Enable mail notifications by default for server installation.
- Agent control option to restart all agents' Syscheck will also restart manager's Syscheck.
- Make ossec-control to check Authd PID.
- Enforce every rule to contain a description.
- JSON output won't contain field "agentip" if tis value is "any".
- Don't broadcast Active Response messages to disconnected agents.
- Don't print Syscheck logs if it's disabled.
- Set default Syscheck and Rootcheck frequency to 12 hours.
- Generate FIM new file alert by default.
- Added option for Integrator to set the maximum log length.
- JSON output nested objects modelling through dynamic fields.
- Disable TCP for unsupported OSs.
- Show previous log on JSON alert.
- Removed confirmation prompt when importing an agent key successfully.
- Made Syscheck not to ignore files that change more than 3 times by default.
- Enabled JSON output by default.
- Updated default syscheck configuration for Windows agents.
- Limited agent' maximum connection time for notification time.
- Improved client.keys changing detection method by remoted: use date and inode.
- Changed boot service name to Wazuh.
- Active response enabled on Windows agents by default.
- New folder structure for rules and decoders.
- More descriptive logs about syscheck real-time monitoring.
- Renamed XML tags related to rules and decoders inclusion.
- Set default maximum agents to 8000.
- Removed FTS numeric bitfield from JSON output.
- Fixed ID misassignment by manage_agents when the greatest ID exceeds 32512.
- Run Windows Registry Syscheck scan on first stage when scan_on_start enabled.
- Set all Syscheck delay stages to a multiple of internal_options.conf/syscheck.sleep value.
- Changed JSON timestamp format to ISO8601.
- Overwrite @timestamp field from Logstash with the alert timestamp.
- Moved timestamp JSON field to the beginning of the object.
- Changed random data generator for a secure OS-provided generator.

### Fixed

- Logcollector bug that inhibited alerts about file reduction.
- Memory issue on string manipulation at JSON.
- Memory bug at JSON alerts.
- Fixed some CLang warnings.
- Issue on marching OSSEC user on installing.
- Memory leaks at configuration.
- Memory leaks at Analysisd.
- Bugs and memory errors at agent management.
- Mistake with incorrect name for PID file (by Tickhon Clearscale).
- Agent-auth name at messages (it appeared to be the server).
- Avoid Monitord to log errors when the JSON alerts file doesn't exists.
- Agents numbering issue (minimum 3 digits).
- Avoid no-JSON message at agent_control when client.keys empty.
- Memory leaks at manage_agents.
- Authd error messages about connection to queue passed to warning.
- Issue with Authd password checking.
- Avoid ossec-control to use Dash.
- Fixed false error about disconnected agent when trying to send it the shared files.
- Avoid Authd to close when it reaches the maximum concurrency.
- Fixed memory bug at event diff execution.
- Fixed resource leak at file operations.
- Hide help message by useadd and groupadd on OpenBSD.
- Fixed error that made Analysisd to crash if it received a missing FIM file entry.
- Fixed compile warnings at cJSON library.
- Fixed bug that made Active Response to disable all commands if one of them was disabled (by Jason Thomas).
- Fixed segmentation fault at logtest (by Dan Parriott).
- Fixed SQL injection vulnerability at Database.
- Fixed Active Response scripts for Slack and Twitter.
- Fixed potential segmentation fault at file queue operation.
- Fixed file permissions.
- Fixed failing test for Apache 2.2 logs (by Brad Lhotsky).
- Fixed memory error at net test.
- Limit agent waiting time for retrying to connect.
- Fixed compile warnings on i386 architecture.
- Fixed Monitord crash when sending daily report email.
- Fixed script to null route an IP address on Windows Server 2012+ (by Theresa Meiksner).
- Fixed memory leak at Logtest.
- Fixed manager with TCP support on FreeBSD (by Dave Stoddard).
- Fixed Integrator launching at local-mode installation.
- Fixed issue on previous alerts counter (rules with if_matched_sid option).
- Fixed compile and installing error on Solaris.
- Fixed segmentation fault on syscheck when no configuration is defined.
- Fixed bug that prevented manage_agents from removing syscheck/rootcheck database.
- Fixed bug that made agents connected on TCP to hang if they are rejected by the manager.
- Fixed segmentation fault on remoted due to race condition on managing keystore.
- Fixed data lossing at remoted when reloading keystore.
- Fixed compile issue on MacOS.
- Fixed version reading at ruleset updater.
- Fixed detection of BSD.
- Fixed memory leak (by Byron Golden).
- Fixed misinterpretation of octal permissions given by Agentless (by Stephan Leemburg).
- Fixed mistake incorrect openssl flag at Makefile (by Stephan Leemburg).
- Silence Slack integration transmission messages (by Dan Parriott).
- Fixed OpenSUSE Systemd misconfiguration (By Stephan Joerrens).
- Fixed case issue on JSON output for Rootcheck alerts.
- Fixed potential issue on duplicated agent ID detection.
- Fixed issue when creating agent backups.
- Fixed hanging problem on Windows Auth client when negotiation issues.
- Fixed bug at ossec-remoted that mismatched agent-info files.
- Fixed resource leaks at rules configuration parsing.
- Fixed memory leaks at rules parser.
- Fixed memory leaks at XML decoders parser.
- Fixed TOCTOU condition when removing directories recursively.
- Fixed insecure temporary file creation for old POSIX specifications.
- Fixed missing agentless devices identification at JSON alerts.

### Removed

- Deleted link to LUA sources.
- Delete ZLib generated files on cleaning.
- Removed maximum lines limit from diff messages (that remain limited by length).

## [v1.1.1] - 2016-05-12

### Added

- agent_control: maximum number of agents can now be extracted using option "-m".
- maild: timeout limitation, preventing it from hang in some cases.
- Updated decoders, ruleset and rootchecks from Wazuh Ruleset v1.0.8.
- Updated changes from ossec-hids repository.

### Changed

- Avoid authd to rename agent if overplaced.
- Changed some log messages.
- Reordered directories for agent backups.
- Don't exit when client.keys is empty by default.
- Improved client.keys reloading capabilities.

### Fixed

- Fixed JSON output at rootcheck_control.
- Fixed agent compilation on OS X.
- Fixed memory issue on removing timestamps.
- Fixed segmentation fault at reported.
- Fixed segmentation fault at logcollector.

### Removed

- Removed old rootcheck options.

## [v1.1] - 2016-04-06

### Added

- Re-usage of agent ID in manage_agents and authd, with time limit.
- Added option to avoid manager from exiting when there are no keys.
- Backup of the information about an agent that's going to be deleted.
- Alerting if Authd can't add an agent because of a duplicated IP.
- Integrator with Slack and PagerDuty.
- Simplified keywords for the option "frequency".
- Added custom Reply-to e-mail header.
- Added option to syscheck to avoid showing diffs on some files.
- Created agents-timestamp file to save the agents' date of adding.

### Changed

- client.keys: No longer overwrite the name of an agent with "#-#-#-" to mark it as deleted. Instead, the name will appear with a starting "!".
- API: Distinction between duplicated and invalid name for agent.
- Stop the "ERROR: No such file or directory" for Apache.
- Changed defaults to analysisd event counter.
- Authd won't use password by default.
- Changed name of fields at JSON output from binaries.
- Upgraded rules to Wazuh Ruleset v1.07

### Fixed

- Fixed merged.mg push on Windows Agent
- Fixed Windows agent compilation issue
- Fixed glob broken implementation.
- Fixed memory corruption on the OSSEC alert decoder.
- Fixed command "useradd" on OpenBSD.
- Fixed some PostgreSQL issues.
- Allow to disable syscheck:check_perm after enable check_all.

## [v1.0.4] - 2016-02-24
​
### Added

- JSON output for manage_agents.
- Increased analysis daemon's memory size.
- Authd: Added password authorization.
- Authd: Boost speed performance at assignation of ID for agents
- Authd: New option -f *sec*. Force addding new agent (even with duplicated IP) if it was not active for the last *sec* seconds.
- manage_agents: new option -d. Force adding new agent (even with duplicated IP)
- manage_agents: Printing new agent ID on adding.

### Changed

- Authd and manage_agents won't add agents with duplicated IP.

### Fixed

- Solved duplicate IP conflicts on client.keys which prevented the new agent to connect.
- Hashing files in binary mode. Solved some problems related to integrity checksums on Windows.
- Fixed issue that made console programs not to work on Windows.

### Removed

- RESTful API no longer included in extensions/api folder. Available now at https://github.com/wazuh/wazuh-api


## [v1.0.3] - 2016-02-11

### Added

- JSON CLI outputs: ossec-control, rootcheck_control, syscheck_control, ossec-logtest and more.
- Preparing integration with RESTful API
- Upgrade version scripts
- Merge commits from ossec-hids
- Upgraded rules to Wazuh Ruleset v1.06

### Fixed

- Folders are no longer included on etc/shared
- Fixes typos on rootcheck files
- Kibana dashboards fixes

## [v1.0.2] - 2016-01-29

### Added

- Added Wazuh Ruleset updater
- Added extensions files to support ELK Stack latest versions (ES 2.x, LS 2.1, Kibana 4.3)

### Changed

- Upgraded rules to Wazuh Ruleset v1.05
- Fixed crash in reportd
- Fixed Windows EventChannel syntaxis issue
- Fixed manage_agents bulk option bug. No more "randombytes" errors.
- Windows deployment script improved

## [v1.0.1] - 2015-12-10

### Added

- Wazuh version info file
- ossec-init.conf now includes wazuh version
- Integrated with wazuh OSSEC ruleset updater
- Several new fields at JSON output (archives and alerts)
- Wazuh decoders folder

### Changed

- Decoders are now splitted in differents files.
- jsonout_out enable by default
- JSON groups improvements
- Wazuh ruleset updated to 1.0.2
- Extensions: Improved Kibana dashboards
- Extensions: Improved Windows deployment script

## [v1.0] - 2015-11-23
- Initial Wazuh version v1.0<|MERGE_RESOLUTION|>--- conflicted
+++ resolved
@@ -14,7 +14,7 @@
 - New option for the JSON decoder to choose the treatment of NULL values. ([#677](https://github.com/wazuh/wazuh/pull/677))
 - Remove old snapshot files for FIM. ([#872](https://github.com/wazuh/wazuh/pull/872))
 - Distinct operation in agents. ([#920](https://github.com/wazuh/wazuh/pull/920))
-
+- Added missing debug options for modules in the internal options file. ([#901](https://github.com/wazuh/wazuh/pull/901))
 
 ### Changed
 
@@ -64,11 +64,8 @@
 - Prevent files from remaining open in the cluster. ([#874](https://github.com/wazuh/wazuh/pull/874))
 - Fix network unreachable error when cluster starts. ([#800](https://github.com/wazuh/wazuh/pull/800))
 - Fix empty rules and decoders file check. ([#887](https://github.com/wazuh/wazuh/pull/887))
-<<<<<<< HEAD
-- Added missing debug options for modules in the internal options file. ([#901](https://github.com/wazuh/wazuh/pull/901))
-=======
 - Prevent to access an unexisting hash table from 'whodata' thread. ([#911](https://github.com/wazuh/wazuh/pull/911))
->>>>>>> d0ecde82
+
 
 ## [v3.3.1]
 
