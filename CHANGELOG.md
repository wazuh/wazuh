# Change Log
All notable changes to this project will be documented in this file.

## [v3.4.0]

<<<<<<< HEAD
### Changed

- Renamed cluster _client_ node type to ___worker___ ([#850](https://github.com/wazuh/wazuh/pull/850)).
=======
### Added

- Support for SHA256 checksum in Syscheck (by @arshad01). ([#410](https://github.com/wazuh/wazuh/pull/410))
- Added an internal option for Syscheck to tune the RT alerting delay. ([#434](https://github.com/wazuh/wazuh/pull/434))
- Add a field to the containing those attributes that changed in last alert. ([#857](https://github.com/wazuh/wazuh/pull/857))
- Added two options in the tag <auto_ignore> `frequency` and `timeframe` to hide alerts when they are played several times in a given period of time. ([#857](https://github.com/wazuh/wazuh/pull/857))
- Syscheck in frequency time show alerts from deleted files. ([#857](https://github.com/wazuh/wazuh/pull/857))
- Added an option `target` to customize output format per-target in Logcollector. ([#863](https://github.com/wazuh/wazuh/pull/863))
- New option for the JSON decoder to choose the treatment of NULL values. ([#677](https://github.com/wazuh/wazuh/pull/677))

### Changed

- Changed a descriptive message in the alert showing what attributes changed. ([#857](https://github.com/wazuh/wazuh/pull/857))
- Change visualization of Syscheck alerts. ([#857](https://github.com/wazuh/wazuh/pull/857))
- Add all the available fields in the Syscheck messages from the Wazuh configuration files. ([#857](https://github.com/wazuh/wazuh/pull/857))
- Now the no_full_log option only affects JSON alerts. ([#881](https://github.com/wazuh/wazuh/pull/881))
- Delete temporary files when stopping Wazuh. ([#732](https://github.com/wazuh/wazuh/pull/732))
- Send OpenSCAP checks results to a FIFO queue instead of temporary files. ([#732](https://github.com/wazuh/wazuh/pull/732))
- Default behavior when starting Syscheck and Rootcheck components. ([#829](https://github.com/wazuh/wazuh/pull/829))
  - They are disabled if not appear in the configuration.
  - They can be set up as empty blocks in the configuration, applying their default values.
  - Improvements of error and information messages when they start.
- Improve output of `DELETE/agents` when no agents were removed. ([#868](https://github.com/wazuh/wazuh/pull/868))

### Fixed

- Syscheck RT process granularized to make frequency option more accurate. ([#434](https://github.com/wazuh/wazuh/pull/434))
- Fixed registry_ignore problem on syscheck for Windows when arch="both" was used. ([#525](https://github.com/wazuh/wazuh/pull/525))
- Allow more than 256 directories in real-time for Windows agent using recursive watchers. ([#540](https://github.com/wazuh/wazuh/pull/540))
- Fix weird behavior in Syscheck when a modified file returns back to its first state. ([#434](https://github.com/wazuh/wazuh/pull/434))
- Replace hash value xxx (not enabled) for n/a if the hash couldn't be calculated. ([#857](https://github.com/wazuh/wazuh/pull/857))
- Do not report uid, gid or gname on Windows (avoid user=0). ([#857](https://github.com/wazuh/wazuh/pull/857))
- Several fixes generating sha256 hash. ([#857](https://github.com/wazuh/wazuh/pull/857))
- Fixed the option report_changes configuration. ([#857](https://github.com/wazuh/wazuh/pull/857))
- Fixed the 'report_changes' configuration when 'sha1' option is not set. ([#857](https://github.com/wazuh/wazuh/pull/857))
- Fix memory leak reading logcollector config. ([#884](https://github.com/wazuh/wazuh/pull/884))
- Fixed crash in Slack integration for alerts that don't have full log. ([#880](https://github.com/wazuh/wazuh/pull/880))
- Fixed active-responses.log definition path on Windows configuration. ([#739](https://github.com/wazuh/wazuh/pull/739))
- Added warning message when updating Syscheck/Rootcheck database to restart the manager. ([#817](https://github.com/wazuh/wazuh/pull/817))
- Fix PID file creation checking. ([#822](https://github.com/wazuh/wazuh/pull/822))
  - Check that the PID file was created and written.
  - This would prevent service from running multiple processes of the same daemon.
- Fix reading of Windows platform for 64 bits systems. ([#832](https://github.com/wazuh/wazuh/pull/832))
- Fixed Syslog output parser when reading the timestamp from the alerts in JSON format. ([#843](https://github.com/wazuh/wazuh/pull/843))
- Fixed filter for `gpg-pubkey` packages in Syscollector. ([#847](https://github.com/wazuh/wazuh/pull/847))
- Fixed bug in configuration when reading the `repeated_offenders` option in Active Response. ([#873](https://github.com/wazuh/wazuh/pull/873))
- Fixed variables parser when loading rules. ([#855](https://github.com/wazuh/wazuh/pull/855))
- Fixed parser files names in the Rootcheck scan. ([#840](https://github.com/wazuh/wazuh/pull/840))
- Removed frequency offset in rules. ([#827](https://github.com/wazuh/wazuh/pull/827)).
- Fix memory leak reading logcollector config. ([#884](https://github.com/wazuh/wazuh/pull/884))
- Fixed sort agents by status in `GET/agents` API request. ([#810](https://github.com/wazuh/wazuh/pull/810))
- Added exception when no agents are selected to restart. ([#870](https://github.com/wazuh/wazuh/pull/870))
- Prevent files from remaining open in the cluster. ([#874](https://github.com/wazuh/wazuh/pull/874))
- Fix network unreachable error when cluster starts. ([#800](https://github.com/wazuh/wazuh/pull/800))

>>>>>>> 4929ea1e

## [v3.3.1]

### Added

- Added `total_affected_agents` and `total_failed_ids` to the `DELETE/agents` API request. ([#795](https://github.com/wazuh/wazuh/pull/795))

### Changed

- Management of empty blocks in the configuration files. ([#781](https://github.com/wazuh/wazuh/pull/781))
- Verify WPK with Wazuh CA by default. ([#799](https://github.com/wazuh/wazuh/pull/799))

### Fixed

- Windows prevents agent from renaming file. ([#773](https://github.com/wazuh/wazuh/pull/773))
- Fix manager-agent version comparison in remote upgrades. ([#765](https://github.com/wazuh/wazuh/pull/765))
- Fix log flooding when restarting agent while the merged file is being receiving. ([#788](https://github.com/wazuh/wazuh/pull/788))
- Fix issue when overwriting rotated logs in Windows agents. ([#776](https://github.com/wazuh/wazuh/pull/776))
- Prevent OpenSCAP module from running on Windows agents (incompatible). ([#777](https://github.com/wazuh/wazuh/pull/777))
- Fix issue in file changes report for FIM on Linux when a directory contains a backslash. ([#775](https://github.com/wazuh/wazuh/pull/775))
- Fixed missing `minor` field in agent data managed by the framework. ([#771](https://github.com/wazuh/wazuh/pull/771))
- Fixed missing `build` and `key` fields in agent data managed by the framework. ([#802](https://github.com/wazuh/wazuh/pull/802))
- Fixed several bugs in upgrade agents ([#784](https://github.com/wazuh/wazuh/pull/784)):
    - Error upgrading an agent with status `Never Connected`.
    - Fixed API support.
    - Sockets were not closing properly.
- Cluster exits showing an error when an error occurs. ([#790](https://github.com/wazuh/wazuh/pull/790))
- Fixed bug when cluster control or API cannot request the list of nodes to the master. ([#762](https://github.com/wazuh/wazuh/pull/762))
- Fixed bug when the `agent.conf` contains an unrecognized module. ([#796](https://github.com/wazuh/wazuh/pull/796))
- Alert when unmerge files fails on agent. ([#731](https://github.com/wazuh/wazuh/pull/731))
- Fix invalid memory access when parsing ruleset configuration. ([#787](https://github.com/wazuh/wazuh/pull/787))
- Check version of python in cluster control. ([#760](https://github.com/wazuh/wazuh/pull/760))
- Removed duplicated log message when Rootcheck is disabled. ([#783](https://github.com/wazuh/wazuh/pull/783))
- Avoid infinite attempts to download CVE databases when it fails. ([#792](https://github.com/wazuh/wazuh/pull/792))


## [v3.3.0]

### Added

- Supporting multiple socket output in Logcollector. ([#395](https://github.com/wazuh/wazuh/pull/395))
- Allow inserting static field parameters in rule comments. ([#397](https://github.com/wazuh/wazuh/pull/397))
- Added an output format option for Logcollector to build custom logs. ([#423](https://github.com/wazuh/wazuh/pull/423))
- Included millisecond timing in timestamp to JSON events. ([#467](https://github.com/wazuh/wazuh/pull/467))
- Added an option in Analysisd to set input event offset for plugin decoders. ([#512](https://github.com/wazuh/wazuh/pull/512))
- Allow decoders mix plugin and multiregex children. ([#602](https://github.com/wazuh/wazuh/pull/602))
- Added the option to filter by any field in `get_agents_overview`, `get_agent_group` and `get_agents_without_group` functions of the Python framework. ([#743](https://github.com/wazuh/wazuh/pull/743))

### Changed

- Add default value for option -x in agent_upgrade tool.
- Changed output of agents in cluster control. ([#741](https://github.com/wazuh/wazuh/pull/741))

### Fixed

- Fix bug in Logcollector when removing duplicate localfiles. ([#402](https://github.com/wazuh/wazuh/pull/402))
- Fix memory error in Logcollector when using wildcards.
- Prevent command injection in Agentless daemon. ([#600](https://github.com/wazuh/wazuh/pull/600))
- Fixed bug getting the agents in cluster control. ([#741](https://github.com/wazuh/wazuh/pull/741))
- Prevent Logcollector from reporting an error when a path with wildcards matches no files.
- Fixes the feature to group with the option multi-line. ([#754](https://github.com/wazuh/wazuh/pull/754))


## [v3.2.4]

### Fixed
- Fixed segmentation fault in maild when `<queue-size>` is included in the global configuration.
- Fixed bug in Framework when retrieving mangers logs. ([#644](https://github.com/wazuh/wazuh/pull/644))
- Fixed bug in clusterd to prevent the synchronization of `.swp` files. ([#694](https://github.com/wazuh/wazuh/pull/694))
- Fixed bug in Framework parsing agent configuration. ([#681](https://github.com/wazuh/wazuh/pull/681))
- Fixed several bugs using python3 with the Python framework. ([#701](https://github.com/wazuh/wazuh/pull/701))


## [v3.2.3]

### Added

- New internal option to enable merged file creation by Remoted. ([#603](https://github.com/wazuh/wazuh/pull/603))
- Created alert item for GDPR and GPG13. ([#608](https://github.com/wazuh/wazuh/pull/608))
- Add support for Amazon Linux in vulnerability-detector.
- Created an input queue for Analysisd to prevent Remoted starvation. ([#661](https://github.com/wazuh/wazuh/pull/661))

### Changed

- Set default agent limit to 14.000 and file descriptor limit to 65.536 per process. ([#624](https://github.com/wazuh/wazuh/pull/624))
- Cluster improvements.
    - New protocol for communications.
    - Inverted communication flow: clients start communications with the master.
    - Just the master address is required in the `<nodes>` list configuration.
    - Improved synchronization algorithm.
    - Reduced the number of processes to one: `wazuh-clusterd`.
- Cluster control tool improvements: outputs are the same regardless of node type.
- The default input queue for remote events has been increased to 131072 events. ([#660](https://github.com/wazuh/wazuh/pull/660))
- Disconnected agents will no longer report vulnerabilities. ([#666](https://github.com/wazuh/wazuh/pull/666))

### Fixed

- Fixed agent wait condition and improve logging messages. ([#550](https://github.com/wazuh/wazuh/pull/550))
- Fix race condition in settings load time by Windows agent. ([#551](https://github.com/wazuh/wazuh/pull/551))
- Fix bug in Authd that prevented it from deleting agent-info files when removing agents.
- Fix bug in ruleset that did not overwrite the `<info>` option. ([#584](https://github.com/wazuh/wazuh/issues/584))
- Fixed bad file descriptor error in Wazuh DB ([#588](https://github.com/wazuh/wazuh/issues/588))
- Fixed unpredictable file sorting when creating merged files. ([#599](https://github.com/wazuh/wazuh/issues/599))
- Fixed race condition in Remoted when closing connections.
- Fix epoch check in vulnerability-detector.
- Fixed hash sum in logs rotation. ([#636](https://github.com/wazuh/wazuh/issues/636))
- Fixed cluster CPU usage.
- Fixed invalid deletion of agent timestamp entries. ([#639](https://github.com/wazuh/wazuh/issues/639))
- Fixed segmentation fault in logcollector when multi-line is applied to a remote configuration. ([#641](https://github.com/wazuh/wazuh/pull/641))
- Fixed issue in Syscheck that may leave the process running if the agent is stopped quickly. ([#671](https://github.com/wazuh/wazuh/pull/671))

### Removed

- Removed cluster database and internal cluster daemon.


## [v3.2.2]

### Added

- Created an input queue for Remoted to prevent agent connection starvation. ([#509](https://github.com/wazuh/wazuh/pull/509))

### Changed

- Updated Slack integration. ([#443](https://github.com/wazuh/wazuh/pull/443))
- Increased connection timeout for remote upgrades. ([#480](https://github.com/wazuh/wazuh/pull/480))
- Vulnerability-detector does not stop agents detection if it fails to find the software for one of them.
- Improve the version comparator algorithm in vulnerability-detector. ([#508](https://github.com/wazuh/wazuh/pull/508/files))

### Fixed

- Fixed bug in labels settings parser that may make Agentd or Logcollector crash.
- Fixed issue when setting multiple `<server-ip>` stanzas in versions 3.0 - 3.2.1. ([#433](https://github.com/wazuh/wazuh/pull/433))
- Fixed bug when socket database messages are not sent correctly. ([#435](https://github.com/wazuh/wazuh/pull/435))
- Fixed unexpected stop in the sources installer when overwriting a previous corrupt installation.
- Added a synchronization timeout in the cluster to prevent it from blocking ([#447](https://github.com/wazuh/wazuh/pull/447))
- Fixed issue in CSyslogd when filtering by rule group. ([#446](https://github.com/wazuh/wazuh/pull/446))
- Fixed error on DB daemon when parsing rules with options introduced in version 3.0.0.
- Fixed unrecognizable characters error in Windows version name. ([#478](https://github.com/wazuh/wazuh/pull/478))
- Fix Authd client in old versions of Windows ([#479](https://github.com/wazuh/wazuh/pull/479))
- Cluster's socket management improved to use persistent connections ([#481](https://github.com/wazuh/wazuh/pull/481))
- Fix memory corruption in Syscollector decoder and memory leaks in Vulnerability Detector. ([#482](https://github.com/wazuh/wazuh/pull/482))
- Fixed memory corruption in Wazuh DB autoclosing procedure.
- Fixed dangling db files at DB Sync module folder. ([#489](https://github.com/wazuh/wazuh/pull/489))
- Fixed agent group file deletion when using Authd.
- Fix memory leak in Maild with JSON input. ([#498](https://github.com/wazuh/wazuh/pull/498))
- Fixed remote command switch option. ([#504](https://github.com/wazuh/wazuh/pull/504))

## [v3.2.1] 2018-03-03

### Added

- Added option in Makefile to disable CIS-CAT module. ([#381](https://github.com/wazuh/wazuh/pull/381))
- Added field `totalItems` to `GET/agents/purgeable/:timeframe` API call. ([#385](https://github.com/wazuh/wazuh/pull/385))

### Changed

- Giving preference to use the selected Java over the default one in CIS-CAT wodle.
- Added delay between message delivery for every module. ([#389](https://github.com/wazuh/wazuh/pull/389))
- Verify all modules for the shared configuration. ([#408](https://github.com/wazuh/wazuh/pull/408))
- Updated OpenSSL library to 1.1.0g.
- Insert agent labels in JSON archives no matter the event matched a rule.
- Support for relative/full/network paths in the CIS-CAT configuration. ([#419](https://github.com/wazuh/wazuh/pull/419))
- Improved cluster control to give more information. ([#421](https://github.com/wazuh/wazuh/pull/421))
- Updated rules for CIS-CAT.
- Removed unnecessary compilation of vulnerability-detector in agents.
- Increased wazuh-modulesd's subprocess pool.
- Improved the agent software recollection by Syscollector.

### Fixed

- Fixed crash in Agentd when testing Syscollector configuration from agent.conf file.
- Fixed duplicate alerts in Vulnerability Detector.
- Fixed compiling issues in Solaris and HP-UX.
- Fixed bug in Framework when listing directories due to permissions issues.
- Fixed error handling in CIS-CAT module. ([#401](https://github.com/wazuh/wazuh/pull/401))
- Fixed some defects reported by Coverity. ([#406](https://github.com/wazuh/wazuh/pull/406))
- Fixed OS name detection in macOS and old Linux distros. ([#409](https://github.com/wazuh/wazuh/pull/409))
- Fixed linked in HP-UX.
- Fixed Red Hat detection in vulnerability-detector.
- Fixed segmentation fault in wazuh-cluster when files path is too long.
- Fixed a bug getting groups and searching by them in `GET/agents` API call. ([#390](https://github.com/wazuh/wazuh/pull/390))
- Several fixes and improvements in cluster.
- Fixed bug in wazuh-db when closing exceeded databases in transaction.
- Fixed bug in vulnerability-detector that discarded valid agents.
- Fixed segmentation fault in Windows agents when getting OS info.
- Fixed memory leaks in vulnerability-detector and CIS-CAT wodle.
- Fixed behavior when working directory is not found in CIS-CAT wodle.

## [v3.2.0] 2018-02-13

### Added
- Added support to synchronize custom rules and decoders in the cluster.([#344](https://github.com/wazuh/wazuh/pull/344))
- Add field `status` to `GET/agents/groups/:group_id` API call.([#338](https://github.com/wazuh/wazuh/pull/338))
- Added support for Windows to CIS-CAT integration module ([#369](https://github.com/wazuh/wazuh/pull/369))
- New Wazuh Module "aws-cloudtrail" fetching logs from S3 bucket. ([#351](https://github.com/wazuh/wazuh/pull/351))
- New Wazuh Module "vulnerability-detector" to detect vulnerabilities in agents and managers.

### Fixed
- Fixed oscap.py to support new versions of OpenSCAP scanner.([#331](https://github.com/wazuh/wazuh/pull/331))
- Fixed timeout bug when the cluster port was closed. ([#343](https://github.com/wazuh/wazuh/pull/343))
- Improve exception handling in `cluster_control`. ([#343](https://github.com/wazuh/wazuh/pull/343))
- Fixed bug in cluster when receive an error response from client. ([#346](https://github.com/wazuh/wazuh/pull/346))
- Fixed bug in framework when the manager is installed in different path than /var/ossec. ([#335](https://github.com/wazuh/wazuh/pull/335))
- Fixed predecoder hostname field in JSON event output.
- Several fixes and improvements in cluster.

## [v3.1.0] 2017-12-22

### Added

- New Wazuh Module "command" for asynchronous command execution.
- New field "predecoder.timestamp" for JSON alerts including timestamp from logs.
- Added reload action to ossec-control in local mode.
- Add duration control of a cluster database synchronization.
- New internal option for agents to switch applying shared configuration.
- Added GeoIP address finding for input logs in JSON format.
- Added alert and archive output files rotation capabilities.
- Added rule option to discard field "firedtimes".
- Added VULS integration for running vulnerability assessments.
- CIS-CAT Wazuh Module to scan CIS policies.

### Changed

- Keepping client.keys file permissions when modifying it.
- Improve Rootcheck formula to select outstanding defects.
- Stop related daemon when disabling components in ossec-control.
- Prevented cluster daemon from starting on RHEL 5 or older.
- Let Syscheck report file changes on first scan.
- Allow requests by node name in cluster_control binary.
- Improved help of cluster_control binary.
- Integrity control of files in the cluster.

### Fixed

- Fixed netstat command in localfile configuration.
- Fixed error when searching agents by ID.
- Fixed syslog format pre-decoder for logs with missing (optional) space after tag.
- Fixed alert ID when plain-text alert output disabled.
- Fixed Monitord freezing when a sendmail-like executable SMTP server is set.
- Fixed validation of Active Response used by agent_control.
- Allow non-ASCII characters in Windows version string.

## [v3.0.0] 2017-12-12

### Added

- Added group property for agents to customize shared files set.
- Send shared files to multiple agents in parallel.
- New decoder plugin for logs in JSON format with dynamic fields definition.
- Brought framework from API to Wazuh project.
- Show merged files MD5 checksum by agent_control and framework.
- New reliable request protocol for manager-agent communication.
- Remote agent upgrades with signed WPK packages.
- Added option for Remoted to prevent it from writing shared merged file.
- Added state for Agentd and Windows agent to notify connection state and metrics.
- Added new JSON log format for local file monitoring.
- Added OpenSCAP SSG datastream content for Ubuntu Trusty Tahr.
- Field "alert_id" in JSON alerts (by Dan Parriott).
- Added support of "any" IP address to OSSEC batch manager (by Jozef Reisinger).
- Added ossec-agent SElinux module (by kreon).
- Added previous output to JSON output (by João Soares).
- Added option for Authd to specify the allowed cipher list (by James Le Cuirot).
- Added option for cipher suites in Authd settings.
- Added internal option for Remoted to set the shared configuration reloading time.
- Auto restart agents when new shared configuration is pushed from the manager.
- Added native support for Systemd.
- Added option to register unlimited agents in Authd.
- New internal option to limit the number of file descriptors in Analysisd and Remoted.
- Added new state "pending" for agents.
- Added internal option to disable real-time DB synchronization.
- Allow multiple manager stanzas in Agentd settings.
- New internal option to limit the receiving time in TCP mode.
- Added manager hostname data to agent information.
- New option for rotating internal logs by size.
- Added internal option to enable or disable daily rotation of internal logs.
- Added command option for Monitord to overwrite 'day_wait' parameter.
- Adding templates and sample alert for Elasticsearch 6.0.
- Added option to enable/disable Authd on install and auto-generate certificates.
- Pack secure TCP messages into a single packet.
- Added function to install SCAP policies depending on OS version.
- Added integration with Virustotal.
- Added timeout option for TCP sockets in Remoted and Agentd.
- Added option to start the manager after installing.
- Added a cluster of managers (`wazuh-clusterd`) and a script to control it (`cluster_control`).

### Changed

- Increased shared file delivery speed when using TCP.
- Increased TCP listening socket backlog.
- Changed Windows agent UI panel to show revision number instead of installation date.
- Group every decoded field (static and dynamic fields) into a data object for JSON alerts.
- Reload shared files by Remoted every 10 minutes.
- Increased string size limit for XML reader to 4096 bytes.
- Updated Logstash configuration and Elasticsearch mappings.
- Changed template fields structure for Kibana dashboards.
- Increased dynamic field limit to 1024, and default to 256.
- Changed agent buffer 'length' parameter to 'queue_size'.
- Changed some Rootcheck error messages to verbose logs.
- Removed unnecessary message by manage_agents advising to restart Wazuh manager.
- Update PF tables Active response (by d31m0).
- Create the users and groups as system users and groups in specs (by Dan Parriott).
- Show descriptive errors when an agent loses the connection using TCP.
- Prevent agents with the same name as the manager host from getting added.
- Changed 'message' field to 'data' for successful agent removing response in Authd API.
- Changed critical error to standard error in Syslog Remoted when no access list has been configured.
- Ignore hidden files in shared folder for merged file.
- Changed agent notification time values: notify time to 1 minute and reconnect time to 5 minutes.
- Prevent data field from being inserted into JSON alerts when it's empty.
- Spelling corrections (by Josh Soref).
- Moved debug messages when updating shared files to level 2.
- Do not create users ossecm or ossecr on agents.
- Upgrade netstat command in Logcollector.
- Prevent Monitord and DB sync module from dealing with agent files on local installations.
- Speed up DB syncing by keeping databases opened and an inotify event queue.
- Merge server's IP and hostname options to one setting.
- Enabled Active Response by default in both Windows and UNIX.
- Make Monitord 'day_wait' internal option affect log rotation.
- Extend Monitord 'day_wait' internal option range.
- Prevent Windows agent from log error when the manager disconnected.
- Improve Active Response filtering options.
- Use init system (Systemd/SysVinit) to restart Wazuh when upgrading.
- Added possibility of filtering agents by manager hostname in the Framework.
- Prevent installer from overwriting agent.conf file.
- Cancel file sending operation when agent socket is closed.
- Clean up agent shared folder before unmerging shared configuration.
- Print descriptive error when request socket refuses connection due to AR disabled.
- Extend Logcollector line burst limit range.
- Fix JSON alert file reloading when the file is rotated.
- Merge IP and Hostname server configuration into "Address" field.
- Improved TCP transmission performance by packing secure messages.

### Fixed

- Fixed wrong queries to get last Syscheck and Rootcheck date.
- Prevent Logcollector keep-alives from being stored on archives.json.
- Fixed length of random message within keep-alives.
- Fixed Windows version detection for Windows 8 and newer.
- Fixed incorrect CIDR writing on client.keys by Authd.
- Fixed missing buffer flush by Analysisd when updating Rootcheck database.
- Stop Wazuh service before removing folder to reinstall.
- Fixed Remoted service for Systemd (by Phil Porada).
- Fixed Administrator account mapping in Windows agent installation (by andrewm0374@gmail.com).
- Fixed MySQL support in dbd (by andrewm0374@gmail.com).
- Fixed incorrect warning when unencrypting messages (by Dan Parriott).
- Fixed Syslog mapping for alerts via Csyslogd (by Dan Parriott).
- Fixed syntax error in the creation of users in Solaris 11.2 (by Pedro Flor).
- Fixed some warnings that appeared when compiling on Fedora 26.
- Fixed permission issue in logs folder.
- Fixed issue in Remoted that prevented it from send shared configuration when it changed.
- Fixed Windows agent compilation compability with CentOS.
- Supporting different case from password prompt in Agentless (by Jesus Fidalgo).
- Fix bad detection of inotify queue overflowed.
- Fix repetitive error when a rule's diff file is empty.
- Fixed log group permission when created by a daemon running as root.
- Prevented Agentd from logging too many errors when restarted while receiving the merged file.
- Prevented Remoted from sending data to disconnected agents in TCP mode.
- Fixed alerts storage in PostgreSQL databases.
- Fixed invalid previous output data in JSON alerts.
- Fixed memory error in modulesd for invalid configurations.
- Fixed default Auth configuration to support custom install directory.
- Fixed directory transversal vulnerability in Active response commands.
- Fixed Active response timeout accuracy.
- Fixed race conditions in concurrent transmissions over TCP.

### Removed

- Removed Picviz support (by Dan Parriott).


## [v2.1.1] - 2017-09-21

### Changed

- Improved errors messages related to TCP connection queue.
- Changed info log about unsupported FS checking in Rootcheck scan to debug messages.
- Prevent Modules daemon from giving critical error when no wodles are enabled.

### Fixed

- Fix endianess incompatibility in agents on SPARC when connecting via TCP.
- Fix bug in Authd that made it crash when removing keys.
- Fix race condition in Remoted when writing logs.
- Avoid repeated errors by Remoted when sending data to a disconnected agent.
- Prevented Monitord from rotating non-existent logs.
- Some fixes to support HP-UX.
- Prevent processes from sending events when TCP connection is lost.
- Fixed output header by Syslog client when reading JSON alerts.
- Fixed bug in Integrator settings parser when reading rules list.

## [v2.1.0] - 2017-08-14

### Added

- Rotate and compress log feature.
- Labeling data for agents to be shown in alerts.
- New 'auth' configuration template.
- Make manage_agents capable of add and remove agents via Authd.
- Implemented XML configuration for Authd.
- Option -F for Authd to force insertion if it finds duplicated name.
- Local auth client to manage agent keys.
- Added OS name and version into global.db.
- Option for logging in JSON format.
- Allow maild to send through a sendmail-like executable (by James Le Cuirot).
- Leaky bucket-like buffer for agents to prevent network flooding.
- Allow Syslog client to read JSON alerts.
- Allow Mail reporter to read JSON alerts.
- Added internal option to tune Rootcheck sleep time.
- Added route-null Active Response script for Windows 2012 (by @CrazyLlama).

### Changed

- Updated SQLite library to 3.19.2.
- Updated zlib to 1.2.11.
- Updated cJSON library to 1.4.7.
- Change some manage_agents option parameters.
- Run Auth in background by default.
- Log classification as debug, info, warning, error and critical.
- Limit number of reads per cycle by Logcollector to prevent log starvation.
- Limit OpenSCAP module's event forwarding speed.
- Increased debug level of repeated Rootcheck messages.
- Send events when OpenSCAP starts and finishes scans.
- Delete PID files when a process exits not due to a signal.
- Change error messages due to SSL handshake failure to debug messages.
- Force group addition on installation for compatibility with LDAP (thanks to Gary Feltham).

### Fixed

- Fixed compiling error on systems with no OpenSSL.
- Fixed compiling warning at manage_agents.
- Fixed ossec-control enable/disable help message.
- Fixed unique aperture of random device on Unix.
- Fixed file sum comparison bug at Syscheck realtime engine. (Thanks to Arshad Khan)
- Close analysisd if alert outputs are disabled for all formats.
- Read Windows version name for versions newer than Windows 8 / Windows Server 2012.
- Fixed error in Analysisd that wrote Syscheck and Rootcheck databases of re-added agents on deleted files.
- Fixed internal option to configure the maximum labels' cache time.
- Fixed Auth password parsing on client side.
- Fix bad agent ID assignation in Authd on i686 architecture.
- Fixed Logcollector misconfiguration in Windows agents.

### Removed

- Remove unused message queue to send alerts from Authd.


## [v2.0.1] - 2017-07-19

### Changed

- Changed random data generator for a secure OS-provided generator.
- Changed Windows installer file name (depending on version).
- Linux distro detection using standard os-release file.
- Changed some URLs to documentation.
- Disable synchronization with SQLite databases for Syscheck by default.
- Minor changes at Rootcheck formatter for JSON alerts.
- Added debugging messages to Integrator logs.
- Show agent ID when possible on logs about incorrectly formatted messages.
- Use default maximum inotify event queue size.
- Show remote IP on encoding format errors when unencrypting messages.
- Remove temporary files created by Syscheck changes reports.
- Remove temporary Syscheck files for changes reporting by Windows installer when upgrading.

### Fixed

- Fixed resource leaks at rules configuration parsing.
- Fixed memory leaks at rules parser.
- Fixed memory leaks at XML decoders parser.
- Fixed TOCTOU condition when removing directories recursively.
- Fixed insecure temporary file creation for old POSIX specifications.
- Fixed missing agentless devices identification at JSON alerts.
- Fixed FIM timestamp and file name issue at SQLite database.
- Fixed cryptographic context acquirement on Windows agents.
- Fixed debug mode for Analysisd.
- Fixed bad exclusion of BTRFS filesystem by Rootcheck.
- Fixed compile errors on macOS.
- Fixed option -V for Integrator.
- Exclude symbolic links to directories when sending FIM diffs (by Stephan Joerrens).
- Fixed daemon list for service reloading at ossec-control.
- Fixed socket waiting issue on Windows agents.
- Fixed PCI_DSS definitions grouping issue at Rootcheck controls.
- Fixed segmentation fault bug when stopping on CentOS 5.
- Fixed compatibility with AIX.
- Fixed race conditions in ossec-control script.
- Fixed compiling issue on Windows.
- Fixed compatibility with Solaris.
- Fixed XML parsing error due to byte stashing issue.
- Fixed false error by Syscheck when creating diff snapshots of empty files.
- Fixed segmentation fault in Authd on i386 platform.
- Fixed agent-auth exit code for controlled server's errors.
- Fixed incorrect OVAL patch results classification.

## [v2.0] - 2017-03-14

### Added

- Wazuh modules manager.
- Wazuh module for OpenSCAP.
- Ruleset for OpenSCAP alerts.
- Kibana dashboards for OpenSCAP.
- Option at agent_control to restart all agents.
- Dynamic fields to rules and decoders.
- Dynamic fields to JSON in alerts/archives.
- CDB list lookup with dynamic fields.
- FTS for dynamic fields.
- Logcollector option to set the frequency of file checking.
- GeoIP support in Alerts (by Scott R Shinn).
- Internal option to output GeoIP data on JSON alerts.
- Matching pattern negation (by Daniel Cid).
- Syscheck and Rootcheck events on SQLite databases.
- Data migration tool to SQLite databases.
- Jenkins QA.
- 64-bit Windows registry keys support.
- Complete FIM data output to JSON and alerts.
- Username, date and inode attributes to FIM events on Unix.
- Username attribute to FIM events on Windows.
- Report changes (FIM file diffs) to Windows agent.
- File diffs to JSON output.
- Elastic mapping updated for new FIM events.
- Title and file fields extracted at Rootcheck alerts.
- Rule description formatting with dynamic field referencing.
- Multithreaded design for Authd server for fast and reliable client dispatching, with key caching and write scheduling.
- Auth registration client for Windows (by Gael Muller).
- Auth password authentication for Windows client.
- New local decoder file by default.
- Show server certificate and key paths at Authd help.
- New option for Authd to verify agent's address.
- Added support for new format at predecoder (by Brad Lhotsky).
- Agentless passlist encoding to Base64.
- New Auditd-specific log format for Logcollector.
- Option for Authd to auto-choose TLS/SSL method.
- Compile option for Authd to make it compatible with legacy OSs.
- Added new templates layout to auto-compose configuration file.
- New wodle for SQLite database syncing (agent information and fim/pm data).
- Added XML settings options to exclude some rules or decoders files.
- Option for agent_control to broadcast AR on all agents.
- Extended FIM event information forwarded by csyslogd (by Sivakumar Nellurandi).
- Report Syscheck's new file events on real time.

### Changed

- Isolated logtest directory from analysisd.
- Remoted informs Analysisd about agent ID.
- Updated Kibana dashboards.
- Syscheck FIM attributes to dynamic fields.
- Force services to exit if PID file creation fails.
- Atomic writing of client.keys through temporary files.
- Disabled remote message ID verification by default.
- Show actual IP on debug message when agents get connected.
- Enforce rules IDs to max 6 digits.
- OSSEC users and group as system (UI-hidden) users (by Dennis Golden).
- Increases Authd connection pool size.
- Use general-purpose version-flexible SSL/TLS methods for Authd registration.
- Enforce minimum 3-digit agent ID format.
- Exclude BTRFS from Rootcheck searching for hidden files inside directories (by Stephan Joerrens).
- Moved OSSEC and Wazuh decoders to one directory.
- Prevent manage_agents from doing invalid actions (such methods for manager at agent).
- Disabled capturing of security events 5145 and 5156 on Windows agent.
- Utilities to rename an agent or change the IP address (by Antonio Querubin).
- Added quiet option for Logtest (by Dan Parriott).
- Output decoder information onto JSON alerts.
- Enable mail notifications by default for server installation.
- Agent control option to restart all agents' Syscheck will also restart manager's Syscheck.
- Make ossec-control to check Authd PID.
- Enforce every rule to contain a description.
- JSON output won't contain field "agentip" if tis value is "any".
- Don't broadcast Active Response messages to disconnected agents.
- Don't print Syscheck logs if it's disabled.
- Set default Syscheck and Rootcheck frequency to 12 hours.
- Generate FIM new file alert by default.
- Added option for Integrator to set the maximum log length.
- JSON output nested objects modelling through dynamic fields.
- Disable TCP for unsupported OSs.
- Show previous log on JSON alert.
- Removed confirmation prompt when importing an agent key successfully.
- Made Syscheck not to ignore files that change more than 3 times by default.
- Enabled JSON output by default.
- Updated default syscheck configuration for Windows agents.
- Limited agent' maximum connection time for notification time.
- Improved client.keys changing detection method by remoted: use date and inode.
- Changed boot service name to Wazuh.
- Active response enabled on Windows agents by default.
- New folder structure for rules and decoders.
- More descriptive logs about syscheck real-time monitoring.
- Renamed XML tags related to rules and decoders inclusion.
- Set default maximum agents to 8000.
- Removed FTS numeric bitfield from JSON output.
- Fixed ID misassignment by manage_agents when the greatest ID exceeds 32512.
- Run Windows Registry Syscheck scan on first stage when scan_on_start enabled.
- Set all Syscheck delay stages to a multiple of internal_options.conf/syscheck.sleep value.
- Changed JSON timestamp format to ISO8601.
- Overwrite @timestamp field from Logstash with the alert timestamp.
- Moved timestamp JSON field to the beginning of the object.
- Changed random data generator for a secure OS-provided generator.

### Fixed

- Logcollector bug that inhibited alerts about file reduction.
- Memory issue on string manipulation at JSON.
- Memory bug at JSON alerts.
- Fixed some CLang warnings.
- Issue on marching OSSEC user on installing.
- Memory leaks at configuration.
- Memory leaks at Analysisd.
- Bugs and memory errors at agent management.
- Mistake with incorrect name for PID file (by Tickhon Clearscale).
- Agent-auth name at messages (it appeared to be the server).
- Avoid Monitord to log errors when the JSON alerts file doesn't exists.
- Agents numbering issue (minimum 3 digits).
- Avoid no-JSON message at agent_control when client.keys empty.
- Memory leaks at manage_agents.
- Authd error messages about connection to queue passed to warning.
- Issue with Authd password checking.
- Avoid ossec-control to use Dash.
- Fixed false error about disconnected agent when trying to send it the shared files.
- Avoid Authd to close when it reaches the maximum concurrency.
- Fixed memory bug at event diff execution.
- Fixed resource leak at file operations.
- Hide help message by useadd and groupadd on OpenBSD.
- Fixed error that made Analysisd to crash if it received a missing FIM file entry.
- Fixed compile warnings at cJSON library.
- Fixed bug that made Active Response to disable all commands if one of them was disabled (by Jason Thomas).
- Fixed segmentation fault at logtest (by Dan Parriott).
- Fixed SQL injection vulnerability at Database.
- Fixed Active Response scripts for Slack and Twitter.
- Fixed potential segmentation fault at file queue operation.
- Fixed file permissions.
- Fixed failing test for Apache 2.2 logs (by Brad Lhotsky).
- Fixed memory error at net test.
- Limit agent waiting time for retrying to connect.
- Fixed compile warnings on i386 architecture.
- Fixed Monitord crash when sending daily report email.
- Fixed script to null route an IP address on Windows Server 2012+ (by Theresa Meiksner).
- Fixed memory leak at Logtest.
- Fixed manager with TCP support on FreeBSD (by Dave Stoddard).
- Fixed Integrator launching at local-mode installation.
- Fixed issue on previous alerts counter (rules with if_matched_sid option).
- Fixed compile and installing error on Solaris.
- Fixed segmentation fault on syscheck when no configuration is defined.
- Fixed bug that prevented manage_agents from removing syscheck/rootcheck database.
- Fixed bug that made agents connected on TCP to hang if they are rejected by the manager.
- Fixed segmentation fault on remoted due to race condition on managing keystore.
- Fixed data lossing at remoted when reloading keystore.
- Fixed compile issue on MacOS.
- Fixed version reading at ruleset updater.
- Fixed detection of BSD.
- Fixed memory leak (by Byron Golden).
- Fixed misinterpretation of octal permissions given by Agentless (by Stephan Leemburg).
- Fixed mistake incorrect openssl flag at Makefile (by Stephan Leemburg).
- Silence Slack integration transmission messages (by Dan Parriott).
- Fixed OpenSUSE Systemd misconfiguration (By Stephan Joerrens).
- Fixed case issue on JSON output for Rootcheck alerts.
- Fixed potential issue on duplicated agent ID detection.
- Fixed issue when creating agent backups.
- Fixed hanging problem on Windows Auth client when negotiation issues.
- Fixed bug at ossec-remoted that mismatched agent-info files.
- Fixed resource leaks at rules configuration parsing.
- Fixed memory leaks at rules parser.
- Fixed memory leaks at XML decoders parser.
- Fixed TOCTOU condition when removing directories recursively.
- Fixed insecure temporary file creation for old POSIX specifications.
- Fixed missing agentless devices identification at JSON alerts.

### Removed

- Deleted link to LUA sources.
- Delete ZLib generated files on cleaning.
- Removed maximum lines limit from diff messages (that remain limited by length).

## [v1.1.1] - 2016-05-12

### Added

- agent_control: maximum number of agents can now be extracted using option "-m".
- maild: timeout limitation, preventing it from hang in some cases.
- Updated decoders, ruleset and rootchecks from Wazuh Ruleset v1.0.8.
- Updated changes from ossec-hids repository.

### Changed

- Avoid authd to rename agent if overplaced.
- Changed some log messages.
- Reordered directories for agent backups.
- Don't exit when client.keys is empty by default.
- Improved client.keys reloading capabilities.

### Fixed

- Fixed JSON output at rootcheck_control.
- Fixed agent compilation on OS X.
- Fixed memory issue on removing timestamps.
- Fixed segmentation fault at reported.
- Fixed segmentation fault at logcollector.

### Removed

- Removed old rootcheck options.

## [v1.1] - 2016-04-06

### Added

- Re-usage of agent ID in manage_agents and authd, with time limit.
- Added option to avoid manager from exiting when there are no keys.
- Backup of the information about an agent that's going to be deleted.
- Alerting if Authd can't add an agent because of a duplicated IP.
- Integrator with Slack and PagerDuty.
- Simplified keywords for the option "frequency".
- Added custom Reply-to e-mail header.
- Added option to syscheck to avoid showing diffs on some files.
- Created agents-timestamp file to save the agents' date of adding.

### Changed

- client.keys: No longer overwrite the name of an agent with "#-#-#-" to mark it as deleted. Instead, the name will appear with a starting "!".
- API: Distinction between duplicated and invalid name for agent.
- Stop the "ERROR: No such file or directory" for Apache.
- Changed defaults to analysisd event counter.
- Authd won't use password by default.
- Changed name of fields at JSON output from binaries.
- Upgraded rules to Wazuh Ruleset v1.07

### Fixed

- Fixed merged.mg push on Windows Agent
- Fixed Windows agent compilation issue
- Fixed glob broken implementation.
- Fixed memory corruption on the OSSEC alert decoder.
- Fixed command "useradd" on OpenBSD.
- Fixed some PostgreSQL issues.
- Allow to disable syscheck:check_perm after enable check_all.

## [v1.0.4] - 2016-02-24
​
### Added

- JSON output for manage_agents.
- Increased analysis daemon's memory size.
- Authd: Added password authorization.
- Authd: Boost speed performance at assignation of ID for agents
- Authd: New option -f *sec*. Force addding new agent (even with duplicated IP) if it was not active for the last *sec* seconds.
- manage_agents: new option -d. Force adding new agent (even with duplicated IP)
- manage_agents: Printing new agent ID on adding.

### Changed

- Authd and manage_agents won't add agents with duplicated IP.

### Fixed

- Solved duplicate IP conflicts on client.keys which prevented the new agent to connect.
- Hashing files in binary mode. Solved some problems related to integrity checksums on Windows.
- Fixed issue that made console programs not to work on Windows.

### Removed

- RESTful API no longer included in extensions/api folder. Available now at https://github.com/wazuh/wazuh-api


## [v1.0.3] - 2016-02-11

### Added

- JSON CLI outputs: ossec-control, rootcheck_control, syscheck_control, ossec-logtest and more.
- Preparing integration with RESTful API
- Upgrade version scripts
- Merge commits from ossec-hids
- Upgraded rules to Wazuh Ruleset v1.06

### Fixed

- Folders are no longer included on etc/shared
- Fixes typos on rootcheck files
- Kibana dashboards fixes

## [v1.0.2] - 2016-01-29

### Added

- Added Wazuh Ruleset updater
- Added extensions files to support ELK Stack latest versions (ES 2.x, LS 2.1, Kibana 4.3)

### Changed

- Upgraded rules to Wazuh Ruleset v1.05
- Fixed crash in reportd
- Fixed Windows EventChannel syntaxis issue
- Fixed manage_agents bulk option bug. No more "randombytes" errors.
- Windows deployment script improved

## [v1.0.1] - 2015-12-10

### Added

- Wazuh version info file
- ossec-init.conf now includes wazuh version
- Integrated with wazuh OSSEC ruleset updater
- Several new fields at JSON output (archives and alerts)
- Wazuh decoders folder

### Changed

- Decoders are now splitted in differents files.
- jsonout_out enable by default
- JSON groups improvements
- Wazuh ruleset updated to 1.0.2
- Extensions: Improved Kibana dashboards
- Extensions: Improved Windows deployment script

## [v1.0] - 2015-11-23
- Initial Wazuh version v1.0<|MERGE_RESOLUTION|>--- conflicted
+++ resolved
@@ -3,11 +3,6 @@
 
 ## [v3.4.0]
 
-<<<<<<< HEAD
-### Changed
-
-- Renamed cluster _client_ node type to ___worker___ ([#850](https://github.com/wazuh/wazuh/pull/850)).
-=======
 ### Added
 
 - Support for SHA256 checksum in Syscheck (by @arshad01). ([#410](https://github.com/wazuh/wazuh/pull/410))
@@ -20,6 +15,7 @@
 
 ### Changed
 
+- Renamed cluster _client_ node type to ___worker___ ([#850](https://github.com/wazuh/wazuh/pull/850)).
 - Changed a descriptive message in the alert showing what attributes changed. ([#857](https://github.com/wazuh/wazuh/pull/857))
 - Change visualization of Syscheck alerts. ([#857](https://github.com/wazuh/wazuh/pull/857))
 - Add all the available fields in the Syscheck messages from the Wazuh configuration files. ([#857](https://github.com/wazuh/wazuh/pull/857))
@@ -62,8 +58,6 @@
 - Added exception when no agents are selected to restart. ([#870](https://github.com/wazuh/wazuh/pull/870))
 - Prevent files from remaining open in the cluster. ([#874](https://github.com/wazuh/wazuh/pull/874))
 - Fix network unreachable error when cluster starts. ([#800](https://github.com/wazuh/wazuh/pull/800))
-
->>>>>>> 4929ea1e
 
 ## [v3.3.1]
 
