--- conflicted
+++ resolved
@@ -44,13 +44,10 @@
 - Syscheck first queue error message changed into a warning. ([#2146](https://github.com/wazuh/wazuh/pull/2146))
 - Improve vulnerability detection in Red Hat systems. ([#2137](https://github.com/wazuh/wazuh/pull/2137))
 - Do the DEB and RPM package scan regardless of Linux distribution. ([#2168](https://github.com/wazuh/wazuh/pull/2168))
-<<<<<<< HEAD
 - AWS VPC configuration in the AWS wodle ([#2242](https://github.com/wazuh/wazuh/pull/2242)).
-=======
 - Hide warning log by FIM when cannot open a file that has just been removed. ([#2201](https://github.com/wazuh/wazuh/pull/2201))
 - The default FIM configuration will ignore some temporary files. ([#2202](https://github.com/wazuh/wazuh/pull/2202))
 - Make FIM show alerts for new files by default. ([#2213](https://github.com/wazuh/wazuh/pull/2213))
->>>>>>> e1773f50
 
 ### Fixed
 
@@ -84,14 +81,12 @@
 - Execd daemon now runs even if active response is disabled ([#2177](https://github.com/wazuh/wazuh/pull/2177))
 - Fix high precision timestamp truncation in rsyslog messages. ([#2128](https://github.com/wazuh/wazuh/pull/2128))
 - Fix missing Whodata section to the remote configuration query. ([#2173](https://github.com/wazuh/wazuh/pull/2173))
-<<<<<<< HEAD
 - Bugfixes in AWS wodle ([#2242](https://github.com/wazuh/wazuh/pull/2242)):
     - Fixed bug in AWS Guard Duty alerts when there were multiple remote IPs.
     - Fixed bug when using flag `remove_from_bucket`.
     - Fixed bug when reading buckets generating more than 1000 logs in the same day.
     - Increase `qty` of `aws.eventNames` and remove usage of `aws.eventSources`.
 - Fix bug in cluster configuration when using Kubernetes ([#2227](https://github.com/wazuh/wazuh/pull/2227)).
-=======
 - Fix network timeout setup in agent running on Windows. ([#2185](https://github.com/wazuh/wazuh/pull/2185))
 - Fix default values for the `<auto_ignore>` option. ([#2210](https://github.com/wazuh/wazuh/pull/2210))
 - Fix bug that made Modulesd and Remoted crash on ARM architecture. ([#2214](https://github.com/wazuh/wazuh/pull/2214))
@@ -99,7 +94,6 @@
   - If the input string just ends after that character. ([#2216](https://github.com/wazuh/wazuh/pull/2216))
   - The regex parser did not accept a group terminated with an escaped byte or a class. ([#2224](https://github.com/wazuh/wazuh/pull/2224))
 
->>>>>>> e1773f50
 
 ## [v3.7.2] 2018-12-17
 
