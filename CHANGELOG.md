# Change Log
All notable changes to this project will be documented in this file.

<<<<<<< HEAD
## [TBD]

### Fixed

- Added exception when no agents are selected to restart. ([#870](https://github.com/wazuh/wazuh/pull/870))

## [v3.3.2]
=======
## [v3.4.0]
>>>>>>> d12f5551

### Fixed

- Prevent files from remaining open in the cluster. ([#874](https://github.com/wazuh/wazuh/pull/874))


## [v3.3.2]

### Added

- Support for SHA256 checksum in Syscheck (by @arshad01). ([#410](https://github.com/wazuh/wazuh/pull/410))
- Added an internal option for Syscheck to tune the RT alerting delay. ([#434](https://github.com/wazuh/wazuh/pull/434))
- Added an option `target` to customize output format per-target in Logcollector. ([#863](https://github.com/wazuh/wazuh/pull/863))
- New option for the JSON decoder to choose the treatment of NULL values. ([#677](https://github.com/wazuh/wazuh/pull/677))

### Changed

- Now the no_full_log option only affects JSON alerts. ([#881](https://github.com/wazuh/wazuh/pull/881))
- Delete temporary files when stopping Wazuh. ([#732](https://github.com/wazuh/wazuh/pull/732))
- Send OpenSCAP checks results to a FIFO queue instead of temporary files. ([#732](https://github.com/wazuh/wazuh/pull/732))
- Default behavior when starting Syscheck and Rootcheck components. ([#829](https://github.com/wazuh/wazuh/pull/829))
  - They are disabled if not appear in the configuration.
  - They can be set up as empty blocks in the configuration, applying their default values.
  - Improvements of error and information messages when they start.

### Fixed

- Syscheck RT process granularized to make frequency option more accurate. ([#434](https://github.com/wazuh/wazuh/pull/434))
- Fixed registry_ignore problem on syscheck for Windows when arch="both" was used. ([#525](https://github.com/wazuh/wazuh/pull/525))
- Allow more than 256 directories in real-time for Windows agent using recursive watchers. ([#540](https://github.com/wazuh/wazuh/pull/540))
- Fix weird behavior in Syscheck when a modified file returns back to its first state. ([#434](https://github.com/wazuh/wazuh/pull/434))
- Fix memory leak reading logcollector config. ([#884](https://github.com/wazuh/wazuh/pull/884))
- Fixed crash in Slack integration for alerts that don't have full log. ([#880](https://github.com/wazuh/wazuh/pull/880))
- Fixed active-responses.log definition path on Windows configuration. ([#739](https://github.com/wazuh/wazuh/pull/739))
- Added warning message when updating Syscheck/Rootcheck database to restart the manager. ([#817](https://github.com/wazuh/wazuh/pull/817))
- Fix PID file creation checking. ([#822](https://github.com/wazuh/wazuh/pull/822))
  - Check that the PID file was created and written.
  - This would prevent service from running multiple processes of the same daemon.
- Fix reading of Windows platform for 64 bits systems. ([#832](https://github.com/wazuh/wazuh/pull/832))
- Fixed Syslog output parser when reading the timestamp from the alerts in JSON format. ([#843](https://github.com/wazuh/wazuh/pull/843))
- Fixed filter for `gpg-pubkey` packages in Syscollector. ([#847](https://github.com/wazuh/wazuh/pull/847))
- Fixed bug in configuration when reading the `repeated_offenders` option in Active Response. ([#873](https://github.com/wazuh/wazuh/pull/873))
- Fixed variables parser when loading rules. ([#855](https://github.com/wazuh/wazuh/pull/855))
- Fixed parser files names in the Rootcheck scan. ([#840](https://github.com/wazuh/wazuh/pull/840))
- Removed frequency offset in rules. ([#827](https://github.com/wazuh/wazuh/pull/827)).


## [v3.3.1]

### Added

- Added `total_affected_agents` and `total_failed_ids` to the `DELETE/agents` API request. ([#795](https://github.com/wazuh/wazuh/pull/795))

### Changed

- Management of empty blocks in the configuration files. ([#781](https://github.com/wazuh/wazuh/pull/781))
- Verify WPK with Wazuh CA by default. ([#799](https://github.com/wazuh/wazuh/pull/799))

### Fixed

- Windows prevents agent from renaming file. ([#773](https://github.com/wazuh/wazuh/pull/773))
- Fix manager-agent version comparison in remote upgrades. ([#765](https://github.com/wazuh/wazuh/pull/765))
- Fix log flooding when restarting agent while the merged file is being receiving. ([#788](https://github.com/wazuh/wazuh/pull/788))
- Fix issue when overwriting rotated logs in Windows agents. ([#776](https://github.com/wazuh/wazuh/pull/776))
- Prevent OpenSCAP module from running on Windows agents (incompatible). ([#777](https://github.com/wazuh/wazuh/pull/777))
- Fix issue in file changes report for FIM on Linux when a directory contains a backslash. ([#775](https://github.com/wazuh/wazuh/pull/775))
- Fixed missing `minor` field in agent data managed by the framework. ([#771](https://github.com/wazuh/wazuh/pull/771))
- Fixed missing `build` and `key` fields in agent data managed by the framework. ([#802](https://github.com/wazuh/wazuh/pull/802))
- Fixed several bugs in upgrade agents ([#784](https://github.com/wazuh/wazuh/pull/784)):
    - Error upgrading an agent with status `Never Connected`.
    - Fixed API support.
    - Sockets were not closing properly.
- Cluster exits showing an error when an error occurs. ([#790](https://github.com/wazuh/wazuh/pull/790))
- Fixed bug when cluster control or API cannot request the list of nodes to the master. ([#762](https://github.com/wazuh/wazuh/pull/762))
- Fixed bug when the `agent.conf` contains an unrecognized module. ([#796](https://github.com/wazuh/wazuh/pull/796))
- Alert when unmerge files fails on agent. ([#731](https://github.com/wazuh/wazuh/pull/731))
- Fix invalid memory access when parsing ruleset configuration. ([#787](https://github.com/wazuh/wazuh/pull/787))
- Check version of python in cluster control. ([#760](https://github.com/wazuh/wazuh/pull/760))
- Removed duplicated log message when Rootcheck is disabled. ([#783](https://github.com/wazuh/wazuh/pull/783))
- Avoid infinite attempts to download CVE databases when it fails. ([#792](https://github.com/wazuh/wazuh/pull/792))


## [v3.3.0]

### Added

- Supporting multiple socket output in Logcollector. ([#395](https://github.com/wazuh/wazuh/pull/395))
- Allow inserting static field parameters in rule comments. ([#397](https://github.com/wazuh/wazuh/pull/397))
- Added an output format option for Logcollector to build custom logs. ([#423](https://github.com/wazuh/wazuh/pull/423))
- Included millisecond timing in timestamp to JSON events. ([#467](https://github.com/wazuh/wazuh/pull/467))
- Added an option in Analysisd to set input event offset for plugin decoders. ([#512](https://github.com/wazuh/wazuh/pull/512))
- Allow decoders mix plugin and multiregex children. ([#602](https://github.com/wazuh/wazuh/pull/602))
- Added the option to filter by any field in `get_agents_overview`, `get_agent_group` and `get_agents_without_group` functions of the Python framework. ([#743](https://github.com/wazuh/wazuh/pull/743))

### Changed

- Add default value for option -x in agent_upgrade tool.
- Changed output of agents in cluster control. ([#741](https://github.com/wazuh/wazuh/pull/741))

### Fixed

- Fix bug in Logcollector when removing duplicate localfiles. ([#402](https://github.com/wazuh/wazuh/pull/402))
- Fix memory error in Logcollector when using wildcards.
- Prevent command injection in Agentless daemon. ([#600](https://github.com/wazuh/wazuh/pull/600))
- Fixed bug getting the agents in cluster control. ([#741](https://github.com/wazuh/wazuh/pull/741))
- Prevent Logcollector from reporting an error when a path with wildcards matches no files.
- Fixes the feature to group with the option multi-line. ([#754](https://github.com/wazuh/wazuh/pull/754))


## [v3.2.4]

### Fixed
- Fixed segmentation fault in maild when `<queue-size>` is included in the global configuration.
- Fixed bug in Framework when retrieving mangers logs. ([#644](https://github.com/wazuh/wazuh/pull/644))
- Fixed bug in clusterd to prevent the synchronization of `.swp` files. ([#694](https://github.com/wazuh/wazuh/pull/694))
- Fixed bug in Framework parsing agent configuration. ([#681](https://github.com/wazuh/wazuh/pull/681))
- Fixed several bugs using python3 with the Python framework. ([#701](https://github.com/wazuh/wazuh/pull/701))


## [v3.2.3]

### Added

- New internal option to enable merged file creation by Remoted. ([#603](https://github.com/wazuh/wazuh/pull/603))
- Created alert item for GDPR and GPG13. ([#608](https://github.com/wazuh/wazuh/pull/608))
- Add support for Amazon Linux in vulnerability-detector.
- Created an input queue for Analysisd to prevent Remoted starvation. ([#661](https://github.com/wazuh/wazuh/pull/661))

### Changed

- Set default agent limit to 14.000 and file descriptor limit to 65.536 per process. ([#624](https://github.com/wazuh/wazuh/pull/624))
- Cluster improvements.
    - New protocol for communications.
    - Inverted communication flow: clients start communications with the master.
    - Just the master address is required in the `<nodes>` list configuration.
    - Improved synchronization algorithm.
    - Reduced the number of processes to one: `wazuh-clusterd`.
- Cluster control tool improvements: outputs are the same regardless of node type.
- The default input queue for remote events has been increased to 131072 events. ([#660](https://github.com/wazuh/wazuh/pull/660))
- Disconnected agents will no longer report vulnerabilities. ([#666](https://github.com/wazuh/wazuh/pull/666))

### Fixed

- Fixed agent wait condition and improve logging messages. ([#550](https://github.com/wazuh/wazuh/pull/550))
- Fix race condition in settings load time by Windows agent. ([#551](https://github.com/wazuh/wazuh/pull/551))
- Fix bug in Authd that prevented it from deleting agent-info files when removing agents.
- Fix bug in ruleset that did not overwrite the `<info>` option. ([#584](https://github.com/wazuh/wazuh/issues/584))
- Fixed bad file descriptor error in Wazuh DB ([#588](https://github.com/wazuh/wazuh/issues/588))
- Fixed unpredictable file sorting when creating merged files. ([#599](https://github.com/wazuh/wazuh/issues/599))
- Fixed race condition in Remoted when closing connections.
- Fix epoch check in vulnerability-detector.
- Fixed hash sum in logs rotation. ([#636](https://github.com/wazuh/wazuh/issues/636))
- Fixed cluster CPU usage.
- Fixed invalid deletion of agent timestamp entries. ([#639](https://github.com/wazuh/wazuh/issues/639))
- Fixed segmentation fault in logcollector when multi-line is applied to a remote configuration. ([#641](https://github.com/wazuh/wazuh/pull/641))
- Fixed issue in Syscheck that may leave the process running if the agent is stopped quickly. ([#671](https://github.com/wazuh/wazuh/pull/671))

### Removed

- Removed cluster database and internal cluster daemon.


## [v3.2.2]

### Added

- Created an input queue for Remoted to prevent agent connection starvation. ([#509](https://github.com/wazuh/wazuh/pull/509))

### Changed

- Updated Slack integration. ([#443](https://github.com/wazuh/wazuh/pull/443))
- Increased connection timeout for remote upgrades. ([#480](https://github.com/wazuh/wazuh/pull/480))
- Vulnerability-detector does not stop agents detection if it fails to find the software for one of them.
- Improve the version comparator algorithm in vulnerability-detector. ([#508](https://github.com/wazuh/wazuh/pull/508/files))

### Fixed

- Fixed bug in labels settings parser that may make Agentd or Logcollector crash.
- Fixed issue when setting multiple `<server-ip>` stanzas in versions 3.0 - 3.2.1. ([#433](https://github.com/wazuh/wazuh/pull/433))
- Fixed bug when socket database messages are not sent correctly. ([#435](https://github.com/wazuh/wazuh/pull/435))
- Fixed unexpected stop in the sources installer when overwriting a previous corrupt installation.
- Added a synchronization timeout in the cluster to prevent it from blocking ([#447](https://github.com/wazuh/wazuh/pull/447))
- Fixed issue in CSyslogd when filtering by rule group. ([#446](https://github.com/wazuh/wazuh/pull/446))
- Fixed error on DB daemon when parsing rules with options introduced in version 3.0.0.
- Fixed unrecognizable characters error in Windows version name. ([#478](https://github.com/wazuh/wazuh/pull/478))
- Fix Authd client in old versions of Windows ([#479](https://github.com/wazuh/wazuh/pull/479))
- Cluster's socket management improved to use persistent connections ([#481](https://github.com/wazuh/wazuh/pull/481))
- Fix memory corruption in Syscollector decoder and memory leaks in Vulnerability Detector. ([#482](https://github.com/wazuh/wazuh/pull/482))
- Fixed memory corruption in Wazuh DB autoclosing procedure.
- Fixed dangling db files at DB Sync module folder. ([#489](https://github.com/wazuh/wazuh/pull/489))
- Fixed agent group file deletion when using Authd.
- Fix memory leak in Maild with JSON input. ([#498](https://github.com/wazuh/wazuh/pull/498))
- Fixed remote command switch option. ([#504](https://github.com/wazuh/wazuh/pull/504))

## [v3.2.1] 2018-03-03

### Added

- Added option in Makefile to disable CIS-CAT module. ([#381](https://github.com/wazuh/wazuh/pull/381))
- Added field `totalItems` to `GET/agents/purgeable/:timeframe` API call. ([#385](https://github.com/wazuh/wazuh/pull/385))

### Changed

- Giving preference to use the selected Java over the default one in CIS-CAT wodle.
- Added delay between message delivery for every module. ([#389](https://github.com/wazuh/wazuh/pull/389))
- Verify all modules for the shared configuration. ([#408](https://github.com/wazuh/wazuh/pull/408))
- Updated OpenSSL library to 1.1.0g.
- Insert agent labels in JSON archives no matter the event matched a rule.
- Support for relative/full/network paths in the CIS-CAT configuration. ([#419](https://github.com/wazuh/wazuh/pull/419))
- Improved cluster control to give more information. ([#421](https://github.com/wazuh/wazuh/pull/421))
- Updated rules for CIS-CAT.
- Removed unnecessary compilation of vulnerability-detector in agents.
- Increased wazuh-modulesd's subprocess pool.
- Improved the agent software recollection by Syscollector.

### Fixed

- Fixed crash in Agentd when testing Syscollector configuration from agent.conf file.
- Fixed duplicate alerts in Vulnerability Detector.
- Fixed compiling issues in Solaris and HP-UX.
- Fixed bug in Framework when listing directories due to permissions issues.
- Fixed error handling in CIS-CAT module. ([#401](https://github.com/wazuh/wazuh/pull/401))
- Fixed some defects reported by Coverity. ([#406](https://github.com/wazuh/wazuh/pull/406))
- Fixed OS name detection in macOS and old Linux distros. ([#409](https://github.com/wazuh/wazuh/pull/409))
- Fixed linked in HP-UX.
- Fixed Red Hat detection in vulnerability-detector.
- Fixed segmentation fault in wazuh-cluster when files path is too long.
- Fixed a bug getting groups and searching by them in `GET/agents` API call. ([#390](https://github.com/wazuh/wazuh/pull/390))
- Several fixes and improvements in cluster.
- Fixed bug in wazuh-db when closing exceeded databases in transaction.
- Fixed bug in vulnerability-detector that discarded valid agents.
- Fixed segmentation fault in Windows agents when getting OS info.
- Fixed memory leaks in vulnerability-detector and CIS-CAT wodle.
- Fixed behavior when working directory is not found in CIS-CAT wodle.

## [v3.2.0] 2018-02-13

### Added
- Added support to synchronize custom rules and decoders in the cluster.([#344](https://github.com/wazuh/wazuh/pull/344))
- Add field `status` to `GET/agents/groups/:group_id` API call.([#338](https://github.com/wazuh/wazuh/pull/338))
- Added support for Windows to CIS-CAT integration module ([#369](https://github.com/wazuh/wazuh/pull/369))
- New Wazuh Module "aws-cloudtrail" fetching logs from S3 bucket. ([#351](https://github.com/wazuh/wazuh/pull/351))
- New Wazuh Module "vulnerability-detector" to detect vulnerabilities in agents and managers.

### Fixed
- Fixed oscap.py to support new versions of OpenSCAP scanner.([#331](https://github.com/wazuh/wazuh/pull/331))
- Fixed timeout bug when the cluster port was closed. ([#343](https://github.com/wazuh/wazuh/pull/343))
- Improve exception handling in `cluster_control`. ([#343](https://github.com/wazuh/wazuh/pull/343))
- Fixed bug in cluster when receive an error response from client. ([#346](https://github.com/wazuh/wazuh/pull/346))
- Fixed bug in framework when the manager is installed in different path than /var/ossec. ([#335](https://github.com/wazuh/wazuh/pull/335))
- Fixed predecoder hostname field in JSON event output.
- Several fixes and improvements in cluster.

## [v3.1.0] 2017-12-22

### Added

- New Wazuh Module "command" for asynchronous command execution.
- New field "predecoder.timestamp" for JSON alerts including timestamp from logs.
- Added reload action to ossec-control in local mode.
- Add duration control of a cluster database synchronization.
- New internal option for agents to switch applying shared configuration.
- Added GeoIP address finding for input logs in JSON format.
- Added alert and archive output files rotation capabilities.
- Added rule option to discard field "firedtimes".
- Added VULS integration for running vulnerability assessments.
- CIS-CAT Wazuh Module to scan CIS policies.

### Changed

- Keepping client.keys file permissions when modifying it.
- Improve Rootcheck formula to select outstanding defects.
- Stop related daemon when disabling components in ossec-control.
- Prevented cluster daemon from starting on RHEL 5 or older.
- Let Syscheck report file changes on first scan.
- Allow requests by node name in cluster_control binary.
- Improved help of cluster_control binary.
- Integrity control of files in the cluster.

### Fixed

- Fixed netstat command in localfile configuration.
- Fixed error when searching agents by ID.
- Fixed syslog format pre-decoder for logs with missing (optional) space after tag.
- Fixed alert ID when plain-text alert output disabled.
- Fixed Monitord freezing when a sendmail-like executable SMTP server is set.
- Fixed validation of Active Response used by agent_control.
- Allow non-ASCII characters in Windows version string.

## [v3.0.0] 2017-12-12

### Added

- Added group property for agents to customize shared files set.
- Send shared files to multiple agents in parallel.
- New decoder plugin for logs in JSON format with dynamic fields definition.
- Brought framework from API to Wazuh project.
- Show merged files MD5 checksum by agent_control and framework.
- New reliable request protocol for manager-agent communication.
- Remote agent upgrades with signed WPK packages.
- Added option for Remoted to prevent it from writing shared merged file.
- Added state for Agentd and Windows agent to notify connection state and metrics.
- Added new JSON log format for local file monitoring.
- Added OpenSCAP SSG datastream content for Ubuntu Trusty Tahr.
- Field "alert_id" in JSON alerts (by Dan Parriott).
- Added support of "any" IP address to OSSEC batch manager (by Jozef Reisinger).
- Added ossec-agent SElinux module (by kreon).
- Added previous output to JSON output (by João Soares).
- Added option for Authd to specify the allowed cipher list (by James Le Cuirot).
- Added option for cipher suites in Authd settings.
- Added internal option for Remoted to set the shared configuration reloading time.
- Auto restart agents when new shared configuration is pushed from the manager.
- Added native support for Systemd.
- Added option to register unlimited agents in Authd.
- New internal option to limit the number of file descriptors in Analysisd and Remoted.
- Added new state "pending" for agents.
- Added internal option to disable real-time DB synchronization.
- Allow multiple manager stanzas in Agentd settings.
- New internal option to limit the receiving time in TCP mode.
- Added manager hostname data to agent information.
- New option for rotating internal logs by size.
- Added internal option to enable or disable daily rotation of internal logs.
- Added command option for Monitord to overwrite 'day_wait' parameter.
- Adding templates and sample alert for Elasticsearch 6.0.
- Added option to enable/disable Authd on install and auto-generate certificates.
- Pack secure TCP messages into a single packet.
- Added function to install SCAP policies depending on OS version.
- Added integration with Virustotal.
- Added timeout option for TCP sockets in Remoted and Agentd.
- Added option to start the manager after installing.
- Added a cluster of managers (`wazuh-clusterd`) and a script to control it (`cluster_control`).

### Changed

- Increased shared file delivery speed when using TCP.
- Increased TCP listening socket backlog.
- Changed Windows agent UI panel to show revision number instead of installation date.
- Group every decoded field (static and dynamic fields) into a data object for JSON alerts.
- Reload shared files by Remoted every 10 minutes.
- Increased string size limit for XML reader to 4096 bytes.
- Updated Logstash configuration and Elasticsearch mappings.
- Changed template fields structure for Kibana dashboards.
- Increased dynamic field limit to 1024, and default to 256.
- Changed agent buffer 'length' parameter to 'queue_size'.
- Changed some Rootcheck error messages to verbose logs.
- Removed unnecessary message by manage_agents advising to restart Wazuh manager.
- Update PF tables Active response (by d31m0).
- Create the users and groups as system users and groups in specs (by Dan Parriott).
- Show descriptive errors when an agent loses the connection using TCP.
- Prevent agents with the same name as the manager host from getting added.
- Changed 'message' field to 'data' for successful agent removing response in Authd API.
- Changed critical error to standard error in Syslog Remoted when no access list has been configured.
- Ignore hidden files in shared folder for merged file.
- Changed agent notification time values: notify time to 1 minute and reconnect time to 5 minutes.
- Prevent data field from being inserted into JSON alerts when it's empty.
- Spelling corrections (by Josh Soref).
- Moved debug messages when updating shared files to level 2.
- Do not create users ossecm or ossecr on agents.
- Upgrade netstat command in Logcollector.
- Prevent Monitord and DB sync module from dealing with agent files on local installations.
- Speed up DB syncing by keeping databases opened and an inotify event queue.
- Merge server's IP and hostname options to one setting.
- Enabled Active Response by default in both Windows and UNIX.
- Make Monitord 'day_wait' internal option affect log rotation.
- Extend Monitord 'day_wait' internal option range.
- Prevent Windows agent from log error when the manager disconnected.
- Improve Active Response filtering options.
- Use init system (Systemd/SysVinit) to restart Wazuh when upgrading.
- Added possibility of filtering agents by manager hostname in the Framework.
- Prevent installer from overwriting agent.conf file.
- Cancel file sending operation when agent socket is closed.
- Clean up agent shared folder before unmerging shared configuration.
- Print descriptive error when request socket refuses connection due to AR disabled.
- Extend Logcollector line burst limit range.
- Fix JSON alert file reloading when the file is rotated.
- Merge IP and Hostname server configuration into "Address" field.
- Improved TCP transmission performance by packing secure messages.

### Fixed

- Fixed wrong queries to get last Syscheck and Rootcheck date.
- Prevent Logcollector keep-alives from being stored on archives.json.
- Fixed length of random message within keep-alives.
- Fixed Windows version detection for Windows 8 and newer.
- Fixed incorrect CIDR writing on client.keys by Authd.
- Fixed missing buffer flush by Analysisd when updating Rootcheck database.
- Stop Wazuh service before removing folder to reinstall.
- Fixed Remoted service for Systemd (by Phil Porada).
- Fixed Administrator account mapping in Windows agent installation (by andrewm0374@gmail.com).
- Fixed MySQL support in dbd (by andrewm0374@gmail.com).
- Fixed incorrect warning when unencrypting messages (by Dan Parriott).
- Fixed Syslog mapping for alerts via Csyslogd (by Dan Parriott).
- Fixed syntax error in the creation of users in Solaris 11.2 (by Pedro Flor).
- Fixed some warnings that appeared when compiling on Fedora 26.
- Fixed permission issue in logs folder.
- Fixed issue in Remoted that prevented it from send shared configuration when it changed.
- Fixed Windows agent compilation compability with CentOS.
- Supporting different case from password prompt in Agentless (by Jesus Fidalgo).
- Fix bad detection of inotify queue overflowed.
- Fix repetitive error when a rule's diff file is empty.
- Fixed log group permission when created by a daemon running as root.
- Prevented Agentd from logging too many errors when restarted while receiving the merged file.
- Prevented Remoted from sending data to disconnected agents in TCP mode.
- Fixed alerts storage in PostgreSQL databases.
- Fixed invalid previous output data in JSON alerts.
- Fixed memory error in modulesd for invalid configurations.
- Fixed default Auth configuration to support custom install directory.
- Fixed directory transversal vulnerability in Active response commands.
- Fixed Active response timeout accuracy.
- Fixed race conditions in concurrent transmissions over TCP.

### Removed

- Removed Picviz support (by Dan Parriott).


## [v2.1.1] - 2017-09-21

### Changed

- Improved errors messages related to TCP connection queue.
- Changed info log about unsupported FS checking in Rootcheck scan to debug messages.
- Prevent Modules daemon from giving critical error when no wodles are enabled.

### Fixed

- Fix endianess incompatibility in agents on SPARC when connecting via TCP.
- Fix bug in Authd that made it crash when removing keys.
- Fix race condition in Remoted when writing logs.
- Avoid repeated errors by Remoted when sending data to a disconnected agent.
- Prevented Monitord from rotating non-existent logs.
- Some fixes to support HP-UX.
- Prevent processes from sending events when TCP connection is lost.
- Fixed output header by Syslog client when reading JSON alerts.
- Fixed bug in Integrator settings parser when reading rules list.

## [v2.1.0] - 2017-08-14

### Added

- Rotate and compress log feature.
- Labeling data for agents to be shown in alerts.
- New 'auth' configuration template.
- Make manage_agents capable of add and remove agents via Authd.
- Implemented XML configuration for Authd.
- Option -F for Authd to force insertion if it finds duplicated name.
- Local auth client to manage agent keys.
- Added OS name and version into global.db.
- Option for logging in JSON format.
- Allow maild to send through a sendmail-like executable (by James Le Cuirot).
- Leaky bucket-like buffer for agents to prevent network flooding.
- Allow Syslog client to read JSON alerts.
- Allow Mail reporter to read JSON alerts.
- Added internal option to tune Rootcheck sleep time.
- Added route-null Active Response script for Windows 2012 (by @CrazyLlama).

### Changed

- Updated SQLite library to 3.19.2.
- Updated zlib to 1.2.11.
- Updated cJSON library to 1.4.7.
- Change some manage_agents option parameters.
- Run Auth in background by default.
- Log classification as debug, info, warning, error and critical.
- Limit number of reads per cycle by Logcollector to prevent log starvation.
- Limit OpenSCAP module's event forwarding speed.
- Increased debug level of repeated Rootcheck messages.
- Send events when OpenSCAP starts and finishes scans.
- Delete PID files when a process exits not due to a signal.
- Change error messages due to SSL handshake failure to debug messages.
- Force group addition on installation for compatibility with LDAP (thanks to Gary Feltham).

### Fixed

- Fixed compiling error on systems with no OpenSSL.
- Fixed compiling warning at manage_agents.
- Fixed ossec-control enable/disable help message.
- Fixed unique aperture of random device on Unix.
- Fixed file sum comparison bug at Syscheck realtime engine. (Thanks to Arshad Khan)
- Close analysisd if alert outputs are disabled for all formats.
- Read Windows version name for versions newer than Windows 8 / Windows Server 2012.
- Fixed error in Analysisd that wrote Syscheck and Rootcheck databases of re-added agents on deleted files.
- Fixed internal option to configure the maximum labels' cache time.
- Fixed Auth password parsing on client side.
- Fix bad agent ID assignation in Authd on i686 architecture.
- Fixed Logcollector misconfiguration in Windows agents.

### Removed

- Remove unused message queue to send alerts from Authd.


## [v2.0.1] - 2017-07-19

### Changed

- Changed random data generator for a secure OS-provided generator.
- Changed Windows installer file name (depending on version).
- Linux distro detection using standard os-release file.
- Changed some URLs to documentation.
- Disable synchronization with SQLite databases for Syscheck by default.
- Minor changes at Rootcheck formatter for JSON alerts.
- Added debugging messages to Integrator logs.
- Show agent ID when possible on logs about incorrectly formatted messages.
- Use default maximum inotify event queue size.
- Show remote IP on encoding format errors when unencrypting messages.
- Remove temporary files created by Syscheck changes reports.
- Remove temporary Syscheck files for changes reporting by Windows installer when upgrading.

### Fixed

- Fixed resource leaks at rules configuration parsing.
- Fixed memory leaks at rules parser.
- Fixed memory leaks at XML decoders parser.
- Fixed TOCTOU condition when removing directories recursively.
- Fixed insecure temporary file creation for old POSIX specifications.
- Fixed missing agentless devices identification at JSON alerts.
- Fixed FIM timestamp and file name issue at SQLite database.
- Fixed cryptographic context acquirement on Windows agents.
- Fixed debug mode for Analysisd.
- Fixed bad exclusion of BTRFS filesystem by Rootcheck.
- Fixed compile errors on macOS.
- Fixed option -V for Integrator.
- Exclude symbolic links to directories when sending FIM diffs (by Stephan Joerrens).
- Fixed daemon list for service reloading at ossec-control.
- Fixed socket waiting issue on Windows agents.
- Fixed PCI_DSS definitions grouping issue at Rootcheck controls.
- Fixed segmentation fault bug when stopping on CentOS 5.
- Fixed compatibility with AIX.
- Fixed race conditions in ossec-control script.
- Fixed compiling issue on Windows.
- Fixed compatibility with Solaris.
- Fixed XML parsing error due to byte stashing issue.
- Fixed false error by Syscheck when creating diff snapshots of empty files.
- Fixed segmentation fault in Authd on i386 platform.
- Fixed agent-auth exit code for controlled server's errors.
- Fixed incorrect OVAL patch results classification.

## [v2.0] - 2017-03-14

### Added

- Wazuh modules manager.
- Wazuh module for OpenSCAP.
- Ruleset for OpenSCAP alerts.
- Kibana dashboards for OpenSCAP.
- Option at agent_control to restart all agents.
- Dynamic fields to rules and decoders.
- Dynamic fields to JSON in alerts/archives.
- CDB list lookup with dynamic fields.
- FTS for dynamic fields.
- Logcollector option to set the frequency of file checking.
- GeoIP support in Alerts (by Scott R Shinn).
- Internal option to output GeoIP data on JSON alerts.
- Matching pattern negation (by Daniel Cid).
- Syscheck and Rootcheck events on SQLite databases.
- Data migration tool to SQLite databases.
- Jenkins QA.
- 64-bit Windows registry keys support.
- Complete FIM data output to JSON and alerts.
- Username, date and inode attributes to FIM events on Unix.
- Username attribute to FIM events on Windows.
- Report changes (FIM file diffs) to Windows agent.
- File diffs to JSON output.
- Elastic mapping updated for new FIM events.
- Title and file fields extracted at Rootcheck alerts.
- Rule description formatting with dynamic field referencing.
- Multithreaded design for Authd server for fast and reliable client dispatching, with key caching and write scheduling.
- Auth registration client for Windows (by Gael Muller).
- Auth password authentication for Windows client.
- New local decoder file by default.
- Show server certificate and key paths at Authd help.
- New option for Authd to verify agent's address.
- Added support for new format at predecoder (by Brad Lhotsky).
- Agentless passlist encoding to Base64.
- New Auditd-specific log format for Logcollector.
- Option for Authd to auto-choose TLS/SSL method.
- Compile option for Authd to make it compatible with legacy OSs.
- Added new templates layout to auto-compose configuration file.
- New wodle for SQLite database syncing (agent information and fim/pm data).
- Added XML settings options to exclude some rules or decoders files.
- Option for agent_control to broadcast AR on all agents.
- Extended FIM event information forwarded by csyslogd (by Sivakumar Nellurandi).
- Report Syscheck's new file events on real time.

### Changed

- Isolated logtest directory from analysisd.
- Remoted informs Analysisd about agent ID.
- Updated Kibana dashboards.
- Syscheck FIM attributes to dynamic fields.
- Force services to exit if PID file creation fails.
- Atomic writing of client.keys through temporary files.
- Disabled remote message ID verification by default.
- Show actual IP on debug message when agents get connected.
- Enforce rules IDs to max 6 digits.
- OSSEC users and group as system (UI-hidden) users (by Dennis Golden).
- Increases Authd connection pool size.
- Use general-purpose version-flexible SSL/TLS methods for Authd registration.
- Enforce minimum 3-digit agent ID format.
- Exclude BTRFS from Rootcheck searching for hidden files inside directories (by Stephan Joerrens).
- Moved OSSEC and Wazuh decoders to one directory.
- Prevent manage_agents from doing invalid actions (such methods for manager at agent).
- Disabled capturing of security events 5145 and 5156 on Windows agent.
- Utilities to rename an agent or change the IP address (by Antonio Querubin).
- Added quiet option for Logtest (by Dan Parriott).
- Output decoder information onto JSON alerts.
- Enable mail notifications by default for server installation.
- Agent control option to restart all agents' Syscheck will also restart manager's Syscheck.
- Make ossec-control to check Authd PID.
- Enforce every rule to contain a description.
- JSON output won't contain field "agentip" if tis value is "any".
- Don't broadcast Active Response messages to disconnected agents.
- Don't print Syscheck logs if it's disabled.
- Set default Syscheck and Rootcheck frequency to 12 hours.
- Generate FIM new file alert by default.
- Added option for Integrator to set the maximum log length.
- JSON output nested objects modelling through dynamic fields.
- Disable TCP for unsupported OSs.
- Show previous log on JSON alert.
- Removed confirmation prompt when importing an agent key successfully.
- Made Syscheck not to ignore files that change more than 3 times by default.
- Enabled JSON output by default.
- Updated default syscheck configuration for Windows agents.
- Limited agent' maximum connection time for notification time.
- Improved client.keys changing detection method by remoted: use date and inode.
- Changed boot service name to Wazuh.
- Active response enabled on Windows agents by default.
- New folder structure for rules and decoders.
- More descriptive logs about syscheck real-time monitoring.
- Renamed XML tags related to rules and decoders inclusion.
- Set default maximum agents to 8000.
- Removed FTS numeric bitfield from JSON output.
- Fixed ID misassignment by manage_agents when the greatest ID exceeds 32512.
- Run Windows Registry Syscheck scan on first stage when scan_on_start enabled.
- Set all Syscheck delay stages to a multiple of internal_options.conf/syscheck.sleep value.
- Changed JSON timestamp format to ISO8601.
- Overwrite @timestamp field from Logstash with the alert timestamp.
- Moved timestamp JSON field to the beginning of the object.
- Changed random data generator for a secure OS-provided generator.

### Fixed

- Logcollector bug that inhibited alerts about file reduction.
- Memory issue on string manipulation at JSON.
- Memory bug at JSON alerts.
- Fixed some CLang warnings.
- Issue on marching OSSEC user on installing.
- Memory leaks at configuration.
- Memory leaks at Analysisd.
- Bugs and memory errors at agent management.
- Mistake with incorrect name for PID file (by Tickhon Clearscale).
- Agent-auth name at messages (it appeared to be the server).
- Avoid Monitord to log errors when the JSON alerts file doesn't exists.
- Agents numbering issue (minimum 3 digits).
- Avoid no-JSON message at agent_control when client.keys empty.
- Memory leaks at manage_agents.
- Authd error messages about connection to queue passed to warning.
- Issue with Authd password checking.
- Avoid ossec-control to use Dash.
- Fixed false error about disconnected agent when trying to send it the shared files.
- Avoid Authd to close when it reaches the maximum concurrency.
- Fixed memory bug at event diff execution.
- Fixed resource leak at file operations.
- Hide help message by useadd and groupadd on OpenBSD.
- Fixed error that made Analysisd to crash if it received a missing FIM file entry.
- Fixed compile warnings at cJSON library.
- Fixed bug that made Active Response to disable all commands if one of them was disabled (by Jason Thomas).
- Fixed segmentation fault at logtest (by Dan Parriott).
- Fixed SQL injection vulnerability at Database.
- Fixed Active Response scripts for Slack and Twitter.
- Fixed potential segmentation fault at file queue operation.
- Fixed file permissions.
- Fixed failing test for Apache 2.2 logs (by Brad Lhotsky).
- Fixed memory error at net test.
- Limit agent waiting time for retrying to connect.
- Fixed compile warnings on i386 architecture.
- Fixed Monitord crash when sending daily report email.
- Fixed script to null route an IP address on Windows Server 2012+ (by Theresa Meiksner).
- Fixed memory leak at Logtest.
- Fixed manager with TCP support on FreeBSD (by Dave Stoddard).
- Fixed Integrator launching at local-mode installation.
- Fixed issue on previous alerts counter (rules with if_matched_sid option).
- Fixed compile and installing error on Solaris.
- Fixed segmentation fault on syscheck when no configuration is defined.
- Fixed bug that prevented manage_agents from removing syscheck/rootcheck database.
- Fixed bug that made agents connected on TCP to hang if they are rejected by the manager.
- Fixed segmentation fault on remoted due to race condition on managing keystore.
- Fixed data lossing at remoted when reloading keystore.
- Fixed compile issue on MacOS.
- Fixed version reading at ruleset updater.
- Fixed detection of BSD.
- Fixed memory leak (by Byron Golden).
- Fixed misinterpretation of octal permissions given by Agentless (by Stephan Leemburg).
- Fixed mistake incorrect openssl flag at Makefile (by Stephan Leemburg).
- Silence Slack integration transmission messages (by Dan Parriott).
- Fixed OpenSUSE Systemd misconfiguration (By Stephan Joerrens).
- Fixed case issue on JSON output for Rootcheck alerts.
- Fixed potential issue on duplicated agent ID detection.
- Fixed issue when creating agent backups.
- Fixed hanging problem on Windows Auth client when negotiation issues.
- Fixed bug at ossec-remoted that mismatched agent-info files.
- Fixed resource leaks at rules configuration parsing.
- Fixed memory leaks at rules parser.
- Fixed memory leaks at XML decoders parser.
- Fixed TOCTOU condition when removing directories recursively.
- Fixed insecure temporary file creation for old POSIX specifications.
- Fixed missing agentless devices identification at JSON alerts.

### Removed

- Deleted link to LUA sources.
- Delete ZLib generated files on cleaning.
- Removed maximum lines limit from diff messages (that remain limited by length).

## [v1.1.1] - 2016-05-12

### Added

- agent_control: maximum number of agents can now be extracted using option "-m".
- maild: timeout limitation, preventing it from hang in some cases.
- Updated decoders, ruleset and rootchecks from Wazuh Ruleset v1.0.8.
- Updated changes from ossec-hids repository.

### Changed

- Avoid authd to rename agent if overplaced.
- Changed some log messages.
- Reordered directories for agent backups.
- Don't exit when client.keys is empty by default.
- Improved client.keys reloading capabilities.

### Fixed

- Fixed JSON output at rootcheck_control.
- Fixed agent compilation on OS X.
- Fixed memory issue on removing timestamps.
- Fixed segmentation fault at reported.
- Fixed segmentation fault at logcollector.

### Removed

- Removed old rootcheck options.

## [v1.1] - 2016-04-06

### Added

- Re-usage of agent ID in manage_agents and authd, with time limit.
- Added option to avoid manager from exiting when there are no keys.
- Backup of the information about an agent that's going to be deleted.
- Alerting if Authd can't add an agent because of a duplicated IP.
- Integrator with Slack and PagerDuty.
- Simplified keywords for the option "frequency".
- Added custom Reply-to e-mail header.
- Added option to syscheck to avoid showing diffs on some files.
- Created agents-timestamp file to save the agents' date of adding.

### Changed

- client.keys: No longer overwrite the name of an agent with "#-#-#-" to mark it as deleted. Instead, the name will appear with a starting "!".
- API: Distinction between duplicated and invalid name for agent.
- Stop the "ERROR: No such file or directory" for Apache.
- Changed defaults to analysisd event counter.
- Authd won't use password by default.
- Changed name of fields at JSON output from binaries.
- Upgraded rules to Wazuh Ruleset v1.07

### Fixed

- Fixed merged.mg push on Windows Agent
- Fixed Windows agent compilation issue
- Fixed glob broken implementation.
- Fixed memory corruption on the OSSEC alert decoder.
- Fixed command "useradd" on OpenBSD.
- Fixed some PostgreSQL issues.
- Allow to disable syscheck:check_perm after enable check_all.

## [v1.0.4] - 2016-02-24
​
### Added

- JSON output for manage_agents.
- Increased analysis daemon's memory size.
- Authd: Added password authorization.
- Authd: Boost speed performance at assignation of ID for agents
- Authd: New option -f *sec*. Force addding new agent (even with duplicated IP) if it was not active for the last *sec* seconds.
- manage_agents: new option -d. Force adding new agent (even with duplicated IP)
- manage_agents: Printing new agent ID on adding.

### Changed

- Authd and manage_agents won't add agents with duplicated IP.

### Fixed

- Solved duplicate IP conflicts on client.keys which prevented the new agent to connect.
- Hashing files in binary mode. Solved some problems related to integrity checksums on Windows.
- Fixed issue that made console programs not to work on Windows.

### Removed

- RESTful API no longer included in extensions/api folder. Available now at https://github.com/wazuh/wazuh-api


## [v1.0.3] - 2016-02-11

### Added

- JSON CLI outputs: ossec-control, rootcheck_control, syscheck_control, ossec-logtest and more.
- Preparing integration with RESTful API
- Upgrade version scripts
- Merge commits from ossec-hids
- Upgraded rules to Wazuh Ruleset v1.06

### Fixed

- Folders are no longer included on etc/shared
- Fixes typos on rootcheck files
- Kibana dashboards fixes

## [v1.0.2] - 2016-01-29

### Added

- Added Wazuh Ruleset updater
- Added extensions files to support ELK Stack latest versions (ES 2.x, LS 2.1, Kibana 4.3)

### Changed

- Upgraded rules to Wazuh Ruleset v1.05
- Fixed crash in reportd
- Fixed Windows EventChannel syntaxis issue
- Fixed manage_agents bulk option bug. No more "randombytes" errors.
- Windows deployment script improved

## [v1.0.1] - 2015-12-10

### Added

- Wazuh version info file
- ossec-init.conf now includes wazuh version
- Integrated with wazuh OSSEC ruleset updater
- Several new fields at JSON output (archives and alerts)
- Wazuh decoders folder

### Changed

- Decoders are now splitted in differents files.
- jsonout_out enable by default
- JSON groups improvements
- Wazuh ruleset updated to 1.0.2
- Extensions: Improved Kibana dashboards
- Extensions: Improved Windows deployment script

## [v1.0] - 2015-11-23
- Initial Wazuh version v1.0<|MERGE_RESOLUTION|>--- conflicted
+++ resolved
@@ -1,20 +1,11 @@
 # Change Log
 All notable changes to this project will be documented in this file.
 
-<<<<<<< HEAD
-## [TBD]
+## [v3.4.0]
 
 ### Fixed
 
 - Added exception when no agents are selected to restart. ([#870](https://github.com/wazuh/wazuh/pull/870))
-
-## [v3.3.2]
-=======
-## [v3.4.0]
->>>>>>> d12f5551
-
-### Fixed
-
 - Prevent files from remaining open in the cluster. ([#874](https://github.com/wazuh/wazuh/pull/874))
 
 
