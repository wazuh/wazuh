# Change Log
All notable changes to this project will be documented in this file.

# [v4.1.0]

### Added

<<<<<<< HEAD
- Wazuh API:
    - Added new endpoints to run the logtest tool and delete a logtest session ([#5984](https://github.com/wazuh/wazuh/pull/5984))  

### Changed

### Fixed

### Removed
=======
- Added new framework modules to use the logtest tool ([#5870](https://github.com/wazuh/wazuh/pull/5870))
>>>>>>> 71dfede5

## [v4.0.0] -

### Added

- Wazuh API:
  - Embedded Wazuh API with Wazuh Manager, there is no need to install Wazuh API ([9860823](https://github.com/wazuh/wazuh/commit/9860823d568f5e6d93550d9b139507c04d2c2eb9))
  - Migrated Wazuh API server from nodejs to python ([#2640](https://github.com/wazuh/wazuh/pull/2640))
  - Added asynchronous aiohttp server for the Wazuh API ([#4474](https://github.com/wazuh/wazuh/issues/4474))
  - New Wazuh API is approximately 5 times faster on average ([#5834](https://github.com/wazuh/wazuh/issues/5834))
  - Added OpenAPI based Wazuh API specification ([#2413](https://github.com/wazuh/wazuh/issues/2413))
  - Improved Wazuh API reference documentation based on OpenAPI spec using redoc ([#4967](https://github.com/wazuh/wazuh/issues/4967))
  - Added new yaml Wazuh API configuration file ([#2570](https://github.com/wazuh/wazuh/issues/2570))
  - Added new endpoints to manage API configuration and deprecated configure_api.sh ([#2570](https://github.com/wazuh/wazuh/issues/4822))
  - Added RBAC support to Wazuh API ([#3287](https://github.com/wazuh/wazuh/issues/3287))
  - Added new endpoints for Wazuh API security management ([#3410](https://github.com/wazuh/wazuh/issues/3410))
  - Added SQLAlchemy ORM based database for RBAC ([#3375](https://github.com/wazuh/wazuh/issues/3375))
  - Added new JWT authentication method ([7080ac3](https://github.com/wazuh/wazuh/commit/7080ac352774bb0feaf07cab76df58ea5503ff4b))
  - Wazuh API up and running by default in all nodes for a clustered environment
  - Added new and improved error handling ([#2843](https://github.com/wazuh/wazuh/issues/2843) ([#5345](https://github.com/wazuh/wazuh/issues/5345))
  - Added tavern and docker based Wazuh API integration tests ([#3612](https://github.com/wazuh/wazuh/issues/3612))
  - Added new and unified Wazuh API responses structure ([3421015](https://github.com/wazuh/wazuh/commit/34210154016f0a63211a81707744dce0ec0a54f9))
  - Added new endpoints for Wazuh API users management ([#3280](https://github.com/wazuh/wazuh/issues/3280))
  - Added new endpoint to restart agents which belong to a node ([#5381](https://github.com/wazuh/wazuh/issues/5381))
  - Added and improved q filter in several endpoints ([#5431](https://github.com/wazuh/wazuh/pull/5431))
  - Tested and improved Wazuh API security ([#5318](https://github.com/wazuh/wazuh/issues/5318))
    - Added DDOS blocking system ([#5318](https://github.com/wazuh/wazuh/issues/5318#issuecomment-654303933))
    - Added brute force attack blocking system ([#5318](https://github.com/wazuh/wazuh/issues/5318#issuecomment-652892858))
    - Added content-type validation ([#5318](https://github.com/wazuh/wazuh/issues/5318#issuecomment-654807980))
- Added and updated framework unit tests to increase coverage ([#3287](https://github.com/wazuh/wazuh/issues/3287))
- Added improved support for monitoring paths from environment variables. ([#4961](https://github.com/wazuh/wazuh/pull/4961))
- Added auto enrollment capability. Agents are now able to request a key from the manager if current key is missing or wrong. ([#5609](https://github.com/wazuh/wazuh/pull/5609))

### Changed

- Changed multiple Wazuh API endpoints ([#2640](https://github.com/wazuh/wazuh/pull/2640)) ([#2413](https://github.com/wazuh/wazuh-documentation/issues/2413))
- Refactored framework module in SDK and core ([#5263](https://github.com/wazuh/wazuh/issues/5263))
- FIM Windows events handling refactored. ([#5144](https://github.com/wazuh/wazuh/pull/5144))
- Changed framework to access global.db using wazuh-db ([#6095](https://github.com/wazuh/wazuh/pull/6095))
- Changed agent-info synchronization task in Wazuh cluster. ([#5585](https://github.com/wazuh/wazuh/issues/5585))

### Fixed

- Fixed an error with last scan time in syscheck endpoints ([a9acd3a](https://github.com/wazuh/wazuh/commit/a9acd3a216a7e0075a8efa5a91b2587659782fd8))
- Added support for monitoring directories which contain commas. ([#4961](https://github.com/wazuh/wazuh/pull/4961))
- Fixed a bug where configuring a directory to be monitored as realtime and whodata resulted in realtime prevailing. ([#4961](https://github.com/wazuh/wazuh/pull/4961))
- Fixed using an incorrect mutex while deleting inotify watches. ([#5126](https://github.com/wazuh/wazuh/pull/5126))
- Fixed a bug which could cause multiple FIM threads to request the same temporary file. ([#5213](https://github.com/wazuh/wazuh/issues/5213))
- Fixed a bug where deleting a file permanently in Windows would not trigger an alert. ([#5144](https://github.com/wazuh/wazuh/pull/5144))
- Fixed a typo in the file monitoring options log entry. ([#5591](https://github.com/wazuh/wazuh/pull/5591))
- Fixed an error where monitoring a drive in Windows under scheduled or realtime mode would generate alerts from the recycle bin. ([#4771](https://github.com/wazuh/wazuh/pull/4771))
- When monitoring a drive in Windows in the format `U:`, it will monitor `U:\` instead of the agent's working directory. ([#5259](https://github.com/wazuh/wazuh/pull/5259))
- Fixed a bug where monitoring a drive in Windows with recursion_level set to 0 would trigger alerts from files inside its subdirectories. ([#5235](https://github.com/wazuh/wazuh/pull/5235))

### Removed

- Removed Wazuh API cache endpoints ([#3042](https://github.com/wazuh/wazuh/pull/3042))
- Removed Wazuh API rootcheck endpoints ([#5246](https://github.com/wazuh/wazuh/issues/5246))


## [v3.13.2] - 2020-09-21

### Fixed

- Updated the default NVD feed URL from 1.0 to 1.1 in Vulnerability Detector. ([#6056](https://github.com/wazuh/wazuh/pull/6056))


## [v3.13.1] - 2020-07-14

### Added

- Added two new settings <max_retries> and <retry_interval> to adjust the agent failover interval. ([#5433](https://github.com/wazuh/wazuh/pull/5433))

### Fixed

- Fixed a crash in Modulesd caused by Vulnerability Detector when skipping a kernel package if the agent has OS info disabled. ([#5467](https://github.com/wazuh/wazuh/pull/5467))


## [v3.13.0] - 2020-06-29

### Added

- Vulnerability Detector improvements. ([#5097](https://github.com/wazuh/wazuh/pull/5097))
  - Include the NVD as feed for Linux agents in Vulnerability Detector.
  - Improve the Vulnerability Detector engine to correlate alerts between different feeds.
  - Add Vulnerability Detector module unit testing for Unix source code.
  - A timeout has been added to the updates of the vulnerability detector feeds to prevent them from getting hung up. ([#5153](https://github.com/wazuh/wazuh/pull/5153))
- New option for the JSON decoder to choose the treatment of Array structures. ([#4836](https://github.com/wazuh/wazuh/pull/4836))
- Added mode value (real-time, Who-data, or scheduled) as a dynamic field in FIM alerts. ([#5051](https://github.com/wazuh/wazuh/pull/5051))
- Set a configurable maximum limit of files to be monitored by FIM. ([#4717](https://github.com/wazuh/wazuh/pull/4717))
- New integration for pull logs from Google Cloud Pub/Sub. ([#4078](https://github.com/wazuh/wazuh/pull/4078))
- Added support for MITRE ATT&CK knowledge base. ([#3746](https://github.com/wazuh/wazuh/pull/3746))
- Microsoft Software Update Catalog used by vulnerability detector added as a dependency. ([#5101](https://github.com/wazuh/wazuh/pull/5101))
- Added support for `aarch64` and `armhf` architectures. ([#5030](https://github.com/wazuh/wazuh/pull/5030))

### Changed

- Internal variable rt_delay configuration changes to 5 milliseconds. ([#4760](https://github.com/wazuh/wazuh/pull/4760))
- Who-data includes new fields: process CWD, parent process id, and CWD of parent process. ([#4782](https://github.com/wazuh/wazuh/pull/4782))
- FIM opens files with shared deletion permission. ([#5018](https://github.com/wazuh/wazuh/pull/5018))
- Extended the statics fields comparison in the ruleset options. ([#4416](https://github.com/wazuh/wazuh/pull/4416))
- The state field was removed from vulnerability alerts. ([#5211](https://github.com/wazuh/wazuh/pull/5211))
- The NVD is now the primary feed for the vulnerability detector in Linux. ([#5097](https://github.com/wazuh/wazuh/pull/5097))
- Removed OpenSCAP policies installation and configuration block. ([#5061](https://github.com/wazuh/wazuh/pull/5061))
- Changed the internal configuration of Analysisd to be able to register by default a number of agents higher than 65536. ([#4332](https://github.com/wazuh/wazuh/pull/4332))
- Changed `same/different_systemname` for `same/different_system_name` in Analysisd static filters. ([#5131](https://github.com/wazuh/wazuh/pull/5131))
- Updated the internal Python interpreter from v3.7.2 to v3.8.2. ([#5030](https://github.com/wazuh/wazuh/pull/5030))

### Fixed

- Fixed a bug that, in some cases, kept the memory reserved when deleting monitored directories in FIM. ([#5115](https://github.com/wazuh/wazuh/issues/5115))
- Freed Inotify watches moving directories in the real-time mode of FIM. ([#4794](https://github.com/wazuh/wazuh/pull/4794))
- Fixed an error that caused deletion alerts with a wrong path in Who-data mode. ([#4831](https://github.com/wazuh/wazuh/pull/4831))
- Fixed generating alerts in Who-data mode when moving directories to the folder being monitored in Windows. ([#4762](https://github.com/wazuh/wazuh/pull/4762))
- Avoid truncating the full log field of the alert when the path is too long. ([#4792](https://github.com/wazuh/wazuh/pull/4792))
- Fixed the change of monitoring from Who-data to real-time when there is a failure to set policies in Windows. ([#4753](https://github.com/wazuh/wazuh/pull/4753))
- Fixed an error that prevents restarting Windows agents from the manager. ([#5212](https://github.com/wazuh/wazuh/pull/5212))
- Fixed an error that impedes the use of the tag URL by configuring the NVD in a vulnerability detector module. ([#5165](https://github.com/wazuh/wazuh/pull/5165))
- Fixed TOCTOU condition in Clusterd when merging agent-info files. ([#5159](https://github.com/wazuh/wazuh/pull/5159))
- Fixed race condition in Analysisd when handling accumulated events. ([#5091](https://github.com/wazuh/wazuh/pull/5091))
- Avoided to count links when generating alerts for ignored directories in Rootcheck. Thanks to Artur Molchanov (@Hexta). ([#4603](https://github.com/wazuh/wazuh/pull/4603))
- Fixed typo in the path used for logging when disabling an account. Thanks to Fontaine Pierre (@PierreFontaine). ([#4839](https://github.com/wazuh/wazuh/pull/4839))
- Fixed an error when receiving different Syslog events in the same TCP packet. ([#5087](https://github.com/wazuh/wazuh/pull/5087))
- Fixed a bug in Vulnerability Detector on Modulesd when comparing Windows software versions. ([#5168](https://github.com/wazuh/wazuh/pull/5168))
- Fixed a bug that caused an agent's disconnection time not to be displayed correctly. ([#5142](https://github.com/wazuh/wazuh/pull/5142))
- Optimized the function to obtain the default gateway. Thanks to @WojRep
- Fixed host verification when signing a certificate for the manager. ([#4963](https://github.com/wazuh/wazuh/pull/4963))
- Fixed possible duplicated ID on 'client.keys' adding new agent through the API with a specific ID. ([#4982](https://github.com/wazuh/wazuh/pull/4982))
- Avoid duplicate descriptors using wildcards in 'localfile' configuration. ([#4977](https://github.com/wazuh/wazuh/pull/4977))
- Added guarantee that all processes are killed when service stops. ([#4975](https://github.com/wazuh/wazuh/pull/4975))
- Fixed mismatch in integration scripts when the debug flag is set to active. ([#4800](https://github.com/wazuh/wazuh/pull/4800))


## [v3.12.3] - 2020-04-30

### Changed

- Disable WAL in databases handled by Wazuh DB to save disk space. ([#4949](https://github.com/wazuh/wazuh/pull/4949))

### Fixed

- Fixed a bug in Remoted that could prevent agents from connecting in UDP mode. ([#4897](https://github.com/wazuh/wazuh/pull/4897))
- Fixed a bug in the shared library that caused daemons to not find the ossec group. ([#4873](https://github.com/wazuh/wazuh/pull/4873))
- Prevent Syscollector from falling into an infinite loop when failed to collect the Windows hotfixes. ([#4878](https://github.com/wazuh/wazuh/pull/4878))
- Fixed a memory leak in the system scan by Rootcheck on Windows. ([#4948](https://github.com/wazuh/wazuh/pull/4948))
- Fixed a bug in Logcollector that caused the out_format option not to apply for the agent target. ([#4942](https://github.com/wazuh/wazuh/pull/4942))
- Fixed a bug that caused FIM to not handle large inode numbers correctly. ([#4914](https://github.com/wazuh/wazuh/pull/4914))
- Fixed a bug that made ossec-dbd crash due to a bad mutex initialization. ([#4552](https://github.com/wazuh/wazuh/pull/4552))


## [v3.12.2] - 2020-04-09

### Fixed

- Fixed a bug in Vulnerability Detector that made wazuh-modulesd crash when parsing the version of a package from a RHEL feed. ([#4885](https://github.com/wazuh/wazuh/pull/4885))


## [v3.12.1] - 2020-04-08

### Changed

- Updated MSU catalog on 31/03/2020. ([#4819](https://github.com/wazuh/wazuh/pull/4819))

### Fixed

- Fixed compatibility with the Vulnerability Detector feeds for Ubuntu from Canonical, that are available in a compressed format. ([#4834](https://github.com/wazuh/wazuh/pull/4834))
- Added missing field ‘database’ to the FIM on-demand configuration report. ([#4785](https://github.com/wazuh/wazuh/pull/4785))
- Fixed a bug in Logcollector that made it forward a log to an external socket infinite times. ([#4802](https://github.com/wazuh/wazuh/pull/4802))
- Fixed a buffer overflow when receiving large messages from Syslog over TCP connections. ([#4778](https://github.com/wazuh/wazuh/pull/4778))
- Fixed a malfunction in the Integrator module when analyzing events without a certain field. ([#4851](https://github.com/wazuh/wazuh/pull/4851))
- Fix XML validation with paths ending in `\`. ([#4783](https://github.com/wazuh/wazuh/pull/4783))

### Removed

- Removed support for Ubuntu 12.04 (Precise) in Vulneratiliby Detector as its feed is no longer available.


## [v3.12.0] - 2020-03-24

### Added

- Add synchronization capabilities for FIM. ([#3319](https://github.com/wazuh/wazuh/issues/3319))
- Add SQL database for the FIM module. Its storage can be switched between disk and memory. ([#3319](https://github.com/wazuh/wazuh/issues/3319))
- Add support for monitoring AWS S3 buckets in GovCloud regions. ([#3953](https://github.com/wazuh/wazuh/issues/3953))
- Add support for monitoring Cisco Umbrella S3 buckets. ([#3890](https://github.com/wazuh/wazuh/issues/3890))
- Add automatic reconnection with the Eventchannel service when it is restarted. ([#3836](https://github.com/wazuh/wazuh/pull/3836))
- Add a status validation when starting Wazuh. ([#4237](https://github.com/wazuh/wazuh/pull/4237))
- Add FIM module unit testing for Unix source code. ([#4688](https://github.com/wazuh/wazuh/pull/4688))
- Add multi-target support for unit testing. ([#4564](https://github.com/wazuh/wazuh/pull/4564))
- Add FIM module unit testing for Windows source code. ([#4633](https://github.com/wazuh/wazuh/pull/4633))

### Changed

- Move the FIM logic engine to the agent. ([#3319](https://github.com/wazuh/wazuh/issues/3319))
- Make Logcollector continuously attempt to reconnect with the agent daemon. ([#4435](https://github.com/wazuh/wazuh/pull/4435))
- Make Windows agents to send the keep-alive independently. ([#4077](https://github.com/wazuh/wazuh/pull/4077))
- Do not enforce source IP checking by default in the registration process. ([#4083](https://github.com/wazuh/wazuh/pull/4083))
- Updated API manager/configuration endpoint to also return the new synchronization and whodata syscheck fields ([#4818](https://github.com/wazuh/wazuh/pull/4818))

### Fixed

- Avoid reopening the current socket when Logcollector fails to send a event. ([#4696](https://github.com/wazuh/wazuh/pull/4696))
- Prevent Logcollector from starving when has to reload files. ([#4730](https://github.com/wazuh/wazuh/pull/4730))
- Fix a small memory leak in clusterd. ([#4465](https://github.com/wazuh/wazuh/pull/4465))
- Fix a crash in the fluent forwarder when SSL is not enabled. ([#4675](https://github.com/wazuh/wazuh/pull/4675))
- Replace non-reentrant functions to avoid race condition hazards. ([#4081](https://github.com/wazuh/wazuh/pull/4081))
- Fixed the registration of more than one agent as `any` when forcing to use the source IP. ([#2533](https://github.com/wazuh/wazuh/pull/2533))
- Fix Windows upgrades in custom directories. ([#2534](https://github.com/wazuh/wazuh/pull/2534))
- Fix the format of the alert payload passed to the Slack integration. ([#3978](https://github.com/wazuh/wazuh/pull/3978))


## [v3.11.4] - 2020-02-25

### Changed

- Remove chroot in Agentd to allow it resolve DNS at any time. ([#4652](https://github.com/wazuh/wazuh/issues/4652))


## [v3.11.3] - 2020-01-28

### Fixed

- Fixed a bug in the Windows agent that made Rootcheck report false positives about file size mismatch. ([#4493](https://github.com/wazuh/wazuh/pull/4493))


## [v3.11.2] - 2020-01-22

### Changed

- Optimized memory usage in Vulnerability Detector when fetching the NVD feed. ([#4427](https://github.com/wazuh/wazuh/pull/4427))

### Fixed

- Rootcheck scan produced a 100% CPU peak in Syscheckd because it applied `<readall>` option even when disabled. ([#4415](https://github.com/wazuh/wazuh/pull/4415))
- Fixed a handler leak in Rootcheck and SCA on Windows agents. ([#4456](https://github.com/wazuh/wazuh/pull/4456))
- Prevent Remoted from exiting when a client closes a connection prematurely. ([#4390](https://github.com/wazuh/wazuh/pull/4390))
- Fixed crash in Slack integration when handling an alert with no description. ([#4426](https://github.com/wazuh/wazuh/pull/4426))
- Fixed Makefile to allow running scan-build for Windows agents. ([#4314](https://github.com/wazuh/wazuh/pull/4314))
- Fixed a memory leak in Clusterd. ([#4448](https://github.com/wazuh/wazuh/pull/4448))
- Disable TCP keepalive options at os_net library to allow building Wazuh on OpenBSD. ([#4462](https://github.com/wazuh/wazuh/pull/4462))


## [v3.11.1] - 2020-01-03

### Fixed

- The Windows Eventchannel log decoder in Analysisd maxed out CPU usage due to an infinite loop. ([#4412](https://github.com/wazuh/wazuh/pull/4412))


## [v3.11.0] - 2019-12-23

### Added

- Add support to Windows agents for vulnerability detector. ([#2787](https://github.com/wazuh/wazuh/pull/2787))
- Add support to Debian 10 Buster for vulnerability detector (by @aderumier). ([#4151](https://github.com/wazuh/wazuh/pull/4151))
- Make the Wazuh service to start after the network systemd unit (by @VAdamec). ([#1106](https://github.com/wazuh/wazuh/pull/1106))
- Add process inventory support for Mac OS X agents. ([#3322](https://github.com/wazuh/wazuh/pull/3322))
- Add port inventory support for MAC OS X agents. ([#3349](https://github.com/wazuh/wazuh/pull/3349))
- Make Analysisd compile the CDB list upon start. ([#3488](https://github.com/wazuh/wazuh/pull/3488))
- New rules option `global_frequency` to make frequency rules independent from the event source. ([#3931](https://github.com/wazuh/wazuh/pull/3931))
- Add a validation for avoiding agents to keep trying to connect to an invalid address indefinitely. ([#3951](https://github.com/wazuh/wazuh/pull/3951))
- Add the condition field of SCA checks to the agent databases. ([#3631](https://github.com/wazuh/wazuh/pull/3631))
- Display a warning message when registering to an unverified manager. ([#4207](https://github.com/wazuh/wazuh/pull/4207))
- Allow JSON escaping for logs on Logcollector's output format. ([#4273](https://github.com/wazuh/wazuh/pull/4273))
- Add TCP keepalive support for Fluent Forwarder. ([#4274](https://github.com/wazuh/wazuh/pull/4274))
- Add the host's primary IP to Logcollector's output format. ([#4380](https://github.com/wazuh/wazuh/pull/4380))

### Changed

- Now EventChannel alerts include the full message with the translation of coded fields. ([#3320](https://github.com/wazuh/wazuh/pull/3320))
- Changed `-G` agent-auth description in help message. ([#3856](https://github.com/wazuh/wazuh/pull/3856))
- Unified the Makefile flags allowed values. ([#4034](https://github.com/wazuh/wazuh/pull/4034))
- Let Logcollector queue file rotation and keepalive messages. ([#4222](https://github.com/wazuh/wazuh/pull/4222))
- Changed default paths for the OSQuery module in Windows agents. ([#4148](https://github.com/wazuh/wazuh/pull/4148))
- Fluent Forward now packs the content towards Fluentd into an object. ([#4334](https://github.com/wazuh/wazuh/pull/4334))

### Fixed

- Fix frequency rules to be increased for the same agent by default. ([#3931](https://github.com/wazuh/wazuh/pull/3931))
- Fix `protocol`, `system_name`, `data` and `extra_data` static fields detection. ([#3591](https://github.com/wazuh/wazuh/pull/3591))
- Fix overwriting agents by `Authd` when `force` option is less than 0. ([#3527](https://github.com/wazuh/wazuh/pull/3527))
- Fix Syscheck `nodiff` option for substring paths. ([#3015](https://github.com/wazuh/wazuh/pull/3015))
- Fix Logcollector wildcards to not detect directories as log files. ([#3788](https://github.com/wazuh/wazuh/pull/3788))
- Make Slack integration work with agentless alerts (by @dmitryax). ([#3971](https://github.com/wazuh/wazuh/pull/3971))
- Fix bugs reported by Clang analyzer. ([#3887](https://github.com/wazuh/wazuh/pull/3887))
- Fix compilation errors on OpenBSD platform. ([#3105](https://github.com/wazuh/wazuh/pull/3105))
- Fix on-demand configuration labels section to obtain labels attributes. ([#3490](https://github.com/wazuh/wazuh/pull/3490))
- Fixed race condition between `wazuh-clusterd` and `wazuh-modulesd` showing a 'No such file or directory' in `cluster.log` when synchronizing agent-info files in a cluster environment ([#4007](https://github.com/wazuh/wazuh/issues/4007))
- Fixed 'ConnectionError object has no attribute code' error when package repository is not available ([#3441](https://github.com/wazuh/wazuh/issues/3441))
- Fix the blocking of files monitored by Who-data in Windows agents. ([#3872](https://github.com/wazuh/wazuh/pull/3872))
- Fix the processing of EventChannel logs with unexpected characters. ([#3320](https://github.com/wazuh/wazuh/pull/3320))
- Active response Kaspersky script now logs the action request in _active-responses.log_ ([#2748](https://github.com/wazuh/wazuh/pull/2748))
- Fix service's installation path for CentOS 8. ([#4060](https://github.com/wazuh/wazuh/pull/4060))
- Add macOS Catalina to the list of detected versions. ([#4061](https://github.com/wazuh/wazuh/pull/4061))
- Prevent FIM from producing false negatives due to wrong checksum comparison. ([#4066](https://github.com/wazuh/wazuh/pull/4066))
- Fix `previous_output` count for alerts when matching by group. ([#4097](https://github.com/wazuh/wazuh/pull/4097))
- Fix event iteration when evaluating contextual rules. ([#4106](https://github.com/wazuh/wazuh/pull/4106))
- Fix the use of `prefilter_cmd` remotely by a new local option `allow_remote_prefilter_cmd`. ([#4178](https://github.com/wazuh/wazuh/pull/4178) & [4194](https://github.com/wazuh/wazuh/pull/4194))
- Fix restarting agents by group using the API when some of them are in a worker node. ([#4226](https://github.com/wazuh/wazuh/pull/4226))
- Fix error in Fluent Forwarder that requests an user and pass although the server does not need it. ([#3910](https://github.com/wazuh/wazuh/pull/3910))
- Fix FTS data length bound mishandling in Analysisd. ([#4278](https://github.com/wazuh/wazuh/pull/4278))
- Fix a memory leak in Modulesd and Agentd when Fluent Forward parses duplicate options. [#4334](https://github.com/wazuh/wazuh/pull/4334))
- Fix an invalid memory read in Agentd when checking a remote configuration containing an invalid stanza inside `<labels>`. [#4334](https://github.com/wazuh/wazuh/pull/4334))
- Fix error using force_reload and the eventchannel format in UNIX systems. [#4294](https://github.com/wazuh/wazuh/pull/4294))


## [v3.10.2] - 2019-09-23

### Fixed

- Fix error in Logcollector when reloading localfiles with timestamp wildcards. ([#3995](https://github.com/wazuh/wazuh/pull/3995))


## [v3.10.1] - 2019-09-19

### Fixed

- Fix error after removing a high volume of agents from a group using the Wazuh API. ([#3907](https://github.com/wazuh/wazuh/issues/3907))
- Fix error in Remoted when reloading agent keys (busy resource). ([#3988](https://github.com/wazuh/wazuh/issues/3988))
- Fix invalid read in Remoted counters. ([#3989](https://github.com/wazuh/wazuh/issues/3989))


## [v3.10.0] - 2019-09-16

### Added

- Add framework function to obtain full summary of agents. ([#3842](https://github.com/wazuh/wazuh/pull/3842))
- SCA improvements. ([#3286](https://github.com/wazuh/wazuh/pull/3286))
  - Refactor de SCA internal logic and policy syntax. ([#3249](https://github.com/wazuh/wazuh/issues/3249))
  - Support to follow symbolic links. ([#3228](https://github.com/wazuh/wazuh/issues/3228))
  - Add numerical comparator for SCA rules. ([#3374](https://github.com/wazuh/wazuh/issues/3374))
  - Add SCA decoded events count to global stats. ([#3623](https://github.com/wazuh/wazuh/issues/3623))
- Extend duplicate file detection for LogCollector. ([#3867](https://github.com/wazuh/wazuh/pull/3867))
- Add HIPAA and NIST 800 53 compliance mapping as rule groups.([#3411](https://github.com/wazuh/wazuh/pull/3411) & [#3420](https://github.com/wazuh/wazuh/pull/3420))
- Add SCA compliance groups to rule groups in alerts. ([#3427](https://github.com/wazuh/wazuh/pull/3427))
- Add IPv6 loopback address to localhost list in DB output module (by @aquerubin). ([#3140](https://github.com/wazuh/wazuh/pull/3140))
- Accept `]` and `>` as terminal prompt characters for Agentless. ([#3209](https://github.com/wazuh/wazuh/pull/3209))

### Changed

- Modify logs for agent authentication issues by Remoted. ([#3662](https://github.com/wazuh/wazuh/pull/3662))
- Make Syscollector logging messages more user-friendly. ([#3397](https://github.com/wazuh/wazuh/pull/3397))
- Make SCA load by default all present policies at the default location. ([#3607](https://github.com/wazuh/wazuh/pull/3607))
- Increase IPSIZE definition for IPv6 compatibility (by @aquerubin). ([#3259](https://github.com/wazuh/wazuh/pull/3259))
- Replace local protocol definitions with Socket API definitions (by @aquerubin). ([#3260](https://github.com/wazuh/wazuh/pull/3260))
- Improved error message when some of required Wazuh daemons are down. Allow restarting cluster nodes except when `ossec-execd` is down. ([#3496](https://github.com/wazuh/wazuh/pull/3496))
- Allow existing aws_profile argument to work with vpcflowlogs in AWS wodle configuration. Thanks to Adam Williams (@awill1988). ([#3729](https://github.com/wazuh/wazuh/pull/3729))

### Fixed

- Fix exception handling when using an invalid bucket in AWS wodle ([#3652](https://github.com/wazuh/wazuh/pull/3652))
- Fix error message when an AWS bucket is empty ([#3743](https://github.com/wazuh/wazuh/pull/3743))
- Fix error when getting profiles in custom AWS buckets ([#3786](https://github.com/wazuh/wazuh/pull/3786))
- Fix SCA integrity check when switching between manager nodes. ([#3884](https://github.com/wazuh/wazuh/pull/3884))
- Fix alert email sending when no_full_log option is set in a rule. ([#3174](https://github.com/wazuh/wazuh/pull/3174))
- Fix error in Windows who-data when handling the directories list. ([#3883](https://github.com/wazuh/wazuh/pull/3883))
- Fix error in the hardware inventory collector for PowerPC architectures. ([#3624](https://github.com/wazuh/wazuh/pull/3624))
- Fix the use of mutexes in the `OS_Regex` library. ([#3533](https://github.com/wazuh/wazuh/pull/3533))
- Fix invalid read in the `OS_Regex` library. ([#3815](https://github.com/wazuh/wazuh/pull/3815))
- Fix compilation error on FreeBSD 13 and macOS 10.14. ([#3832](https://github.com/wazuh/wazuh/pull/3832))
- Fix typo in the license of the files. ([#3779](https://github.com/wazuh/wazuh/pull/3779))
- Fix error in `execd` when upgrading agents remotely while auto-restarting. ([#3437](https://github.com/wazuh/wazuh/pull/3437))
- Prevent integrations from inheriting descriptors. ([#3514](https://github.com/wazuh/wazuh/pull/3514))
- Overwrite rules label fix and rules features tests. ([#3414](https://github.com/wazuh/wazuh/pull/3414))
- Fix typo: replace `readed` with `read`. ([#3328](https://github.com/wazuh/wazuh/pull/3328))
- Introduce global mutex for Rootcheck decoder. ([#3530](https://github.com/wazuh/wazuh/pull/3530))
- Fix errors reported by scan-build. ([#3452](https://github.com/wazuh/wazuh/pull/3452) & [#3785](https://github.com/wazuh/wazuh/pull/3785))
- Fix the handling of `wm_exec()` output.([#3486](https://github.com/wazuh/wazuh/pull/3486))
- Fix FIM duplicated entries in Windows. ([#3504](https://github.com/wazuh/wazuh/pull/3504))
- Remove socket deletion from epoll. ([#3432](https://github.com/wazuh/wazuh/pull/3432))
- Let the sources installer support NetBSD. ([#3444](https://github.com/wazuh/wazuh/pull/3444))
- Fix error message from openssl v1.1.1. ([#3413](https://github.com/wazuh/wazuh/pull/3413))
- Fix compilation issue for local installation. ([#3339](https://github.com/wazuh/wazuh/pull/3339))
- Fix exception handling when /tmp have no permissions and tell the user the problem. ([#3401](https://github.com/wazuh/wazuh/pull/3401))
- Fix who-data alerts when audit logs contain hex fields. ([#3909](https://github.com/wazuh/wazuh/pull/3909))
- Remove useless `select()` calls in Analysisd decoders. ([#3964](https://github.com/wazuh/wazuh/pull/3964))


## [v3.9.5] - 2019-08-08

### Fixed

- Fixed a bug in the Framework that prevented Cluster and API from handling the file _client.keys_ if it's mounted as a volume on Docker.
- Fixed a bug in Analysisd that printed the millisecond part of the alerts' timestamp without zero-padding. That prevented Elasticsearch 7 from indexing those alerts. ([#3814](https://github.com/wazuh/wazuh/issues/3814))


## [v3.9.4] - 2019-08-07

### Changed

- Prevent agent on Windows from including who-data on FIM events for child directories without who-data enabled, even if it's available. ([#3601](https://github.com/wazuh/wazuh/issues/3601))
- Prevent Rootcheck configuration from including the `<ignore>` settings if they are empty. ([#3634](https://github.com/wazuh/wazuh/issues/3634))
- Wazuh DB will delete the agent DB-related files immediately when removing an agent. ([#3691](https://github.com/wazuh/wazuh/issues/3691))

### Fixed

- Fixed bug in Remoted when correlating agents and their sockets in TCP mode. ([#3602](https://github.com/wazuh/wazuh/issues/3602))
- Fix bug in the agent that truncated its IP address if it occupies 15 characters. ([#3615](https://github.com/wazuh/wazuh/issues/3615))
- Logcollector failed to overwrite duplicate `<localfile>` stanzas. ([#3616](https://github.com/wazuh/wazuh/issues/3616))
- Analysisd could produce a double free if an Eventchannel message contains an invalid XML member. ([#3626](https://github.com/wazuh/wazuh/issues/3626))
- Fixed defects in the code reported by Coverity. ([#3627](https://github.com/wazuh/wazuh/issues/3627))
- Fixed bug in Analysisd when handling invalid JSON input strings. ([#3648](https://github.com/wazuh/wazuh/issues/3648))
- Fix handling of SCA policies with duplicate ID in Wazuh DB. ([#3668](https://github.com/wazuh/wazuh/issues/3668))
- Cluster could fail synchronizing some files located in Docker volumes. ([#3669](https://github.com/wazuh/wazuh/issues/3669))
- Fix a handler leak in the FIM whodata engine for Windows. ([#3690](https://github.com/wazuh/wazuh/issues/3690))
- The Docker listener module was storing and ignoring the output of the integration. ([#3768](https://github.com/wazuh/wazuh/issues/3768))
- Fixed memory leaks in Syscollector for macOS agents. ([#3795](https://github.com/wazuh/wazuh/pull/3795))
- Fix dangerous mutex initialization in Windows hosts. ([#3805](https://github.com/wazuh/wazuh/issues/3805))


## [v3.9.3] - 2019-07-08

### Changed

- Windows Eventchannel log collector will no longer report bookmarked events by default (those that happened while the agent was stopped). ([#3485](https://github.com/wazuh/wazuh/pull/3485))
- Remoted will discard agent-info data not in UTF-8 format. ([#3581](https://github.com/wazuh/wazuh/pull/3581))

### Fixed

- Osquery integration did not follow the osquery results file (*osqueryd.results.log*) as of libc 2.28. ([#3494](https://github.com/wazuh/wazuh/pull/3494))
- Windows Eventchannnel log collector did not update the bookmarks so it reported old events repeatedly. ([#3485](https://github.com/wazuh/wazuh/pull/3485))
- The agent sent invalid info data in the heartbeat message if it failed to get the host IP address. ([#3555](https://github.com/wazuh/wazuh/pull/3555))
- Modulesd produced a memory leak when being queried for its running configuration. ([#3564](https://github.com/wazuh/wazuh/pull/3564))
- Analysisd and Logtest crashed when trying rules having `<different_geoip>` and no `<not_same_field>` stanza. ([#3587](https://github.com/wazuh/wazuh/pull/3587))
- Vulnerability Detector failed to parse the Canonical's OVAL feed due to a syntax change. ([#3563](https://github.com/wazuh/wazuh/pull/3563))
- AWS Macie events produced erros in Elasticsearch. ([#3608](https://github.com/wazuh/wazuh/pull/3608))
- Rules with `<list lookup="address_match_key" />` produced a false match if the CDB list file is missing. ([#3609](https://github.com/wazuh/wazuh/pull/3609))
- Remote configuration was missing the `<ignore>` stanzas for Syscheck and Rootcheck when defined as sregex. ([#3617](https://github.com/wazuh/wazuh/pull/3617))


## [v3.9.2] 2019-06-10

### Added

- Added support for Ubuntu 12.04 to the SCA configuration template. ([#3361](https://github.com/wazuh/wazuh/pull/3361))

### Changed

- Prevent the agent from stopping if it fails to resolve the manager's hostname on startup. ([#3405](https://github.com/wazuh/wazuh/pull/3405))
- Prevent Remoted from logging agent connection timeout as an error, now it's a debugging log. ([#3426](https://github.com/wazuh/wazuh/pull/3426))

### Fixed

- A configuration request to Analysisd made it crash if the option `<white_list>` is empty. ([#3383](https://github.com/wazuh/wazuh/pull/3383))
- Fixed error when uploading some configuration files through API in wazuh-docker environments. ([#3335](https://github.com/wazuh/wazuh/issues/3335))
- Fixed error deleting temporary files during cluster synchronization. ([#3379](https://github.com/wazuh/wazuh/issues/3379))
- Fixed bad permissions on agent-groups files synchronized via wazuh-clusterd. ([#3438](https://github.com/wazuh/wazuh/issues/3438))
- Fixed bug in the database module that ignored agents registered with a network mask. ([#3351](https://github.com/wazuh/wazuh/pull/3351))
- Fixed a memory bug in the CIS-CAT module. ([#3406](https://github.com/wazuh/wazuh/pull/3406))
- Fixed a bug in the agent upgrade tool when checking the version number. ([#3391](https://github.com/wazuh/wazuh/pull/3391))
- Fixed error checking in the Windows Eventchannel log collector. ([#3393](https://github.com/wazuh/wazuh/pull/3393))
- Prevent Analysisd from crashing at SCA decoder due to a race condition calling a thread-unsafe function. ([#3466](https://github.com/wazuh/wazuh/pull/3466))
- Fix a file descriptor leak in Modulesd on timeout when running a subprocess. ([#3470](https://github.com/wazuh/wazuh/pull/3470))
  - OpenSCAP.
  - CIS-CAT.
  - Command.
  - Azure.
  - SCA.
  - AWS.
  - Docker.
- Prevent Modulesd from crashing at Vulnerability Detector when updating a RedHat feed. ([3458](https://github.com/wazuh/wazuh/pull/3458))


## [v3.9.1] 2019-05-21

### Added

- Added directory existence checking for SCA rules. ([#3246](https://github.com/wazuh/wazuh/pull/3246))
- Added line number to error messages when parsing YAML files. ([#3325](https://github.com/wazuh/wazuh/pull/3325))
- Enhanced wildcard support for Windows Logcollector. ([#3236](https://github.com/wazuh/wazuh/pull/3236))

### Changed

- Changed the extraction point of the package name in the Vulnerability Detector OVALs. ([#3245](https://github.com/wazuh/wazuh/pull/3245))

### Fixed

- Fixed SCA request interval option limit. ([#3254](https://github.com/wazuh/wazuh/pull/3254))
- Fixed SCA directory checking. ([#3235](https://github.com/wazuh/wazuh/pull/3235))
- Fixed potential out of bounds memory access. ([#3285](https://github.com/wazuh/wazuh/pull/3285))
- Fixed CIS-CAT XML report parser. ([#3261](https://github.com/wazuh/wazuh/pull/3261))
- Fixed .ssh folder permissions for Agentless. ([#2660](https://github.com/wazuh/wazuh/pull/2660))
- Fixed repeated fields in SCA summary events. ([#3278](https://github.com/wazuh/wazuh/pull/3278))
- Fixed command output treatment for the SCA module. ([#3297](https://github.com/wazuh/wazuh/pull/3297))
- Fixed _agent_upgrade_ tool to set the manager version as the default one. ([#2721](https://github.com/wazuh/wazuh/pull/2721))
- Fixed execd crash when timeout list is not initialized. ([#3316](https://github.com/wazuh/wazuh/pull/3316))
- Fixed support for reading large files on Windows Logcollector. ([#3248](https://github.com/wazuh/wazuh/pull/3248))
- Fixed the manager restarting process via API on Docker. ([#3273](https://github.com/wazuh/wazuh/pull/3273))
- Fixed the _agent_info_ files synchronization between cluster nodes. ([#3272](https://github.com/wazuh/wazuh/pull/3272))

### Removed

- Removed 5-second reading timeout for File Integrity Monitoring scan. ([#3366](https://github.com/wazuh/wazuh/pull/3366))


## [v3.9.0] 2019-05-02

### Added

- New module to perform **Security Configuration Assessment** scans. ([#2598](https://github.com/wazuh/wazuh/pull/2598))
- New **Logcollector** features. ([#2929](https://github.com/wazuh/wazuh/pull/2929))
  - Let Logcollector filter files by content. ([#2796](https://github.com/wazuh/wazuh/issues/2796))
  - Added a pattern exclusion option to Logcollector. ([#2797](https://github.com/wazuh/wazuh/issues/2797))
  - Let Logcollector filter files by date. ([#2799](https://github.com/wazuh/wazuh/issues/2799))
  - Let logcollector support wildcards on Windows. ([#2898](https://github.com/wazuh/wazuh/issues/2898))
- **Fluent forwarder** for agents. ([#2828](https://github.com/wazuh/wazuh/issues/2828))
- Collect network and port inventory for Windows XP/Server 2003. ([#2464](https://github.com/wazuh/wazuh/pull/2464))
- Included inventory fields as dynamic fields in events to use them in rules. ([#2441](https://github.com/wazuh/wazuh/pull/2441))
- Added an option _startup_healthcheck_ in FIM so that the the who-data health-check is optional. ([#2323](https://github.com/wazuh/wazuh/pull/2323))
- The real agent IP is reported by the agent and shown in alerts and the App interface. ([#2577](https://github.com/wazuh/wazuh/pull/2577))
- Added support for organizations in AWS wodle. ([#2627](https://github.com/wazuh/wazuh/pull/2627))
- Added support for hot added symbolic links in _Whodata_. ([#2466](https://github.com/wazuh/wazuh/pull/2466))
- Added `-t` option to `wazuh-clusterd` binary ([#2691](https://github.com/wazuh/wazuh/pull/2691)).
- Added options `same_field` and `not_same_field` in rules to correlate dynamic fields between events. ([#2689](https://github.com/wazuh/wazuh/pull/2689))
- Added optional daemons start by default. ([#2769](https://github.com/wazuh/wazuh/pull/2769))
- Make the Windows installer to choose the appropriate `ossec.conf` file based on the System version. ([#2773](https://github.com/wazuh/wazuh/pull/2773))
- Added writer thread preference for Logcollector. ([#2783](https://github.com/wazuh/wazuh/pull/2783))
- Added database deletion from Wazuh-DB for removed agents. ([#3123](https://github.com/wazuh/wazuh/pull/3123))

### Changed

- Introduced a network buffer in Remoted to cache incomplete messages from agents. This improves the performance by preventing Remoted from waiting for complete messages. ([#2528](https://github.com/wazuh/wazuh/pull/2528))
- Improved alerts about disconnected agents: they will contain the data about the disconnected agent, although the alert is actually produced by the manager. ([#2379](https://github.com/wazuh/wazuh/pull/2379))
- PagerDuty integration plain text alert support (by @spartantri). ([#2403](https://github.com/wazuh/wazuh/pull/2403))
- Improved Remoted start-up logging messages. ([#2460](https://github.com/wazuh/wazuh/pull/2460))
- Let _agent_auth_ warn when it receives extra input arguments. ([#2489](https://github.com/wazuh/wazuh/pull/2489))
- Update the who-data related SELinux rules for Audit 3.0. This lets who-data work on Fedora 29. ([#2419](https://github.com/wazuh/wazuh/pull/2419))
- Changed data source for network interface's MAC address in Syscollector so that it will be able to get bonded interfaces' MAC. ([#2550](https://github.com/wazuh/wazuh/pull/2550))
- Migrated unit tests from Check to TAP (Test Anything Protocol). ([#2572](https://github.com/wazuh/wazuh/pull/2572))
- Now labels starting with `_` are reserved for internal use. ([#2577](https://github.com/wazuh/wazuh/pull/2577))
- Now AWS wodle fetches aws.requestParameters.disableApiTermination with an unified format ([#2614](https://github.com/wazuh/wazuh/pull/2614))
- Improved overall performance in cluster ([#2575](https://github.com/wazuh/wazuh/pull/2575))
- Some improvements has been made in the _vulnerability-detector_ module. ([#2603](https://github.com/wazuh/wazuh/pull/2603))
- Refactor of decoded fields from the Windows eventchannel decoder. ([#2684](https://github.com/wazuh/wazuh/pull/2684))
- Deprecate global option `<queue_size>` for Analysisd. ([#2729](https://github.com/wazuh/wazuh/pull/2729))
- Excluded noisy events from Windows Eventchannel. ([#2763](https://github.com/wazuh/wazuh/pull/2763))
- Replaced `printf` functions in `agent-authd`. ([#2830](https://github.com/wazuh/wazuh/pull/2830))
- Replaced `strtoul()` using NULL arguments with `atol()` in wodles config files. ([#2801](https://github.com/wazuh/wazuh/pull/2801))
- Added a more descriptive message for SSL error when agent-auth fails. ([#2941](https://github.com/wazuh/wazuh/pull/2941))
- Changed the starting Analysisd messages about loaded rules from `info` to `debug` level. ([#2881](https://github.com/wazuh/wazuh/pull/2881))
- Re-structured messages for FIM module. ([#2926](https://github.com/wazuh/wazuh/pull/2926))
- Changed `diff` output in Syscheck for Windows. ([#2969](https://github.com/wazuh/wazuh/pull/2969))
- Replaced OSSEC e-mail subject with Wazuh in `ossec-maild`. ([#2975](https://github.com/wazuh/wazuh/pull/2975))
- Added keepalive in TCP to manage broken connections in `ossec-remoted`. ([#3069](https://github.com/wazuh/wazuh/pull/3069))
- Change default restart interval for Docker listener module to one minute. ([#2679](https://github.com/wazuh/wazuh/pull/2679))

### Fixed

- Fixed error in Syscollector for Windows older than Vista when gathering the hardware inventory. ([#2326](https://github.com/wazuh/wazuh/pull/2326))
- Fixed an error in the OSQuery configuration validation. ([#2446](https://github.com/wazuh/wazuh/pull/2446))
- Prevent Integrator, Syslog Client and Mail forwarded from getting stuck while reading _alerts.json_. ([#2498](https://github.com/wazuh/wazuh/pull/2498))
- Fixed a bug that could make an Agent running on Windows XP close unexpectedly while receiving a WPK file. ([#2486](https://github.com/wazuh/wazuh/pull/2486))
- Fixed _ossec-control_ script in Solaris. ([#2495](https://github.com/wazuh/wazuh/pull/2495))
- Fixed a compilation error when building Wazuh in static linking mode with the Audit library enabled. ([#2523](https://github.com/wazuh/wazuh/pull/2523))
- Fixed a memory hazard in Analysisd on log pre-decoding for short logs (less than 5 bytes). ([#2391](https://github.com/wazuh/wazuh/pull/2391))
- Fixed defects reported by Cppcheck. ([#2521](https://github.com/wazuh/wazuh/pull/2521))
  - Double free in GeoIP data handling with IPv6.
  - Buffer overlay when getting OS information.
  - Check for successful memory allocation in Syscollector.
- Fix out-of-memory error in Remoted when upgrading an agent with a big data chunk. ([#2594](https://github.com/wazuh/wazuh/pull/2594))
- Re-registered agent are reassigned to correct groups when the multigroup is empty. ([#2440](https://github.com/wazuh/wazuh/pull/2440))
- Wazuh manager starts regardless of the contents of _local_decoder.xml_. ([#2465](https://github.com/wazuh/wazuh/pull/2465))
- Let _Remoted_ wait for download module availability. ([#2517](https://github.com/wazuh/wazuh/pull/2517))
- Fix duplicate field names at some events for Windows eventchannel. ([#2500](https://github.com/wazuh/wazuh/pull/2500))
- Delete empty fields from Windows Eventchannel alerts. ([#2492](https://github.com/wazuh/wazuh/pull/2492))
- Fixed memory leak and crash in Vulnerability Detector. ([#2620](https://github.com/wazuh/wazuh/pull/2620))
- Prevent Analysisd from crashing when receiving an invalid Syscollector event. ([#2621](https://github.com/wazuh/wazuh/pull/2621))
- Fix a bug in the database synchronization module that left broken references of removed agents to groups. ([#2628](https://github.com/wazuh/wazuh/pull/2628))
- Fixed restart service in AIX. ([#2674](https://github.com/wazuh/wazuh/pull/2674))
- Prevent Execd from becoming defunct when Active Response disabled. ([#2692](https://github.com/wazuh/wazuh/pull/2692))
- Fix error in Syscollector when unable to read the CPU frequency on agents. ([#2740](https://github.com/wazuh/wazuh/pull/2740))
- Fix Windows escape format affecting non-format messages. ([#2725](https://github.com/wazuh/wazuh/pull/2725))
- Avoid a segfault in mail daemon due to the XML tags order in the `ossec.conf`. ([#2711](https://github.com/wazuh/wazuh/pull/2711))
- Prevent the key updating thread from starving in Remoted. ([#2761](https://github.com/wazuh/wazuh/pull/2761))
- Fixed error logging on Windows agent. ([#2791](https://github.com/wazuh/wazuh/pull/2791))
- Let CIS-CAT decoder reuse the Wazuh DB connection socket. ([#2800](https://github.com/wazuh/wazuh/pull/2800))
- Fixed issue with `agent-auth` options without argument. ([#2808](https://github.com/wazuh/wazuh/pull/2808))
- Fixed control of the frequency counter in alerts. ([#2854](https://github.com/wazuh/wazuh/pull/2854))
- Ignore invalid files for agent groups. ([#2895](https://github.com/wazuh/wazuh/pull/2895))
- Fixed invalid behaviour when moving files in Whodata mode. ([#2888](https://github.com/wazuh/wazuh/pull/2888))
- Fixed deadlock in Remoted when updating the `keyentries` structure. ([#2956](https://github.com/wazuh/wazuh/pull/2956))
- Fixed error in Whodata when one of the file permissions cannot be extracted. ([#2940](https://github.com/wazuh/wazuh/pull/2940))
- Fixed System32 and SysWOW64 event processing in Whodata. ([#2935](https://github.com/wazuh/wazuh/pull/2935))
- Fixed Syscheck hang when monitoring system directories. ([#3059](https://github.com/wazuh/wazuh/pull/3059))
- Fixed the package inventory for MAC OS X. ([#3035](https://github.com/wazuh/wazuh/pull/3035))
- Translated the Audit Policy fields from IDs for Windows events. ([#2950](https://github.com/wazuh/wazuh/pull/2950))
- Fixed broken pipe error when Wazuh-manager closes TCP connection. ([#2965](https://github.com/wazuh/wazuh/pull/2965))
- Fixed whodata mode on drives other than the main one. ([#2989](https://github.com/wazuh/wazuh/pull/2989))
- Fixed bug occurred in the database while removing an agent. ([#2997](https://github.com/wazuh/wazuh/pull/2997))
- Fixed duplicated alerts for Red Hat feed in `vulnerability-detector`. ([#3000](https://github.com/wazuh/wazuh/pull/3000))
- Fixed bug when processing symbolic links in Whodata. ([#3025](https://github.com/wazuh/wazuh/pull/3025))
- Fixed option for ignoring paths in rootcheck. ([#3058](https://github.com/wazuh/wazuh/pull/3058))
- Allow Wazuh service on MacOSX to be available without restart. ([#3119](https://github.com/wazuh/wazuh/pull/3119))
- Ensure `internal_options.conf` file is overwritten on Windows upgrades. ([#3153](https://github.com/wazuh/wazuh/pull/3153))
- Fixed the reading of the setting `attempts` of the Docker module. ([#3067](https://github.com/wazuh/wazuh/pull/3067))
- Fix a memory leak in Docker listener module. ([#2679](https://github.com/wazuh/wazuh/pull/2679))


## [v3.8.2] 2019-01-30

### Fixed

- Analysisd crashed when parsing a log from OpenLDAP due to a bug in the option `<accumulate>`. ([#2456](https://github.com/wazuh/wazuh/pull/2456))
- Modulesd closed unexpectedly if a command was defined without a `<tag>` option. ([#2470](https://github.com/wazuh/wazuh/pull/2470))
- The Eventchannel decoder was not being escaping backslashes correctly. ([#2483](https://github.com/wazuh/wazuh/pull/2483))
- The Eventchannel decoder was leaving spurious trailing spaces in some fields.  ([#2484](https://github.com/wazuh/wazuh/pull/2484))


## [v3.8.1] 2019-01-25

### Fixed

- Fixed memory leak in Logcollector when reading Windows eventchannel. ([#2450](https://github.com/wazuh/wazuh/pull/2450))
- Fixed script parsing error in Solaris 10. ([#2449](https://github.com/wazuh/wazuh/pull/2449))
- Fixed version comparisons on Red Hat systems. (By @orlando-jamie) ([#2445](https://github.com/wazuh/wazuh/pull/2445))


## [v3.8.0] 2019-01-19

### Added

- Logcollector **extension for Windows eventchannel logs in JSON format.** ([#2142](https://github.com/wazuh/wazuh/pull/2142))
- Add options to detect **attribute and file permission changes** for Windows. ([#1918](https://github.com/wazuh/wazuh/pull/1918))
- Added **Audit health-check** in the Whodata initialization. ([#2180](https://github.com/wazuh/wazuh/pull/2180))
- Added **Audit rules auto-reload** in Whodata. ([#2180](https://github.com/wazuh/wazuh/pull/2180))
- Support for **new AWS services** in the AWS wodle ([#2242](https://github.com/wazuh/wazuh/pull/2242)):
    - AWS Config
    - AWS Trusted Advisor
    - AWS KMS
    - AWS Inspector
    - Add support for IAM roles authentication in EC2 instances.
- New module "Agent Key Polling" to integrate agent key request to external data sources. ([#2127](https://github.com/wazuh/wazuh/pull/2127))
  - Look for missing or old agent keys when Remoted detects an authorization failure.
  - Request agent keys by calling a defined executable or connecting to a local socket.
- Get process inventory for Windows natively. ([#1760](https://github.com/wazuh/wazuh/pull/1760))
- Improved vulnerability detection in Red Hat systems. ([#2137](https://github.com/wazuh/wazuh/pull/2137))
- Add retries to download the OVAL files in vulnerability-detector. ([#1832](https://github.com/wazuh/wazuh/pull/1832))
- Auto-upgrade FIM databases in Wazuh-DB. ([#2147](https://github.com/wazuh/wazuh/pull/2147))
- New dedicated thread for AR command running on Windows agent. ([#1725](https://github.com/wazuh/wazuh/pull/1725))
  -  This will prevent the agent from delaying due to an AR execution.
- New internal option to clean residual files of agent groups. ([#1985](https://github.com/wazuh/wazuh/pull/1985))
- Add a manifest to run `agent-auth.exe` with elevated privileges. ([#1998](https://github.com/wazuh/wazuh/pull/1998))
- Compress `last-entry` files to check differences by FIM. ([#2034](https://github.com/wazuh/wazuh/pull/2034))
- Add error messages to integration scripts. ([#2143](https://github.com/wazuh/wazuh/pull/2143))
- Add CDB lists building on install. ([#2167](https://github.com/wazuh/wazuh/pull/2167))
- Update Wazuh copyright for internal files. ([#2343](https://github.com/wazuh/wazuh/pull/2343))
- Added option to allow maild select the log file to read from. ([#977](https://github.com/wazuh/wazuh/pull/977))
- Add table to control the metadata of the vuln-detector DB. ([#2402](https://github.com/wazuh/wazuh/pull/2402))

### Changed

- Now Wazuh manager can be started with an empty configuration in ossec.conf. ([#2086](https://github.com/wazuh/wazuh/pull/2086))
- The Authentication daemon is now enabled by default. ([#2129](https://github.com/wazuh/wazuh/pull/2129))
- Make FIM show alerts for new files by default. ([#2213](https://github.com/wazuh/wazuh/pull/2213))
- Reduce the length of the query results from Vulnerability Detector to Wazuh DB. ([#1798](https://github.com/wazuh/wazuh/pull/1798))
- Improved the build system to automatically detect a big-endian platform. ([#2031](https://github.com/wazuh/wazuh/pull/2031))
  - Building option `USE_BIG_ENDIAN` is not already needed on Solaris (SPARC) or HP-UX.
- Expanded the regex pattern maximum size from 2048 to 20480 bytes. ([#2036](https://github.com/wazuh/wazuh/pull/2036))
- Improved IP address validation in the option `<white_list>` (by @pillarsdotnet). ([#1497](https://github.com/wazuh/wazuh/pull/1497))
- Improved rule option `<info>` validation (by @pillarsdotnet). ([#1541](https://github.com/wazuh/wazuh/pull/1541))
- Deprecated the Syscheck option `<remove_old_diff>` by making it mandatory. ([#1915](https://github.com/wazuh/wazuh/pull/1915))
- Fix invalid error "Unable to verity server certificate" in _ossec-authd_ (server). ([#2045](https://github.com/wazuh/wazuh/pull/2045))
- Remove deprecated flag `REUSE_ID` from the Makefile options. ([#2107](https://github.com/wazuh/wazuh/pull/2107))
- Syscheck first queue error message changed into a warning. ([#2146](https://github.com/wazuh/wazuh/pull/2146))
- Do the DEB and RPM package scan regardless of Linux distribution. ([#2168](https://github.com/wazuh/wazuh/pull/2168))
- AWS VPC configuration in the AWS wodle ([#2242](https://github.com/wazuh/wazuh/pull/2242)).
- Hide warning log by FIM when cannot open a file that has just been removed. ([#2201](https://github.com/wazuh/wazuh/pull/2201))
- The default FIM configuration will ignore some temporary files. ([#2202](https://github.com/wazuh/wazuh/pull/2202))

### Fixed

- Fixed error description in the osquery configuration parser (by @pillarsdotnet). ([#1499](https://github.com/wazuh/wazuh/pull/1499))
- The FTS comment option `<ftscomment>` was not being read (by @pillarsdotnet). ([#1536](https://github.com/wazuh/wazuh/pull/1536))
- Fixed error when multigroup files are not found. ([#1792](https://github.com/wazuh/wazuh/pull/1792))
- Fix error when assigning multiple groups whose names add up to more than 4096 characters. ([#1792](https://github.com/wazuh/wazuh/pull/1792))
- Replaced "getline" function with "fgets" in vulnerability-detector to avoid compilation errors with older versions of libC. ([#1822](https://github.com/wazuh/wazuh/pull/1822))
- Fix bug in Wazuh DB when trying to store multiple network interfaces with the same IP from Syscollector. ([#1928](https://github.com/wazuh/wazuh/pull/1928))
- Improved consistency of multigroups. ([#1985](https://github.com/wazuh/wazuh/pull/1985))
- Fixed the reading of the OS name and version in HP-UX systems. ([#1990](https://github.com/wazuh/wazuh/pull/1990))
- Prevent the agent from producing an error on platforms that don't support network timeout. ([#2001](https://github.com/wazuh/wazuh/pull/2001))
- Logcollector could not set the maximum file limit on HP-UX platform. ([2030](https://github.com/wazuh/wazuh/pull/2030))
- Allow strings up to 64KB long for log difference analysis. ([#2032](https://github.com/wazuh/wazuh/pull/2032))
- Now agents keep their registration date when upgrading the manager. ([#2033](https://github.com/wazuh/wazuh/pull/2033))
- Create an empty `client.keys` file on a fresh installation of a Windows agent. ([2040](https://github.com/wazuh/wazuh/pull/2040))
- Allow CDB list keys and values to have double quotes surrounding. ([#2046](https://github.com/wazuh/wazuh/pull/2046))
- Remove file `queue/db/.template.db` on upgrade / restart. ([2073](https://github.com/wazuh/wazuh/pull/2073))
- Fix error on Analysisd when `check_value` doesn't exist. ([2080](https://github.com/wazuh/wazuh/pull/2080))
- Prevent Rootcheck from looking for invalid link count in agents running on Solaris (by @ecsc-georgew). ([2087](https://github.com/wazuh/wazuh/pull/2087))
- Fixed the warning messages when compiling the agent on AIX. ([2099](https://github.com/wazuh/wazuh/pull/2099))
- Fix missing library when building Wazuh with MySQL support. ([#2108](https://github.com/wazuh/wazuh/pull/2108))
- Fix compile warnings for the Solaris platform. ([#2121](https://github.com/wazuh/wazuh/pull/2121))
- Fixed regular expression for audit.key in audit decoder. ([#2134](https://github.com/wazuh/wazuh/pull/2134))
- Agent's ossec-control stop should wait a bit after killing a process. ([#2149](https://github.com/wazuh/wazuh/pull/2149))
- Fixed error ocurred while monitoring symbolic links in Linux. ([#2152](https://github.com/wazuh/wazuh/pull/2152))
- Fixed some bugs in Logcollector: ([#2154](https://github.com/wazuh/wazuh/pull/2154))
  - If Logcollector picks up a log exceeding 65279 bytes, that log may lose the null-termination.
  - Logcollector crashes if multiple wildcard stanzas resolve the same file.
  - An error getting the internal file position may lead to an undefined condition.
- Execd daemon now runs even if active response is disabled ([#2177](https://github.com/wazuh/wazuh/pull/2177))
- Fix high precision timestamp truncation in rsyslog messages. ([#2128](https://github.com/wazuh/wazuh/pull/2128))
- Fix missing Whodata section to the remote configuration query. ([#2173](https://github.com/wazuh/wazuh/pull/2173))
- Bugfixes in AWS wodle ([#2242](https://github.com/wazuh/wazuh/pull/2242)):
    - Fixed bug in AWS Guard Duty alerts when there were multiple remote IPs.
    - Fixed bug when using flag `remove_from_bucket`.
    - Fixed bug when reading buckets generating more than 1000 logs in the same day.
    - Increase `qty` of `aws.eventNames` and remove usage of `aws.eventSources`.
- Fix bug in cluster configuration when using Kubernetes ([#2227](https://github.com/wazuh/wazuh/pull/2227)).
- Fix network timeout setup in agent running on Windows. ([#2185](https://github.com/wazuh/wazuh/pull/2185))
- Fix default values for the `<auto_ignore>` option. ([#2210](https://github.com/wazuh/wazuh/pull/2210))
- Fix bug that made Modulesd and Remoted crash on ARM architecture. ([#2214](https://github.com/wazuh/wazuh/pull/2214))
- The regex parser included the next character after a group:
  - If the input string just ends after that character. ([#2216](https://github.com/wazuh/wazuh/pull/2216))
  - The regex parser did not accept a group terminated with an escaped byte or a class. ([#2224](https://github.com/wazuh/wazuh/pull/2224))
- Fixed buffer overflow hazard in FIM when performing change report on long paths on macOS platform. ([#2285](https://github.com/wazuh/wazuh/pull/2285))
- Fix sending of the owner attribute when a file is created in Windows. ([#2292](https://github.com/wazuh/wazuh/pull/2292))
- Fix audit reconnection to the Whodata socket ([#2305](https://github.com/wazu2305h/wazuh/pull/2305))
- Fixed agent connection in TCP mode on Windows XP. ([#2329](https://github.com/wazuh/wazuh/pull/2329))
- Fix log shown when a command reaches its timeout and `ignore_output` is enabled. ([#2316](https://github.com/wazuh/wazuh/pull/2316))
- Analysisd and Syscollector did not detect the number of cores on Raspberry Pi. ([#2304](https://github.com/wazuh/wazuh/pull/2304))
- Analysisd and Syscollector did not detect the number of cores on CentOS 5. ([#2340](https://github.com/wazuh/wazuh/pull/2340))


## [v3.7.2] 2018-12-17

### Changed

- Logcollector will fully read a log file if it reappears after being deleted. ([#2041](https://github.com/wazuh/wazuh/pull/2041))

### Fixed

- Fix some bugs in Logcollector: ([#2041](https://github.com/wazuh/wazuh/pull/2041))
  - Logcollector ceases monitoring any log file containing a binary zero-byte.
  - If a local file defined with wildcards disappears, Logcollector incorrectly shows a negative number of remaining open attempts.
  - Fixed end-of-file detection for text-based file formats.
- Fixed a bug in Analysisd that made it crash when decoding a malformed FIM message. ([#2089](https://github.com/wazuh/wazuh/pull/2089))


## [v3.7.1] 2018-12-05

### Added

- New internal option `remoted.guess_agent_group` allowing agent group guessing by Remoted to be optional. ([#1890](https://github.com/wazuh/wazuh/pull/1890))
- Added option to configure another audit keys to monitor. ([#1882](https://github.com/wazuh/wazuh/pull/1882))
- Added option to create the SSL certificate and key with the install.sh script. ([#1856](https://github.com/wazuh/wazuh/pull/1856))
- Add IPv6 support to `host-deny.sh` script. (by @iasdeoupxe). ([#1583](https://github.com/wazuh/wazuh/pull/1583))
- Added tracing information (PID, function, file and line number) to logs when debugging is enabled. ([#1866](https://github.com/wazuh/wazuh/pull/1866))

### Changed

- Change errors messages to descriptive warnings in Syscheck when a files is not reachable. ([#1730](https://github.com/wazuh/wazuh/pull/1730))
- Add default values to global options to let the manager start. ([#1894](https://github.com/wazuh/wazuh/pull/1894))
- Improve Remoted performance by reducing interaction between threads. ([#1902](https://github.com/wazuh/wazuh/pull/1902))

### Fixed

- Prevent duplicates entries for denied IP addresses by `host-deny.sh`. (by @iasdeoupxe). ([#1583](https://github.com/wazuh/wazuh/pull/1583))
- Fix issue in Logcollector when reaching the file end before getting a full line. ([#1744](https://github.com/wazuh/wazuh/pull/1744))
- Throw an error when a nonexistent CDB file is added in the ossec.conf file. ([#1783](https://github.com/wazuh/wazuh/pull/1783))
- Fix bug in Remoted that truncated control messages to 1024 bytes. ([#1847](https://github.com/wazuh/wazuh/pull/1847))
- Avoid that the attribute `ignore` of rules silence alerts. ([#1874](https://github.com/wazuh/wazuh/pull/1874))
- Fix race condition when decoding file permissions. ([#1879](https://github.com/wazuh/wazuh/pull/1879)
- Fix to overwrite FIM configuration when directories come in the same tag separated by commas. ([#1886](https://github.com/wazuh/wazuh/pull/1886))
- Fixed issue with hash table handling in FTS and label management. ([#1889](https://github.com/wazuh/wazuh/pull/1889))
- Fixed id's and description of FIM alerts. ([#1891](https://github.com/wazuh/wazuh/pull/1891))
- Fix log flooding by Logcollector when monitored files disappear. ([#1893](https://github.com/wazuh/wazuh/pull/1893))
- Fix bug configuring empty blocks in FIM. ([#1897](https://github.com/wazuh/wazuh/pull/1897))
- Let the Windows agent reset the random generator context if it's corrupt. ([#1898](https://github.com/wazuh/wazuh/pull/1898))
- Prevent Remoted from logging errors if the cluster configuration is missing or invalid. ([#1900](https://github.com/wazuh/wazuh/pull/1900))
- Fix race condition hazard in Remoted when handling control messages. ([#1902](https://github.com/wazuh/wazuh/pull/1902))
- Fix uncontrolled condition in the vulnerability-detector version checker. ([#1932](https://github.com/wazuh/wazuh/pull/1932))
- Restore support for Amazon Linux in vulnerability-detector. ([#1932](https://github.com/wazuh/wazuh/pull/1932))
- Fixed starting wodles after a delay specified in `interval` when `run_on_start` is set to `no`, on the first run of the agent. ([#1906](https://github.com/wazuh/wazuh/pull/1906))
- Prevent `agent-auth` tool from creating the file _client.keys_ outside the agent's installation folder. ([#1924](https://github.com/wazuh/wazuh/pull/1924))
- Fix symbolic links attributes reported by `syscheck` in the alerts. ([#1926](https://github.com/wazuh/wazuh/pull/1926))
- Added some improvements and fixes in Whodata. ([#1929](https://github.com/wazuh/wazuh/pull/1929))
- Fix FIM decoder to accept Windows user containing spaces. ([#1930](https://github.com/wazuh/wazuh/pull/1930))
- Add missing field `restrict` when querying the FIM configuration remotely. ([#1931](https://github.com/wazuh/wazuh/pull/1931))
- Fix values of FIM scan showed in agent_control info. ([#1940](https://github.com/wazuh/wazuh/pull/1940))
- Fix agent group updating in database module. ([#2004](https://github.com/wazuh/wazuh/pull/2004))
- Logcollector prevents vmhgfs from synchronizing the inode. ([#2022](https://github.com/wazuh/wazuh/pull/2022))
- File descriptor leak that may impact agents running on UNIX platforms. ([#2021](https://github.com/wazuh/wazuh/pull/2021))
- CIS-CAT events were being processed by a wrong decoder. ([#2014](https://github.com/wazuh/wazuh/pull/2014))


## [v3.7.0] - 2018-11-10

### Added

- Adding feature to **remotely query agent configuration on demand.** ([#548](https://github.com/wazuh/wazuh/pull/548))
- **Boost Analysisd performance with multithreading.** ([#1039](https://github.com/wazuh/wazuh/pull/1039))
- Adding feature to **let agents belong to multiple groups.** ([#1135](https://github.com/wazuh/wazuh/pull/1135))
  - API support for multiple groups. ([#1300](https://github.com/wazuh/wazuh/pull/1300) [#1135](https://github.com/wazuh/wazuh/pull/1135))
- **Boost FIM decoding performance** by storing data into Wazuh DB using SQLite databases. ([#1333](https://github.com/wazuh/wazuh/pull/1333))
  - FIM database is cleaned after restarting agent 3 times, deleting all entries that left being monitored.
  - Added script to migrate older Syscheck databases to WazuhDB. ([#1504](https://github.com/wazuh/wazuh/pull/1504)) ([#1333](https://github.com/wazuh/wazuh/pull/1333))
- Added rule testing output when restarting manager. ([#1196](https://github.com/wazuh/wazuh/pull/1196))
- New wodle for **Azure environment log and process collection.** ([#1306](https://github.com/wazuh/wazuh/pull/1306))
- New wodle for **Docker container monitoring.** ([#1368](https://github.com/wazuh/wazuh/pull/1368))
- Disconnect manager nodes in cluster if no keep alive is received or sent during two minutes. ([#1482](https://github.com/wazuh/wazuh/pull/1482))
- API requests are forwarded to the proper manager node in cluster. ([#885](https://github.com/wazuh/wazuh/pull/885))
- Centralized configuration pushed from manager overwrite the configuration of directories that exist with the same path in ossec.conf. ([#1740](https://github.com/wazuh/wazuh/pull/1740))

### Changed

- Refactor Python framework code to standardize database requests and support queries. ([#921](https://github.com/wazuh/wazuh/pull/921))
- Replaced the `execvpe` function by `execvp` for the Wazuh modules. ([#1207](https://github.com/wazuh/wazuh/pull/1207))
- Avoid the use of reference ID in Syscollector network tables. ([#1315](https://github.com/wazuh/wazuh/pull/1315))
- Make Syscheck case insensitive on Windows agent. ([#1349](https://github.com/wazuh/wazuh/pull/1349))
- Avoid conflicts with the size of time_t variable in wazuh-db. ([#1366](https://github.com/wazuh/wazuh/pull/1366))
- Osquery integration updated: ([#1369](https://github.com/wazuh/wazuh/pull/1369))
  - Nest the result data into a "osquery" object.
  - Extract the pack name into a new field.
  - Include the query name in the alert description.
  - Minor fixes.
- Increased AWS S3 database entry limit to 5000 to prevent reprocessing repeated events. ([#1391](https://github.com/wazuh/wazuh/pull/1391))
- Increased the limit of concurrent agent requests: 1024 by default, configurable up to 4096. ([#1473](https://github.com/wazuh/wazuh/pull/1473))
- Change the default vulnerability-detector interval from 1 to 5 minutes. ([#1729](https://github.com/wazuh/wazuh/pull/1729))
- Port the UNIX version of Auth client (_agent_auth_) to the Windows agent. ([#1790](https://github.com/wazuh/wazuh/pull/1790))
  - Support of TLSv1.2 through embedded OpenSSL library.
  - Support of SSL certificates for agent and manager validation.
  - Unify Auth client option set.

### Fixed

- Fixed email_alerts configuration for multiple recipients. ([#1193](https://github.com/wazuh/wazuh/pull/1193))
- Fixed manager stopping when no command timeout is allowed. ([#1194](https://github.com/wazuh/wazuh/pull/1194))
- Fixed getting RAM memory information from mac OS X and FreeBSD agents. ([#1203](https://github.com/wazuh/wazuh/pull/1203))
- Fixed mandatory configuration labels check. ([#1208](https://github.com/wazuh/wazuh/pull/1208))
- Fix 0 value at check options from Syscheck. ([1209](https://github.com/wazuh/wazuh/pull/1209))
- Fix bug in whodata field extraction for Windows. ([#1233](https://github.com/wazuh/wazuh/issues/1233))
- Fix stack overflow when monitoring deep files. ([#1239](https://github.com/wazuh/wazuh/pull/1239))
- Fix typo in whodata alerts. ([#1242](https://github.com/wazuh/wazuh/issues/1242))
- Fix bug when running quick commands with timeout of 1 second. ([#1259](https://github.com/wazuh/wazuh/pull/1259))
- Prevent offline agents from generating vulnerability-detector alerts. ([#1292](https://github.com/wazuh/wazuh/pull/1292))
- Fix empty SHA256 of rotated alerts and log files. ([#1308](https://github.com/wazuh/wazuh/pull/1308))
- Fixed service startup on error. ([#1324](https://github.com/wazuh/wazuh/pull/1324))
- Set connection timeout for Auth server ([#1336](https://github.com/wazuh/wazuh/pull/1336))
- Fix the cleaning of the temporary folder. ([#1361](https://github.com/wazuh/wazuh/pull/1361))
- Fix check_mtime and check_inode views in Syscheck alerts. ([#1364](https://github.com/wazuh/wazuh/pull/1364))
- Fixed the reading of the destination address and type for PPP interfaces. ([#1405](https://github.com/wazuh/wazuh/pull/1405))
- Fixed a memory bug in regex when getting empty strings. ([#1430](https://github.com/wazuh/wazuh/pull/1430))
- Fixed report_changes with a big ammount of files. ([#1465](https://github.com/wazuh/wazuh/pull/1465))
- Prevent Logcollector from null-terminating socket output messages. ([#1547](https://github.com/wazuh/wazuh/pull/1547))
- Fix timeout overtaken message using infinite timeout. ([#1604](https://github.com/wazuh/wazuh/pull/1604))
- Prevent service from crashing if _global.db_ is not created. ([#1485](https://github.com/wazuh/wazuh/pull/1485))
- Set new agent.conf template when creating new groups. ([#1647](https://github.com/wazuh/wazuh/pull/1647))
- Fix bug in Wazuh Modules that tried to delete PID folders if a subprocess call failed. ([#1836](https://github.com/wazuh/wazuh/pull/1836))


## [v3.6.1] 2018-09-07

### Fixed

- Fixed ID field length limit in JSON alerts, by @gandalfn. ([#1052](https://github.com/wazuh/wazuh/pull/1052))
- Fix segmentation fault when the agent version is empty in Vulnerability Detector. ([#1191](https://github.com/wazuh/wazuh/pull/1191))
- Fix bug that removes file extensions in rootcheck. ([#1197](https://github.com/wazuh/wazuh/pull/1197))
- Fixed incoherence in Client Syslog between plain-text and JSON alert input in `<location>` filter option. ([#1204](https://github.com/wazuh/wazuh/pull/1204))
- Fixed missing agent name and invalid predecoded hostname in JSON alerts. ([#1213](https://github.com/wazuh/wazuh/pull/1213))
- Fixed invalid location string in plain-text alerts. ([#1213](https://github.com/wazuh/wazuh/pull/1213))
- Fixed default stack size in threads on AIX and HP-UX. ([#1215](https://github.com/wazuh/wazuh/pull/1215))
- Fix socket error during agent restart due to daemon start/stop order. ([#1221](https://github.com/wazuh/wazuh/issues/1221))
- Fix bug when checking agent configuration in logcollector. ([#1225](https://github.com/wazuh/wazuh/issues/1225))
- Fix bug in folder recursion limit count in FIM real-time mode. ([#1226](https://github.com/wazuh/wazuh/issues/1226))
- Fixed errors when parsing AWS events in Elasticsearch. ([#1229](https://github.com/wazuh/wazuh/issues/1229))
- Fix bug when launching osquery from Wazuh. ([#1230](https://github.com/wazuh/wazuh/issues/1230))


## [v3.6.0] - 2018-08-29

### Added

- Add rescanning of expanded files with wildcards in logcollector ([#332](https://github.com/wazuh/wazuh/pull/332))
- Parallelization of logcollector ([#627](https://github.com/wazuh/wazuh/pull/672))
  - Now the input of logcollector is multithreaded, reading logs in parallel.
  - A thread is created for each type of output socket.
  - Periodically rescan of new files.
  - New options have been added to internal_options.conf file.
- Added statistical functions to remoted. ([#682](https://github.com/wazuh/wazuh/pull/682))
- Rootcheck and Syscheck (FIM) will run independently. ([#991](https://github.com/wazuh/wazuh/pull/991))
- Add hash validation for binaries executed by the wodle `command`. ([#1027](https://github.com/wazuh/wazuh/pull/1027))
- Added a recursion level option to Syscheck to set the directory scanning depth. ([#1081](https://github.com/wazuh/wazuh/pull/1081))
- Added inactive agent filtering option to agent_control, syscheck_control and rootcheck control_tools. ([#1088](https://github.com/wazuh/wazuh/pull/1088))
- Added custom tags to FIM directories and registries. ([#1096](https://github.com/wazuh/wazuh/pull/1096))
- Improved AWS CloudTrail wodle by @UranusBytes ([#913](https://github.com/wazuh/wazuh/pull/913) & [#1105](https://github.com/wazuh/wazuh/pull/1105)).
- Added support to process logs from more AWS services: Guard Duty, IAM, Inspector, Macie and VPC. ([#1131](https://github.com/wazuh/wazuh/pull/1131)).
- Create script for blocking IP's using netsh-advfirewall. ([#1172](https://github.com/wazuh/wazuh/pull/1172)).

### Changed

- The maximum log length has been extended up to 64 KiB. ([#411](https://github.com/wazuh/wazuh/pull/411))
- Changed logcollector analysis message order. ([#675](https://github.com/wazuh/wazuh/pull/675))
- Let hostname field be the name of the agent, without the location part. ([#1080](https://github.com/wazuh/wazuh/pull/1080))
- The internal option `syscheck.max_depth` has been renamed to `syscheck.default_max_depth`. ([#1081](https://github.com/wazuh/wazuh/pull/1081))
- Show warning message when configuring vulnerability-detector for an agent. ([#1130](https://github.com/wazuh/wazuh/pull/1130))
- Increase the minimum waiting time from 0 to 1 seconds in Vulnerability-Detector. ([#1132](https://github.com/wazuh/wazuh/pull/1132))
- Prevent Windows agent from not loading the configuration if an AWS module block is found. ([#1143](https://github.com/wazuh/wazuh/pull/1143))
- Set the timeout to consider an agent disconnected to 1800 seconds in the framework. ([#1155](https://github.com/wazuh/wazuh/pull/1155))

### Fixed

- Fix agent ID zero-padding in alerts coming from Vulnerability Detector. ([#1083](https://github.com/wazuh/wazuh/pull/1083))
- Fix multiple warnings when agent is offline. ([#1086](https://github.com/wazuh/wazuh/pull/1086))
- Fixed minor issues in the Makefile and the sources installer on HP-UX, Solaris on SPARC and AIX systems. ([#1089](https://github.com/wazuh/wazuh/pull/1089))
- Fixed SHA256 changes messages in alerts when it is disabled. ([#1100](https://github.com/wazuh/wazuh/pull/1100))
- Fixed empty configuration blocks for Wazuh modules. ([#1101](https://github.com/wazuh/wazuh/pull/1101))
- Fix broken pipe error in Wazuh DB by Vulnerability Detector. ([#1111](https://github.com/wazuh/wazuh/pull/1111))
- Restored firewall-drop AR script for Linux. ([#1114](https://github.com/wazuh/wazuh/pull/1114))
- Fix unknown severity in Red Hat systems. ([#1118](https://github.com/wazuh/wazuh/pull/1118))
- Added a building flag to compile the SQLite library externally for the API. ([#1119](https://github.com/wazuh/wazuh/issues/1119))
- Fixed variables length when storing RAM information by Syscollector. ([#1124](https://github.com/wazuh/wazuh/pull/1124))
- Fix Red Hat vulnerability database update. ([#1127](https://github.com/wazuh/wazuh/pull/1127))
- Fix allowing more than one wodle command. ([#1128](https://github.com/wazuh/wazuh/pull/1128))
- Fixed `after_regex` offset for the decoding algorithm. ([#1129](https://github.com/wazuh/wazuh/pull/1129))
- Prevents some vulnerabilities from not being checked for Debian. ([#1166](https://github.com/wazuh/wazuh/pull/1166))
- Fixed legacy configuration for `vulnerability-detector`. ([#1174](https://github.com/wazuh/wazuh/pull/1174))
- Fix active-response scripts installation for Windows. ([#1182](https://github.com/wazuh/wazuh/pull/1182)).
- Fixed `open-scap` deadlock when opening large files. ([#1206](https://github.com/wazuh/wazuh/pull/1206)). Thanks to @juergenc for detecting this issue.


### Removed

- The 'T' multiplier has been removed from option `max_output_size`. ([#1089](https://github.com/wazuh/wazuh/pull/1089))


## [v3.5.0] 2018-08-10

### Added

- Improved configuration of OVAL updates. ([#416](https://github.com/wazuh/wazuh/pull/416))
- Added selective agent software request in vulnerability-detector. ([#404](https://github.com/wazuh/wazuh/pull/404))
- Get Linux packages inventory natively. ([#441](https://github.com/wazuh/wazuh/pull/441))
- Get Windows packages inventory natively. ([#471](https://github.com/wazuh/wazuh/pull/471))
- Supporting AES encryption for manager and agent. ([#448](https://github.com/wazuh/wazuh/pull/448))
- Added Debian and Ubuntu 18 support in vulnerability-detector. ([#470](https://github.com/wazuh/wazuh/pull/470))
- Added Rids Synchronization. ([#459](https://github.com/wazuh/wazuh/pull/459))
- Added option for setting the group that the agent belongs to when registering it with authd ([#460](https://github.com/wazuh/wazuh/pull/460))
- Added option for setting the source IP when the agent registers with authd ([#460](https://github.com/wazuh/wazuh/pull/460))
- Added option to force the vulnerability detection in unsupported OS. ([#462](https://github.com/wazuh/wazuh/pull/462))
- Get network inventory natively. ([#546](https://github.com/wazuh/wazuh/pull/546))
- Add arch check for Red Hat's OVAL in vulnerability-detector. ([#625](https://github.com/wazuh/wazuh/pull/625))
- Integration with Osquery. ([#627](https://github.com/wazuh/wazuh/pull/627))
    - Enrich osquery configuration with pack files aggregation and agent labels as decorators.
    - Launch osquery daemon in background.
    - Monitor results file and send them to the manager.
    - New option in rules `<location>` to filter events by osquery.
    - Support folders in shared configuration. This makes easy to send pack folders to agents.
    - Basic ruleset for osquery events and daemon logs.
- Boost Remoted performance with multithreading. ([#649](https://github.com/wazuh/wazuh/pull/649))
    - Up to 16 parallel threads to decrypt messages from agents.
    - Limit the frequency of agent keys reloading.
    - Message input buffer in Analysisd to prevent control messages starvation in Remoted.
- Module to download shared files for agent groups dinamically. ([#519](https://github.com/wazuh/wazuh/pull/519))
    - Added group creation for files.yml if the group does not exist. ([#1010](https://github.com/wazuh/wazuh/pull/1010))
- Added scheduling options to CIS-CAT integration. ([#586](https://github.com/wazuh/wazuh/pull/586))
- Option to download the wpk using http in `agent_upgrade`. ([#798](https://github.com/wazuh/wazuh/pull/798))
- Add `172.0.0.1` as manager IP when creating `global.db`. ([#970](https://github.com/wazuh/wazuh/pull/970))
- New requests for Syscollector. ([#728](https://github.com/wazuh/wazuh/pull/728))
- `cluster_control` shows an error if the status does not exist. ([#1002](https://github.com/wazuh/wazuh/pull/1002))
- Get Windows hardware inventory natively. ([#831](https://github.com/wazuh/wazuh/pull/831))
- Get processes and ports inventory by the Syscollector module.
- Added an integration with Kaspersky Endpoint Security for Linux via Active Response. ([#1056](https://github.com/wazuh/wazuh/pull/1056))

### Changed

- Add default value for option -x in agent_control tool.
- External libraries moved to an external repository.
- Ignore OverlayFS directories on Rootcheck system scan.
- Extracts agent's OS from the database instead of the agent-info.
- Increases the maximum size of XML parser to 20KB.
- Extract CVE instead of RHSA codes into vulnerability-detector. ([#549](https://github.com/wazuh/wazuh/pull/549))
- Store CIS-CAT results into Wazuh DB. ([#568](https://github.com/wazuh/wazuh/pull/568))
- Add profile information to CIS-CAT reports. ([#658](https://github.com/wazuh/wazuh/pull/658))
- Merge external libraries into a unique shared library. ([#620](https://github.com/wazuh/wazuh/pull/620))
- Cluster log rotation: set correct permissions and store rotations in /logs/ossec. ([#667](https://github.com/wazuh/wazuh/pull/667))
- `Distinct` requests don't allow `limit=0` or `limit>maximun_limit`. ([#1007](https://github.com/wazuh/wazuh/pull/1007))
- Deprecated arguments -i, -F and -r for Authd. ([#1013](https://github.com/wazuh/wazuh/pull/1013))
- Increase the internal memory for real-time from 12 KiB to 64 KiB. ([#1062](https://github.com/wazuh/wazuh/pull/1062))

### Fixed

- Fixed invalid alerts reported by Syscollector when the event contains the word "error". ([#461](https://github.com/wazuh/wazuh/pull/461))
- Silenced Vuls integration starting and ending alerts. ([#541](https://github.com/wazuh/wazuh/pull/541))
- Fix problem comparing releases of ubuntu packages. ([#556](https://github.com/wazuh/wazuh/pull/556))
- Windows delete pending active-responses before reset agent. ([#563](https://github.com/wazuh/wazuh/pull/563))
- Fix bug in Rootcheck for Windows that searches for keys in 32-bit mode only. ([#566](https://github.com/wazuh/wazuh/pull/566))
- Alert when unmerge files fails on agent. ([#731](https://github.com/wazuh/wazuh/pull/731))
- Fixed bugs reading logs in framework. ([#856](https://github.com/wazuh/wazuh/pull/856))
- Ignore uppercase and lowercase sorting an array in framework. ([#814](https://github.com/wazuh/wazuh/pull/814))
- Cluster: reject connection if the client node has a different cluster name. ([#892](https://github.com/wazuh/wazuh/pull/892))
- Prevent `the JSON object must be str, not 'bytes'` error. ([#997](https://github.com/wazuh/wazuh/pull/997))
- Fix long sleep times in vulnerability detector.
- Fix inconsistency in the alerts format for the manager in vulnerability-detector.
- Fix bug when processing the packages in vulnerability-detector.
- Prevent to process Syscollector events by the JSON decoder. ([#674](https://github.com/wazuh/wazuh/pull/674))
- Stop Syscollector data storage into Wazuh DB when an error appears. ([#674](https://github.com/wazuh/wazuh/pull/674))
- Fix bug in Syscheck that reported false positive about removed files. ([#1044](https://github.com/wazuh/wazuh/pull/1044))
- Fix bug in Syscheck that misinterpreted no_diff option. ([#1046](https://github.com/wazuh/wazuh/pull/1046))
- Fixes in file integrity monitoring for Windows. ([#1062](https://github.com/wazuh/wazuh/pull/1062))
  - Fix Windows agent crash if FIM fails to extract the file owner.
  - Prevent FIM real-time mode on Windows from stopping if the internal buffer gets overflowed.
- Prevent large logs from flooding the log file by Logcollector. ([#1067](https://github.com/wazuh/wazuh/pull/1067))
- Fix allowing more than one wodle command and compute command timeout when ignore_output is enabled. ([#1102](https://github.com/wazuh/wazuh/pull/1102))

### Removed

- Deleted Lua language support.
- Deleted integration with Vuls. ([#879](https://github.com/wazuh/wazuh/issues/879))
- Deleted agent_list tool, replaced by agent_control. ([ba0265b](https://github.com/wazuh/wazuh/commit/ba0265b6e9e3fed133d60ef2df3450fdf26f7da4#diff-f57f2991a6aa25fe45d8036c51bf8b4d))

## [v3.4.0] 2018-07-24

### Added

- Support for SHA256 checksum in Syscheck (by @arshad01). ([#410](https://github.com/wazuh/wazuh/pull/410))
- Added an internal option for Syscheck to tune the RT alerting delay. ([#434](https://github.com/wazuh/wazuh/pull/434))
- Added two options in the tag <auto_ignore> `frequency` and `timeframe` to hide alerts when they are played several times in a given period of time. ([#857](https://github.com/wazuh/wazuh/pull/857))
- Include who-data in Syscheck for file integrity monitoring. ([#756](https://github.com/wazuh/wazuh/pull/756))
  - Linux Audit setup and monitoring to watch directories configured with who-data.
  - Direct communication with Auditd on Linux to catch who-data related events.
  - Setup of SACL for monitored directories on Windows.
  - Windows Audit events monitoring through Windows Event Channel.
  - Auto setup of audit configuration and reset when the agent quits.
- Syscheck in frequency time show alerts from deleted files. ([#857](https://github.com/wazuh/wazuh/pull/857))
- Added an option `target` to customize output format per-target in Logcollector. ([#863](https://github.com/wazuh/wazuh/pull/863))
- New option for the JSON decoder to choose the treatment of NULL values. ([#677](https://github.com/wazuh/wazuh/pull/677))
- Remove old snapshot files for FIM. ([#872](https://github.com/wazuh/wazuh/pull/872))
- Distinct operation in agents. ([#920](https://github.com/wazuh/wazuh/pull/920))
- Added support for unified WPK. ([#865](https://github.com/wazuh/wazuh/pull/865))
- Added missing debug options for modules in the internal options file. ([#901](https://github.com/wazuh/wazuh/pull/901))
- Added recursion limits when reading directories. ([#947](https://github.com/wazuh/wazuh/pull/947))

### Changed

- Renamed cluster _client_ node type to ___worker___ ([#850](https://github.com/wazuh/wazuh/pull/850)).
- Changed a descriptive message in the alert showing what attributes changed. ([#857](https://github.com/wazuh/wazuh/pull/857))
- Change visualization of Syscheck alerts. ([#857](https://github.com/wazuh/wazuh/pull/857))
- Add all the available fields in the Syscheck messages from the Wazuh configuration files. ([#857](https://github.com/wazuh/wazuh/pull/857))
- Now the no_full_log option only affects JSON alerts. ([#881](https://github.com/wazuh/wazuh/pull/881))
- Delete temporary files when stopping Wazuh. ([#732](https://github.com/wazuh/wazuh/pull/732))
- Send OpenSCAP checks results to a FIFO queue instead of temporary files. ([#732](https://github.com/wazuh/wazuh/pull/732))
- Default behavior when starting Syscheck and Rootcheck components. ([#829](https://github.com/wazuh/wazuh/pull/829))
  - They are disabled if not appear in the configuration.
  - They can be set up as empty blocks in the configuration, applying their default values.
  - Improvements of error and information messages when they start.
- Improve output of `DELETE/agents` when no agents were removed. ([#868](https://github.com/wazuh/wazuh/pull/868))
- Include the file owner SID in Syscheck alerts.
- Change no previous checksum error message to information log. ([#897](https://github.com/wazuh/wazuh/pull/897))
- Changed default Syscheck scan speed: 100 files per second. ([#975](https://github.com/wazuh/wazuh/pull/975))
- Show network protocol used by the agent when connecting to the manager. ([#980](https://github.com/wazuh/wazuh/pull/980))

### Fixed

- Syscheck RT process granularized to make frequency option more accurate. ([#434](https://github.com/wazuh/wazuh/pull/434))
- Fixed registry_ignore problem on Syscheck for Windows when arch="both" was used. ([#525](https://github.com/wazuh/wazuh/pull/525))
- Allow more than 256 directories in real-time for Windows agent using recursive watchers. ([#540](https://github.com/wazuh/wazuh/pull/540))
- Fix weird behavior in Syscheck when a modified file returns back to its first state. ([#434](https://github.com/wazuh/wazuh/pull/434))
- Replace hash value xxx (not enabled) for n/a if the hash couldn't be calculated. ([#857](https://github.com/wazuh/wazuh/pull/857))
- Do not report uid, gid or gname on Windows (avoid user=0). ([#857](https://github.com/wazuh/wazuh/pull/857))
- Several fixes generating sha256 hash. ([#857](https://github.com/wazuh/wazuh/pull/857))
- Fixed the option report_changes configuration. ([#857](https://github.com/wazuh/wazuh/pull/857))
- Fixed the 'report_changes' configuration when 'sha1' option is not set. ([#857](https://github.com/wazuh/wazuh/pull/857))
- Fix memory leak reading logcollector config. ([#884](https://github.com/wazuh/wazuh/pull/884))
- Fixed crash in Slack integration for alerts that don't have full log. ([#880](https://github.com/wazuh/wazuh/pull/880))
- Fixed active-responses.log definition path on Windows configuration. ([#739](https://github.com/wazuh/wazuh/pull/739))
- Added warning message when updating Syscheck/Rootcheck database to restart the manager. ([#817](https://github.com/wazuh/wazuh/pull/817))
- Fix PID file creation checking. ([#822](https://github.com/wazuh/wazuh/pull/822))
  - Check that the PID file was created and written.
  - This would prevent service from running multiple processes of the same daemon.
- Fix reading of Windows platform for 64 bits systems. ([#832](https://github.com/wazuh/wazuh/pull/832))
- Fixed Syslog output parser when reading the timestamp from the alerts in JSON format. ([#843](https://github.com/wazuh/wazuh/pull/843))
- Fixed filter for `gpg-pubkey` packages in Syscollector. ([#847](https://github.com/wazuh/wazuh/pull/847))
- Fixed bug in configuration when reading the `repeated_offenders` option in Active Response. ([#873](https://github.com/wazuh/wazuh/pull/873))
- Fixed variables parser when loading rules. ([#855](https://github.com/wazuh/wazuh/pull/855))
- Fixed parser files names in the Rootcheck scan. ([#840](https://github.com/wazuh/wazuh/pull/840))
- Removed frequency offset in rules. ([#827](https://github.com/wazuh/wazuh/pull/827)).
- Fix memory leak reading logcollector config. ([#884](https://github.com/wazuh/wazuh/pull/884))
- Fixed sort agents by status in `GET/agents` API request. ([#810](https://github.com/wazuh/wazuh/pull/810))
- Added exception when no agents are selected to restart. ([#870](https://github.com/wazuh/wazuh/pull/870))
- Prevent files from remaining open in the cluster. ([#874](https://github.com/wazuh/wazuh/pull/874))
- Fix network unreachable error when cluster starts. ([#800](https://github.com/wazuh/wazuh/pull/800))
- Fix empty rules and decoders file check. ([#887](https://github.com/wazuh/wazuh/pull/887))
- Prevent to access an unexisting hash table from 'whodata' thread. ([#911](https://github.com/wazuh/wazuh/pull/911))
- Fix CA verification with more than one 'ca_store' definitions. ([#927](https://github.com/wazuh/wazuh/pull/927))
- Fix error in syscollector API calls when Wazuh is installed in a directory different than `/var/ossec`. ([#942](https://github.com/wazuh/wazuh/pull/942)).
- Fix error in CentOS 6 when `wazuh-cluster` is disabled. ([#944](https://github.com/wazuh/wazuh/pull/944)).
- Fix Remoted connection failed warning in TCP mode due to timeout. ([#958](https://github.com/wazuh/wazuh/pull/958))
- Fix option 'rule_id' in syslog client. ([#979](https://github.com/wazuh/wazuh/pull/979))
- Fixed bug in legacy agent's server options that prevented it from setting port and protocol.

## [v3.3.1] 2018-06-18

### Added

- Added `total_affected_agents` and `total_failed_ids` to the `DELETE/agents` API request. ([#795](https://github.com/wazuh/wazuh/pull/795))

### Changed

- Management of empty blocks in the configuration files. ([#781](https://github.com/wazuh/wazuh/pull/781))
- Verify WPK with Wazuh CA by default. ([#799](https://github.com/wazuh/wazuh/pull/799))

### Fixed

- Windows prevents agent from renaming file. ([#773](https://github.com/wazuh/wazuh/pull/773))
- Fix manager-agent version comparison in remote upgrades. ([#765](https://github.com/wazuh/wazuh/pull/765))
- Fix log flooding when restarting agent while the merged file is being receiving. ([#788](https://github.com/wazuh/wazuh/pull/788))
- Fix issue when overwriting rotated logs in Windows agents. ([#776](https://github.com/wazuh/wazuh/pull/776))
- Prevent OpenSCAP module from running on Windows agents (incompatible). ([#777](https://github.com/wazuh/wazuh/pull/777))
- Fix issue in file changes report for FIM on Linux when a directory contains a backslash. ([#775](https://github.com/wazuh/wazuh/pull/775))
- Fixed missing `minor` field in agent data managed by the framework. ([#771](https://github.com/wazuh/wazuh/pull/771))
- Fixed missing `build` and `key` fields in agent data managed by the framework. ([#802](https://github.com/wazuh/wazuh/pull/802))
- Fixed several bugs in upgrade agents ([#784](https://github.com/wazuh/wazuh/pull/784)):
    - Error upgrading an agent with status `Never Connected`.
    - Fixed API support.
    - Sockets were not closing properly.
- Cluster exits showing an error when an error occurs. ([#790](https://github.com/wazuh/wazuh/pull/790))
- Fixed bug when cluster control or API cannot request the list of nodes to the master. ([#762](https://github.com/wazuh/wazuh/pull/762))
- Fixed bug when the `agent.conf` contains an unrecognized module. ([#796](https://github.com/wazuh/wazuh/pull/796))
- Alert when unmerge files fails on agent. ([#731](https://github.com/wazuh/wazuh/pull/731))
- Fix invalid memory access when parsing ruleset configuration. ([#787](https://github.com/wazuh/wazuh/pull/787))
- Check version of python in cluster control. ([#760](https://github.com/wazuh/wazuh/pull/760))
- Removed duplicated log message when Rootcheck is disabled. ([#783](https://github.com/wazuh/wazuh/pull/783))
- Avoid infinite attempts to download CVE databases when it fails. ([#792](https://github.com/wazuh/wazuh/pull/792))


## [v3.3.0] 2018-06-06

### Added

- Supporting multiple socket output in Logcollector. ([#395](https://github.com/wazuh/wazuh/pull/395))
- Allow inserting static field parameters in rule comments. ([#397](https://github.com/wazuh/wazuh/pull/397))
- Added an output format option for Logcollector to build custom logs. ([#423](https://github.com/wazuh/wazuh/pull/423))
- Included millisecond timing in timestamp to JSON events. ([#467](https://github.com/wazuh/wazuh/pull/467))
- Added an option in Analysisd to set input event offset for plugin decoders. ([#512](https://github.com/wazuh/wazuh/pull/512))
- Allow decoders mix plugin and multiregex children. ([#602](https://github.com/wazuh/wazuh/pull/602))
- Added the option to filter by any field in `get_agents_overview`, `get_agent_group` and `get_agents_without_group` functions of the Python framework. ([#743](https://github.com/wazuh/wazuh/pull/743))

### Changed

- Add default value for option -x in agent_upgrade tool.
- Changed output of agents in cluster control. ([#741](https://github.com/wazuh/wazuh/pull/741))

### Fixed

- Fix bug in Logcollector when removing duplicate localfiles. ([#402](https://github.com/wazuh/wazuh/pull/402))
- Fix memory error in Logcollector when using wildcards.
- Prevent command injection in Agentless daemon. ([#600](https://github.com/wazuh/wazuh/pull/600))
- Fixed bug getting the agents in cluster control. ([#741](https://github.com/wazuh/wazuh/pull/741))
- Prevent Logcollector from reporting an error when a path with wildcards matches no files.
- Fixes the feature to group with the option multi-line. ([#754](https://github.com/wazuh/wazuh/pull/754))


## [v3.2.4] 2018-06-01

### Fixed
- Fixed segmentation fault in maild when `<queue-size>` is included in the global configuration.
- Fixed bug in Framework when retrieving mangers logs. ([#644](https://github.com/wazuh/wazuh/pull/644))
- Fixed bug in clusterd to prevent the synchronization of `.swp` files. ([#694](https://github.com/wazuh/wazuh/pull/694))
- Fixed bug in Framework parsing agent configuration. ([#681](https://github.com/wazuh/wazuh/pull/681))
- Fixed several bugs using python3 with the Python framework. ([#701](https://github.com/wazuh/wazuh/pull/701))


## [v3.2.3] 2018-05-28

### Added

- New internal option to enable merged file creation by Remoted. ([#603](https://github.com/wazuh/wazuh/pull/603))
- Created alert item for GDPR and GPG13. ([#608](https://github.com/wazuh/wazuh/pull/608))
- Add support for Amazon Linux in vulnerability-detector.
- Created an input queue for Analysisd to prevent Remoted starvation. ([#661](https://github.com/wazuh/wazuh/pull/661))

### Changed

- Set default agent limit to 14.000 and file descriptor limit to 65.536 per process. ([#624](https://github.com/wazuh/wazuh/pull/624))
- Cluster improvements.
    - New protocol for communications.
    - Inverted communication flow: clients start communications with the master.
    - Just the master address is required in the `<nodes>` list configuration.
    - Improved synchronization algorithm.
    - Reduced the number of processes to one: `wazuh-clusterd`.
- Cluster control tool improvements: outputs are the same regardless of node type.
- The default input queue for remote events has been increased to 131072 events. ([#660](https://github.com/wazuh/wazuh/pull/660))
- Disconnected agents will no longer report vulnerabilities. ([#666](https://github.com/wazuh/wazuh/pull/666))

### Fixed

- Fixed agent wait condition and improve logging messages. ([#550](https://github.com/wazuh/wazuh/pull/550))
- Fix race condition in settings load time by Windows agent. ([#551](https://github.com/wazuh/wazuh/pull/551))
- Fix bug in Authd that prevented it from deleting agent-info files when removing agents.
- Fix bug in ruleset that did not overwrite the `<info>` option. ([#584](https://github.com/wazuh/wazuh/issues/584))
- Fixed bad file descriptor error in Wazuh DB ([#588](https://github.com/wazuh/wazuh/issues/588))
- Fixed unpredictable file sorting when creating merged files. ([#599](https://github.com/wazuh/wazuh/issues/599))
- Fixed race condition in Remoted when closing connections.
- Fix epoch check in vulnerability-detector.
- Fixed hash sum in logs rotation. ([#636](https://github.com/wazuh/wazuh/issues/636))
- Fixed cluster CPU usage.
- Fixed invalid deletion of agent timestamp entries. ([#639](https://github.com/wazuh/wazuh/issues/639))
- Fixed segmentation fault in logcollector when multi-line is applied to a remote configuration. ([#641](https://github.com/wazuh/wazuh/pull/641))
- Fixed issue in Syscheck that may leave the process running if the agent is stopped quickly. ([#671](https://github.com/wazuh/wazuh/pull/671))

### Removed

- Removed cluster database and internal cluster daemon.


## [v3.2.2] 2018-05-07

### Added

- Created an input queue for Remoted to prevent agent connection starvation. ([#509](https://github.com/wazuh/wazuh/pull/509))

### Changed

- Updated Slack integration. ([#443](https://github.com/wazuh/wazuh/pull/443))
- Increased connection timeout for remote upgrades. ([#480](https://github.com/wazuh/wazuh/pull/480))
- Vulnerability-detector does not stop agents detection if it fails to find the software for one of them.
- Improve the version comparator algorithm in vulnerability-detector. ([#508](https://github.com/wazuh/wazuh/pull/508))

### Fixed

- Fixed bug in labels settings parser that may make Agentd or Logcollector crash.
- Fixed issue when setting multiple `<server-ip>` stanzas in versions 3.0 - 3.2.1. ([#433](https://github.com/wazuh/wazuh/pull/433))
- Fixed bug when socket database messages are not sent correctly. ([#435](https://github.com/wazuh/wazuh/pull/435))
- Fixed unexpected stop in the sources installer when overwriting a previous corrupt installation.
- Added a synchronization timeout in the cluster to prevent it from blocking ([#447](https://github.com/wazuh/wazuh/pull/447))
- Fixed issue in CSyslogd when filtering by rule group. ([#446](https://github.com/wazuh/wazuh/pull/446))
- Fixed error on DB daemon when parsing rules with options introduced in version 3.0.0.
- Fixed unrecognizable characters error in Windows version name. ([#478](https://github.com/wazuh/wazuh/pull/478))
- Fix Authd client in old versions of Windows ([#479](https://github.com/wazuh/wazuh/pull/479))
- Cluster's socket management improved to use persistent connections ([#481](https://github.com/wazuh/wazuh/pull/481))
- Fix memory corruption in Syscollector decoder and memory leaks in Vulnerability Detector. ([#482](https://github.com/wazuh/wazuh/pull/482))
- Fixed memory corruption in Wazuh DB autoclosing procedure.
- Fixed dangling db files at DB Sync module folder. ([#489](https://github.com/wazuh/wazuh/pull/489))
- Fixed agent group file deletion when using Authd.
- Fix memory leak in Maild with JSON input. ([#498](https://github.com/wazuh/wazuh/pull/498))
- Fixed remote command switch option. ([#504](https://github.com/wazuh/wazuh/pull/504))

## [v3.2.1] 2018-03-03

### Added

- Added option in Makefile to disable CIS-CAT module. ([#381](https://github.com/wazuh/wazuh/pull/381))
- Added field `totalItems` to `GET/agents/purgeable/:timeframe` API call. ([#385](https://github.com/wazuh/wazuh/pull/385))

### Changed

- Giving preference to use the selected Java over the default one in CIS-CAT wodle.
- Added delay between message delivery for every module. ([#389](https://github.com/wazuh/wazuh/pull/389))
- Verify all modules for the shared configuration. ([#408](https://github.com/wazuh/wazuh/pull/408))
- Updated OpenSSL library to 1.1.0g.
- Insert agent labels in JSON archives no matter the event matched a rule.
- Support for relative/full/network paths in the CIS-CAT configuration. ([#419](https://github.com/wazuh/wazuh/pull/419))
- Improved cluster control to give more information. ([#421](https://github.com/wazuh/wazuh/pull/421))
- Updated rules for CIS-CAT.
- Removed unnecessary compilation of vulnerability-detector in agents.
- Increased wazuh-modulesd's subprocess pool.
- Improved the agent software recollection by Syscollector.

### Fixed

- Fixed crash in Agentd when testing Syscollector configuration from agent.conf file.
- Fixed duplicate alerts in Vulnerability Detector.
- Fixed compiling issues in Solaris and HP-UX.
- Fixed bug in Framework when listing directories due to permissions issues.
- Fixed error handling in CIS-CAT module. ([#401](https://github.com/wazuh/wazuh/pull/401))
- Fixed some defects reported by Coverity. ([#406](https://github.com/wazuh/wazuh/pull/406))
- Fixed OS name detection in macOS and old Linux distros. ([#409](https://github.com/wazuh/wazuh/pull/409))
- Fixed linked in HP-UX.
- Fixed Red Hat detection in vulnerability-detector.
- Fixed segmentation fault in wazuh-cluster when files path is too long.
- Fixed a bug getting groups and searching by them in `GET/agents` API call. ([#390](https://github.com/wazuh/wazuh/pull/390))
- Several fixes and improvements in cluster.
- Fixed bug in wazuh-db when closing exceeded databases in transaction.
- Fixed bug in vulnerability-detector that discarded valid agents.
- Fixed segmentation fault in Windows agents when getting OS info.
- Fixed memory leaks in vulnerability-detector and CIS-CAT wodle.
- Fixed behavior when working directory is not found in CIS-CAT wodle.

## [v3.2.0] 2018-02-13

### Added
- Added support to synchronize custom rules and decoders in the cluster.([#344](https://github.com/wazuh/wazuh/pull/344))
- Add field `status` to `GET/agents/groups/:group_id` API call.([#338](https://github.com/wazuh/wazuh/pull/338))
- Added support for Windows to CIS-CAT integration module ([#369](https://github.com/wazuh/wazuh/pull/369))
- New Wazuh Module "aws-cloudtrail" fetching logs from S3 bucket. ([#351](https://github.com/wazuh/wazuh/pull/351))
- New Wazuh Module "vulnerability-detector" to detect vulnerabilities in agents and managers.

### Fixed
- Fixed oscap.py to support new versions of OpenSCAP scanner.([#331](https://github.com/wazuh/wazuh/pull/331))
- Fixed timeout bug when the cluster port was closed. ([#343](https://github.com/wazuh/wazuh/pull/343))
- Improve exception handling in `cluster_control`. ([#343](https://github.com/wazuh/wazuh/pull/343))
- Fixed bug in cluster when receive an error response from client. ([#346](https://github.com/wazuh/wazuh/pull/346))
- Fixed bug in framework when the manager is installed in different path than /var/ossec. ([#335](https://github.com/wazuh/wazuh/pull/335))
- Fixed predecoder hostname field in JSON event output.
- Several fixes and improvements in cluster.

## [v3.1.0] 2017-12-22

### Added

- New Wazuh Module "command" for asynchronous command execution.
- New field "predecoder.timestamp" for JSON alerts including timestamp from logs.
- Added reload action to ossec-control in local mode.
- Add duration control of a cluster database synchronization.
- New internal option for agents to switch applying shared configuration.
- Added GeoIP address finding for input logs in JSON format.
- Added alert and archive output files rotation capabilities.
- Added rule option to discard field "firedtimes".
- Added VULS integration for running vulnerability assessments.
- CIS-CAT Wazuh Module to scan CIS policies.

### Changed

- Keepping client.keys file permissions when modifying it.
- Improve Rootcheck formula to select outstanding defects.
- Stop related daemon when disabling components in ossec-control.
- Prevented cluster daemon from starting on RHEL 5 or older.
- Let Syscheck report file changes on first scan.
- Allow requests by node name in cluster_control binary.
- Improved help of cluster_control binary.
- Integrity control of files in the cluster.

### Fixed

- Fixed netstat command in localfile configuration.
- Fixed error when searching agents by ID.
- Fixed syslog format pre-decoder for logs with missing (optional) space after tag.
- Fixed alert ID when plain-text alert output disabled.
- Fixed Monitord freezing when a sendmail-like executable SMTP server is set.
- Fixed validation of Active Response used by agent_control.
- Allow non-ASCII characters in Windows version string.

## [v3.0.0] 2017-12-12

### Added

- Added group property for agents to customize shared files set.
- Send shared files to multiple agents in parallel.
- New decoder plugin for logs in JSON format with dynamic fields definition.
- Brought framework from API to Wazuh project.
- Show merged files MD5 checksum by agent_control and framework.
- New reliable request protocol for manager-agent communication.
- Remote agent upgrades with signed WPK packages.
- Added option for Remoted to prevent it from writing shared merged file.
- Added state for Agentd and Windows agent to notify connection state and metrics.
- Added new JSON log format for local file monitoring.
- Added OpenSCAP SSG datastream content for Ubuntu Trusty Tahr.
- Field "alert_id" in JSON alerts (by Dan Parriott).
- Added support of "any" IP address to OSSEC batch manager (by Jozef Reisinger).
- Added ossec-agent SElinux module (by kreon).
- Added previous output to JSON output (by João Soares).
- Added option for Authd to specify the allowed cipher list (by James Le Cuirot).
- Added option for cipher suites in Authd settings.
- Added internal option for Remoted to set the shared configuration reloading time.
- Auto restart agents when new shared configuration is pushed from the manager.
- Added native support for Systemd.
- Added option to register unlimited agents in Authd.
- New internal option to limit the number of file descriptors in Analysisd and Remoted.
- Added new state "pending" for agents.
- Added internal option to disable real-time DB synchronization.
- Allow multiple manager stanzas in Agentd settings.
- New internal option to limit the receiving time in TCP mode.
- Added manager hostname data to agent information.
- New option for rotating internal logs by size.
- Added internal option to enable or disable daily rotation of internal logs.
- Added command option for Monitord to overwrite 'day_wait' parameter.
- Adding templates and sample alert for Elasticsearch 6.0.
- Added option to enable/disable Authd on install and auto-generate certificates.
- Pack secure TCP messages into a single packet.
- Added function to install SCAP policies depending on OS version.
- Added integration with Virustotal.
- Added timeout option for TCP sockets in Remoted and Agentd.
- Added option to start the manager after installing.
- Added a cluster of managers (`wazuh-clusterd`) and a script to control it (`cluster_control`).

### Changed

- Increased shared file delivery speed when using TCP.
- Increased TCP listening socket backlog.
- Changed Windows agent UI panel to show revision number instead of installation date.
- Group every decoded field (static and dynamic fields) into a data object for JSON alerts.
- Reload shared files by Remoted every 10 minutes.
- Increased string size limit for XML reader to 4096 bytes.
- Updated Logstash configuration and Elasticsearch mappings.
- Changed template fields structure for Kibana dashboards.
- Increased dynamic field limit to 1024, and default to 256.
- Changed agent buffer 'length' parameter to 'queue_size'.
- Changed some Rootcheck error messages to verbose logs.
- Removed unnecessary message by manage_agents advising to restart Wazuh manager.
- Update PF tables Active response (by d31m0).
- Create the users and groups as system users and groups in specs (by Dan Parriott).
- Show descriptive errors when an agent loses the connection using TCP.
- Prevent agents with the same name as the manager host from getting added.
- Changed 'message' field to 'data' for successful agent removing response in Authd API.
- Changed critical error to standard error in Syslog Remoted when no access list has been configured.
- Ignore hidden files in shared folder for merged file.
- Changed agent notification time values: notify time to 1 minute and reconnect time to 5 minutes.
- Prevent data field from being inserted into JSON alerts when it's empty.
- Spelling corrections (by Josh Soref).
- Moved debug messages when updating shared files to level 2.
- Do not create users ossecm or ossecr on agents.
- Upgrade netstat command in Logcollector.
- Prevent Monitord and DB sync module from dealing with agent files on local installations.
- Speed up DB syncing by keeping databases opened and an inotify event queue.
- Merge server's IP and hostname options to one setting.
- Enabled Active Response by default in both Windows and UNIX.
- Make Monitord 'day_wait' internal option affect log rotation.
- Extend Monitord 'day_wait' internal option range.
- Prevent Windows agent from log error when the manager disconnected.
- Improve Active Response filtering options.
- Use init system (Systemd/SysVinit) to restart Wazuh when upgrading.
- Added possibility of filtering agents by manager hostname in the Framework.
- Prevent installer from overwriting agent.conf file.
- Cancel file sending operation when agent socket is closed.
- Clean up agent shared folder before unmerging shared configuration.
- Print descriptive error when request socket refuses connection due to AR disabled.
- Extend Logcollector line burst limit range.
- Fix JSON alert file reloading when the file is rotated.
- Merge IP and Hostname server configuration into "Address" field.
- Improved TCP transmission performance by packing secure messages.

### Fixed

- Fixed wrong queries to get last Syscheck and Rootcheck date.
- Prevent Logcollector keep-alives from being stored on archives.json.
- Fixed length of random message within keep-alives.
- Fixed Windows version detection for Windows 8 and newer.
- Fixed incorrect CIDR writing on client.keys by Authd.
- Fixed missing buffer flush by Analysisd when updating Rootcheck database.
- Stop Wazuh service before removing folder to reinstall.
- Fixed Remoted service for Systemd (by Phil Porada).
- Fixed Administrator account mapping in Windows agent installation (by andrewm0374@gmail.com).
- Fixed MySQL support in dbd (by andrewm0374@gmail.com).
- Fixed incorrect warning when unencrypting messages (by Dan Parriott).
- Fixed Syslog mapping for alerts via Csyslogd (by Dan Parriott).
- Fixed syntax error in the creation of users in Solaris 11.2 (by Pedro Flor).
- Fixed some warnings that appeared when compiling on Fedora 26.
- Fixed permission issue in logs folder.
- Fixed issue in Remoted that prevented it from send shared configuration when it changed.
- Fixed Windows agent compilation compability with CentOS.
- Supporting different case from password prompt in Agentless (by Jesus Fidalgo).
- Fix bad detection of inotify queue overflowed.
- Fix repetitive error when a rule's diff file is empty.
- Fixed log group permission when created by a daemon running as root.
- Prevented Agentd from logging too many errors when restarted while receiving the merged file.
- Prevented Remoted from sending data to disconnected agents in TCP mode.
- Fixed alerts storage in PostgreSQL databases.
- Fixed invalid previous output data in JSON alerts.
- Fixed memory error in modulesd for invalid configurations.
- Fixed default Auth configuration to support custom install directory.
- Fixed directory transversal vulnerability in Active response commands.
- Fixed Active response timeout accuracy.
- Fixed race conditions in concurrent transmissions over TCP.

### Removed

- Removed Picviz support (by Dan Parriott).


## [v2.1.1] - 2017-09-21

### Changed

- Improved errors messages related to TCP connection queue.
- Changed info log about unsupported FS checking in Rootcheck scan to debug messages.
- Prevent Modules daemon from giving critical error when no wodles are enabled.

### Fixed

- Fix endianess incompatibility in agents on SPARC when connecting via TCP.
- Fix bug in Authd that made it crash when removing keys.
- Fix race condition in Remoted when writing logs.
- Avoid repeated errors by Remoted when sending data to a disconnected agent.
- Prevented Monitord from rotating non-existent logs.
- Some fixes to support HP-UX.
- Prevent processes from sending events when TCP connection is lost.
- Fixed output header by Syslog client when reading JSON alerts.
- Fixed bug in Integrator settings parser when reading rules list.

## [v2.1.0] - 2017-08-14

### Added

- Rotate and compress log feature.
- Labeling data for agents to be shown in alerts.
- New 'auth' configuration template.
- Make manage_agents capable of add and remove agents via Authd.
- Implemented XML configuration for Authd.
- Option -F for Authd to force insertion if it finds duplicated name.
- Local auth client to manage agent keys.
- Added OS name and version into global.db.
- Option for logging in JSON format.
- Allow maild to send through a sendmail-like executable (by James Le Cuirot).
- Leaky bucket-like buffer for agents to prevent network flooding.
- Allow Syslog client to read JSON alerts.
- Allow Mail reporter to read JSON alerts.
- Added internal option to tune Rootcheck sleep time.
- Added route-null Active Response script for Windows 2012 (by @CrazyLlama).

### Changed

- Updated SQLite library to 3.19.2.
- Updated zlib to 1.2.11.
- Updated cJSON library to 1.4.7.
- Change some manage_agents option parameters.
- Run Auth in background by default.
- Log classification as debug, info, warning, error and critical.
- Limit number of reads per cycle by Logcollector to prevent log starvation.
- Limit OpenSCAP module's event forwarding speed.
- Increased debug level of repeated Rootcheck messages.
- Send events when OpenSCAP starts and finishes scans.
- Delete PID files when a process exits not due to a signal.
- Change error messages due to SSL handshake failure to debug messages.
- Force group addition on installation for compatibility with LDAP (thanks to Gary Feltham).

### Fixed

- Fixed compiling error on systems with no OpenSSL.
- Fixed compiling warning at manage_agents.
- Fixed ossec-control enable/disable help message.
- Fixed unique aperture of random device on Unix.
- Fixed file sum comparison bug at Syscheck realtime engine. (Thanks to Arshad Khan)
- Close analysisd if alert outputs are disabled for all formats.
- Read Windows version name for versions newer than Windows 8 / Windows Server 2012.
- Fixed error in Analysisd that wrote Syscheck and Rootcheck databases of re-added agents on deleted files.
- Fixed internal option to configure the maximum labels' cache time.
- Fixed Auth password parsing on client side.
- Fix bad agent ID assignation in Authd on i686 architecture.
- Fixed Logcollector misconfiguration in Windows agents.

### Removed

- Remove unused message queue to send alerts from Authd.


## [v2.0.1] - 2017-07-19

### Changed

- Changed random data generator for a secure OS-provided generator.
- Changed Windows installer file name (depending on version).
- Linux distro detection using standard os-release file.
- Changed some URLs to documentation.
- Disable synchronization with SQLite databases for Syscheck by default.
- Minor changes at Rootcheck formatter for JSON alerts.
- Added debugging messages to Integrator logs.
- Show agent ID when possible on logs about incorrectly formatted messages.
- Use default maximum inotify event queue size.
- Show remote IP on encoding format errors when unencrypting messages.
- Remove temporary files created by Syscheck changes reports.
- Remove temporary Syscheck files for changes reporting by Windows installer when upgrading.

### Fixed

- Fixed resource leaks at rules configuration parsing.
- Fixed memory leaks at rules parser.
- Fixed memory leaks at XML decoders parser.
- Fixed TOCTOU condition when removing directories recursively.
- Fixed insecure temporary file creation for old POSIX specifications.
- Fixed missing agentless devices identification at JSON alerts.
- Fixed FIM timestamp and file name issue at SQLite database.
- Fixed cryptographic context acquirement on Windows agents.
- Fixed debug mode for Analysisd.
- Fixed bad exclusion of BTRFS filesystem by Rootcheck.
- Fixed compile errors on macOS.
- Fixed option -V for Integrator.
- Exclude symbolic links to directories when sending FIM diffs (by Stephan Joerrens).
- Fixed daemon list for service reloading at ossec-control.
- Fixed socket waiting issue on Windows agents.
- Fixed PCI_DSS definitions grouping issue at Rootcheck controls.
- Fixed segmentation fault bug when stopping on CentOS 5.
- Fixed compatibility with AIX.
- Fixed race conditions in ossec-control script.
- Fixed compiling issue on Windows.
- Fixed compatibility with Solaris.
- Fixed XML parsing error due to byte stashing issue.
- Fixed false error by Syscheck when creating diff snapshots of empty files.
- Fixed segmentation fault in Authd on i386 platform.
- Fixed agent-auth exit code for controlled server's errors.
- Fixed incorrect OVAL patch results classification.

## [v2.0] - 2017-03-14

### Added

- Wazuh modules manager.
- Wazuh module for OpenSCAP.
- Ruleset for OpenSCAP alerts.
- Kibana dashboards for OpenSCAP.
- Option at agent_control to restart all agents.
- Dynamic fields to rules and decoders.
- Dynamic fields to JSON in alerts/archives.
- CDB list lookup with dynamic fields.
- FTS for dynamic fields.
- Logcollector option to set the frequency of file checking.
- GeoIP support in Alerts (by Scott R Shinn).
- Internal option to output GeoIP data on JSON alerts.
- Matching pattern negation (by Daniel Cid).
- Syscheck and Rootcheck events on SQLite databases.
- Data migration tool to SQLite databases.
- Jenkins QA.
- 64-bit Windows registry keys support.
- Complete FIM data output to JSON and alerts.
- Username, date and inode attributes to FIM events on Unix.
- Username attribute to FIM events on Windows.
- Report changes (FIM file diffs) to Windows agent.
- File diffs to JSON output.
- Elastic mapping updated for new FIM events.
- Title and file fields extracted at Rootcheck alerts.
- Rule description formatting with dynamic field referencing.
- Multithreaded design for Authd server for fast and reliable client dispatching, with key caching and write scheduling.
- Auth registration client for Windows (by Gael Muller).
- Auth password authentication for Windows client.
- New local decoder file by default.
- Show server certificate and key paths at Authd help.
- New option for Authd to verify agent's address.
- Added support for new format at predecoder (by Brad Lhotsky).
- Agentless passlist encoding to Base64.
- New Auditd-specific log format for Logcollector.
- Option for Authd to auto-choose TLS/SSL method.
- Compile option for Authd to make it compatible with legacy OSs.
- Added new templates layout to auto-compose configuration file.
- New wodle for SQLite database syncing (agent information and fim/pm data).
- Added XML settings options to exclude some rules or decoders files.
- Option for agent_control to broadcast AR on all agents.
- Extended FIM event information forwarded by csyslogd (by Sivakumar Nellurandi).
- Report Syscheck's new file events on real time.

### Changed

- Isolated logtest directory from analysisd.
- Remoted informs Analysisd about agent ID.
- Updated Kibana dashboards.
- Syscheck FIM attributes to dynamic fields.
- Force services to exit if PID file creation fails.
- Atomic writing of client.keys through temporary files.
- Disabled remote message ID verification by default.
- Show actual IP on debug message when agents get connected.
- Enforce rules IDs to max 6 digits.
- OSSEC users and group as system (UI-hidden) users (by Dennis Golden).
- Increases Authd connection pool size.
- Use general-purpose version-flexible SSL/TLS methods for Authd registration.
- Enforce minimum 3-digit agent ID format.
- Exclude BTRFS from Rootcheck searching for hidden files inside directories (by Stephan Joerrens).
- Moved OSSEC and Wazuh decoders to one directory.
- Prevent manage_agents from doing invalid actions (such methods for manager at agent).
- Disabled capturing of security events 5145 and 5156 on Windows agent.
- Utilities to rename an agent or change the IP address (by Antonio Querubin).
- Added quiet option for Logtest (by Dan Parriott).
- Output decoder information onto JSON alerts.
- Enable mail notifications by default for server installation.
- Agent control option to restart all agents' Syscheck will also restart manager's Syscheck.
- Make ossec-control to check Authd PID.
- Enforce every rule to contain a description.
- JSON output won't contain field "agentip" if tis value is "any".
- Don't broadcast Active Response messages to disconnected agents.
- Don't print Syscheck logs if it's disabled.
- Set default Syscheck and Rootcheck frequency to 12 hours.
- Generate FIM new file alert by default.
- Added option for Integrator to set the maximum log length.
- JSON output nested objects modelling through dynamic fields.
- Disable TCP for unsupported OSs.
- Show previous log on JSON alert.
- Removed confirmation prompt when importing an agent key successfully.
- Made Syscheck not to ignore files that change more than 3 times by default.
- Enabled JSON output by default.
- Updated default syscheck configuration for Windows agents.
- Limited agent' maximum connection time for notification time.
- Improved client.keys changing detection method by remoted: use date and inode.
- Changed boot service name to Wazuh.
- Active response enabled on Windows agents by default.
- New folder structure for rules and decoders.
- More descriptive logs about syscheck real-time monitoring.
- Renamed XML tags related to rules and decoders inclusion.
- Set default maximum agents to 8000.
- Removed FTS numeric bitfield from JSON output.
- Fixed ID misassignment by manage_agents when the greatest ID exceeds 32512.
- Run Windows Registry Syscheck scan on first stage when scan_on_start enabled.
- Set all Syscheck delay stages to a multiple of internal_options.conf/syscheck.sleep value.
- Changed JSON timestamp format to ISO8601.
- Overwrite @timestamp field from Logstash with the alert timestamp.
- Moved timestamp JSON field to the beginning of the object.
- Changed random data generator for a secure OS-provided generator.

### Fixed

- Logcollector bug that inhibited alerts about file reduction.
- Memory issue on string manipulation at JSON.
- Memory bug at JSON alerts.
- Fixed some CLang warnings.
- Issue on marching OSSEC user on installing.
- Memory leaks at configuration.
- Memory leaks at Analysisd.
- Bugs and memory errors at agent management.
- Mistake with incorrect name for PID file (by Tickhon Clearscale).
- Agent-auth name at messages (it appeared to be the server).
- Avoid Monitord to log errors when the JSON alerts file doesn't exists.
- Agents numbering issue (minimum 3 digits).
- Avoid no-JSON message at agent_control when client.keys empty.
- Memory leaks at manage_agents.
- Authd error messages about connection to queue passed to warning.
- Issue with Authd password checking.
- Avoid ossec-control to use Dash.
- Fixed false error about disconnected agent when trying to send it the shared files.
- Avoid Authd to close when it reaches the maximum concurrency.
- Fixed memory bug at event diff execution.
- Fixed resource leak at file operations.
- Hide help message by useadd and groupadd on OpenBSD.
- Fixed error that made Analysisd to crash if it received a missing FIM file entry.
- Fixed compile warnings at cJSON library.
- Fixed bug that made Active Response to disable all commands if one of them was disabled (by Jason Thomas).
- Fixed segmentation fault at logtest (by Dan Parriott).
- Fixed SQL injection vulnerability at Database.
- Fixed Active Response scripts for Slack and Twitter.
- Fixed potential segmentation fault at file queue operation.
- Fixed file permissions.
- Fixed failing test for Apache 2.2 logs (by Brad Lhotsky).
- Fixed memory error at net test.
- Limit agent waiting time for retrying to connect.
- Fixed compile warnings on i386 architecture.
- Fixed Monitord crash when sending daily report email.
- Fixed script to null route an IP address on Windows Server 2012+ (by Theresa Meiksner).
- Fixed memory leak at Logtest.
- Fixed manager with TCP support on FreeBSD (by Dave Stoddard).
- Fixed Integrator launching at local-mode installation.
- Fixed issue on previous alerts counter (rules with if_matched_sid option).
- Fixed compile and installing error on Solaris.
- Fixed segmentation fault on syscheck when no configuration is defined.
- Fixed bug that prevented manage_agents from removing syscheck/rootcheck database.
- Fixed bug that made agents connected on TCP to hang if they are rejected by the manager.
- Fixed segmentation fault on remoted due to race condition on managing keystore.
- Fixed data lossing at remoted when reloading keystore.
- Fixed compile issue on MacOS.
- Fixed version reading at ruleset updater.
- Fixed detection of BSD.
- Fixed memory leak (by Byron Golden).
- Fixed misinterpretation of octal permissions given by Agentless (by Stephan Leemburg).
- Fixed mistake incorrect openssl flag at Makefile (by Stephan Leemburg).
- Silence Slack integration transmission messages (by Dan Parriott).
- Fixed OpenSUSE Systemd misconfiguration (By Stephan Joerrens).
- Fixed case issue on JSON output for Rootcheck alerts.
- Fixed potential issue on duplicated agent ID detection.
- Fixed issue when creating agent backups.
- Fixed hanging problem on Windows Auth client when negotiation issues.
- Fixed bug at ossec-remoted that mismatched agent-info files.
- Fixed resource leaks at rules configuration parsing.
- Fixed memory leaks at rules parser.
- Fixed memory leaks at XML decoders parser.
- Fixed TOCTOU condition when removing directories recursively.
- Fixed insecure temporary file creation for old POSIX specifications.
- Fixed missing agentless devices identification at JSON alerts.

### Removed

- Deleted link to LUA sources.
- Delete ZLib generated files on cleaning.
- Removed maximum lines limit from diff messages (that remain limited by length).

## [v1.1.1] - 2016-05-12

### Added

- agent_control: maximum number of agents can now be extracted using option "-m".
- maild: timeout limitation, preventing it from hang in some cases.
- Updated decoders, ruleset and rootchecks from Wazuh Ruleset v1.0.8.
- Updated changes from ossec-hids repository.

### Changed

- Avoid authd to rename agent if overplaced.
- Changed some log messages.
- Reordered directories for agent backups.
- Don't exit when client.keys is empty by default.
- Improved client.keys reloading capabilities.

### Fixed

- Fixed JSON output at rootcheck_control.
- Fixed agent compilation on OS X.
- Fixed memory issue on removing timestamps.
- Fixed segmentation fault at reported.
- Fixed segmentation fault at logcollector.

### Removed

- Removed old rootcheck options.

## [v1.1] - 2016-04-06

### Added

- Re-usage of agent ID in manage_agents and authd, with time limit.
- Added option to avoid manager from exiting when there are no keys.
- Backup of the information about an agent that's going to be deleted.
- Alerting if Authd can't add an agent because of a duplicated IP.
- Integrator with Slack and PagerDuty.
- Simplified keywords for the option "frequency".
- Added custom Reply-to e-mail header.
- Added option to syscheck to avoid showing diffs on some files.
- Created agents-timestamp file to save the agents' date of adding.

### Changed

- client.keys: No longer overwrite the name of an agent with "#-#-#-" to mark it as deleted. Instead, the name will appear with a starting "!".
- API: Distinction between duplicated and invalid name for agent.
- Stop the "ERROR: No such file or directory" for Apache.
- Changed defaults to analysisd event counter.
- Authd won't use password by default.
- Changed name of fields at JSON output from binaries.
- Upgraded rules to Wazuh Ruleset v1.07

### Fixed

- Fixed merged.mg push on Windows Agent
- Fixed Windows agent compilation issue
- Fixed glob broken implementation.
- Fixed memory corruption on the OSSEC alert decoder.
- Fixed command "useradd" on OpenBSD.
- Fixed some PostgreSQL issues.
- Allow to disable syscheck:check_perm after enable check_all.

## [v1.0.4] - 2016-02-24
​
### Added

- JSON output for manage_agents.
- Increased analysis daemon's memory size.
- Authd: Added password authorization.
- Authd: Boost speed performance at assignation of ID for agents
- Authd: New option -f *sec*. Force addding new agent (even with duplicated IP) if it was not active for the last *sec* seconds.
- manage_agents: new option -d. Force adding new agent (even with duplicated IP)
- manage_agents: Printing new agent ID on adding.

### Changed

- Authd and manage_agents won't add agents with duplicated IP.

### Fixed

- Solved duplicate IP conflicts on client.keys which prevented the new agent to connect.
- Hashing files in binary mode. Solved some problems related to integrity checksums on Windows.
- Fixed issue that made console programs not to work on Windows.

### Removed

- RESTful API no longer included in extensions/api folder. Available now at https://github.com/wazuh/wazuh-api


## [v1.0.3] - 2016-02-11

### Added

- JSON CLI outputs: ossec-control, rootcheck_control, syscheck_control, ossec-logtest and more.
- Preparing integration with RESTful API
- Upgrade version scripts
- Merge commits from ossec-hids
- Upgraded rules to Wazuh Ruleset v1.06

### Fixed

- Folders are no longer included on etc/shared
- Fixes typos on rootcheck files
- Kibana dashboards fixes

## [v1.0.2] - 2016-01-29

### Added

- Added Wazuh Ruleset updater
- Added extensions files to support ELK Stack latest versions (ES 2.x, LS 2.1, Kibana 4.3)

### Changed

- Upgraded rules to Wazuh Ruleset v1.05
- Fixed crash in reportd
- Fixed Windows EventChannel syntaxis issue
- Fixed manage_agents bulk option bug. No more "randombytes" errors.
- Windows deployment script improved

## [v1.0.1] - 2015-12-10

### Added

- Wazuh version info file
- ossec-init.conf now includes wazuh version
- Integrated with wazuh OSSEC ruleset updater
- Several new fields at JSON output (archives and alerts)
- Wazuh decoders folder

### Changed

- Decoders are now splitted in differents files.
- jsonout_out enable by default
- JSON groups improvements
- Wazuh ruleset updated to 1.0.2
- Extensions: Improved Kibana dashboards
- Extensions: Improved Windows deployment script

## [v1.0] - 2015-11-23
- Initial Wazuh version v1.0<|MERGE_RESOLUTION|>--- conflicted
+++ resolved
@@ -5,18 +5,15 @@
 
 ### Added
 
-<<<<<<< HEAD
 - Wazuh API:
     - Added new endpoints to run the logtest tool and delete a logtest session ([#5984](https://github.com/wazuh/wazuh/pull/5984))  
+- Added new framework modules to use the logtest tool ([#5870](https://github.com/wazuh/wazuh/pull/5870))
 
 ### Changed
 
 ### Fixed
 
 ### Removed
-=======
-- Added new framework modules to use the logtest tool ([#5870](https://github.com/wazuh/wazuh/pull/5870))
->>>>>>> 71dfede5
 
 ## [v4.0.0] -
 
