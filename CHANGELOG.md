# Change Log
All notable changes to this project will be documented in this file.

## [v3.2.0]

### Added
<<<<<<< HEAD

- [Add field `status` to `GET/agents/groups/:group_id` API call.](https://github.com/wazuh/wazuh/pull/338)

### Fixed

- [Fixed oscap.py to support new versions of OpenSCAP scanner.](https://github.com/wazuh/wazuh/pull/331)
- [Fixed bug in cluster when receive an error response from client.](https://github.com/wazuh/wazuh/pull/346)
=======
- [Added support for multiple masters in cluster.](https://github.com/wazuh/wazuh/pull/353)
- [Added type of node in API call `GET/cluster/nodes` and `cluster_control --nodes`](https://github.com/wazuh/wazuh/pull/353)
- [Added support to synchronize custom rules and decoders in the cluster.](https://github.com/wazuh/wazuh/pull/344)
- [Add field `status` to `GET/agents/groups/:group_id` API call.](https://github.com/wazuh/wazuh/pull/338)
- [Added support to synchronize custom rules and decoders in the cluster.](https://github.com/wazuh/wazuh/pull/344)
- [Add field `status` to `GET/agents/groups/:group_id` API call.](https://github.com/wazuh/wazuh/pull/338)
- [Added support for multiple masters in cluster.](https://github.com/wazuh/wazuh/pull/353)
- [Added type of node in API call `GET/cluster/nodes` and `cluster_control --nodes`](https://github.com/wazuh/wazuh/pull/353)
- Added support for API in cluster ([#362](https://github.com/wazuh/wazuh/pull/362)).
- Added support for Windows to CIS-CAT integration module ([#369](https://github.com/wazuh/wazuh/pull/369))

### Changed
- [Return API call `GET/cluster/files` by node name instead of by node IP.](https://github.com/wazuh/wazuh/pull/353)

### Fixed
- [Fixed oscap.py to support new versions of OpenSCAP scanner.](https://github.com/wazuh/wazuh/pull/331)
- [Fixed timeout bug when the cluster port was closed.](https://github.com/wazuh/wazuh/pull/343)
- [Improve exception handling in `cluster_control`.](https://github.com/wazuh/wazuh/pull/343)
- [Fixed bug in cluster when receive an error response from client.](https://github.com/wazuh/wazuh/pull/346)
- [Improved cluster logs](https://github.com/wazuh/wazuh/pull/353)
- [Fixed bug in framework when the manager is installed in different path than /var/ossec.](https://github.com/wazuh/wazuh/pull/335)
>>>>>>> ef5e6bb5

## [v3.1.0]

### Added

- New Wazuh Module "command" for asynchronous command execution.
- New field "predecoder.timestamp" for JSON alerts including timestamp from logs.
- Added reload action to ossec-control in local mode.
- Add duration control of a cluster database synchronization.
- New internal option for agents to switch applying shared configuration.
- Added GeoIP address finding for input logs in JSON format.
- Added alert and archive output files rotation capabilities.
- Added rule option to discard field "firedtimes".
- Added VULS integration for running vulnerability assessments.
- CIS-CAT Wazuh Module to scan CIS policies.

### Changed

- Keepping client.keys file permissions when modifying it.
- Improve Rootcheck formula to select outstanding defects.
- Stop related daemon when disabling components in ossec-control.
- Prevented cluster daemon from starting on RHEL 5 or older.
- Let Syscheck report file changes on first scan.
- Allow requests by node name in cluster_control binary.
- Improved help of cluster_control binary.
- Integrity control of files in the cluster.

### Fixed

- Fixed netstat command in localfile configuration.
- Fixed error when searching agents by ID.
- Fixed syslog format pre-decoder for logs with missing (optional) space after tag.
- Fixed alert ID when plain-text alert output disabled.
- Fixed Monitord freezing when a sendmail-like executable SMTP server is set.
- Fixed validation of Active Response used by agent_control.
- Allow non-ASCII characters in Windows version string.

## [v3.0.0] 2017-12-12

### Added

- Added group property for agents to customize shared files set.
- Send shared files to multiple agents in parallel.
- New decoder plugin for logs in JSON format with dynamic fields definition.
- Brought framework from API to Wazuh project.
- Show merged files MD5 checksum by agent_control and framework.
- New reliable request protocol for manager-agent communication.
- Remote agent upgrades with signed WPK packages.
- Added option for Remoted to prevent it from writing shared merged file.
- Added state for Agentd and Windows agent to notify connection state and metrics.
- Added new JSON log format for local file monitoring.
- Added OpenSCAP SSG datastream content for Ubuntu Trusty Tahr.
- Field "alert_id" in JSON alerts (by Dan Parriott).
- Added support of "any" IP address to OSSEC batch manager (by Jozef Reisinger).
- Added ossec-agent SElinux module (by kreon).
- Added previous output to JSON output (by João Soares).
- Added option for Authd to specify the allowed cipher list (by James Le Cuirot).
- Added option for cipher suites in Authd settings.
- Added internal option for Remoted to set the shared configuration reloading time.
- Auto restart agents when new shared configuration is pushed from the manager.
- Added native support for Systemd.
- Added option to register unlimited agents in Authd.
- New internal option to limit the number of file descriptors in Analysisd and Remoted.
- Added new state "pending" for agents.
- Added internal option to disable real-time DB synchronization.
- Allow multiple manager stanzas in Agentd settings.
- New internal option to limit the receiving time in TCP mode.
- Added manager hostname data to agent information.
- New option for rotating internal logs by size.
- Added internal option to enable or disable daily rotation of internal logs.
- Added command option for Monitord to overwrite 'day_wait' parameter.
- Adding templates and sample alert for Elasticsearch 6.0.
- Added option to enable/disable Authd on install and auto-generate certificates.
- Pack secure TCP messages into a single packet.
- Added function to install SCAP policies depending on OS version.
- Added integration with Virustotal.
- Added timeout option for TCP sockets in Remoted and Agentd.
- Added option to start the manager after installing.
- Added a cluster of managers (`wazuh-clusterd`) and a script to control it (`cluster_control`).

### Changed

- Increased shared file delivery speed when using TCP.
- Increased TCP listening socket backlog.
- Changed Windows agent UI panel to show revision number instead of installation date.
- Group every decoded field (static and dynamic fields) into a data object for JSON alerts.
- Reload shared files by Remoted every 10 minutes.
- Increased string size limit for XML reader to 4096 bytes.
- Updated Logstash configuration and Elasticsearch mappings.
- Changed template fields structure for Kibana dashboards.
- Increased dynamic field limit to 1024, and default to 256.
- Changed agent buffer 'length' parameter to 'queue_size'.
- Changed some Rootcheck error messages to verbose logs.
- Removed unnecessary message by manage_agents advising to restart Wazuh manager.
- Update PF tables Active response (by d31m0).
- Create the users and groups as system users and groups in specs (by Dan Parriott).
- Show descriptive errors when an agent loses the connection using TCP.
- Prevent agents with the same name as the manager host from getting added.
- Changed 'message' field to 'data' for successful agent removing response in Authd API.
- Changed critical error to standard error in Syslog Remoted when no access list has been configured.
- Ignore hidden files in shared folder for merged file.
- Changed agent notification time values: notify time to 1 minute and reconnect time to 5 minutes.
- Prevent data field from being inserted into JSON alerts when it's empty.
- Spelling corrections (by Josh Soref).
- Moved debug messages when updating shared files to level 2.
- Do not create users ossecm or ossecr on agents.
- Upgrade netstat command in Logcollector.
- Prevent Monitord and DB sync module from dealing with agent files on local installations.
- Speed up DB syncing by keeping databases opened and an inotify event queue.
- Merge server's IP and hostname options to one setting.
- Enabled Active Response by default in both Windows and UNIX.
- Make Monitord 'day_wait' internal option affect log rotation.
- Extend Monitord 'day_wait' internal option range.
- Prevent Windows agent from log error when the manager disconnected.
- Improve Active Response filtering options.
- Use init system (Systemd/SysVinit) to restart Wazuh when upgrading.
- Added possibility of filtering agents by manager hostname in the Framework.
- Prevent installer from overwriting agent.conf file.
- Cancel file sending operation when agent socket is closed.
- Clean up agent shared folder before unmerging shared configuration.
- Print descriptive error when request socket refuses connection due to AR disabled.
- Extend Logcollector line burst limit range.
- Fix JSON alert file reloading when the file is rotated.
- Merge IP and Hostname server configuration into "Address" field.
- Improved TCP transmission performance by packing secure messages.

### Fixed

- Fixed wrong queries to get last Syscheck and Rootcheck date.
- Prevent Logcollector keep-alives from being stored on archives.json.
- Fixed length of random message within keep-alives.
- Fixed Windows version detection for Windows 8 and newer.
- Fixed incorrect CIDR writing on client.keys by Authd.
- Fixed missing buffer flush by Analysisd when updating Rootcheck database.
- Stop Wazuh service before removing folder to reinstall.
- Fixed Remoted service for Systemd (by Phil Porada).
- Fixed Administrator account mapping in Windows agent installation (by andrewm0374@gmail.com).
- Fixed MySQL support in dbd (by andrewm0374@gmail.com).
- Fixed incorrect warning when unencrypting messages (by Dan Parriott).
- Fixed Syslog mapping for alerts via Csyslogd (by Dan Parriott).
- Fixed syntax error in the creation of users in Solaris 11.2 (by Pedro Flor).
- Fixed some warnings that appeared when compiling on Fedora 26.
- Fixed permission issue in logs folder.
- Fixed issue in Remoted that prevented it from send shared configuration when it changed.
- Fixed Windows agent compilation compability with CentOS.
- Supporting different case from password prompt in Agentless (by Jesus Fidalgo).
- Fix bad detection of inotify queue overflowed.
- Fix repetitive error when a rule's diff file is empty.
- Fixed log group permission when created by a daemon running as root.
- Prevented Agentd from logging too many errors when restarted while receiving the merged file.
- Prevented Remoted from sending data to disconnected agents in TCP mode.
- Fixed alerts storage in PostgreSQL databases.
- Fixed invalid previous output data in JSON alerts.
- Fixed memory error in modulesd for invalid configurations.
- Fixed default Auth configuration to support custom install directory.
- Fixed directory transversal vulnerability in Active response commands.
- Fixed Active response timeout accuracy.
- Fixed race conditions in concurrent transmissions over TCP.

### Removed

- Removed Picviz support (by Dan Parriott).


## [v2.1.1] - 2017-09-21

### Changed

- Improved errors messages related to TCP connection queue.
- Changed info log about unsupported FS checking in Rootcheck scan to debug messages.
- Prevent Modules daemon from giving critical error when no wodles are enabled.

### Fixed

- Fix endianess incompatibility in agents on SPARC when connecting via TCP.
- Fix bug in Authd that made it crash when removing keys.
- Fix race condition in Remoted when writing logs.
- Avoid repeated errors by Remoted when sending data to a disconnected agent.
- Prevented Monitord from rotating non-existent logs.
- Some fixes to support HP-UX.
- Prevent processes from sending events when TCP connection is lost.
- Fixed output header by Syslog client when reading JSON alerts.
- Fixed bug in Integrator settings parser when reading rules list.

## [v2.1.0] - 2017-08-14

### Added

- Rotate and compress log feature.
- Labeling data for agents to be shown in alerts.
- New 'auth' configuration template.
- Make manage_agents capable of add and remove agents via Authd.
- Implemented XML configuration for Authd.
- Option -F for Authd to force insertion if it finds duplicated name.
- Local auth client to manage agent keys.
- Added OS name and version into global.db.
- Option for logging in JSON format.
- Allow maild to send through a sendmail-like executable (by James Le Cuirot).
- Leaky bucket-like buffer for agents to prevent network flooding.
- Allow Syslog client to read JSON alerts.
- Allow Mail reporter to read JSON alerts.
- Added internal option to tune Rootcheck sleep time.
- Added route-null Active Response script for Windows 2012 (by @CrazyLlama).

### Changed

- Updated SQLite library to 3.19.2.
- Updated zlib to 1.2.11.
- Updated cJSON library to 1.4.7.
- Change some manage_agents option parameters.
- Run Auth in background by default.
- Log classification as debug, info, warning, error and critical.
- Limit number of reads per cycle by Logcollector to prevent log starvation.
- Limit OpenSCAP module's event forwarding speed.
- Increased debug level of repeated Rootcheck messages.
- Send events when OpenSCAP starts and finishes scans.
- Delete PID files when a process exits not due to a signal.
- Change error messages due to SSL handshake failure to debug messages.
- Force group addition on installation for compatibility with LDAP (thanks to Gary Feltham).

### Fixed

- Fixed compiling error on systems with no OpenSSL.
- Fixed compiling warning at manage_agents.
- Fixed ossec-control enable/disable help message.
- Fixed unique aperture of random device on Unix.
- Fixed file sum comparison bug at Syscheck realtime engine. (Thanks to Arshad Khan)
- Close analysisd if alert outputs are disabled for all formats.
- Read Windows version name for versions newer than Windows 8 / Windows Server 2012.
- Fixed error in Analysisd that wrote Syscheck and Rootcheck databases of re-added agents on deleted files.
- Fixed internal option to configure the maximum labels' cache time.
- Fixed Auth password parsing on client side.
- Fix bad agent ID assignation in Authd on i686 architecture.
- Fixed Logcollector misconfiguration in Windows agents.

### Removed

- Remove unused message queue to send alerts from Authd.


## [v2.0.1] - 2017-07-19

### Changed

- Changed random data generator for a secure OS-provided generator.
- Changed Windows installer file name (depending on version).
- Linux distro detection using standard os-release file.
- Changed some URLs to documentation.
- Disable synchronization with SQLite databases for Syscheck by default.
- Minor changes at Rootcheck formatter for JSON alerts.
- Added debugging messages to Integrator logs.
- Show agent ID when possible on logs about incorrectly formatted messages.
- Use default maximum inotify event queue size.
- Show remote IP on encoding format errors when unencrypting messages.
- Remove temporary files created by Syscheck changes reports.
- Remove temporary Syscheck files for changes reporting by Windows installer when upgrading.

### Fixed

- Fixed resource leaks at rules configuration parsing.
- Fixed memory leaks at rules parser.
- Fixed memory leaks at XML decoders parser.
- Fixed TOCTOU condition when removing directories recursively.
- Fixed insecure temporary file creation for old POSIX specifications.
- Fixed missing agentless devices identification at JSON alerts.
- Fixed FIM timestamp and file name issue at SQLite database.
- Fixed cryptographic context acquirement on Windows agents.
- Fixed debug mode for Analysisd.
- Fixed bad exclusion of BTRFS filesystem by Rootcheck.
- Fixed compile errors on macOS.
- Fixed option -V for Integrator.
- Exclude symbolic links to directories when sending FIM diffs (by Stephan Joerrens).
- Fixed daemon list for service reloading at ossec-control.
- Fixed socket waiting issue on Windows agents.
- Fixed PCI_DSS definitions grouping issue at Rootcheck controls.
- Fixed segmentation fault bug when stopping on CentOS 5.
- Fixed compatibility with AIX.
- Fixed race conditions in ossec-control script.
- Fixed compiling issue on Windows.
- Fixed compatibility with Solaris.
- Fixed XML parsing error due to byte stashing issue.
- Fixed false error by Syscheck when creating diff snapshots of empty files.
- Fixed segmentation fault in Authd on i386 platform.
- Fixed agent-auth exit code for controlled server's errors.
- Fixed incorrect OVAL patch results classification.

## [v2.0] - 2017-03-14

### Added

- Wazuh modules manager.
- Wazuh module for OpenSCAP.
- Ruleset for OpenSCAP alerts.
- Kibana dashboards for OpenSCAP.
- Option at agent_control to restart all agents.
- Dynamic fields to rules and decoders.
- Dynamic fields to JSON in alerts/archives.
- CDB list lookup with dynamic fields.
- FTS for dynamic fields.
- Logcollector option to set the frequency of file checking.
- GeoIP support in Alerts (by Scott R Shinn).
- Internal option to output GeoIP data on JSON alerts.
- Matching pattern negation (by Daniel Cid).
- Syscheck and Rootcheck events on SQLite databases.
- Data migration tool to SQLite databases.
- Jenkins QA.
- 64-bit Windows registry keys support.
- Complete FIM data output to JSON and alerts.
- Username, date and inode attributes to FIM events on Unix.
- Username attribute to FIM events on Windows.
- Report changes (FIM file diffs) to Windows agent.
- File diffs to JSON output.
- Elastic mapping updated for new FIM events.
- Title and file fields extracted at Rootcheck alerts.
- Rule description formatting with dynamic field referencing.
- Multithreaded design for Authd server for fast and reliable client dispatching, with key caching and write scheduling.
- Auth registration client for Windows (by Gael Muller).
- Auth password authentication for Windows client.
- New local decoder file by default.
- Show server certificate and key paths at Authd help.
- New option for Authd to verify agent's address.
- Added support for new format at predecoder (by Brad Lhotsky).
- Agentless passlist encoding to Base64.
- New Auditd-specific log format for Logcollector.
- Option for Authd to auto-choose TLS/SSL method.
- Compile option for Authd to make it compatible with legacy OSs.
- Added new templates layout to auto-compose configuration file.
- New wodle for SQLite database syncing (agent information and fim/pm data).
- Added XML settings options to exclude some rules or decoders files.
- Option for agent_control to broadcast AR on all agents.
- Extended FIM event information forwarded by csyslogd (by Sivakumar Nellurandi).
- Report Syscheck's new file events on real time.

### Changed

- Isolated logtest directory from analysisd.
- Remoted informs Analysisd about agent ID.
- Updated Kibana dashboards.
- Syscheck FIM attributes to dynamic fields.
- Force services to exit if PID file creation fails.
- Atomic writing of client.keys through temporary files.
- Disabled remote message ID verification by default.
- Show actual IP on debug message when agents get connected.
- Enforce rules IDs to max 6 digits.
- OSSEC users and group as system (UI-hidden) users (by Dennis Golden).
- Increases Authd connection pool size.
- Use general-purpose version-flexible SSL/TLS methods for Authd registration.
- Enforce minimum 3-digit agent ID format.
- Exclude BTRFS from Rootcheck searching for hidden files inside directories (by Stephan Joerrens).
- Moved OSSEC and Wazuh decoders to one directory.
- Prevent manage_agents from doing invalid actions (such methods for manager at agent).
- Disabled capturing of security events 5145 and 5156 on Windows agent.
- Utilities to rename an agent or change the IP address (by Antonio Querubin).
- Added quiet option for Logtest (by Dan Parriott).
- Output decoder information onto JSON alerts.
- Enable mail notifications by default for server installation.
- Agent control option to restart all agents' Syscheck will also restart manager's Syscheck.
- Make ossec-control to check Authd PID.
- Enforce every rule to contain a description.
- JSON output won't contain field "agentip" if tis value is "any".
- Don't broadcast Active Response messages to disconnected agents.
- Don't print Syscheck logs if it's disabled.
- Set default Syscheck and Rootcheck frequency to 12 hours.
- Generate FIM new file alert by default.
- Added option for Integrator to set the maximum log length.
- JSON output nested objects modelling through dynamic fields.
- Disable TCP for unsupported OSs.
- Show previous log on JSON alert.
- Removed confirmation prompt when importing an agent key successfully.
- Made Syscheck not to ignore files that change more than 3 times by default.
- Enabled JSON output by default.
- Updated default syscheck configuration for Windows agents.
- Limited agent' maximum connection time for notification time.
- Improved client.keys changing detection method by remoted: use date and inode.
- Changed boot service name to Wazuh.
- Active response enabled on Windows agents by default.
- New folder structure for rules and decoders.
- More descriptive logs about syscheck real-time monitoring.
- Renamed XML tags related to rules and decoders inclusion.
- Set default maximum agents to 8000.
- Removed FTS numeric bitfield from JSON output.
- Fixed ID misassignment by manage_agents when the greatest ID exceeds 32512.
- Run Windows Registry Syscheck scan on first stage when scan_on_start enabled.
- Set all Syscheck delay stages to a multiple of internal_options.conf/syscheck.sleep value.
- Changed JSON timestamp format to ISO8601.
- Overwrite @timestamp field from Logstash with the alert timestamp.
- Moved timestamp JSON field to the beginning of the object.
- Changed random data generator for a secure OS-provided generator.

### Fixed

- Logcollector bug that inhibited alerts about file reduction.
- Memory issue on string manipulation at JSON.
- Memory bug at JSON alerts.
- Fixed some CLang warnings.
- Issue on marching OSSEC user on installing.
- Memory leaks at configuration.
- Memory leaks at Analysisd.
- Bugs and memory errors at agent management.
- Mistake with incorrect name for PID file (by Tickhon Clearscale).
- Agent-auth name at messages (it appeared to be the server).
- Avoid Monitord to log errors when the JSON alerts file doesn't exists.
- Agents numbering issue (minimum 3 digits).
- Avoid no-JSON message at agent_control when client.keys empty.
- Memory leaks at manage_agents.
- Authd error messages about connection to queue passed to warning.
- Issue with Authd password checking.
- Avoid ossec-control to use Dash.
- Fixed false error about disconnected agent when trying to send it the shared files.
- Avoid Authd to close when it reaches the maximum concurrency.
- Fixed memory bug at event diff execution.
- Fixed resource leak at file operations.
- Hide help message by useadd and groupadd on OpenBSD.
- Fixed error that made Analysisd to crash if it received a missing FIM file entry.
- Fixed compile warnings at cJSON library.
- Fixed bug that made Active Response to disable all commands if one of them was disabled (by Jason Thomas).
- Fixed segmentation fault at logtest (by Dan Parriott).
- Fixed SQL injection vulnerability at Database.
- Fixed Active Response scripts for Slack and Twitter.
- Fixed potential segmentation fault at file queue operation.
- Fixed file permissions.
- Fixed failing test for Apache 2.2 logs (by Brad Lhotsky).
- Fixed memory error at net test.
- Limit agent waiting time for retrying to connect.
- Fixed compile warnings on i386 architecture.
- Fixed Monitord crash when sending daily report email.
- Fixed script to null route an IP address on Windows Server 2012+ (by Theresa Meiksner).
- Fixed memory leak at Logtest.
- Fixed manager with TCP support on FreeBSD (by Dave Stoddard).
- Fixed Integrator launching at local-mode installation.
- Fixed issue on previous alerts counter (rules with if_matched_sid option).
- Fixed compile and installing error on Solaris.
- Fixed segmentation fault on syscheck when no configuration is defined.
- Fixed bug that prevented manage_agents from removing syscheck/rootcheck database.
- Fixed bug that made agents connected on TCP to hang if they are rejected by the manager.
- Fixed segmentation fault on remoted due to race condition on managing keystore.
- Fixed data lossing at remoted when reloading keystore.
- Fixed compile issue on MacOS.
- Fixed version reading at ruleset updater.
- Fixed detection of BSD.
- Fixed memory leak (by Byron Golden).
- Fixed misinterpretation of octal permissions given by Agentless (by Stephan Leemburg).
- Fixed mistake incorrect openssl flag at Makefile (by Stephan Leemburg).
- Silence Slack integration transmission messages (by Dan Parriott).
- Fixed OpenSUSE Systemd misconfiguration (By Stephan Joerrens).
- Fixed case issue on JSON output for Rootcheck alerts.
- Fixed potential issue on duplicated agent ID detection.
- Fixed issue when creating agent backups.
- Fixed hanging problem on Windows Auth client when negotiation issues.
- Fixed bug at ossec-remoted that mismatched agent-info files.
- Fixed resource leaks at rules configuration parsing.
- Fixed memory leaks at rules parser.
- Fixed memory leaks at XML decoders parser.
- Fixed TOCTOU condition when removing directories recursively.
- Fixed insecure temporary file creation for old POSIX specifications.
- Fixed missing agentless devices identification at JSON alerts.

### Removed

- Deleted link to LUA sources.
- Delete ZLib generated files on cleaning.
- Removed maximum lines limit from diff messages (that remain limited by length).

## [v1.1.1] - 2016-05-12

### Added

- agent_control: maximum number of agents can now be extracted using option "-m".
- maild: timeout limitation, preventing it from hang in some cases.
- Updated decoders, ruleset and rootchecks from Wazuh Ruleset v1.0.8.
- Updated changes from ossec-hids repository.

### Changed

- Avoid authd to rename agent if overplaced.
- Changed some log messages.
- Reordered directories for agent backups.
- Don't exit when client.keys is empty by default.
- Improved client.keys reloading capabilities.

### Fixed

- Fixed JSON output at rootcheck_control.
- Fixed agent compilation on OS X.
- Fixed memory issue on removing timestamps.
- Fixed segmentation fault at reported.
- Fixed segmentation fault at logcollector.

### Removed

- Removed old rootcheck options.

## [v1.1] - 2016-04-06

### Added

- Re-usage of agent ID in manage_agents and authd, with time limit.
- Added option to avoid manager from exiting when there are no keys.
- Backup of the information about an agent that's going to be deleted.
- Alerting if Authd can't add an agent because of a duplicated IP.
- Integrator with Slack and PagerDuty.
- Simplified keywords for the option "frequency".
- Added custom Reply-to e-mail header.
- Added option to syscheck to avoid showing diffs on some files.
- Created agents-timestamp file to save the agents' date of adding.

### Changed

- client.keys: No longer overwrite the name of an agent with "#-#-#-" to mark it as deleted. Instead, the name will appear with a starting "!".
- API: Distinction between duplicated and invalid name for agent.
- Stop the "ERROR: No such file or directory" for Apache.
- Changed defaults to analysisd event counter.
- Authd won't use password by default.
- Changed name of fields at JSON output from binaries.
- Upgraded rules to Wazuh Ruleset v1.07

### Fixed

- Fixed merged.mg push on Windows Agent
- Fixed Windows agent compilation issue
- Fixed glob broken implementation.
- Fixed memory corruption on the OSSEC alert decoder.
- Fixed command "useradd" on OpenBSD.
- Fixed some PostgreSQL issues.
- Allow to disable syscheck:check_perm after enable check_all.

## [v1.0.4] - 2016-02-24
​
### Added

- JSON output for manage_agents.
- Increased analysis daemon's memory size.
- Authd: Added password authorization.
- Authd: Boost speed performance at assignation of ID for agents
- Authd: New option -f *sec*. Force addding new agent (even with duplicated IP) if it was not active for the last *sec* seconds.
- manage_agents: new option -d. Force adding new agent (even with duplicated IP)
- manage_agents: Printing new agent ID on adding.

### Changed

- Authd and manage_agents won't add agents with duplicated IP.

### Fixed

- Solved duplicate IP conflicts on client.keys which prevented the new agent to connect.
- Hashing files in binary mode. Solved some problems related to integrity checksums on Windows.
- Fixed issue that made console programs not to work on Windows.

### Removed

- RESTful API no longer included in extensions/api folder. Available now at https://github.com/wazuh/wazuh-api


## [v1.0.3] - 2016-02-11

### Added

- JSON CLI outputs: ossec-control, rootcheck_control, syscheck_control, ossec-logtest and more.
- Preparing integration with RESTful API
- Upgrade version scripts
- Merge commits from ossec-hids
- Upgraded rules to Wazuh Ruleset v1.06

### Fixed

- Folders are no longer included on etc/shared
- Fixes typos on rootcheck files
- Kibana dashboards fixes

## [v1.0.2] - 2016-01-29

### Added

- Added Wazuh Ruleset updater
- Added extensions files to support ELK Stack latest versions (ES 2.x, LS 2.1, Kibana 4.3)

### Changed

- Upgraded rules to Wazuh Ruleset v1.05
- Fixed crash in reportd
- Fixed Windows EventChannel syntaxis issue
- Fixed manage_agents bulk option bug. No more "randombytes" errors.
- Windows deployment script improved

## [v1.0.1] - 2015-12-10

### Added

- Wazuh version info file
- ossec-init.conf now includes wazuh version
- Integrated with wazuh OSSEC ruleset updater
- Several new fields at JSON output (archives and alerts)
- Wazuh decoders folder

### Changed

- Decoders are now splitted in differents files.
- jsonout_out enable by default
- JSON groups improvements
- Wazuh ruleset updated to 1.0.2
- Extensions: Improved Kibana dashboards
- Extensions: Improved Windows deployment script

## [v1.0] - 2015-11-23
- Initial Wazuh version v1.0<|MERGE_RESOLUTION|>--- conflicted
+++ resolved
@@ -4,15 +4,6 @@
 ## [v3.2.0]
 
 ### Added
-<<<<<<< HEAD
-
-- [Add field `status` to `GET/agents/groups/:group_id` API call.](https://github.com/wazuh/wazuh/pull/338)
-
-### Fixed
-
-- [Fixed oscap.py to support new versions of OpenSCAP scanner.](https://github.com/wazuh/wazuh/pull/331)
-- [Fixed bug in cluster when receive an error response from client.](https://github.com/wazuh/wazuh/pull/346)
-=======
 - [Added support for multiple masters in cluster.](https://github.com/wazuh/wazuh/pull/353)
 - [Added type of node in API call `GET/cluster/nodes` and `cluster_control --nodes`](https://github.com/wazuh/wazuh/pull/353)
 - [Added support to synchronize custom rules and decoders in the cluster.](https://github.com/wazuh/wazuh/pull/344)
@@ -34,7 +25,6 @@
 - [Fixed bug in cluster when receive an error response from client.](https://github.com/wazuh/wazuh/pull/346)
 - [Improved cluster logs](https://github.com/wazuh/wazuh/pull/353)
 - [Fixed bug in framework when the manager is installed in different path than /var/ossec.](https://github.com/wazuh/wazuh/pull/335)
->>>>>>> ef5e6bb5
 
 ## [v3.1.0]
 
