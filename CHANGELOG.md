# Change Log
All notable changes to this project will be documented in this file.

<<<<<<< HEAD
## [TBD]

### Fixed

- Ignore uppercase and lowercase sorting an array in framework. ([#814](https://github.com/wazuh/wazuh/pull/814))
=======
## [v3.5.0]

### Added

- Improved configuration of OVAL updates. ([#416](https://github.com/wazuh/wazuh/pull/416))
- Added selective agent software request in vulnerability-detector. ([#404](https://github.com/wazuh/wazuh/pull/404))
- Get Linux packages inventory natively. ([#441](https://github.com/wazuh/wazuh/pull/441))
- Get Windows packages inventory natively. ([#471](https://github.com/wazuh/wazuh/pull/471))
- Supporting AES encryption for manager and agent. ([#448](https://github.com/wazuh/wazuh/pull/448))
- Added Debian and Ubuntu 18 support in vulnerability-detector. ([#470](https://github.com/wazuh/wazuh/pull/470))
- Added Rids Synchronization. ([#459](https://github.com/wazuh/wazuh/pull/459))
- Added option for setting the group that the agent belongs to when registering it with authd ([#460](https://github.com/wazuh/wazuh/pull/460))
- Added option for setting the source IP when the agent registers with authd ([#460](https://github.com/wazuh/wazuh/pull/460))
- Added option to force the vulnerability detection in unsupported OS. ([#462](https://github.com/wazuh/wazuh/pull/462))
- Get network inventory natively. ([#546](https://github.com/wazuh/wazuh/pull/546))
- Integration with Osquery. ([#627](https://github.com/wazuh/wazuh/pull/627))
    - Enrich osquery configuration with pack files aggregation and agent labels as decorators.
    - Launch osquery daemon in background.
    - Monitor results file and send them to the manager.
    - New option in rules `<location>` to filter events by osquery.
    - Support folders in shared configuration. This makes easy to send pack folders to agents.
    - Basic ruleset for osquery events and daemon logs.
- Boost Remoted performance with multithreading. ([#649](https://github.com/wazuh/wazuh/pull/649))
    - Up to 16 parallel threads to decrypt messages from agents.
    - Limit the frequency of agent keys reloading.
    - Message input buffer in Analysisd to prevent control messages starvation in Remoted.
- Module to download shared files for agent groups dinamically. ([#519](https://github.com/wazuh/wazuh/pull/519))

### Changed

- Add default value for option -x in agent_control tool.
- External libraries moved to an external repository.
- Ignore OverlayFS directories on Rootcheck system scan.
- Extracts agent's OS from the database instead of the agent-info.
- Increases the maximum size of XML parser to 20KB.
- Extract CVE instead of RHSA codes into vulnerability-detector. ([#549](https://github.com/wazuh/wazuh/pull/549))
- Merge external libraries into a unique shared library. ([#620](https://github.com/wazuh/wazuh/pull/620))

### Fixed

- Fixed invalid alerts reported by Syscollector when the event contains the word "error". ([#461](https://github.com/wazuh/wazuh/pull/461))
- Silenced Vuls integration starting and ending alerts. ([#541](https://github.com/wazuh/wazuh/pull/541))
- Fix problem comparing releases of ubuntu packages. ([#556](https://github.com/wazuh/wazuh/pull/556))
- Windows delete pending active-responses before reset agent. ([#563](https://github.com/wazuh/wazuh/pull/563))
- Fix bug in Rootcheck for Windows that searches for keys in 32-bit mode only. ([#566](https://github.com/wazuh/wazuh/pull/566))
- Alert when unmerge files fails on agent. ([#731](https://github.com/wazuh/wazuh/pull/731))

### Removed

- Deleted Lua language support.

## [v3.4.0]

### Added

- Support for SHA256 checksum in Syscheck (by @arshad01). ([#410](https://github.com/wazuh/wazuh/pull/410))
- Added an internal option for Syscheck to tune the RT alerting delay. ([#434](https://github.com/wazuh/wazuh/pull/434))
- Add a field to the containing those attributes that changed in last alert. ([#857](https://github.com/wazuh/wazuh/pull/857))
- Added two options in the tag <auto_ignore> `frequency` and `timeframe` to hide alerts when they are played several times in a given period of time. ([#857](https://github.com/wazuh/wazuh/pull/857))
- Syscheck in frequency time show alerts from deleted files. ([#857](https://github.com/wazuh/wazuh/pull/857))
- Added an option `target` to customize output format per-target in Logcollector. ([#863](https://github.com/wazuh/wazuh/pull/863))
- New option for the JSON decoder to choose the treatment of NULL values. ([#677](https://github.com/wazuh/wazuh/pull/677))

### Changed

- Renamed cluster _client_ node type to ___worker___ ([#850](https://github.com/wazuh/wazuh/pull/850)).
- Changed a descriptive message in the alert showing what attributes changed. ([#857](https://github.com/wazuh/wazuh/pull/857))
- Change visualization of Syscheck alerts. ([#857](https://github.com/wazuh/wazuh/pull/857))
- Add all the available fields in the Syscheck messages from the Wazuh configuration files. ([#857](https://github.com/wazuh/wazuh/pull/857))
- Now the no_full_log option only affects JSON alerts. ([#881](https://github.com/wazuh/wazuh/pull/881))
- Delete temporary files when stopping Wazuh. ([#732](https://github.com/wazuh/wazuh/pull/732))
- Send OpenSCAP checks results to a FIFO queue instead of temporary files. ([#732](https://github.com/wazuh/wazuh/pull/732))
- Default behavior when starting Syscheck and Rootcheck components. ([#829](https://github.com/wazuh/wazuh/pull/829))
  - They are disabled if not appear in the configuration.
  - They can be set up as empty blocks in the configuration, applying their default values.
  - Improvements of error and information messages when they start.
- Improve output of `DELETE/agents` when no agents were removed. ([#868](https://github.com/wazuh/wazuh/pull/868))
- Include the file owner SID in Syscheck alerts.
- Change no previous checksum error message to information log. ([#897](https://github.com/wazuh/wazuh/pull/897))

### Fixed

- Syscheck RT process granularized to make frequency option more accurate. ([#434](https://github.com/wazuh/wazuh/pull/434))
- Fixed registry_ignore problem on Syscheck for Windows when arch="both" was used. ([#525](https://github.com/wazuh/wazuh/pull/525))
- Allow more than 256 directories in real-time for Windows agent using recursive watchers. ([#540](https://github.com/wazuh/wazuh/pull/540))
- Fix weird behavior in Syscheck when a modified file returns back to its first state. ([#434](https://github.com/wazuh/wazuh/pull/434))
- Replace hash value xxx (not enabled) for n/a if the hash couldn't be calculated. ([#857](https://github.com/wazuh/wazuh/pull/857))
- Do not report uid, gid or gname on Windows (avoid user=0). ([#857](https://github.com/wazuh/wazuh/pull/857))
- Several fixes generating sha256 hash. ([#857](https://github.com/wazuh/wazuh/pull/857))
- Fixed the option report_changes configuration. ([#857](https://github.com/wazuh/wazuh/pull/857))
- Fixed the 'report_changes' configuration when 'sha1' option is not set. ([#857](https://github.com/wazuh/wazuh/pull/857))
- Fix memory leak reading logcollector config. ([#884](https://github.com/wazuh/wazuh/pull/884))
- Fixed crash in Slack integration for alerts that don't have full log. ([#880](https://github.com/wazuh/wazuh/pull/880))
- Fixed active-responses.log definition path on Windows configuration. ([#739](https://github.com/wazuh/wazuh/pull/739))
- Added warning message when updating Syscheck/Rootcheck database to restart the manager. ([#817](https://github.com/wazuh/wazuh/pull/817))
- Fix PID file creation checking. ([#822](https://github.com/wazuh/wazuh/pull/822))
  - Check that the PID file was created and written.
  - This would prevent service from running multiple processes of the same daemon.
- Fix reading of Windows platform for 64 bits systems. ([#832](https://github.com/wazuh/wazuh/pull/832))
- Fixed Syslog output parser when reading the timestamp from the alerts in JSON format. ([#843](https://github.com/wazuh/wazuh/pull/843))
- Fixed filter for `gpg-pubkey` packages in Syscollector. ([#847](https://github.com/wazuh/wazuh/pull/847))
- Fixed bug in configuration when reading the `repeated_offenders` option in Active Response. ([#873](https://github.com/wazuh/wazuh/pull/873))
- Fixed variables parser when loading rules. ([#855](https://github.com/wazuh/wazuh/pull/855))
- Fixed parser files names in the Rootcheck scan. ([#840](https://github.com/wazuh/wazuh/pull/840))
- Removed frequency offset in rules. ([#827](https://github.com/wazuh/wazuh/pull/827)).
- Fix memory leak reading logcollector config. ([#884](https://github.com/wazuh/wazuh/pull/884))
- Fixed sort agents by status in `GET/agents` API request. ([#810](https://github.com/wazuh/wazuh/pull/810))
- Added exception when no agents are selected to restart. ([#870](https://github.com/wazuh/wazuh/pull/870))
- Prevent files from remaining open in the cluster. ([#874](https://github.com/wazuh/wazuh/pull/874))
- Fix network unreachable error when cluster starts. ([#800](https://github.com/wazuh/wazuh/pull/800))
- Fix empty rules and decoders file check. ([#887](https://github.com/wazuh/wazuh/pull/887))
>>>>>>> 6ece085e

## [v3.3.1]

### Added

- Added `total_affected_agents` and `total_failed_ids` to the `DELETE/agents` API request. ([#795](https://github.com/wazuh/wazuh/pull/795))

### Changed

- Management of empty blocks in the configuration files. ([#781](https://github.com/wazuh/wazuh/pull/781))
- Verify WPK with Wazuh CA by default. ([#799](https://github.com/wazuh/wazuh/pull/799))

### Fixed

- Windows prevents agent from renaming file. ([#773](https://github.com/wazuh/wazuh/pull/773))
- Fix manager-agent version comparison in remote upgrades. ([#765](https://github.com/wazuh/wazuh/pull/765))
- Fix log flooding when restarting agent while the merged file is being receiving. ([#788](https://github.com/wazuh/wazuh/pull/788))
- Fix issue when overwriting rotated logs in Windows agents. ([#776](https://github.com/wazuh/wazuh/pull/776))
- Prevent OpenSCAP module from running on Windows agents (incompatible). ([#777](https://github.com/wazuh/wazuh/pull/777))
- Fix issue in file changes report for FIM on Linux when a directory contains a backslash. ([#775](https://github.com/wazuh/wazuh/pull/775))
- Fixed missing `minor` field in agent data managed by the framework. ([#771](https://github.com/wazuh/wazuh/pull/771))
- Fixed missing `build` and `key` fields in agent data managed by the framework. ([#802](https://github.com/wazuh/wazuh/pull/802))
- Fixed several bugs in upgrade agents ([#784](https://github.com/wazuh/wazuh/pull/784)):
    - Error upgrading an agent with status `Never Connected`.
    - Fixed API support.
    - Sockets were not closing properly.
- Cluster exits showing an error when an error occurs. ([#790](https://github.com/wazuh/wazuh/pull/790))
- Fixed bug when cluster control or API cannot request the list of nodes to the master. ([#762](https://github.com/wazuh/wazuh/pull/762))
- Fixed bug when the `agent.conf` contains an unrecognized module. ([#796](https://github.com/wazuh/wazuh/pull/796))
- Alert when unmerge files fails on agent. ([#731](https://github.com/wazuh/wazuh/pull/731))
- Fix invalid memory access when parsing ruleset configuration. ([#787](https://github.com/wazuh/wazuh/pull/787))
- Check version of python in cluster control. ([#760](https://github.com/wazuh/wazuh/pull/760))
- Removed duplicated log message when Rootcheck is disabled. ([#783](https://github.com/wazuh/wazuh/pull/783))
- Avoid infinite attempts to download CVE databases when it fails. ([#792](https://github.com/wazuh/wazuh/pull/792))


## [v3.3.0]

### Added

- Supporting multiple socket output in Logcollector. ([#395](https://github.com/wazuh/wazuh/pull/395))
- Allow inserting static field parameters in rule comments. ([#397](https://github.com/wazuh/wazuh/pull/397))
- Added an output format option for Logcollector to build custom logs. ([#423](https://github.com/wazuh/wazuh/pull/423))
- Included millisecond timing in timestamp to JSON events. ([#467](https://github.com/wazuh/wazuh/pull/467))
- Added an option in Analysisd to set input event offset for plugin decoders. ([#512](https://github.com/wazuh/wazuh/pull/512))
- Allow decoders mix plugin and multiregex children. ([#602](https://github.com/wazuh/wazuh/pull/602))
- Added the option to filter by any field in `get_agents_overview`, `get_agent_group` and `get_agents_without_group` functions of the Python framework. ([#743](https://github.com/wazuh/wazuh/pull/743))

### Changed

- Add default value for option -x in agent_upgrade tool.
- Changed output of agents in cluster control. ([#741](https://github.com/wazuh/wazuh/pull/741))

### Fixed

- Fix bug in Logcollector when removing duplicate localfiles. ([#402](https://github.com/wazuh/wazuh/pull/402))
- Fix memory error in Logcollector when using wildcards.
- Prevent command injection in Agentless daemon. ([#600](https://github.com/wazuh/wazuh/pull/600))
- Fixed bug getting the agents in cluster control. ([#741](https://github.com/wazuh/wazuh/pull/741))
- Prevent Logcollector from reporting an error when a path with wildcards matches no files.
- Fixes the feature to group with the option multi-line. ([#754](https://github.com/wazuh/wazuh/pull/754))


## [v3.2.4]

### Fixed
- Fixed segmentation fault in maild when `<queue-size>` is included in the global configuration.
- Fixed bug in Framework when retrieving mangers logs. ([#644](https://github.com/wazuh/wazuh/pull/644))
- Fixed bug in clusterd to prevent the synchronization of `.swp` files. ([#694](https://github.com/wazuh/wazuh/pull/694))
- Fixed bug in Framework parsing agent configuration. ([#681](https://github.com/wazuh/wazuh/pull/681))
- Fixed several bugs using python3 with the Python framework. ([#701](https://github.com/wazuh/wazuh/pull/701))


## [v3.2.3]

### Added

- New internal option to enable merged file creation by Remoted. ([#603](https://github.com/wazuh/wazuh/pull/603))
- Created alert item for GDPR and GPG13. ([#608](https://github.com/wazuh/wazuh/pull/608))
- Add support for Amazon Linux in vulnerability-detector.
- Created an input queue for Analysisd to prevent Remoted starvation. ([#661](https://github.com/wazuh/wazuh/pull/661))

### Changed

- Set default agent limit to 14.000 and file descriptor limit to 65.536 per process. ([#624](https://github.com/wazuh/wazuh/pull/624))
- Cluster improvements.
    - New protocol for communications.
    - Inverted communication flow: clients start communications with the master.
    - Just the master address is required in the `<nodes>` list configuration.
    - Improved synchronization algorithm.
    - Reduced the number of processes to one: `wazuh-clusterd`.
- Cluster control tool improvements: outputs are the same regardless of node type.
- The default input queue for remote events has been increased to 131072 events. ([#660](https://github.com/wazuh/wazuh/pull/660))
- Disconnected agents will no longer report vulnerabilities. ([#666](https://github.com/wazuh/wazuh/pull/666))

### Fixed

- Fixed agent wait condition and improve logging messages. ([#550](https://github.com/wazuh/wazuh/pull/550))
- Fix race condition in settings load time by Windows agent. ([#551](https://github.com/wazuh/wazuh/pull/551))
- Fix bug in Authd that prevented it from deleting agent-info files when removing agents.
- Fix bug in ruleset that did not overwrite the `<info>` option. ([#584](https://github.com/wazuh/wazuh/issues/584))
- Fixed bad file descriptor error in Wazuh DB ([#588](https://github.com/wazuh/wazuh/issues/588))
- Fixed unpredictable file sorting when creating merged files. ([#599](https://github.com/wazuh/wazuh/issues/599))
- Fixed race condition in Remoted when closing connections.
- Fix epoch check in vulnerability-detector.
- Fixed hash sum in logs rotation. ([#636](https://github.com/wazuh/wazuh/issues/636))
- Fixed cluster CPU usage.
- Fixed invalid deletion of agent timestamp entries. ([#639](https://github.com/wazuh/wazuh/issues/639))
- Fixed segmentation fault in logcollector when multi-line is applied to a remote configuration. ([#641](https://github.com/wazuh/wazuh/pull/641))
- Fixed issue in Syscheck that may leave the process running if the agent is stopped quickly. ([#671](https://github.com/wazuh/wazuh/pull/671))

### Removed

- Removed cluster database and internal cluster daemon.


## [v3.2.2]

### Added

- Created an input queue for Remoted to prevent agent connection starvation. ([#509](https://github.com/wazuh/wazuh/pull/509))

### Changed

- Updated Slack integration. ([#443](https://github.com/wazuh/wazuh/pull/443))
- Increased connection timeout for remote upgrades. ([#480](https://github.com/wazuh/wazuh/pull/480))
- Vulnerability-detector does not stop agents detection if it fails to find the software for one of them.
- Improve the version comparator algorithm in vulnerability-detector. ([#508](https://github.com/wazuh/wazuh/pull/508/files))

### Fixed

- Fixed bug in labels settings parser that may make Agentd or Logcollector crash.
- Fixed issue when setting multiple `<server-ip>` stanzas in versions 3.0 - 3.2.1. ([#433](https://github.com/wazuh/wazuh/pull/433))
- Fixed bug when socket database messages are not sent correctly. ([#435](https://github.com/wazuh/wazuh/pull/435))
- Fixed unexpected stop in the sources installer when overwriting a previous corrupt installation.
- Added a synchronization timeout in the cluster to prevent it from blocking ([#447](https://github.com/wazuh/wazuh/pull/447))
- Fixed issue in CSyslogd when filtering by rule group. ([#446](https://github.com/wazuh/wazuh/pull/446))
- Fixed error on DB daemon when parsing rules with options introduced in version 3.0.0.
- Fixed unrecognizable characters error in Windows version name. ([#478](https://github.com/wazuh/wazuh/pull/478))
- Fix Authd client in old versions of Windows ([#479](https://github.com/wazuh/wazuh/pull/479))
- Cluster's socket management improved to use persistent connections ([#481](https://github.com/wazuh/wazuh/pull/481))
- Fix memory corruption in Syscollector decoder and memory leaks in Vulnerability Detector. ([#482](https://github.com/wazuh/wazuh/pull/482))
- Fixed memory corruption in Wazuh DB autoclosing procedure.
- Fixed dangling db files at DB Sync module folder. ([#489](https://github.com/wazuh/wazuh/pull/489))
- Fixed agent group file deletion when using Authd.
- Fix memory leak in Maild with JSON input. ([#498](https://github.com/wazuh/wazuh/pull/498))
- Fixed remote command switch option. ([#504](https://github.com/wazuh/wazuh/pull/504))

## [v3.2.1] 2018-03-03

### Added

- Added option in Makefile to disable CIS-CAT module. ([#381](https://github.com/wazuh/wazuh/pull/381))
- Added field `totalItems` to `GET/agents/purgeable/:timeframe` API call. ([#385](https://github.com/wazuh/wazuh/pull/385))

### Changed

- Giving preference to use the selected Java over the default one in CIS-CAT wodle.
- Added delay between message delivery for every module. ([#389](https://github.com/wazuh/wazuh/pull/389))
- Verify all modules for the shared configuration. ([#408](https://github.com/wazuh/wazuh/pull/408))
- Updated OpenSSL library to 1.1.0g.
- Insert agent labels in JSON archives no matter the event matched a rule.
- Support for relative/full/network paths in the CIS-CAT configuration. ([#419](https://github.com/wazuh/wazuh/pull/419))
- Improved cluster control to give more information. ([#421](https://github.com/wazuh/wazuh/pull/421))
- Updated rules for CIS-CAT.
- Removed unnecessary compilation of vulnerability-detector in agents.
- Increased wazuh-modulesd's subprocess pool.
- Improved the agent software recollection by Syscollector.

### Fixed

- Fixed crash in Agentd when testing Syscollector configuration from agent.conf file.
- Fixed duplicate alerts in Vulnerability Detector.
- Fixed compiling issues in Solaris and HP-UX.
- Fixed bug in Framework when listing directories due to permissions issues.
- Fixed error handling in CIS-CAT module. ([#401](https://github.com/wazuh/wazuh/pull/401))
- Fixed some defects reported by Coverity. ([#406](https://github.com/wazuh/wazuh/pull/406))
- Fixed OS name detection in macOS and old Linux distros. ([#409](https://github.com/wazuh/wazuh/pull/409))
- Fixed linked in HP-UX.
- Fixed Red Hat detection in vulnerability-detector.
- Fixed segmentation fault in wazuh-cluster when files path is too long.
- Fixed a bug getting groups and searching by them in `GET/agents` API call. ([#390](https://github.com/wazuh/wazuh/pull/390))
- Several fixes and improvements in cluster.
- Fixed bug in wazuh-db when closing exceeded databases in transaction.
- Fixed bug in vulnerability-detector that discarded valid agents.
- Fixed segmentation fault in Windows agents when getting OS info.
- Fixed memory leaks in vulnerability-detector and CIS-CAT wodle.
- Fixed behavior when working directory is not found in CIS-CAT wodle.

## [v3.2.0] 2018-02-13

### Added
- Added support to synchronize custom rules and decoders in the cluster.([#344](https://github.com/wazuh/wazuh/pull/344))
- Add field `status` to `GET/agents/groups/:group_id` API call.([#338](https://github.com/wazuh/wazuh/pull/338))
- Added support for Windows to CIS-CAT integration module ([#369](https://github.com/wazuh/wazuh/pull/369))
- New Wazuh Module "aws-cloudtrail" fetching logs from S3 bucket. ([#351](https://github.com/wazuh/wazuh/pull/351))
- New Wazuh Module "vulnerability-detector" to detect vulnerabilities in agents and managers.

### Fixed
- Fixed oscap.py to support new versions of OpenSCAP scanner.([#331](https://github.com/wazuh/wazuh/pull/331))
- Fixed timeout bug when the cluster port was closed. ([#343](https://github.com/wazuh/wazuh/pull/343))
- Improve exception handling in `cluster_control`. ([#343](https://github.com/wazuh/wazuh/pull/343))
- Fixed bug in cluster when receive an error response from client. ([#346](https://github.com/wazuh/wazuh/pull/346))
- Fixed bug in framework when the manager is installed in different path than /var/ossec. ([#335](https://github.com/wazuh/wazuh/pull/335))
- Fixed predecoder hostname field in JSON event output.
- Several fixes and improvements in cluster.

## [v3.1.0] 2017-12-22

### Added

- New Wazuh Module "command" for asynchronous command execution.
- New field "predecoder.timestamp" for JSON alerts including timestamp from logs.
- Added reload action to ossec-control in local mode.
- Add duration control of a cluster database synchronization.
- New internal option for agents to switch applying shared configuration.
- Added GeoIP address finding for input logs in JSON format.
- Added alert and archive output files rotation capabilities.
- Added rule option to discard field "firedtimes".
- Added VULS integration for running vulnerability assessments.
- CIS-CAT Wazuh Module to scan CIS policies.

### Changed

- Keepping client.keys file permissions when modifying it.
- Improve Rootcheck formula to select outstanding defects.
- Stop related daemon when disabling components in ossec-control.
- Prevented cluster daemon from starting on RHEL 5 or older.
- Let Syscheck report file changes on first scan.
- Allow requests by node name in cluster_control binary.
- Improved help of cluster_control binary.
- Integrity control of files in the cluster.

### Fixed

- Fixed netstat command in localfile configuration.
- Fixed error when searching agents by ID.
- Fixed syslog format pre-decoder for logs with missing (optional) space after tag.
- Fixed alert ID when plain-text alert output disabled.
- Fixed Monitord freezing when a sendmail-like executable SMTP server is set.
- Fixed validation of Active Response used by agent_control.
- Allow non-ASCII characters in Windows version string.

## [v3.0.0] 2017-12-12

### Added

- Added group property for agents to customize shared files set.
- Send shared files to multiple agents in parallel.
- New decoder plugin for logs in JSON format with dynamic fields definition.
- Brought framework from API to Wazuh project.
- Show merged files MD5 checksum by agent_control and framework.
- New reliable request protocol for manager-agent communication.
- Remote agent upgrades with signed WPK packages.
- Added option for Remoted to prevent it from writing shared merged file.
- Added state for Agentd and Windows agent to notify connection state and metrics.
- Added new JSON log format for local file monitoring.
- Added OpenSCAP SSG datastream content for Ubuntu Trusty Tahr.
- Field "alert_id" in JSON alerts (by Dan Parriott).
- Added support of "any" IP address to OSSEC batch manager (by Jozef Reisinger).
- Added ossec-agent SElinux module (by kreon).
- Added previous output to JSON output (by João Soares).
- Added option for Authd to specify the allowed cipher list (by James Le Cuirot).
- Added option for cipher suites in Authd settings.
- Added internal option for Remoted to set the shared configuration reloading time.
- Auto restart agents when new shared configuration is pushed from the manager.
- Added native support for Systemd.
- Added option to register unlimited agents in Authd.
- New internal option to limit the number of file descriptors in Analysisd and Remoted.
- Added new state "pending" for agents.
- Added internal option to disable real-time DB synchronization.
- Allow multiple manager stanzas in Agentd settings.
- New internal option to limit the receiving time in TCP mode.
- Added manager hostname data to agent information.
- New option for rotating internal logs by size.
- Added internal option to enable or disable daily rotation of internal logs.
- Added command option for Monitord to overwrite 'day_wait' parameter.
- Adding templates and sample alert for Elasticsearch 6.0.
- Added option to enable/disable Authd on install and auto-generate certificates.
- Pack secure TCP messages into a single packet.
- Added function to install SCAP policies depending on OS version.
- Added integration with Virustotal.
- Added timeout option for TCP sockets in Remoted and Agentd.
- Added option to start the manager after installing.
- Added a cluster of managers (`wazuh-clusterd`) and a script to control it (`cluster_control`).

### Changed

- Increased shared file delivery speed when using TCP.
- Increased TCP listening socket backlog.
- Changed Windows agent UI panel to show revision number instead of installation date.
- Group every decoded field (static and dynamic fields) into a data object for JSON alerts.
- Reload shared files by Remoted every 10 minutes.
- Increased string size limit for XML reader to 4096 bytes.
- Updated Logstash configuration and Elasticsearch mappings.
- Changed template fields structure for Kibana dashboards.
- Increased dynamic field limit to 1024, and default to 256.
- Changed agent buffer 'length' parameter to 'queue_size'.
- Changed some Rootcheck error messages to verbose logs.
- Removed unnecessary message by manage_agents advising to restart Wazuh manager.
- Update PF tables Active response (by d31m0).
- Create the users and groups as system users and groups in specs (by Dan Parriott).
- Show descriptive errors when an agent loses the connection using TCP.
- Prevent agents with the same name as the manager host from getting added.
- Changed 'message' field to 'data' for successful agent removing response in Authd API.
- Changed critical error to standard error in Syslog Remoted when no access list has been configured.
- Ignore hidden files in shared folder for merged file.
- Changed agent notification time values: notify time to 1 minute and reconnect time to 5 minutes.
- Prevent data field from being inserted into JSON alerts when it's empty.
- Spelling corrections (by Josh Soref).
- Moved debug messages when updating shared files to level 2.
- Do not create users ossecm or ossecr on agents.
- Upgrade netstat command in Logcollector.
- Prevent Monitord and DB sync module from dealing with agent files on local installations.
- Speed up DB syncing by keeping databases opened and an inotify event queue.
- Merge server's IP and hostname options to one setting.
- Enabled Active Response by default in both Windows and UNIX.
- Make Monitord 'day_wait' internal option affect log rotation.
- Extend Monitord 'day_wait' internal option range.
- Prevent Windows agent from log error when the manager disconnected.
- Improve Active Response filtering options.
- Use init system (Systemd/SysVinit) to restart Wazuh when upgrading.
- Added possibility of filtering agents by manager hostname in the Framework.
- Prevent installer from overwriting agent.conf file.
- Cancel file sending operation when agent socket is closed.
- Clean up agent shared folder before unmerging shared configuration.
- Print descriptive error when request socket refuses connection due to AR disabled.
- Extend Logcollector line burst limit range.
- Fix JSON alert file reloading when the file is rotated.
- Merge IP and Hostname server configuration into "Address" field.
- Improved TCP transmission performance by packing secure messages.

### Fixed

- Fixed wrong queries to get last Syscheck and Rootcheck date.
- Prevent Logcollector keep-alives from being stored on archives.json.
- Fixed length of random message within keep-alives.
- Fixed Windows version detection for Windows 8 and newer.
- Fixed incorrect CIDR writing on client.keys by Authd.
- Fixed missing buffer flush by Analysisd when updating Rootcheck database.
- Stop Wazuh service before removing folder to reinstall.
- Fixed Remoted service for Systemd (by Phil Porada).
- Fixed Administrator account mapping in Windows agent installation (by andrewm0374@gmail.com).
- Fixed MySQL support in dbd (by andrewm0374@gmail.com).
- Fixed incorrect warning when unencrypting messages (by Dan Parriott).
- Fixed Syslog mapping for alerts via Csyslogd (by Dan Parriott).
- Fixed syntax error in the creation of users in Solaris 11.2 (by Pedro Flor).
- Fixed some warnings that appeared when compiling on Fedora 26.
- Fixed permission issue in logs folder.
- Fixed issue in Remoted that prevented it from send shared configuration when it changed.
- Fixed Windows agent compilation compability with CentOS.
- Supporting different case from password prompt in Agentless (by Jesus Fidalgo).
- Fix bad detection of inotify queue overflowed.
- Fix repetitive error when a rule's diff file is empty.
- Fixed log group permission when created by a daemon running as root.
- Prevented Agentd from logging too many errors when restarted while receiving the merged file.
- Prevented Remoted from sending data to disconnected agents in TCP mode.
- Fixed alerts storage in PostgreSQL databases.
- Fixed invalid previous output data in JSON alerts.
- Fixed memory error in modulesd for invalid configurations.
- Fixed default Auth configuration to support custom install directory.
- Fixed directory transversal vulnerability in Active response commands.
- Fixed Active response timeout accuracy.
- Fixed race conditions in concurrent transmissions over TCP.

### Removed

- Removed Picviz support (by Dan Parriott).


## [v2.1.1] - 2017-09-21

### Changed

- Improved errors messages related to TCP connection queue.
- Changed info log about unsupported FS checking in Rootcheck scan to debug messages.
- Prevent Modules daemon from giving critical error when no wodles are enabled.

### Fixed

- Fix endianess incompatibility in agents on SPARC when connecting via TCP.
- Fix bug in Authd that made it crash when removing keys.
- Fix race condition in Remoted when writing logs.
- Avoid repeated errors by Remoted when sending data to a disconnected agent.
- Prevented Monitord from rotating non-existent logs.
- Some fixes to support HP-UX.
- Prevent processes from sending events when TCP connection is lost.
- Fixed output header by Syslog client when reading JSON alerts.
- Fixed bug in Integrator settings parser when reading rules list.

## [v2.1.0] - 2017-08-14

### Added

- Rotate and compress log feature.
- Labeling data for agents to be shown in alerts.
- New 'auth' configuration template.
- Make manage_agents capable of add and remove agents via Authd.
- Implemented XML configuration for Authd.
- Option -F for Authd to force insertion if it finds duplicated name.
- Local auth client to manage agent keys.
- Added OS name and version into global.db.
- Option for logging in JSON format.
- Allow maild to send through a sendmail-like executable (by James Le Cuirot).
- Leaky bucket-like buffer for agents to prevent network flooding.
- Allow Syslog client to read JSON alerts.
- Allow Mail reporter to read JSON alerts.
- Added internal option to tune Rootcheck sleep time.
- Added route-null Active Response script for Windows 2012 (by @CrazyLlama).

### Changed

- Updated SQLite library to 3.19.2.
- Updated zlib to 1.2.11.
- Updated cJSON library to 1.4.7.
- Change some manage_agents option parameters.
- Run Auth in background by default.
- Log classification as debug, info, warning, error and critical.
- Limit number of reads per cycle by Logcollector to prevent log starvation.
- Limit OpenSCAP module's event forwarding speed.
- Increased debug level of repeated Rootcheck messages.
- Send events when OpenSCAP starts and finishes scans.
- Delete PID files when a process exits not due to a signal.
- Change error messages due to SSL handshake failure to debug messages.
- Force group addition on installation for compatibility with LDAP (thanks to Gary Feltham).

### Fixed

- Fixed compiling error on systems with no OpenSSL.
- Fixed compiling warning at manage_agents.
- Fixed ossec-control enable/disable help message.
- Fixed unique aperture of random device on Unix.
- Fixed file sum comparison bug at Syscheck realtime engine. (Thanks to Arshad Khan)
- Close analysisd if alert outputs are disabled for all formats.
- Read Windows version name for versions newer than Windows 8 / Windows Server 2012.
- Fixed error in Analysisd that wrote Syscheck and Rootcheck databases of re-added agents on deleted files.
- Fixed internal option to configure the maximum labels' cache time.
- Fixed Auth password parsing on client side.
- Fix bad agent ID assignation in Authd on i686 architecture.
- Fixed Logcollector misconfiguration in Windows agents.

### Removed

- Remove unused message queue to send alerts from Authd.


## [v2.0.1] - 2017-07-19

### Changed

- Changed random data generator for a secure OS-provided generator.
- Changed Windows installer file name (depending on version).
- Linux distro detection using standard os-release file.
- Changed some URLs to documentation.
- Disable synchronization with SQLite databases for Syscheck by default.
- Minor changes at Rootcheck formatter for JSON alerts.
- Added debugging messages to Integrator logs.
- Show agent ID when possible on logs about incorrectly formatted messages.
- Use default maximum inotify event queue size.
- Show remote IP on encoding format errors when unencrypting messages.
- Remove temporary files created by Syscheck changes reports.
- Remove temporary Syscheck files for changes reporting by Windows installer when upgrading.

### Fixed

- Fixed resource leaks at rules configuration parsing.
- Fixed memory leaks at rules parser.
- Fixed memory leaks at XML decoders parser.
- Fixed TOCTOU condition when removing directories recursively.
- Fixed insecure temporary file creation for old POSIX specifications.
- Fixed missing agentless devices identification at JSON alerts.
- Fixed FIM timestamp and file name issue at SQLite database.
- Fixed cryptographic context acquirement on Windows agents.
- Fixed debug mode for Analysisd.
- Fixed bad exclusion of BTRFS filesystem by Rootcheck.
- Fixed compile errors on macOS.
- Fixed option -V for Integrator.
- Exclude symbolic links to directories when sending FIM diffs (by Stephan Joerrens).
- Fixed daemon list for service reloading at ossec-control.
- Fixed socket waiting issue on Windows agents.
- Fixed PCI_DSS definitions grouping issue at Rootcheck controls.
- Fixed segmentation fault bug when stopping on CentOS 5.
- Fixed compatibility with AIX.
- Fixed race conditions in ossec-control script.
- Fixed compiling issue on Windows.
- Fixed compatibility with Solaris.
- Fixed XML parsing error due to byte stashing issue.
- Fixed false error by Syscheck when creating diff snapshots of empty files.
- Fixed segmentation fault in Authd on i386 platform.
- Fixed agent-auth exit code for controlled server's errors.
- Fixed incorrect OVAL patch results classification.

## [v2.0] - 2017-03-14

### Added

- Wazuh modules manager.
- Wazuh module for OpenSCAP.
- Ruleset for OpenSCAP alerts.
- Kibana dashboards for OpenSCAP.
- Option at agent_control to restart all agents.
- Dynamic fields to rules and decoders.
- Dynamic fields to JSON in alerts/archives.
- CDB list lookup with dynamic fields.
- FTS for dynamic fields.
- Logcollector option to set the frequency of file checking.
- GeoIP support in Alerts (by Scott R Shinn).
- Internal option to output GeoIP data on JSON alerts.
- Matching pattern negation (by Daniel Cid).
- Syscheck and Rootcheck events on SQLite databases.
- Data migration tool to SQLite databases.
- Jenkins QA.
- 64-bit Windows registry keys support.
- Complete FIM data output to JSON and alerts.
- Username, date and inode attributes to FIM events on Unix.
- Username attribute to FIM events on Windows.
- Report changes (FIM file diffs) to Windows agent.
- File diffs to JSON output.
- Elastic mapping updated for new FIM events.
- Title and file fields extracted at Rootcheck alerts.
- Rule description formatting with dynamic field referencing.
- Multithreaded design for Authd server for fast and reliable client dispatching, with key caching and write scheduling.
- Auth registration client for Windows (by Gael Muller).
- Auth password authentication for Windows client.
- New local decoder file by default.
- Show server certificate and key paths at Authd help.
- New option for Authd to verify agent's address.
- Added support for new format at predecoder (by Brad Lhotsky).
- Agentless passlist encoding to Base64.
- New Auditd-specific log format for Logcollector.
- Option for Authd to auto-choose TLS/SSL method.
- Compile option for Authd to make it compatible with legacy OSs.
- Added new templates layout to auto-compose configuration file.
- New wodle for SQLite database syncing (agent information and fim/pm data).
- Added XML settings options to exclude some rules or decoders files.
- Option for agent_control to broadcast AR on all agents.
- Extended FIM event information forwarded by csyslogd (by Sivakumar Nellurandi).
- Report Syscheck's new file events on real time.

### Changed

- Isolated logtest directory from analysisd.
- Remoted informs Analysisd about agent ID.
- Updated Kibana dashboards.
- Syscheck FIM attributes to dynamic fields.
- Force services to exit if PID file creation fails.
- Atomic writing of client.keys through temporary files.
- Disabled remote message ID verification by default.
- Show actual IP on debug message when agents get connected.
- Enforce rules IDs to max 6 digits.
- OSSEC users and group as system (UI-hidden) users (by Dennis Golden).
- Increases Authd connection pool size.
- Use general-purpose version-flexible SSL/TLS methods for Authd registration.
- Enforce minimum 3-digit agent ID format.
- Exclude BTRFS from Rootcheck searching for hidden files inside directories (by Stephan Joerrens).
- Moved OSSEC and Wazuh decoders to one directory.
- Prevent manage_agents from doing invalid actions (such methods for manager at agent).
- Disabled capturing of security events 5145 and 5156 on Windows agent.
- Utilities to rename an agent or change the IP address (by Antonio Querubin).
- Added quiet option for Logtest (by Dan Parriott).
- Output decoder information onto JSON alerts.
- Enable mail notifications by default for server installation.
- Agent control option to restart all agents' Syscheck will also restart manager's Syscheck.
- Make ossec-control to check Authd PID.
- Enforce every rule to contain a description.
- JSON output won't contain field "agentip" if tis value is "any".
- Don't broadcast Active Response messages to disconnected agents.
- Don't print Syscheck logs if it's disabled.
- Set default Syscheck and Rootcheck frequency to 12 hours.
- Generate FIM new file alert by default.
- Added option for Integrator to set the maximum log length.
- JSON output nested objects modelling through dynamic fields.
- Disable TCP for unsupported OSs.
- Show previous log on JSON alert.
- Removed confirmation prompt when importing an agent key successfully.
- Made Syscheck not to ignore files that change more than 3 times by default.
- Enabled JSON output by default.
- Updated default syscheck configuration for Windows agents.
- Limited agent' maximum connection time for notification time.
- Improved client.keys changing detection method by remoted: use date and inode.
- Changed boot service name to Wazuh.
- Active response enabled on Windows agents by default.
- New folder structure for rules and decoders.
- More descriptive logs about syscheck real-time monitoring.
- Renamed XML tags related to rules and decoders inclusion.
- Set default maximum agents to 8000.
- Removed FTS numeric bitfield from JSON output.
- Fixed ID misassignment by manage_agents when the greatest ID exceeds 32512.
- Run Windows Registry Syscheck scan on first stage when scan_on_start enabled.
- Set all Syscheck delay stages to a multiple of internal_options.conf/syscheck.sleep value.
- Changed JSON timestamp format to ISO8601.
- Overwrite @timestamp field from Logstash with the alert timestamp.
- Moved timestamp JSON field to the beginning of the object.
- Changed random data generator for a secure OS-provided generator.

### Fixed

- Logcollector bug that inhibited alerts about file reduction.
- Memory issue on string manipulation at JSON.
- Memory bug at JSON alerts.
- Fixed some CLang warnings.
- Issue on marching OSSEC user on installing.
- Memory leaks at configuration.
- Memory leaks at Analysisd.
- Bugs and memory errors at agent management.
- Mistake with incorrect name for PID file (by Tickhon Clearscale).
- Agent-auth name at messages (it appeared to be the server).
- Avoid Monitord to log errors when the JSON alerts file doesn't exists.
- Agents numbering issue (minimum 3 digits).
- Avoid no-JSON message at agent_control when client.keys empty.
- Memory leaks at manage_agents.
- Authd error messages about connection to queue passed to warning.
- Issue with Authd password checking.
- Avoid ossec-control to use Dash.
- Fixed false error about disconnected agent when trying to send it the shared files.
- Avoid Authd to close when it reaches the maximum concurrency.
- Fixed memory bug at event diff execution.
- Fixed resource leak at file operations.
- Hide help message by useadd and groupadd on OpenBSD.
- Fixed error that made Analysisd to crash if it received a missing FIM file entry.
- Fixed compile warnings at cJSON library.
- Fixed bug that made Active Response to disable all commands if one of them was disabled (by Jason Thomas).
- Fixed segmentation fault at logtest (by Dan Parriott).
- Fixed SQL injection vulnerability at Database.
- Fixed Active Response scripts for Slack and Twitter.
- Fixed potential segmentation fault at file queue operation.
- Fixed file permissions.
- Fixed failing test for Apache 2.2 logs (by Brad Lhotsky).
- Fixed memory error at net test.
- Limit agent waiting time for retrying to connect.
- Fixed compile warnings on i386 architecture.
- Fixed Monitord crash when sending daily report email.
- Fixed script to null route an IP address on Windows Server 2012+ (by Theresa Meiksner).
- Fixed memory leak at Logtest.
- Fixed manager with TCP support on FreeBSD (by Dave Stoddard).
- Fixed Integrator launching at local-mode installation.
- Fixed issue on previous alerts counter (rules with if_matched_sid option).
- Fixed compile and installing error on Solaris.
- Fixed segmentation fault on syscheck when no configuration is defined.
- Fixed bug that prevented manage_agents from removing syscheck/rootcheck database.
- Fixed bug that made agents connected on TCP to hang if they are rejected by the manager.
- Fixed segmentation fault on remoted due to race condition on managing keystore.
- Fixed data lossing at remoted when reloading keystore.
- Fixed compile issue on MacOS.
- Fixed version reading at ruleset updater.
- Fixed detection of BSD.
- Fixed memory leak (by Byron Golden).
- Fixed misinterpretation of octal permissions given by Agentless (by Stephan Leemburg).
- Fixed mistake incorrect openssl flag at Makefile (by Stephan Leemburg).
- Silence Slack integration transmission messages (by Dan Parriott).
- Fixed OpenSUSE Systemd misconfiguration (By Stephan Joerrens).
- Fixed case issue on JSON output for Rootcheck alerts.
- Fixed potential issue on duplicated agent ID detection.
- Fixed issue when creating agent backups.
- Fixed hanging problem on Windows Auth client when negotiation issues.
- Fixed bug at ossec-remoted that mismatched agent-info files.
- Fixed resource leaks at rules configuration parsing.
- Fixed memory leaks at rules parser.
- Fixed memory leaks at XML decoders parser.
- Fixed TOCTOU condition when removing directories recursively.
- Fixed insecure temporary file creation for old POSIX specifications.
- Fixed missing agentless devices identification at JSON alerts.

### Removed

- Deleted link to LUA sources.
- Delete ZLib generated files on cleaning.
- Removed maximum lines limit from diff messages (that remain limited by length).

## [v1.1.1] - 2016-05-12

### Added

- agent_control: maximum number of agents can now be extracted using option "-m".
- maild: timeout limitation, preventing it from hang in some cases.
- Updated decoders, ruleset and rootchecks from Wazuh Ruleset v1.0.8.
- Updated changes from ossec-hids repository.

### Changed

- Avoid authd to rename agent if overplaced.
- Changed some log messages.
- Reordered directories for agent backups.
- Don't exit when client.keys is empty by default.
- Improved client.keys reloading capabilities.

### Fixed

- Fixed JSON output at rootcheck_control.
- Fixed agent compilation on OS X.
- Fixed memory issue on removing timestamps.
- Fixed segmentation fault at reported.
- Fixed segmentation fault at logcollector.

### Removed

- Removed old rootcheck options.

## [v1.1] - 2016-04-06

### Added

- Re-usage of agent ID in manage_agents and authd, with time limit.
- Added option to avoid manager from exiting when there are no keys.
- Backup of the information about an agent that's going to be deleted.
- Alerting if Authd can't add an agent because of a duplicated IP.
- Integrator with Slack and PagerDuty.
- Simplified keywords for the option "frequency".
- Added custom Reply-to e-mail header.
- Added option to syscheck to avoid showing diffs on some files.
- Created agents-timestamp file to save the agents' date of adding.

### Changed

- client.keys: No longer overwrite the name of an agent with "#-#-#-" to mark it as deleted. Instead, the name will appear with a starting "!".
- API: Distinction between duplicated and invalid name for agent.
- Stop the "ERROR: No such file or directory" for Apache.
- Changed defaults to analysisd event counter.
- Authd won't use password by default.
- Changed name of fields at JSON output from binaries.
- Upgraded rules to Wazuh Ruleset v1.07

### Fixed

- Fixed merged.mg push on Windows Agent
- Fixed Windows agent compilation issue
- Fixed glob broken implementation.
- Fixed memory corruption on the OSSEC alert decoder.
- Fixed command "useradd" on OpenBSD.
- Fixed some PostgreSQL issues.
- Allow to disable syscheck:check_perm after enable check_all.

## [v1.0.4] - 2016-02-24
​
### Added

- JSON output for manage_agents.
- Increased analysis daemon's memory size.
- Authd: Added password authorization.
- Authd: Boost speed performance at assignation of ID for agents
- Authd: New option -f *sec*. Force addding new agent (even with duplicated IP) if it was not active for the last *sec* seconds.
- manage_agents: new option -d. Force adding new agent (even with duplicated IP)
- manage_agents: Printing new agent ID on adding.

### Changed

- Authd and manage_agents won't add agents with duplicated IP.

### Fixed

- Solved duplicate IP conflicts on client.keys which prevented the new agent to connect.
- Hashing files in binary mode. Solved some problems related to integrity checksums on Windows.
- Fixed issue that made console programs not to work on Windows.

### Removed

- RESTful API no longer included in extensions/api folder. Available now at https://github.com/wazuh/wazuh-api


## [v1.0.3] - 2016-02-11

### Added

- JSON CLI outputs: ossec-control, rootcheck_control, syscheck_control, ossec-logtest and more.
- Preparing integration with RESTful API
- Upgrade version scripts
- Merge commits from ossec-hids
- Upgraded rules to Wazuh Ruleset v1.06

### Fixed

- Folders are no longer included on etc/shared
- Fixes typos on rootcheck files
- Kibana dashboards fixes

## [v1.0.2] - 2016-01-29

### Added

- Added Wazuh Ruleset updater
- Added extensions files to support ELK Stack latest versions (ES 2.x, LS 2.1, Kibana 4.3)

### Changed

- Upgraded rules to Wazuh Ruleset v1.05
- Fixed crash in reportd
- Fixed Windows EventChannel syntaxis issue
- Fixed manage_agents bulk option bug. No more "randombytes" errors.
- Windows deployment script improved

## [v1.0.1] - 2015-12-10

### Added

- Wazuh version info file
- ossec-init.conf now includes wazuh version
- Integrated with wazuh OSSEC ruleset updater
- Several new fields at JSON output (archives and alerts)
- Wazuh decoders folder

### Changed

- Decoders are now splitted in differents files.
- jsonout_out enable by default
- JSON groups improvements
- Wazuh ruleset updated to 1.0.2
- Extensions: Improved Kibana dashboards
- Extensions: Improved Windows deployment script

## [v1.0] - 2015-11-23
- Initial Wazuh version v1.0<|MERGE_RESOLUTION|>--- conflicted
+++ resolved
@@ -1,13 +1,13 @@
 # Change Log
 All notable changes to this project will be documented in this file.
 
-<<<<<<< HEAD
 ## [TBD]
 
 ### Fixed
 
 - Ignore uppercase and lowercase sorting an array in framework. ([#814](https://github.com/wazuh/wazuh/pull/814))
-=======
+
+
 ## [v3.5.0]
 
 ### Added
@@ -119,7 +119,6 @@
 - Prevent files from remaining open in the cluster. ([#874](https://github.com/wazuh/wazuh/pull/874))
 - Fix network unreachable error when cluster starts. ([#800](https://github.com/wazuh/wazuh/pull/800))
 - Fix empty rules and decoders file check. ([#887](https://github.com/wazuh/wazuh/pull/887))
->>>>>>> 6ece085e
 
 ## [v3.3.1]
 
