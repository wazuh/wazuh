# Change Log
All notable changes to this project will be documented in this file.

## [v3.7.1]

### Added

- New internal option `remoted.guess_agent_group` allowing agent group guessing by Remoted to be optional. ([#1890](https://github.com/wazuh/wazuh/pull/1890))
- Added option to configure another audit keys to monitor. ([#1882](https://github.com/wazuh/wazuh/pull/1882))
- Added option to create the SSL certificate and key with the install.sh script. ([#1856](https://github.com/wazuh/wazuh/pull/1856))
- Add IPv6 support to `host-deny.sh` script. (by @iasdeoupxe). ([#1583](https://github.com/wazuh/wazuh/pull/1583))
- Added tracing information (PID, function, file and line number) to logs when debugging is enabled. ([#1866](https://github.com/wazuh/wazuh/pull/1866))

### Changed

- Change errors messages to descriptive warnings in Syscheck when a files is not reachable. ([#1730](https://github.com/wazuh/wazuh/pull/1730))
- Add default values to global options to let the manager start. ([#1894](https://github.com/wazuh/wazuh/pull/1894))
- Improve Remoted performance by reducing interaction between threads. ([#1902](https://github.com/wazuh/wazuh/pull/1902))

### Fixed

- Prevent duplicates entries for denied IP addresses by `host-deny.sh`. (by @iasdeoupxe). ([#1583](https://github.com/wazuh/wazuh/pull/1583))
- Fix issue in Logcollector when reaching the file end before getting a full line. ([#1744](https://github.com/wazuh/wazuh/pull/1744))
- Throw an error when a nonexistent CDB file is added in the ossec.conf file. ([#1783](https://github.com/wazuh/wazuh/pull/1783))
- Fix bug in Remoted that truncated control messages to 1024 bytes. ([#1847](https://github.com/wazuh/wazuh/pull/1847))
- Avoid that the attribute `ignore` of rules silence alerts. ([#1874](https://github.com/wazuh/wazuh/pull/1874))
- Fix race condition when decoding file permissions. ([#1879](https://github.com/wazuh/wazuh/pull/1879)
- Fix to overwrite FIM configuration when directories come in the same tag separated by commas. ([#1886](https://github.com/wazuh/wazuh/pull/1886))
- Fixed issue with hash table handling in FTS and label management. ([#1889](https://github.com/wazuh/wazuh/pull/1889))
- Fixed id's and description of FIM alerts. ([#1891](https://github.com/wazuh/wazuh/pull/1891))
- Fix log flooding by Logcollector when monitored files disappear. ([#1893](https://github.com/wazuh/wazuh/pull/1893))
- Fix bug configuring empty blocks in FIM. ([#1897](https://github.com/wazuh/wazuh/pull/1897))
- Let the Windows agent reset the random generator context if it's corrupt. ([#1898](https://github.com/wazuh/wazuh/pull/1898))
- Prevent Remoted from logging errors if the cluster configuration is missing or invalid. ([#1900](https://github.com/wazuh/wazuh/pull/1900))
- Fix race condition hazard in Remoted when handling control messages. ([#1902](https://github.com/wazuh/wazuh/pull/1902))
<<<<<<< HEAD
- Fix uncontrolled condition in the vulnerability-detector version checker. ([#1932](https://github.com/wazuh/wazuh/pull/1932))
- Restore support for Amazon Linux in vulnerability-detector. ([#1932](https://github.com/wazuh/wazuh/pull/1932))
=======
- Fixed starting wodles after a delay specified in `interval` when `run_on_start` is set to `no`, on the first run of the agent. ([#1906](https://github.com/wazuh/wazuh/pull/1906))
- Prevent `agent-auth` tool from creating the file _client.keys_ outside the agent's installation folder. ([#1924](https://github.com/wazuh/wazuh/pull/1924))
- Fix symbolic links attributes reported by `syscheck` in the alerts. ([#1926](https://github.com/wazuh/wazuh/pull/1926))
- Added some improvements and fixes in Whodata. ([#1929](https://github.com/wazuh/wazuh/pull/1929))
- Fix FIM decoder to accept Windows user containing spaces. ([#1930](https://github.com/wazuh/wazuh/pull/1930))
- Add missing field `restrict` when querying the FIM configuration remotely. ([#1931](https://github.com/wazuh/wazuh/pull/1931))
- Fix values of FIM scan showed in agent_control info. ([#1940](https://github.com/wazuh/wazuh/pull/1940))
>>>>>>> f663d327


## [v3.7.0] - 2018-11-10

### Added

- Adding feature to **remotely query agent configuration on demand.** ([#548](https://github.com/wazuh/wazuh/pull/548))
- **Boost Analysisd performance with multithreading.** ([#1039](https://github.com/wazuh/wazuh/pull/1039))
- Adding feature to **let agents belong to multiple groups.** ([#1135](https://github.com/wazuh/wazuh/pull/1135))
  - API support for multiple groups. ([#1300](https://github.com/wazuh/wazuh/pull/1300) [#1135](https://github.com/wazuh/wazuh/pull/1135))
- **Boost FIM decoding performance** by storing data into Wazuh DB using SQLite databases. ([#1333](https://github.com/wazuh/wazuh/pull/1333))
  - FIM database is cleaned after restarting agent 3 times, deleting all entries that left being monitored.
  - Added script to migrate older Syscheck databases to WazuhDB. ([#1504](https://github.com/wazuh/wazuh/pull/1504)) ([#1333](https://github.com/wazuh/wazuh/pull/1333))
- Added rule testing output when restarting manager. ([#1196](https://github.com/wazuh/wazuh/pull/1196))
- New wodle for **Azure environment log and process collection.** ([#1306](https://github.com/wazuh/wazuh/pull/1306))
- New wodle for **Docker container monitoring.** ([#1368](https://github.com/wazuh/wazuh/pull/1368))
- Disconnect manager nodes in cluster if no keep alive is received or sent during two minutes. ([#1482](https://github.com/wazuh/wazuh/pull/1482))
- API requests are forwarded to the proper manager node in cluster. ([#885](https://github.com/wazuh/wazuh/pull/885))
- Centralized configuration pushed from manager overwrite the configuration of directories that exist with the same path in ossec.conf. ([#1740](https://github.com/wazuh/wazuh/pull/1740))

### Changed

- Refactor Python framework code to standardize database requests and support queries. ([#921](https://github.com/wazuh/wazuh/pull/921))
- Replaced the `execvpe` function by `execvp` for the Wazuh modules. ([#1207](https://github.com/wazuh/wazuh/pull/1207))
- Avoid the use of reference ID in Syscollector network tables. ([#1315](https://github.com/wazuh/wazuh/pull/1315))
- Make Syscheck case insensitive on Windows agent. ([#1349](https://github.com/wazuh/wazuh/pull/1349))
- Avoid conflicts with the size of time_t variable in wazuh-db. ([#1366](https://github.com/wazuh/wazuh/pull/1366))
- Osquery integration updated: ([#1369](https://github.com/wazuh/wazuh/pull/1369))
  - Nest the result data into a "osquery" object.
  - Extract the pack name into a new field.
  - Include the query name in the alert description.
  - Minor fixes.
- Increased AWS S3 database entry limit to 5000 to prevent reprocessing repeated events. ([#1391](https://github.com/wazuh/wazuh/pull/1391))
- Increased the limit of concurrent agent requests: 1024 by default, configurable up to 4096. ([#1473](https://github.com/wazuh/wazuh/pull/1473))
- Change the default vulnerability-detector interval from 1 to 5 minutes. ([#1729](https://github.com/wazuh/wazuh/pull/1729))
- Port the UNIX version of Auth client (_agent_auth_) to the Windows agent. ([#1790](https://github.com/wazuh/wazuh/pull/1790))
  - Support of TLSv1.2 through embedded OpenSSL library.
  - Support of SSL certificates for agent and manager validation.
  - Unify Auth client option set.

### Fixed

- Fixed email_alerts configuration for multiple recipients. ([#1193](https://github.com/wazuh/wazuh/pull/1193))
- Fixed manager stopping when no command timeout is allowed. ([#1194](https://github.com/wazuh/wazuh/pull/1194))
- Fixed getting RAM memory information from mac OS X and FreeBSD agents. ([#1203](https://github.com/wazuh/wazuh/pull/1203))
- Fixed mandatory configuration labels check. ([#1208](https://github.com/wazuh/wazuh/pull/1208))
- Fix 0 value at check options from Syscheck. ([1209](https://github.com/wazuh/wazuh/pull/1209))
- Fix bug in whodata field extraction for Windows. ([#1233](https://github.com/wazuh/wazuh/issues/1233))
- Fix stack overflow when monitoring deep files. ([#1239](https://github.com/wazuh/wazuh/pull/1239))
- Fix typo in whodata alerts. ([#1242](https://github.com/wazuh/wazuh/issues/1242))
- Fix bug when running quick commands with timeout of 1 second. ([#1259](https://github.com/wazuh/wazuh/pull/1259))
- Prevent offline agents from generating vulnerability-detector alerts. ([#1292](https://github.com/wazuh/wazuh/pull/1292))
- Fix empty SHA256 of rotated alerts and log files. ([#1308](https://github.com/wazuh/wazuh/pull/1308))
- Fixed service startup on error. ([#1324](https://github.com/wazuh/wazuh/pull/1324))
- Set connection timeout for Auth server ([#1336](https://github.com/wazuh/wazuh/pull/1336))
- Fix the cleaning of the temporary folder. ([#1361](https://github.com/wazuh/wazuh/pull/1361))
- Fix check_mtime and check_inode views in Syscheck alerts. ([#1364](https://github.com/wazuh/wazuh/pull/1364))
- Fixed the reading of the destination address and type for PPP interfaces. ([#1405](https://github.com/wazuh/wazuh/pull/1405))
- Fixed a memory bug in regex when getting empty strings. ([#1430](https://github.com/wazuh/wazuh/pull/1430))
- Fixed report_changes with a big ammount of files. ([#1465](https://github.com/wazuh/wazuh/pull/1465))
- Prevent Logcollector from null-terminating socket output messages. ([#1547](https://github.com/wazuh/wazuh/pull/1547))
- Fix timeout overtaken message using infinite timeout. ([#1604](https://github.com/wazuh/wazuh/pull/1604))
- Prevent service from crashing if _global.db_ is not created. ([#1485](https://github.com/wazuh/wazuh/pull/1485))
- Set new agent.conf template when creating new groups. ([#1647](https://github.com/wazuh/wazuh/pull/1647))
- Fix bug in Wazuh Modules that tried to delete PID folders if a subprocess call failed. ([#1836](https://github.com/wazuh/wazuh/pull/1836))


## [v3.6.1] 2018-09-07

### Fixed

- Fixed ID field length limit in JSON alerts, by @gandalfn. ([#1052](https://github.com/wazuh/wazuh/pull/1052))
- Fix segmentation fault when the agent version is empty in Vulnerability Detector. ([#1191](https://github.com/wazuh/wazuh/pull/1191))
- Fix bug that removes file extensions in rootcheck. ([#1197](https://github.com/wazuh/wazuh/pull/1197))
- Fixed incoherence in Client Syslog between plain-text and JSON alert input in `<location>` filter option. ([#1204](https://github.com/wazuh/wazuh/pull/1204))
- Fixed missing agent name and invalid predecoded hostname in JSON alerts. ([#1213](https://github.com/wazuh/wazuh/pull/1213))
- Fixed invalid location string in plain-text alerts. ([#1213](https://github.com/wazuh/wazuh/pull/1213))
- Fixed default stack size in threads on AIX and HP-UX. ([#1215](https://github.com/wazuh/wazuh/pull/1215))
- Fix socket error during agent restart due to daemon start/stop order. ([#1221](https://github.com/wazuh/wazuh/issues/1221))
- Fix bug when checking agent configuration in logcollector. ([#1225](https://github.com/wazuh/wazuh/issues/1225))
- Fix bug in folder recursion limit count in FIM real-time mode. ([#1226](https://github.com/wazuh/wazuh/issues/1226))
- Fixed errors when parsing AWS events in Elasticsearch. ([#1229](https://github.com/wazuh/wazuh/issues/1229))
- Fix bug when launching osquery from Wazuh. ([#1230](https://github.com/wazuh/wazuh/issues/1230))


## [v3.6.0] - 2018-08-29

### Added

- Add rescanning of expanded files with wildcards in logcollector ([#332](https://github.com/wazuh/wazuh/pull/332))
- Parallelization of logcollector ([#627](https://github.com/wazuh/wazuh/pull/672))
  - Now the input of logcollector is multithreaded, reading logs in parallel.
  - A thread is created for each type of output socket.
  - Periodically rescan of new files.
  - New options have been added to internal_options.conf file.
- Added statistical functions to remoted. ([#682](https://github.com/wazuh/wazuh/pull/682))
- Rootcheck and Syscheck (FIM) will run independently. ([#991](https://github.com/wazuh/wazuh/pull/991))
- Add hash validation for binaries executed by the wodle `command`. ([#1027](https://github.com/wazuh/wazuh/pull/1027))
- Added a recursion level option to Syscheck to set the directory scanning depth. ([#1081](https://github.com/wazuh/wazuh/pull/1081))
- Added inactive agent filtering option to agent_control, syscheck_control and rootcheck control_tools. ([#1088](https://github.com/wazuh/wazuh/pull/1088))
- Added custom tags to FIM directories and registries. ([#1096](https://github.com/wazuh/wazuh/pull/1096))
- Improved AWS CloudTrail wodle by @UranusBytes ([#913](https://github.com/wazuh/wazuh/pull/913) & [#1105](https://github.com/wazuh/wazuh/pull/1105)).
- Added support to process logs from more AWS services: Guard Duty, IAM, Inspector, Macie and VPC. ([#1131](https://github.com/wazuh/wazuh/pull/1131)).
- Create script for blocking IP's using netsh-advfirewall. ([#1172](https://github.com/wazuh/wazuh/pull/1172)).

### Changed

- The maximum log length has been extended up to 64 KiB. ([#411](https://github.com/wazuh/wazuh/pull/411))
- Changed logcollector analysis message order. ([#675](https://github.com/wazuh/wazuh/pull/675))
- Let hostname field be the name of the agent, without the location part. ([#1080](https://github.com/wazuh/wazuh/pull/1080))
- The internal option `syscheck.max_depth` has been renamed to `syscheck.default_max_depth`. ([#1081](https://github.com/wazuh/wazuh/pull/1081))
- Show warning message when configuring vulnerability-detector for an agent. ([#1130](https://github.com/wazuh/wazuh/pull/1130))
- Increase the minimum waiting time from 0 to 1 seconds in Vulnerability-Detector. ([#1132](https://github.com/wazuh/wazuh/pull/1132))
- Prevent Windows agent from not loading the configuration if an AWS module block is found. ([#1143](https://github.com/wazuh/wazuh/pull/1143))
- Set the timeout to consider an agent disconnected to 1800 seconds in the framework. ([#1155](https://github.com/wazuh/wazuh/pull/1155))

### Fixed

- Fix agent ID zero-padding in alerts coming from Vulnerability Detector. ([#1083](https://github.com/wazuh/wazuh/pull/1083))
- Fix multiple warnings when agent is offline. ([#1086](https://github.com/wazuh/wazuh/pull/1086))
- Fixed minor issues in the Makefile and the sources installer on HP-UX, Solaris on SPARC and AIX systems. ([#1089](https://github.com/wazuh/wazuh/pull/1089))
- Fixed SHA256 changes messages in alerts when it is disabled. ([#1100](https://github.com/wazuh/wazuh/pull/1100))
- Fixed empty configuration blocks for Wazuh modules. ([#1101](https://github.com/wazuh/wazuh/pull/1101))
- Fix broken pipe error in Wazuh DB by Vulnerability Detector. ([#1111](https://github.com/wazuh/wazuh/pull/1111))
- Restored firewall-drop AR script for Linux. ([#1114](https://github.com/wazuh/wazuh/pull/1114))
- Fix unknown severity in Red Hat systems. ([#1118](https://github.com/wazuh/wazuh/pull/1118))
- Added a building flag to compile the SQLite library externally for the API. ([#1119](https://github.com/wazuh/wazuh/issues/1119))
- Fixed variables length when storing RAM information by Syscollector. ([#1124](https://github.com/wazuh/wazuh/pull/1124))
- Fix Red Hat vulnerability database update. ([#1127](https://github.com/wazuh/wazuh/pull/1127))
- Fix allowing more than one wodle command. ([#1128](https://github.com/wazuh/wazuh/pull/1128))
- Fixed `after_regex` offset for the decoding algorithm. ([#1129](https://github.com/wazuh/wazuh/pull/1129))
- Prevents some vulnerabilities from not being checked for Debian. ([#1166](https://github.com/wazuh/wazuh/pull/1166))
- Fixed legacy configuration for `vulnerability-detector`. ([#1174](https://github.com/wazuh/wazuh/pull/1174))
- Fix active-response scripts installation for Windows. ([#1182](https://github.com/wazuh/wazuh/pull/1182)).
- Fixed `open-scap` deadlock when opening large files. ([#1206](https://github.com/wazuh/wazuh/pull/1206)). Thanks to @juergenc for detecting this issue.


### Removed

- The 'T' multiplier has been removed from option `max_output_size`. ([#1089](https://github.com/wazuh/wazuh/pull/1089))


## [v3.5.0] 2018-08-10

### Added

- Improved configuration of OVAL updates. ([#416](https://github.com/wazuh/wazuh/pull/416))
- Added selective agent software request in vulnerability-detector. ([#404](https://github.com/wazuh/wazuh/pull/404))
- Get Linux packages inventory natively. ([#441](https://github.com/wazuh/wazuh/pull/441))
- Get Windows packages inventory natively. ([#471](https://github.com/wazuh/wazuh/pull/471))
- Supporting AES encryption for manager and agent. ([#448](https://github.com/wazuh/wazuh/pull/448))
- Added Debian and Ubuntu 18 support in vulnerability-detector. ([#470](https://github.com/wazuh/wazuh/pull/470))
- Added Rids Synchronization. ([#459](https://github.com/wazuh/wazuh/pull/459))
- Added option for setting the group that the agent belongs to when registering it with authd ([#460](https://github.com/wazuh/wazuh/pull/460))
- Added option for setting the source IP when the agent registers with authd ([#460](https://github.com/wazuh/wazuh/pull/460))
- Added option to force the vulnerability detection in unsupported OS. ([#462](https://github.com/wazuh/wazuh/pull/462))
- Get network inventory natively. ([#546](https://github.com/wazuh/wazuh/pull/546))
- Add arch check for Red Hat's OVAL in vulnerability-detector. ([#625](https://github.com/wazuh/wazuh/pull/625))
- Integration with Osquery. ([#627](https://github.com/wazuh/wazuh/pull/627))
    - Enrich osquery configuration with pack files aggregation and agent labels as decorators.
    - Launch osquery daemon in background.
    - Monitor results file and send them to the manager.
    - New option in rules `<location>` to filter events by osquery.
    - Support folders in shared configuration. This makes easy to send pack folders to agents.
    - Basic ruleset for osquery events and daemon logs.
- Boost Remoted performance with multithreading. ([#649](https://github.com/wazuh/wazuh/pull/649))
    - Up to 16 parallel threads to decrypt messages from agents.
    - Limit the frequency of agent keys reloading.
    - Message input buffer in Analysisd to prevent control messages starvation in Remoted.
- Module to download shared files for agent groups dinamically. ([#519](https://github.com/wazuh/wazuh/pull/519))
    - Added group creation for files.yml if the group does not exist. ([#1010](https://github.com/wazuh/wazuh/pull/1010))
- Added scheduling options to CIS-CAT integration. ([#586](https://github.com/wazuh/wazuh/pull/586))
- Option to download the wpk using http in `agent_upgrade`. ([#798](https://github.com/wazuh/wazuh/pull/798))
- Add `172.0.0.1` as manager IP when creating `global.db`. ([#970](https://github.com/wazuh/wazuh/pull/970))
- New requests for Syscollector. ([#728](https://github.com/wazuh/wazuh/pull/728))
- `cluster_control` shows an error if the status does not exist. ([#1002](https://github.com/wazuh/wazuh/pull/1002))
- Get Windows hardware inventory natively. ([#831](https://github.com/wazuh/wazuh/pull/831))
- Get processes and ports inventory by the Syscollector module.
- Added an integration with Kaspersky Endpoint Security for Linux via Active Response. ([#1056](https://github.com/wazuh/wazuh/pull/1056))

### Changed

- Add default value for option -x in agent_control tool.
- External libraries moved to an external repository.
- Ignore OverlayFS directories on Rootcheck system scan.
- Extracts agent's OS from the database instead of the agent-info.
- Increases the maximum size of XML parser to 20KB.
- Extract CVE instead of RHSA codes into vulnerability-detector. ([#549](https://github.com/wazuh/wazuh/pull/549))
- Store CIS-CAT results into Wazuh DB. ([#568](https://github.com/wazuh/wazuh/pull/568))
- Add profile information to CIS-CAT reports. ([#658](https://github.com/wazuh/wazuh/pull/658))
- Merge external libraries into a unique shared library. ([#620](https://github.com/wazuh/wazuh/pull/620))
- Cluster log rotation: set correct permissions and store rotations in /logs/ossec. ([#667](https://github.com/wazuh/wazuh/pull/667))
- `Distinct` requests don't allow `limit=0` or `limit>maximun_limit`. ([#1007](https://github.com/wazuh/wazuh/pull/1007))
- Deprecated arguments -i, -F and -r for Authd. ([#1013](https://github.com/wazuh/wazuh/pull/1013))
- Increase the internal memory for real-time from 12 KiB to 64 KiB. ([#1062](https://github.com/wazuh/wazuh/pull/1062))

### Fixed

- Fixed invalid alerts reported by Syscollector when the event contains the word "error". ([#461](https://github.com/wazuh/wazuh/pull/461))
- Silenced Vuls integration starting and ending alerts. ([#541](https://github.com/wazuh/wazuh/pull/541))
- Fix problem comparing releases of ubuntu packages. ([#556](https://github.com/wazuh/wazuh/pull/556))
- Windows delete pending active-responses before reset agent. ([#563](https://github.com/wazuh/wazuh/pull/563))
- Fix bug in Rootcheck for Windows that searches for keys in 32-bit mode only. ([#566](https://github.com/wazuh/wazuh/pull/566))
- Alert when unmerge files fails on agent. ([#731](https://github.com/wazuh/wazuh/pull/731))
- Fixed bugs reading logs in framework. ([#856](https://github.com/wazuh/wazuh/pull/856))
- Ignore uppercase and lowercase sorting an array in framework. ([#814](https://github.com/wazuh/wazuh/pull/814))
- Cluster: reject connection if the client node has a different cluster name. ([#892](https://github.com/wazuh/wazuh/pull/892))
- Prevent `the JSON object must be str, not 'bytes'` error. ([#997](https://github.com/wazuh/wazuh/pull/997))
- Fix long sleep times in vulnerability detector.
- Fix inconsistency in the alerts format for the manager in vulnerability-detector.
- Fix bug when processing the packages in vulnerability-detector.
- Prevent to process Syscollector events by the JSON decoder. ([#674](https://github.com/wazuh/wazuh/pull/674))
- Stop Syscollector data storage into Wazuh DB when an error appears. ([#674](https://github.com/wazuh/wazuh/pull/674))
- Fix bug in Syscheck that reported false positive about removed files. ([#1044](https://github.com/wazuh/wazuh/pull/1044))
- Fix bug in Syscheck that misinterpreted no_diff option. ([#1046](https://github.com/wazuh/wazuh/pull/1046))
- Fixes in file integrity monitoring for Windows. ([#1062](https://github.com/wazuh/wazuh/pull/1062))
  - Fix Windows agent crash if FIM fails to extract the file owner.
  - Prevent FIM real-time mode on Windows from stopping if the internal buffer gets overflowed.
- Prevent large logs from flooding the log file by Logcollector. ([#1067](https://github.com/wazuh/wazuh/pull/1067))
- Fix allowing more than one wodle command and compute command timeout when ignore_output is enabled. ([#1102](https://github.com/wazuh/wazuh/pull/1102))

### Removed

- Deleted Lua language support.
- Deleted integration with Vuls. ([#879](https://github.com/wazuh/wazuh/issues/879))
- Deleted agent_list tool, replaced by agent_control. ([#ba0265b](https://github.com/wazuh/wazuh/commit/ba0265b6e9e3fed133d60ef2df3450fdf26f7da4#diff-f57f2991a6aa25fe45d8036c51bf8b4d))

## [v3.4.0] 2018-07-24

### Added

- Support for SHA256 checksum in Syscheck (by @arshad01). ([#410](https://github.com/wazuh/wazuh/pull/410))
- Added an internal option for Syscheck to tune the RT alerting delay. ([#434](https://github.com/wazuh/wazuh/pull/434))
- Added two options in the tag <auto_ignore> `frequency` and `timeframe` to hide alerts when they are played several times in a given period of time. ([#857](https://github.com/wazuh/wazuh/pull/857))
- Include who-data in Syscheck for file integrity monitoring. ([#756](https://github.com/wazuh/wazuh/pull/756))
  - Linux Audit setup and monitoring to watch directories configured with who-data.
  - Direct communication with Auditd on Linux to catch who-data related events.
  - Setup of SACL for monitored directories on Windows.
  - Windows Audit events monitoring through Windows Event Channel.
  - Auto setup of audit configuration and reset when the agent quits.
- Syscheck in frequency time show alerts from deleted files. ([#857](https://github.com/wazuh/wazuh/pull/857))
- Added an option `target` to customize output format per-target in Logcollector. ([#863](https://github.com/wazuh/wazuh/pull/863))
- New option for the JSON decoder to choose the treatment of NULL values. ([#677](https://github.com/wazuh/wazuh/pull/677))
- Remove old snapshot files for FIM. ([#872](https://github.com/wazuh/wazuh/pull/872))
- Distinct operation in agents. ([#920](https://github.com/wazuh/wazuh/pull/920))
- Added support for unified WPK. ([#865](https://github.com/wazuh/wazuh/pull/865))
- Added missing debug options for modules in the internal options file. ([#901](https://github.com/wazuh/wazuh/pull/901))
- Added recursion limits when reading directories. ([#947](https://github.com/wazuh/wazuh/pull/947))

### Changed

- Renamed cluster _client_ node type to ___worker___ ([#850](https://github.com/wazuh/wazuh/pull/850)).
- Changed a descriptive message in the alert showing what attributes changed. ([#857](https://github.com/wazuh/wazuh/pull/857))
- Change visualization of Syscheck alerts. ([#857](https://github.com/wazuh/wazuh/pull/857))
- Add all the available fields in the Syscheck messages from the Wazuh configuration files. ([#857](https://github.com/wazuh/wazuh/pull/857))
- Now the no_full_log option only affects JSON alerts. ([#881](https://github.com/wazuh/wazuh/pull/881))
- Delete temporary files when stopping Wazuh. ([#732](https://github.com/wazuh/wazuh/pull/732))
- Send OpenSCAP checks results to a FIFO queue instead of temporary files. ([#732](https://github.com/wazuh/wazuh/pull/732))
- Default behavior when starting Syscheck and Rootcheck components. ([#829](https://github.com/wazuh/wazuh/pull/829))
  - They are disabled if not appear in the configuration.
  - They can be set up as empty blocks in the configuration, applying their default values.
  - Improvements of error and information messages when they start.
- Improve output of `DELETE/agents` when no agents were removed. ([#868](https://github.com/wazuh/wazuh/pull/868))
- Include the file owner SID in Syscheck alerts.
- Change no previous checksum error message to information log. ([#897](https://github.com/wazuh/wazuh/pull/897))
- Changed default Syscheck scan speed: 100 files per second. ([#975](https://github.com/wazuh/wazuh/pull/975))
- Show network protocol used by the agent when connecting to the manager. ([#980](https://github.com/wazuh/wazuh/pull/980))

### Fixed

- Syscheck RT process granularized to make frequency option more accurate. ([#434](https://github.com/wazuh/wazuh/pull/434))
- Fixed registry_ignore problem on Syscheck for Windows when arch="both" was used. ([#525](https://github.com/wazuh/wazuh/pull/525))
- Allow more than 256 directories in real-time for Windows agent using recursive watchers. ([#540](https://github.com/wazuh/wazuh/pull/540))
- Fix weird behavior in Syscheck when a modified file returns back to its first state. ([#434](https://github.com/wazuh/wazuh/pull/434))
- Replace hash value xxx (not enabled) for n/a if the hash couldn't be calculated. ([#857](https://github.com/wazuh/wazuh/pull/857))
- Do not report uid, gid or gname on Windows (avoid user=0). ([#857](https://github.com/wazuh/wazuh/pull/857))
- Several fixes generating sha256 hash. ([#857](https://github.com/wazuh/wazuh/pull/857))
- Fixed the option report_changes configuration. ([#857](https://github.com/wazuh/wazuh/pull/857))
- Fixed the 'report_changes' configuration when 'sha1' option is not set. ([#857](https://github.com/wazuh/wazuh/pull/857))
- Fix memory leak reading logcollector config. ([#884](https://github.com/wazuh/wazuh/pull/884))
- Fixed crash in Slack integration for alerts that don't have full log. ([#880](https://github.com/wazuh/wazuh/pull/880))
- Fixed active-responses.log definition path on Windows configuration. ([#739](https://github.com/wazuh/wazuh/pull/739))
- Added warning message when updating Syscheck/Rootcheck database to restart the manager. ([#817](https://github.com/wazuh/wazuh/pull/817))
- Fix PID file creation checking. ([#822](https://github.com/wazuh/wazuh/pull/822))
  - Check that the PID file was created and written.
  - This would prevent service from running multiple processes of the same daemon.
- Fix reading of Windows platform for 64 bits systems. ([#832](https://github.com/wazuh/wazuh/pull/832))
- Fixed Syslog output parser when reading the timestamp from the alerts in JSON format. ([#843](https://github.com/wazuh/wazuh/pull/843))
- Fixed filter for `gpg-pubkey` packages in Syscollector. ([#847](https://github.com/wazuh/wazuh/pull/847))
- Fixed bug in configuration when reading the `repeated_offenders` option in Active Response. ([#873](https://github.com/wazuh/wazuh/pull/873))
- Fixed variables parser when loading rules. ([#855](https://github.com/wazuh/wazuh/pull/855))
- Fixed parser files names in the Rootcheck scan. ([#840](https://github.com/wazuh/wazuh/pull/840))
- Removed frequency offset in rules. ([#827](https://github.com/wazuh/wazuh/pull/827)).
- Fix memory leak reading logcollector config. ([#884](https://github.com/wazuh/wazuh/pull/884))
- Fixed sort agents by status in `GET/agents` API request. ([#810](https://github.com/wazuh/wazuh/pull/810))
- Added exception when no agents are selected to restart. ([#870](https://github.com/wazuh/wazuh/pull/870))
- Prevent files from remaining open in the cluster. ([#874](https://github.com/wazuh/wazuh/pull/874))
- Fix network unreachable error when cluster starts. ([#800](https://github.com/wazuh/wazuh/pull/800))
- Fix empty rules and decoders file check. ([#887](https://github.com/wazuh/wazuh/pull/887))
- Prevent to access an unexisting hash table from 'whodata' thread. ([#911](https://github.com/wazuh/wazuh/pull/911))
- Fix CA verification with more than one 'ca_store' definitions. ([#927](https://github.com/wazuh/wazuh/pull/927))
- Fix error in syscollector API calls when Wazuh is installed in a directory different than `/var/ossec`. ([#942](https://github.com/wazuh/wazuh/pull/942)).
- Fix error in CentOS 6 when `wazuh-cluster` is disabled. ([#944](https://github.com/wazuh/wazuh/pull/944)).
- Fix Remoted connection failed warning in TCP mode due to timeout. ([#958](https://github.com/wazuh/wazuh/pull/958))
- Fix option 'rule_id' in syslog client. ([#979](https://github.com/wazuh/wazuh/pull/979))
- Fixed bug in legacy agent's server options that prevented it from setting port and protocol.

## [v3.3.1] 2018-06-18

### Added

- Added `total_affected_agents` and `total_failed_ids` to the `DELETE/agents` API request. ([#795](https://github.com/wazuh/wazuh/pull/795))

### Changed

- Management of empty blocks in the configuration files. ([#781](https://github.com/wazuh/wazuh/pull/781))
- Verify WPK with Wazuh CA by default. ([#799](https://github.com/wazuh/wazuh/pull/799))

### Fixed

- Windows prevents agent from renaming file. ([#773](https://github.com/wazuh/wazuh/pull/773))
- Fix manager-agent version comparison in remote upgrades. ([#765](https://github.com/wazuh/wazuh/pull/765))
- Fix log flooding when restarting agent while the merged file is being receiving. ([#788](https://github.com/wazuh/wazuh/pull/788))
- Fix issue when overwriting rotated logs in Windows agents. ([#776](https://github.com/wazuh/wazuh/pull/776))
- Prevent OpenSCAP module from running on Windows agents (incompatible). ([#777](https://github.com/wazuh/wazuh/pull/777))
- Fix issue in file changes report for FIM on Linux when a directory contains a backslash. ([#775](https://github.com/wazuh/wazuh/pull/775))
- Fixed missing `minor` field in agent data managed by the framework. ([#771](https://github.com/wazuh/wazuh/pull/771))
- Fixed missing `build` and `key` fields in agent data managed by the framework. ([#802](https://github.com/wazuh/wazuh/pull/802))
- Fixed several bugs in upgrade agents ([#784](https://github.com/wazuh/wazuh/pull/784)):
    - Error upgrading an agent with status `Never Connected`.
    - Fixed API support.
    - Sockets were not closing properly.
- Cluster exits showing an error when an error occurs. ([#790](https://github.com/wazuh/wazuh/pull/790))
- Fixed bug when cluster control or API cannot request the list of nodes to the master. ([#762](https://github.com/wazuh/wazuh/pull/762))
- Fixed bug when the `agent.conf` contains an unrecognized module. ([#796](https://github.com/wazuh/wazuh/pull/796))
- Alert when unmerge files fails on agent. ([#731](https://github.com/wazuh/wazuh/pull/731))
- Fix invalid memory access when parsing ruleset configuration. ([#787](https://github.com/wazuh/wazuh/pull/787))
- Check version of python in cluster control. ([#760](https://github.com/wazuh/wazuh/pull/760))
- Removed duplicated log message when Rootcheck is disabled. ([#783](https://github.com/wazuh/wazuh/pull/783))
- Avoid infinite attempts to download CVE databases when it fails. ([#792](https://github.com/wazuh/wazuh/pull/792))


## [v3.3.0] 2018-06-06

### Added

- Supporting multiple socket output in Logcollector. ([#395](https://github.com/wazuh/wazuh/pull/395))
- Allow inserting static field parameters in rule comments. ([#397](https://github.com/wazuh/wazuh/pull/397))
- Added an output format option for Logcollector to build custom logs. ([#423](https://github.com/wazuh/wazuh/pull/423))
- Included millisecond timing in timestamp to JSON events. ([#467](https://github.com/wazuh/wazuh/pull/467))
- Added an option in Analysisd to set input event offset for plugin decoders. ([#512](https://github.com/wazuh/wazuh/pull/512))
- Allow decoders mix plugin and multiregex children. ([#602](https://github.com/wazuh/wazuh/pull/602))
- Added the option to filter by any field in `get_agents_overview`, `get_agent_group` and `get_agents_without_group` functions of the Python framework. ([#743](https://github.com/wazuh/wazuh/pull/743))

### Changed

- Add default value for option -x in agent_upgrade tool.
- Changed output of agents in cluster control. ([#741](https://github.com/wazuh/wazuh/pull/741))

### Fixed

- Fix bug in Logcollector when removing duplicate localfiles. ([#402](https://github.com/wazuh/wazuh/pull/402))
- Fix memory error in Logcollector when using wildcards.
- Prevent command injection in Agentless daemon. ([#600](https://github.com/wazuh/wazuh/pull/600))
- Fixed bug getting the agents in cluster control. ([#741](https://github.com/wazuh/wazuh/pull/741))
- Prevent Logcollector from reporting an error when a path with wildcards matches no files.
- Fixes the feature to group with the option multi-line. ([#754](https://github.com/wazuh/wazuh/pull/754))


## [v3.2.4] 2018-06-01

### Fixed
- Fixed segmentation fault in maild when `<queue-size>` is included in the global configuration.
- Fixed bug in Framework when retrieving mangers logs. ([#644](https://github.com/wazuh/wazuh/pull/644))
- Fixed bug in clusterd to prevent the synchronization of `.swp` files. ([#694](https://github.com/wazuh/wazuh/pull/694))
- Fixed bug in Framework parsing agent configuration. ([#681](https://github.com/wazuh/wazuh/pull/681))
- Fixed several bugs using python3 with the Python framework. ([#701](https://github.com/wazuh/wazuh/pull/701))


## [v3.2.3] 2018-05-28

### Added

- New internal option to enable merged file creation by Remoted. ([#603](https://github.com/wazuh/wazuh/pull/603))
- Created alert item for GDPR and GPG13. ([#608](https://github.com/wazuh/wazuh/pull/608))
- Add support for Amazon Linux in vulnerability-detector.
- Created an input queue for Analysisd to prevent Remoted starvation. ([#661](https://github.com/wazuh/wazuh/pull/661))

### Changed

- Set default agent limit to 14.000 and file descriptor limit to 65.536 per process. ([#624](https://github.com/wazuh/wazuh/pull/624))
- Cluster improvements.
    - New protocol for communications.
    - Inverted communication flow: clients start communications with the master.
    - Just the master address is required in the `<nodes>` list configuration.
    - Improved synchronization algorithm.
    - Reduced the number of processes to one: `wazuh-clusterd`.
- Cluster control tool improvements: outputs are the same regardless of node type.
- The default input queue for remote events has been increased to 131072 events. ([#660](https://github.com/wazuh/wazuh/pull/660))
- Disconnected agents will no longer report vulnerabilities. ([#666](https://github.com/wazuh/wazuh/pull/666))

### Fixed

- Fixed agent wait condition and improve logging messages. ([#550](https://github.com/wazuh/wazuh/pull/550))
- Fix race condition in settings load time by Windows agent. ([#551](https://github.com/wazuh/wazuh/pull/551))
- Fix bug in Authd that prevented it from deleting agent-info files when removing agents.
- Fix bug in ruleset that did not overwrite the `<info>` option. ([#584](https://github.com/wazuh/wazuh/issues/584))
- Fixed bad file descriptor error in Wazuh DB ([#588](https://github.com/wazuh/wazuh/issues/588))
- Fixed unpredictable file sorting when creating merged files. ([#599](https://github.com/wazuh/wazuh/issues/599))
- Fixed race condition in Remoted when closing connections.
- Fix epoch check in vulnerability-detector.
- Fixed hash sum in logs rotation. ([#636](https://github.com/wazuh/wazuh/issues/636))
- Fixed cluster CPU usage.
- Fixed invalid deletion of agent timestamp entries. ([#639](https://github.com/wazuh/wazuh/issues/639))
- Fixed segmentation fault in logcollector when multi-line is applied to a remote configuration. ([#641](https://github.com/wazuh/wazuh/pull/641))
- Fixed issue in Syscheck that may leave the process running if the agent is stopped quickly. ([#671](https://github.com/wazuh/wazuh/pull/671))

### Removed

- Removed cluster database and internal cluster daemon.


## [v3.2.2] 2018-05-07

### Added

- Created an input queue for Remoted to prevent agent connection starvation. ([#509](https://github.com/wazuh/wazuh/pull/509))

### Changed

- Updated Slack integration. ([#443](https://github.com/wazuh/wazuh/pull/443))
- Increased connection timeout for remote upgrades. ([#480](https://github.com/wazuh/wazuh/pull/480))
- Vulnerability-detector does not stop agents detection if it fails to find the software for one of them.
- Improve the version comparator algorithm in vulnerability-detector. ([#508](https://github.com/wazuh/wazuh/pull/508/files))

### Fixed

- Fixed bug in labels settings parser that may make Agentd or Logcollector crash.
- Fixed issue when setting multiple `<server-ip>` stanzas in versions 3.0 - 3.2.1. ([#433](https://github.com/wazuh/wazuh/pull/433))
- Fixed bug when socket database messages are not sent correctly. ([#435](https://github.com/wazuh/wazuh/pull/435))
- Fixed unexpected stop in the sources installer when overwriting a previous corrupt installation.
- Added a synchronization timeout in the cluster to prevent it from blocking ([#447](https://github.com/wazuh/wazuh/pull/447))
- Fixed issue in CSyslogd when filtering by rule group. ([#446](https://github.com/wazuh/wazuh/pull/446))
- Fixed error on DB daemon when parsing rules with options introduced in version 3.0.0.
- Fixed unrecognizable characters error in Windows version name. ([#478](https://github.com/wazuh/wazuh/pull/478))
- Fix Authd client in old versions of Windows ([#479](https://github.com/wazuh/wazuh/pull/479))
- Cluster's socket management improved to use persistent connections ([#481](https://github.com/wazuh/wazuh/pull/481))
- Fix memory corruption in Syscollector decoder and memory leaks in Vulnerability Detector. ([#482](https://github.com/wazuh/wazuh/pull/482))
- Fixed memory corruption in Wazuh DB autoclosing procedure.
- Fixed dangling db files at DB Sync module folder. ([#489](https://github.com/wazuh/wazuh/pull/489))
- Fixed agent group file deletion when using Authd.
- Fix memory leak in Maild with JSON input. ([#498](https://github.com/wazuh/wazuh/pull/498))
- Fixed remote command switch option. ([#504](https://github.com/wazuh/wazuh/pull/504))

## [v3.2.1] 2018-03-03

### Added

- Added option in Makefile to disable CIS-CAT module. ([#381](https://github.com/wazuh/wazuh/pull/381))
- Added field `totalItems` to `GET/agents/purgeable/:timeframe` API call. ([#385](https://github.com/wazuh/wazuh/pull/385))

### Changed

- Giving preference to use the selected Java over the default one in CIS-CAT wodle.
- Added delay between message delivery for every module. ([#389](https://github.com/wazuh/wazuh/pull/389))
- Verify all modules for the shared configuration. ([#408](https://github.com/wazuh/wazuh/pull/408))
- Updated OpenSSL library to 1.1.0g.
- Insert agent labels in JSON archives no matter the event matched a rule.
- Support for relative/full/network paths in the CIS-CAT configuration. ([#419](https://github.com/wazuh/wazuh/pull/419))
- Improved cluster control to give more information. ([#421](https://github.com/wazuh/wazuh/pull/421))
- Updated rules for CIS-CAT.
- Removed unnecessary compilation of vulnerability-detector in agents.
- Increased wazuh-modulesd's subprocess pool.
- Improved the agent software recollection by Syscollector.

### Fixed

- Fixed crash in Agentd when testing Syscollector configuration from agent.conf file.
- Fixed duplicate alerts in Vulnerability Detector.
- Fixed compiling issues in Solaris and HP-UX.
- Fixed bug in Framework when listing directories due to permissions issues.
- Fixed error handling in CIS-CAT module. ([#401](https://github.com/wazuh/wazuh/pull/401))
- Fixed some defects reported by Coverity. ([#406](https://github.com/wazuh/wazuh/pull/406))
- Fixed OS name detection in macOS and old Linux distros. ([#409](https://github.com/wazuh/wazuh/pull/409))
- Fixed linked in HP-UX.
- Fixed Red Hat detection in vulnerability-detector.
- Fixed segmentation fault in wazuh-cluster when files path is too long.
- Fixed a bug getting groups and searching by them in `GET/agents` API call. ([#390](https://github.com/wazuh/wazuh/pull/390))
- Several fixes and improvements in cluster.
- Fixed bug in wazuh-db when closing exceeded databases in transaction.
- Fixed bug in vulnerability-detector that discarded valid agents.
- Fixed segmentation fault in Windows agents when getting OS info.
- Fixed memory leaks in vulnerability-detector and CIS-CAT wodle.
- Fixed behavior when working directory is not found in CIS-CAT wodle.

## [v3.2.0] 2018-02-13

### Added
- Added support to synchronize custom rules and decoders in the cluster.([#344](https://github.com/wazuh/wazuh/pull/344))
- Add field `status` to `GET/agents/groups/:group_id` API call.([#338](https://github.com/wazuh/wazuh/pull/338))
- Added support for Windows to CIS-CAT integration module ([#369](https://github.com/wazuh/wazuh/pull/369))
- New Wazuh Module "aws-cloudtrail" fetching logs from S3 bucket. ([#351](https://github.com/wazuh/wazuh/pull/351))
- New Wazuh Module "vulnerability-detector" to detect vulnerabilities in agents and managers.

### Fixed
- Fixed oscap.py to support new versions of OpenSCAP scanner.([#331](https://github.com/wazuh/wazuh/pull/331))
- Fixed timeout bug when the cluster port was closed. ([#343](https://github.com/wazuh/wazuh/pull/343))
- Improve exception handling in `cluster_control`. ([#343](https://github.com/wazuh/wazuh/pull/343))
- Fixed bug in cluster when receive an error response from client. ([#346](https://github.com/wazuh/wazuh/pull/346))
- Fixed bug in framework when the manager is installed in different path than /var/ossec. ([#335](https://github.com/wazuh/wazuh/pull/335))
- Fixed predecoder hostname field in JSON event output.
- Several fixes and improvements in cluster.

## [v3.1.0] 2017-12-22

### Added

- New Wazuh Module "command" for asynchronous command execution.
- New field "predecoder.timestamp" for JSON alerts including timestamp from logs.
- Added reload action to ossec-control in local mode.
- Add duration control of a cluster database synchronization.
- New internal option for agents to switch applying shared configuration.
- Added GeoIP address finding for input logs in JSON format.
- Added alert and archive output files rotation capabilities.
- Added rule option to discard field "firedtimes".
- Added VULS integration for running vulnerability assessments.
- CIS-CAT Wazuh Module to scan CIS policies.

### Changed

- Keepping client.keys file permissions when modifying it.
- Improve Rootcheck formula to select outstanding defects.
- Stop related daemon when disabling components in ossec-control.
- Prevented cluster daemon from starting on RHEL 5 or older.
- Let Syscheck report file changes on first scan.
- Allow requests by node name in cluster_control binary.
- Improved help of cluster_control binary.
- Integrity control of files in the cluster.

### Fixed

- Fixed netstat command in localfile configuration.
- Fixed error when searching agents by ID.
- Fixed syslog format pre-decoder for logs with missing (optional) space after tag.
- Fixed alert ID when plain-text alert output disabled.
- Fixed Monitord freezing when a sendmail-like executable SMTP server is set.
- Fixed validation of Active Response used by agent_control.
- Allow non-ASCII characters in Windows version string.

## [v3.0.0] 2017-12-12

### Added

- Added group property for agents to customize shared files set.
- Send shared files to multiple agents in parallel.
- New decoder plugin for logs in JSON format with dynamic fields definition.
- Brought framework from API to Wazuh project.
- Show merged files MD5 checksum by agent_control and framework.
- New reliable request protocol for manager-agent communication.
- Remote agent upgrades with signed WPK packages.
- Added option for Remoted to prevent it from writing shared merged file.
- Added state for Agentd and Windows agent to notify connection state and metrics.
- Added new JSON log format for local file monitoring.
- Added OpenSCAP SSG datastream content for Ubuntu Trusty Tahr.
- Field "alert_id" in JSON alerts (by Dan Parriott).
- Added support of "any" IP address to OSSEC batch manager (by Jozef Reisinger).
- Added ossec-agent SElinux module (by kreon).
- Added previous output to JSON output (by João Soares).
- Added option for Authd to specify the allowed cipher list (by James Le Cuirot).
- Added option for cipher suites in Authd settings.
- Added internal option for Remoted to set the shared configuration reloading time.
- Auto restart agents when new shared configuration is pushed from the manager.
- Added native support for Systemd.
- Added option to register unlimited agents in Authd.
- New internal option to limit the number of file descriptors in Analysisd and Remoted.
- Added new state "pending" for agents.
- Added internal option to disable real-time DB synchronization.
- Allow multiple manager stanzas in Agentd settings.
- New internal option to limit the receiving time in TCP mode.
- Added manager hostname data to agent information.
- New option for rotating internal logs by size.
- Added internal option to enable or disable daily rotation of internal logs.
- Added command option for Monitord to overwrite 'day_wait' parameter.
- Adding templates and sample alert for Elasticsearch 6.0.
- Added option to enable/disable Authd on install and auto-generate certificates.
- Pack secure TCP messages into a single packet.
- Added function to install SCAP policies depending on OS version.
- Added integration with Virustotal.
- Added timeout option for TCP sockets in Remoted and Agentd.
- Added option to start the manager after installing.
- Added a cluster of managers (`wazuh-clusterd`) and a script to control it (`cluster_control`).

### Changed

- Increased shared file delivery speed when using TCP.
- Increased TCP listening socket backlog.
- Changed Windows agent UI panel to show revision number instead of installation date.
- Group every decoded field (static and dynamic fields) into a data object for JSON alerts.
- Reload shared files by Remoted every 10 minutes.
- Increased string size limit for XML reader to 4096 bytes.
- Updated Logstash configuration and Elasticsearch mappings.
- Changed template fields structure for Kibana dashboards.
- Increased dynamic field limit to 1024, and default to 256.
- Changed agent buffer 'length' parameter to 'queue_size'.
- Changed some Rootcheck error messages to verbose logs.
- Removed unnecessary message by manage_agents advising to restart Wazuh manager.
- Update PF tables Active response (by d31m0).
- Create the users and groups as system users and groups in specs (by Dan Parriott).
- Show descriptive errors when an agent loses the connection using TCP.
- Prevent agents with the same name as the manager host from getting added.
- Changed 'message' field to 'data' for successful agent removing response in Authd API.
- Changed critical error to standard error in Syslog Remoted when no access list has been configured.
- Ignore hidden files in shared folder for merged file.
- Changed agent notification time values: notify time to 1 minute and reconnect time to 5 minutes.
- Prevent data field from being inserted into JSON alerts when it's empty.
- Spelling corrections (by Josh Soref).
- Moved debug messages when updating shared files to level 2.
- Do not create users ossecm or ossecr on agents.
- Upgrade netstat command in Logcollector.
- Prevent Monitord and DB sync module from dealing with agent files on local installations.
- Speed up DB syncing by keeping databases opened and an inotify event queue.
- Merge server's IP and hostname options to one setting.
- Enabled Active Response by default in both Windows and UNIX.
- Make Monitord 'day_wait' internal option affect log rotation.
- Extend Monitord 'day_wait' internal option range.
- Prevent Windows agent from log error when the manager disconnected.
- Improve Active Response filtering options.
- Use init system (Systemd/SysVinit) to restart Wazuh when upgrading.
- Added possibility of filtering agents by manager hostname in the Framework.
- Prevent installer from overwriting agent.conf file.
- Cancel file sending operation when agent socket is closed.
- Clean up agent shared folder before unmerging shared configuration.
- Print descriptive error when request socket refuses connection due to AR disabled.
- Extend Logcollector line burst limit range.
- Fix JSON alert file reloading when the file is rotated.
- Merge IP and Hostname server configuration into "Address" field.
- Improved TCP transmission performance by packing secure messages.

### Fixed

- Fixed wrong queries to get last Syscheck and Rootcheck date.
- Prevent Logcollector keep-alives from being stored on archives.json.
- Fixed length of random message within keep-alives.
- Fixed Windows version detection for Windows 8 and newer.
- Fixed incorrect CIDR writing on client.keys by Authd.
- Fixed missing buffer flush by Analysisd when updating Rootcheck database.
- Stop Wazuh service before removing folder to reinstall.
- Fixed Remoted service for Systemd (by Phil Porada).
- Fixed Administrator account mapping in Windows agent installation (by andrewm0374@gmail.com).
- Fixed MySQL support in dbd (by andrewm0374@gmail.com).
- Fixed incorrect warning when unencrypting messages (by Dan Parriott).
- Fixed Syslog mapping for alerts via Csyslogd (by Dan Parriott).
- Fixed syntax error in the creation of users in Solaris 11.2 (by Pedro Flor).
- Fixed some warnings that appeared when compiling on Fedora 26.
- Fixed permission issue in logs folder.
- Fixed issue in Remoted that prevented it from send shared configuration when it changed.
- Fixed Windows agent compilation compability with CentOS.
- Supporting different case from password prompt in Agentless (by Jesus Fidalgo).
- Fix bad detection of inotify queue overflowed.
- Fix repetitive error when a rule's diff file is empty.
- Fixed log group permission when created by a daemon running as root.
- Prevented Agentd from logging too many errors when restarted while receiving the merged file.
- Prevented Remoted from sending data to disconnected agents in TCP mode.
- Fixed alerts storage in PostgreSQL databases.
- Fixed invalid previous output data in JSON alerts.
- Fixed memory error in modulesd for invalid configurations.
- Fixed default Auth configuration to support custom install directory.
- Fixed directory transversal vulnerability in Active response commands.
- Fixed Active response timeout accuracy.
- Fixed race conditions in concurrent transmissions over TCP.

### Removed

- Removed Picviz support (by Dan Parriott).


## [v2.1.1] - 2017-09-21

### Changed

- Improved errors messages related to TCP connection queue.
- Changed info log about unsupported FS checking in Rootcheck scan to debug messages.
- Prevent Modules daemon from giving critical error when no wodles are enabled.

### Fixed

- Fix endianess incompatibility in agents on SPARC when connecting via TCP.
- Fix bug in Authd that made it crash when removing keys.
- Fix race condition in Remoted when writing logs.
- Avoid repeated errors by Remoted when sending data to a disconnected agent.
- Prevented Monitord from rotating non-existent logs.
- Some fixes to support HP-UX.
- Prevent processes from sending events when TCP connection is lost.
- Fixed output header by Syslog client when reading JSON alerts.
- Fixed bug in Integrator settings parser when reading rules list.

## [v2.1.0] - 2017-08-14

### Added

- Rotate and compress log feature.
- Labeling data for agents to be shown in alerts.
- New 'auth' configuration template.
- Make manage_agents capable of add and remove agents via Authd.
- Implemented XML configuration for Authd.
- Option -F for Authd to force insertion if it finds duplicated name.
- Local auth client to manage agent keys.
- Added OS name and version into global.db.
- Option for logging in JSON format.
- Allow maild to send through a sendmail-like executable (by James Le Cuirot).
- Leaky bucket-like buffer for agents to prevent network flooding.
- Allow Syslog client to read JSON alerts.
- Allow Mail reporter to read JSON alerts.
- Added internal option to tune Rootcheck sleep time.
- Added route-null Active Response script for Windows 2012 (by @CrazyLlama).

### Changed

- Updated SQLite library to 3.19.2.
- Updated zlib to 1.2.11.
- Updated cJSON library to 1.4.7.
- Change some manage_agents option parameters.
- Run Auth in background by default.
- Log classification as debug, info, warning, error and critical.
- Limit number of reads per cycle by Logcollector to prevent log starvation.
- Limit OpenSCAP module's event forwarding speed.
- Increased debug level of repeated Rootcheck messages.
- Send events when OpenSCAP starts and finishes scans.
- Delete PID files when a process exits not due to a signal.
- Change error messages due to SSL handshake failure to debug messages.
- Force group addition on installation for compatibility with LDAP (thanks to Gary Feltham).

### Fixed

- Fixed compiling error on systems with no OpenSSL.
- Fixed compiling warning at manage_agents.
- Fixed ossec-control enable/disable help message.
- Fixed unique aperture of random device on Unix.
- Fixed file sum comparison bug at Syscheck realtime engine. (Thanks to Arshad Khan)
- Close analysisd if alert outputs are disabled for all formats.
- Read Windows version name for versions newer than Windows 8 / Windows Server 2012.
- Fixed error in Analysisd that wrote Syscheck and Rootcheck databases of re-added agents on deleted files.
- Fixed internal option to configure the maximum labels' cache time.
- Fixed Auth password parsing on client side.
- Fix bad agent ID assignation in Authd on i686 architecture.
- Fixed Logcollector misconfiguration in Windows agents.

### Removed

- Remove unused message queue to send alerts from Authd.


## [v2.0.1] - 2017-07-19

### Changed

- Changed random data generator for a secure OS-provided generator.
- Changed Windows installer file name (depending on version).
- Linux distro detection using standard os-release file.
- Changed some URLs to documentation.
- Disable synchronization with SQLite databases for Syscheck by default.
- Minor changes at Rootcheck formatter for JSON alerts.
- Added debugging messages to Integrator logs.
- Show agent ID when possible on logs about incorrectly formatted messages.
- Use default maximum inotify event queue size.
- Show remote IP on encoding format errors when unencrypting messages.
- Remove temporary files created by Syscheck changes reports.
- Remove temporary Syscheck files for changes reporting by Windows installer when upgrading.

### Fixed

- Fixed resource leaks at rules configuration parsing.
- Fixed memory leaks at rules parser.
- Fixed memory leaks at XML decoders parser.
- Fixed TOCTOU condition when removing directories recursively.
- Fixed insecure temporary file creation for old POSIX specifications.
- Fixed missing agentless devices identification at JSON alerts.
- Fixed FIM timestamp and file name issue at SQLite database.
- Fixed cryptographic context acquirement on Windows agents.
- Fixed debug mode for Analysisd.
- Fixed bad exclusion of BTRFS filesystem by Rootcheck.
- Fixed compile errors on macOS.
- Fixed option -V for Integrator.
- Exclude symbolic links to directories when sending FIM diffs (by Stephan Joerrens).
- Fixed daemon list for service reloading at ossec-control.
- Fixed socket waiting issue on Windows agents.
- Fixed PCI_DSS definitions grouping issue at Rootcheck controls.
- Fixed segmentation fault bug when stopping on CentOS 5.
- Fixed compatibility with AIX.
- Fixed race conditions in ossec-control script.
- Fixed compiling issue on Windows.
- Fixed compatibility with Solaris.
- Fixed XML parsing error due to byte stashing issue.
- Fixed false error by Syscheck when creating diff snapshots of empty files.
- Fixed segmentation fault in Authd on i386 platform.
- Fixed agent-auth exit code for controlled server's errors.
- Fixed incorrect OVAL patch results classification.

## [v2.0] - 2017-03-14

### Added

- Wazuh modules manager.
- Wazuh module for OpenSCAP.
- Ruleset for OpenSCAP alerts.
- Kibana dashboards for OpenSCAP.
- Option at agent_control to restart all agents.
- Dynamic fields to rules and decoders.
- Dynamic fields to JSON in alerts/archives.
- CDB list lookup with dynamic fields.
- FTS for dynamic fields.
- Logcollector option to set the frequency of file checking.
- GeoIP support in Alerts (by Scott R Shinn).
- Internal option to output GeoIP data on JSON alerts.
- Matching pattern negation (by Daniel Cid).
- Syscheck and Rootcheck events on SQLite databases.
- Data migration tool to SQLite databases.
- Jenkins QA.
- 64-bit Windows registry keys support.
- Complete FIM data output to JSON and alerts.
- Username, date and inode attributes to FIM events on Unix.
- Username attribute to FIM events on Windows.
- Report changes (FIM file diffs) to Windows agent.
- File diffs to JSON output.
- Elastic mapping updated for new FIM events.
- Title and file fields extracted at Rootcheck alerts.
- Rule description formatting with dynamic field referencing.
- Multithreaded design for Authd server for fast and reliable client dispatching, with key caching and write scheduling.
- Auth registration client for Windows (by Gael Muller).
- Auth password authentication for Windows client.
- New local decoder file by default.
- Show server certificate and key paths at Authd help.
- New option for Authd to verify agent's address.
- Added support for new format at predecoder (by Brad Lhotsky).
- Agentless passlist encoding to Base64.
- New Auditd-specific log format for Logcollector.
- Option for Authd to auto-choose TLS/SSL method.
- Compile option for Authd to make it compatible with legacy OSs.
- Added new templates layout to auto-compose configuration file.
- New wodle for SQLite database syncing (agent information and fim/pm data).
- Added XML settings options to exclude some rules or decoders files.
- Option for agent_control to broadcast AR on all agents.
- Extended FIM event information forwarded by csyslogd (by Sivakumar Nellurandi).
- Report Syscheck's new file events on real time.

### Changed

- Isolated logtest directory from analysisd.
- Remoted informs Analysisd about agent ID.
- Updated Kibana dashboards.
- Syscheck FIM attributes to dynamic fields.
- Force services to exit if PID file creation fails.
- Atomic writing of client.keys through temporary files.
- Disabled remote message ID verification by default.
- Show actual IP on debug message when agents get connected.
- Enforce rules IDs to max 6 digits.
- OSSEC users and group as system (UI-hidden) users (by Dennis Golden).
- Increases Authd connection pool size.
- Use general-purpose version-flexible SSL/TLS methods for Authd registration.
- Enforce minimum 3-digit agent ID format.
- Exclude BTRFS from Rootcheck searching for hidden files inside directories (by Stephan Joerrens).
- Moved OSSEC and Wazuh decoders to one directory.
- Prevent manage_agents from doing invalid actions (such methods for manager at agent).
- Disabled capturing of security events 5145 and 5156 on Windows agent.
- Utilities to rename an agent or change the IP address (by Antonio Querubin).
- Added quiet option for Logtest (by Dan Parriott).
- Output decoder information onto JSON alerts.
- Enable mail notifications by default for server installation.
- Agent control option to restart all agents' Syscheck will also restart manager's Syscheck.
- Make ossec-control to check Authd PID.
- Enforce every rule to contain a description.
- JSON output won't contain field "agentip" if tis value is "any".
- Don't broadcast Active Response messages to disconnected agents.
- Don't print Syscheck logs if it's disabled.
- Set default Syscheck and Rootcheck frequency to 12 hours.
- Generate FIM new file alert by default.
- Added option for Integrator to set the maximum log length.
- JSON output nested objects modelling through dynamic fields.
- Disable TCP for unsupported OSs.
- Show previous log on JSON alert.
- Removed confirmation prompt when importing an agent key successfully.
- Made Syscheck not to ignore files that change more than 3 times by default.
- Enabled JSON output by default.
- Updated default syscheck configuration for Windows agents.
- Limited agent' maximum connection time for notification time.
- Improved client.keys changing detection method by remoted: use date and inode.
- Changed boot service name to Wazuh.
- Active response enabled on Windows agents by default.
- New folder structure for rules and decoders.
- More descriptive logs about syscheck real-time monitoring.
- Renamed XML tags related to rules and decoders inclusion.
- Set default maximum agents to 8000.
- Removed FTS numeric bitfield from JSON output.
- Fixed ID misassignment by manage_agents when the greatest ID exceeds 32512.
- Run Windows Registry Syscheck scan on first stage when scan_on_start enabled.
- Set all Syscheck delay stages to a multiple of internal_options.conf/syscheck.sleep value.
- Changed JSON timestamp format to ISO8601.
- Overwrite @timestamp field from Logstash with the alert timestamp.
- Moved timestamp JSON field to the beginning of the object.
- Changed random data generator for a secure OS-provided generator.

### Fixed

- Logcollector bug that inhibited alerts about file reduction.
- Memory issue on string manipulation at JSON.
- Memory bug at JSON alerts.
- Fixed some CLang warnings.
- Issue on marching OSSEC user on installing.
- Memory leaks at configuration.
- Memory leaks at Analysisd.
- Bugs and memory errors at agent management.
- Mistake with incorrect name for PID file (by Tickhon Clearscale).
- Agent-auth name at messages (it appeared to be the server).
- Avoid Monitord to log errors when the JSON alerts file doesn't exists.
- Agents numbering issue (minimum 3 digits).
- Avoid no-JSON message at agent_control when client.keys empty.
- Memory leaks at manage_agents.
- Authd error messages about connection to queue passed to warning.
- Issue with Authd password checking.
- Avoid ossec-control to use Dash.
- Fixed false error about disconnected agent when trying to send it the shared files.
- Avoid Authd to close when it reaches the maximum concurrency.
- Fixed memory bug at event diff execution.
- Fixed resource leak at file operations.
- Hide help message by useadd and groupadd on OpenBSD.
- Fixed error that made Analysisd to crash if it received a missing FIM file entry.
- Fixed compile warnings at cJSON library.
- Fixed bug that made Active Response to disable all commands if one of them was disabled (by Jason Thomas).
- Fixed segmentation fault at logtest (by Dan Parriott).
- Fixed SQL injection vulnerability at Database.
- Fixed Active Response scripts for Slack and Twitter.
- Fixed potential segmentation fault at file queue operation.
- Fixed file permissions.
- Fixed failing test for Apache 2.2 logs (by Brad Lhotsky).
- Fixed memory error at net test.
- Limit agent waiting time for retrying to connect.
- Fixed compile warnings on i386 architecture.
- Fixed Monitord crash when sending daily report email.
- Fixed script to null route an IP address on Windows Server 2012+ (by Theresa Meiksner).
- Fixed memory leak at Logtest.
- Fixed manager with TCP support on FreeBSD (by Dave Stoddard).
- Fixed Integrator launching at local-mode installation.
- Fixed issue on previous alerts counter (rules with if_matched_sid option).
- Fixed compile and installing error on Solaris.
- Fixed segmentation fault on syscheck when no configuration is defined.
- Fixed bug that prevented manage_agents from removing syscheck/rootcheck database.
- Fixed bug that made agents connected on TCP to hang if they are rejected by the manager.
- Fixed segmentation fault on remoted due to race condition on managing keystore.
- Fixed data lossing at remoted when reloading keystore.
- Fixed compile issue on MacOS.
- Fixed version reading at ruleset updater.
- Fixed detection of BSD.
- Fixed memory leak (by Byron Golden).
- Fixed misinterpretation of octal permissions given by Agentless (by Stephan Leemburg).
- Fixed mistake incorrect openssl flag at Makefile (by Stephan Leemburg).
- Silence Slack integration transmission messages (by Dan Parriott).
- Fixed OpenSUSE Systemd misconfiguration (By Stephan Joerrens).
- Fixed case issue on JSON output for Rootcheck alerts.
- Fixed potential issue on duplicated agent ID detection.
- Fixed issue when creating agent backups.
- Fixed hanging problem on Windows Auth client when negotiation issues.
- Fixed bug at ossec-remoted that mismatched agent-info files.
- Fixed resource leaks at rules configuration parsing.
- Fixed memory leaks at rules parser.
- Fixed memory leaks at XML decoders parser.
- Fixed TOCTOU condition when removing directories recursively.
- Fixed insecure temporary file creation for old POSIX specifications.
- Fixed missing agentless devices identification at JSON alerts.

### Removed

- Deleted link to LUA sources.
- Delete ZLib generated files on cleaning.
- Removed maximum lines limit from diff messages (that remain limited by length).

## [v1.1.1] - 2016-05-12

### Added

- agent_control: maximum number of agents can now be extracted using option "-m".
- maild: timeout limitation, preventing it from hang in some cases.
- Updated decoders, ruleset and rootchecks from Wazuh Ruleset v1.0.8.
- Updated changes from ossec-hids repository.

### Changed

- Avoid authd to rename agent if overplaced.
- Changed some log messages.
- Reordered directories for agent backups.
- Don't exit when client.keys is empty by default.
- Improved client.keys reloading capabilities.

### Fixed

- Fixed JSON output at rootcheck_control.
- Fixed agent compilation on OS X.
- Fixed memory issue on removing timestamps.
- Fixed segmentation fault at reported.
- Fixed segmentation fault at logcollector.

### Removed

- Removed old rootcheck options.

## [v1.1] - 2016-04-06

### Added

- Re-usage of agent ID in manage_agents and authd, with time limit.
- Added option to avoid manager from exiting when there are no keys.
- Backup of the information about an agent that's going to be deleted.
- Alerting if Authd can't add an agent because of a duplicated IP.
- Integrator with Slack and PagerDuty.
- Simplified keywords for the option "frequency".
- Added custom Reply-to e-mail header.
- Added option to syscheck to avoid showing diffs on some files.
- Created agents-timestamp file to save the agents' date of adding.

### Changed

- client.keys: No longer overwrite the name of an agent with "#-#-#-" to mark it as deleted. Instead, the name will appear with a starting "!".
- API: Distinction between duplicated and invalid name for agent.
- Stop the "ERROR: No such file or directory" for Apache.
- Changed defaults to analysisd event counter.
- Authd won't use password by default.
- Changed name of fields at JSON output from binaries.
- Upgraded rules to Wazuh Ruleset v1.07

### Fixed

- Fixed merged.mg push on Windows Agent
- Fixed Windows agent compilation issue
- Fixed glob broken implementation.
- Fixed memory corruption on the OSSEC alert decoder.
- Fixed command "useradd" on OpenBSD.
- Fixed some PostgreSQL issues.
- Allow to disable syscheck:check_perm after enable check_all.

## [v1.0.4] - 2016-02-24
​
### Added

- JSON output for manage_agents.
- Increased analysis daemon's memory size.
- Authd: Added password authorization.
- Authd: Boost speed performance at assignation of ID for agents
- Authd: New option -f *sec*. Force addding new agent (even with duplicated IP) if it was not active for the last *sec* seconds.
- manage_agents: new option -d. Force adding new agent (even with duplicated IP)
- manage_agents: Printing new agent ID on adding.

### Changed

- Authd and manage_agents won't add agents with duplicated IP.

### Fixed

- Solved duplicate IP conflicts on client.keys which prevented the new agent to connect.
- Hashing files in binary mode. Solved some problems related to integrity checksums on Windows.
- Fixed issue that made console programs not to work on Windows.

### Removed

- RESTful API no longer included in extensions/api folder. Available now at https://github.com/wazuh/wazuh-api


## [v1.0.3] - 2016-02-11

### Added

- JSON CLI outputs: ossec-control, rootcheck_control, syscheck_control, ossec-logtest and more.
- Preparing integration with RESTful API
- Upgrade version scripts
- Merge commits from ossec-hids
- Upgraded rules to Wazuh Ruleset v1.06

### Fixed

- Folders are no longer included on etc/shared
- Fixes typos on rootcheck files
- Kibana dashboards fixes

## [v1.0.2] - 2016-01-29

### Added

- Added Wazuh Ruleset updater
- Added extensions files to support ELK Stack latest versions (ES 2.x, LS 2.1, Kibana 4.3)

### Changed

- Upgraded rules to Wazuh Ruleset v1.05
- Fixed crash in reportd
- Fixed Windows EventChannel syntaxis issue
- Fixed manage_agents bulk option bug. No more "randombytes" errors.
- Windows deployment script improved

## [v1.0.1] - 2015-12-10

### Added

- Wazuh version info file
- ossec-init.conf now includes wazuh version
- Integrated with wazuh OSSEC ruleset updater
- Several new fields at JSON output (archives and alerts)
- Wazuh decoders folder

### Changed

- Decoders are now splitted in differents files.
- jsonout_out enable by default
- JSON groups improvements
- Wazuh ruleset updated to 1.0.2
- Extensions: Improved Kibana dashboards
- Extensions: Improved Windows deployment script

## [v1.0] - 2015-11-23
- Initial Wazuh version v1.0<|MERGE_RESOLUTION|>--- conflicted
+++ resolved
@@ -33,10 +33,8 @@
 - Let the Windows agent reset the random generator context if it's corrupt. ([#1898](https://github.com/wazuh/wazuh/pull/1898))
 - Prevent Remoted from logging errors if the cluster configuration is missing or invalid. ([#1900](https://github.com/wazuh/wazuh/pull/1900))
 - Fix race condition hazard in Remoted when handling control messages. ([#1902](https://github.com/wazuh/wazuh/pull/1902))
-<<<<<<< HEAD
 - Fix uncontrolled condition in the vulnerability-detector version checker. ([#1932](https://github.com/wazuh/wazuh/pull/1932))
 - Restore support for Amazon Linux in vulnerability-detector. ([#1932](https://github.com/wazuh/wazuh/pull/1932))
-=======
 - Fixed starting wodles after a delay specified in `interval` when `run_on_start` is set to `no`, on the first run of the agent. ([#1906](https://github.com/wazuh/wazuh/pull/1906))
 - Prevent `agent-auth` tool from creating the file _client.keys_ outside the agent's installation folder. ([#1924](https://github.com/wazuh/wazuh/pull/1924))
 - Fix symbolic links attributes reported by `syscheck` in the alerts. ([#1926](https://github.com/wazuh/wazuh/pull/1926))
@@ -44,8 +42,6 @@
 - Fix FIM decoder to accept Windows user containing spaces. ([#1930](https://github.com/wazuh/wazuh/pull/1930))
 - Add missing field `restrict` when querying the FIM configuration remotely. ([#1931](https://github.com/wazuh/wazuh/pull/1931))
 - Fix values of FIM scan showed in agent_control info. ([#1940](https://github.com/wazuh/wazuh/pull/1940))
->>>>>>> f663d327
-
 
 ## [v3.7.0] - 2018-11-10
 
