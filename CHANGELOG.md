--- conflicted
+++ resolved
@@ -19,11 +19,8 @@
 - **Framework:**
   - Refactored agent upgrade module. ([#5537](https://github.com/wazuh/wazuh/issues/5537))
   - Refactored agent upgrade CLI. ([#5675](https://github.com/wazuh/wazuh/issues/5675))
-<<<<<<< HEAD
+  - Changed rule and decoder details structure. ([#6318](https://github.com/wazuh/wazuh/issues/6318))
   - Improved AWS Config integration to avoid performance issues by removing alert fields with variables such as Instance ID in its name. ([#6537](https://github.com/wazuh/wazuh/issues/6537))
-=======
-  - Changed rule and decoder details structure. ([#6318](https://github.com/wazuh/wazuh/issues/6318))
->>>>>>> 54f6bdda
 
 ### Fixed
 
