--- conflicted
+++ resolved
@@ -7,11 +7,8 @@
 
 ### Changed
 
-<<<<<<< HEAD
 - Management of empty blocks in the configuration files. ([#781](https://github.com/wazuh/wazuh/pull/781))
 
-=======
->>>>>>> 7706d379
 ### Fixed
 
 - Windows prevents agent from renaming file. ([#773](https://github.com/wazuh/wazuh/pull/773))
