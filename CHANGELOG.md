--- conflicted
+++ resolved
@@ -1,7 +1,6 @@
 # Change Log
 All notable changes to this project will be documented in this file.
 
-<<<<<<< HEAD
 ## [v4.5.0]
 
 ### Manager
@@ -55,50 +54,28 @@
 
 ### Manager
 
-### Fixed
+#### Changed
+
+- Remove an unused variable in wazuh-authd to fix a _String not null terminated_ Coverity finding. ([#15957](https://github.com/wazuh/wazuh/pull/15957))
+
+#### Fixed
 
 - Fixed a bug causing agent groups tasks status in the cluster not to be stored. ([#16394](https://github.com/wazuh/wazuh/pull/16394))
 - Fixed memory leaks in Vulnerability Detector after disk failures. ([#16478](https://github.com/wazuh/wazuh/pull/16478))
-- Remove unused variable in wazuh-authd to fix a `String not null terminated` coverity finding. ([#15957](https://github.com/wazuh/wazuh/pull/15957))
 - Fixed a pre-decoder problem with the + symbol in the macOS ULS timestamp. ([#16530](https://github.com/wazuh/wazuh/pull/16530))
-=======
-## [v4.4.2]
-
-### Manager
+
+### Agent
+
+#### Added
+
+- Added a new module to integrate with Amazon Security Lake as a subscriber. ([#16515](https://github.com/wazuh/wazuh/pull/16515))
+- Added support for `localfile` blocks deployment. ([#16847](https://github.com/wazuh/wazuh/pull/16847))
 
 #### Changed
 
-- Remove an unused variable in wazuh-authd to fix a _String not null terminated_ Coverity finding. ([#15957](https://github.com/wazuh/wazuh/pull/15957))
-
-#### Fixed
-
-- Fixed a bug causing agent groups tasks status in the cluster not to be stored. ([#16394](https://github.com/wazuh/wazuh/pull/16394))
-- Fixed memory leaks in Vulnerability Detector after disk failures. ([#16478](https://github.com/wazuh/wazuh/pull/16478))
-- Fixed a pre-decoder problem with the + symbol in the macOS ULS timestamp. ([#16530](https://github.com/wazuh/wazuh/pull/16530)) 
->>>>>>> b2901d50
-
-### Agent
-
-#### Added
-
-- Added a new module to integrate with Amazon Security Lake as a subscriber. ([#16515](https://github.com/wazuh/wazuh/pull/16515))
-<<<<<<< HEAD
-- Added support for localfile blocks deployment. ([#16847](https://github.com/wazuh/wazuh/pull/16847))
-
-#### Changed
-
-- Changed netstat command on macOS agents. ([#16743](https://github.com/wazuh/wazuh/pull/16743)) 
-
-### Fixed
-=======
-- Added support for `localfile` blocks deployment. ([#16847](https://github.com/wazuh/wazuh/pull/16847))
-
-#### Changed
-
 - Changed _netstat_ command on macOS agents. ([#16743](https://github.com/wazuh/wazuh/pull/16743)) 
 
 #### Fixed
->>>>>>> b2901d50
 
 - Fixed an issue with MAC address reporting on Windows systems. ([#16517](https://github.com/wazuh/wazuh/pull/16517)) 
 - Fixed Windows unit tests hanging during execution. ([#16857](https://github.com/wazuh/wazuh/pull/16857))  
@@ -114,26 +91,19 @@
 #### Added
 
 - Added macOS 13.0 Ventura SCA policy. ([#15566](https://github.com/wazuh/wazuh/pull/15566)) 
-- Added new ruleset for macOS 13 Ventura and older versions. ([#15567](https://github.com/wazuh/wazuh/pull/15567)) 
-<<<<<<< HEAD
-- Added new base ruleset for log sources collected from Amazon Security Lake. ([#16549](https://github.com/wazuh/wazuh/pull/16549))
-=======
+- Added new ruleset for macOS 13 Ventura and older versions. ([#15567](https://github.com/wazuh/wazuh/pull/15567))
 - Added a new base ruleset for log sources collected from Amazon Security Lake. ([#16549](https://github.com/wazuh/wazuh/pull/16549))
->>>>>>> b2901d50
 
 ### Other
 
 #### Added
 
 - Added `pyarrow` and `numpy` Python dependencies. ([#16692](https://github.com/wazuh/wazuh/pull/16692))
-<<<<<<< HEAD
-=======
 - Added `importlib-metadata` and `zipp` Python dependencies. ([#16692](https://github.com/wazuh/wazuh/pull/16692))
 
 #### Changed
 
 - Updated `Flask` Python dependency to 2.2.5. ([#17053](https://github.com/wazuh/wazuh/pull/17053))
->>>>>>> b2901d50
 
 
 ## [v4.4.1] - 2023-04-12
