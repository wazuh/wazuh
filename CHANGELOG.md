--- conflicted
+++ resolved
@@ -7,16 +7,9 @@
 
 ### Changed
 
-<<<<<<< HEAD
-### Fixed
-
-- Windows prevents agent from renaming file. ([#773](https://github.com/wazuh/wazuh/pull/773))
-- Fix invalid memory access when parsing ruleset configuration. ([#787](https://github.com/wazuh/wazuh/pull/787))
-=======
 - Management of empty blocks in the configuration files. ([#781](https://github.com/wazuh/wazuh/pull/781))
 
 ### Fixed
->>>>>>> 4a10b5f0
 
 - Windows prevents agent from renaming file. ([#773](https://github.com/wazuh/wazuh/pull/773))
 - Fix manager-agent version comparison in remote upgrades. ([#765](https://github.com/wazuh/wazuh/pull/765))
@@ -34,6 +27,7 @@
 - Verify WPK with Wazuh CA by default. ([#799](https://github.com/wazuh/wazuh/pull/799))
 - Fixed bug when `agent.conf` received a wrong configuration from manager and made it stop. ([#796](https://github.com/wazuh/wazuh/pull/796))
 - Alert when unmerge files fails on agent. ([#731](https://github.com/wazuh/wazuh/pull/731))
+- Fix invalid memory access when parsing ruleset configuration. ([#787](https://github.com/wazuh/wazuh/pull/787))
 
 ## [v3.3.0]
 
