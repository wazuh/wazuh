# Change Log
All notable changes to this project will be documented in this file.

## [v3.2.2]

### Changed

- Updated Slack integration. ([#443](https://github.com/wazuh/wazuh/pull/443))


### Fixed

- Fixed bug in labels settings parser that may make Agentd or Logcollector crash.
- Fixed issue when setting multiple <server-ip> stanzas in versions 3.0 - 3.2.1. ([#433](https://github.com/wazuh/wazuh/pull/433))
- Fixed bug when socket database messages we not sent correctly. ([#435](https://github.com/wazuh/wazuh/pull/435))
- Fixed sudden stop in the sources installer when overwriting a previous corrupt installation.
<<<<<<< HEAD
- Added a synchronization timeout in the cluster to prevent it from blocking ([#447](https://github.com/wazuh/wazuh/pull/447))
=======
- Fixed issue in CSyslogd when filtering by rule group. ([#446](https://github.com/wazuh/wazuh/pull/446))
- Fixed error on DB daemon when parsing rules with options introduced in version 3.0.0.
>>>>>>> fccb99fc

## [v3.2.1]

### Added

- Added option in Makefile to disable CIS-CAT module. ([#381](https://github.com/wazuh/wazuh/pull/381))
- Added field `totalItems` to `GET/agents/purgeable/:timeframe` API call. ([#385](https://github.com/wazuh/wazuh/pull/385))

### Changed

- Giving preference to use the selected Java over the default one in CIS-CAT wodle.
- Added delay between message delivery for every module. ([#389](https://github.com/wazuh/wazuh/pull/389))
- Verify all modules for the shared configuration. ([#408](https://github.com/wazuh/wazuh/pull/408))
- Updated OpenSSL library to 1.1.0g.
- Insert agent labels in JSON archives no matter the event matched a rule.
- Support for relative/full/network paths in the CIS-CAT configuration. ([#419](https://github.com/wazuh/wazuh/pull/419))
- Improved cluster control to give more information. ([#421](https://github.com/wazuh/wazuh/pull/421))
- Updated rules for CIS-CAT.
- Removed unnecessary compilation of vulnerability-detector in agents.
- Increased wazuh-modulesd's subprocess pool.
- Improved the agent software recollection by Syscollector.

### Fixed

- Fixed crash in Agentd when testing Syscollector configuration from agent.conf file.
- Fixed duplicate alerts in Vulnerability Detector.
- Fixed compiling issues in Solaris and HP-UX.
- Fixed bug in Framework when listing directories due to permissions issues.
- Fixed error handling in CIS-CAT module. ([#401](https://github.com/wazuh/wazuh/pull/401))
- Fixed some defects reported by Coverity. ([#406](https://github.com/wazuh/wazuh/pull/406))
- Fixed OS name detection in macOS and old Linux distros. ([#409](https://github.com/wazuh/wazuh/pull/409))
- Fixed linked in HP-UX.
- Fixed Red Hat detection in vulnerability-detector.
- Fixed segmentation fault in wazuh-cluster when files path is too long.
- Fixed a bug getting groups and searching by them in `GET/agents` API call. ([#390](https://github.com/wazuh/wazuh/pull/390))
- Several fixes and improvements in cluster.
- Fixed bug in wazuh-db when closing exceeded databases in transaction.
- Fixed bug in vulnerability-detector that discarded valid agents.
- Fixed segmentation fault in Windows agents when getting OS info.
- Fixed memory leaks in vulnerability-detector and CIS-CAT wodle.
- Fixed behavior when working directory is not found in CIS-CAT wodle.

## [v3.2.0]

### Added
- Added support to synchronize custom rules and decoders in the cluster.([#344](https://github.com/wazuh/wazuh/pull/344))
- Add field `status` to `GET/agents/groups/:group_id` API call.([#338](https://github.com/wazuh/wazuh/pull/338))
- Added support for Windows to CIS-CAT integration module ([#369](https://github.com/wazuh/wazuh/pull/369))
- New Wazuh Module "aws-cloudtrail" fetching logs from S3 bucket. ([#351](https://github.com/wazuh/wazuh/pull/351))
- New Wazuh Module "vulnerability-detector" to detect vulnerabilities in agents and managers.

### Fixed
- Fixed oscap.py to support new versions of OpenSCAP scanner.([#331](https://github.com/wazuh/wazuh/pull/331))
- Fixed timeout bug when the cluster port was closed. ([#343](https://github.com/wazuh/wazuh/pull/343))
- Improve exception handling in `cluster_control`. ([#343](https://github.com/wazuh/wazuh/pull/343))
- Fixed bug in cluster when receive an error response from client. ([#346](https://github.com/wazuh/wazuh/pull/346))
- Fixed bug in framework when the manager is installed in different path than /var/ossec. ([#335](https://github.com/wazuh/wazuh/pull/335))
- Fixed predecoder hostname field in JSON event output.
- Several fixes and improvements in cluster.

## [v3.1.0]

### Added

- New Wazuh Module "command" for asynchronous command execution.
- New field "predecoder.timestamp" for JSON alerts including timestamp from logs.
- Added reload action to ossec-control in local mode.
- Add duration control of a cluster database synchronization.
- New internal option for agents to switch applying shared configuration.
- Added GeoIP address finding for input logs in JSON format.
- Added alert and archive output files rotation capabilities.
- Added rule option to discard field "firedtimes".
- Added VULS integration for running vulnerability assessments.
- CIS-CAT Wazuh Module to scan CIS policies.

### Changed

- Keepping client.keys file permissions when modifying it.
- Improve Rootcheck formula to select outstanding defects.
- Stop related daemon when disabling components in ossec-control.
- Prevented cluster daemon from starting on RHEL 5 or older.
- Let Syscheck report file changes on first scan.
- Allow requests by node name in cluster_control binary.
- Improved help of cluster_control binary.
- Integrity control of files in the cluster.

### Fixed

- Fixed netstat command in localfile configuration.
- Fixed error when searching agents by ID.
- Fixed syslog format pre-decoder for logs with missing (optional) space after tag.
- Fixed alert ID when plain-text alert output disabled.
- Fixed Monitord freezing when a sendmail-like executable SMTP server is set.
- Fixed validation of Active Response used by agent_control.
- Allow non-ASCII characters in Windows version string.

## [v3.0.0] 2017-12-12

### Added

- Added group property for agents to customize shared files set.
- Send shared files to multiple agents in parallel.
- New decoder plugin for logs in JSON format with dynamic fields definition.
- Brought framework from API to Wazuh project.
- Show merged files MD5 checksum by agent_control and framework.
- New reliable request protocol for manager-agent communication.
- Remote agent upgrades with signed WPK packages.
- Added option for Remoted to prevent it from writing shared merged file.
- Added state for Agentd and Windows agent to notify connection state and metrics.
- Added new JSON log format for local file monitoring.
- Added OpenSCAP SSG datastream content for Ubuntu Trusty Tahr.
- Field "alert_id" in JSON alerts (by Dan Parriott).
- Added support of "any" IP address to OSSEC batch manager (by Jozef Reisinger).
- Added ossec-agent SElinux module (by kreon).
- Added previous output to JSON output (by João Soares).
- Added option for Authd to specify the allowed cipher list (by James Le Cuirot).
- Added option for cipher suites in Authd settings.
- Added internal option for Remoted to set the shared configuration reloading time.
- Auto restart agents when new shared configuration is pushed from the manager.
- Added native support for Systemd.
- Added option to register unlimited agents in Authd.
- New internal option to limit the number of file descriptors in Analysisd and Remoted.
- Added new state "pending" for agents.
- Added internal option to disable real-time DB synchronization.
- Allow multiple manager stanzas in Agentd settings.
- New internal option to limit the receiving time in TCP mode.
- Added manager hostname data to agent information.
- New option for rotating internal logs by size.
- Added internal option to enable or disable daily rotation of internal logs.
- Added command option for Monitord to overwrite 'day_wait' parameter.
- Adding templates and sample alert for Elasticsearch 6.0.
- Added option to enable/disable Authd on install and auto-generate certificates.
- Pack secure TCP messages into a single packet.
- Added function to install SCAP policies depending on OS version.
- Added integration with Virustotal.
- Added timeout option for TCP sockets in Remoted and Agentd.
- Added option to start the manager after installing.
- Added a cluster of managers (`wazuh-clusterd`) and a script to control it (`cluster_control`).

### Changed

- Increased shared file delivery speed when using TCP.
- Increased TCP listening socket backlog.
- Changed Windows agent UI panel to show revision number instead of installation date.
- Group every decoded field (static and dynamic fields) into a data object for JSON alerts.
- Reload shared files by Remoted every 10 minutes.
- Increased string size limit for XML reader to 4096 bytes.
- Updated Logstash configuration and Elasticsearch mappings.
- Changed template fields structure for Kibana dashboards.
- Increased dynamic field limit to 1024, and default to 256.
- Changed agent buffer 'length' parameter to 'queue_size'.
- Changed some Rootcheck error messages to verbose logs.
- Removed unnecessary message by manage_agents advising to restart Wazuh manager.
- Update PF tables Active response (by d31m0).
- Create the users and groups as system users and groups in specs (by Dan Parriott).
- Show descriptive errors when an agent loses the connection using TCP.
- Prevent agents with the same name as the manager host from getting added.
- Changed 'message' field to 'data' for successful agent removing response in Authd API.
- Changed critical error to standard error in Syslog Remoted when no access list has been configured.
- Ignore hidden files in shared folder for merged file.
- Changed agent notification time values: notify time to 1 minute and reconnect time to 5 minutes.
- Prevent data field from being inserted into JSON alerts when it's empty.
- Spelling corrections (by Josh Soref).
- Moved debug messages when updating shared files to level 2.
- Do not create users ossecm or ossecr on agents.
- Upgrade netstat command in Logcollector.
- Prevent Monitord and DB sync module from dealing with agent files on local installations.
- Speed up DB syncing by keeping databases opened and an inotify event queue.
- Merge server's IP and hostname options to one setting.
- Enabled Active Response by default in both Windows and UNIX.
- Make Monitord 'day_wait' internal option affect log rotation.
- Extend Monitord 'day_wait' internal option range.
- Prevent Windows agent from log error when the manager disconnected.
- Improve Active Response filtering options.
- Use init system (Systemd/SysVinit) to restart Wazuh when upgrading.
- Added possibility of filtering agents by manager hostname in the Framework.
- Prevent installer from overwriting agent.conf file.
- Cancel file sending operation when agent socket is closed.
- Clean up agent shared folder before unmerging shared configuration.
- Print descriptive error when request socket refuses connection due to AR disabled.
- Extend Logcollector line burst limit range.
- Fix JSON alert file reloading when the file is rotated.
- Merge IP and Hostname server configuration into "Address" field.
- Improved TCP transmission performance by packing secure messages.

### Fixed

- Fixed wrong queries to get last Syscheck and Rootcheck date.
- Prevent Logcollector keep-alives from being stored on archives.json.
- Fixed length of random message within keep-alives.
- Fixed Windows version detection for Windows 8 and newer.
- Fixed incorrect CIDR writing on client.keys by Authd.
- Fixed missing buffer flush by Analysisd when updating Rootcheck database.
- Stop Wazuh service before removing folder to reinstall.
- Fixed Remoted service for Systemd (by Phil Porada).
- Fixed Administrator account mapping in Windows agent installation (by andrewm0374@gmail.com).
- Fixed MySQL support in dbd (by andrewm0374@gmail.com).
- Fixed incorrect warning when unencrypting messages (by Dan Parriott).
- Fixed Syslog mapping for alerts via Csyslogd (by Dan Parriott).
- Fixed syntax error in the creation of users in Solaris 11.2 (by Pedro Flor).
- Fixed some warnings that appeared when compiling on Fedora 26.
- Fixed permission issue in logs folder.
- Fixed issue in Remoted that prevented it from send shared configuration when it changed.
- Fixed Windows agent compilation compability with CentOS.
- Supporting different case from password prompt in Agentless (by Jesus Fidalgo).
- Fix bad detection of inotify queue overflowed.
- Fix repetitive error when a rule's diff file is empty.
- Fixed log group permission when created by a daemon running as root.
- Prevented Agentd from logging too many errors when restarted while receiving the merged file.
- Prevented Remoted from sending data to disconnected agents in TCP mode.
- Fixed alerts storage in PostgreSQL databases.
- Fixed invalid previous output data in JSON alerts.
- Fixed memory error in modulesd for invalid configurations.
- Fixed default Auth configuration to support custom install directory.
- Fixed directory transversal vulnerability in Active response commands.
- Fixed Active response timeout accuracy.
- Fixed race conditions in concurrent transmissions over TCP.

### Removed

- Removed Picviz support (by Dan Parriott).


## [v2.1.1] - 2017-09-21

### Changed

- Improved errors messages related to TCP connection queue.
- Changed info log about unsupported FS checking in Rootcheck scan to debug messages.
- Prevent Modules daemon from giving critical error when no wodles are enabled.

### Fixed

- Fix endianess incompatibility in agents on SPARC when connecting via TCP.
- Fix bug in Authd that made it crash when removing keys.
- Fix race condition in Remoted when writing logs.
- Avoid repeated errors by Remoted when sending data to a disconnected agent.
- Prevented Monitord from rotating non-existent logs.
- Some fixes to support HP-UX.
- Prevent processes from sending events when TCP connection is lost.
- Fixed output header by Syslog client when reading JSON alerts.
- Fixed bug in Integrator settings parser when reading rules list.

## [v2.1.0] - 2017-08-14

### Added

- Rotate and compress log feature.
- Labeling data for agents to be shown in alerts.
- New 'auth' configuration template.
- Make manage_agents capable of add and remove agents via Authd.
- Implemented XML configuration for Authd.
- Option -F for Authd to force insertion if it finds duplicated name.
- Local auth client to manage agent keys.
- Added OS name and version into global.db.
- Option for logging in JSON format.
- Allow maild to send through a sendmail-like executable (by James Le Cuirot).
- Leaky bucket-like buffer for agents to prevent network flooding.
- Allow Syslog client to read JSON alerts.
- Allow Mail reporter to read JSON alerts.
- Added internal option to tune Rootcheck sleep time.
- Added route-null Active Response script for Windows 2012 (by @CrazyLlama).

### Changed

- Updated SQLite library to 3.19.2.
- Updated zlib to 1.2.11.
- Updated cJSON library to 1.4.7.
- Change some manage_agents option parameters.
- Run Auth in background by default.
- Log classification as debug, info, warning, error and critical.
- Limit number of reads per cycle by Logcollector to prevent log starvation.
- Limit OpenSCAP module's event forwarding speed.
- Increased debug level of repeated Rootcheck messages.
- Send events when OpenSCAP starts and finishes scans.
- Delete PID files when a process exits not due to a signal.
- Change error messages due to SSL handshake failure to debug messages.
- Force group addition on installation for compatibility with LDAP (thanks to Gary Feltham).

### Fixed

- Fixed compiling error on systems with no OpenSSL.
- Fixed compiling warning at manage_agents.
- Fixed ossec-control enable/disable help message.
- Fixed unique aperture of random device on Unix.
- Fixed file sum comparison bug at Syscheck realtime engine. (Thanks to Arshad Khan)
- Close analysisd if alert outputs are disabled for all formats.
- Read Windows version name for versions newer than Windows 8 / Windows Server 2012.
- Fixed error in Analysisd that wrote Syscheck and Rootcheck databases of re-added agents on deleted files.
- Fixed internal option to configure the maximum labels' cache time.
- Fixed Auth password parsing on client side.
- Fix bad agent ID assignation in Authd on i686 architecture.
- Fixed Logcollector misconfiguration in Windows agents.

### Removed

- Remove unused message queue to send alerts from Authd.


## [v2.0.1] - 2017-07-19

### Changed

- Changed random data generator for a secure OS-provided generator.
- Changed Windows installer file name (depending on version).
- Linux distro detection using standard os-release file.
- Changed some URLs to documentation.
- Disable synchronization with SQLite databases for Syscheck by default.
- Minor changes at Rootcheck formatter for JSON alerts.
- Added debugging messages to Integrator logs.
- Show agent ID when possible on logs about incorrectly formatted messages.
- Use default maximum inotify event queue size.
- Show remote IP on encoding format errors when unencrypting messages.
- Remove temporary files created by Syscheck changes reports.
- Remove temporary Syscheck files for changes reporting by Windows installer when upgrading.

### Fixed

- Fixed resource leaks at rules configuration parsing.
- Fixed memory leaks at rules parser.
- Fixed memory leaks at XML decoders parser.
- Fixed TOCTOU condition when removing directories recursively.
- Fixed insecure temporary file creation for old POSIX specifications.
- Fixed missing agentless devices identification at JSON alerts.
- Fixed FIM timestamp and file name issue at SQLite database.
- Fixed cryptographic context acquirement on Windows agents.
- Fixed debug mode for Analysisd.
- Fixed bad exclusion of BTRFS filesystem by Rootcheck.
- Fixed compile errors on macOS.
- Fixed option -V for Integrator.
- Exclude symbolic links to directories when sending FIM diffs (by Stephan Joerrens).
- Fixed daemon list for service reloading at ossec-control.
- Fixed socket waiting issue on Windows agents.
- Fixed PCI_DSS definitions grouping issue at Rootcheck controls.
- Fixed segmentation fault bug when stopping on CentOS 5.
- Fixed compatibility with AIX.
- Fixed race conditions in ossec-control script.
- Fixed compiling issue on Windows.
- Fixed compatibility with Solaris.
- Fixed XML parsing error due to byte stashing issue.
- Fixed false error by Syscheck when creating diff snapshots of empty files.
- Fixed segmentation fault in Authd on i386 platform.
- Fixed agent-auth exit code for controlled server's errors.
- Fixed incorrect OVAL patch results classification.

## [v2.0] - 2017-03-14

### Added

- Wazuh modules manager.
- Wazuh module for OpenSCAP.
- Ruleset for OpenSCAP alerts.
- Kibana dashboards for OpenSCAP.
- Option at agent_control to restart all agents.
- Dynamic fields to rules and decoders.
- Dynamic fields to JSON in alerts/archives.
- CDB list lookup with dynamic fields.
- FTS for dynamic fields.
- Logcollector option to set the frequency of file checking.
- GeoIP support in Alerts (by Scott R Shinn).
- Internal option to output GeoIP data on JSON alerts.
- Matching pattern negation (by Daniel Cid).
- Syscheck and Rootcheck events on SQLite databases.
- Data migration tool to SQLite databases.
- Jenkins QA.
- 64-bit Windows registry keys support.
- Complete FIM data output to JSON and alerts.
- Username, date and inode attributes to FIM events on Unix.
- Username attribute to FIM events on Windows.
- Report changes (FIM file diffs) to Windows agent.
- File diffs to JSON output.
- Elastic mapping updated for new FIM events.
- Title and file fields extracted at Rootcheck alerts.
- Rule description formatting with dynamic field referencing.
- Multithreaded design for Authd server for fast and reliable client dispatching, with key caching and write scheduling.
- Auth registration client for Windows (by Gael Muller).
- Auth password authentication for Windows client.
- New local decoder file by default.
- Show server certificate and key paths at Authd help.
- New option for Authd to verify agent's address.
- Added support for new format at predecoder (by Brad Lhotsky).
- Agentless passlist encoding to Base64.
- New Auditd-specific log format for Logcollector.
- Option for Authd to auto-choose TLS/SSL method.
- Compile option for Authd to make it compatible with legacy OSs.
- Added new templates layout to auto-compose configuration file.
- New wodle for SQLite database syncing (agent information and fim/pm data).
- Added XML settings options to exclude some rules or decoders files.
- Option for agent_control to broadcast AR on all agents.
- Extended FIM event information forwarded by csyslogd (by Sivakumar Nellurandi).
- Report Syscheck's new file events on real time.

### Changed

- Isolated logtest directory from analysisd.
- Remoted informs Analysisd about agent ID.
- Updated Kibana dashboards.
- Syscheck FIM attributes to dynamic fields.
- Force services to exit if PID file creation fails.
- Atomic writing of client.keys through temporary files.
- Disabled remote message ID verification by default.
- Show actual IP on debug message when agents get connected.
- Enforce rules IDs to max 6 digits.
- OSSEC users and group as system (UI-hidden) users (by Dennis Golden).
- Increases Authd connection pool size.
- Use general-purpose version-flexible SSL/TLS methods for Authd registration.
- Enforce minimum 3-digit agent ID format.
- Exclude BTRFS from Rootcheck searching for hidden files inside directories (by Stephan Joerrens).
- Moved OSSEC and Wazuh decoders to one directory.
- Prevent manage_agents from doing invalid actions (such methods for manager at agent).
- Disabled capturing of security events 5145 and 5156 on Windows agent.
- Utilities to rename an agent or change the IP address (by Antonio Querubin).
- Added quiet option for Logtest (by Dan Parriott).
- Output decoder information onto JSON alerts.
- Enable mail notifications by default for server installation.
- Agent control option to restart all agents' Syscheck will also restart manager's Syscheck.
- Make ossec-control to check Authd PID.
- Enforce every rule to contain a description.
- JSON output won't contain field "agentip" if tis value is "any".
- Don't broadcast Active Response messages to disconnected agents.
- Don't print Syscheck logs if it's disabled.
- Set default Syscheck and Rootcheck frequency to 12 hours.
- Generate FIM new file alert by default.
- Added option for Integrator to set the maximum log length.
- JSON output nested objects modelling through dynamic fields.
- Disable TCP for unsupported OSs.
- Show previous log on JSON alert.
- Removed confirmation prompt when importing an agent key successfully.
- Made Syscheck not to ignore files that change more than 3 times by default.
- Enabled JSON output by default.
- Updated default syscheck configuration for Windows agents.
- Limited agent' maximum connection time for notification time.
- Improved client.keys changing detection method by remoted: use date and inode.
- Changed boot service name to Wazuh.
- Active response enabled on Windows agents by default.
- New folder structure for rules and decoders.
- More descriptive logs about syscheck real-time monitoring.
- Renamed XML tags related to rules and decoders inclusion.
- Set default maximum agents to 8000.
- Removed FTS numeric bitfield from JSON output.
- Fixed ID misassignment by manage_agents when the greatest ID exceeds 32512.
- Run Windows Registry Syscheck scan on first stage when scan_on_start enabled.
- Set all Syscheck delay stages to a multiple of internal_options.conf/syscheck.sleep value.
- Changed JSON timestamp format to ISO8601.
- Overwrite @timestamp field from Logstash with the alert timestamp.
- Moved timestamp JSON field to the beginning of the object.
- Changed random data generator for a secure OS-provided generator.

### Fixed

- Logcollector bug that inhibited alerts about file reduction.
- Memory issue on string manipulation at JSON.
- Memory bug at JSON alerts.
- Fixed some CLang warnings.
- Issue on marching OSSEC user on installing.
- Memory leaks at configuration.
- Memory leaks at Analysisd.
- Bugs and memory errors at agent management.
- Mistake with incorrect name for PID file (by Tickhon Clearscale).
- Agent-auth name at messages (it appeared to be the server).
- Avoid Monitord to log errors when the JSON alerts file doesn't exists.
- Agents numbering issue (minimum 3 digits).
- Avoid no-JSON message at agent_control when client.keys empty.
- Memory leaks at manage_agents.
- Authd error messages about connection to queue passed to warning.
- Issue with Authd password checking.
- Avoid ossec-control to use Dash.
- Fixed false error about disconnected agent when trying to send it the shared files.
- Avoid Authd to close when it reaches the maximum concurrency.
- Fixed memory bug at event diff execution.
- Fixed resource leak at file operations.
- Hide help message by useadd and groupadd on OpenBSD.
- Fixed error that made Analysisd to crash if it received a missing FIM file entry.
- Fixed compile warnings at cJSON library.
- Fixed bug that made Active Response to disable all commands if one of them was disabled (by Jason Thomas).
- Fixed segmentation fault at logtest (by Dan Parriott).
- Fixed SQL injection vulnerability at Database.
- Fixed Active Response scripts for Slack and Twitter.
- Fixed potential segmentation fault at file queue operation.
- Fixed file permissions.
- Fixed failing test for Apache 2.2 logs (by Brad Lhotsky).
- Fixed memory error at net test.
- Limit agent waiting time for retrying to connect.
- Fixed compile warnings on i386 architecture.
- Fixed Monitord crash when sending daily report email.
- Fixed script to null route an IP address on Windows Server 2012+ (by Theresa Meiksner).
- Fixed memory leak at Logtest.
- Fixed manager with TCP support on FreeBSD (by Dave Stoddard).
- Fixed Integrator launching at local-mode installation.
- Fixed issue on previous alerts counter (rules with if_matched_sid option).
- Fixed compile and installing error on Solaris.
- Fixed segmentation fault on syscheck when no configuration is defined.
- Fixed bug that prevented manage_agents from removing syscheck/rootcheck database.
- Fixed bug that made agents connected on TCP to hang if they are rejected by the manager.
- Fixed segmentation fault on remoted due to race condition on managing keystore.
- Fixed data lossing at remoted when reloading keystore.
- Fixed compile issue on MacOS.
- Fixed version reading at ruleset updater.
- Fixed detection of BSD.
- Fixed memory leak (by Byron Golden).
- Fixed misinterpretation of octal permissions given by Agentless (by Stephan Leemburg).
- Fixed mistake incorrect openssl flag at Makefile (by Stephan Leemburg).
- Silence Slack integration transmission messages (by Dan Parriott).
- Fixed OpenSUSE Systemd misconfiguration (By Stephan Joerrens).
- Fixed case issue on JSON output for Rootcheck alerts.
- Fixed potential issue on duplicated agent ID detection.
- Fixed issue when creating agent backups.
- Fixed hanging problem on Windows Auth client when negotiation issues.
- Fixed bug at ossec-remoted that mismatched agent-info files.
- Fixed resource leaks at rules configuration parsing.
- Fixed memory leaks at rules parser.
- Fixed memory leaks at XML decoders parser.
- Fixed TOCTOU condition when removing directories recursively.
- Fixed insecure temporary file creation for old POSIX specifications.
- Fixed missing agentless devices identification at JSON alerts.

### Removed

- Deleted link to LUA sources.
- Delete ZLib generated files on cleaning.
- Removed maximum lines limit from diff messages (that remain limited by length).

## [v1.1.1] - 2016-05-12

### Added

- agent_control: maximum number of agents can now be extracted using option "-m".
- maild: timeout limitation, preventing it from hang in some cases.
- Updated decoders, ruleset and rootchecks from Wazuh Ruleset v1.0.8.
- Updated changes from ossec-hids repository.

### Changed

- Avoid authd to rename agent if overplaced.
- Changed some log messages.
- Reordered directories for agent backups.
- Don't exit when client.keys is empty by default.
- Improved client.keys reloading capabilities.

### Fixed

- Fixed JSON output at rootcheck_control.
- Fixed agent compilation on OS X.
- Fixed memory issue on removing timestamps.
- Fixed segmentation fault at reported.
- Fixed segmentation fault at logcollector.

### Removed

- Removed old rootcheck options.

## [v1.1] - 2016-04-06

### Added

- Re-usage of agent ID in manage_agents and authd, with time limit.
- Added option to avoid manager from exiting when there are no keys.
- Backup of the information about an agent that's going to be deleted.
- Alerting if Authd can't add an agent because of a duplicated IP.
- Integrator with Slack and PagerDuty.
- Simplified keywords for the option "frequency".
- Added custom Reply-to e-mail header.
- Added option to syscheck to avoid showing diffs on some files.
- Created agents-timestamp file to save the agents' date of adding.

### Changed

- client.keys: No longer overwrite the name of an agent with "#-#-#-" to mark it as deleted. Instead, the name will appear with a starting "!".
- API: Distinction between duplicated and invalid name for agent.
- Stop the "ERROR: No such file or directory" for Apache.
- Changed defaults to analysisd event counter.
- Authd won't use password by default.
- Changed name of fields at JSON output from binaries.
- Upgraded rules to Wazuh Ruleset v1.07

### Fixed

- Fixed merged.mg push on Windows Agent
- Fixed Windows agent compilation issue
- Fixed glob broken implementation.
- Fixed memory corruption on the OSSEC alert decoder.
- Fixed command "useradd" on OpenBSD.
- Fixed some PostgreSQL issues.
- Allow to disable syscheck:check_perm after enable check_all.

## [v1.0.4] - 2016-02-24
​
### Added

- JSON output for manage_agents.
- Increased analysis daemon's memory size.
- Authd: Added password authorization.
- Authd: Boost speed performance at assignation of ID for agents
- Authd: New option -f *sec*. Force addding new agent (even with duplicated IP) if it was not active for the last *sec* seconds.
- manage_agents: new option -d. Force adding new agent (even with duplicated IP)
- manage_agents: Printing new agent ID on adding.

### Changed

- Authd and manage_agents won't add agents with duplicated IP.

### Fixed

- Solved duplicate IP conflicts on client.keys which prevented the new agent to connect.
- Hashing files in binary mode. Solved some problems related to integrity checksums on Windows.
- Fixed issue that made console programs not to work on Windows.

### Removed

- RESTful API no longer included in extensions/api folder. Available now at https://github.com/wazuh/wazuh-api


## [v1.0.3] - 2016-02-11

### Added

- JSON CLI outputs: ossec-control, rootcheck_control, syscheck_control, ossec-logtest and more.
- Preparing integration with RESTful API
- Upgrade version scripts
- Merge commits from ossec-hids
- Upgraded rules to Wazuh Ruleset v1.06

### Fixed

- Folders are no longer included on etc/shared
- Fixes typos on rootcheck files
- Kibana dashboards fixes

## [v1.0.2] - 2016-01-29

### Added

- Added Wazuh Ruleset updater
- Added extensions files to support ELK Stack latest versions (ES 2.x, LS 2.1, Kibana 4.3)

### Changed

- Upgraded rules to Wazuh Ruleset v1.05
- Fixed crash in reportd
- Fixed Windows EventChannel syntaxis issue
- Fixed manage_agents bulk option bug. No more "randombytes" errors.
- Windows deployment script improved

## [v1.0.1] - 2015-12-10

### Added

- Wazuh version info file
- ossec-init.conf now includes wazuh version
- Integrated with wazuh OSSEC ruleset updater
- Several new fields at JSON output (archives and alerts)
- Wazuh decoders folder

### Changed

- Decoders are now splitted in differents files.
- jsonout_out enable by default
- JSON groups improvements
- Wazuh ruleset updated to 1.0.2
- Extensions: Improved Kibana dashboards
- Extensions: Improved Windows deployment script

## [v1.0] - 2015-11-23
- Initial Wazuh version v1.0<|MERGE_RESOLUTION|>--- conflicted
+++ resolved
@@ -14,12 +14,9 @@
 - Fixed issue when setting multiple <server-ip> stanzas in versions 3.0 - 3.2.1. ([#433](https://github.com/wazuh/wazuh/pull/433))
 - Fixed bug when socket database messages we not sent correctly. ([#435](https://github.com/wazuh/wazuh/pull/435))
 - Fixed sudden stop in the sources installer when overwriting a previous corrupt installation.
-<<<<<<< HEAD
 - Added a synchronization timeout in the cluster to prevent it from blocking ([#447](https://github.com/wazuh/wazuh/pull/447))
-=======
 - Fixed issue in CSyslogd when filtering by rule group. ([#446](https://github.com/wazuh/wazuh/pull/446))
 - Fixed error on DB daemon when parsing rules with options introduced in version 3.0.0.
->>>>>>> fccb99fc
 
 ## [v3.2.1]
 
