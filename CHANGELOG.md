# Change Log
All notable changes to this project will be documented in this file.

<<<<<<< HEAD
## [TBD]

### Changed

- Improve output of `DELETE/agents` when no agents were removed. ([#868](https://github.com/wazuh/wazuh/pull/868))

## [v3.3.2]
=======
## [v3.4.0]
>>>>>>> d4d8f101

### Fixed

- Added exception when no agents are selected to restart. ([#870](https://github.com/wazuh/wazuh/pull/870))
- Prevent files from remaining open in the cluster. ([#874](https://github.com/wazuh/wazuh/pull/874))


## [v3.3.2]

### Added

- Support for SHA256 checksum in Syscheck (by @arshad01). ([#410](https://github.com/wazuh/wazuh/pull/410))
- Added an internal option for Syscheck to tune the RT alerting delay. ([#434](https://github.com/wazuh/wazuh/pull/434))
- Added an option `target` to customize output format per-target in Logcollector. ([#863](https://github.com/wazuh/wazuh/pull/863))
- New option for the JSON decoder to choose the treatment of NULL values. ([#677](https://github.com/wazuh/wazuh/pull/677))

### Changed

- Now the no_full_log option only affects JSON alerts. ([#881](https://github.com/wazuh/wazuh/pull/881))
- Delete temporary files when stopping Wazuh. ([#732](https://github.com/wazuh/wazuh/pull/732))
- Send OpenSCAP checks results to a FIFO queue instead of temporary files. ([#732](https://github.com/wazuh/wazuh/pull/732))
- Default behavior when starting Syscheck and Rootcheck components. ([#829](https://github.com/wazuh/wazuh/pull/829))
  - They are disabled if not appear in the configuration.
  - They can be set up as empty blocks in the configuration, applying their default values.
  - Improvements of error and information messages when they start.

### Fixed

- Syscheck RT process granularized to make frequency option more accurate. ([#434](https://github.com/wazuh/wazuh/pull/434))
- Fixed registry_ignore problem on syscheck for Windows when arch="both" was used. ([#525](https://github.com/wazuh/wazuh/pull/525))
- Allow more than 256 directories in real-time for Windows agent using recursive watchers. ([#540](https://github.com/wazuh/wazuh/pull/540))
- Fix weird behavior in Syscheck when a modified file returns back to its first state. ([#434](https://github.com/wazuh/wazuh/pull/434))
- Fix memory leak reading logcollector config. ([#884](https://github.com/wazuh/wazuh/pull/884))
- Fixed crash in Slack integration for alerts that don't have full log. ([#880](https://github.com/wazuh/wazuh/pull/880))
- Fixed active-responses.log definition path on Windows configuration. ([#739](https://github.com/wazuh/wazuh/pull/739))
- Added warning message when updating Syscheck/Rootcheck database to restart the manager. ([#817](https://github.com/wazuh/wazuh/pull/817))
- Fix PID file creation checking. ([#822](https://github.com/wazuh/wazuh/pull/822))
  - Check that the PID file was created and written.
  - This would prevent service from running multiple processes of the same daemon.
- Fix reading of Windows platform for 64 bits systems. ([#832](https://github.com/wazuh/wazuh/pull/832))
- Fixed Syslog output parser when reading the timestamp from the alerts in JSON format. ([#843](https://github.com/wazuh/wazuh/pull/843))
- Fixed filter for `gpg-pubkey` packages in Syscollector. ([#847](https://github.com/wazuh/wazuh/pull/847))
- Fixed bug in configuration when reading the `repeated_offenders` option in Active Response. ([#873](https://github.com/wazuh/wazuh/pull/873))
- Fixed variables parser when loading rules. ([#855](https://github.com/wazuh/wazuh/pull/855))
- Fixed parser files names in the Rootcheck scan. ([#840](https://github.com/wazuh/wazuh/pull/840))
- Removed frequency offset in rules. ([#827](https://github.com/wazuh/wazuh/pull/827)).


## [v3.3.1]

### Added

- Added `total_affected_agents` and `total_failed_ids` to the `DELETE/agents` API request. ([#795](https://github.com/wazuh/wazuh/pull/795))

### Changed

- Management of empty blocks in the configuration files. ([#781](https://github.com/wazuh/wazuh/pull/781))
- Verify WPK with Wazuh CA by default. ([#799](https://github.com/wazuh/wazuh/pull/799))

### Fixed

- Windows prevents agent from renaming file. ([#773](https://github.com/wazuh/wazuh/pull/773))
- Fix manager-agent version comparison in remote upgrades. ([#765](https://github.com/wazuh/wazuh/pull/765))
- Fix log flooding when restarting agent while the merged file is being receiving. ([#788](https://github.com/wazuh/wazuh/pull/788))
- Fix issue when overwriting rotated logs in Windows agents. ([#776](https://github.com/wazuh/wazuh/pull/776))
- Prevent OpenSCAP module from running on Windows agents (incompatible). ([#777](https://github.com/wazuh/wazuh/pull/777))
- Fix issue in file changes report for FIM on Linux when a directory contains a backslash. ([#775](https://github.com/wazuh/wazuh/pull/775))
- Fixed missing `minor` field in agent data managed by the framework. ([#771](https://github.com/wazuh/wazuh/pull/771))
- Fixed missing `build` and `key` fields in agent data managed by the framework. ([#802](https://github.com/wazuh/wazuh/pull/802))
- Fixed several bugs in upgrade agents ([#784](https://github.com/wazuh/wazuh/pull/784)):
    - Error upgrading an agent with status `Never Connected`.
    - Fixed API support.
    - Sockets were not closing properly.
- Cluster exits showing an error when an error occurs. ([#790](https://github.com/wazuh/wazuh/pull/790))
- Fixed bug when cluster control or API cannot request the list of nodes to the master. ([#762](https://github.com/wazuh/wazuh/pull/762))
- Fixed bug when the `agent.conf` contains an unrecognized module. ([#796](https://github.com/wazuh/wazuh/pull/796))
- Alert when unmerge files fails on agent. ([#731](https://github.com/wazuh/wazuh/pull/731))
- Fix invalid memory access when parsing ruleset configuration. ([#787](https://github.com/wazuh/wazuh/pull/787))
- Check version of python in cluster control. ([#760](https://github.com/wazuh/wazuh/pull/760))
- Removed duplicated log message when Rootcheck is disabled. ([#783](https://github.com/wazuh/wazuh/pull/783))
- Avoid infinite attempts to download CVE databases when it fails. ([#792](https://github.com/wazuh/wazuh/pull/792))


## [v3.3.0]

### Added

- Supporting multiple socket output in Logcollector. ([#395](https://github.com/wazuh/wazuh/pull/395))
- Allow inserting static field parameters in rule comments. ([#397](https://github.com/wazuh/wazuh/pull/397))
- Added an output format option for Logcollector to build custom logs. ([#423](https://github.com/wazuh/wazuh/pull/423))
- Included millisecond timing in timestamp to JSON events. ([#467](https://github.com/wazuh/wazuh/pull/467))
- Added an option in Analysisd to set input event offset for plugin decoders. ([#512](https://github.com/wazuh/wazuh/pull/512))
- Allow decoders mix plugin and multiregex children. ([#602](https://github.com/wazuh/wazuh/pull/602))
- Added the option to filter by any field in `get_agents_overview`, `get_agent_group` and `get_agents_without_group` functions of the Python framework. ([#743](https://github.com/wazuh/wazuh/pull/743))

### Changed

- Add default value for option -x in agent_upgrade tool.
- Changed output of agents in cluster control. ([#741](https://github.com/wazuh/wazuh/pull/741))

### Fixed

- Fix bug in Logcollector when removing duplicate localfiles. ([#402](https://github.com/wazuh/wazuh/pull/402))
- Fix memory error in Logcollector when using wildcards.
- Prevent command injection in Agentless daemon. ([#600](https://github.com/wazuh/wazuh/pull/600))
- Fixed bug getting the agents in cluster control. ([#741](https://github.com/wazuh/wazuh/pull/741))
- Prevent Logcollector from reporting an error when a path with wildcards matches no files.
- Fixes the feature to group with the option multi-line. ([#754](https://github.com/wazuh/wazuh/pull/754))


## [v3.2.4]

### Fixed
- Fixed segmentation fault in maild when `<queue-size>` is included in the global configuration.
- Fixed bug in Framework when retrieving mangers logs. ([#644](https://github.com/wazuh/wazuh/pull/644))
- Fixed bug in clusterd to prevent the synchronization of `.swp` files. ([#694](https://github.com/wazuh/wazuh/pull/694))
- Fixed bug in Framework parsing agent configuration. ([#681](https://github.com/wazuh/wazuh/pull/681))
- Fixed several bugs using python3 with the Python framework. ([#701](https://github.com/wazuh/wazuh/pull/701))


## [v3.2.3]

### Added

- New internal option to enable merged file creation by Remoted. ([#603](https://github.com/wazuh/wazuh/pull/603))
- Created alert item for GDPR and GPG13. ([#608](https://github.com/wazuh/wazuh/pull/608))
- Add support for Amazon Linux in vulnerability-detector.
- Created an input queue for Analysisd to prevent Remoted starvation. ([#661](https://github.com/wazuh/wazuh/pull/661))

### Changed

- Set default agent limit to 14.000 and file descriptor limit to 65.536 per process. ([#624](https://github.com/wazuh/wazuh/pull/624))
- Cluster improvements.
    - New protocol for communications.
    - Inverted communication flow: clients start communications with the master.
    - Just the master address is required in the `<nodes>` list configuration.
    - Improved synchronization algorithm.
    - Reduced the number of processes to one: `wazuh-clusterd`.
- Cluster control tool improvements: outputs are the same regardless of node type.
- The default input queue for remote events has been increased to 131072 events. ([#660](https://github.com/wazuh/wazuh/pull/660))
- Disconnected agents will no longer report vulnerabilities. ([#666](https://github.com/wazuh/wazuh/pull/666))

### Fixed

- Fixed agent wait condition and improve logging messages. ([#550](https://github.com/wazuh/wazuh/pull/550))
- Fix race condition in settings load time by Windows agent. ([#551](https://github.com/wazuh/wazuh/pull/551))
- Fix bug in Authd that prevented it from deleting agent-info files when removing agents.
- Fix bug in ruleset that did not overwrite the `<info>` option. ([#584](https://github.com/wazuh/wazuh/issues/584))
- Fixed bad file descriptor error in Wazuh DB ([#588](https://github.com/wazuh/wazuh/issues/588))
- Fixed unpredictable file sorting when creating merged files. ([#599](https://github.com/wazuh/wazuh/issues/599))
- Fixed race condition in Remoted when closing connections.
- Fix epoch check in vulnerability-detector.
- Fixed hash sum in logs rotation. ([#636](https://github.com/wazuh/wazuh/issues/636))
- Fixed cluster CPU usage.
- Fixed invalid deletion of agent timestamp entries. ([#639](https://github.com/wazuh/wazuh/issues/639))
- Fixed segmentation fault in logcollector when multi-line is applied to a remote configuration. ([#641](https://github.com/wazuh/wazuh/pull/641))
- Fixed issue in Syscheck that may leave the process running if the agent is stopped quickly. ([#671](https://github.com/wazuh/wazuh/pull/671))

### Removed

- Removed cluster database and internal cluster daemon.


## [v3.2.2]

### Added

- Created an input queue for Remoted to prevent agent connection starvation. ([#509](https://github.com/wazuh/wazuh/pull/509))

### Changed

- Updated Slack integration. ([#443](https://github.com/wazuh/wazuh/pull/443))
- Increased connection timeout for remote upgrades. ([#480](https://github.com/wazuh/wazuh/pull/480))
- Vulnerability-detector does not stop agents detection if it fails to find the software for one of them.
- Improve the version comparator algorithm in vulnerability-detector. ([#508](https://github.com/wazuh/wazuh/pull/508/files))

### Fixed

- Fixed bug in labels settings parser that may make Agentd or Logcollector crash.
- Fixed issue when setting multiple `<server-ip>` stanzas in versions 3.0 - 3.2.1. ([#433](https://github.com/wazuh/wazuh/pull/433))
- Fixed bug when socket database messages are not sent correctly. ([#435](https://github.com/wazuh/wazuh/pull/435))
- Fixed unexpected stop in the sources installer when overwriting a previous corrupt installation.
- Added a synchronization timeout in the cluster to prevent it from blocking ([#447](https://github.com/wazuh/wazuh/pull/447))
- Fixed issue in CSyslogd when filtering by rule group. ([#446](https://github.com/wazuh/wazuh/pull/446))
- Fixed error on DB daemon when parsing rules with options introduced in version 3.0.0.
- Fixed unrecognizable characters error in Windows version name. ([#478](https://github.com/wazuh/wazuh/pull/478))
- Fix Authd client in old versions of Windows ([#479](https://github.com/wazuh/wazuh/pull/479))
- Cluster's socket management improved to use persistent connections ([#481](https://github.com/wazuh/wazuh/pull/481))
- Fix memory corruption in Syscollector decoder and memory leaks in Vulnerability Detector. ([#482](https://github.com/wazuh/wazuh/pull/482))
- Fixed memory corruption in Wazuh DB autoclosing procedure.
- Fixed dangling db files at DB Sync module folder. ([#489](https://github.com/wazuh/wazuh/pull/489))
- Fixed agent group file deletion when using Authd.
- Fix memory leak in Maild with JSON input. ([#498](https://github.com/wazuh/wazuh/pull/498))
- Fixed remote command switch option. ([#504](https://github.com/wazuh/wazuh/pull/504))

## [v3.2.1] 2018-03-03

### Added

- Added option in Makefile to disable CIS-CAT module. ([#381](https://github.com/wazuh/wazuh/pull/381))
- Added field `totalItems` to `GET/agents/purgeable/:timeframe` API call. ([#385](https://github.com/wazuh/wazuh/pull/385))

### Changed

- Giving preference to use the selected Java over the default one in CIS-CAT wodle.
- Added delay between message delivery for every module. ([#389](https://github.com/wazuh/wazuh/pull/389))
- Verify all modules for the shared configuration. ([#408](https://github.com/wazuh/wazuh/pull/408))
- Updated OpenSSL library to 1.1.0g.
- Insert agent labels in JSON archives no matter the event matched a rule.
- Support for relative/full/network paths in the CIS-CAT configuration. ([#419](https://github.com/wazuh/wazuh/pull/419))
- Improved cluster control to give more information. ([#421](https://github.com/wazuh/wazuh/pull/421))
- Updated rules for CIS-CAT.
- Removed unnecessary compilation of vulnerability-detector in agents.
- Increased wazuh-modulesd's subprocess pool.
- Improved the agent software recollection by Syscollector.

### Fixed

- Fixed crash in Agentd when testing Syscollector configuration from agent.conf file.
- Fixed duplicate alerts in Vulnerability Detector.
- Fixed compiling issues in Solaris and HP-UX.
- Fixed bug in Framework when listing directories due to permissions issues.
- Fixed error handling in CIS-CAT module. ([#401](https://github.com/wazuh/wazuh/pull/401))
- Fixed some defects reported by Coverity. ([#406](https://github.com/wazuh/wazuh/pull/406))
- Fixed OS name detection in macOS and old Linux distros. ([#409](https://github.com/wazuh/wazuh/pull/409))
- Fixed linked in HP-UX.
- Fixed Red Hat detection in vulnerability-detector.
- Fixed segmentation fault in wazuh-cluster when files path is too long.
- Fixed a bug getting groups and searching by them in `GET/agents` API call. ([#390](https://github.com/wazuh/wazuh/pull/390))
- Several fixes and improvements in cluster.
- Fixed bug in wazuh-db when closing exceeded databases in transaction.
- Fixed bug in vulnerability-detector that discarded valid agents.
- Fixed segmentation fault in Windows agents when getting OS info.
- Fixed memory leaks in vulnerability-detector and CIS-CAT wodle.
- Fixed behavior when working directory is not found in CIS-CAT wodle.

## [v3.2.0] 2018-02-13

### Added
- Added support to synchronize custom rules and decoders in the cluster.([#344](https://github.com/wazuh/wazuh/pull/344))
- Add field `status` to `GET/agents/groups/:group_id` API call.([#338](https://github.com/wazuh/wazuh/pull/338))
- Added support for Windows to CIS-CAT integration module ([#369](https://github.com/wazuh/wazuh/pull/369))
- New Wazuh Module "aws-cloudtrail" fetching logs from S3 bucket. ([#351](https://github.com/wazuh/wazuh/pull/351))
- New Wazuh Module "vulnerability-detector" to detect vulnerabilities in agents and managers.

### Fixed
- Fixed oscap.py to support new versions of OpenSCAP scanner.([#331](https://github.com/wazuh/wazuh/pull/331))
- Fixed timeout bug when the cluster port was closed. ([#343](https://github.com/wazuh/wazuh/pull/343))
- Improve exception handling in `cluster_control`. ([#343](https://github.com/wazuh/wazuh/pull/343))
- Fixed bug in cluster when receive an error response from client. ([#346](https://github.com/wazuh/wazuh/pull/346))
- Fixed bug in framework when the manager is installed in different path than /var/ossec. ([#335](https://github.com/wazuh/wazuh/pull/335))
- Fixed predecoder hostname field in JSON event output.
- Several fixes and improvements in cluster.

## [v3.1.0] 2017-12-22

### Added

- New Wazuh Module "command" for asynchronous command execution.
- New field "predecoder.timestamp" for JSON alerts including timestamp from logs.
- Added reload action to ossec-control in local mode.
- Add duration control of a cluster database synchronization.
- New internal option for agents to switch applying shared configuration.
- Added GeoIP address finding for input logs in JSON format.
- Added alert and archive output files rotation capabilities.
- Added rule option to discard field "firedtimes".
- Added VULS integration for running vulnerability assessments.
- CIS-CAT Wazuh Module to scan CIS policies.

### Changed

- Keepping client.keys file permissions when modifying it.
- Improve Rootcheck formula to select outstanding defects.
- Stop related daemon when disabling components in ossec-control.
- Prevented cluster daemon from starting on RHEL 5 or older.
- Let Syscheck report file changes on first scan.
- Allow requests by node name in cluster_control binary.
- Improved help of cluster_control binary.
- Integrity control of files in the cluster.

### Fixed

- Fixed netstat command in localfile configuration.
- Fixed error when searching agents by ID.
- Fixed syslog format pre-decoder for logs with missing (optional) space after tag.
- Fixed alert ID when plain-text alert output disabled.
- Fixed Monitord freezing when a sendmail-like executable SMTP server is set.
- Fixed validation of Active Response used by agent_control.
- Allow non-ASCII characters in Windows version string.

## [v3.0.0] 2017-12-12

### Added

- Added group property for agents to customize shared files set.
- Send shared files to multiple agents in parallel.
- New decoder plugin for logs in JSON format with dynamic fields definition.
- Brought framework from API to Wazuh project.
- Show merged files MD5 checksum by agent_control and framework.
- New reliable request protocol for manager-agent communication.
- Remote agent upgrades with signed WPK packages.
- Added option for Remoted to prevent it from writing shared merged file.
- Added state for Agentd and Windows agent to notify connection state and metrics.
- Added new JSON log format for local file monitoring.
- Added OpenSCAP SSG datastream content for Ubuntu Trusty Tahr.
- Field "alert_id" in JSON alerts (by Dan Parriott).
- Added support of "any" IP address to OSSEC batch manager (by Jozef Reisinger).
- Added ossec-agent SElinux module (by kreon).
- Added previous output to JSON output (by João Soares).
- Added option for Authd to specify the allowed cipher list (by James Le Cuirot).
- Added option for cipher suites in Authd settings.
- Added internal option for Remoted to set the shared configuration reloading time.
- Auto restart agents when new shared configuration is pushed from the manager.
- Added native support for Systemd.
- Added option to register unlimited agents in Authd.
- New internal option to limit the number of file descriptors in Analysisd and Remoted.
- Added new state "pending" for agents.
- Added internal option to disable real-time DB synchronization.
- Allow multiple manager stanzas in Agentd settings.
- New internal option to limit the receiving time in TCP mode.
- Added manager hostname data to agent information.
- New option for rotating internal logs by size.
- Added internal option to enable or disable daily rotation of internal logs.
- Added command option for Monitord to overwrite 'day_wait' parameter.
- Adding templates and sample alert for Elasticsearch 6.0.
- Added option to enable/disable Authd on install and auto-generate certificates.
- Pack secure TCP messages into a single packet.
- Added function to install SCAP policies depending on OS version.
- Added integration with Virustotal.
- Added timeout option for TCP sockets in Remoted and Agentd.
- Added option to start the manager after installing.
- Added a cluster of managers (`wazuh-clusterd`) and a script to control it (`cluster_control`).

### Changed

- Increased shared file delivery speed when using TCP.
- Increased TCP listening socket backlog.
- Changed Windows agent UI panel to show revision number instead of installation date.
- Group every decoded field (static and dynamic fields) into a data object for JSON alerts.
- Reload shared files by Remoted every 10 minutes.
- Increased string size limit for XML reader to 4096 bytes.
- Updated Logstash configuration and Elasticsearch mappings.
- Changed template fields structure for Kibana dashboards.
- Increased dynamic field limit to 1024, and default to 256.
- Changed agent buffer 'length' parameter to 'queue_size'.
- Changed some Rootcheck error messages to verbose logs.
- Removed unnecessary message by manage_agents advising to restart Wazuh manager.
- Update PF tables Active response (by d31m0).
- Create the users and groups as system users and groups in specs (by Dan Parriott).
- Show descriptive errors when an agent loses the connection using TCP.
- Prevent agents with the same name as the manager host from getting added.
- Changed 'message' field to 'data' for successful agent removing response in Authd API.
- Changed critical error to standard error in Syslog Remoted when no access list has been configured.
- Ignore hidden files in shared folder for merged file.
- Changed agent notification time values: notify time to 1 minute and reconnect time to 5 minutes.
- Prevent data field from being inserted into JSON alerts when it's empty.
- Spelling corrections (by Josh Soref).
- Moved debug messages when updating shared files to level 2.
- Do not create users ossecm or ossecr on agents.
- Upgrade netstat command in Logcollector.
- Prevent Monitord and DB sync module from dealing with agent files on local installations.
- Speed up DB syncing by keeping databases opened and an inotify event queue.
- Merge server's IP and hostname options to one setting.
- Enabled Active Response by default in both Windows and UNIX.
- Make Monitord 'day_wait' internal option affect log rotation.
- Extend Monitord 'day_wait' internal option range.
- Prevent Windows agent from log error when the manager disconnected.
- Improve Active Response filtering options.
- Use init system (Systemd/SysVinit) to restart Wazuh when upgrading.
- Added possibility of filtering agents by manager hostname in the Framework.
- Prevent installer from overwriting agent.conf file.
- Cancel file sending operation when agent socket is closed.
- Clean up agent shared folder before unmerging shared configuration.
- Print descriptive error when request socket refuses connection due to AR disabled.
- Extend Logcollector line burst limit range.
- Fix JSON alert file reloading when the file is rotated.
- Merge IP and Hostname server configuration into "Address" field.
- Improved TCP transmission performance by packing secure messages.

### Fixed

- Fixed wrong queries to get last Syscheck and Rootcheck date.
- Prevent Logcollector keep-alives from being stored on archives.json.
- Fixed length of random message within keep-alives.
- Fixed Windows version detection for Windows 8 and newer.
- Fixed incorrect CIDR writing on client.keys by Authd.
- Fixed missing buffer flush by Analysisd when updating Rootcheck database.
- Stop Wazuh service before removing folder to reinstall.
- Fixed Remoted service for Systemd (by Phil Porada).
- Fixed Administrator account mapping in Windows agent installation (by andrewm0374@gmail.com).
- Fixed MySQL support in dbd (by andrewm0374@gmail.com).
- Fixed incorrect warning when unencrypting messages (by Dan Parriott).
- Fixed Syslog mapping for alerts via Csyslogd (by Dan Parriott).
- Fixed syntax error in the creation of users in Solaris 11.2 (by Pedro Flor).
- Fixed some warnings that appeared when compiling on Fedora 26.
- Fixed permission issue in logs folder.
- Fixed issue in Remoted that prevented it from send shared configuration when it changed.
- Fixed Windows agent compilation compability with CentOS.
- Supporting different case from password prompt in Agentless (by Jesus Fidalgo).
- Fix bad detection of inotify queue overflowed.
- Fix repetitive error when a rule's diff file is empty.
- Fixed log group permission when created by a daemon running as root.
- Prevented Agentd from logging too many errors when restarted while receiving the merged file.
- Prevented Remoted from sending data to disconnected agents in TCP mode.
- Fixed alerts storage in PostgreSQL databases.
- Fixed invalid previous output data in JSON alerts.
- Fixed memory error in modulesd for invalid configurations.
- Fixed default Auth configuration to support custom install directory.
- Fixed directory transversal vulnerability in Active response commands.
- Fixed Active response timeout accuracy.
- Fixed race conditions in concurrent transmissions over TCP.

### Removed

- Removed Picviz support (by Dan Parriott).


## [v2.1.1] - 2017-09-21

### Changed

- Improved errors messages related to TCP connection queue.
- Changed info log about unsupported FS checking in Rootcheck scan to debug messages.
- Prevent Modules daemon from giving critical error when no wodles are enabled.

### Fixed

- Fix endianess incompatibility in agents on SPARC when connecting via TCP.
- Fix bug in Authd that made it crash when removing keys.
- Fix race condition in Remoted when writing logs.
- Avoid repeated errors by Remoted when sending data to a disconnected agent.
- Prevented Monitord from rotating non-existent logs.
- Some fixes to support HP-UX.
- Prevent processes from sending events when TCP connection is lost.
- Fixed output header by Syslog client when reading JSON alerts.
- Fixed bug in Integrator settings parser when reading rules list.

## [v2.1.0] - 2017-08-14

### Added

- Rotate and compress log feature.
- Labeling data for agents to be shown in alerts.
- New 'auth' configuration template.
- Make manage_agents capable of add and remove agents via Authd.
- Implemented XML configuration for Authd.
- Option -F for Authd to force insertion if it finds duplicated name.
- Local auth client to manage agent keys.
- Added OS name and version into global.db.
- Option for logging in JSON format.
- Allow maild to send through a sendmail-like executable (by James Le Cuirot).
- Leaky bucket-like buffer for agents to prevent network flooding.
- Allow Syslog client to read JSON alerts.
- Allow Mail reporter to read JSON alerts.
- Added internal option to tune Rootcheck sleep time.
- Added route-null Active Response script for Windows 2012 (by @CrazyLlama).

### Changed

- Updated SQLite library to 3.19.2.
- Updated zlib to 1.2.11.
- Updated cJSON library to 1.4.7.
- Change some manage_agents option parameters.
- Run Auth in background by default.
- Log classification as debug, info, warning, error and critical.
- Limit number of reads per cycle by Logcollector to prevent log starvation.
- Limit OpenSCAP module's event forwarding speed.
- Increased debug level of repeated Rootcheck messages.
- Send events when OpenSCAP starts and finishes scans.
- Delete PID files when a process exits not due to a signal.
- Change error messages due to SSL handshake failure to debug messages.
- Force group addition on installation for compatibility with LDAP (thanks to Gary Feltham).

### Fixed

- Fixed compiling error on systems with no OpenSSL.
- Fixed compiling warning at manage_agents.
- Fixed ossec-control enable/disable help message.
- Fixed unique aperture of random device on Unix.
- Fixed file sum comparison bug at Syscheck realtime engine. (Thanks to Arshad Khan)
- Close analysisd if alert outputs are disabled for all formats.
- Read Windows version name for versions newer than Windows 8 / Windows Server 2012.
- Fixed error in Analysisd that wrote Syscheck and Rootcheck databases of re-added agents on deleted files.
- Fixed internal option to configure the maximum labels' cache time.
- Fixed Auth password parsing on client side.
- Fix bad agent ID assignation in Authd on i686 architecture.
- Fixed Logcollector misconfiguration in Windows agents.

### Removed

- Remove unused message queue to send alerts from Authd.


## [v2.0.1] - 2017-07-19

### Changed

- Changed random data generator for a secure OS-provided generator.
- Changed Windows installer file name (depending on version).
- Linux distro detection using standard os-release file.
- Changed some URLs to documentation.
- Disable synchronization with SQLite databases for Syscheck by default.
- Minor changes at Rootcheck formatter for JSON alerts.
- Added debugging messages to Integrator logs.
- Show agent ID when possible on logs about incorrectly formatted messages.
- Use default maximum inotify event queue size.
- Show remote IP on encoding format errors when unencrypting messages.
- Remove temporary files created by Syscheck changes reports.
- Remove temporary Syscheck files for changes reporting by Windows installer when upgrading.

### Fixed

- Fixed resource leaks at rules configuration parsing.
- Fixed memory leaks at rules parser.
- Fixed memory leaks at XML decoders parser.
- Fixed TOCTOU condition when removing directories recursively.
- Fixed insecure temporary file creation for old POSIX specifications.
- Fixed missing agentless devices identification at JSON alerts.
- Fixed FIM timestamp and file name issue at SQLite database.
- Fixed cryptographic context acquirement on Windows agents.
- Fixed debug mode for Analysisd.
- Fixed bad exclusion of BTRFS filesystem by Rootcheck.
- Fixed compile errors on macOS.
- Fixed option -V for Integrator.
- Exclude symbolic links to directories when sending FIM diffs (by Stephan Joerrens).
- Fixed daemon list for service reloading at ossec-control.
- Fixed socket waiting issue on Windows agents.
- Fixed PCI_DSS definitions grouping issue at Rootcheck controls.
- Fixed segmentation fault bug when stopping on CentOS 5.
- Fixed compatibility with AIX.
- Fixed race conditions in ossec-control script.
- Fixed compiling issue on Windows.
- Fixed compatibility with Solaris.
- Fixed XML parsing error due to byte stashing issue.
- Fixed false error by Syscheck when creating diff snapshots of empty files.
- Fixed segmentation fault in Authd on i386 platform.
- Fixed agent-auth exit code for controlled server's errors.
- Fixed incorrect OVAL patch results classification.

## [v2.0] - 2017-03-14

### Added

- Wazuh modules manager.
- Wazuh module for OpenSCAP.
- Ruleset for OpenSCAP alerts.
- Kibana dashboards for OpenSCAP.
- Option at agent_control to restart all agents.
- Dynamic fields to rules and decoders.
- Dynamic fields to JSON in alerts/archives.
- CDB list lookup with dynamic fields.
- FTS for dynamic fields.
- Logcollector option to set the frequency of file checking.
- GeoIP support in Alerts (by Scott R Shinn).
- Internal option to output GeoIP data on JSON alerts.
- Matching pattern negation (by Daniel Cid).
- Syscheck and Rootcheck events on SQLite databases.
- Data migration tool to SQLite databases.
- Jenkins QA.
- 64-bit Windows registry keys support.
- Complete FIM data output to JSON and alerts.
- Username, date and inode attributes to FIM events on Unix.
- Username attribute to FIM events on Windows.
- Report changes (FIM file diffs) to Windows agent.
- File diffs to JSON output.
- Elastic mapping updated for new FIM events.
- Title and file fields extracted at Rootcheck alerts.
- Rule description formatting with dynamic field referencing.
- Multithreaded design for Authd server for fast and reliable client dispatching, with key caching and write scheduling.
- Auth registration client for Windows (by Gael Muller).
- Auth password authentication for Windows client.
- New local decoder file by default.
- Show server certificate and key paths at Authd help.
- New option for Authd to verify agent's address.
- Added support for new format at predecoder (by Brad Lhotsky).
- Agentless passlist encoding to Base64.
- New Auditd-specific log format for Logcollector.
- Option for Authd to auto-choose TLS/SSL method.
- Compile option for Authd to make it compatible with legacy OSs.
- Added new templates layout to auto-compose configuration file.
- New wodle for SQLite database syncing (agent information and fim/pm data).
- Added XML settings options to exclude some rules or decoders files.
- Option for agent_control to broadcast AR on all agents.
- Extended FIM event information forwarded by csyslogd (by Sivakumar Nellurandi).
- Report Syscheck's new file events on real time.

### Changed

- Isolated logtest directory from analysisd.
- Remoted informs Analysisd about agent ID.
- Updated Kibana dashboards.
- Syscheck FIM attributes to dynamic fields.
- Force services to exit if PID file creation fails.
- Atomic writing of client.keys through temporary files.
- Disabled remote message ID verification by default.
- Show actual IP on debug message when agents get connected.
- Enforce rules IDs to max 6 digits.
- OSSEC users and group as system (UI-hidden) users (by Dennis Golden).
- Increases Authd connection pool size.
- Use general-purpose version-flexible SSL/TLS methods for Authd registration.
- Enforce minimum 3-digit agent ID format.
- Exclude BTRFS from Rootcheck searching for hidden files inside directories (by Stephan Joerrens).
- Moved OSSEC and Wazuh decoders to one directory.
- Prevent manage_agents from doing invalid actions (such methods for manager at agent).
- Disabled capturing of security events 5145 and 5156 on Windows agent.
- Utilities to rename an agent or change the IP address (by Antonio Querubin).
- Added quiet option for Logtest (by Dan Parriott).
- Output decoder information onto JSON alerts.
- Enable mail notifications by default for server installation.
- Agent control option to restart all agents' Syscheck will also restart manager's Syscheck.
- Make ossec-control to check Authd PID.
- Enforce every rule to contain a description.
- JSON output won't contain field "agentip" if tis value is "any".
- Don't broadcast Active Response messages to disconnected agents.
- Don't print Syscheck logs if it's disabled.
- Set default Syscheck and Rootcheck frequency to 12 hours.
- Generate FIM new file alert by default.
- Added option for Integrator to set the maximum log length.
- JSON output nested objects modelling through dynamic fields.
- Disable TCP for unsupported OSs.
- Show previous log on JSON alert.
- Removed confirmation prompt when importing an agent key successfully.
- Made Syscheck not to ignore files that change more than 3 times by default.
- Enabled JSON output by default.
- Updated default syscheck configuration for Windows agents.
- Limited agent' maximum connection time for notification time.
- Improved client.keys changing detection method by remoted: use date and inode.
- Changed boot service name to Wazuh.
- Active response enabled on Windows agents by default.
- New folder structure for rules and decoders.
- More descriptive logs about syscheck real-time monitoring.
- Renamed XML tags related to rules and decoders inclusion.
- Set default maximum agents to 8000.
- Removed FTS numeric bitfield from JSON output.
- Fixed ID misassignment by manage_agents when the greatest ID exceeds 32512.
- Run Windows Registry Syscheck scan on first stage when scan_on_start enabled.
- Set all Syscheck delay stages to a multiple of internal_options.conf/syscheck.sleep value.
- Changed JSON timestamp format to ISO8601.
- Overwrite @timestamp field from Logstash with the alert timestamp.
- Moved timestamp JSON field to the beginning of the object.
- Changed random data generator for a secure OS-provided generator.

### Fixed

- Logcollector bug that inhibited alerts about file reduction.
- Memory issue on string manipulation at JSON.
- Memory bug at JSON alerts.
- Fixed some CLang warnings.
- Issue on marching OSSEC user on installing.
- Memory leaks at configuration.
- Memory leaks at Analysisd.
- Bugs and memory errors at agent management.
- Mistake with incorrect name for PID file (by Tickhon Clearscale).
- Agent-auth name at messages (it appeared to be the server).
- Avoid Monitord to log errors when the JSON alerts file doesn't exists.
- Agents numbering issue (minimum 3 digits).
- Avoid no-JSON message at agent_control when client.keys empty.
- Memory leaks at manage_agents.
- Authd error messages about connection to queue passed to warning.
- Issue with Authd password checking.
- Avoid ossec-control to use Dash.
- Fixed false error about disconnected agent when trying to send it the shared files.
- Avoid Authd to close when it reaches the maximum concurrency.
- Fixed memory bug at event diff execution.
- Fixed resource leak at file operations.
- Hide help message by useadd and groupadd on OpenBSD.
- Fixed error that made Analysisd to crash if it received a missing FIM file entry.
- Fixed compile warnings at cJSON library.
- Fixed bug that made Active Response to disable all commands if one of them was disabled (by Jason Thomas).
- Fixed segmentation fault at logtest (by Dan Parriott).
- Fixed SQL injection vulnerability at Database.
- Fixed Active Response scripts for Slack and Twitter.
- Fixed potential segmentation fault at file queue operation.
- Fixed file permissions.
- Fixed failing test for Apache 2.2 logs (by Brad Lhotsky).
- Fixed memory error at net test.
- Limit agent waiting time for retrying to connect.
- Fixed compile warnings on i386 architecture.
- Fixed Monitord crash when sending daily report email.
- Fixed script to null route an IP address on Windows Server 2012+ (by Theresa Meiksner).
- Fixed memory leak at Logtest.
- Fixed manager with TCP support on FreeBSD (by Dave Stoddard).
- Fixed Integrator launching at local-mode installation.
- Fixed issue on previous alerts counter (rules with if_matched_sid option).
- Fixed compile and installing error on Solaris.
- Fixed segmentation fault on syscheck when no configuration is defined.
- Fixed bug that prevented manage_agents from removing syscheck/rootcheck database.
- Fixed bug that made agents connected on TCP to hang if they are rejected by the manager.
- Fixed segmentation fault on remoted due to race condition on managing keystore.
- Fixed data lossing at remoted when reloading keystore.
- Fixed compile issue on MacOS.
- Fixed version reading at ruleset updater.
- Fixed detection of BSD.
- Fixed memory leak (by Byron Golden).
- Fixed misinterpretation of octal permissions given by Agentless (by Stephan Leemburg).
- Fixed mistake incorrect openssl flag at Makefile (by Stephan Leemburg).
- Silence Slack integration transmission messages (by Dan Parriott).
- Fixed OpenSUSE Systemd misconfiguration (By Stephan Joerrens).
- Fixed case issue on JSON output for Rootcheck alerts.
- Fixed potential issue on duplicated agent ID detection.
- Fixed issue when creating agent backups.
- Fixed hanging problem on Windows Auth client when negotiation issues.
- Fixed bug at ossec-remoted that mismatched agent-info files.
- Fixed resource leaks at rules configuration parsing.
- Fixed memory leaks at rules parser.
- Fixed memory leaks at XML decoders parser.
- Fixed TOCTOU condition when removing directories recursively.
- Fixed insecure temporary file creation for old POSIX specifications.
- Fixed missing agentless devices identification at JSON alerts.

### Removed

- Deleted link to LUA sources.
- Delete ZLib generated files on cleaning.
- Removed maximum lines limit from diff messages (that remain limited by length).

## [v1.1.1] - 2016-05-12

### Added

- agent_control: maximum number of agents can now be extracted using option "-m".
- maild: timeout limitation, preventing it from hang in some cases.
- Updated decoders, ruleset and rootchecks from Wazuh Ruleset v1.0.8.
- Updated changes from ossec-hids repository.

### Changed

- Avoid authd to rename agent if overplaced.
- Changed some log messages.
- Reordered directories for agent backups.
- Don't exit when client.keys is empty by default.
- Improved client.keys reloading capabilities.

### Fixed

- Fixed JSON output at rootcheck_control.
- Fixed agent compilation on OS X.
- Fixed memory issue on removing timestamps.
- Fixed segmentation fault at reported.
- Fixed segmentation fault at logcollector.

### Removed

- Removed old rootcheck options.

## [v1.1] - 2016-04-06

### Added

- Re-usage of agent ID in manage_agents and authd, with time limit.
- Added option to avoid manager from exiting when there are no keys.
- Backup of the information about an agent that's going to be deleted.
- Alerting if Authd can't add an agent because of a duplicated IP.
- Integrator with Slack and PagerDuty.
- Simplified keywords for the option "frequency".
- Added custom Reply-to e-mail header.
- Added option to syscheck to avoid showing diffs on some files.
- Created agents-timestamp file to save the agents' date of adding.

### Changed

- client.keys: No longer overwrite the name of an agent with "#-#-#-" to mark it as deleted. Instead, the name will appear with a starting "!".
- API: Distinction between duplicated and invalid name for agent.
- Stop the "ERROR: No such file or directory" for Apache.
- Changed defaults to analysisd event counter.
- Authd won't use password by default.
- Changed name of fields at JSON output from binaries.
- Upgraded rules to Wazuh Ruleset v1.07

### Fixed

- Fixed merged.mg push on Windows Agent
- Fixed Windows agent compilation issue
- Fixed glob broken implementation.
- Fixed memory corruption on the OSSEC alert decoder.
- Fixed command "useradd" on OpenBSD.
- Fixed some PostgreSQL issues.
- Allow to disable syscheck:check_perm after enable check_all.

## [v1.0.4] - 2016-02-24
​
### Added

- JSON output for manage_agents.
- Increased analysis daemon's memory size.
- Authd: Added password authorization.
- Authd: Boost speed performance at assignation of ID for agents
- Authd: New option -f *sec*. Force addding new agent (even with duplicated IP) if it was not active for the last *sec* seconds.
- manage_agents: new option -d. Force adding new agent (even with duplicated IP)
- manage_agents: Printing new agent ID on adding.

### Changed

- Authd and manage_agents won't add agents with duplicated IP.

### Fixed

- Solved duplicate IP conflicts on client.keys which prevented the new agent to connect.
- Hashing files in binary mode. Solved some problems related to integrity checksums on Windows.
- Fixed issue that made console programs not to work on Windows.

### Removed

- RESTful API no longer included in extensions/api folder. Available now at https://github.com/wazuh/wazuh-api


## [v1.0.3] - 2016-02-11

### Added

- JSON CLI outputs: ossec-control, rootcheck_control, syscheck_control, ossec-logtest and more.
- Preparing integration with RESTful API
- Upgrade version scripts
- Merge commits from ossec-hids
- Upgraded rules to Wazuh Ruleset v1.06

### Fixed

- Folders are no longer included on etc/shared
- Fixes typos on rootcheck files
- Kibana dashboards fixes

## [v1.0.2] - 2016-01-29

### Added

- Added Wazuh Ruleset updater
- Added extensions files to support ELK Stack latest versions (ES 2.x, LS 2.1, Kibana 4.3)

### Changed

- Upgraded rules to Wazuh Ruleset v1.05
- Fixed crash in reportd
- Fixed Windows EventChannel syntaxis issue
- Fixed manage_agents bulk option bug. No more "randombytes" errors.
- Windows deployment script improved

## [v1.0.1] - 2015-12-10

### Added

- Wazuh version info file
- ossec-init.conf now includes wazuh version
- Integrated with wazuh OSSEC ruleset updater
- Several new fields at JSON output (archives and alerts)
- Wazuh decoders folder

### Changed

- Decoders are now splitted in differents files.
- jsonout_out enable by default
- JSON groups improvements
- Wazuh ruleset updated to 1.0.2
- Extensions: Improved Kibana dashboards
- Extensions: Improved Windows deployment script

## [v1.0] - 2015-11-23
- Initial Wazuh version v1.0<|MERGE_RESOLUTION|>--- conflicted
+++ resolved
@@ -1,17 +1,12 @@
 # Change Log
 All notable changes to this project will be documented in this file.
 
-<<<<<<< HEAD
-## [TBD]
+
+## [v3.4.0]
 
 ### Changed
 
 - Improve output of `DELETE/agents` when no agents were removed. ([#868](https://github.com/wazuh/wazuh/pull/868))
-
-## [v3.3.2]
-=======
-## [v3.4.0]
->>>>>>> d4d8f101
 
 ### Fixed
 
