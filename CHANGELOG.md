--- conflicted
+++ resolved
@@ -1,7 +1,6 @@
 # Change Log
 All notable changes to this project will be documented in this file.
 
-<<<<<<< HEAD
 ## [v4.0.0] -
 
 ### Added
@@ -57,13 +56,13 @@
 
 - Removed Wazuh API cache endpoints ([#3042](https://github.com/wazuh/wazuh/pull/3042))
 - Removed Wazuh API rootcheck endpoints ([#5246](https://github.com/wazuh/wazuh/issues/5246))
-=======
-## [v3.13.2]
+
+
+## [v3.13.2] - 2020-09-21
 
 ### Fixed
 
 - Updated the default NVD feed URL from 1.0 to 1.1 in Vulnerability Detector. ([#6056](https://github.com/wazuh/wazuh/pull/6056))
->>>>>>> 269cbed5
 
 
 ## [v3.13.1] - 2020-07-14
