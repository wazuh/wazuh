--- conflicted
+++ resolved
@@ -4,12 +4,9 @@
 # [v4.1.0]
 
 ### Fixed
-<<<<<<< HEAD
-
+
+- Fixed an error with `/groups/{group_id}/config` Wazuh API endpoints (GET and PUT) when using complex `localfile` configurations. ([#6276](https://github.com/wazuh/wazuh/pull/6383))
 - Changed limit parameter behaviour in GET sca checks endpoint. ([#6064](https://github.com/wazuh/wazuh/pull/6064))
-=======
-- Fixed an error with `/groups/{group_id}/config` Wazuh API endpoints (GET and PUT) when using complex `localfile` configurations. ([#6276](https://github.com/wazuh/wazuh/pull/6383))
->>>>>>> 654aa15f
 
 ## [v4.0.0] -
 
