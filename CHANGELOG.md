--- conflicted
+++ resolved
@@ -10,13 +10,10 @@
 ### Fixed
 
 - [Fixed oscap.py to support new versions of OpenSCAP scanner.](https://github.com/wazuh/wazuh/pull/331)
-<<<<<<< HEAD
 - [Fixed timeout bug when the cluster port was closed.](https://github.com/wazuh/wazuh/pull/343)
 - [Improve exception handling in `cluster_control`.](https://github.com/wazuh/wazuh/pull/343)
-=======
 - [Fixed bug in cluster when receive an error response from client.](https://github.com/wazuh/wazuh/pull/346)
 - [Fixed bug in framework when the manager is installed in different path than /var/ossec.](https://github.com/wazuh/wazuh/pull/335)
->>>>>>> 0fa31fd7
 
 ## [v3.1.0]
 
