# Change Log
All notable changes to this project will be documented in this file.

<<<<<<< HEAD
## [v4.4.2]


## [v4.4.1] - 2023-04-12

### Manager

#### Changed

- Improve WazuhDB performance by avoiding synchronization of existing agent keys and removing deprecated agent databases from var/db/agents. ([#15883](https://github.com/wazuh/wazuh/pull/15883))

#### Fixed

- Reverted the addition of some mapping fields in Wazuh template causing a bug with expanded search. ([#16546](https://github.com/wazuh/wazuh/pull/16546))

### RESTful API

#### Changed

- Changed API limits protection to allow uploading new configuration files if `limit` is not modified. ([#16541](https://github.com/wazuh/wazuh/pull/16541))

### Ruleset

#### Added

- Added Debian Linux 11 SCA policy. ([#16017](https://github.com/wazuh/wazuh/pull/16017))

#### Changed

- SCA policy for Red Hat Enterprise Linux 9 rework. ([#16016](https://github.com/wazuh/wazuh/pull/16016))

### Other

#### Changed

- Update embedded Python interpreter to 3.9.16. ([#16472](https://github.com/wazuh/wazuh/issues/16472))
- Update setuptools to 65.5.1. ([#16492](https://github.com/wazuh/wazuh/pull/16492))

## [v4.4.0] - 2023-03-28

### Manager

#### Added

- Added new unit tests for cluster Python module and increased coverage to 99%. ([#9995](https://github.com/wazuh/wazuh/pull/9995))
- Added file size limitation on cluster integrity sync. ([#11190](https://github.com/wazuh/wazuh/pull/11190))
- Added unittests for CLIs script files. ([#13424](https://github.com/wazuh/wazuh/pull/13424))
- Added support for SUSE in Vulnerability Detector. ([#9962](https://github.com/wazuh/wazuh/pull/9962))
- Added support for Ubuntu Jammy in Vulnerability Detector. ([#13263](https://github.com/wazuh/wazuh/pull/13263))
- Added a software limit to limit the number of EPS that a manager can process. ([#13608](https://github.com/wazuh/wazuh/pull/13608))
- Added a new wazuh-clusterd task for agent-groups info synchronization. ([#11753](https://github.com/wazuh/wazuh/pull/11753))
- Added unit tests for functions in charge of getting ruleset sync status. ([#14950](https://github.com/wazuh/wazuh/pull/14950))
- Added auto-vacuum mechanism in wazuh-db. ([#14950](https://github.com/wazuh/wazuh/pull/14950))
- Delta events in Syscollector when data gets changed may now produce alerts. ([#10843](https://github.com/wazuh/wazuh/pull/10843))

#### Changed

- wazuh-logtest now shows warnings about ruleset issues. ([#10822](https://github.com/wazuh/wazuh/pull/10822))
- Modulesd memory is now managed by jemalloc, this helps reduce memory fragmentation. ([#12206](https://github.com/wazuh/wazuh/pull/12206))
- Updated the Vulnerability Detector configuration reporting to include MSU and skip JSON Red Hat feed. ([#12117](https://github.com/wazuh/wazuh/pull/12117))
- Improved the shared configuration file handling performance. ([#12352](https://github.com/wazuh/wazuh/pull/12352))
- The agent group data is now natively handled by Wazuh DB. ([#11753](https://github.com/wazuh/wazuh/pull/11753))
- Improved security at cluster zip filenames creation. ([#10710](https://github.com/wazuh/wazuh/pull/10710))
- Refactor of the core/common.py module. ([#12390](https://github.com/wazuh/wazuh/pull/12390))
- Refactor format_data_into_dictionary method of WazuhDBQuerySyscheck class. ([#12497](https://github.com/wazuh/wazuh/pull/12390))
- Limit the maximum zip size that can be created while synchronizing cluster Integrity. ([#11124](https://github.com/wazuh/wazuh/pull/11124))
- Refactored the functions in charge of synchronizing files in the cluster. ([#13065](https://github.com/wazuh/wazuh/pull/))
- Changed MD5 hash function to BLAKE2 for cluster file comparison. ([#13079](https://github.com/wazuh/wazuh/pull/13079))
- Renamed wazuh-logtest and wazuh-clusterd scripts to follow the same scheme as the other scripts (spaces symbolized with _ instead of -). ([#12926](https://github.com/wazuh/wazuh/pull/12926))
- The agent key polling module has been ported to wazuh-authd. ([#10865](https://github.com/wazuh/wazuh/pull/10865))
- Added the update field in the CPE Helper for Vulnerability Detector. ([#13741](https://github.com/wazuh/wazuh/pull/13741))
- Prevented agents with the same ID from connecting to the manager simultaneously. ([#11702](https://github.com/wazuh/wazuh/pull/11702))
- wazuh-analysisd, wazuh-remoted and wazuh-db metrics have been extended. ([#13713](https://github.com/wazuh/wazuh/pull/13713))
- Minimized and optimized wazuh-clusterd number of messages from workers to master related to agent-info tasks. ([#11753](https://github.com/wazuh/wazuh/pull/11753))
- Improved performance of the `agent_groups` CLI when listing agents belonging to a group. ([#14244](https://github.com/wazuh/wazuh/pull/14244)
- Changed wazuh-clusterd binary behaviour to kill any existing cluster processes when executed. ([#14475](https://github.com/wazuh/wazuh/pull/14475))
- Changed wazuh-clusterd tasks to wait asynchronously for responses coming from wazuh-db. ([#14791](https://github.com/wazuh/wazuh/pull/14843))
- Use zlib for zip compression in cluster synchronization. ([#11190](https://github.com/wazuh/wazuh/pull/11190))
- Added mechanism to dynamically adjust zip size limit in Integrity sync. ([#12241](https://github.com/wazuh/wazuh/pull/12241))
- Deprecate status field in SCA. ([#15853](https://github.com/wazuh/wazuh/pull/15853))
- Agent group guessing (based on configuration hash) now writes the new group directly on the master node. ([#16066](https://github.com/wazuh/wazuh/pull/16066))
- Added delete on cascade of belongs table entries when a group is deleted. ([#16098](https://github.com/wazuh/wazuh/issues/16098))
- Changed `agent_groups` CLI output so affected agents are not printed when deleting a group. ([#16499](https://github.com/wazuh/wazuh/pull/16499))

#### Fixed

- Fixed wazuh-dbd halt procedure. ([#10873](https://github.com/wazuh/wazuh/pull/10873))
- Fixed compilation warnings in the manager. ([#12098](https://github.com/wazuh/wazuh/pull/12098))
- Fixed a bug in the manager that did not send shared folders correctly to agents belonging to multiple groups. ([#12516](https://github.com/wazuh/wazuh/pull/12516))
- Fixed the Active Response decoders to support back the top entries for source IP in reports. ([#12834](https://github.com/wazuh/wazuh/pull/12834))
- Fixed the feed update interval option of Vulnerability Detector for the JSON Red Hat feed. ([#13338](https://github.com/wazuh/wazuh/pull/13338))
- Fixed several code flaws in the Python framework. ([#12127](https://github.com/wazuh/wazuh/pull/12127))
  - Fixed code flaw regarding the use of XML package. ([#10635](https://github.com/wazuh/wazuh/pull/10635))
  - Fixed code flaw regarding permissions at group directories. ([#10636](https://github.com/wazuh/wazuh/pull/10636))
  - Fixed code flaw regarding temporary directory names. ([#10544](https://github.com/wazuh/wazuh/pull/10544))
  - Fixed code flaw regarding try, except and pass block in wazuh-clusterd. ([#11951](https://github.com/wazuh/wazuh/pull/11951))
- Fixed framework datetime transformations to UTC. ([#10782](https://github.com/wazuh/wazuh/pull/10782))
- Fixed a cluster error when Master-Worker tasks where not properly stopped after an exception occurred in one or both parts. ([#11866](https://github.com/wazuh/wazuh/pull/11866))
- Fixed cluster logger issue printing 'NoneType: None' in error logs. ([#12831](https://github.com/wazuh/wazuh/pull/12831))
- Fixed unhandled cluster error when reading a malformed configuration. ([#13419](https://github.com/wazuh/wazuh/pull/13419))
- Fixed framework unit test failures when they are run by the root user. ([#13368](https://github.com/wazuh/wazuh/pull/13368))
- Fixed a memory leak in analysisd when parsing a disabled Active Response. ([#13405](https://github.com/wazuh/wazuh/pull/13405))
- Prevented wazuh-db from deleting queue/diff when cleaning databases. ([#13892](https://github.com/wazuh/wazuh/pull/13892))
- Fixed multiple data race conditions in Remoted reported by ThreadSanitizer. ([#14981](https://github.com/wazuh/wazuh/pull/14981))
- Fixed aarch64 OS collection in Remoted to allow WPK upgrades. ([#15151](https://github.com/wazuh/wazuh/pull/15151))
- Fixed a race condition in Remoted that was blocking agent connections. ([#15165](https://github.com/wazuh/wazuh/pull/15165))
- Fixed Virustotal integration to support non UTF-8 characters. ([#13531](https://github.com/wazuh/wazuh/pull/13531))
- Fixed a bug masking as Timeout any error that might occur while waiting to receive files in the cluster. ([#14922](https://github.com/wazuh/wazuh/pull/14922))
- Fixed a read buffer overflow in wazuh-authd when parsing requests. ([#15876](https://github.com/wazuh/wazuh/pull/15876))
- Applied workaround for bpo-46309 used in cluster to wazuh-db communication.([#16012](https://github.com/wazuh/wazuh/pull/16012))
- Let the database module synchronize the agent groups data before assignments. ([#16233](https://github.com/wazuh/wazuh/pull/16233))
- Fixed memory leaks in wazuh-analysisd when parsing and matching rules. ([#16321](https://github.com/wazuh/wazuh/pull/16321))

#### Removed

- Removed the unused internal option `wazuh_db.sock_queue_size`. ([#12409](https://github.com/wazuh/wazuh/pull/12409))
- Removed all the unused exceptions from the exceptions.py file.  ([#10940](https://github.com/wazuh/wazuh/pull/10940))
- Removed unused execute method from core/utils.py. ([#10740](https://github.com/wazuh/wazuh/pull/10740))
- Removed unused set_user_name function in framework. ([#13119](https://github.com/wazuh/wazuh/pull/13119))
- Unused internal calls to wazuh-db have been deprecated. ([#12370](https://github.com/wazuh/wazuh/pull/12370))
- Debian Stretch support in Vulnerability Detector has been deprecated. ([#14542](https://github.com/wazuh/wazuh/pull/14542))

### Agent

#### Added

- Added support of CPU frequency data provided by Syscollector on Raspberry Pi. ([#11756](https://github.com/wazuh/wazuh/pull/11756))
- Added support for IPv6 address collection in the agent. ([#11450](https://github.com/wazuh/wazuh/pull/11450))
- Added the process startup time data provided by Syscollector on macOS. ([#11833](https://github.com/wazuh/wazuh/pull/11833))
- Added support of package retrieval in Syscollector for OpenSUSE Tumbleweed and Fedora 34. ([#11571](https://github.com/wazuh/wazuh/pull/11571))
- Added the process startup time data provided by Syscollector on macOS. Thanks to @LubinLew. ([#11640](https://github.com/wazuh/wazuh/pull/11640))
- Added support for package data provided by Syscollector on Solaris. ([#11796](https://github.com/wazuh/wazuh/pull/11796))
- Added support for delta events in Syscollector when data gets changed. ([#10843](https://github.com/wazuh/wazuh/pull/10843))
- Added support for pre-installed Windows packages in Syscollector. ([#12035](https://github.com/wazuh/wazuh/pull/12035))
- Added support for IPv6 on agent-manager connection and enrollment. ([#11268](https://github.com/wazuh/wazuh/pull/11268))
- Added support for CIS-CAT Pro v3 and v4 to the CIS-CAT integration module. Thanks to @hustliyilin. ([#12582](https://github.com/wazuh/wazuh/pull/12582))
- Added support for the use of the Azure integration module in Linux agents. ([#10870](https://github.com/wazuh/wazuh/pull/10870))
- Added new error messages when using invalid credentials with the Azure integration. ([#11852](https://github.com/wazuh/wazuh/pull/11852))
- Added reparse option to CloudWatchLogs and Google Cloud Storage integrations.  ([#12515](https://github.com/wazuh/wazuh/pull/12515))
- Wazuh Agent can now be built and run on Alpine Linux. ([#14726](https://github.com/wazuh/wazuh/pull/14726))
- Added native Shuffle integration. ([#15054](https://github.com/wazuh/wazuh/pull/15054))

#### Changed

- Improved the free RAM data provided by Syscollector. ([#11587](https://github.com/wazuh/wazuh/pull/11587))
- The Windows installer (MSI) now provides signed DLL files. ([#12752](https://github.com/wazuh/wazuh/pull/12752))
- Changed the group ownership of the Modulesd process to root. ([#12748](https://github.com/wazuh/wazuh/pull/12748))
- Some parts of Agentd and Execd have got refactored. ([#12750](https://github.com/wazuh/wazuh/pull/12750))
- Handled new exception in the external integration modules. ([#10478](https://github.com/wazuh/wazuh/pull/10478))
- Optimized the number of calls to DB maintenance tasks performed by the AWS integration. ([#11828](https://github.com/wazuh/wazuh/pull/11828))
- Improved the reparse setting performance by removing unnecessary queries from external integrations. ([#12404](https://github.com/wazuh/wazuh/pull/12404))
- Updated and expanded Azure module logging functionality to use the ossec.log file. ([#12478](https://github.com/wazuh/wazuh/pull/12478))
- Improved the error management of the Google Cloud integration. ([#12647](https://github.com/wazuh/wazuh/pull/12647))
- Deprecated `logging` tag in GCloud integration. It now uses `wazuh_modules` debug value to set the verbosity level. ([#12769](https://github.com/wazuh/wazuh/pull/12769))
- The last_dates.json file of the Azure module has been deprecated in favour of a new ORM and database. ([12849](https://github.com/wazuh/wazuh/pull/12849/))
- Improved the error handling in AWS integration's `decompress_file` method. ([#12929](https://github.com/wazuh/wazuh/pull/12929))
- Use zlib for zip compression in cluster synchronization. ([#11190](https://github.com/wazuh/wazuh/pull/11190))
- The exception handling on Wazuh Agent for Windows has been changed to DWARF2. ([#11354](https://github.com/wazuh/wazuh/pull/11354))
- The root CA certificate for WPK upgrade has been updated. ([#14696](https://github.com/wazuh/wazuh/pull/14696))
- Agents on macOS now report the OS name as "macOS" instead of "Mac OS X". ([#14822](https://github.com/wazuh/wazuh/pull/14822))
- The Systemd service stopping policy has been updated. ([#14816](https://github.com/wazuh/wazuh/pull/14816))
- Changed how the AWS module handles `ThrottlingException` adding default values for connection retries in case no config file is set.([#14793](https://github.com/wazuh/wazuh/pull/14793))
- The agent for Windows now verifies its libraries to prevent side loading. ([#15404](https://github.com/wazuh/wazuh/pull/15404))

#### Fixed

- Fixed collection of maximum user data length. Thanks to @LubinLew. ([#7687](https://github.com/wazuh/wazuh/pull/7687))
- Fixed missing fields in Syscollector on Windows 10. ([#10772](https://github.com/wazuh/wazuh/pull/10772))
- Fixed the process startup time data provided by Syscollector on Linux. Thanks to @LubinLew. ([#11227](https://github.com/wazuh/wazuh/pull/11227))
- Fixed network data reporting by Syscollector related to tunnel or VPN interfaces. ([#11837](https://github.com/wazuh/wazuh/pull/11837))
- Skipped V9FS file system at Rootcheck to prevent false positives on WSL. ([#12066](https://github.com/wazuh/wazuh/pull/12066))
- Fixed double file handle closing in Logcollector on Windows. ([#9067](https://github.com/wazuh/wazuh/pull/9067))
- Fixed a bug in Syscollector that may prevent the agent from stopping when the manager connection is lost. ([#11949](https://github.com/wazuh/wazuh/pull/11949))
- Fixed internal exception handling issues on Solaris 10. ([#12148](https://github.com/wazuh/wazuh/pull/12148))
- Fixed duplicate error message IDs in the log. ([#12300](https://github.com/wazuh/wazuh/pull/12300))
- Fixed compilation warnings in the agent. ([#12691](https://github.com/wazuh/wazuh/pull/12691))
- Fixed the `skip_on_error` parameter of the AWS integration module, which was set to `True` by default. ([#1247](https://github.com/wazuh/wazuh/pull/12147))
- Fixed AWS DB maintenance with Load Balancer Buckets. ([#12381](https://github.com/wazuh/wazuh/pull/12381))
- Fixed AWS integration's `test_config_format_created_date` unit test. ([#12650](https://github.com/wazuh/wazuh/pull/12650))
- Fixed created_date field for LB and Umbrella integrations. ([#12630](https://github.com/wazuh/wazuh/pull/12630))
- Fixed AWS integration database maintenance error managament. ([#13185](https://github.com/wazuh/wazuh/pull/13185))
- The default delay at GitHub integration has been increased to 30 seconds. ([#13674](https://github.com/wazuh/wazuh/pull/13674))
- Logcollector has been fixed to allow locations containing colons (:). ([#14706](https://github.com/wazuh/wazuh/pull/14706))
- Fixed system architecture reporting in Syscollector on Apple Silicon devices. ([#13835](https://github.com/wazuh/wazuh/pull/13835))
- The C++ standard library and the GCC runtime library is included with Wazuh. ([#14190](https://github.com/wazuh/wazuh/pull/14190))
- Fixed missing inventory cleaning message in Syscollector. ([#13877](https://github.com/wazuh/wazuh/pull/13877))
- Fixed WPK upgrade issue on Windows agents due to process locking. ([#15322](https://github.com/wazuh/wazuh/pull/15322))
- Fixed FIM injection vulnerabilty when using `prefilter_cmd` option. ([#13044](https://github.com/wazuh/wazuh/pull/13044))
- Fixed the parse of ALB logs splitting `client_port`, `target_port` and `target_port_list` in separated `ip` and `port` for each key. ([14525](https://github.com/wazuh/wazuh/pull/14525))
- Fixed a bug that prevent processing Macie logs with problematic ipGeolocation values. ([15335](https://github.com/wazuh/wazuh/pull/15335))
- Fixed GCP integration module error messages. ([#15584](https://github.com/wazuh/wazuh/pull/15584))
- Fixed an error that prevented the agent on Windows from stopping correctly. ([#15575](https://github.com/wazuh/wazuh/pull/15575))
- Fixed Azure integration credentials link. ([#16140](https://github.com/wazuh/wazuh/pull/16140))

#### Removed

- Deprecated Azure and AWS credentials in the configuration authentication option. ([#14543](https://github.com/wazuh/wazuh/pull/14543))

### RESTful API

#### Added

- Added new API integration tests for a Wazuh environment without a cluster configuration. ([#10620](https://github.com/wazuh/wazuh/pull/10620))
- Added wazuh-modulesd tags to `GET /manager/logs` and `GET /cluster/{node_id}/logs` endpoints. ([#11731](https://github.com/wazuh/wazuh/pull/11731))
- Added Python decorator to soft deprecate API endpoints adding deprecation headers to their responses. ([#12438](https://github.com/wazuh/wazuh/pull/12438))
- Added new exception to inform that /proc directory is not found or permissions to see its status are not granted. ([#12486](https://github.com/wazuh/wazuh/pull/12486))
- Added new field and filter to `GET /agents` response to retrieve agent groups configuration synchronization status. ([#12362](https://github.com/wazuh/wazuh/pull/12483))
- Added agent groups configuration synchronization status to `GET /agents/summary/status` endpoint. ([12498](https://github.com/wazuh/wazuh/pull/12498))
- Added JSON log handling. ([#11171](https://github.com/wazuh/wazuh/pull/11171))
- Added integration tests for IPv6 agent's registration. ([#12029](https://github.com/wazuh/wazuh/pull/12029))
- Enable ordering by Agents count in `/groups` endpoints. ([#12887](https://github.com/wazuh/wazuh/pull/12887))
- Added hash to API logs to identify users logged in with authorization context. ([#12092](https://github.com/wazuh/wazuh/pull/12092))
- Added new `limits` section to the `upload_wazuh_configuration` section in the Wazuh API configuration. ([#14119](https://github.com/wazuh/wazuh/pull/14119))
- Added logic to API logger to renew its streams if needed on every request. ([#14295](https://github.com/wazuh/wazuh/pull/14295))
- Added `GET /manager/daemons/stats` and `GET /cluster/{node_id}/daemons/stats` API endpoints. ([#14401](https://github.com/wazuh/wazuh/pull/14401))
- Added `GET /agents/{agent_id}/daemons/stats` API endpoint. ([#14464](https://github.com/wazuh/wazuh/pull/14464))
- Added the possibility to get the configuration of the `wazuh-db` component in active configuration endpoints. ([#14471](https://github.com/wazuh/wazuh/pull/14471))
- Added distinct and select parameters to GET /sca/{agent_id} and GET /sca/{agent_id}/checks/{policy_id} endpoints. ([#15084](https://github.com/wazuh/wazuh/pull/15084))
- Added new endpoint to run vulnerability detector on-demand scans (`PUT /vulnerability`). ([#15290](https://github.com/wazuh/wazuh/pull/15290))

#### Changed

- Improved `GET /cluster/healthcheck` endpoint and `cluster_control -i more` CLI call in loaded cluster environments. ([#11341](https://github.com/wazuh/wazuh/pull/11341))
- Removed `never_connected` agent status limitation when trying to assign agents to groups. ([#12595](https://github.com/wazuh/wazuh/pull/12595))
- Changed API version and upgrade_version filters to work with different version formats. ([#12551](https://github.com/wazuh/wazuh/pull/12551))
- Renamed `GET /agents/{agent_id}/group/is_sync` endpoint to `GET /agents/group/is_sync` and added new `agents_list` parameter. ([#9413](https://github.com/wazuh/wazuh/pull/9413))
- Added `POST /security/user/authenticate` endpoint and marked `GET /security/user/authenticate` endpoint as deprecated. ([#10397](https://github.com/wazuh/wazuh/pull/10397))
- Adapted framework code to agent-group changes to use the new wazuh-db commands. ([#12526](https://github.com/wazuh/wazuh/pull/12526))
- Updated default timeout for `GET /mitre/software` to avoid timing out in slow environments after the MITRE DB update to v11.2. ([#13791](https://github.com/wazuh/wazuh/pull/13791))
- Changed API settings related to remote commands. The `remote_commands` section will be hold within `upload_wazuh_configuration`. ([#14119](https://github.com/wazuh/wazuh/pull/14119))
- Improved API unauthorized responses to be more accurate. ([#14233](https://github.com/wazuh/wazuh/pull/14233))
- Updated framework functions that communicate with the `request` socket to use `remote` instead. ([#14259](https://github.com/wazuh/wazuh/pull/14259))
- Improved parameter validation for API endpoints that require component and configuration parameters. ([#14766](https://github.com/wazuh/wazuh/pull/14766))
- Improved `GET /sca/{agent_id}/checks/{policy_id}` API endpoint performance. ([#15017](https://github.com/wazuh/wazuh/pull/15017))
- Improved exception handling when trying to connect to Wazuh sockets. ([#15334](https://github.com/wazuh/wazuh/pull/15334))
- Modified _group_names and _group_names_or_all regexes to avoid invalid group names. ([#15671](https://github.com/wazuh/wazuh/pull/15671))
- Changed `GET /sca/{agent_id}/checks/{policy_id}` endpoint filters and response to remove `status` field. ([#15747](https://github.com/wazuh/wazuh/pull/15747))
- Removed RBAC group assignments' related permissions from `DELETE /groups` to improve performance and changed response structure. ([#16231](https://github.com/wazuh/wazuh/pull/16231))

#### Fixed

- Fixed copy functions used for the backup files and upload endpoints to prevent incorrent metadata. ([#12302](https://github.com/wazuh/wazuh/pull/12302))
- Fixed a bug regarding ids not being sorted with cluster disabled in Active Response and Agent endpoints. ([#11010](https://github.com/wazuh/wazuh/pull/11010))
- Fixed a bug where `null` values from wazuh-db where returned in API responses. ([#10736](https://github.com/wazuh/wazuh/pull/10736))
- Connections through `WazuhQueue` will be closed gracefully in all situations. ([#12063](https://github.com/wazuh/wazuh/pull/12063))
- Fixed exception handling when trying to get the active configuration of a valid but not configured component. ([#12450](https://github.com/wazuh/wazuh/pull/12450))
- Fixed api.yaml path suggested as remediation at exception.py ([#12700](https://github.com/wazuh/wazuh/pull/12700))
- Fixed /tmp access error in containers of API integration tests environment. ([#12768](https://github.com/wazuh/wazuh/pull/12768))
- The API will return an exception when the user asks for agent inventory information and there is no database for it (never connected agents). ([#13096](https://github.com/wazuh/wazuh/pull/13096))
- Improved regex used for the `q` parameter on API requests with special characters and brackets. ([#13171](https://github.com/wazuh/wazuh/pull/13171)) ([#13386](https://github.com/wazuh/wazuh/pull/13386))
- Removed board_serial from syscollector integration tests expected responses. ([#12592](https://github.com/wazuh/wazuh/pull/12592))
- Removed cmd field from expected responses of syscollector integration tests. ([#12557](https://github.com/wazuh/wazuh/pull/12557))
- Reduced maximum number of groups per agent to 128 and adjusted group name validation. ([#12611](https://github.com/wazuh/wazuh/pull/12611))
- Reduced amount of memory required to read CDB lists using the API. ([#14204](https://github.com/wazuh/wazuh/pull/14204))
- Fixed a bug where the cluster health check endpoint and CLI would add an extra active agent to the master node. ([#14237](https://github.com/wazuh/wazuh/pull/14237))
- Fixed bug that prevent updating the configuration when using various <ossec_conf> blocks from the API ([#15311](https://github.com/wazuh/wazuh/pull/15311))
- Fixed vulnerability API integration tests' healthcheck. ([#15194](https://github.com/wazuh/wazuh/pull/15194))

#### Removed

- Removed null remediations from failed API responses. ([#12053](https://github.com/wazuh/wazuh/pull/12053))
- Deprecated `GET /agents/{agent_id}/group/is_sync` endpoint. ([#12365](https://github.com/wazuh/wazuh/issues/12365))
- Deprecated `GET /manager/stats/analysisd`, `GET /manager/stats/remoted`, `GET /cluster/{node_id}stats/analysisd`, and `GET /cluster/{node_id}stats/remoted` API endpoints. ([#14230](https://github.com/wazuh/wazuh/pull/14230))

### Ruleset

#### Added

- Added support for new sysmon events. ([#13594](https://github.com/wazuh/wazuh/pull/13594))
- Added new detection rules using Sysmon ID 1 events. ([#13595](https://github.com/wazuh/wazuh/pull/13595))
- Added new detection rules using Sysmon ID 3 events. ([#13596](https://github.com/wazuh/wazuh/pull/13596))
- Added new detection rules using Sysmon ID 7 events. ([#13630](https://github.com/wazuh/wazuh/pull/13630))
- Added new detection rules using Sysmon ID 8 events. ([#13637](https://github.com/wazuh/wazuh/pull/13637))
- Added new detection rules using Sysmon ID 10 events. ([#13639](https://github.com/wazuh/wazuh/pull/13639))
- Added new detection rules using Sysmon ID 11 events. ([#13631](https://github.com/wazuh/wazuh/pull/13631))
- Added new detection rules using Sysmon ID 13 events. ([#13636](https://github.com/wazuh/wazuh/pull/13636))
- Added new detection rules using Sysmon ID 20 events. ([#13673](https://github.com/wazuh/wazuh/pull/13673))
- Added new PowerShell ScriptBlock detection rules. ([#13638](https://github.com/wazuh/wazuh/pull/13638))
- Added HPUX 11i SCA policies using bastille and without bastille. ([#15157](https://github.com/wazuh/wazuh/pull/15157))

#### Changed

- Updated ruleset according to new API log changes when the user is logged in with authorization context. ([#15072](https://github.com/wazuh/wazuh/pull/15072))
- Updated 0580-win-security_rules.xml rules. ([#13579](https://github.com/wazuh/wazuh/pull/13579))
- Updated Wazuh MITRE ATT&CK database to version 11.3. ([#13622](https://github.com/wazuh/wazuh/pull/13622))
- Updated detection rules in 0840-win_event_channel.xml. ([#13633](https://github.com/wazuh/wazuh/pull/13633))
- SCA policy for Ubuntu Linux 20.04 rework. ([#15070](https://github.com/wazuh/wazuh/pull/15070))
- Updated Ubuntu Linux 22.04 SCA Policy with CIS Ubuntu Linux 22.04 LTS Benchmark v1.0.0. ([#15051](https://github.com/wazuh/wazuh/pull/15051))

#### Fixed

- Fixed OpenWRT decoder fixed to parse UFW logs. ([#11613](https://github.com/wazuh/wazuh/pull/11613))
- Bug fix in wazuh-api-fields decoder. ([#14807](https://github.com/wazuh/wazuh/pull/14807))
- Fixed deprecated MITRE tags in rules. ([#13567](https://github.com/wazuh/wazuh/pull/13567))
- SCA checks IDs are not unique. ([#15241](https://github.com/wazuh/wazuh/pull/15241))
- Fixed regex in check 5.1.1 of Ubuntu 20.04 SCA. ([#14513](https://github.com/wazuh/wazuh/pull/14513))
- Removed wrong Fedora Linux SCA default policies. ([#15251](https://github.com/wazuh/wazuh/pull/15251))
- SUSE Linux Enterprise 15 SCA Policy duplicated check ids 7521 and 7522. ([#15156](https://github.com/wazuh/wazuh/pull/15156))

### Other

#### Added

- Added unit tests to the component in Analysisd that extracts the IP address from events. ([#12733](https://github.com/wazuh/wazuh/pull/12733))
- Added `python-json-logger` dependency. ([#12518](https://github.com/wazuh/wazuh/pull/12518))

#### Changed

- Prevented the Ruleset test suite from restarting the manager. ([#10773](https://github.com/wazuh/wazuh/pull/10773))
- The pthread's rwlock has been replaced with a FIFO-queueing read-write lock. ([#14839](https://github.com/wazuh/wazuh/pull/14839))
- Updated Python dependency certifi to 2022.12.7. ([#15809](https://github.com/wazuh/wazuh/pull/15809))
- Updated Python dependency future to 0.18.3. ([#15896](https://github.com/wazuh/wazuh/pull/15896))
- Updated Werkzeug to 2.2.3. ([#16317](https://github.com/wazuh/wazuh/pull/16317))
- Updated Flask to 2.0.0. ([#16317](https://github.com/wazuh/wazuh/pull/16317))
- Updated itsdangerous to 2.0.0. ([#16317](https://github.com/wazuh/wazuh/pull/16317))
- Updated Jinja2 to 3.0.0. ([#16317](https://github.com/wazuh/wazuh/pull/16317))
- Updated MarkupSafe to 2.1.2. ([#16317](https://github.com/wazuh/wazuh/pull/16317))

#### Fixed

- Fixed Makefile to detect CPU archivecture on Gentoo Linux. ([#14165](https://github.com/wazuh/wazuh/pull/14165))
=======
## [v4.3.11]

### Manager

#### Fixed

- Fixed a dead code bug that might cause wazuh-db to crash. ([#16752](https://github.com/wazuh/wazuh/pull/16752))  
>>>>>>> af750e36


## [v4.3.10] - 2022-11-16

### Manager

#### Fixed

- Updated the Arch Linux feed URL in Vulnerability Detector. ([#15219](https://github.com/wazuh/wazuh/pull/15219))
- Fixed a bug in Vulnerability Detector related to internal database access. ([#15197](https://github.com/wazuh/wazuh/pull/15197))
- Fixed a crash hazard in Analysisd when parsing an invalid `<if_sid>` value in the ruleset. ([#15303](https://github.com/wazuh/wazuh/pull/15303))

### Agent

#### Fixed

- The agent upgrade configuration has been restricted to local settings. ([#15259](https://github.com/wazuh/wazuh/pull/15259))
- Fixed unwanted Windows agent configuration modification on upgrade. ([#15262](https://github.com/wazuh/wazuh/pull/15262))


## [v4.3.9] - 2022-10-13

### Agent

#### Fixed

- Fixed remote policy detection in SCA. ([#15007](https://github.com/wazuh/wazuh/pull/15007))
- Fixed agent upgrade module settings parser to set a default CA file. ([#15023](https://github.com/wazuh/wazuh/pull/15023))

#### Removed

- Removed obsolete Windows Audit SCA policy file. ([#14497](https://github.com/wazuh/wazuh/issues/14497))

### Other

#### Changed

- Updated external protobuf python dependency to 3.19.6. ([#15067](https://github.com/wazuh/wazuh/pull/15067))


## [v4.3.8] - 2022-09-19

### Manager

#### Fixed

- Fixed wrong field assignation in Audit decoders (thanks to @pyama86). ([#14752](https://github.com/wazuh/wazuh/pull/14752))
- Prevented wazuh-remoted from cleaning the multigroup folder in worker nodes. ([#14825](https://github.com/wazuh/wazuh/pull/14825))
- Fixed rule skipping in wazuh-analysisd when the option if_sid is invalid. ([#14772](https://github.com/wazuh/wazuh/pull/14772))

### Agent

#### Changed

- Updated root CA certificate in agents to validate WPK upgrades. ([#14842](https://github.com/wazuh/wazuh/pull/14842))

#### Fixed

- Fixed a path traversal flaw in Active Response affecting agents from v3.6.1 to v4.3.7 (reported by @guragainroshan0). ([#14801](https://github.com/wazuh/wazuh/pull/14801))


## [v4.3.7] - 2022-08-24

### Manager

#### Added

- Added cluster command to obtain custom ruleset files and their hash. ([#14540](https://github.com/wazuh/wazuh/pull/14540))

#### Fixed

- Fixed a bug in Analysisd that may make it crash when decoding regexes with more than 14 or-ed subpatterns. ([#13956](https://github.com/wazuh/wazuh/pull/13956))
- Fixed a crash hazard in Vulnerability Detector when parsing OVAL feeds. ([#14366](https://github.com/wazuh/wazuh/pull/14366))
- Fixed busy-looping in wazuh-maild when monitoring alerts.json. ([#14436](https://github.com/wazuh/wazuh/pull/14436))
- Fixed a segmentation fault in wazuh-maild when parsing alerts exceeding the nesting limit. ([#14417](https://github.com/wazuh/wazuh/pull/14417))

### Agent

#### Changed

- Improved Office365 integration module logs. ([#13958](https://github.com/wazuh/wazuh/pull/13958))

#### Fixed

- Fixed a code defect in the GitHub integration module reported by Coverity. ([#14368](https://github.com/wazuh/wazuh/pull/14368))
- Fixed an undefined behavior in the agent unit tests. ([#14518](https://github.com/wazuh/wazuh/pull/14518))

### RESTful API

#### Added

- Added endpoint GET /cluster/ruleset/synchronization to check ruleset synchronization status in a cluster. ([#14551](https://github.com/wazuh/wazuh/pull/14551))

#### Changed

- Improved performance for MITRE API endpoints. ([#14208](https://github.com/wazuh/wazuh/pull/14208))

### Ruleset

#### Added

- Added SCA Policy for CIS Microsoft Windows 11 Enterprise Benchmark v1.0.0. ([#13806](https://github.com/wazuh/wazuh/pull/13806))
- Added SCA Policy for CIS Microsoft Windows 10 Enterprise Release 21H2 Benchmark v1.12.0. ([#13879](https://github.com/wazuh/wazuh/pull/13879))
- Added SCA policy for Red Hat Enterprise Linux 9 (RHEL9). ([#13843](https://github.com/wazuh/wazuh/pull/13843))
- Added SCA policy for CIS Microsoft Windows Server 2022 Benchmark 1.0.0. ([#13899](https://github.com/wazuh/wazuh/pull/13899))

#### Fixed

- Fixed rule regular expression bug on Ubuntu 20.04 Linux SCA policy control ID 19137. ([#14513](https://github.com/wazuh/wazuh/pull/14513))
- Fixed AWS Amazon Linux SCA policy. Fixed bug when wazuh-agent tries to run the policy. ([#14483](https://github.com/wazuh/wazuh/pull/14483))
- Fixed AWS Amazon Linux 2 SCA policy. Limit journalctl to kernel events and only since boot. ([#13950](https://github.com/wazuh/wazuh/pull/13950))
- Added missing SCA files during Wazuh-manager installation. ([#14482](https://github.com/wazuh/wazuh/pull/14482))
- Fixed OS detection in Ubuntu 20.04 LTS SCA policy. ([#14678](https://github.com/wazuh/wazuh/pull/14678))


## [v4.3.6] - 2022-07-20

### Manager

#### Added

- Added support for Ubuntu 22 (Jammy) in Vulnerability Detector. ([#14085](https://github.com/wazuh/wazuh/pull/14085))
- Addded support for Red Hat 9 in Vulnerability Detector. ([#14117](https://github.com/wazuh/wazuh/pull/14117))

#### Changed

- Improved the shared configuration file handling performance in wazuh-remoted. ([#14111](https://github.com/wazuh/wazuh/pull/14111))

#### Fixed

- Fixed potential memory leaks in Vulnerability Detector when parsing OVAL with no criteria. ([#14098](https://github.com/wazuh/wazuh/pull/14098))
- Fixed a bug in Vulnerability Detector that skipped Windows 8.1 and Windows 8 agents. ([#13957](https://github.com/wazuh/wazuh/pull/13957))
- Fixed a bug in wazuh-db that stored duplicate Syscollector package data. ([#14061](https://github.com/wazuh/wazuh/pull/14061))

### Agent

#### Changed

- Updated macOS codename list in Syscollector. ([#13837](https://github.com/wazuh/wazuh/pull/13837))
- Improved GitHub and Office365 integrations log messages. ([#14093](https://github.com/wazuh/wazuh/pull/14093))

#### Fixed

- Fixed agent shutdown when syncing Syscollector data. ([#13941](https://github.com/wazuh/wazuh/pull/13941))
- Fixed a bug in the agent installer that misdetected the wazuh username. ([#14207](https://github.com/wazuh/wazuh/pull/14207))
- Fixed macOS vendor data retrieval in Syscollector. ([#14100](https://github.com/wazuh/wazuh/pull/14100))
- Fixed a bug in the Syscollector data sync when the agent gets disconnected. ([#14106](https://github.com/wazuh/wazuh/pull/14106))
- Fixed a crash in the Windows agent caused by the Syscollector SMBIOS parser for Windows agents. ([#13980](https://github.com/wazuh/wazuh/pull/13980))

### RESTful API

#### Fixed

- Return an exception when the user asks for agent inventory information where there is no database for it, such as never_connected agents. ([#14152](https://github.com/wazuh/wazuh/pull/14152))
- Fixed bug with `q` parameter in the API when using brace characters. ([#14088](https://github.com/wazuh/wazuh/pull/14088))

### Ruleset

#### Added

- Added Ubuntu Linux 22.04 SCA Policy. ([#13893](https://github.com/wazuh/wazuh/pull/13893))
- Added Apple macOS 12.0 Monterey SCA Policy. ([#13905](https://github.com/wazuh/wazuh/pull/13905))

### Other

#### Changed

- Disabled filebeat logging metrics. ([#14121](https://github.com/wazuh/wazuh/pull/14121))


## [v4.3.5] - 2022-06-29

### Manager

#### Changed

- Improved the Vulnerability Detector's log when the agent's OS data is unavailable. ([#13915](https://github.com/wazuh/wazuh/pull/13915))

#### Fixed

- The upgrade module's response message has been fixed not to include null values. ([#13662](https://github.com/wazuh/wazuh/pull/13662))
- Fixed a string truncation warning log in wazuh-authd when enabling password authentication. ([#13863](https://github.com/wazuh/wazuh/pull/13863))
- Fixed a memory leak in wazuh-analysisd when overwriting a rule multiple times. ([#13587](https://github.com/wazuh/wazuh/pull/13587))
- Prevented wazuh-agentd and client-auth from performing enrollment if the agent fails to validate the manager's certificate. ([#13907](https://github.com/wazuh/wazuh/pull/13907))
- Fixed manager's compilation when enabling GeoIP support. ([#13694](https://github.com/wazuh/wazuh/pull/13694))
- Fixed a crash in wazuh-modulesd when getting stopped while downloading a Vulnerability Detector feed. ([#13883](https://github.com/wazuh/wazuh/pull/13883))

### Agent

#### Changed

- Extended package data support in Syscollector for modern RPM agents. ([#13749](https://github.com/wazuh/wazuh/pull/13749))
- Improved verbosity of the GitHub module logs. ([#13898](https://github.com/wazuh/wazuh/pull/13898))

#### Fixed

- Fixed agent auto-restart on shared configuration changes when running on containerized environments. ([#13606](https://github.com/wazuh/wazuh/pull/13606))
- Fixed an issue when attempting to run the DockerListener integration using Python 3.6 and having the Docker service stopped. ([#13880](https://github.com/wazuh/wazuh/pull/13880))

### RESTful API

#### Fixed
- Updated `tag` parameter of `GET /manager/logs` and `GET /cluster/{node_id}/logs` endpoints to accept any string. ([#13867](https://github.com/wazuh/wazuh/pull/13867))

### Ruleset

#### Fixed

- Solved Eventchannel testing and improved reporting capabilities of the runtest tool. ([#13597](https://github.com/wazuh/wazuh/pull/13597))
- Modified Amazon Linux 2 SCA policy to resolve a typo on control 1.1.22 and `EMPTY_LINE` conditions. ([#13781](https://github.com/wazuh/wazuh/pull/13781))
- Modified Amazon Linux 2 SCA policy to resolve the rule and condition on control 1.5.2. ([#13950](https://github.com/wazuh/wazuh/pull/13950))

#### Removed

- Removed deprecated MITRE tags in rules. ([#13567](https://github.com/wazuh/wazuh/pull/13567))

### Other

#### Changed

- Fixed `test_agent_PUT_endpoints.tavern.yaml` API integration test failure in numbered branches. ([#13811](https://github.com/wazuh/wazuh/pull/13811))
- Upgraded external click and clickclick python dependencies to 8.1.3 and 20.10.2 respectively. ([13790]([https://github.com/wazuh/wazuh/pull/13790))


## [v4.3.4] - 2022-06-09

### Manager

#### Changed

- Integratord now tries to read alerts indefinitely, instead of performing 3 attempts. ([#13437](https://github.com/wazuh/wazuh/pull/13437))
- Adds a timeout for remote queries made by the Office 365, GitHub, and Agent Update modules. ([#13626](https://github.com/wazuh/wazuh/pull/13626))

#### Fixed

- Fixed bug in `agent_groups` CLI when removing agent groups. ([#13621](https://github.com/wazuh/wazuh/pull/13621))
- Fixed linux compilation errors with GCC 12. ([#13459](https://github.com/wazuh/wazuh/pull/13459))
- Fixed a crash in wazuh-analysisd when overwriting a rule with a configured active response. ([#13604](https://github.com/wazuh/wazuh/pull/13604))
- Fixed a crash in wazuh-db when it cannot open a database file. ([#13666](https://github.com/wazuh/wazuh/pull/13666))
- Fixed the vulnerability feed parsing mechanism, now truncates excessively long values (This problem was detected during Ubuntu Bionic feed update). ([#13566](https://github.com/wazuh/wazuh/pull/13566))
- Fixed a crash in wazuh-maild when parsing an alert with no full log and containing arrays of non-strings. [#13679](https://github.com/wazuh/wazuh/pull/13679))

### RESTful API

#### Fixed

- Updated default timeouts for `GET /mitre/software` and `GET /mitre/techniques` to avoid timing out in slow environments. ([#13550](https://github.com/wazuh/wazuh/pull/13550))

### Ruleset

#### Fixed

- Fixed the prematch criteria of `sshd-disconnect` decoder. ([#13560](https://github.com/wazuh/wazuh/pull/13560))


## [v4.3.3] - 2022-05-31

### Manager

#### Fixed

- Avoid creating duplicated client tags during deployment. ([#13651](https://github.com/wazuh/wazuh/pull/13651))

### Agent

#### Fixed

- Prevented Agentd from resetting its configuration on client block re-definition. ([#13642](https://github.com/wazuh/wazuh/pull/13642))


## [v4.3.2] - 2022-05-30

### Manager

#### Fixed

- Fixed a crash in Vuln Detector when scanning agents running on Windows. ([#13616](https://github.com/wazuh/wazuh/pull/13616))


## [v4.3.1] - 2022-05-18

### Manager

#### Fixed

- Fixed a crash when overwrite rules are triggered. ([#13439](https://github.com/wazuh/wazuh/pull/13439))
- Fixed a memory leak when loading overwrite rules. ([#13439](https://github.com/wazuh/wazuh/pull/13439))
- Fixed the use of relationship labels in overwrite rules. ([#13439](https://github.com/wazuh/wazuh/pull/13439))
- Fixed regex used to transform into datetime in the logtest framework function. ([#13430](https://github.com/wazuh/wazuh/pull/13430))

### RESTful API

#### Fixed

- Fixed API response when using sort in Agent upgrade related endpoints. ([#13178](https://github.com/wazuh/wazuh/pull/13178))

### Ruleset

#### Fixed

- Fixed rule 92656, added field condition win.eventdata.logonType equals 10 to avoid false positives. ([#13409](https://github.com/wazuh/wazuh/pull/13409))


## [v4.3.0] - 2022-05-05

### Manager

#### Added

- Added support for Arch Linux OS in Vulnerability Detector. Thanks to Aviel Warschawski (@avielw). ([#8178](https://github.com/wazuh/wazuh/pull/8178))
- Added a log message in the `cluster.log` file to notify that wazuh-clusterd has been stopped. ([#8749](https://github.com/wazuh/wazuh/pull/8749))
- Added message with the PID of `wazuh-clusterd` process when launched in foreground mode. ([#9077](https://github.com/wazuh/wazuh/pull/9077))
- Added time calculation when extra information is requested to the `cluster_control` binary. ([#10492](https://github.com/wazuh/wazuh/pull/10492))
- Added a context variable to indicate origin module in socket communication messages. ([#9209](https://github.com/wazuh/wazuh/pull/9209))
- Added unit tests for framework/core files to increase coverage. ([#9733](https://github.com/wazuh/wazuh/pull/9733))
- Added a verbose mode in the wazuh-logtest tool. ([#9204](https://github.com/wazuh/wazuh/pull/9204))
- Added Vulnerability Detector support for Amazon Linux. ([#8830](https://github.com/wazuh/wazuh/pull/8830))
- Introduced new option `<force>` to set the behavior when Authd finds conflicts on agent enrollment requests. ([#10693](https://github.com/wazuh/wazuh/pull/10693))
- Added saniziters to the unit tests execution. ([#9099](https://github.com/wazuh/wazuh/pull/9099))
- Vulnerability Detector introduces vulnerability inventory. ([#8237](https://github.com/wazuh/wazuh/pull/8237))
  - The manager will only deliver alerts when new vulnerabilities are detected in agents or when they stop applying.
- Added a mechanism to ensure the worker synchronization permissions is reset after a fixed period of time. ([#11031](https://github.com/wazuh/wazuh/pull/11031))
- Included mechanism to create and handle PID files for each child process of the API and cluster. ([#11799](https://github.com/wazuh/wazuh/pull/11799))
- Added support for Windows 11 in Vulnerability Detector. ([#12446](https://github.com/wazuh/wazuh/pull/12446))

#### Changed

- Changed the internal handling of agent keys in Remoted and Remoted to speed up key reloading. ([#8083](https://github.com/wazuh/wazuh/pull/8083))
- The option `<server>` of the Syslog output now supports hostname resolution. ([#7885](https://github.com/wazuh/wazuh/pull/7885))
- The product's UNIX user and group have been renamed to "wazuh". ([#7763](https://github.com/wazuh/wazuh/pull/7763))
- The MITRE database has been redesigned to provide full and searchable data. ([#7865](https://github.com/wazuh/wazuh/pull/7865))
- The static fields related to FIM have been ported to dynamic fields in Analysisd. ([7358](https://github.com/wazuh/wazuh/pull/7358))
- Changed all randomly generated IDs used for cluster tasks. Now, `uuid4` is used to ensure IDs are not repeated. ([8351](https://github.com/wazuh/wazuh/pull/8351))
- Improved sendsync error log to provide more details of the used parameters. ([#8873](https://github.com/wazuh/wazuh/pull/8873))
- Changed `walk_dir` function to be iterative instead of recursive. ([#9708](https://github.com/wazuh/wazuh/pull/9708))
- Refactored Integrity sync behavior so that new synchronizations do not start until extra-valid files are processed. ([#10183](https://github.com/wazuh/wazuh/issues/10038))
- Changed cluster synchronization, now the content of the `etc/shared` folder is synchronized. ([#10101](https://github.com/wazuh/wazuh/pull/10101))
- Changed all XML file loads. Now, `defusedxml` library is used to avoid possible XML-based attacks. ([8351](https://github.com/wazuh/wazuh/pull/8351))
- Changed configuration validation from execq socket to com socket. ([#8535](https://github.com/wazuh/wazuh/pull/8535))
- Updated utils unittest to improve process_array function coverage. ([#8392](https://github.com/wazuh/wazuh/pull/8392))
- Changed `request_slice` calculation to improve efficiency when accessing wazuh-db data. ([#8885](https://github.com/wazuh/wazuh/pull/8885))
- Improved the retrieval of information from `wazuh-db` so it reaches the optimum size in a single iteration. ([#9273](https://github.com/wazuh/wazuh/pull/9273))
- Optimized the way framework uses context cached functions and added a note on context_cached docstring. ([#9234](https://github.com/wazuh/wazuh/issues/9234))
- Improved framework regexes to be more specific and less vulnerable. ([#9332](https://github.com/wazuh/wazuh/pull/9332))
- Unified framework exceptions for non-active agents. ([#9423](https://github.com/wazuh/wazuh/pull/9423))
- Changed RBAC policies to case insensitive. ([#9433](https://github.com/wazuh/wazuh/pull/9433))
- Refactored framework stats module into SDK and core components to comply with Wazuh framework code standards. ([#9548](https://github.com/wazuh/wazuh/pull/9548))
- Changed the size of the agents chunks sent to the upgrade socket to make the upgrade endpoints faster. ([#10309](https://github.com/wazuh/wazuh/pull/10309))
- Refactored rootcheck and syscheck SDK code to make it clearer. ([#9408](https://github.com/wazuh/wazuh/pull/9408))
- Adapted Azure-logs module to use Microsoft Graph API instead of Active Directory Graph API. ([#9738](https://github.com/wazuh/wazuh/pull/9738))
- Analysisd now reconnects to Active Response if Remoted or Execd get restarted. ([#8060](https://github.com/wazuh/wazuh/pull/8060))
- Agent key polling now supports cluster environments. ([#10335](https://github.com/wazuh/wazuh/pull/10335))
- Extended support of Vulnerability Detector for Debian 11 (Bullseye). ([#10357](https://github.com/wazuh/wazuh/pull/10357))
- Improved Remoted performance with an agent TCP connection sending queue. ([#10326](https://github.com/wazuh/wazuh/pull/10326))
- Agent DB synchronization has been boosted by caching the last data checksum in Wazuh DB. ([#9093](https://github.com/wazuh/wazuh/pull/9093))
- Logtest now scans new ruleset files when loading a new session. ([#8892](https://github.com/wazuh/wazuh/pull/8892))
- CVE alerts by Vulnerability Detector now include the time of detection, severity, and score. ([#8237](https://github.com/wazuh/wazuh/pull/8237))
- Fixed manager startup when `<database_output>` is enabled. ([#10849](https://github.com/wazuh/wazuh/pull/10849))
- Improved cluster performance using multiprocessing.
  - Changed the cluster `local_integrity` task to run in a separate process to improve overall performance. ([#10767](https://github.com/wazuh/wazuh/pull/10767))
  - The cluster communication with the database for agent information synchronization runs in a parallel separate process. ([#10807](https://github.com/wazuh/wazuh/pull/10807))
  - The cluster processing of the extra-valid files in the master node is carried out in a parallel separate process. ([#10920](https://github.com/wazuh/wazuh/pull/10920))
  - The cluster's file compression task in the master node is carried out in a parallel separate process. ([#11328](https://github.com/wazuh/wazuh/pull/11328))
  - Now the processing of Integrity files in worker nodes is carried out in a parallel separate process ([#11364](https://github.com/wazuh/wazuh/pull/11364))
  - Use cluster and API single processing when the wazuh user doesn't have permissions to access `/dev/shm`. ([#11386](https://github.com/wazuh/wazuh/pull/11386))
- Changed the Ubuntu OVAL feed URL to security-metadata.canonical.com. ([#12491](https://github.com/wazuh/wazuh/pull/12491))
- Let Analysisd warn about missing rule dependencies instead of rejecting the ruleset. ([#12652](https://github.com/wazuh/wazuh/pull/12652))

#### Fixed

- Fixed a memory defect in Remoted when closing connection handles. ([#8223](https://github.com/wazuh/wazuh/pull/8223))
- Fixed a timing problem in the manager that might prevent Analysisd from sending Active responses to agents. ([#7625](https://github.com/wazuh/wazuh/pull/7625))
- Fixed a bug in Analysisd that did not apply field lookup in rules that overwrite other ones. ([#8210](https://github.com/wazuh/wazuh/pull/8210))
- Prevented the manager from leaving dangling agent database files. ([#8902](https://github.com/wazuh/wazuh/pull/8902))
- Corrected remediation message for error code 6004. ([#8254](https://github.com/wazuh/wazuh/pull/8254))
- Fixed a bug when deleting non-existing users or roles in the security SDK. ([#8157](https://github.com/wazuh/wazuh/pull/8157))
- Fixed a bug with `agent.conf` file permissions when creating an agent group. ([#8418](https://github.com/wazuh/wazuh/pull/8418))
- Fixed wrong exceptions with wdb pagination mechanism. ([#8422](https://github.com/wazuh/wazuh/pull/8422))
- Fixed error when loading some rules with the `\` character. ([#8747](https://github.com/wazuh/wazuh/pull/8747))
- Changed `WazuhDBQuery` class to properly close socket connections and prevent file descriptor leaks. ([#9216](https://github.com/wazuh/wazuh/pull/9216))
- Fixed error in the api configuration when using the `agent_upgrade` script. ([#10320](https://github.com/wazuh/wazuh/pull/10320))
- Handle `JSONDecodeError` in Distributed API class methods. ([#10341](https://github.com/wazuh/wazuh/pull/10341))
- Fixed an issue with duplicated logs in Azure-logs module and applied several improvements to it. ([#9738](https://github.com/wazuh/wazuh/pull/9738))
- Fixed the query parameter validation to allow usage of special chars in Azure module. ([#10680](https://github.com/wazuh/wazuh/pull/10680))
- Fix a bug running wazuh-clusterd process when it was already running. ([#8394](https://github.com/wazuh/wazuh/pull/8394))
- Allow cluster to send and receive messages with size higher than request_chunk. ([#8732](https://github.com/wazuh/wazuh/pull/8732))
- Fixed a bug that caused `wazuh-clusterd` process to not delete its pidfile when running in foreground mode and it is stopped. ([#9077](https://github.com/wazuh/wazuh/pull/9077))
- Fixed race condition due to lack of atomicity in the cluster synchronization mechanism. ([#10376](https://github.com/wazuh/wazuh/pull/10376))
- Fixed bug when displaying the dates of the cluster tasks that have not finished yet. Now `n/a` is displayed in these cases. ([#10492](https://github.com/wazuh/wazuh/pull/10492))
- Fixed missing field `value_type` in FIM alerts. ([#9196](https://github.com/wazuh/wazuh/pull/9196))
- Fixed a typo in the SSH Integrity Check script for Agentless. ([#9292](https://github.com/wazuh/wazuh/pull/9292))
- Fixed multiple race conditions in Remoted. ([#10421](https://github.com/wazuh/wazuh/pull/10421))
- The manager's agent database has been fixed to prevent dangling entries from removed agents. ([#10390](https://github.com/wazuh/wazuh/pull/10390))
- Fixed the alerts generated by FIM when a lookup operation on an SID fails. ([#9765](https://github.com/wazuh/wazuh/pull/9765))
- Fixed a bug that caused cluster agent-groups files to be synchronized multiple times unnecessarily. ([#10866](https://github.com/wazuh/wazuh/pull/10866))
- Fixed an issue in Wazuh DB that compiled the SQL statements multiple times unnecessarily. ([#10922](https://github.com/wazuh/wazuh/pull/10922))
- Fixed a crash in Analysisd when setting Active Response with agent_id = 0. ([#10948](https://github.com/wazuh/wazuh/pull/10948))
- Fixed an uninitialized Blowfish encryption structure warning. ([#11161](https://github.com/wazuh/wazuh/pull/11161))
- Fixed a memory overrun hazard in Vulnerability Detector. ([#11262](https://github.com/wazuh/wazuh/pull/11262))
- Fixed a bug when using a limit parameter higher than the total number of objects in the wazuh-db queries. ([#11282](https://github.com/wazuh/wazuh/pull/11282))
- Prevented a false positive for MySQL in Vulnerability Detector. ([#11440](https://github.com/wazuh/wazuh/pull/11440))
- Fixed segmentation fault in Analysisd when setting the number of queues to zero. ([#11448](https://github.com/wazuh/wazuh/pull/11448))
- Fixed false positives in Vulnerability Detector when scanning OVAl for Ubuntu Xenial and Bionic. ([#11440](https://github.com/wazuh/wazuh/pull/11440))
- Fixed an argument injection hazard in the Pagerduty integration script. Reported by Jose Maria Zaragoza (@JoseMariaZ). ([#11835](https://github.com/wazuh/wazuh/pull/11835))
- Fixed memory leaks in the feed parser at Vulnerability Detector. ([#11863](https://github.com/wazuh/wazuh/pull/11863))
  - Architecture data member from the RHEL 5 feed.
  - RHSA items containing no CVEs.
  - Unused RHSA data member when parsing Debian feeds.
- Prevented Authd from exiting due to a pipe signal if Wazuh DB gets closed. ([#12368](https://github.com/wazuh/wazuh/pull/12368))
- Fixed a buffer handling bug in Remoted that left the syslog TCP server stuck. ([#12415](https://github.com/wazuh/wazuh/pull/12415))
- Fixed a memory leak in Vulnerability Detector when discarding kernel packages. ([#12644](https://github.com/wazuh/wazuh/pull/12644))
- Fixed a memory leak at wazuh-logtest-legacy when matching a level-0 rule. ([#12655](https://github.com/wazuh/wazuh/pull/12655))
- Fixed a bug in the Vulnerability Detector CPE helper that may lead to produce false positives about Firefox ESR. ([#13067](https://github.com/wazuh/wazuh/pull/13067))

#### Removed

- The data reporting for Rootcheck scans in the agent_control tool has been deprecated. ([#8399](https://github.com/wazuh/wazuh/pull/8399))
- Removed old framework functions used to calculate agent status. ([#8846](https://github.com/wazuh/wazuh/pull/8846))

### Agent

#### Added

- Added an option to allow the agent to refresh the connection to the manager. ([#8016](https://github.com/wazuh/wazuh/pull/8016))
- Introduced a new module to collect audit logs from GitHub. ([#8532](https://github.com/wazuh/wazuh/pull/8532))
- FIM now expands wildcarded paths in the configuration on Windows agents. ([8461](https://github.com/wazuh/wazuh/pull/8461))
- FIM reloads wildcarded paths on full scans. ([8754](https://github.com/wazuh/wazuh/pull/8754))
- Added new `path_suffix` option to AWS module configuration. ([#8306](https://github.com/wazuh/wazuh/pull/8306))
- Added new `discard_regex` option to AWS module configuration. ([8331](https://github.com/wazuh/wazuh/pull/8331))
- Added support for the S3 Server Access bucket type in AWS module. ([#8482](https://github.com/wazuh/wazuh/pull/8442))
- Added support for Google Cloud Storage buckets using a new GCP module called `gcp-bucket`. ([#9119](https://github.com/wazuh/wazuh/pull/9119))
- Added support for VPC endpoints in AWS module. ([#9420](https://github.com/wazuh/wazuh/pull/9420))
- Added support for GCS access logs in the GCP module. ([#9279](https://github.com/wazuh/wazuh/pull/9279))
- Added an iam role session duration parameter to AWS module. ([#10198](https://github.com/wazuh/wazuh/pull/10198))
- Added support for variables in SCA policies. ([#8826](https://github.com/wazuh/wazuh/pull/8826))
- FIM now fills an audit rule file to support who-data although Audit is in immutable mode. ([#7721](https://github.com/wazuh/wazuh/pull/7721))
- Introduced an integration to collect audit logs from Office365. ([#8957](https://github.com/wazuh/wazuh/pull/8957))
- Added a new field `DisplayVersion` to Syscollector to help Vulnerability Detector match vulnerabilities for Windows. ([#10168](https://github.com/wazuh/wazuh/pull/10168))
- Added support for macOS agent upgrade via WPK. ([#10148](https://github.com/wazuh/wazuh/pull/10148))
- Added Logcollector support for macOS logs (Unified Logging System). ([#8632](https://github.com/wazuh/wazuh/pull/8632))

#### Changed

- The agent now reports the version of the running AIX operating system to the manager. ([#8381](https://github.com/wazuh/wazuh/pull/8381))
- Improved the reliability of the user ID parsing in FIM who-data mode on Linux. ([#8604](https://github.com/wazuh/wazuh/pull/8604))
- Extended support of Logcollector for MySQL 4.7 logs. Thanks to @YoyaYOSHIDA. ([#5047](https://github.com/wazuh/wazuh/pull/5047))
- Agents running on FreeBSD and OpenBSD now report their IP address. ([#9887](https://github.com/wazuh/wazuh/pull/9887))
- Reduced verbosity of FIM debugging logs. ([#8202](https://github.com/wazuh/wazuh/pull/8202))
- The agent's IP resolution frequency has been limited to prevent high CPU load. ([#9992](https://github.com/wazuh/wazuh/pull/9992))
- Syscollector has been optimized to use lees memory. ([#10236](https://github.com/wazuh/wazuh/pull/10236))
- Added support of ZscalerOS system information in the agent. ([#10337](https://github.com/wazuh/wazuh/pull/10337))
- Syscollector has been extended to collect missing Microsoft product hotfixes. ([#10259](https://github.com/wazuh/wazuh/pull/10259))
- Updated the osquery integration to find the new osqueryd location as of version 5.0. ([#10396](https://github.com/wazuh/wazuh/pull/10396))
- The internal FIM data handling has been simplified to find files by their path instead of their inode. ([#9123](https://github.com/wazuh/wazuh/pull/9123))
- Reimplemented the WPK installer rollback on Windows. ([#9764](https://github.com/wazuh/wazuh/pull/9764))
- Active responses for Windows agents now support native fields from Eventchannel. ([#10208](https://github.com/wazuh/wazuh/pull/10208))
- Error logs by Logcollector when a file is missing have been changed to info logs. ([#10651](https://github.com/wazuh/wazuh/pull/10651))
- The agent MSI installer for Windows now detects the platform version to install the default configuration. ([#8724](https://github.com/wazuh/wazuh/pull/8724))
- Agent logs for inability to resolve the manager hostname now have info level. ([#3659](https://github.com/wazuh/wazuh/pull/3659))
- Added ID number to connection enrollment logs. ([#11276](https://github.com/wazuh/wazuh/pull/11276))
- Standardized the use of the `only_logs_after` parameter in the external integration modules. ([#10838](https://github.com/wazuh/wazuh/pull/10838))
- Updated DockerListener integration shebang to python3 for Wazuh agents. ([#12150](https://github.com/wazuh/wazuh/pull/12150))
- Updated the Windows installer ico and png assets to the new logo. ([#12779](https://github.com/wazuh/wazuh/pull/12779))

#### Fixed

- Fixed a bug in FIM that did not allow monitoring new directories in real-time mode if the limit was reached at some point. ([#8784](https://github.com/wazuh/wazuh/pull/8784))
- Fixed a bug in FIM that threw an error when a query to the internal database returned no data. ([#8941](https://github.com/wazuh/wazuh/pull/8941))
- Fixed an error where the IP address was being returned along with the port for Amazon NLB service.([#8362](https://github.com/wazuh/wazuh/pull/8362))
- Fixed AWS module to properly handle the exception raised when processing a folder without logs. ([#8372](https://github.com/wazuh/wazuh/pull/8372)
- Fixed a bug with AWS module when pagination is needed in the bucket. ([#8433](https://github.com/wazuh/wazuh/pull/8433))
- Fixed an error with the ipGeoLocation field in AWS Macie logs. ([#8672](https://github.com/wazuh/wazuh/pull/8672))
- Changed an incorrect debug message in the GCloud integration module. ([#10333](https://github.com/wazuh/wazuh/pull/10333))
- Data race conditions have been fixed in FIM. ([#7848](https://github.com/wazuh/wazuh/pull/7848))
- Fixed wrong command line display in the Syscollector process report on Windows. ([#10011](https://github.com/wazuh/wazuh/pull/10011))
- Prevented Modulesd from freezing if Analysisd or Agentd get stopped before it. ([#10249](https://github.com/wazuh/wazuh/pull/10249))
- Fixed wrong keepalive message from the agent when file merged.mg is missing. ([#10405](https://github.com/wazuh/wazuh/pull/10405))
- Fixed missing logs from the Windows agent when it's getting stopped. ([#10381](https://github.com/wazuh/wazuh/pull/10381))
- Fixed missing packages reporting in Syscollector for macOS due to empty architecture data. ([#10524](https://github.com/wazuh/wazuh/pull/10524))
- Fixed FIM on Linux to parse audit rules with multiple keys for who-data. ([#7506](https://github.com/wazuh/wazuh/pull/7506))
- Fixed Windows 11 version collection in the agent. ([#10639](https://github.com/wazuh/wazuh/pull/10639))
- Fixed missing Eventchannel location in Logcollector configuration reporting. ([#10602](https://github.com/wazuh/wazuh/pull/10602))
- Updated CloudWatch Logs integration to avoid crashing when AWS raises Throttling errors. ([#10794](https://github.com/wazuh/wazuh/pull/10794))
- Fixed AWS modules' log file filtering when there are logs with and without a prefix mixed in a bucket. ([#10718](https://github.com/wazuh/wazuh/pull/10718))
- Fixed a bug on the installation script that made upgrades not to update the code of the external integration modules. ([#10884](https://github.com/wazuh/wazuh/pull/10884))
- Fixed issue with AWS integration module trying to parse manually created folders as if they were files. ([#10921](https://github.com/wazuh/wazuh/pull/10921))
- Fixed installation errors in OS with no subversion. ([#11086](https://github.com/wazuh/wazuh/pull/11086))
- Fixed a typo in an error log about enrollment SSL certificate. ([#11115](https://github.com/wazuh/wazuh/pull/11115))
- Fixed unit tests for Windows agent when built on MinGW 10. ([#11121](https://github.com/wazuh/wazuh/pull/11121))
- Fixed Windows agent compilation warnings. ([#10942](https://github.com/wazuh/wazuh/pull/10942))
- Fixed the OS version reported by the agent on OpenSUSE Tumbleweed. ([#11207](https://github.com/wazuh/wazuh/pull/11207))
- Prevented Syscollector from truncating the open port inode numbers on Linux. ([#11329](https://github.com/wazuh/wazuh/pull/11329))
- Fixed agent auto-restart on configuration changes when started via `wazuh-control` on a Systemd based Linux OS. ([#11365](https://github.com/wazuh/wazuh/pull/11365))
- Fixed a bug in the AWS module resulting in unnecessary API calls when trying to obtain the different Account IDs for the bucket. ([#10952](https://github.com/wazuh/wazuh/pull/10952))
- Fixed Azure integration's configuration parsing to allow omitting optional parameters. ([#11278](https://github.com/wazuh/wazuh/pull/11278))
- Fixed Azure Storage credentials validation bug. ([#11296](https://github.com/wazuh/wazuh/pull/11296))
- Fixed the read of the hostname in the installation process for openSUSE. ([#11455](https://github.com/wazuh/wazuh/pull/11455))
- Fixed the graceful shutdown when agent loses connection. ([#11425](https://github.com/wazuh/wazuh/pull/11425))
- Fixed error "Unable to set server IP address" on the Windows agent. ([#11736](https://github.com/wazuh/wazuh/pull/11736))
- Fixed reparse option in the AWS VPCFlow and Config integrations. ([#11608](https://github.com/wazuh/wazuh/pull/11608))
- Removed unnecessary calls to the AWS API made by the VPCFlow and Config integration modules. ([#11644](https://github.com/wazuh/wazuh/pull/11644))
- Fixed how the AWS Config module parses the dates used to request logs from AWS. ([#12324](https://github.com/wazuh/wazuh/pull/12324))
- Let Logcollector audit format parse logs with a custom name_format. ([#12676](https://github.com/wazuh/wazuh/pull/12676))
- Fixed Agent bootstrap issue that might lead to startup timeout when it cannot resolve a manager hostname. ([#12704](https://github.com/wazuh/wazuh/pull/12704))
- Fixed a bug in the agent's leaky bucket throughput regulator that could leave it stuck if the time is advanced on Windows. ([#13088](https://github.com/wazuh/wazuh/pull/13088))

#### Removed
- Removed oscap module files as it was already deprecated since v4.0.0. ([#10900](https://github.com/wazuh/wazuh/pull/10900))

### RESTful API

#### Added

- Added new `PUT /agents/reconnect` endpoint to force agents reconnection to the manager. ([#7988](https://github.com/wazuh/wazuh/pull/7988))
- Added `select` parameter to the `GET /security/users`, `GET /security/roles`, `GET /security/rules` and `GET /security/policies` endpoints. ([#6761](https://github.com/wazuh/wazuh/pull/6761))
- Added type and status filters to `GET /vulnerability/{agent_id}` endpoint. ([#8100](https://github.com/wazuh/wazuh/pull/8100))
- Added an option to configure SSL ciphers. ([#7490](https://github.com/wazuh/wazuh/pull/7490))
- Added an option to configure the maximum response time of the API. ([#8919](https://github.com/wazuh/wazuh/pull/8919))
- Added new `DELETE /rootcheck/{agent_id}` endpoint. ([#8945](https://github.com/wazuh/wazuh/pull/8945))
- Added new `GET /vulnerability/{agent_id}/last_scan` endpoint to check the latest vulnerability scan of an agent. ([#9028](https://github.com/wazuh/wazuh/pull/9028))
- Added new `cvss` and `severity` fields and filters to `GET /vulnerability/{agent_id}` endpoint. ([#9028](https://github.com/wazuh/wazuh/pull/9028))
- Added an option to configure the maximum allowed API upload size. ([#9100](https://github.com/wazuh/wazuh/pull/9100))
- Added new unit and integration tests for API models. ([#9142](https://github.com/wazuh/wazuh/pull/9142))
- Added message with the PID of `wazuh-apid` process when launched in foreground mode. ([#9077](https://github.com/wazuh/wazuh/pull/9077))
- Added `external id`, `source` and `url` to the MITRE endpoints responses. ([#9144](https://github.com/wazuh/wazuh/pull/9144))
- Added custom healthchecks for legacy agents in API integration tests, improving maintainability. ([#9297](https://github.com/wazuh/wazuh/pull/9297))
- Added new unit tests for the API python module to increase coverage. ([#9914](https://github.com/wazuh/wazuh/issues/9914))
- Added docker logs separately in API integration tests environment to get cleaner reports. ([#10238](https://github.com/wazuh/wazuh/pull/10238))
- Added new `disconnection_time` field to `GET /agents` response. ([#10437](https://github.com/wazuh/wazuh/pull/10437))
- Added new filters to agents upgrade endpoints. ([#10457](https://github.com/wazuh/wazuh/pull/10457))
- Added new API endpoints to access all the MITRE information. ([#8288](https://github.com/wazuh/wazuh/pull/8288))
- Show agent-info permissions flag when using cluster_control and in the `GET /cluster/healthcheck` API endpoint. ([#10947](https://github.com/wazuh/wazuh/pull/10947))
- Save agents' ossec.log if an API integration test fails. ([#11931](https://github.com/wazuh/wazuh/pull/11931))
- Added `POST /security/user/authenticate/run_as` endpoint to API bruteforce blocking system. ([#12085](https://github.com/wazuh/wazuh/pull/12085))
- Added new API endpoint to obtain summaries of agent vulnerabilities' inventory items. ([#12638](https://github.com/wazuh/wazuh/pull/12638))
- Added fields external_references, condition, title, published and updated to GET /vulnerability/{agent_id} API endpoint. ([#12727](https://github.com/wazuh/wazuh/pull/12727))
- Added the possibility to include strings in brackets in values of the `q` parameter. ([#13262](https://github.com/wazuh/wazuh/pull/13262]))

#### Changed

- Renamed SSL protocol configuration parameter. ([#7490](https://github.com/wazuh/wazuh/pull/7490))
- Reviewed and updated API spec examples and JSON body examples. ([#8827](https://github.com/wazuh/wazuh/pull/8827))
- Improved the performance of several API endpoints. This is specially appreciable in environments with a big number of agents.
  - Improved `PUT /agents/group` endpoint. ([#8937](https://github.com/wazuh/wazuh/pull/8937))
  - Improved `PUT /agents/restart` endpoint. ([#8938](https://github.com/wazuh/wazuh/pull/8938))
  - Improved `DELETE /agents` endpoint. ([#8950](https://github.com/wazuh/wazuh/pull/8950))
  - Improved `PUT /rootcheck` endpoint. ([#8959](https://github.com/wazuh/wazuh/pull/8959))
  - Improved `PUT /syscheck` endpoint. ([#8966](https://github.com/wazuh/wazuh/pull/8966))
  - Improved `DELETE /groups` endpoint and changed API response to be more consistent. ([#9046](https://github.com/wazuh/wazuh/pull/9046))
- Changed `DELETE /rootcheck` endpoint to `DELETE /experimental/rootcheck`. ([#8945](https://github.com/wazuh/wazuh/pull/8945))
- Reduced the time it takes for `wazuh-apid` process to check its configuration when using the `-t` parameter. ([#9012](https://github.com/wazuh/wazuh/pull/9012))
- Fixed malfunction in the `sort` parameter of syscollector endpoints. ([#9019](https://github.com/wazuh/wazuh/pull/9019))
- Improved API integration tests stability when failing in entrypoint. ([#9113](https://github.com/wazuh/wazuh/pull/9113))
- Made SCA API integration tests dynamic to validate responses coming from any agent version. ([#9228](https://github.com/wazuh/wazuh/pull/9228))
- Refactored and standardized all the date fields in the API responses to use ISO8601. ([#9227](https://github.com/wazuh/wazuh/pull/9227))
- Removed `Server` header from API HTTP responses. ([#9263](https://github.com/wazuh/wazuh/pull/9263))
- Improved JWT implementation by replacing HS256 signing algorithm with ES512. ([#9371](https://github.com/wazuh/wazuh/pull/9371))
- Removed limit of agents to upgrade using the API upgrade endpoints. ([#10009](https://github.com/wazuh/wazuh/pull/10009))
- Changed Windows agents FIM responses to return permissions as JSON. ([#10158](https://github.com/wazuh/wazuh/pull/10158))
- Adapted API endpoints to changes in `wazuh-authd` daemon `force` parameter. ([#10389](https://github.com/wazuh/wazuh/pull/10389))
- Deprecated `use_only_authd` API configuration option and related functionality. `wazuh-authd` will always be required for creating and removing agents. ([#10512](https://github.com/wazuh/wazuh/pull/10512))
- Improved API validators and related unit tests. ([#10745](https://github.com/wazuh/wazuh/pull/10745))
- Improved specific module healthchecks in API integration tests environment. ([#10905](https://github.com/wazuh/wazuh/pull/10905))
- Changed thread pool executors for process pool executors to improve API availability. ([#10916](https://github.com/wazuh/wazuh/pull/10916))
- Changed HTTPS options to use files instead of relative paths. ([#11410](https://github.com/wazuh/wazuh/pull/11410))

#### Fixed

- Fixed inconsistency in RBAC resources for `group:create`, `decoders:update`, and `rules:update` actions. ([#8196](https://github.com/wazuh/wazuh/pull/8196))
- Fixed the handling of an API error message occurring when Wazuh is started with a wrong `ossec.conf`. Now the execution continues and raises a warning. ([8378](https://github.com/wazuh/wazuh/pull/8378))
- Fixed a bug with `sort` parameter that caused a wrong response when sorting by several fields.([#8548](https://github.com/wazuh/wazuh/pull/8548))
- Fixed the description of `force_time` parameter in the API spec reference. ([#8597](https://github.com/wazuh/wazuh/issues/8597))
- Fixed API incorrect path in remediation message when maximum number of requests per minute is reached. ([#8537](https://github.com/wazuh/wazuh/pull/8537))
- Fixed agents' healthcheck error in the API integration test environment. ([#9071](https://github.com/wazuh/wazuh/pull/9071))
- Fixed a bug with `wazuh-apid` process handling of pidfiles when running in foreground mode. ([#9077](https://github.com/wazuh/wazuh/pull/9077))
- Fixed a bug with RBAC `group_id` matching. ([#9192](https://github.com/wazuh/wazuh/pull/9192))
- Removed temporal development keys and values from `GET /cluster/healthcheck` response. ([#9147](https://github.com/wazuh/wazuh/pull/9147))
- Fixed several errors when filtering by dates. ([#9227](https://github.com/wazuh/wazuh/pull/9227))
- Fixed limit in some endpoints like `PUT /agents/group/{group_id}/restart` and added a pagination method. ([#9262](https://github.com/wazuh/wazuh/pull/9262))
- Fixed bug with the `search` parameter resulting in invalid results. ([#9320](https://github.com/wazuh/wazuh/pull/9320))
- Fixed wrong values of `external_id` field in MITRE resources. ([#9368](https://github.com/wazuh/wazuh/pull/9368))
- Fixed how the API integration testing environment checks that `wazuh-apid` daemon is running before starting the tests. ([#9399](https://github.com/wazuh/wazuh/pull/9399))
- Add healthcheck to verify that `logcollector` stats are ready before starting the API integration test. ([#9777](https://github.com/wazuh/wazuh/pull/9777))
- Fixed API integration test healthcheck used in the `vulnerability` test cases. ([#10159](https://github.com/wazuh/wazuh/pull/10159))
- Fixed an error with `PUT /agents/node/{node_id}/restart` endpoint when no agents are present in selected node. ([#10179](https://github.com/wazuh/wazuh/pull/10179))
- Fixed RBAC experimental API integration tests expecting a 1760 code in implicit requests. ([#10322](https://github.com/wazuh/wazuh/pull/10322))
- Fixed cluster race condition that caused API integration test to randomly fail. ([#10289](https://github.com/wazuh/wazuh/pull/10289))
- Fixed `PUT /agents/node/{node_id}/restart` endpoint to exclude exception codes properly. ([#10619](https://github.com/wazuh/wazuh/pull/10619))
- Fixed `PUT /agents/group/{group_id}/restart` endpoint to exclude exception codes properly. ([#10666](https://github.com/wazuh/wazuh/pull/10666))
- Fixed agent endpoints `q` parameter to allow more operators when filtering by groups. ([#10656](https://github.com/wazuh/wazuh/pull/10656))
- Fixed API integration tests related to rule, decoder and task endpoints. ([#10830](https://github.com/wazuh/wazuh/pull/10830))
- Improved exceptions handling when starting the Wazuh API service. ([#11411](https://github.com/wazuh/wazuh/pull/11411))
- Fixed race condition while creating RBAC database. ([#11598](https://github.com/wazuh/wazuh/pull/11598))
- Fixed API integration tests failures caused by race conditions. ([#12102](https://github.com/wazuh/wazuh/pull/12102))

#### Removed

- Removed select parameter from GET /agents/stats/distinct endpoint. ([#8599](https://github.com/wazuh/wazuh/pull/8599))
- Removed `GET /mitre` endpoint. ([#8099](https://github.com/wazuh/wazuh/pull/8099))
- Deprecated the option to set log `path` in the configuration. ([#11410](https://github.com/wazuh/wazuh/pull/11410))

### Ruleset

#### Added

- Added Carbanak detection rules. ([#11306](https://github.com/wazuh/wazuh/pull/11306))
- Added Cisco FTD rules and decoders. ([#11309](https://github.com/wazuh/wazuh/pull/11309))
- Added decoders for AWS EKS service. ([#11284](https://github.com/wazuh/wazuh/pull/11284))
- Added F5 BIG IP ruleset. ([#11394](https://github.com/wazuh/wazuh/pull/11394))
- Added GCP VPC Storage, Firewall and Flow rules. ([#11191](https://github.com/wazuh/wazuh/pull/11191))
- Added Gitlab v12 ruleset. ([#11323](https://github.com/wazuh/wazuh/pull/11323))
- Added Microsoft Exchange Server rules and decoders. ([#11289](https://github.com/wazuh/wazuh/pull/11289))
- Added Microsoft Windows persistence by using registry keys detection. ([#11390](https://github.com/wazuh/wazuh/pull/11390))
- Added Oracle Database 12c rules and decoders. ([#11274](https://github.com/wazuh/wazuh/pull/11274))
- Added rules for Carbanak step 1.A - User Execution: Malicious File. ([#8476](https://github.com/wazuh/wazuh/pull/8476))
- Added rules for Carbanak step 2.A - Local Discovery. ([#11212](https://github.com/wazuh/wazuh/pull/11212))
- Added rules for Carbanak step 2.B - Screen Capture. ([#9075](https://github.com/wazuh/wazuh/pull/9075))
- Added rules for Carbanak step 5.B - Lateral Movement via SSH. ([#9097](https://github.com/wazuh/wazuh/pull/9097))
- Added rules for Carbanak step 9.A - User Monitoring. ([#11342](https://github.com/wazuh/wazuh/pull/11342))
- Added rules for Cloudflare WAF. ([#11373](https://github.com/wazuh/wazuh/pull/11373))
- Added ruleset for ESET Remote console. ([#11013](https://github.com/wazuh/wazuh/pull/11013))
- Added ruleset for GITHUB audit logs. ([#8532](https://github.com/wazuh/wazuh/pull/8532))
- Added ruleset for Palo Alto v8.X - v10.X. ([#11137](https://github.com/wazuh/wazuh/pull/11137))
- Added SCA policy for Amazon Linux 1. ([#11431](https://github.com/wazuh/wazuh/pull/11431))
- Added SCA policy for Amazon Linux 2. ([#11480](https://github.com/wazuh/wazuh/pull/11480))
- Added SCA policy for apple macOS 10.14 Mojave. ([#7035](https://github.com/wazuh/wazuh/pull/7035))
- Added SCA policy for apple macOS 10.15 Catalina. ([#7036](https://github.com/wazuh/wazuh/pull/7036))
- Added SCA policy for macOS Big Sur. ([#11454](https://github.com/wazuh/wazuh/pull/11454))
- Added SCA policy for Microsoft IIS 10. ([#11250](https://github.com/wazuh/wazuh/pull/11250))
- Added SCA policy for Microsoft SQL 2016. ([#11249](https://github.com/wazuh/wazuh/pull/11249))
- Added SCA policy for Mongo Database 3.6. ([#11247](https://github.com/wazuh/wazuh/pull/11247))
- Added SCA policy for NGINX. ([#11248](https://github.com/wazuh/wazuh/pull/11248))
- Added SCA policy for Oracle Database 19c. ([#11245](https://github.com/wazuh/wazuh/pull/11245))
- Added SCA policy for PostgreSQL 13. ([#11154](https://github.com/wazuh/wazuh/pull/11154))
- Added SCA policy for SUSE Linux Enterprise Server 15. ([#11223](https://github.com/wazuh/wazuh/pull/11223))
- Added SCA policy for Ubuntu 14. ([#11432](https://github.com/wazuh/wazuh/pull/11432))
- Added SCA policy for Ubuntu 16. ([#11452](https://github.com/wazuh/wazuh/pull/11452))
- Added SCA policy for Ubuntu 18. ([#11453](https://github.com/wazuh/wazuh/pull/11453))
- Added SCA policy for Ubuntu 20. ([#11430](https://github.com/wazuh/wazuh/pull/11430))
- Added SCA policy for. Solaris 11.4. ([#11286](https://github.com/wazuh/wazuh/pull/11286))
- Added Sophos UTM Firewall ruleset. ([#11122](https://github.com/wazuh/wazuh/pull/11122))
- Added Wazuh-api ruleset. ([#11357](https://github.com/wazuh/wazuh/pull/11357))

#### Changed

- Updated audit rules. ([#11016](https://github.com/wazuh/wazuh/pull/11016))
- Updated AWS s3 ruleset. ([#11177](https://github.com/wazuh/wazuh/pull/11177))
- Updated Exim 4 decoder and rules to latest format. ([#11344](https://github.com/wazuh/wazuh/pull/11344))
- Updated MITRE DB with latest MITRE JSON specification. ([#8738](https://github.com/wazuh/wazuh/pull/8738))
- Updated multiple rules to remove alert_by_email option. ([#11255](https://github.com/wazuh/wazuh/pull/11255))
- Updated NextCloud ruleset. ([#11795](https://github.com/wazuh/wazuh/pull/11795))
- Updated ProFTPD decoder. ([#11232](https://github.com/wazuh/wazuh/pull/11232))
- Updated RedHat Enterprise Linux 8 SCA up to version 1.0.1. ([#11242](https://github.com/wazuh/wazuh/pull/11242))
- Updated rules and decoders for FortiNet products. ([#11100](https://github.com/wazuh/wazuh/pull/11100))
- Updated SCA policy for CentOS 7. ([#11429](https://github.com/wazuh/wazuh/pull/11429))
- Updated SCA policy for CentOS 8. ([#8751](https://github.com/wazuh/wazuh/pull/8751))
- Updated SonicWall rules decoder. ([#11263](https://github.com/wazuh/wazuh/pull/11263))
- Updated SSHD ruleset. ([#11388](https://github.com/wazuh/wazuh/pull/11388))
- From file 0580-win-security_rules.xml, rules with id 60198 and 60199 are moved to file 0585-win-application_rules.xml, with rule ids 61071 and 61072 respectively. ([#8552](https://github.com/wazuh/wazuh/pull/8552))

#### Fixed

- Fixed bad character on rules 60908 and 60884 - win-application rules. ([#11117](https://github.com/wazuh/wazuh/pull/11117))
- Fixed Microsoft logs rules. ([#11369](https://github.com/wazuh/wazuh/pull/11369))
- Fixed PHP rules for MITRE and groups. ([#11405](https://github.com/wazuh/wazuh/pull/11405))
- Fixed rules id for Microsoft Windows Powershell. ([#11214](https://github.com/wazuh/wazuh/pull/11214))

### Other

#### Changed

- Upgraded external SQLite library dependency version to 3.36. ([#10247](https://github.com/wazuh/wazuh/pull/10247))
- Upgraded external BerkeleyDB library dependency version to 18.1.40. ([#10247](https://github.com/wazuh/wazuh/pull/10247))
- Upgraded external OpenSSL library dependency version to 1.1.1l. ([#10247](https://github.com/wazuh/wazuh/pull/10247))
- Upgraded external Google Test library dependency version to 1.11. ([#10927](https://github.com/wazuh/wazuh/pull/10927))
- Upgraded external Aiohttp library dependency version to 3.8.1. ([11436]([https://github.com/wazuh/wazuh/pull/11436))
- Upgraded external Werkzeug library dependency version to 2.0.2. ([11436]([https://github.com/wazuh/wazuh/pull/11436))
- Upgraded embedded Python version to 3.9.9. ([11436]([https://github.com/wazuh/wazuh/pull/11436))

#### Fixed

- Fixed error detection in the CURL helper library. ([#9168](https://github.com/wazuh/wazuh/pull/9168))
- Fixed external BerkeleyDB library support for GCC 11. ([#10899](https://github.com/wazuh/wazuh/pull/10899))
- Fixed an installation error due to missing OS minor version on CentOS Stream. ([#11086](https://github.com/wazuh/wazuh/pull/11086))
- Fixed an installation error due to missing command `hostname` on OpenSUSE Tumbleweed. ([#11455](https://github.com/wazuh/wazuh/pull/11455))


## [v4.2.7] - 2022-05-30

### Manager

#### Fixed

- Fixed a crash in Vuln Detector when scanning agents running on Windows (backport from 4.3.2). ([#13617](https://github.com/wazuh/wazuh/pull/13617))


## [v4.2.6] - 2022-03-29

### Manager

#### Fixed

- Fixed an integer overflow hazard in `wazuh-remoted` that caused it to drop incoming data after receiving 2^31 messages. ([#11974](https://github.com/wazuh/wazuh/pull/11974))


## [v4.2.5] - 2021-11-15

### Manager

#### Changed

- Active response requests for agents between v4.2.0 and v4.2.4 is now sanitized to prevent unauthorized code execution. ([#10809](https://github.com/wazuh/wazuh/pull/10809))

### Agent

#### Fixed

- A bug in the Active response tools that may allow unauthorized code execution has been mitigated. Reported by @rk700. ([#10809](https://github.com/wazuh/wazuh/pull/10809))


## [v4.2.4] - 2021-10-20

### Manager

#### Fixed

- Prevented files belonging to deleted agents from remaining in the manager. ([#9158](https://github.com/wazuh/wazuh/pull/9158))
- Fixed inaccurate agent group file cleanup in the database sync module. ([#10432](https://github.com/wazuh/wazuh/pull/10432))
- Prevented the manager from corrupting the agent data integrity when the disk gets full. ([#10479](https://github.com/wazuh/wazuh/pull/10479))
- Fixed a resource leak in Vulnerability Detector when scanning Windows agents. ([#10559](https://github.com/wazuh/wazuh/pull/10559))
- Stop deleting agent related files in cluster process when an agent is removed from `client.keys`. ([#9061](https://github.com/wazuh/wazuh/pull/9061))

## [v4.2.3] - 2021-10-06

### Manager

#### Fixed

- Fixed a bug in Remoted that might lead it to crash when retrieving an agent's group. ([#10388](https://github.com/wazuh/wazuh/pull/10388))


## [v4.2.2] - 2021-09-28

### Manager

#### Changed

- Clean up the agent's inventory data on the manager if Syscollector is disabled. ([#9133](https://github.com/wazuh/wazuh/pull/9133))
- Authd now refuses enrollment attempts if the agent already holds a valid key. ([#9779](https://github.com/wazuh/wazuh/pull/9779))

#### Fixed

- Fixed a false positive in Vulnerability Detector when packages have multiple conditions in the OVAL feed. ([#9647](https://github.com/wazuh/wazuh/pull/9647))
- Prevented pending agents from keeping their state indefinitely in the manager. ([#9042](https://github.com/wazuh/wazuh/pull/9042))
- Fixed Remoted to avoid agents in connected state with no group assignation. ([#9088](https://github.com/wazuh/wazuh/pull/9088))
- Fixed a bug in Analysisd that ignored the value of the rule option `noalert`. ([#9278](https://github.com/wazuh/wazuh/pull/9278))
- Fixed Authd's startup to set up the PID file before loading keys. ([#9378](https://github.com/wazuh/wazuh/pull/9378))
- Fixed a bug in Authd that delayed the agent timestamp update when removing agents. ([#9295](https://github.com/wazuh/wazuh/pull/9295))
- Fixed a bug in Wazuh DB that held wrong agent timestamp data. ([#9705](https://github.com/wazuh/wazuh/pull/9705))
- Fixed a bug in Remoted that kept deleted shared files in the multi-groups' merged.mg file. ([#9942](https://github.com/wazuh/wazuh/pull/9942))
- Fixed a bug in Analysisd that overwrote its queue socket when launched in test mode. ([#9987](https://github.com/wazuh/wazuh/pull/9987))
- Fixed a condition in the Windows Vulnerability Detector to prevent false positives when evaluating DU patches. ([#10016](https://github.com/wazuh/wazuh/pull/10016))
- Fixed a memory leak when generating the Windows report in Vulnerability Detector. ([#10214](https://github.com/wazuh/wazuh/pull/10214))
- Fixed a file descriptor leak in Analysisd when delivering an AR request to an agent. ([#10194](https://github.com/wazuh/wazuh/pull/10194))
- Fixed error with Wazuh path in Azure module. ([#10250](https://github.com/wazuh/wazuh/pull/10250))

### Agent

#### Changed

- Optimized Syscollector scan performance. ([#9907](https://github.com/wazuh/wazuh/pull/9907))
- Reworked the Google Cloud Pub/Sub integration module to increase the number of processed events per second allowing multithreading. Added new `num_threads` option to module configuration. ([#9927](https://github.com/wazuh/wazuh/pull/9927))
- Upgraded google-cloud-pubsub dependency to the latest stable version (2.7.1). ([#9964](https://github.com/wazuh/wazuh/pull/9964))
- Reimplemented the WPK installer rollback on Linux. ([#9443](https://github.com/wazuh/wazuh/pull/9443))
- Updated AWS WAF implementation to change `httpRequest.headers` field format. ([#10217](https://github.com/wazuh/wazuh/pull/10217))

#### Fixed

- Prevented the manager from hashing the shared configuration too often. ([#9710](https://github.com/wazuh/wazuh/pull/9710))
- Fixed a memory leak in Logcollector when re-subscribing to Windows Eventchannel. ([#9310](https://github.com/wazuh/wazuh/pull/9310))
- Fixed a memory leak in the agent when enrolling for the first time if it had no previous key. ([#9967](https://github.com/wazuh/wazuh/pull/9967))
- Removed CloudWatchLogs log stream limit when there are more than 50 log streams. ([#9934](https://github.com/wazuh/wazuh/pull/9934))
- Fixed a problem in the Windows installer that causes the agent to be unable to get uninstalled or upgraded. ([#9897](https://github.com/wazuh/wazuh/pull/9897))
- Fixed AWS WAF log parsing when there are multiple dicts in one line. ([#9775](https://github.com/wazuh/wazuh/pull/9775))
- Fixed a bug in AWS CloudWatch Logs module that caused already processed logs to be collected and reprocessed. ([#10024](https://github.com/wazuh/wazuh/pull/10024))
- Avoid duplicate alerts from case-insensitive 32-bit registry values in FIM configuration for Windows agents. ([#8256](https://github.com/wazuh/wazuh/pull/8256))
- Fixed a bug in the sources and WPK installer that made upgrade unable to detect the previous installation on CentOS 7. ([#10210](https://github.com/wazuh/wazuh/pull/10210))

### RESTful API

#### Changed

- Made SSL ciphers configurable and renamed SSL protocol option. ([#10219](https://github.com/wazuh/wazuh/pull/10219))

#### Fixed

- Fixed a bug with distributed API calls when the cluster is disabled. ([#9984](https://github.com/wazuh/wazuh/pull/9984))


## [v4.2.1] - 2021-09-03

### Fixed

- **Installer:**
  - Fixed a bug in the upgrade to 4.2.0 that disabled Eventchannel support on Windows agent. ([#9973](https://github.com/wazuh/wazuh/issues/9973))

- **Modules:**
  - Fixed a bug with Python-based integration modules causing the integrations to stop working in agents for Wazuh v4.2.0. ([#9975](https://github.com/wazuh/wazuh/issues/9975))


## [v4.2.0] - 2021-08-25

### Added

- **Core:**
  - Added support for bookmarks in Logcollector, allowing to follow the log file at the point where the agent stopped. ([#3368](https://github.com/wazuh/wazuh/issues/3368))
  - Improved support for multi-line logs with a variable number of lines in Logcollector. ([#5652](https://github.com/wazuh/wazuh/issues/5652))
  - Added an option to limit the number of files per second in FIM. ([#6830](https://github.com/wazuh/wazuh/pull/6830))
  - Added a statistics file to Logcollector. Such data is also available via API queries. ([#7109](https://github.com/wazuh/wazuh/pull/7109))
  - Allow statistical data queries to the agent. ([#7239](https://github.com/wazuh/wazuh/pull/7239))
  - Allowed quoting in commands to group arguments in the command wodle and SCA checks. ([#7307](https://github.com/wazuh/wazuh/pull/7307))
  - Let agents running on Solaris send their IP to the manager. ([#7408](https://github.com/wazuh/wazuh/pull/7408))
  - New option `<ip_update_interval>` to set how often the agent refresh its IP address. ([#7444](https://github.com/wazuh/wazuh/pull/7444))
  - Added support for testing location information in Wazuh Logtest. ([#7661](https://github.com/wazuh/wazuh/issues/7661))
  - Added Vulnerability Detector reports to Wazuh DB to know which CVE’s affect an agent. ([#7731](https://github.com/wazuh/wazuh/issues/7731))
  - Introduced an option to enable or disable listening Authd TLS port. ([#8755](https://github.com/wazuh/wazuh/pull/8755))

- **API:**
  - Added new endpoint to get agent stats from different components. ([#7200](https://github.com/wazuh/wazuh/pull/7200))
  - Added new endpoint to modify users' allow_run_as flag. ([#7588](https://github.com/wazuh/wazuh/pull/7588))
  - Added new endpoint to get vulnerabilities that affect an agent. ([#7647](https://github.com/wazuh/wazuh/pull/7647))
  - Added API configuration validator. ([#7803](https://github.com/wazuh/wazuh/pull/7803))
  - Added the capability to disable the max_request_per_minute API configuration option using 0 as value. ([#8115](https://github.com/wazuh/wazuh/pull/8115))

- **Ruleset:**
  - Decoders
    - Added support for UFW firewall to decoders. ([#7100](https://github.com/wazuh/wazuh/pull/7100))
    - Added Sophos firewall Decoders ([#7289](https://github.com/wazuh/wazuh/pull/7289))
    - Added Wazuh API Decoders ([#7289](https://github.com/wazuh/wazuh/pull/7289))
    - Added F5 BigIP Decoders. ([#7289](https://github.com/wazuh/wazuh/pull/7289))
  - Rules
    - Added Sophos firewall Rules ([#7289](https://github.com/wazuh/wazuh/pull/7289))
    - Added Wazuh API Rules ([#7289](https://github.com/wazuh/wazuh/pull/7289))
    - Added Firewall Rules
    - Added F5 BigIp Rules. ([#7289](https://github.com/wazuh/wazuh/pull/7289))
  - SCA
    - Added CIS policy "Ensure XD/NX support is enabled" back for SCA. ([#7316](https://github.com/wazuh/wazuh/pull/7316))
    - Added Apple MacOS 10.14 SCA ([#7035](https://github.com/wazuh/wazuh/pull/7035))
    - Added Apple MacOS 10.15 SCA ([#7036](https://github.com/wazuh/wazuh/pull/7036))
    - Added Apple MacOS 11.11 SCA ([#7037](https://github.com/wazuh/wazuh/pull/7037))

### Changed

- **Cluster:**
  - Improved the cluster nodes integrity calculation process. It only calculates the MD5 of the files that have been modified since the last integrity check. ([#8175](https://github.com/wazuh/wazuh/pull/8175))
  - Changed the synchronization of agent information between cluster nodes to complete the synchronization in a single task for each worker. ([#8182](https://github.com/wazuh/wazuh/pull/8182))
  - Changed cluster logs to show more useful information. ([#8002](https://github.com/wazuh/wazuh/pull/8002))

- **Core:**
  - Wazuh daemons have been renamed to a unified standard. ([#6912](https://github.com/wazuh/wazuh/pull/6912))
  - Wazuh CLIs have been renamed to a unified standard. ([#6903](https://github.com/wazuh/wazuh/pull/6903))
  - Wazuh internal directories have been renamed to a unified standard. ([#6920](https://github.com/wazuh/wazuh/pull/6920))
  - Prevent a condition in FIM that may lead to a memory error. ([#6759](https://github.com/wazuh/wazuh/pull/6759))
  - Let FIM switch to real-time mode for directories where who-data is not available (Audit in immutable mode). ([#6828](https://github.com/wazuh/wazuh/pull/6828))
  - Changed the Active Response protocol to receive messages in JSON format that include the full alert. ([#7317](https://github.com/wazuh/wazuh/pull/7317))
  - Changed references to the product name in logs. ([#7264](https://github.com/wazuh/wazuh/pull/7264))
  - Syscollector now synchronizes its database with the manager, avoiding full data delivery on each scan. ([#7379](https://github.com/wazuh/wazuh/pull/7379))
  - Remoted now supports both TCP and UDP protocols simultaneously. ([#7541](https://github.com/wazuh/wazuh/pull/7541))
  - Improved the unit tests for the os_net library. ([#7595](https://github.com/wazuh/wazuh/pull/7595))
  - FIM now removes the audit rules when their corresponding symbolic links change their target. ([#6999](https://github.com/wazuh/wazuh/pull/6999))
  - Compilation from sources now downloads the external dependencies prebuilt. ([#7797](https://github.com/wazuh/wazuh/pull/7797))
  - Added the old implementation of Logtest as `wazuh-logtest-legacy`. ([#7807](https://github.com/wazuh/wazuh/pull/7807))
  - Improved the performance of Analysisd when running on multi-core hosts. ([#7974](https://github.com/wazuh/wazuh/pull/7974))
  - Agents now report the manager when they stop. That allows the manager to log an alert and immediately set their state to "disconnected". ([#8021](https://github.com/wazuh/wazuh/pull/8021))
  - Wazuh building is now independent from the installation directory. ([#7327](https://github.com/wazuh/wazuh/pull/7327))
  - The embedded python interpreter is provided in a preinstalled, portable package. ([#7327](https://github.com/wazuh/wazuh/pull/7327))
  - Wazuh resources are now accessed by a relative path to the installation directory. ([#7327](https://github.com/wazuh/wazuh/pull/7327))
  - The error log that appeared when the agent cannot connect to SCA has been switched to warning. ([#8201](https://github.com/wazuh/wazuh/pull/8201))
  - The agent now validates the Audit connection configuration when enabling whodata for FIM on Linux. ([#8921](https://github.com/wazuh/wazuh/pull/8921))

- **API:**
  - Removed ruleset version from `GET /cluster/{node_id}/info` and `GET /manager/info` as it was deprecated. ([#6904](https://github.com/wazuh/wazuh/issues/6904))
  - Changed the `POST /groups` endpoint to specify the group name in a JSON body instead of in a query parameter. ([#6909](https://github.com/wazuh/wazuh/pull/6909))
  - Changed the `PUT /active-response` endpoint function to create messages with the new JSON format. ([#7312](https://github.com/wazuh/wazuh/pull/7312))
  - New parameters added to `DELETE /agents` endpoint and `older_than` field removed from response. ([#6366](https://github.com/wazuh/wazuh/issues/6366))
  - Changed login security controller to avoid errors in Restful API reference links. ([#7909](https://github.com/wazuh/wazuh/pull/7909))
  - Changed the PUT /agents/group/{group_id}/restart response format when there are no agents assigned to the group. ([#8123](https://github.com/wazuh/wazuh/pull/8123))
  - Agent keys used when adding agents are now obscured in the API log. ([#8149](https://github.com/wazuh/wazuh/pull/8149))
  - Improved all agent restart endpoints by removing active-response check. ([#8457](https://github.com/wazuh/wazuh/pull/8457))
  - Improved API requests processing time by applying cache to token RBAC permissions extraction. It will be invalidated if any resource related to the token is modified. ([#8615](https://github.com/wazuh/wazuh/pull/8615))
  - Increased to 100000 the maximum value accepted for `limit` API parameter, default value remains at 500. ([#8841](https://github.com/wazuh/wazuh/pull/8841))

- **Framework:**
  - Improved agent insertion algorithm when Authd is not available. ([#8682](https://github.com/wazuh/wazuh/pull/8682))

- **Ruleset:**
  - The ruleset was normalized according to the Wazuh standard. ([#6867](https://github.com/wazuh/wazuh/pull/6867))
  - Rules
    - Changed Ossec Rules. ([#7260](https://github.com/wazuh/wazuh/pull/7260))
    - Changed Cisco IOS Rules. ([#7289](https://github.com/wazuh/wazuh/pull/7289))
    - Changed ID from 51000 to 51003 in Dropbear Rules. ([#7289](https://github.com/wazuh/wazuh/pull/7289))
    - Changed 6 new rules for Sophos Rules. ([#7289](https://github.com/wazuh/wazuh/pull/7289))
  - Decoders
    - Changed Active Response Decoders. ([#7317](https://github.com/wazuh/wazuh/pull/7317))
    - Changed Auditd Decoders. ([#7289](https://github.com/wazuh/wazuh/pull/7289))
    - Changed Checkpoint Smart1 Decoders. ([#8676](https://github.com/wazuh/wazuh/pull/8676))
    - Changed Cisco ASA Decoders. ([#7289](https://github.com/wazuh/wazuh/pull/7289))
    - Changed Cisco IOS Decoders. ([#7289](https://github.com/wazuh/wazuh/pull/7289))
    - Changed Kernel Decoders. ([#7837](https://github.com/wazuh/wazuh/pull/7837))
    - Changed OpenLDAP Decoders. ([#7289](https://github.com/wazuh/wazuh/pull/7289))
    - Changed Ossec Decoders. ([#7260](https://github.com/wazuh/wazuh/pull/7260))
    - Changed Sophos Decoders. ([#7289](https://github.com/wazuh/wazuh/pull/7289))
    - Changed PFsense Decoders. ([#7289](https://github.com/wazuh/wazuh/pull/7289))
    - Changed Panda PAPS Decoders. ([#8676](https://github.com/wazuh/wazuh/pull/8676))


- **External dependencies:**
  - Upgrade boto3, botocore, requests, s3transfer and urllib3 Python dependencies to latest stable versions. ([#8886](https://github.com/wazuh/wazuh/pull/8886))
  - Update Python to latest stable version (3.9.6). ([#9389](https://github.com/wazuh/wazuh/pull/9389))
  - Upgrade GCP dependencies and pip to latest stable version.
  - Upgrade python-jose to 3.1.0.
  - Add tabulate dependency.

### Fixed

- **Cluster:**
  - Fixed memory usage when creating cluster messages. ([#6736](https://github.com/wazuh/wazuh/pull/6736))
  - Fixed a bug when unpacking incomplete headers in cluster messages. ([#8142](https://github.com/wazuh/wazuh/pull/8142))
  - Changed error message to debug when iterating a file listed that is already deleted. ([#8499](https://github.com/wazuh/wazuh/pull/8499))
  - Fixed cluster timeout exceptions. ([#8901](https://github.com/wazuh/wazuh/pull/8901))
  - Fixed unhandled KeyError when an error command is received in any cluster node. ([#8872](https://github.com/wazuh/wazuh/pull/8872))
  - Fixed unhandled cluster error in send_string() communication protocol. ([#8943](https://github.com/wazuh/wazuh/pull/8943))

- **Core:**
  - Fixed a bug in FIM when setting scan_time to "12am" or "12pm". ([#6934](https://github.com/wazuh/wazuh/pull/6934))
  - Fixed a bug in FIM that produced wrong alerts when the file limit was reached. ([#6802](https://github.com/wazuh/wazuh/pull/6802))
  - Fixed a bug in Analysisd that reserved the static decoder field name "command" but never used it. ([#7105](https://github.com/wazuh/wazuh/pull/7105))
  - Fixed evaluation of fields in the tag `<description>` of rules. ([#7073](https://github.com/wazuh/wazuh/pull/7073))
  - Fixed bugs in FIM that caused symbolic links to not work correctly. ([#6789](https://github.com/wazuh/wazuh/pull/6789))
  - Fixed path validation in FIM configuration. ([#7018](https://github.com/wazuh/wazuh/pull/7018))
  - Fixed a bug in the "ignore" option on FIM where relative paths were not resolved. ([#7018](https://github.com/wazuh/wazuh/pull/7018))
  - Fixed a bug in FIM that wrongly detected that the file limit had been reached. ([#7268](https://github.com/wazuh/wazuh/pull/7268))
  - Fixed a bug in FIM that did not produce alerts when a domain user deleted a file. ([#7265](https://github.com/wazuh/wazuh/pull/7265))
  - Fixed Windows agent compilation with GCC 10. ([#7359](https://github.com/wazuh/wazuh/pull/7359))
  - Fixed a bug in FIM that caused to wrongly expand environment variables. ([#7332](https://github.com/wazuh/wazuh/pull/7332))
  - Fixed the inclusion of the rule description in archives when matched a rule that would not produce an alert. ([#7476](https://github.com/wazuh/wazuh/pull/7476))
  - Fixed a bug in the regex parser that did not accept empty strings. ([#7495](https://github.com/wazuh/wazuh/pull/7495))
  - Fixed a bug in FIM that did not report deleted files set with real-time in agents on Solaris. ([#7414](https://github.com/wazuh/wazuh/pull/7414))
  - Fixed a bug in Remoted that wrongly included the priority header in syslog when using TCP. ([#7633](https://github.com/wazuh/wazuh/pull/7633))
  - Fixed a stack overflow in the XML parser by limiting 1024 levels of recursion. ([#7782](https://github.com/wazuh/wazuh/pull/7782))
  - Prevented Vulnerability Detector from scanning all the agents in the master node that are connected to another worker. ([#7795](https://github.com/wazuh/wazuh/pull/7795))
  - Fixed an issue in the database sync module that left dangling agent group files. ([#7858](https://github.com/wazuh/wazuh/pull/7858))
  - Fixed memory leaks in the regex parser in Analysisd. ([#7919](https://github.com/wazuh/wazuh/pull/7919))
  - Fixed a typo in the initial value for the hotfix scan ID in the agents' database schema. ([#7905](https://github.com/wazuh/wazuh/pull/7905))
  - Fixed a segmentation fault in Vulnerability Detector when parsing an unsupported package version format. ([#8003](https://github.com/wazuh/wazuh/pull/8003))
  - Fixed false positives in FIM when the inode of multiple files change, due to file inode collisions in the engine database. ([#7990](https://github.com/wazuh/wazuh/pull/7990))
  - Fixed the error handling when wildcarded Redhat feeds are not found. ([#6932](https://github.com/wazuh/wazuh/pull/6932))
  - Fixed the `equals` comparator for OVAL feeds in Vulnerability Detector. ([#7862](https://github.com/wazuh/wazuh/pull/7862))
  - Fixed a bug in FIM that made the Windows agent crash when synchronizing a Windows Registry value that starts with a colon (`:`). ([#8098](https://github.com/wazuh/wazuh/pull/8098) [#8143](https://github.com/wazuh/wazuh/pull/8143))
  - Fixed a starving hazard in Wazuh DB that might stall incoming requests during the database commitment. ([#8151](https://github.com/wazuh/wazuh/pull/8151))
  - Fixed a race condition in Remoted that might make it crash when closing RID files. ([#8224](https://github.com/wazuh/wazuh/pull/8224))
  - Fixed a descriptor leak in the agent when failed to connect to Authd. ([#8789](https://github.com/wazuh/wazuh/pull/8789))
  - Fixed a potential error when starting the manager due to a delay in the creation of Analysisd PID file. ([#8828](https://github.com/wazuh/wazuh/pull/8828))
  - Fixed an invalid memory access hazard in Vulnerability Detector. ([#8551](https://github.com/wazuh/wazuh/pull/8551))
  - Fixed an error in the FIM decoder at the manager when the agent reports a file with an empty ACE list. ([#8571](https://github.com/wazuh/wazuh/pull/8571))
  - Prevented the agent on macOS from getting corrupted after an operating system upgrade. ([#8620](https://github.com/wazuh/wazuh/pull/8620))
  - Fixed an error in the manager that could not check its configuration after a change by the API when Active response is disabled. ([#8357](https://github.com/wazuh/wazuh/pull/8357))
  - Fixed a problem in the manager that left remote counter and agent group files when removing an agent. ([#8630](https://github.com/wazuh/wazuh/pull/8630))
  - Fixed an error in the agent on Windows that could corrupt the internal FIM databas due to disabling the disk sync. ([#8905](https://github.com/wazuh/wazuh/pull/8905))
  - Fixed a crash in Logcollector on Windows when handling the position of the file. ([#9364](https://github.com/wazuh/wazuh/pull/9364))
  - Fixed a buffer underflow hazard in Remoted when handling input messages. Thanks to Johannes Segitz (@jsegitz). ([#9285](https://github.com/wazuh/wazuh/pull/9285))
  - Fixed a bug in the agent that tried to verify the WPK CA certificate even when verification was disabled. ([#9547](https://github.com/wazuh/wazuh/pull/9547))

- **API:**
  - Fixed wrong API messages returned when getting agents' upgrade results. ([#7587](https://github.com/wazuh/wazuh/pull/7587))
  - Fixed wrong `user` string in API logs when receiving responses with status codes 308 or 404. ([#7709](https://github.com/wazuh/wazuh/pull/7709))
  - Fixed API errors when cluster is disabled and node_type is worker. ([#7867](https://github.com/wazuh/wazuh/pull/7867))
  - Fixed redundant paths and duplicated tests in API integration test mapping script. ([#7798](https://github.com/wazuh/wazuh/pull/7798))
  - Fixed an API integration test case failing in test_rbac_white_all and added a test case for the enable/disable run_as endpoint.([8014](https://github.com/wazuh/wazuh/pull/8014))
  - Fixed a thread race condition when adding or deleting agents without authd ([8148](https://github.com/wazuh/wazuh/pull/8148))
  - Fixed CORS in API configuration. ([#8496](https://github.com/wazuh/wazuh/pull/8496))
  - Fixed api.log to avoid unhandled exceptions on API timeouts. ([#8887](https://github.com/wazuh/wazuh/pull/8887))

- **Ruleset:**
  - Fixed usb-storage-attached regex pattern to support blank spaces. ([#7837](https://github.com/wazuh/wazuh/issues/7837))
  - Fixed SCA checks for RHEL7 and CentOS 7. Thanks to J. Daniel Medeiros (@jdmedeiros). ([#7645](https://github.com/wazuh/wazuh/pull/7645))
  - Fixed the match criteria of the AWS WAF rules. ([#8111](https://github.com/wazuh/wazuh/pull/8111))
  - Fixed sample log in sudo decoders.
  - Fixed Pix Decoders match regex. ([#7485](https://github.com/wazuh/wazuh/pull/7495))
  - Fixed regex in Syslog Rules. ([#7289](https://github.com/wazuh/wazuh/pull/7289))
  - Fixed category in PIX Rules. ([#7289](https://github.com/wazuh/wazuh/pull/7289))
  - Fixed authentication tag in group for MSauth Rules. ([#7289](https://github.com/wazuh/wazuh/pull/7289))
  - Fixed match on Nginx Rules. ([#7122](https://github.com/wazuh/wazuh/pull/7122))
  - Fixed sample log on Netscaler Rules. ([#7783](https://github.com/wazuh/wazuh/pull/7783))
  - Fixed match field for rules 80441 and 80442 in Amazon Rules. ([#8111](https://github.com/wazuh/wazuh/pull/8111))
  - Fixed sample logs in Owncloud Rules. ([#7122](https://github.com/wazuh/wazuh/pull/7122))
  - Fixed authentication tag in group for Win Security Rules. ([#7289](https://github.com/wazuh/wazuh/pull/7289))
  - Fixed sample log in Win Security Rules. ([#7783](https://github.com/wazuh/wazuh/pull/7783))
  - Fixed sample log in Win Application Rules. ([#7783](https://github.com/wazuh/wazuh/pull/7783))
  - Fixed mitre block in Paloalto Rules. ([#7783](https://github.com/wazuh/wazuh/pull/7783))

- **Modules:**
  - Fixed an error when trying to use a non-default aws profile with CloudWatchLogs ([#9331](https://github.com/wazuh/wazuh/pull/9331))

### Removed

- **Core:**
  - File /etc/ossec-init.conf does not exist anymore. ([#7175](https://github.com/wazuh/wazuh/pull/7175))
  - Unused files have been removed from the repository, including TAP tests. ([#7398](https://github.com/wazuh/wazuh/issues/7398))

- **API:**
  - Removed the `allow_run_as` parameter from endpoints `POST /security/users` and `PUT /security/users/{user_id}`. ([#7588](https://github.com/wazuh/wazuh/pull/7588))
  - Removed `behind_proxy_server` option from configuration. ([#7006](https://github.com/wazuh/wazuh/issues/7006))

- **Framework:**
  - Deprecated `update_ruleset` script. ([#6904](https://github.com/wazuh/wazuh/issues/6904))

- **Ruleset**
  - Removed rule 51004 from Dropbear Rules. ([#7289](https://github.com/wazuh/wazuh/pull/7289))
  - Remuved rules 23508, 23509 and 23510 from Vulnerability Detector Rules.

## [v4.1.5] - 2021-04-22

### Fixed

- **Core:**
  - Fixed a bug in Vulnerability Detector that made Modulesd crash while updating the NVD feed due to a missing CPE entry. ([4cbd1e8](https://github.com/wazuh/wazuh/commit/4cbd1e85eeee0eb0d8247fa7228f590a9dd24153))


## [v4.1.4] - 2021-03-25

### Fixed

- **Cluster:**
  - Fixed workers reconnection after restarting master node. Updated `asyncio.Task.all_tasks` method removed in Python 3.9. ([#8017](https://github.com/wazuh/wazuh/pull/8017))


## [v4.1.3] - 2021-03-23

### Changed

- **External dependencies:**
  - Upgraded Python version from 3.8.6 to 3.9.2 and several Python dependencies. ([#7943](https://github.com/wazuh/wazuh/pull/7943))

### Fixed

- **Core:**
  - Fixed an error in FIM when getting the files' modification time on Windows due to wrong permission flags. ([#7870](https://github.com/wazuh/wazuh/pull/7870))
  - Fixed a bug in Wazuh DB that truncated the output of the agents' status query towards the cluster. ([#7873](https://github.com/wazuh/wazuh/pull/7873))

- **API:**
  - Fixed validation for absolute and relative paths. ([#7906](https://github.com/wazuh/wazuh/pull/7906))


## [v4.1.2] - 2021-03-08

### Changed

- **Core:**
  - The default value of the agent disconnection time option has been increased to 10 minutes. ([#7744](https://github.com/wazuh/wazuh/pull/7744))
  - The warning log from Remoted about sending messages to disconnected agents has been changed to level-1 debug log. ([#7755](https://github.com/wazuh/wazuh/pull/7755))

- **API:**
  - API logs showing request parameters and body will be generated with API log level `info` instead of `debug`. ([#7735](https://github.com/wazuh/wazuh/issues/7735))

- **External dependencies:**
  - Upgraded aiohttp version from 3.6.2 to 3.7.4. ([#7734](https://github.com/wazuh/wazuh/pull/7734))

### Fixed

- **Core:**
  - Fix a bug in the unit tests that randomly caused false failures. ([#7723](https://github.com/wazuh/wazuh/pull/7723))
  - Fixed a bug in the Analysisd configuration that did not apply the setting `json_null_fields`. ([#7711](https://github.com/wazuh/wazuh/pull/7711))
  - Fixed the checking of the option `ipv6` in Remoted. ([#7737](https://github.com/wazuh/wazuh/pull/7737))
  - Fixed the checking of the option `rids_closing_time` in Remoted. ([#7746](https://github.com/wazuh/wazuh/pull/7746))


## [v4.1.1] - 2021-02-25

### Added

- **External dependencies:**
  - Added cython (0.29.21) library to Python dependencies. ([#7451](https://github.com/wazuh/wazuh/pull/7451))
  - Added xmltodict (0.12.0) library to Python dependencies. ([#7303](https://github.com/wazuh/wazuh/pull/7303))

- **API:**
  - Added new endpoints to manage rules files. ([#7178](https://github.com/wazuh/wazuh/issues/7178))
  - Added new endpoints to manage CDB lists files. ([#7180](https://github.com/wazuh/wazuh/issues/7180))
  - Added new endpoints to manage decoder files. ([#7179](https://github.com/wazuh/wazuh/issues/7179))
  - Added new manager and cluster endpoints to update Wazuh configuration (ossec.conf). ([#7181](https://github.com/wazuh/wazuh/issues/7181))

### Changed

- **External dependencies:**
  - Upgraded Python version from 3.8.2 to 3.8.6. ([#7451](https://github.com/wazuh/wazuh/pull/7451))
  - Upgraded Cryptography python library from 3.2.1 to 3.3.2. ([#7451](https://github.com/wazuh/wazuh/pull/7451))
  - Upgraded cffi python library from 1.14.0 to 1.14.4. ([#7451](https://github.com/wazuh/wazuh/pull/7451))

- **API:**
  - Added raw parameter to GET /manager/configuration and GET cluster/{node_id}/configuration to load ossec.conf in xml format. ([#7565](https://github.com/wazuh/wazuh/issues/7565))

### Fixed

- **API:**
  - Fixed an error with the RBAC permissions in the `GET /groups` endpoint. ([#7328](https://github.com/wazuh/wazuh/issues/7328))
  - Fixed a bug with Windows registries when parsing backslashes. ([#7309](https://github.com/wazuh/wazuh/pull/7309))
  - Fixed an error with the RBAC permissions when assigning multiple `agent:group` resources to a policy. ([#7393](https://github.com/wazuh/wazuh/pull/7393))
  - Fixed an error with search parameter when using special characters. ([#7301](https://github.com/wazuh/wazuh/pull/7301))
- **AWS Module:**
  - Fixed a bug that caused an error when attempting to use an IAM Role with **CloudWatchLogs** service. ([#7330](https://github.com/wazuh/wazuh/pull/7330))
- **Framework:**
  - Fixed a race condition bug when using RBAC expand_group function. ([#7353](https://github.com/wazuh/wazuh/pull/7353))
  - Fix migration process to overwrite default RBAC policies. ([#7594](https://github.com/wazuh/wazuh/pull/7594))
- **Core:**
  - Fixed a bug in Windows agent that did not honor the buffer's EPS limit. ([#7333](https://github.com/wazuh/wazuh/pull/7333))
  - Fixed a bug in Integratord that might lose alerts from Analysisd due to a race condition. ([#7338](https://github.com/wazuh/wazuh/pull/7338))
  - Silence the error message when the Syslog forwarder reads an alert with no rule object. ([#7539](https://github.com/wazuh/wazuh/pull/7539))
  - Fixed a memory leak in Vulnerability Detector when updating NVD feeds. ([#7559](https://github.com/wazuh/wazuh/pull/7559))
  - Prevent FIM from raising false positives about group name changes due to a thread unsafe function. ([#7589](https://github.com/wazuh/wazuh/pull/7589))

### Removed

- **API:**
  - Deprecated /manager/files and /cluster/{node_id}/files endpoints. ([#7209](https://github.com/wazuh/wazuh/issues/7209))


## [v4.1.0] - 2021-02-15

### Added

- **Core:**
  - Allow negation of expressions in rules. ([#6258](https://github.com/wazuh/wazuh/pull/6258))
  - Support for PCRE2 regular expressions in rules and decoders. ([#6480](https://github.com/wazuh/wazuh/pull/6480))
  - Added new **ruleset test module**. Allow testing and verification of rules and decoders using Wazuh User Interface. ([#5337](https://github.com/wazuh/wazuh/issues/5337))
  - Added new **upgrade module**. WPK upgrade feature has been moved to this module, which offers support for cluster architecture and simultaneous upgrades. ([#5387](https://github.com/wazuh/wazuh/issues/5387))
  - Added new **task module**. This module stores and manages all the tasks that are executed in the agents or managers. ([#5386](https://github.com/wazuh/wazuh/issues/5386))
  - Let the time interval to detect that an agent got disconnected configurable. Deprecate parameter `DISCON_TIME`. ([#6396](https://github.com/wazuh/wazuh/pull/6396))
  - Added support to macOS in Vulnerability Detector. ([#6532](https://github.com/wazuh/wazuh/pull/6532))
  - Added the capability to perform FIM on values in the Windows Registry. ([#6735](https://github.com/wazuh/wazuh/pull/6735))
- **API:**
  - Added endpoints to query and manage Rootcheck data. ([#6496](https://github.com/wazuh/wazuh/pull/6496))
  - Added new endpoint to check status of tasks. ([#6029](https://github.com/wazuh/wazuh/issues/6029))
  - Added new endpoints to run the logtest tool and delete a logtest session. ([#5984](https://github.com/wazuh/wazuh/pull/5984))
  - Added debug2 mode for API log and improved debug mode. ([#6822](https://github.com/wazuh/wazuh/pull/6822))
  - Added missing secure headers for API responses. ([#7024](https://github.com/wazuh/wazuh/issues/7024))
  - Added new config option to disable uploading configurations containing remote commands. ([#7016](https://github.com/wazuh/wazuh/issues/7016))
- **AWS Module:**
  - Added support for AWS load balancers (Application Load Balancer, Classic Load Balancer and Network Load Balancer). ([#6034](https://github.com/wazuh/wazuh/issues/6034))
- **Framework:**
  - Added new framework modules to use the logtest tool. ([#5870](https://github.com/wazuh/wazuh/pull/5870))
  - Improved `q` parameter on rules, decoders and cdb-lists modules to allow multiple nested fields. ([#6560](https://github.com/wazuh/wazuh/pull/6560))

### Changed

- **Core:**
  - Removed the limit of agents that a manager can support. ([#6097](https://github.com/wazuh/wazuh/issues/6097))
    - Migration of rootcheck results to Wazuh DB to remove the files with the results of each agent. ([#6096](https://github.com/wazuh/wazuh/issues/6096))
    - Designed new mechanism to close RIDS files when agents are disconnected. ([#6112](https://github.com/wazuh/wazuh/issues/6112))
  - Moved CA configuration section to verify WPK signatures from `active-response` section to `agent-upgrade` section. ([#5929](https://github.com/wazuh/wazuh/issues/5929))
  - The tool ossec-logtest has been renamed to wazuh-logtest, and it uses a new testing service integrated in Analysisd. ([#6103](https://github.com/wazuh/wazuh/pull/6103))
  - Changed error message to debug when multiple daemons attempt to remove an agent simultaneously ([#6185](https://github.com/wazuh/wazuh/pull/6185))
  - Changed error message to warning when the agent fails to reach a module. ([#5817](https://github.com/wazuh/wazuh/pull/5817))
- **API:**
  - Changed the `status` parameter behavior in the `DELETE /agents` endpoint to enhance security. ([#6829](https://github.com/wazuh/wazuh/pull/6829))
  - Changed upgrade endpoints to accept a list of agents, maximum 100 agents per request. ([#5336](https://github.com/wazuh/wazuh/issues/5536))
  - Improved input validation regexes for `names` and `array_names`. ([#7015](https://github.com/wazuh/wazuh/issues/7015))
- **Framework:**
  - Refactored framework to work with new upgrade module. ([#5537](https://github.com/wazuh/wazuh/issues/5537))
  - Refactored agent upgrade CLI to work with new ugprade module. It distributes petitions in a clustered environment. ([#5675](https://github.com/wazuh/wazuh/issues/5675))
  - Changed rule and decoder details structure to support PCRE2. ([#6318](https://github.com/wazuh/wazuh/issues/6318))
  - Changed access to agent's status. ([#6326](https://github.com/wazuh/wazuh/issues/6326))
  - Improved AWS Config integration to avoid performance issues by removing alert fields with variables such as Instance ID in its name. ([#6537](https://github.com/wazuh/wazuh/issues/6537))

### Fixed

- **Core:**
  - Fixed error in Analysisd when getting the ossec group ID. ([#6688](https://github.com/wazuh/wazuh/pull/6688))
  - Prevented FIM from reporting configuration error when setting patterns that match no files. ([#6187](https://github.com/wazuh/wazuh/pull/6187))
  - Fixed the array parsing when building JSON alerts. ([#6687](https://github.com/wazuh/wazuh/pull/6687))
  - Added Firefox ESR to the CPE helper to distinguish it from Firefox when looking for vulnerabilities. ([#6610](https://github.com/wazuh/wazuh/pull/6610))
  - Fixed the evaluation of packages from external sources with the official vendor feeds in Vulnerability Detector. ([#6611](https://github.com/wazuh/wazuh/pull/6611))
  - Fixed the handling of duplicated tags in the Vulnerability Detector configuration. ([#6683](https://github.com/wazuh/wazuh/pull/6683))
  - Fixed the validation of hotfixes gathered by Syscollector. ([#6706](https://github.com/wazuh/wazuh/pull/6706))
  - Fixed the reading of the Linux OS version when `/etc/os-release` doesn't provide it. ([#6674](https://github.com/wazuh/wazuh/pull/6674))
  - Fixed a false positive when comparing the minor target of CentOS packages in Vulnerability Detector. ([#6709](https://github.com/wazuh/wazuh/pull/6709))
  - Fixed a zombie process leak in Modulesd when using commands without a timeout. ([#6719](https://github.com/wazuh/wazuh/pull/6719))
  - Fixed a race condition in Remoted that might create agent-group files with wrong permissions. ([#6833](https://github.com/wazuh/wazuh/pull/6833))
  - Fixed a warning log in Wazuh DB when upgrading the global database. ([#6697](https://github.com/wazuh/wazuh/pull/6697))
  - Fixed a bug in FIM on Windows that caused false positive due to changes in the host timezone or the daylight saving time when monitoring files in a FAT32 filesystem. ([#6801](https://github.com/wazuh/wazuh/pull/6801))
  - Fixed the purge of the Redhat vulnerabilities database before updating it. ([#7050](https://github.com/wazuh/wazuh/pull/7050))
  - Fixed a condition race hazard in Authd that may prevent the daemon from updating client.keys after adding an agent. ([#7271](https://github.com/wazuh/wazuh/pull/7271))
- **API:**
  - Fixed an error with `/groups/{group_id}/config` endpoints (GET and PUT) when using complex `localfile` configurations. ([#6276](https://github.com/wazuh/wazuh/pull/6383))
- **Framework:**
  - Fixed a `cluster_control` bug that caused an error message when running `wazuh-clusterd` in foreground. ([#6724](https://github.com/wazuh/wazuh/pull/6724))
  - Fixed a bug with add_manual(agents) function when authd is disabled. ([#7062](https://github.com/wazuh/wazuh/pull/7062))


## [v4.0.4] - 2021-01-14

### Added

- **API:**
  - Added missing secure headers for API responses. ([#7138](https://github.com/wazuh/wazuh/issues/7138))
  - Added new config option to disable uploading configurations containing remote commands. ([#7134](https://github.com/wazuh/wazuh/issues/7134))
  - Added new config option to choose the SSL ciphers. Default value `TLSv1.2`. ([#7164](https://github.com/wazuh/wazuh/issues/7164))

### Changed

- **API:**
  - Deprecated endpoints to restore and update API configuration file. ([#7132](https://github.com/wazuh/wazuh/issues/7132))
  - Default expiration time of the JWT token set to 15 minutes. ([#7167](https://github.com/wazuh/wazuh/pull/7167))

### Fixed

- **API:**
  - Fixed a path traversal flaw ([CVE-2021-26814](https://nvd.nist.gov/vuln/detail/CVE-2021-26814)) affecting 4.0.0 to 4.0.3 at `/manager/files` and `/cluster/{node_id}/files` endpoints. ([#7131](https://github.com/wazuh/wazuh/issues/7131))
- **Framework:**
  - Fixed a bug with add_manual(agents) function when authd is disabled. ([#7135](https://github.com/wazuh/wazuh/issues/7135))
- **Core:**
  - Fixed the purge of the Redhat vulnerabilities database before updating it. ([#7133](https://github.com/wazuh/wazuh/pull/7133))

## [v4.0.3] - 2020-11-30

### Fixed

- **API:**
  - Fixed a problem with certain API calls exceeding timeout in highly loaded cluster environments. ([#6753](https://github.com/wazuh/wazuh/pull/6753))


## [v4.0.2] - 2020-11-24

### Added

- **Core:**
  - Added macOS Big Sur version detection in the agent. ([#6603](https://github.com/wazuh/wazuh/pull/6603))

### Changed

- **API:**
  - `GET /agents/summary/os`, `GET /agents/summary/status` and `GET /overview/agents` will no longer consider `000` as an agent. ([#6574](https://github.com/wazuh/wazuh/pull/6574))
  - Increased to 64 the maximum number of characters that can be used in security users, roles, rules, and policies names. ([#6657](https://github.com/wazuh/wazuh/issues/6657))

### Fixed

- **API:**
  - Fixed an error with `POST /security/roles/{role_id}/rules` when removing role-rule relationships with admin resources. ([#6594](https://github.com/wazuh/wazuh/issues/6594))
  - Fixed a timeout error with `GET /manager/configuration/validation` when using it in a slow environment. ([#6530](https://github.com/wazuh/wazuh/issues/6530))
- **Framework:**
  - Fixed an error with some distributed requests when the cluster configuration is empty. ([#6612](https://github.com/wazuh/wazuh/pull/6612))
  - Fixed special characters in default policies. ([#6575](https://github.com/wazuh/wazuh/pull/6575))
- **Core:**
  - Fixed a bug in Remoted that limited the maximum agent number to `MAX_AGENTS-3` instead of `MAX_AGENTS-2`. ([#4560](https://github.com/wazuh/wazuh/pull/4560))
  - Fixed an error in the network library when handling disconnected sockets. ([#6444](https://github.com/wazuh/wazuh/pull/6444))
  - Fixed an error in FIM when handling temporary files and registry keys exceeding the path size limit. ([#6538](https://github.com/wazuh/wazuh/pull/6538))
  - Fixed a bug in FIM that stopped monitoring folders pointed by a symbolic link. ([#6613](https://github.com/wazuh/wazuh/pull/6613))
  - Fixed a race condition in FIM that could cause Syscheckd to stop unexpectedly. ([#6696](https://github.com/wazuh/wazuh/pull/6696))


## [v4.0.1] - 2020-11-11

### Changed

- **Framework:**
  - Updated Python's cryptography library to version 3.2.1 ([#6442](https://github.com/wazuh/wazuh/issues/6442))

### Fixed

- **API:**
  - Added missing agent:group resource to RBAC's catalog. ([6427](https://github.com/wazuh/wazuh/issues/6427))
  - Changed `limit` parameter behaviour in `GET sca/{agent_id}/checks/{policy_id}` endpoint and fixed some loss of information when paginating `wdb`. ([#6464](https://github.com/wazuh/wazuh/pull/6464))
  - Fixed an error with `GET /security/users/me` when logged in with `run_as`. ([#6506](https://github.com/wazuh/wazuh/pull/6506))
- **Framework:**
  - Fixed zip files compression and handling in cluster integrity synchronization. ([#6367](https://github.com/wazuh/wazuh/issues/6367))
- **Core**
  - Fixed version matching when assigning feed in Vulnerability Detector. ([#6505](https://github.com/wazuh/wazuh/pull/6505))
  - Prevent unprivileged users from accessing the Wazuh Agent folder in Windows. ([#3593](https://github.com/wazuh/wazuh/pull/3593))
  - Fix a bug that may lead the agent to crash when reading an invalid Logcollector configuration. ([#6463](https://github.com/wazuh/wazuh/pull/6463))


## [v4.0.0] - 2020-10-23

### Added

- Added **enrollment capability**. Agents are now able to request a key from the manager if current key is missing or wrong. ([#5609](https://github.com/wazuh/wazuh/pull/5609))
- Migrated the agent-info data to Wazuh DB. ([#5541](https://github.com/wazuh/wazuh/pull/5541))
- **API:**
  - Embedded Wazuh API with Wazuh Manager, there is no need to install Wazuh API. ([9860823](https://github.com/wazuh/wazuh/commit/9860823d568f5e6d93550d9b139507c04d2c2eb9))
  - Migrated Wazuh API server from nodejs to python. ([#2640](https://github.com/wazuh/wazuh/pull/2640))
  - Added asynchronous aiohttp server for the Wazuh API. ([#4474](https://github.com/wazuh/wazuh/issues/4474))
  - New Wazuh API is approximately 5 times faster on average. ([#5834](https://github.com/wazuh/wazuh/issues/5834))
  - Added OpenAPI based Wazuh API specification. ([#2413](https://github.com/wazuh/wazuh/issues/2413))
  - Improved Wazuh API reference documentation based on OpenAPI spec using redoc. ([#4967](https://github.com/wazuh/wazuh/issues/4967))
  - Added new yaml Wazuh API configuration file. ([#2570](https://github.com/wazuh/wazuh/issues/2570))
  - Added new endpoints to manage API configuration and deprecated configure_api.sh. ([#2570](https://github.com/wazuh/wazuh/issues/4822))
  - Added RBAC support to Wazuh API. ([#3287](https://github.com/wazuh/wazuh/issues/3287))
  - Added new endpoints for Wazuh API security management. ([#3410](https://github.com/wazuh/wazuh/issues/3410))
  - Added SQLAlchemy ORM based database for RBAC. ([#3375](https://github.com/wazuh/wazuh/issues/3375))
  - Added new JWT authentication method. ([7080ac3](https://github.com/wazuh/wazuh/commit/7080ac352774bb0feaf07cab76df58ea5503ff4b))
  - Wazuh API up and running by default in all nodes for a clustered environment.
  - Added new and improved error handling. ([#2843](https://github.com/wazuh/wazuh/issues/2843) ([#5345](https://github.com/wazuh/wazuh/issues/5345))
  - Added tavern and docker based Wazuh API integration tests. ([#3612](https://github.com/wazuh/wazuh/issues/3612))
  - Added new and unified Wazuh API responses structure. ([3421015](https://github.com/wazuh/wazuh/commit/34210154016f0a63211a81707744dce0ec0a54f9))
  - Added new endpoints for Wazuh API users management. ([#3280](https://github.com/wazuh/wazuh/issues/3280))
  - Added new endpoint to restart agents which belong to a node. ([#5381](https://github.com/wazuh/wazuh/issues/5381))
  - Added and improved q filter in several endpoints. ([#5431](https://github.com/wazuh/wazuh/pull/5431))
  - Tested and improved Wazuh API security. ([#5318](https://github.com/wazuh/wazuh/issues/5318))
    - Added DDOS blocking system. ([#5318](https://github.com/wazuh/wazuh/issues/5318#issuecomment-654303933))
    - Added brute force attack blocking system. ([#5318](https://github.com/wazuh/wazuh/issues/5318#issuecomment-652892858))
    - Added content-type validation. ([#5318](https://github.com/wazuh/wazuh/issues/5318#issuecomment-654807980))
- **Vulnerability Detector:**
  - Redhat vulnerabilities are now fetched from OVAL benchmarks. ([#5352](https://github.com/wazuh/wazuh/pull/5352))
  - Debian vulnerable packages are now fetched from the Security Tracker. ([#5304](https://github.com/wazuh/wazuh/pull/5304))
  - The Debian Security Tracker feed can be loaded from a custom location. ([#5449](https://github.com/wazuh/wazuh/pull/5449))
  - The package vendor is used to discard vulnerabilities. ([#5330](https://github.com/wazuh/wazuh/pull/5330))
  - Allow compressed feeds for offline updates. ([#5745](https://github.com/wazuh/wazuh/pull/5745))
  - The manager now updates the MSU feed automatically. ([#5678](https://github.com/wazuh/wazuh/pull/5678))
  - CVEs with no affected version defined in all the feeds are now reported. ([#5284](https://github.com/wazuh/wazuh/pull/5284))
  - CVEs vulnerable for the vendor and missing in the NVD are now reported. ([#5305](https://github.com/wazuh/wazuh/pull/5305))
- **File Integrity Monitoring:**
  - Added options to limit disk usage using report changes option in the FIM module. ([#5157](https://github.com/wazuh/wazuh/pull/5157))
- Added and updated framework unit tests to increase coverage. ([#3287](https://github.com/wazuh/wazuh/issues/3287))
- Added improved support for monitoring paths from environment variables. ([#4961](https://github.com/wazuh/wazuh/pull/4961))
- Added `base64_log` format to the log builder for Logcollector. ([#5273](https://github.com/wazuh/wazuh/pull/5273))

### Changed

- Changed the default manager-agent connection protocol to **TCP**. ([#5696](https://github.com/wazuh/wazuh/pull/5696))
- Disable perpetual connection attempts to modules. ([#5622](https://github.com/wazuh/wazuh/pull/5622))
- Unified the behaviour of Wazuh daemons when reconnecting with unix sockets. ([#4510](https://github.com/wazuh/wazuh/pull/4510))
- Changed multiple Wazuh API endpoints. ([#2640](https://github.com/wazuh/wazuh/pull/2640)) ([#2413](https://github.com/wazuh/wazuh-documentation/issues/2413))
- Refactored framework module in SDK and core. ([#5263](https://github.com/wazuh/wazuh/issues/5263))
- Refactored FIM Windows events handling. ([#5144](https://github.com/wazuh/wazuh/pull/5144))
- Changed framework to access global.db using wazuh-db. ([#6095](https://github.com/wazuh/wazuh/pull/6095))
- Changed agent-info synchronization task in Wazuh cluster. ([#5585](https://github.com/wazuh/wazuh/issues/5585))
- Use the proper algorithm name for SHA-256 inside Prelude output. Thanks to François Poirotte (@fpoirotte). ([#5004](https://github.com/wazuh/wazuh/pull/5004))
- Elastic Stack configuration files have been adapted to Wazuh v4.x. ([#5796](https://github.com/wazuh/wazuh/pull/5796))
- Explicitly use Bash for the Pagerduty integration. Thanks to Chris Kruger (@montdidier). ([#4641](https://github.com/wazuh/wazuh/pull/4641))

### Fixed

- **Vulnerability Detector:**
  - Vulnerabilities of Windows Server 2019 which not affects to Windows 10 were not being reported. ([#5524](https://github.com/wazuh/wazuh/pull/5524))
  - Vulnerabilities patched by a Microsoft update with no supersedence were not being reported. ([#5524](https://github.com/wazuh/wazuh/pull/5524))
  - Vulnerabilities patched by more than one Microsoft update were not being evaluated agains all the patches. ([#5717](https://github.com/wazuh/wazuh/pull/5717))
  - Duplicated alerts in Windows 10. ([#5600](https://github.com/wazuh/wazuh/pull/5600))
  - Syscollector now discards hotfixes that are not fully installed. ([#5792](https://github.com/wazuh/wazuh/pull/5792))
  - Syscollector now collects hotfixes that were not being parsed. ([#5792](https://github.com/wazuh/wazuh/pull/5792))
  - Update Windows databases when `run_on_start` is disabled. ([#5335](https://github.com/wazuh/wazuh/pull/5335))
  - Fixed the NVD version comparator to remove undesired suffixes. ([#5362](https://github.com/wazuh/wazuh/pull/5362))
  - Fixed not escaped single quote in vuln detector SQL query. ([#5570](https://github.com/wazuh/wazuh/pull/5570))
  - Unified alerts title. ([#5826](https://github.com/wazuh/wazuh/pull/5826))
  - Fixed potential error in the GZlib when uncompressing NVD feeds. ([#5989](https://github.com/wazuh/wazuh/pull/5989))
- **File Integrity Monitoring:**
  - Fixed an error with last scan time in Syscheck API endpoints. ([a9acd3a](https://github.com/wazuh/wazuh/commit/a9acd3a216a7e0075a8efa5a91b2587659782fd8))
  - Fixed support for monitoring directories which contain commas. ([#4961](https://github.com/wazuh/wazuh/pull/4961))
  - Fixed a bug where configuring a directory to be monitored as real-time and whodata resulted in real-time prevailing. ([#4961](https://github.com/wazuh/wazuh/pull/4961))
  - Fixed using an incorrect mutex while deleting inotify watches. ([#5126](https://github.com/wazuh/wazuh/pull/5126))
  - Fixed a bug which could cause multiple FIM threads to request the same temporary file. ([#5213](https://github.com/wazuh/wazuh/issues/5213))
  - Fixed a bug where deleting a file permanently in Windows would not trigger an alert. ([#5144](https://github.com/wazuh/wazuh/pull/5144))
  - Fixed a typo in the file monitoring options log entry. ([#5591](https://github.com/wazuh/wazuh/pull/5591))
  - Fixed an error where monitoring a drive in Windows under scheduled or realtime mode would generate alerts from the recycle bin. ([#4771](https://github.com/wazuh/wazuh/pull/4771))
  - When monitoring a drive in Windows in the format `U:`, it will monitor `U:\` instead of the agent's working directory. ([#5259](https://github.com/wazuh/wazuh/pull/5259))
  - Fixed a bug where monitoring a drive in Windows with `recursion_level` set to 0 would trigger alerts from files inside its subdirectories. ([#5235](https://github.com/wazuh/wazuh/pull/5235))
- Fixed an Azure wodle dependency error. The package azure-storage-blob>12.0.0 does not include a component used. ([#6109](https://github.com/wazuh/wazuh/pull/6109))
- Fixed bugs reported by GCC 10.1.0. ([#5119](https://github.com/wazuh/wazuh/pull/5119))
- Fixed compilation errors with `USE_PRELUDE` enabled. Thanks to François Poirotte (@fpoirotte). ([#5003](https://github.com/wazuh/wazuh/pull/5003))
- Fixed default gateway data gathering in Syscollector on Linux 2.6. ([#5548](https://github.com/wazuh/wazuh/pull/5548))
- Fixed the Eventchannel collector to keep working when the Eventlog service is restarted. ([#5496](https://github.com/wazuh/wazuh/pull/5496))
- Fixed the OpenSCAP script to work over Python 3. ([#5317](https://github.com/wazuh/wazuh/pull/5317))
- Fixed the launcher.sh generation in macOS source installation. ([#5922](https://github.com/wazuh/wazuh/pull/5922))

### Removed

- Removed Wazuh API cache endpoints. ([#3042](https://github.com/wazuh/wazuh/pull/3042))
- Removed Wazuh API rootcheck endpoints. ([#5246](https://github.com/wazuh/wazuh/issues/5246))
- Deprecated Debian Jessie and Wheezy for Vulnerability Detector (EOL). ([#5660](https://github.com/wazuh/wazuh/pull/5660))
- Removed references to `manage_agents` in the installation process. ([#5840](https://github.com/wazuh/wazuh/pull/5840))
- Removed compatibility with deprecated configuration at Vulnerability Detector. ([#5879](https://github.com/wazuh/wazuh/pull/5879))


## [v3.13.6] - 2022-09-19

### Fixed

- Fixed a path traversal flaw in Active Response affecting agents from v3.6.1 (reported by @guragainroshan0). ([#14823](https://github.com/wazuh/wazuh/pull/14823))


## [v3.13.4] - 2022-05-30

### Fixed

- Fixed a crash in Vuln Detector when scanning agents running on Windows (backport from 4.3.2). ([#13624](https://github.com/wazuh/wazuh/pull/13624))


## [v3.13.3] - 2021-04-28

### Fixed

- Fixed a bug in Vulnerability Detector that made Modulesd crash while updating the NVD feed due to a missing CPE entry. ([#8346](https://github.com/wazuh/wazuh/pull/8346))


## [v3.13.2] - 2020-09-21

### Fixed

- Updated the default NVD feed URL from 1.0 to 1.1 in Vulnerability Detector. ([#6056](https://github.com/wazuh/wazuh/pull/6056))


## [v3.13.1] - 2020-07-14

### Added

- Added two new settings <max_retries> and <retry_interval> to adjust the agent failover interval. ([#5433](https://github.com/wazuh/wazuh/pull/5433))

### Fixed

- Fixed a crash in Modulesd caused by Vulnerability Detector when skipping a kernel package if the agent has OS info disabled. ([#5467](https://github.com/wazuh/wazuh/pull/5467))


## [v3.13.0] - 2020-06-29

### Added

- Vulnerability Detector improvements. ([#5097](https://github.com/wazuh/wazuh/pull/5097))
  - Include the NVD as feed for Linux agents in Vulnerability Detector.
  - Improve the Vulnerability Detector engine to correlate alerts between different feeds.
  - Add Vulnerability Detector module unit testing for Unix source code.
  - A timeout has been added to the updates of the vulnerability detector feeds to prevent them from getting hung up. ([#5153](https://github.com/wazuh/wazuh/pull/5153))
- New option for the JSON decoder to choose the treatment of Array structures. ([#4836](https://github.com/wazuh/wazuh/pull/4836))
- Added mode value (real-time, Who-data, or scheduled) as a dynamic field in FIM alerts. ([#5051](https://github.com/wazuh/wazuh/pull/5051))
- Set a configurable maximum limit of files to be monitored by FIM. ([#4717](https://github.com/wazuh/wazuh/pull/4717))
- New integration for pull logs from Google Cloud Pub/Sub. ([#4078](https://github.com/wazuh/wazuh/pull/4078))
- Added support for MITRE ATT&CK knowledge base. ([#3746](https://github.com/wazuh/wazuh/pull/3746))
- Microsoft Software Update Catalog used by vulnerability detector added as a dependency. ([#5101](https://github.com/wazuh/wazuh/pull/5101))
- Added support for `aarch64` and `armhf` architectures. ([#5030](https://github.com/wazuh/wazuh/pull/5030))

### Changed

- Internal variable rt_delay configuration changes to 5 milliseconds. ([#4760](https://github.com/wazuh/wazuh/pull/4760))
- Who-data includes new fields: process CWD, parent process id, and CWD of parent process. ([#4782](https://github.com/wazuh/wazuh/pull/4782))
- FIM opens files with shared deletion permission. ([#5018](https://github.com/wazuh/wazuh/pull/5018))
- Extended the statics fields comparison in the ruleset options. ([#4416](https://github.com/wazuh/wazuh/pull/4416))
- The state field was removed from vulnerability alerts. ([#5211](https://github.com/wazuh/wazuh/pull/5211))
- The NVD is now the primary feed for the vulnerability detector in Linux. ([#5097](https://github.com/wazuh/wazuh/pull/5097))
- Removed OpenSCAP policies installation and configuration block. ([#5061](https://github.com/wazuh/wazuh/pull/5061))
- Changed the internal configuration of Analysisd to be able to register by default a number of agents higher than 65536. ([#4332](https://github.com/wazuh/wazuh/pull/4332))
- Changed `same/different_systemname` for `same/different_system_name` in Analysisd static filters. ([#5131](https://github.com/wazuh/wazuh/pull/5131))
- Updated the internal Python interpreter from v3.7.2 to v3.8.2. ([#5030](https://github.com/wazuh/wazuh/pull/5030))

### Fixed

- Fixed a bug that, in some cases, kept the memory reserved when deleting monitored directories in FIM. ([#5115](https://github.com/wazuh/wazuh/issues/5115))
- Freed Inotify watches moving directories in the real-time mode of FIM. ([#4794](https://github.com/wazuh/wazuh/pull/4794))
- Fixed an error that caused deletion alerts with a wrong path in Who-data mode. ([#4831](https://github.com/wazuh/wazuh/pull/4831))
- Fixed generating alerts in Who-data mode when moving directories to the folder being monitored in Windows. ([#4762](https://github.com/wazuh/wazuh/pull/4762))
- Avoid truncating the full log field of the alert when the path is too long. ([#4792](https://github.com/wazuh/wazuh/pull/4792))
- Fixed the change of monitoring from Who-data to real-time when there is a failure to set policies in Windows. ([#4753](https://github.com/wazuh/wazuh/pull/4753))
- Fixed an error that prevents restarting Windows agents from the manager. ([#5212](https://github.com/wazuh/wazuh/pull/5212))
- Fixed an error that impedes the use of the tag URL by configuring the NVD in a vulnerability detector module. ([#5165](https://github.com/wazuh/wazuh/pull/5165))
- Fixed TOCTOU condition in Clusterd when merging agent-info files. ([#5159](https://github.com/wazuh/wazuh/pull/5159))
- Fixed race condition in Analysisd when handling accumulated events. ([#5091](https://github.com/wazuh/wazuh/pull/5091))
- Avoided to count links when generating alerts for ignored directories in Rootcheck. Thanks to Artur Molchanov (@Hexta). ([#4603](https://github.com/wazuh/wazuh/pull/4603))
- Fixed typo in the path used for logging when disabling an account. Thanks to Fontaine Pierre (@PierreFontaine). ([#4839](https://github.com/wazuh/wazuh/pull/4839))
- Fixed an error when receiving different Syslog events in the same TCP packet. ([#5087](https://github.com/wazuh/wazuh/pull/5087))
- Fixed a bug in Vulnerability Detector on Modulesd when comparing Windows software versions. ([#5168](https://github.com/wazuh/wazuh/pull/5168))
- Fixed a bug that caused an agent's disconnection time not to be displayed correctly. ([#5142](https://github.com/wazuh/wazuh/pull/5142))
- Optimized the function to obtain the default gateway. Thanks to @WojRep
- Fixed host verification when signing a certificate for the manager. ([#4963](https://github.com/wazuh/wazuh/pull/4963))
- Fixed possible duplicated ID on 'client.keys' adding new agent through the API with a specific ID. ([#4982](https://github.com/wazuh/wazuh/pull/4982))
- Avoid duplicate descriptors using wildcards in 'localfile' configuration. ([#4977](https://github.com/wazuh/wazuh/pull/4977))
- Added guarantee that all processes are killed when service stops. ([#4975](https://github.com/wazuh/wazuh/pull/4975))
- Fixed mismatch in integration scripts when the debug flag is set to active. ([#4800](https://github.com/wazuh/wazuh/pull/4800))


## [v3.12.3] - 2020-04-30

### Changed

- Disable WAL in databases handled by Wazuh DB to save disk space. ([#4949](https://github.com/wazuh/wazuh/pull/4949))

### Fixed

- Fixed a bug in Remoted that could prevent agents from connecting in UDP mode. ([#4897](https://github.com/wazuh/wazuh/pull/4897))
- Fixed a bug in the shared library that caused daemons to not find the ossec group. ([#4873](https://github.com/wazuh/wazuh/pull/4873))
- Prevent Syscollector from falling into an infinite loop when failed to collect the Windows hotfixes. ([#4878](https://github.com/wazuh/wazuh/pull/4878))
- Fixed a memory leak in the system scan by Rootcheck on Windows. ([#4948](https://github.com/wazuh/wazuh/pull/4948))
- Fixed a bug in Logcollector that caused the out_format option not to apply for the agent target. ([#4942](https://github.com/wazuh/wazuh/pull/4942))
- Fixed a bug that caused FIM to not handle large inode numbers correctly. ([#4914](https://github.com/wazuh/wazuh/pull/4914))
- Fixed a bug that made ossec-dbd crash due to a bad mutex initialization. ([#4552](https://github.com/wazuh/wazuh/pull/4552))


## [v3.12.2] - 2020-04-09

### Fixed

- Fixed a bug in Vulnerability Detector that made wazuh-modulesd crash when parsing the version of a package from a RHEL feed. ([#4885](https://github.com/wazuh/wazuh/pull/4885))


## [v3.12.1] - 2020-04-08

### Changed

- Updated MSU catalog on 31/03/2020. ([#4819](https://github.com/wazuh/wazuh/pull/4819))

### Fixed

- Fixed compatibility with the Vulnerability Detector feeds for Ubuntu from Canonical, that are available in a compressed format. ([#4834](https://github.com/wazuh/wazuh/pull/4834))
- Added missing field ‘database’ to the FIM on-demand configuration report. ([#4785](https://github.com/wazuh/wazuh/pull/4785))
- Fixed a bug in Logcollector that made it forward a log to an external socket infinite times. ([#4802](https://github.com/wazuh/wazuh/pull/4802))
- Fixed a buffer overflow when receiving large messages from Syslog over TCP connections. ([#4778](https://github.com/wazuh/wazuh/pull/4778))
- Fixed a malfunction in the Integrator module when analyzing events without a certain field. ([#4851](https://github.com/wazuh/wazuh/pull/4851))
- Fix XML validation with paths ending in `\`. ([#4783](https://github.com/wazuh/wazuh/pull/4783))

### Removed

- Removed support for Ubuntu 12.04 (Precise) in Vulneratiliby Detector as its feed is no longer available.


## [v3.12.0] - 2020-03-24

### Added

- Add synchronization capabilities for FIM. ([#3319](https://github.com/wazuh/wazuh/issues/3319))
- Add SQL database for the FIM module. Its storage can be switched between disk and memory. ([#3319](https://github.com/wazuh/wazuh/issues/3319))
- Add support for monitoring AWS S3 buckets in GovCloud regions. ([#3953](https://github.com/wazuh/wazuh/issues/3953))
- Add support for monitoring Cisco Umbrella S3 buckets. ([#3890](https://github.com/wazuh/wazuh/issues/3890))
- Add automatic reconnection with the Eventchannel service when it is restarted. ([#3836](https://github.com/wazuh/wazuh/pull/3836))
- Add a status validation when starting Wazuh. ([#4237](https://github.com/wazuh/wazuh/pull/4237))
- Add FIM module unit testing for Unix source code. ([#4688](https://github.com/wazuh/wazuh/pull/4688))
- Add multi-target support for unit testing. ([#4564](https://github.com/wazuh/wazuh/pull/4564))
- Add FIM module unit testing for Windows source code. ([#4633](https://github.com/wazuh/wazuh/pull/4633))

### Changed

- Move the FIM logic engine to the agent. ([#3319](https://github.com/wazuh/wazuh/issues/3319))
- Make Logcollector continuously attempt to reconnect with the agent daemon. ([#4435](https://github.com/wazuh/wazuh/pull/4435))
- Make Windows agents to send the keep-alive independently. ([#4077](https://github.com/wazuh/wazuh/pull/4077))
- Do not enforce source IP checking by default in the registration process. ([#4083](https://github.com/wazuh/wazuh/pull/4083))
- Updated API manager/configuration endpoint to also return the new synchronization and whodata syscheck fields ([#4241](https://github.com/wazuh/wazuh/pull/4241))
- Disabled the chroot jail in Agentd on UNIX.

### Fixed

- Avoid reopening the current socket when Logcollector fails to send a event. ([#4696](https://github.com/wazuh/wazuh/pull/4696))
- Prevent Logcollector from starving when has to reload files. ([#4730](https://github.com/wazuh/wazuh/pull/4730))
- Fix a small memory leak in clusterd. ([#4465](https://github.com/wazuh/wazuh/pull/4465))
- Fix a crash in the fluent forwarder when SSL is not enabled. ([#4675](https://github.com/wazuh/wazuh/pull/4675))
- Replace non-reentrant functions to avoid race condition hazards. ([#4081](https://github.com/wazuh/wazuh/pull/4081))
- Fixed the registration of more than one agent as `any` when forcing to use the source IP. ([#2533](https://github.com/wazuh/wazuh/pull/2533))
- Fix Windows upgrades in custom directories. ([#2534](https://github.com/wazuh/wazuh/pull/2534))
- Fix the format of the alert payload passed to the Slack integration. ([#3978](https://github.com/wazuh/wazuh/pull/3978))


## [v3.11.4] - 2020-02-25

### Changed

- Remove chroot in Agentd to allow it resolve DNS at any time. ([#4652](https://github.com/wazuh/wazuh/issues/4652))


## [v3.11.3] - 2020-01-28

### Fixed

- Fixed a bug in the Windows agent that made Rootcheck report false positives about file size mismatch. ([#4493](https://github.com/wazuh/wazuh/pull/4493))


## [v3.11.2] - 2020-01-22

### Changed

- Optimized memory usage in Vulnerability Detector when fetching the NVD feed. ([#4427](https://github.com/wazuh/wazuh/pull/4427))

### Fixed

- Rootcheck scan produced a 100% CPU peak in Syscheckd because it applied `<readall>` option even when disabled. ([#4415](https://github.com/wazuh/wazuh/pull/4415))
- Fixed a handler leak in Rootcheck and SCA on Windows agents. ([#4456](https://github.com/wazuh/wazuh/pull/4456))
- Prevent Remoted from exiting when a client closes a connection prematurely. ([#4390](https://github.com/wazuh/wazuh/pull/4390))
- Fixed crash in Slack integration when handling an alert with no description. ([#4426](https://github.com/wazuh/wazuh/pull/4426))
- Fixed Makefile to allow running scan-build for Windows agents. ([#4314](https://github.com/wazuh/wazuh/pull/4314))
- Fixed a memory leak in Clusterd. ([#4448](https://github.com/wazuh/wazuh/pull/4448))
- Disable TCP keepalive options at os_net library to allow building Wazuh on OpenBSD. ([#4462](https://github.com/wazuh/wazuh/pull/4462))


## [v3.11.1] - 2020-01-03

### Fixed

- The Windows Eventchannel log decoder in Analysisd maxed out CPU usage due to an infinite loop. ([#4412](https://github.com/wazuh/wazuh/pull/4412))


## [v3.11.0] - 2019-12-23

### Added

- Add support to Windows agents for vulnerability detector. ([#2787](https://github.com/wazuh/wazuh/pull/2787))
- Add support to Debian 10 Buster for vulnerability detector (by @aderumier). ([#4151](https://github.com/wazuh/wazuh/pull/4151))
- Make the Wazuh service to start after the network systemd unit (by @VAdamec). ([#1106](https://github.com/wazuh/wazuh/pull/1106))
- Add process inventory support for Mac OS X agents. ([#3322](https://github.com/wazuh/wazuh/pull/3322))
- Add port inventory support for MAC OS X agents. ([#3349](https://github.com/wazuh/wazuh/pull/3349))
- Make Analysisd compile the CDB list upon start. ([#3488](https://github.com/wazuh/wazuh/pull/3488))
- New rules option `global_frequency` to make frequency rules independent from the event source. ([#3931](https://github.com/wazuh/wazuh/pull/3931))
- Add a validation for avoiding agents to keep trying to connect to an invalid address indefinitely. ([#3951](https://github.com/wazuh/wazuh/pull/3951))
- Add the condition field of SCA checks to the agent databases. ([#3631](https://github.com/wazuh/wazuh/pull/3631))
- Display a warning message when registering to an unverified manager. ([#4207](https://github.com/wazuh/wazuh/pull/4207))
- Allow JSON escaping for logs on Logcollector's output format. ([#4273](https://github.com/wazuh/wazuh/pull/4273))
- Add TCP keepalive support for Fluent Forwarder. ([#4274](https://github.com/wazuh/wazuh/pull/4274))
- Add the host's primary IP to Logcollector's output format. ([#4380](https://github.com/wazuh/wazuh/pull/4380))

### Changed

- Now EventChannel alerts include the full message with the translation of coded fields. ([#3320](https://github.com/wazuh/wazuh/pull/3320))
- Changed `-G` agent-auth description in help message. ([#3856](https://github.com/wazuh/wazuh/pull/3856))
- Unified the Makefile flags allowed values. ([#4034](https://github.com/wazuh/wazuh/pull/4034))
- Let Logcollector queue file rotation and keepalive messages. ([#4222](https://github.com/wazuh/wazuh/pull/4222))
- Changed default paths for the OSQuery module in Windows agents. ([#4148](https://github.com/wazuh/wazuh/pull/4148))
- Fluent Forward now packs the content towards Fluentd into an object. ([#4334](https://github.com/wazuh/wazuh/pull/4334))

### Fixed

- Fix frequency rules to be increased for the same agent by default. ([#3931](https://github.com/wazuh/wazuh/pull/3931))
- Fix `protocol`, `system_name`, `data` and `extra_data` static fields detection. ([#3591](https://github.com/wazuh/wazuh/pull/3591))
- Fix overwriting agents by `Authd` when `force` option is less than 0. ([#3527](https://github.com/wazuh/wazuh/pull/3527))
- Fix Syscheck `nodiff` option for substring paths. ([#3015](https://github.com/wazuh/wazuh/pull/3015))
- Fix Logcollector wildcards to not detect directories as log files. ([#3788](https://github.com/wazuh/wazuh/pull/3788))
- Make Slack integration work with agentless alerts (by @dmitryax). ([#3971](https://github.com/wazuh/wazuh/pull/3971))
- Fix bugs reported by Clang analyzer. ([#3887](https://github.com/wazuh/wazuh/pull/3887))
- Fix compilation errors on OpenBSD platform. ([#3105](https://github.com/wazuh/wazuh/pull/3105))
- Fix on-demand configuration labels section to obtain labels attributes. ([#3490](https://github.com/wazuh/wazuh/pull/3490))
- Fixed race condition between `wazuh-clusterd` and `wazuh-modulesd` showing a 'No such file or directory' in `cluster.log` when synchronizing agent-info files in a cluster environment ([#4007](https://github.com/wazuh/wazuh/issues/4007))
- Fixed 'ConnectionError object has no attribute code' error when package repository is not available ([#3441](https://github.com/wazuh/wazuh/issues/3441))
- Fix the blocking of files monitored by Who-data in Windows agents. ([#3872](https://github.com/wazuh/wazuh/pull/3872))
- Fix the processing of EventChannel logs with unexpected characters. ([#3320](https://github.com/wazuh/wazuh/pull/3320))
- Active response Kaspersky script now logs the action request in _active-responses.log_ ([#2748](https://github.com/wazuh/wazuh/pull/2748))
- Fix service's installation path for CentOS 8. ([#4060](https://github.com/wazuh/wazuh/pull/4060))
- Add macOS Catalina to the list of detected versions. ([#4061](https://github.com/wazuh/wazuh/pull/4061))
- Prevent FIM from producing false negatives due to wrong checksum comparison. ([#4066](https://github.com/wazuh/wazuh/pull/4066))
- Fix `previous_output` count for alerts when matching by group. ([#4097](https://github.com/wazuh/wazuh/pull/4097))
- Fix event iteration when evaluating contextual rules. ([#4106](https://github.com/wazuh/wazuh/pull/4106))
- Fix the use of `prefilter_cmd` remotely by a new local option `allow_remote_prefilter_cmd`. ([#4178](https://github.com/wazuh/wazuh/pull/4178) & [4194](https://github.com/wazuh/wazuh/pull/4194))
- Fix restarting agents by group using the API when some of them are in a worker node. ([#4226](https://github.com/wazuh/wazuh/pull/4226))
- Fix error in Fluent Forwarder that requests an user and pass although the server does not need it. ([#3910](https://github.com/wazuh/wazuh/pull/3910))
- Fix FTS data length bound mishandling in Analysisd. ([#4278](https://github.com/wazuh/wazuh/pull/4278))
- Fix a memory leak in Modulesd and Agentd when Fluent Forward parses duplicate options. ([#4334](https://github.com/wazuh/wazuh/pull/4334))
- Fix an invalid memory read in Agentd when checking a remote configuration containing an invalid stanza inside `<labels>`. ([#4334](https://github.com/wazuh/wazuh/pull/4334))
- Fix error using force_reload and the eventchannel format in UNIX systems. ([#4294](https://github.com/wazuh/wazuh/pull/4294))


## [v3.10.2] - 2019-09-23

### Fixed

- Fix error in Logcollector when reloading localfiles with timestamp wildcards. ([#3995](https://github.com/wazuh/wazuh/pull/3995))


## [v3.10.1] - 2019-09-19

### Fixed

- Fix error after removing a high volume of agents from a group using the Wazuh API. ([#3907](https://github.com/wazuh/wazuh/issues/3907))
- Fix error in Remoted when reloading agent keys (busy resource). ([#3988](https://github.com/wazuh/wazuh/issues/3988))
- Fix invalid read in Remoted counters. ([#3989](https://github.com/wazuh/wazuh/issues/3989))


## [v3.10.0] - 2019-09-16

### Added

- Add framework function to obtain full summary of agents. ([#3842](https://github.com/wazuh/wazuh/pull/3842))
- SCA improvements. ([#3286](https://github.com/wazuh/wazuh/pull/3286))
  - Refactor de SCA internal logic and policy syntax. ([#3249](https://github.com/wazuh/wazuh/issues/3249))
  - Support to follow symbolic links. ([#3228](https://github.com/wazuh/wazuh/issues/3228))
  - Add numerical comparator for SCA rules. ([#3374](https://github.com/wazuh/wazuh/issues/3374))
  - Add SCA decoded events count to global stats. ([#3623](https://github.com/wazuh/wazuh/issues/3623))
- Extend duplicate file detection for LogCollector. ([#3867](https://github.com/wazuh/wazuh/pull/3867))
- Add HIPAA and NIST 800 53 compliance mapping as rule groups.([#3411](https://github.com/wazuh/wazuh/pull/3411) & [#3420](https://github.com/wazuh/wazuh/pull/3420))
- Add SCA compliance groups to rule groups in alerts. ([#3427](https://github.com/wazuh/wazuh/pull/3427))
- Add IPv6 loopback address to localhost list in DB output module (by @aquerubin). ([#3140](https://github.com/wazuh/wazuh/pull/3140))
- Accept `]` and `>` as terminal prompt characters for Agentless. ([#3209](https://github.com/wazuh/wazuh/pull/3209))

### Changed

- Modify logs for agent authentication issues by Remoted. ([#3662](https://github.com/wazuh/wazuh/pull/3662))
- Make Syscollector logging messages more user-friendly. ([#3397](https://github.com/wazuh/wazuh/pull/3397))
- Make SCA load by default all present policies at the default location. ([#3607](https://github.com/wazuh/wazuh/pull/3607))
- Increase IPSIZE definition for IPv6 compatibility (by @aquerubin). ([#3259](https://github.com/wazuh/wazuh/pull/3259))
- Replace local protocol definitions with Socket API definitions (by @aquerubin). ([#3260](https://github.com/wazuh/wazuh/pull/3260))
- Improved error message when some of required Wazuh daemons are down. Allow restarting cluster nodes except when `ossec-execd` is down. ([#3496](https://github.com/wazuh/wazuh/pull/3496))
- Allow existing aws_profile argument to work with vpcflowlogs in AWS wodle configuration. Thanks to Adam Williams (@awill1988). ([#3729](https://github.com/wazuh/wazuh/pull/3729))

### Fixed

- Fix exception handling when using an invalid bucket in AWS wodle ([#3652](https://github.com/wazuh/wazuh/pull/3652))
- Fix error message when an AWS bucket is empty ([#3743](https://github.com/wazuh/wazuh/pull/3743))
- Fix error when getting profiles in custom AWS buckets ([#3786](https://github.com/wazuh/wazuh/pull/3786))
- Fix SCA integrity check when switching between manager nodes. ([#3884](https://github.com/wazuh/wazuh/pull/3884))
- Fix alert email sending when no_full_log option is set in a rule. ([#3174](https://github.com/wazuh/wazuh/pull/3174))
- Fix error in Windows who-data when handling the directories list. ([#3883](https://github.com/wazuh/wazuh/pull/3883))
- Fix error in the hardware inventory collector for PowerPC architectures. ([#3624](https://github.com/wazuh/wazuh/pull/3624))
- Fix the use of mutexes in the `OS_Regex` library. ([#3533](https://github.com/wazuh/wazuh/pull/3533))
- Fix invalid read in the `OS_Regex` library. ([#3815](https://github.com/wazuh/wazuh/pull/3815))
- Fix compilation error on FreeBSD 13 and macOS 10.14. ([#3832](https://github.com/wazuh/wazuh/pull/3832))
- Fix typo in the license of the files. ([#3779](https://github.com/wazuh/wazuh/pull/3779))
- Fix error in `execd` when upgrading agents remotely while auto-restarting. ([#3437](https://github.com/wazuh/wazuh/pull/3437))
- Prevent integrations from inheriting descriptors. ([#3514](https://github.com/wazuh/wazuh/pull/3514))
- Overwrite rules label fix and rules features tests. ([#3414](https://github.com/wazuh/wazuh/pull/3414))
- Fix typo: replace `readed` with `read`. ([#3328](https://github.com/wazuh/wazuh/pull/3328))
- Introduce global mutex for Rootcheck decoder. ([#3530](https://github.com/wazuh/wazuh/pull/3530))
- Fix errors reported by scan-build. ([#3452](https://github.com/wazuh/wazuh/pull/3452) & [#3785](https://github.com/wazuh/wazuh/pull/3785))
- Fix the handling of `wm_exec()` output.([#3486](https://github.com/wazuh/wazuh/pull/3486))
- Fix FIM duplicated entries in Windows. ([#3504](https://github.com/wazuh/wazuh/pull/3504))
- Remove socket deletion from epoll. ([#3432](https://github.com/wazuh/wazuh/pull/3432))
- Let the sources installer support NetBSD. ([#3444](https://github.com/wazuh/wazuh/pull/3444))
- Fix error message from openssl v1.1.1. ([#3413](https://github.com/wazuh/wazuh/pull/3413))
- Fix compilation issue for local installation. ([#3339](https://github.com/wazuh/wazuh/pull/3339))
- Fix exception handling when /tmp have no permissions and tell the user the problem. ([#3401](https://github.com/wazuh/wazuh/pull/3401))
- Fix who-data alerts when audit logs contain hex fields. ([#3909](https://github.com/wazuh/wazuh/pull/3909))
- Remove useless `select()` calls in Analysisd decoders. ([#3964](https://github.com/wazuh/wazuh/pull/3964))


## [v3.9.5] - 2019-08-08

### Fixed

- Fixed a bug in the Framework that prevented Cluster and API from handling the file _client.keys_ if it's mounted as a volume on Docker.
- Fixed a bug in Analysisd that printed the millisecond part of the alerts' timestamp without zero-padding. That prevented Elasticsearch 7 from indexing those alerts. ([#3814](https://github.com/wazuh/wazuh/issues/3814))


## [v3.9.4] - 2019-08-07

### Changed

- Prevent agent on Windows from including who-data on FIM events for child directories without who-data enabled, even if it's available. ([#3601](https://github.com/wazuh/wazuh/issues/3601))
- Prevent Rootcheck configuration from including the `<ignore>` settings if they are empty. ([#3634](https://github.com/wazuh/wazuh/issues/3634))
- Wazuh DB will delete the agent DB-related files immediately when removing an agent. ([#3691](https://github.com/wazuh/wazuh/issues/3691))

### Fixed

- Fixed bug in Remoted when correlating agents and their sockets in TCP mode. ([#3602](https://github.com/wazuh/wazuh/issues/3602))
- Fix bug in the agent that truncated its IP address if it occupies 15 characters. ([#3615](https://github.com/wazuh/wazuh/issues/3615))
- Logcollector failed to overwrite duplicate `<localfile>` stanzas. ([#3616](https://github.com/wazuh/wazuh/issues/3616))
- Analysisd could produce a double free if an Eventchannel message contains an invalid XML member. ([#3626](https://github.com/wazuh/wazuh/issues/3626))
- Fixed defects in the code reported by Coverity. ([#3627](https://github.com/wazuh/wazuh/issues/3627))
- Fixed bug in Analysisd when handling invalid JSON input strings. ([#3648](https://github.com/wazuh/wazuh/issues/3648))
- Fix handling of SCA policies with duplicate ID in Wazuh DB. ([#3668](https://github.com/wazuh/wazuh/issues/3668))
- Cluster could fail synchronizing some files located in Docker volumes. ([#3669](https://github.com/wazuh/wazuh/issues/3669))
- Fix a handler leak in the FIM whodata engine for Windows. ([#3690](https://github.com/wazuh/wazuh/issues/3690))
- The Docker listener module was storing and ignoring the output of the integration. ([#3768](https://github.com/wazuh/wazuh/issues/3768))
- Fixed memory leaks in Syscollector for macOS agents. ([#3795](https://github.com/wazuh/wazuh/pull/3795))
- Fix dangerous mutex initialization in Windows hosts. ([#3805](https://github.com/wazuh/wazuh/issues/3805))


## [v3.9.3] - 2019-07-08

### Changed

- Windows Eventchannel log collector will no longer report bookmarked events by default (those that happened while the agent was stopped). ([#3485](https://github.com/wazuh/wazuh/pull/3485))
- Remoted will discard agent-info data not in UTF-8 format. ([#3581](https://github.com/wazuh/wazuh/pull/3581))

### Fixed

- Osquery integration did not follow the osquery results file (*osqueryd.results.log*) as of libc 2.28. ([#3494](https://github.com/wazuh/wazuh/pull/3494))
- Windows Eventchannnel log collector did not update the bookmarks so it reported old events repeatedly. ([#3485](https://github.com/wazuh/wazuh/pull/3485))
- The agent sent invalid info data in the heartbeat message if it failed to get the host IP address. ([#3555](https://github.com/wazuh/wazuh/pull/3555))
- Modulesd produced a memory leak when being queried for its running configuration. ([#3564](https://github.com/wazuh/wazuh/pull/3564))
- Analysisd and Logtest crashed when trying rules having `<different_geoip>` and no `<not_same_field>` stanza. ([#3587](https://github.com/wazuh/wazuh/pull/3587))
- Vulnerability Detector failed to parse the Canonical's OVAL feed due to a syntax change. ([#3563](https://github.com/wazuh/wazuh/pull/3563))
- AWS Macie events produced erros in Elasticsearch. ([#3608](https://github.com/wazuh/wazuh/pull/3608))
- Rules with `<list lookup="address_match_key" />` produced a false match if the CDB list file is missing. ([#3609](https://github.com/wazuh/wazuh/pull/3609))
- Remote configuration was missing the `<ignore>` stanzas for Syscheck and Rootcheck when defined as sregex. ([#3617](https://github.com/wazuh/wazuh/pull/3617))


## [v3.9.2] - 2019-06-10

### Added

- Added support for Ubuntu 12.04 to the SCA configuration template. ([#3361](https://github.com/wazuh/wazuh/pull/3361))

### Changed

- Prevent the agent from stopping if it fails to resolve the manager's hostname on startup. ([#3405](https://github.com/wazuh/wazuh/pull/3405))
- Prevent Remoted from logging agent connection timeout as an error, now it's a debugging log. ([#3426](https://github.com/wazuh/wazuh/pull/3426))

### Fixed

- A configuration request to Analysisd made it crash if the option `<white_list>` is empty. ([#3383](https://github.com/wazuh/wazuh/pull/3383))
- Fixed error when uploading some configuration files through API in wazuh-docker environments. ([#3335](https://github.com/wazuh/wazuh/issues/3335))
- Fixed error deleting temporary files during cluster synchronization. ([#3379](https://github.com/wazuh/wazuh/issues/3379))
- Fixed bad permissions on agent-groups files synchronized via wazuh-clusterd. ([#3438](https://github.com/wazuh/wazuh/issues/3438))
- Fixed bug in the database module that ignored agents registered with a network mask. ([#3351](https://github.com/wazuh/wazuh/pull/3351))
- Fixed a memory bug in the CIS-CAT module. ([#3406](https://github.com/wazuh/wazuh/pull/3406))
- Fixed a bug in the agent upgrade tool when checking the version number. ([#3391](https://github.com/wazuh/wazuh/pull/3391))
- Fixed error checking in the Windows Eventchannel log collector. ([#3393](https://github.com/wazuh/wazuh/pull/3393))
- Prevent Analysisd from crashing at SCA decoder due to a race condition calling a thread-unsafe function. ([#3466](https://github.com/wazuh/wazuh/pull/3466))
- Fix a file descriptor leak in Modulesd on timeout when running a subprocess. ([#3470](https://github.com/wazuh/wazuh/pull/3470))
  - OpenSCAP.
  - CIS-CAT.
  - Command.
  - Azure.
  - SCA.
  - AWS.
  - Docker.
- Prevent Modulesd from crashing at Vulnerability Detector when updating a RedHat feed. ([3458](https://github.com/wazuh/wazuh/pull/3458))


## [v3.9.1] - 2019-05-21

### Added

- Added directory existence checking for SCA rules. ([#3246](https://github.com/wazuh/wazuh/pull/3246))
- Added line number to error messages when parsing YAML files. ([#3325](https://github.com/wazuh/wazuh/pull/3325))
- Enhanced wildcard support for Windows Logcollector. ([#3236](https://github.com/wazuh/wazuh/pull/3236))

### Changed

- Changed the extraction point of the package name in the Vulnerability Detector OVALs. ([#3245](https://github.com/wazuh/wazuh/pull/3245))

### Fixed

- Fixed SCA request interval option limit. ([#3254](https://github.com/wazuh/wazuh/pull/3254))
- Fixed SCA directory checking. ([#3235](https://github.com/wazuh/wazuh/pull/3235))
- Fixed potential out of bounds memory access. ([#3285](https://github.com/wazuh/wazuh/pull/3285))
- Fixed CIS-CAT XML report parser. ([#3261](https://github.com/wazuh/wazuh/pull/3261))
- Fixed .ssh folder permissions for Agentless. ([#2660](https://github.com/wazuh/wazuh/pull/2660))
- Fixed repeated fields in SCA summary events. ([#3278](https://github.com/wazuh/wazuh/pull/3278))
- Fixed command output treatment for the SCA module. ([#3297](https://github.com/wazuh/wazuh/pull/3297))
- Fixed _agent_upgrade_ tool to set the manager version as the default one. ([#2721](https://github.com/wazuh/wazuh/pull/2721))
- Fixed execd crash when timeout list is not initialized. ([#3316](https://github.com/wazuh/wazuh/pull/3316))
- Fixed support for reading large files on Windows Logcollector. ([#3248](https://github.com/wazuh/wazuh/pull/3248))
- Fixed the manager restarting process via API on Docker. ([#3273](https://github.com/wazuh/wazuh/pull/3273))
- Fixed the _agent_info_ files synchronization between cluster nodes. ([#3272](https://github.com/wazuh/wazuh/pull/3272))

### Removed

- Removed 5-second reading timeout for File Integrity Monitoring scan. ([#3366](https://github.com/wazuh/wazuh/pull/3366))


## [v3.9.0] - 2019-05-02

### Added

- New module to perform **Security Configuration Assessment** scans. ([#2598](https://github.com/wazuh/wazuh/pull/2598))
- New **Logcollector** features. ([#2929](https://github.com/wazuh/wazuh/pull/2929))
  - Let Logcollector filter files by content. ([#2796](https://github.com/wazuh/wazuh/issues/2796))
  - Added a pattern exclusion option to Logcollector. ([#2797](https://github.com/wazuh/wazuh/issues/2797))
  - Let Logcollector filter files by date. ([#2799](https://github.com/wazuh/wazuh/issues/2799))
  - Let logcollector support wildcards on Windows. ([#2898](https://github.com/wazuh/wazuh/issues/2898))
- **Fluent forwarder** for agents. ([#2828](https://github.com/wazuh/wazuh/issues/2828))
- Collect network and port inventory for Windows XP/Server 2003. ([#2464](https://github.com/wazuh/wazuh/pull/2464))
- Included inventory fields as dynamic fields in events to use them in rules. ([#2441](https://github.com/wazuh/wazuh/pull/2441))
- Added an option _startup_healthcheck_ in FIM so that the the who-data health-check is optional. ([#2323](https://github.com/wazuh/wazuh/pull/2323))
- The real agent IP is reported by the agent and shown in alerts and the App interface. ([#2577](https://github.com/wazuh/wazuh/pull/2577))
- Added support for organizations in AWS wodle. ([#2627](https://github.com/wazuh/wazuh/pull/2627))
- Added support for hot added symbolic links in _Whodata_. ([#2466](https://github.com/wazuh/wazuh/pull/2466))
- Added `-t` option to `wazuh-clusterd` binary ([#2691](https://github.com/wazuh/wazuh/pull/2691)).
- Added options `same_field` and `not_same_field` in rules to correlate dynamic fields between events. ([#2689](https://github.com/wazuh/wazuh/pull/2689))
- Added optional daemons start by default. ([#2769](https://github.com/wazuh/wazuh/pull/2769))
- Make the Windows installer to choose the appropriate `ossec.conf` file based on the System version. ([#2773](https://github.com/wazuh/wazuh/pull/2773))
- Added writer thread preference for Logcollector. ([#2783](https://github.com/wazuh/wazuh/pull/2783))
- Added database deletion from Wazuh-DB for removed agents. ([#3123](https://github.com/wazuh/wazuh/pull/3123))

### Changed

- Introduced a network buffer in Remoted to cache incomplete messages from agents. This improves the performance by preventing Remoted from waiting for complete messages. ([#2528](https://github.com/wazuh/wazuh/pull/2528))
- Improved alerts about disconnected agents: they will contain the data about the disconnected agent, although the alert is actually produced by the manager. ([#2379](https://github.com/wazuh/wazuh/pull/2379))
- PagerDuty integration plain text alert support (by @spartantri). ([#2403](https://github.com/wazuh/wazuh/pull/2403))
- Improved Remoted start-up logging messages. ([#2460](https://github.com/wazuh/wazuh/pull/2460))
- Let _agent_auth_ warn when it receives extra input arguments. ([#2489](https://github.com/wazuh/wazuh/pull/2489))
- Update the who-data related SELinux rules for Audit 3.0. This lets who-data work on Fedora 29. ([#2419](https://github.com/wazuh/wazuh/pull/2419))
- Changed data source for network interface's MAC address in Syscollector so that it will be able to get bonded interfaces' MAC. ([#2550](https://github.com/wazuh/wazuh/pull/2550))
- Migrated unit tests from Check to TAP (Test Anything Protocol). ([#2572](https://github.com/wazuh/wazuh/pull/2572))
- Now labels starting with `_` are reserved for internal use. ([#2577](https://github.com/wazuh/wazuh/pull/2577))
- Now AWS wodle fetches aws.requestParameters.disableApiTermination with an unified format ([#2614](https://github.com/wazuh/wazuh/pull/2614))
- Improved overall performance in cluster ([#2575](https://github.com/wazuh/wazuh/pull/2575))
- Some improvements has been made in the _vulnerability-detector_ module. ([#2603](https://github.com/wazuh/wazuh/pull/2603))
- Refactor of decoded fields from the Windows eventchannel decoder. ([#2684](https://github.com/wazuh/wazuh/pull/2684))
- Deprecate global option `<queue_size>` for Analysisd. ([#2729](https://github.com/wazuh/wazuh/pull/2729))
- Excluded noisy events from Windows Eventchannel. ([#2763](https://github.com/wazuh/wazuh/pull/2763))
- Replaced `printf` functions in `agent-authd`. ([#2830](https://github.com/wazuh/wazuh/pull/2830))
- Replaced `strtoul()` using NULL arguments with `atol()` in wodles config files. ([#2801](https://github.com/wazuh/wazuh/pull/2801))
- Added a more descriptive message for SSL error when agent-auth fails. ([#2941](https://github.com/wazuh/wazuh/pull/2941))
- Changed the starting Analysisd messages about loaded rules from `info` to `debug` level. ([#2881](https://github.com/wazuh/wazuh/pull/2881))
- Re-structured messages for FIM module. ([#2926](https://github.com/wazuh/wazuh/pull/2926))
- Changed `diff` output in Syscheck for Windows. ([#2969](https://github.com/wazuh/wazuh/pull/2969))
- Replaced OSSEC e-mail subject with Wazuh in `ossec-maild`. ([#2975](https://github.com/wazuh/wazuh/pull/2975))
- Added keepalive in TCP to manage broken connections in `ossec-remoted`. ([#3069](https://github.com/wazuh/wazuh/pull/3069))
- Change default restart interval for Docker listener module to one minute. ([#2679](https://github.com/wazuh/wazuh/pull/2679))

### Fixed

- Fixed error in Syscollector for Windows older than Vista when gathering the hardware inventory. ([#2326](https://github.com/wazuh/wazuh/pull/2326))
- Fixed an error in the OSQuery configuration validation. ([#2446](https://github.com/wazuh/wazuh/pull/2446))
- Prevent Integrator, Syslog Client and Mail forwarded from getting stuck while reading _alerts.json_. ([#2498](https://github.com/wazuh/wazuh/pull/2498))
- Fixed a bug that could make an Agent running on Windows XP close unexpectedly while receiving a WPK file. ([#2486](https://github.com/wazuh/wazuh/pull/2486))
- Fixed _ossec-control_ script in Solaris. ([#2495](https://github.com/wazuh/wazuh/pull/2495))
- Fixed a compilation error when building Wazuh in static linking mode with the Audit library enabled. ([#2523](https://github.com/wazuh/wazuh/pull/2523))
- Fixed a memory hazard in Analysisd on log pre-decoding for short logs (less than 5 bytes). ([#2391](https://github.com/wazuh/wazuh/pull/2391))
- Fixed defects reported by Cppcheck. ([#2521](https://github.com/wazuh/wazuh/pull/2521))
  - Double free in GeoIP data handling with IPv6.
  - Buffer overlay when getting OS information.
  - Check for successful memory allocation in Syscollector.
- Fix out-of-memory error in Remoted when upgrading an agent with a big data chunk. ([#2594](https://github.com/wazuh/wazuh/pull/2594))
- Re-registered agent are reassigned to correct groups when the multigroup is empty. ([#2440](https://github.com/wazuh/wazuh/pull/2440))
- Wazuh manager starts regardless of the contents of _local_decoder.xml_. ([#2465](https://github.com/wazuh/wazuh/pull/2465))
- Let _Remoted_ wait for download module availability. ([#2517](https://github.com/wazuh/wazuh/pull/2517))
- Fix duplicate field names at some events for Windows eventchannel. ([#2500](https://github.com/wazuh/wazuh/pull/2500))
- Delete empty fields from Windows Eventchannel alerts. ([#2492](https://github.com/wazuh/wazuh/pull/2492))
- Fixed memory leak and crash in Vulnerability Detector. ([#2620](https://github.com/wazuh/wazuh/pull/2620))
- Prevent Analysisd from crashing when receiving an invalid Syscollector event. ([#2621](https://github.com/wazuh/wazuh/pull/2621))
- Fix a bug in the database synchronization module that left broken references of removed agents to groups. ([#2628](https://github.com/wazuh/wazuh/pull/2628))
- Fixed restart service in AIX. ([#2674](https://github.com/wazuh/wazuh/pull/2674))
- Prevent Execd from becoming defunct when Active Response disabled. ([#2692](https://github.com/wazuh/wazuh/pull/2692))
- Fix error in Syscollector when unable to read the CPU frequency on agents. ([#2740](https://github.com/wazuh/wazuh/pull/2740))
- Fix Windows escape format affecting non-format messages. ([#2725](https://github.com/wazuh/wazuh/pull/2725))
- Avoid a segfault in mail daemon due to the XML tags order in the `ossec.conf`. ([#2711](https://github.com/wazuh/wazuh/pull/2711))
- Prevent the key updating thread from starving in Remoted. ([#2761](https://github.com/wazuh/wazuh/pull/2761))
- Fixed error logging on Windows agent. ([#2791](https://github.com/wazuh/wazuh/pull/2791))
- Let CIS-CAT decoder reuse the Wazuh DB connection socket. ([#2800](https://github.com/wazuh/wazuh/pull/2800))
- Fixed issue with `agent-auth` options without argument. ([#2808](https://github.com/wazuh/wazuh/pull/2808))
- Fixed control of the frequency counter in alerts. ([#2854](https://github.com/wazuh/wazuh/pull/2854))
- Ignore invalid files for agent groups. ([#2895](https://github.com/wazuh/wazuh/pull/2895))
- Fixed invalid behaviour when moving files in Whodata mode. ([#2888](https://github.com/wazuh/wazuh/pull/2888))
- Fixed deadlock in Remoted when updating the `keyentries` structure. ([#2956](https://github.com/wazuh/wazuh/pull/2956))
- Fixed error in Whodata when one of the file permissions cannot be extracted. ([#2940](https://github.com/wazuh/wazuh/pull/2940))
- Fixed System32 and SysWOW64 event processing in Whodata. ([#2935](https://github.com/wazuh/wazuh/pull/2935))
- Fixed Syscheck hang when monitoring system directories. ([#3059](https://github.com/wazuh/wazuh/pull/3059))
- Fixed the package inventory for MAC OS X. ([#3035](https://github.com/wazuh/wazuh/pull/3035))
- Translated the Audit Policy fields from IDs for Windows events. ([#2950](https://github.com/wazuh/wazuh/pull/2950))
- Fixed broken pipe error when Wazuh-manager closes TCP connection. ([#2965](https://github.com/wazuh/wazuh/pull/2965))
- Fixed whodata mode on drives other than the main one. ([#2989](https://github.com/wazuh/wazuh/pull/2989))
- Fixed bug occurred in the database while removing an agent. ([#2997](https://github.com/wazuh/wazuh/pull/2997))
- Fixed duplicated alerts for Red Hat feed in `vulnerability-detector`. ([#3000](https://github.com/wazuh/wazuh/pull/3000))
- Fixed bug when processing symbolic links in Whodata. ([#3025](https://github.com/wazuh/wazuh/pull/3025))
- Fixed option for ignoring paths in rootcheck. ([#3058](https://github.com/wazuh/wazuh/pull/3058))
- Allow Wazuh service on MacOSX to be available without restart. ([#3119](https://github.com/wazuh/wazuh/pull/3119))
- Ensure `internal_options.conf` file is overwritten on Windows upgrades. ([#3153](https://github.com/wazuh/wazuh/pull/3153))
- Fixed the reading of the setting `attempts` of the Docker module. ([#3067](https://github.com/wazuh/wazuh/pull/3067))
- Fix a memory leak in Docker listener module. ([#2679](https://github.com/wazuh/wazuh/pull/2679))


## [v3.8.2] - 2019-01-30

### Fixed

- Analysisd crashed when parsing a log from OpenLDAP due to a bug in the option `<accumulate>`. ([#2456](https://github.com/wazuh/wazuh/pull/2456))
- Modulesd closed unexpectedly if a command was defined without a `<tag>` option. ([#2470](https://github.com/wazuh/wazuh/pull/2470))
- The Eventchannel decoder was not being escaping backslashes correctly. ([#2483](https://github.com/wazuh/wazuh/pull/2483))
- The Eventchannel decoder was leaving spurious trailing spaces in some fields. ([#2484](https://github.com/wazuh/wazuh/pull/2484))


## [v3.8.1] - 2019-01-25

### Fixed

- Fixed memory leak in Logcollector when reading Windows eventchannel. ([#2450](https://github.com/wazuh/wazuh/pull/2450))
- Fixed script parsing error in Solaris 10. ([#2449](https://github.com/wazuh/wazuh/pull/2449))
- Fixed version comparisons on Red Hat systems. (By @orlando-jamie) ([#2445](https://github.com/wazuh/wazuh/pull/2445))


## [v3.8.0] - 2019-01-19

### Added

- Logcollector **extension for Windows eventchannel logs in JSON format.** ([#2142](https://github.com/wazuh/wazuh/pull/2142))
- Add options to detect **attribute and file permission changes** for Windows. ([#1918](https://github.com/wazuh/wazuh/pull/1918))
- Added **Audit health-check** in the Whodata initialization. ([#2180](https://github.com/wazuh/wazuh/pull/2180))
- Added **Audit rules auto-reload** in Whodata. ([#2180](https://github.com/wazuh/wazuh/pull/2180))
- Support for **new AWS services** in the AWS wodle ([#2242](https://github.com/wazuh/wazuh/pull/2242)):
    - AWS Config
    - AWS Trusted Advisor
    - AWS KMS
    - AWS Inspector
    - Add support for IAM roles authentication in EC2 instances.
- New module "Agent Key Polling" to integrate agent key request to external data sources. ([#2127](https://github.com/wazuh/wazuh/pull/2127))
  - Look for missing or old agent keys when Remoted detects an authorization failure.
  - Request agent keys by calling a defined executable or connecting to a local socket.
- Get process inventory for Windows natively. ([#1760](https://github.com/wazuh/wazuh/pull/1760))
- Improved vulnerability detection in Red Hat systems. ([#2137](https://github.com/wazuh/wazuh/pull/2137))
- Add retries to download the OVAL files in vulnerability-detector. ([#1832](https://github.com/wazuh/wazuh/pull/1832))
- Auto-upgrade FIM databases in Wazuh-DB. ([#2147](https://github.com/wazuh/wazuh/pull/2147))
- New dedicated thread for AR command running on Windows agent. ([#1725](https://github.com/wazuh/wazuh/pull/1725))
  -  This will prevent the agent from delaying due to an AR execution.
- New internal option to clean residual files of agent groups. ([#1985](https://github.com/wazuh/wazuh/pull/1985))
- Add a manifest to run `agent-auth.exe` with elevated privileges. ([#1998](https://github.com/wazuh/wazuh/pull/1998))
- Compress `last-entry` files to check differences by FIM. ([#2034](https://github.com/wazuh/wazuh/pull/2034))
- Add error messages to integration scripts. ([#2143](https://github.com/wazuh/wazuh/pull/2143))
- Add CDB lists building on install. ([#2167](https://github.com/wazuh/wazuh/pull/2167))
- Update Wazuh copyright for internal files. ([#2343](https://github.com/wazuh/wazuh/pull/2343))
- Added option to allow maild select the log file to read from. ([#977](https://github.com/wazuh/wazuh/pull/977))
- Add table to control the metadata of the vuln-detector DB. ([#2402](https://github.com/wazuh/wazuh/pull/2402))

### Changed

- Now Wazuh manager can be started with an empty configuration in ossec.conf. ([#2086](https://github.com/wazuh/wazuh/pull/2086))
- The Authentication daemon is now enabled by default. ([#2129](https://github.com/wazuh/wazuh/pull/2129))
- Make FIM show alerts for new files by default. ([#2213](https://github.com/wazuh/wazuh/pull/2213))
- Reduce the length of the query results from Vulnerability Detector to Wazuh DB. ([#1798](https://github.com/wazuh/wazuh/pull/1798))
- Improved the build system to automatically detect a big-endian platform. ([#2031](https://github.com/wazuh/wazuh/pull/2031))
  - Building option `USE_BIG_ENDIAN` is not already needed on Solaris (SPARC) or HP-UX.
- Expanded the regex pattern maximum size from 2048 to 20480 bytes. ([#2036](https://github.com/wazuh/wazuh/pull/2036))
- Improved IP address validation in the option `<white_list>` (by @pillarsdotnet). ([#1497](https://github.com/wazuh/wazuh/pull/1497))
- Improved rule option `<info>` validation (by @pillarsdotnet). ([#1541](https://github.com/wazuh/wazuh/pull/1541))
- Deprecated the Syscheck option `<remove_old_diff>` by making it mandatory. ([#1915](https://github.com/wazuh/wazuh/pull/1915))
- Fix invalid error "Unable to verity server certificate" in _ossec-authd_ (server). ([#2045](https://github.com/wazuh/wazuh/pull/2045))
- Remove deprecated flag `REUSE_ID` from the Makefile options. ([#2107](https://github.com/wazuh/wazuh/pull/2107))
- Syscheck first queue error message changed into a warning. ([#2146](https://github.com/wazuh/wazuh/pull/2146))
- Do the DEB and RPM package scan regardless of Linux distribution. ([#2168](https://github.com/wazuh/wazuh/pull/2168))
- AWS VPC configuration in the AWS wodle ([#2242](https://github.com/wazuh/wazuh/pull/2242)).
- Hide warning log by FIM when cannot open a file that has just been removed. ([#2201](https://github.com/wazuh/wazuh/pull/2201))
- The default FIM configuration will ignore some temporary files. ([#2202](https://github.com/wazuh/wazuh/pull/2202))

### Fixed

- Fixed error description in the osquery configuration parser (by @pillarsdotnet). ([#1499](https://github.com/wazuh/wazuh/pull/1499))
- The FTS comment option `<ftscomment>` was not being read (by @pillarsdotnet). ([#1536](https://github.com/wazuh/wazuh/pull/1536))
- Fixed error when multigroup files are not found. ([#1792](https://github.com/wazuh/wazuh/pull/1792))
- Fix error when assigning multiple groups whose names add up to more than 4096 characters. ([#1792](https://github.com/wazuh/wazuh/pull/1792))
- Replaced "getline" function with "fgets" in vulnerability-detector to avoid compilation errors with older versions of libC. ([#1822](https://github.com/wazuh/wazuh/pull/1822))
- Fix bug in Wazuh DB when trying to store multiple network interfaces with the same IP from Syscollector. ([#1928](https://github.com/wazuh/wazuh/pull/1928))
- Improved consistency of multigroups. ([#1985](https://github.com/wazuh/wazuh/pull/1985))
- Fixed the reading of the OS name and version in HP-UX systems. ([#1990](https://github.com/wazuh/wazuh/pull/1990))
- Prevent the agent from producing an error on platforms that don't support network timeout. ([#2001](https://github.com/wazuh/wazuh/pull/2001))
- Logcollector could not set the maximum file limit on HP-UX platform. ([2030](https://github.com/wazuh/wazuh/pull/2030))
- Allow strings up to 64KB long for log difference analysis. ([#2032](https://github.com/wazuh/wazuh/pull/2032))
- Now agents keep their registration date when upgrading the manager. ([#2033](https://github.com/wazuh/wazuh/pull/2033))
- Create an empty `client.keys` file on a fresh installation of a Windows agent. ([2040](https://github.com/wazuh/wazuh/pull/2040))
- Allow CDB list keys and values to have double quotes surrounding. ([#2046](https://github.com/wazuh/wazuh/pull/2046))
- Remove file `queue/db/.template.db` on upgrade / restart. ([2073](https://github.com/wazuh/wazuh/pull/2073))
- Fix error on Analysisd when `check_value` doesn't exist. ([2080](https://github.com/wazuh/wazuh/pull/2080))
- Prevent Rootcheck from looking for invalid link count in agents running on Solaris (by @ecsc-georgew). ([2087](https://github.com/wazuh/wazuh/pull/2087))
- Fixed the warning messages when compiling the agent on AIX. ([2099](https://github.com/wazuh/wazuh/pull/2099))
- Fix missing library when building Wazuh with MySQL support. ([#2108](https://github.com/wazuh/wazuh/pull/2108))
- Fix compile warnings for the Solaris platform. ([#2121](https://github.com/wazuh/wazuh/pull/2121))
- Fixed regular expression for audit.key in audit decoder. ([#2134](https://github.com/wazuh/wazuh/pull/2134))
- Agent's ossec-control stop should wait a bit after killing a process. ([#2149](https://github.com/wazuh/wazuh/pull/2149))
- Fixed error ocurred while monitoring symbolic links in Linux. ([#2152](https://github.com/wazuh/wazuh/pull/2152))
- Fixed some bugs in Logcollector: ([#2154](https://github.com/wazuh/wazuh/pull/2154))
  - If Logcollector picks up a log exceeding 65279 bytes, that log may lose the null-termination.
  - Logcollector crashes if multiple wildcard stanzas resolve the same file.
  - An error getting the internal file position may lead to an undefined condition.
- Execd daemon now runs even if active response is disabled ([#2177](https://github.com/wazuh/wazuh/pull/2177))
- Fix high precision timestamp truncation in rsyslog messages. ([#2128](https://github.com/wazuh/wazuh/pull/2128))
- Fix missing Whodata section to the remote configuration query. ([#2173](https://github.com/wazuh/wazuh/pull/2173))
- Bugfixes in AWS wodle ([#2242](https://github.com/wazuh/wazuh/pull/2242)):
    - Fixed bug in AWS Guard Duty alerts when there were multiple remote IPs.
    - Fixed bug when using flag `remove_from_bucket`.
    - Fixed bug when reading buckets generating more than 1000 logs in the same day.
    - Increase `qty` of `aws.eventNames` and remove usage of `aws.eventSources`.
- Fix bug in cluster configuration when using Kubernetes ([#2227](https://github.com/wazuh/wazuh/pull/2227)).
- Fix network timeout setup in agent running on Windows. ([#2185](https://github.com/wazuh/wazuh/pull/2185))
- Fix default values for the `<auto_ignore>` option. ([#2210](https://github.com/wazuh/wazuh/pull/2210))
- Fix bug that made Modulesd and Remoted crash on ARM architecture. ([#2214](https://github.com/wazuh/wazuh/pull/2214))
- The regex parser included the next character after a group:
  - If the input string just ends after that character. ([#2216](https://github.com/wazuh/wazuh/pull/2216))
  - The regex parser did not accept a group terminated with an escaped byte or a class. ([#2224](https://github.com/wazuh/wazuh/pull/2224))
- Fixed buffer overflow hazard in FIM when performing change report on long paths on macOS platform. ([#2285](https://github.com/wazuh/wazuh/pull/2285))
- Fix sending of the owner attribute when a file is created in Windows. ([#2292](https://github.com/wazuh/wazuh/pull/2292))
- Fix audit reconnection to the Whodata socket ([#2305](https://github.com/wazu2305h/wazuh/pull/2305))
- Fixed agent connection in TCP mode on Windows XP. ([#2329](https://github.com/wazuh/wazuh/pull/2329))
- Fix log shown when a command reaches its timeout and `ignore_output` is enabled. ([#2316](https://github.com/wazuh/wazuh/pull/2316))
- Analysisd and Syscollector did not detect the number of cores on Raspberry Pi. ([#2304](https://github.com/wazuh/wazuh/pull/2304))
- Analysisd and Syscollector did not detect the number of cores on CentOS 5. ([#2340](https://github.com/wazuh/wazuh/pull/2340))


## [v3.7.2] - 2018-12-17

### Changed

- Logcollector will fully read a log file if it reappears after being deleted. ([#2041](https://github.com/wazuh/wazuh/pull/2041))

### Fixed

- Fix some bugs in Logcollector: ([#2041](https://github.com/wazuh/wazuh/pull/2041))
  - Logcollector ceases monitoring any log file containing a binary zero-byte.
  - If a local file defined with wildcards disappears, Logcollector incorrectly shows a negative number of remaining open attempts.
  - Fixed end-of-file detection for text-based file formats.
- Fixed a bug in Analysisd that made it crash when decoding a malformed FIM message. ([#2089](https://github.com/wazuh/wazuh/pull/2089))


## [v3.7.1] - 2018-12-05

### Added

- New internal option `remoted.guess_agent_group` allowing agent group guessing by Remoted to be optional. ([#1890](https://github.com/wazuh/wazuh/pull/1890))
- Added option to configure another audit keys to monitor. ([#1882](https://github.com/wazuh/wazuh/pull/1882))
- Added option to create the SSL certificate and key with the install.sh script. ([#1856](https://github.com/wazuh/wazuh/pull/1856))
- Add IPv6 support to `host-deny.sh` script. (by @iasdeoupxe). ([#1583](https://github.com/wazuh/wazuh/pull/1583))
- Added tracing information (PID, function, file and line number) to logs when debugging is enabled. ([#1866](https://github.com/wazuh/wazuh/pull/1866))

### Changed

- Change errors messages to descriptive warnings in Syscheck when a files is not reachable. ([#1730](https://github.com/wazuh/wazuh/pull/1730))
- Add default values to global options to let the manager start. ([#1894](https://github.com/wazuh/wazuh/pull/1894))
- Improve Remoted performance by reducing interaction between threads. ([#1902](https://github.com/wazuh/wazuh/pull/1902))

### Fixed

- Prevent duplicates entries for denied IP addresses by `host-deny.sh`. (by @iasdeoupxe). ([#1583](https://github.com/wazuh/wazuh/pull/1583))
- Fix issue in Logcollector when reaching the file end before getting a full line. ([#1744](https://github.com/wazuh/wazuh/pull/1744))
- Throw an error when a nonexistent CDB file is added in the ossec.conf file. ([#1783](https://github.com/wazuh/wazuh/pull/1783))
- Fix bug in Remoted that truncated control messages to 1024 bytes. ([#1847](https://github.com/wazuh/wazuh/pull/1847))
- Avoid that the attribute `ignore` of rules silence alerts. ([#1874](https://github.com/wazuh/wazuh/pull/1874))
- Fix race condition when decoding file permissions. ([#1879](https://github.com/wazuh/wazuh/pull/1879)
- Fix to overwrite FIM configuration when directories come in the same tag separated by commas. ([#1886](https://github.com/wazuh/wazuh/pull/1886))
- Fixed issue with hash table handling in FTS and label management. ([#1889](https://github.com/wazuh/wazuh/pull/1889))
- Fixed id's and description of FIM alerts. ([#1891](https://github.com/wazuh/wazuh/pull/1891))
- Fix log flooding by Logcollector when monitored files disappear. ([#1893](https://github.com/wazuh/wazuh/pull/1893))
- Fix bug configuring empty blocks in FIM. ([#1897](https://github.com/wazuh/wazuh/pull/1897))
- Let the Windows agent reset the random generator context if it's corrupt. ([#1898](https://github.com/wazuh/wazuh/pull/1898))
- Prevent Remoted from logging errors if the cluster configuration is missing or invalid. ([#1900](https://github.com/wazuh/wazuh/pull/1900))
- Fix race condition hazard in Remoted when handling control messages. ([#1902](https://github.com/wazuh/wazuh/pull/1902))
- Fix uncontrolled condition in the vulnerability-detector version checker. ([#1932](https://github.com/wazuh/wazuh/pull/1932))
- Restore support for Amazon Linux in vulnerability-detector. ([#1932](https://github.com/wazuh/wazuh/pull/1932))
- Fixed starting wodles after a delay specified in `interval` when `run_on_start` is set to `no`, on the first run of the agent. ([#1906](https://github.com/wazuh/wazuh/pull/1906))
- Prevent `agent-auth` tool from creating the file _client.keys_ outside the agent's installation folder. ([#1924](https://github.com/wazuh/wazuh/pull/1924))
- Fix symbolic links attributes reported by `syscheck` in the alerts. ([#1926](https://github.com/wazuh/wazuh/pull/1926))
- Added some improvements and fixes in Whodata. ([#1929](https://github.com/wazuh/wazuh/pull/1929))
- Fix FIM decoder to accept Windows user containing spaces. ([#1930](https://github.com/wazuh/wazuh/pull/1930))
- Add missing field `restrict` when querying the FIM configuration remotely. ([#1931](https://github.com/wazuh/wazuh/pull/1931))
- Fix values of FIM scan showed in agent_control info. ([#1940](https://github.com/wazuh/wazuh/pull/1940))
- Fix agent group updating in database module. ([#2004](https://github.com/wazuh/wazuh/pull/2004))
- Logcollector prevents vmhgfs from synchronizing the inode. ([#2022](https://github.com/wazuh/wazuh/pull/2022))
- File descriptor leak that may impact agents running on UNIX platforms. ([#2021](https://github.com/wazuh/wazuh/pull/2021))
- CIS-CAT events were being processed by a wrong decoder. ([#2014](https://github.com/wazuh/wazuh/pull/2014))


## [v3.7.0] - 2018-11-10

### Added

- Adding feature to **remotely query agent configuration on demand.** ([#548](https://github.com/wazuh/wazuh/pull/548))
- **Boost Analysisd performance with multithreading.** ([#1039](https://github.com/wazuh/wazuh/pull/1039))
- Adding feature to **let agents belong to multiple groups.** ([#1135](https://github.com/wazuh/wazuh/pull/1135))
  - API support for multiple groups. ([#1300](https://github.com/wazuh/wazuh/pull/1300) [#1135](https://github.com/wazuh/wazuh/pull/1135))
- **Boost FIM decoding performance** by storing data into Wazuh DB using SQLite databases. ([#1333](https://github.com/wazuh/wazuh/pull/1333))
  - FIM database is cleaned after restarting agent 3 times, deleting all entries that left being monitored.
  - Added script to migrate older Syscheck databases to WazuhDB. ([#1504](https://github.com/wazuh/wazuh/pull/1504)) ([#1333](https://github.com/wazuh/wazuh/pull/1333))
- Added rule testing output when restarting manager. ([#1196](https://github.com/wazuh/wazuh/pull/1196))
- New wodle for **Azure environment log and process collection.** ([#1306](https://github.com/wazuh/wazuh/pull/1306))
- New wodle for **Docker container monitoring.** ([#1368](https://github.com/wazuh/wazuh/pull/1368))
- Disconnect manager nodes in cluster if no keep alive is received or sent during two minutes. ([#1482](https://github.com/wazuh/wazuh/pull/1482))
- API requests are forwarded to the proper manager node in cluster. ([#885](https://github.com/wazuh/wazuh/pull/885))
- Centralized configuration pushed from manager overwrite the configuration of directories that exist with the same path in ossec.conf. ([#1740](https://github.com/wazuh/wazuh/pull/1740))

### Changed

- Refactor Python framework code to standardize database requests and support queries. ([#921](https://github.com/wazuh/wazuh/pull/921))
- Replaced the `execvpe` function by `execvp` for the Wazuh modules. ([#1207](https://github.com/wazuh/wazuh/pull/1207))
- Avoid the use of reference ID in Syscollector network tables. ([#1315](https://github.com/wazuh/wazuh/pull/1315))
- Make Syscheck case insensitive on Windows agent. ([#1349](https://github.com/wazuh/wazuh/pull/1349))
- Avoid conflicts with the size of time_t variable in wazuh-db. ([#1366](https://github.com/wazuh/wazuh/pull/1366))
- Osquery integration updated: ([#1369](https://github.com/wazuh/wazuh/pull/1369))
  - Nest the result data into a "osquery" object.
  - Extract the pack name into a new field.
  - Include the query name in the alert description.
  - Minor fixes.
- Increased AWS S3 database entry limit to 5000 to prevent reprocessing repeated events. ([#1391](https://github.com/wazuh/wazuh/pull/1391))
- Increased the limit of concurrent agent requests: 1024 by default, configurable up to 4096. ([#1473](https://github.com/wazuh/wazuh/pull/1473))
- Change the default vulnerability-detector interval from 1 to 5 minutes. ([#1729](https://github.com/wazuh/wazuh/pull/1729))
- Port the UNIX version of Auth client (_agent_auth_) to the Windows agent. ([#1790](https://github.com/wazuh/wazuh/pull/1790))
  - Support of TLSv1.2 through embedded OpenSSL library.
  - Support of SSL certificates for agent and manager validation.
  - Unify Auth client option set.

### Fixed

- Fixed email_alerts configuration for multiple recipients. ([#1193](https://github.com/wazuh/wazuh/pull/1193))
- Fixed manager stopping when no command timeout is allowed. ([#1194](https://github.com/wazuh/wazuh/pull/1194))
- Fixed getting RAM memory information from mac OS X and FreeBSD agents. ([#1203](https://github.com/wazuh/wazuh/pull/1203))
- Fixed mandatory configuration labels check. ([#1208](https://github.com/wazuh/wazuh/pull/1208))
- Fix 0 value at check options from Syscheck. ([1209](https://github.com/wazuh/wazuh/pull/1209))
- Fix bug in whodata field extraction for Windows. ([#1233](https://github.com/wazuh/wazuh/issues/1233))
- Fix stack overflow when monitoring deep files. ([#1239](https://github.com/wazuh/wazuh/pull/1239))
- Fix typo in whodata alerts. ([#1242](https://github.com/wazuh/wazuh/issues/1242))
- Fix bug when running quick commands with timeout of 1 second. ([#1259](https://github.com/wazuh/wazuh/pull/1259))
- Prevent offline agents from generating vulnerability-detector alerts. ([#1292](https://github.com/wazuh/wazuh/pull/1292))
- Fix empty SHA256 of rotated alerts and log files. ([#1308](https://github.com/wazuh/wazuh/pull/1308))
- Fixed service startup on error. ([#1324](https://github.com/wazuh/wazuh/pull/1324))
- Set connection timeout for Auth server ([#1336](https://github.com/wazuh/wazuh/pull/1336))
- Fix the cleaning of the temporary folder. ([#1361](https://github.com/wazuh/wazuh/pull/1361))
- Fix check_mtime and check_inode views in Syscheck alerts. ([#1364](https://github.com/wazuh/wazuh/pull/1364))
- Fixed the reading of the destination address and type for PPP interfaces. ([#1405](https://github.com/wazuh/wazuh/pull/1405))
- Fixed a memory bug in regex when getting empty strings. ([#1430](https://github.com/wazuh/wazuh/pull/1430))
- Fixed report_changes with a big ammount of files. ([#1465](https://github.com/wazuh/wazuh/pull/1465))
- Prevent Logcollector from null-terminating socket output messages. ([#1547](https://github.com/wazuh/wazuh/pull/1547))
- Fix timeout overtaken message using infinite timeout. ([#1604](https://github.com/wazuh/wazuh/pull/1604))
- Prevent service from crashing if _global.db_ is not created. ([#1485](https://github.com/wazuh/wazuh/pull/1485))
- Set new agent.conf template when creating new groups. ([#1647](https://github.com/wazuh/wazuh/pull/1647))
- Fix bug in Wazuh Modules that tried to delete PID folders if a subprocess call failed. ([#1836](https://github.com/wazuh/wazuh/pull/1836))


## [v3.6.1] - 2018-09-07

### Fixed

- Fixed ID field length limit in JSON alerts, by @gandalfn. ([#1052](https://github.com/wazuh/wazuh/pull/1052))
- Fix segmentation fault when the agent version is empty in Vulnerability Detector. ([#1191](https://github.com/wazuh/wazuh/pull/1191))
- Fix bug that removes file extensions in rootcheck. ([#1197](https://github.com/wazuh/wazuh/pull/1197))
- Fixed incoherence in Client Syslog between plain-text and JSON alert input in `<location>` filter option. ([#1204](https://github.com/wazuh/wazuh/pull/1204))
- Fixed missing agent name and invalid predecoded hostname in JSON alerts. ([#1213](https://github.com/wazuh/wazuh/pull/1213))
- Fixed invalid location string in plain-text alerts. ([#1213](https://github.com/wazuh/wazuh/pull/1213))
- Fixed default stack size in threads on AIX and HP-UX. ([#1215](https://github.com/wazuh/wazuh/pull/1215))
- Fix socket error during agent restart due to daemon start/stop order. ([#1221](https://github.com/wazuh/wazuh/issues/1221))
- Fix bug when checking agent configuration in logcollector. ([#1225](https://github.com/wazuh/wazuh/issues/1225))
- Fix bug in folder recursion limit count in FIM real-time mode. ([#1226](https://github.com/wazuh/wazuh/issues/1226))
- Fixed errors when parsing AWS events in Elasticsearch. ([#1229](https://github.com/wazuh/wazuh/issues/1229))
- Fix bug when launching osquery from Wazuh. ([#1230](https://github.com/wazuh/wazuh/issues/1230))


## [v3.6.0] - 2018-08-29

### Added

- Add rescanning of expanded files with wildcards in logcollector ([#332](https://github.com/wazuh/wazuh/pull/332))
- Parallelization of logcollector ([#627](https://github.com/wazuh/wazuh/pull/672))
  - Now the input of logcollector is multithreaded, reading logs in parallel.
  - A thread is created for each type of output socket.
  - Periodically rescan of new files.
  - New options have been added to internal_options.conf file.
- Added statistical functions to remoted. ([#682](https://github.com/wazuh/wazuh/pull/682))
- Rootcheck and Syscheck (FIM) will run independently. ([#991](https://github.com/wazuh/wazuh/pull/991))
- Add hash validation for binaries executed by the wodle `command`. ([#1027](https://github.com/wazuh/wazuh/pull/1027))
- Added a recursion level option to Syscheck to set the directory scanning depth. ([#1081](https://github.com/wazuh/wazuh/pull/1081))
- Added inactive agent filtering option to agent_control, syscheck_control and rootcheck control_tools. ([#1088](https://github.com/wazuh/wazuh/pull/1088))
- Added custom tags to FIM directories and registries. ([#1096](https://github.com/wazuh/wazuh/pull/1096))
- Improved AWS CloudTrail wodle by @UranusBytes ([#913](https://github.com/wazuh/wazuh/pull/913) & [#1105](https://github.com/wazuh/wazuh/pull/1105)).
- Added support to process logs from more AWS services: Guard Duty, IAM, Inspector, Macie and VPC. ([#1131](https://github.com/wazuh/wazuh/pull/1131)).
- Create script for blocking IP's using netsh-advfirewall. ([#1172](https://github.com/wazuh/wazuh/pull/1172)).

### Changed

- The maximum log length has been extended up to 64 KiB. ([#411](https://github.com/wazuh/wazuh/pull/411))
- Changed logcollector analysis message order. ([#675](https://github.com/wazuh/wazuh/pull/675))
- Let hostname field be the name of the agent, without the location part. ([#1080](https://github.com/wazuh/wazuh/pull/1080))
- The internal option `syscheck.max_depth` has been renamed to `syscheck.default_max_depth`. ([#1081](https://github.com/wazuh/wazuh/pull/1081))
- Show warning message when configuring vulnerability-detector for an agent. ([#1130](https://github.com/wazuh/wazuh/pull/1130))
- Increase the minimum waiting time from 0 to 1 seconds in Vulnerability-Detector. ([#1132](https://github.com/wazuh/wazuh/pull/1132))
- Prevent Windows agent from not loading the configuration if an AWS module block is found. ([#1143](https://github.com/wazuh/wazuh/pull/1143))
- Set the timeout to consider an agent disconnected to 1800 seconds in the framework. ([#1155](https://github.com/wazuh/wazuh/pull/1155))

### Fixed

- Fix agent ID zero-padding in alerts coming from Vulnerability Detector. ([#1083](https://github.com/wazuh/wazuh/pull/1083))
- Fix multiple warnings when agent is offline. ([#1086](https://github.com/wazuh/wazuh/pull/1086))
- Fixed minor issues in the Makefile and the sources installer on HP-UX, Solaris on SPARC and AIX systems. ([#1089](https://github.com/wazuh/wazuh/pull/1089))
- Fixed SHA256 changes messages in alerts when it is disabled. ([#1100](https://github.com/wazuh/wazuh/pull/1100))
- Fixed empty configuration blocks for Wazuh modules. ([#1101](https://github.com/wazuh/wazuh/pull/1101))
- Fix broken pipe error in Wazuh DB by Vulnerability Detector. ([#1111](https://github.com/wazuh/wazuh/pull/1111))
- Restored firewall-drop AR script for Linux. ([#1114](https://github.com/wazuh/wazuh/pull/1114))
- Fix unknown severity in Red Hat systems. ([#1118](https://github.com/wazuh/wazuh/pull/1118))
- Added a building flag to compile the SQLite library externally for the API. ([#1119](https://github.com/wazuh/wazuh/issues/1119))
- Fixed variables length when storing RAM information by Syscollector. ([#1124](https://github.com/wazuh/wazuh/pull/1124))
- Fix Red Hat vulnerability database update. ([#1127](https://github.com/wazuh/wazuh/pull/1127))
- Fix allowing more than one wodle command. ([#1128](https://github.com/wazuh/wazuh/pull/1128))
- Fixed `after_regex` offset for the decoding algorithm. ([#1129](https://github.com/wazuh/wazuh/pull/1129))
- Prevents some vulnerabilities from not being checked for Debian. ([#1166](https://github.com/wazuh/wazuh/pull/1166))
- Fixed legacy configuration for `vulnerability-detector`. ([#1174](https://github.com/wazuh/wazuh/pull/1174))
- Fix active-response scripts installation for Windows. ([#1182](https://github.com/wazuh/wazuh/pull/1182)).
- Fixed `open-scap` deadlock when opening large files. ([#1206](https://github.com/wazuh/wazuh/pull/1206)). Thanks to @juergenc for detecting this issue.


### Removed

- The 'T' multiplier has been removed from option `max_output_size`. ([#1089](https://github.com/wazuh/wazuh/pull/1089))


## [v3.5.0] - 2018-08-10

### Added

- Improved configuration of OVAL updates. ([#416](https://github.com/wazuh/wazuh/pull/416))
- Added selective agent software request in vulnerability-detector. ([#404](https://github.com/wazuh/wazuh/pull/404))
- Get Linux packages inventory natively. ([#441](https://github.com/wazuh/wazuh/pull/441))
- Get Windows packages inventory natively. ([#471](https://github.com/wazuh/wazuh/pull/471))
- Supporting AES encryption for manager and agent. ([#448](https://github.com/wazuh/wazuh/pull/448))
- Added Debian and Ubuntu 18 support in vulnerability-detector. ([#470](https://github.com/wazuh/wazuh/pull/470))
- Added Rids Synchronization. ([#459](https://github.com/wazuh/wazuh/pull/459))
- Added option for setting the group that the agent belongs to when registering it with authd ([#460](https://github.com/wazuh/wazuh/pull/460))
- Added option for setting the source IP when the agent registers with authd ([#460](https://github.com/wazuh/wazuh/pull/460))
- Added option to force the vulnerability detection in unsupported OS. ([#462](https://github.com/wazuh/wazuh/pull/462))
- Get network inventory natively. ([#546](https://github.com/wazuh/wazuh/pull/546))
- Add arch check for Red Hat's OVAL in vulnerability-detector. ([#625](https://github.com/wazuh/wazuh/pull/625))
- Integration with Osquery. ([#627](https://github.com/wazuh/wazuh/pull/627))
    - Enrich osquery configuration with pack files aggregation and agent labels as decorators.
    - Launch osquery daemon in background.
    - Monitor results file and send them to the manager.
    - New option in rules `<location>` to filter events by osquery.
    - Support folders in shared configuration. This makes easy to send pack folders to agents.
    - Basic ruleset for osquery events and daemon logs.
- Boost Remoted performance with multithreading. ([#649](https://github.com/wazuh/wazuh/pull/649))
    - Up to 16 parallel threads to decrypt messages from agents.
    - Limit the frequency of agent keys reloading.
    - Message input buffer in Analysisd to prevent control messages starvation in Remoted.
- Module to download shared files for agent groups dinamically. ([#519](https://github.com/wazuh/wazuh/pull/519))
    - Added group creation for files.yml if the group does not exist. ([#1010](https://github.com/wazuh/wazuh/pull/1010))
- Added scheduling options to CIS-CAT integration. ([#586](https://github.com/wazuh/wazuh/pull/586))
- Option to download the wpk using http in `agent_upgrade`. ([#798](https://github.com/wazuh/wazuh/pull/798))
- Add `172.0.0.1` as manager IP when creating `global.db`. ([#970](https://github.com/wazuh/wazuh/pull/970))
- New requests for Syscollector. ([#728](https://github.com/wazuh/wazuh/pull/728))
- `cluster_control` shows an error if the status does not exist. ([#1002](https://github.com/wazuh/wazuh/pull/1002))
- Get Windows hardware inventory natively. ([#831](https://github.com/wazuh/wazuh/pull/831))
- Get processes and ports inventory by the Syscollector module.
- Added an integration with Kaspersky Endpoint Security for Linux via Active Response. ([#1056](https://github.com/wazuh/wazuh/pull/1056))

### Changed

- Add default value for option -x in agent_control tool.
- External libraries moved to an external repository.
- Ignore OverlayFS directories on Rootcheck system scan.
- Extracts agent's OS from the database instead of the agent-info.
- Increases the maximum size of XML parser to 20KB.
- Extract CVE instead of RHSA codes into vulnerability-detector. ([#549](https://github.com/wazuh/wazuh/pull/549))
- Store CIS-CAT results into Wazuh DB. ([#568](https://github.com/wazuh/wazuh/pull/568))
- Add profile information to CIS-CAT reports. ([#658](https://github.com/wazuh/wazuh/pull/658))
- Merge external libraries into a unique shared library. ([#620](https://github.com/wazuh/wazuh/pull/620))
- Cluster log rotation: set correct permissions and store rotations in /logs/ossec. ([#667](https://github.com/wazuh/wazuh/pull/667))
- `Distinct` requests don't allow `limit=0` or `limit>maximun_limit`. ([#1007](https://github.com/wazuh/wazuh/pull/1007))
- Deprecated arguments -i, -F and -r for Authd. ([#1013](https://github.com/wazuh/wazuh/pull/1013))
- Increase the internal memory for real-time from 12 KiB to 64 KiB. ([#1062](https://github.com/wazuh/wazuh/pull/1062))

### Fixed

- Fixed invalid alerts reported by Syscollector when the event contains the word "error". ([#461](https://github.com/wazuh/wazuh/pull/461))
- Silenced Vuls integration starting and ending alerts. ([#541](https://github.com/wazuh/wazuh/pull/541))
- Fix problem comparing releases of ubuntu packages. ([#556](https://github.com/wazuh/wazuh/pull/556))
- Windows delete pending active-responses before reset agent. ([#563](https://github.com/wazuh/wazuh/pull/563))
- Fix bug in Rootcheck for Windows that searches for keys in 32-bit mode only. ([#566](https://github.com/wazuh/wazuh/pull/566))
- Alert when unmerge files fails on agent. ([#731](https://github.com/wazuh/wazuh/pull/731))
- Fixed bugs reading logs in framework. ([#856](https://github.com/wazuh/wazuh/pull/856))
- Ignore uppercase and lowercase sorting an array in framework. ([#814](https://github.com/wazuh/wazuh/pull/814))
- Cluster: reject connection if the client node has a different cluster name. ([#892](https://github.com/wazuh/wazuh/pull/892))
- Prevent `the JSON object must be str, not 'bytes'` error. ([#997](https://github.com/wazuh/wazuh/pull/997))
- Fix long sleep times in vulnerability detector.
- Fix inconsistency in the alerts format for the manager in vulnerability-detector.
- Fix bug when processing the packages in vulnerability-detector.
- Prevent to process Syscollector events by the JSON decoder. ([#674](https://github.com/wazuh/wazuh/pull/674))
- Stop Syscollector data storage into Wazuh DB when an error appears. ([#674](https://github.com/wazuh/wazuh/pull/674))
- Fix bug in Syscheck that reported false positive about removed files. ([#1044](https://github.com/wazuh/wazuh/pull/1044))
- Fix bug in Syscheck that misinterpreted no_diff option. ([#1046](https://github.com/wazuh/wazuh/pull/1046))
- Fixes in file integrity monitoring for Windows. ([#1062](https://github.com/wazuh/wazuh/pull/1062))
  - Fix Windows agent crash if FIM fails to extract the file owner.
  - Prevent FIM real-time mode on Windows from stopping if the internal buffer gets overflowed.
- Prevent large logs from flooding the log file by Logcollector. ([#1067](https://github.com/wazuh/wazuh/pull/1067))
- Fix allowing more than one wodle command and compute command timeout when ignore_output is enabled. ([#1102](https://github.com/wazuh/wazuh/pull/1102))

### Removed

- Deleted Lua language support.
- Deleted integration with Vuls. ([#879](https://github.com/wazuh/wazuh/issues/879))
- Deleted agent_list tool, replaced by agent_control. ([ba0265b](https://github.com/wazuh/wazuh/commit/ba0265b6e9e3fed133d60ef2df3450fdf26f7da4#diff-f57f2991a6aa25fe45d8036c51bf8b4d))

## [v3.4.0] - 2018-07-24

### Added

- Support for SHA256 checksum in Syscheck (by @arshad01). ([#410](https://github.com/wazuh/wazuh/pull/410))
- Added an internal option for Syscheck to tune the RT alerting delay. ([#434](https://github.com/wazuh/wazuh/pull/434))
- Added two options in the tag <auto_ignore> `frequency` and `timeframe` to hide alerts when they are played several times in a given period of time. ([#857](https://github.com/wazuh/wazuh/pull/857))
- Include who-data in Syscheck for file integrity monitoring. ([#756](https://github.com/wazuh/wazuh/pull/756))
  - Linux Audit setup and monitoring to watch directories configured with who-data.
  - Direct communication with Auditd on Linux to catch who-data related events.
  - Setup of SACL for monitored directories on Windows.
  - Windows Audit events monitoring through Windows Event Channel.
  - Auto setup of audit configuration and reset when the agent quits.
- Syscheck in frequency time show alerts from deleted files. ([#857](https://github.com/wazuh/wazuh/pull/857))
- Added an option `target` to customize output format per-target in Logcollector. ([#863](https://github.com/wazuh/wazuh/pull/863))
- New option for the JSON decoder to choose the treatment of NULL values. ([#677](https://github.com/wazuh/wazuh/pull/677))
- Remove old snapshot files for FIM. ([#872](https://github.com/wazuh/wazuh/pull/872))
- Distinct operation in agents. ([#920](https://github.com/wazuh/wazuh/pull/920))
- Added support for unified WPK. ([#865](https://github.com/wazuh/wazuh/pull/865))
- Added missing debug options for modules in the internal options file. ([#901](https://github.com/wazuh/wazuh/pull/901))
- Added recursion limits when reading directories. ([#947](https://github.com/wazuh/wazuh/pull/947))

### Changed

- Renamed cluster _client_ node type to ___worker___ ([#850](https://github.com/wazuh/wazuh/pull/850)).
- Changed a descriptive message in the alert showing what attributes changed. ([#857](https://github.com/wazuh/wazuh/pull/857))
- Change visualization of Syscheck alerts. ([#857](https://github.com/wazuh/wazuh/pull/857))
- Add all the available fields in the Syscheck messages from the Wazuh configuration files. ([#857](https://github.com/wazuh/wazuh/pull/857))
- Now the no_full_log option only affects JSON alerts. ([#881](https://github.com/wazuh/wazuh/pull/881))
- Delete temporary files when stopping Wazuh. ([#732](https://github.com/wazuh/wazuh/pull/732))
- Send OpenSCAP checks results to a FIFO queue instead of temporary files. ([#732](https://github.com/wazuh/wazuh/pull/732))
- Default behavior when starting Syscheck and Rootcheck components. ([#829](https://github.com/wazuh/wazuh/pull/829))
  - They are disabled if not appear in the configuration.
  - They can be set up as empty blocks in the configuration, applying their default values.
  - Improvements of error and information messages when they start.
- Improve output of `DELETE/agents` when no agents were removed. ([#868](https://github.com/wazuh/wazuh/pull/868))
- Include the file owner SID in Syscheck alerts.
- Change no previous checksum error message to information log. ([#897](https://github.com/wazuh/wazuh/pull/897))
- Changed default Syscheck scan speed: 100 files per second. ([#975](https://github.com/wazuh/wazuh/pull/975))
- Show network protocol used by the agent when connecting to the manager. ([#980](https://github.com/wazuh/wazuh/pull/980))

### Fixed

- Syscheck RT process granularized to make frequency option more accurate. ([#434](https://github.com/wazuh/wazuh/pull/434))
- Fixed registry_ignore problem on Syscheck for Windows when arch="both" was used. ([#525](https://github.com/wazuh/wazuh/pull/525))
- Allow more than 256 directories in real-time for Windows agent using recursive watchers. ([#540](https://github.com/wazuh/wazuh/pull/540))
- Fix weird behavior in Syscheck when a modified file returns back to its first state. ([#434](https://github.com/wazuh/wazuh/pull/434))
- Replace hash value xxx (not enabled) for n/a if the hash couldn't be calculated. ([#857](https://github.com/wazuh/wazuh/pull/857))
- Do not report uid, gid or gname on Windows (avoid user=0). ([#857](https://github.com/wazuh/wazuh/pull/857))
- Several fixes generating sha256 hash. ([#857](https://github.com/wazuh/wazuh/pull/857))
- Fixed the option report_changes configuration. ([#857](https://github.com/wazuh/wazuh/pull/857))
- Fixed the 'report_changes' configuration when 'sha1' option is not set. ([#857](https://github.com/wazuh/wazuh/pull/857))
- Fix memory leak reading logcollector config. ([#884](https://github.com/wazuh/wazuh/pull/884))
- Fixed crash in Slack integration for alerts that don't have full log. ([#880](https://github.com/wazuh/wazuh/pull/880))
- Fixed active-responses.log definition path on Windows configuration. ([#739](https://github.com/wazuh/wazuh/pull/739))
- Added warning message when updating Syscheck/Rootcheck database to restart the manager. ([#817](https://github.com/wazuh/wazuh/pull/817))
- Fix PID file creation checking. ([#822](https://github.com/wazuh/wazuh/pull/822))
  - Check that the PID file was created and written.
  - This would prevent service from running multiple processes of the same daemon.
- Fix reading of Windows platform for 64 bits systems. ([#832](https://github.com/wazuh/wazuh/pull/832))
- Fixed Syslog output parser when reading the timestamp from the alerts in JSON format. ([#843](https://github.com/wazuh/wazuh/pull/843))
- Fixed filter for `gpg-pubkey` packages in Syscollector. ([#847](https://github.com/wazuh/wazuh/pull/847))
- Fixed bug in configuration when reading the `repeated_offenders` option in Active Response. ([#873](https://github.com/wazuh/wazuh/pull/873))
- Fixed variables parser when loading rules. ([#855](https://github.com/wazuh/wazuh/pull/855))
- Fixed parser files names in the Rootcheck scan. ([#840](https://github.com/wazuh/wazuh/pull/840))
- Removed frequency offset in rules. ([#827](https://github.com/wazuh/wazuh/pull/827)).
- Fix memory leak reading logcollector config. ([#884](https://github.com/wazuh/wazuh/pull/884))
- Fixed sort agents by status in `GET/agents` API request. ([#810](https://github.com/wazuh/wazuh/pull/810))
- Added exception when no agents are selected to restart. ([#870](https://github.com/wazuh/wazuh/pull/870))
- Prevent files from remaining open in the cluster. ([#874](https://github.com/wazuh/wazuh/pull/874))
- Fix network unreachable error when cluster starts. ([#800](https://github.com/wazuh/wazuh/pull/800))
- Fix empty rules and decoders file check. ([#887](https://github.com/wazuh/wazuh/pull/887))
- Prevent to access an unexisting hash table from 'whodata' thread. ([#911](https://github.com/wazuh/wazuh/pull/911))
- Fix CA verification with more than one 'ca_store' definitions. ([#927](https://github.com/wazuh/wazuh/pull/927))
- Fix error in syscollector API calls when Wazuh is installed in a directory different than `/var/ossec`. ([#942](https://github.com/wazuh/wazuh/pull/942)).
- Fix error in CentOS 6 when `wazuh-cluster` is disabled. ([#944](https://github.com/wazuh/wazuh/pull/944)).
- Fix Remoted connection failed warning in TCP mode due to timeout. ([#958](https://github.com/wazuh/wazuh/pull/958))
- Fix option 'rule_id' in syslog client. ([#979](https://github.com/wazuh/wazuh/pull/979))
- Fixed bug in legacy agent's server options that prevented it from setting port and protocol.

## [v3.3.1] - 2018-06-18

### Added

- Added `total_affected_agents` and `total_failed_ids` to the `DELETE/agents` API request. ([#795](https://github.com/wazuh/wazuh/pull/795))

### Changed

- Management of empty blocks in the configuration files. ([#781](https://github.com/wazuh/wazuh/pull/781))
- Verify WPK with Wazuh CA by default. ([#799](https://github.com/wazuh/wazuh/pull/799))

### Fixed

- Windows prevents agent from renaming file. ([#773](https://github.com/wazuh/wazuh/pull/773))
- Fix manager-agent version comparison in remote upgrades. ([#765](https://github.com/wazuh/wazuh/pull/765))
- Fix log flooding when restarting agent while the merged file is being receiving. ([#788](https://github.com/wazuh/wazuh/pull/788))
- Fix issue when overwriting rotated logs in Windows agents. ([#776](https://github.com/wazuh/wazuh/pull/776))
- Prevent OpenSCAP module from running on Windows agents (incompatible). ([#777](https://github.com/wazuh/wazuh/pull/777))
- Fix issue in file changes report for FIM on Linux when a directory contains a backslash. ([#775](https://github.com/wazuh/wazuh/pull/775))
- Fixed missing `minor` field in agent data managed by the framework. ([#771](https://github.com/wazuh/wazuh/pull/771))
- Fixed missing `build` and `key` fields in agent data managed by the framework. ([#802](https://github.com/wazuh/wazuh/pull/802))
- Fixed several bugs in upgrade agents ([#784](https://github.com/wazuh/wazuh/pull/784)):
    - Error upgrading an agent with status `Never Connected`.
    - Fixed API support.
    - Sockets were not closing properly.
- Cluster exits showing an error when an error occurs. ([#790](https://github.com/wazuh/wazuh/pull/790))
- Fixed bug when cluster control or API cannot request the list of nodes to the master. ([#762](https://github.com/wazuh/wazuh/pull/762))
- Fixed bug when the `agent.conf` contains an unrecognized module. ([#796](https://github.com/wazuh/wazuh/pull/796))
- Alert when unmerge files fails on agent. ([#731](https://github.com/wazuh/wazuh/pull/731))
- Fix invalid memory access when parsing ruleset configuration. ([#787](https://github.com/wazuh/wazuh/pull/787))
- Check version of python in cluster control. ([#760](https://github.com/wazuh/wazuh/pull/760))
- Removed duplicated log message when Rootcheck is disabled. ([#783](https://github.com/wazuh/wazuh/pull/783))
- Avoid infinite attempts to download CVE databases when it fails. ([#792](https://github.com/wazuh/wazuh/pull/792))


## [v3.3.0] - 2018-06-06

### Added

- Supporting multiple socket output in Logcollector. ([#395](https://github.com/wazuh/wazuh/pull/395))
- Allow inserting static field parameters in rule comments. ([#397](https://github.com/wazuh/wazuh/pull/397))
- Added an output format option for Logcollector to build custom logs. ([#423](https://github.com/wazuh/wazuh/pull/423))
- Included millisecond timing in timestamp to JSON events. ([#467](https://github.com/wazuh/wazuh/pull/467))
- Added an option in Analysisd to set input event offset for plugin decoders. ([#512](https://github.com/wazuh/wazuh/pull/512))
- Allow decoders mix plugin and multiregex children. ([#602](https://github.com/wazuh/wazuh/pull/602))
- Added the option to filter by any field in `get_agents_overview`, `get_agent_group` and `get_agents_without_group` functions of the Python framework. ([#743](https://github.com/wazuh/wazuh/pull/743))

### Changed

- Add default value for option -x in agent_upgrade tool.
- Changed output of agents in cluster control. ([#741](https://github.com/wazuh/wazuh/pull/741))

### Fixed

- Fix bug in Logcollector when removing duplicate localfiles. ([#402](https://github.com/wazuh/wazuh/pull/402))
- Fix memory error in Logcollector when using wildcards.
- Prevent command injection in Agentless daemon. ([#600](https://github.com/wazuh/wazuh/pull/600))
- Fixed bug getting the agents in cluster control. ([#741](https://github.com/wazuh/wazuh/pull/741))
- Prevent Logcollector from reporting an error when a path with wildcards matches no files.
- Fixes the feature to group with the option multi-line. ([#754](https://github.com/wazuh/wazuh/pull/754))


## [v3.2.4] - 2018-06-01

### Fixed
- Fixed segmentation fault in maild when `<queue-size>` is included in the global configuration.
- Fixed bug in Framework when retrieving mangers logs. ([#644](https://github.com/wazuh/wazuh/pull/644))
- Fixed bug in clusterd to prevent the synchronization of `.swp` files. ([#694](https://github.com/wazuh/wazuh/pull/694))
- Fixed bug in Framework parsing agent configuration. ([#681](https://github.com/wazuh/wazuh/pull/681))
- Fixed several bugs using python3 with the Python framework. ([#701](https://github.com/wazuh/wazuh/pull/701))


## [v3.2.3] - 2018-05-28

### Added

- New internal option to enable merged file creation by Remoted. ([#603](https://github.com/wazuh/wazuh/pull/603))
- Created alert item for GDPR and GPG13. ([#608](https://github.com/wazuh/wazuh/pull/608))
- Add support for Amazon Linux in vulnerability-detector.
- Created an input queue for Analysisd to prevent Remoted starvation. ([#661](https://github.com/wazuh/wazuh/pull/661))

### Changed

- Set default agent limit to 14.000 and file descriptor limit to 65.536 per process. ([#624](https://github.com/wazuh/wazuh/pull/624))
- Cluster improvements.
    - New protocol for communications.
    - Inverted communication flow: clients start communications with the master.
    - Just the master address is required in the `<nodes>` list configuration.
    - Improved synchronization algorithm.
    - Reduced the number of processes to one: `wazuh-clusterd`.
- Cluster control tool improvements: outputs are the same regardless of node type.
- The default input queue for remote events has been increased to 131072 events. ([#660](https://github.com/wazuh/wazuh/pull/660))
- Disconnected agents will no longer report vulnerabilities. ([#666](https://github.com/wazuh/wazuh/pull/666))

### Fixed

- Fixed agent wait condition and improve logging messages. ([#550](https://github.com/wazuh/wazuh/pull/550))
- Fix race condition in settings load time by Windows agent. ([#551](https://github.com/wazuh/wazuh/pull/551))
- Fix bug in Authd that prevented it from deleting agent-info files when removing agents.
- Fix bug in ruleset that did not overwrite the `<info>` option. ([#584](https://github.com/wazuh/wazuh/issues/584))
- Fixed bad file descriptor error in Wazuh DB ([#588](https://github.com/wazuh/wazuh/issues/588))
- Fixed unpredictable file sorting when creating merged files. ([#599](https://github.com/wazuh/wazuh/issues/599))
- Fixed race condition in Remoted when closing connections.
- Fix epoch check in vulnerability-detector.
- Fixed hash sum in logs rotation. ([#636](https://github.com/wazuh/wazuh/issues/636))
- Fixed cluster CPU usage.
- Fixed invalid deletion of agent timestamp entries. ([#639](https://github.com/wazuh/wazuh/issues/639))
- Fixed segmentation fault in logcollector when multi-line is applied to a remote configuration. ([#641](https://github.com/wazuh/wazuh/pull/641))
- Fixed issue in Syscheck that may leave the process running if the agent is stopped quickly. ([#671](https://github.com/wazuh/wazuh/pull/671))

### Removed

- Removed cluster database and internal cluster daemon.


## [v3.2.2] - 2018-05-07

### Added

- Created an input queue for Remoted to prevent agent connection starvation. ([#509](https://github.com/wazuh/wazuh/pull/509))

### Changed

- Updated Slack integration. ([#443](https://github.com/wazuh/wazuh/pull/443))
- Increased connection timeout for remote upgrades. ([#480](https://github.com/wazuh/wazuh/pull/480))
- Vulnerability-detector does not stop agents detection if it fails to find the software for one of them.
- Improve the version comparator algorithm in vulnerability-detector. ([#508](https://github.com/wazuh/wazuh/pull/508))

### Fixed

- Fixed bug in labels settings parser that may make Agentd or Logcollector crash.
- Fixed issue when setting multiple `<server-ip>` stanzas in versions 3.0 - 3.2.1. ([#433](https://github.com/wazuh/wazuh/pull/433))
- Fixed bug when socket database messages are not sent correctly. ([#435](https://github.com/wazuh/wazuh/pull/435))
- Fixed unexpected stop in the sources installer when overwriting a previous corrupt installation.
- Added a synchronization timeout in the cluster to prevent it from blocking ([#447](https://github.com/wazuh/wazuh/pull/447))
- Fixed issue in CSyslogd when filtering by rule group. ([#446](https://github.com/wazuh/wazuh/pull/446))
- Fixed error on DB daemon when parsing rules with options introduced in version 3.0.0.
- Fixed unrecognizable characters error in Windows version name. ([#478](https://github.com/wazuh/wazuh/pull/478))
- Fix Authd client in old versions of Windows ([#479](https://github.com/wazuh/wazuh/pull/479))
- Cluster's socket management improved to use persistent connections ([#481](https://github.com/wazuh/wazuh/pull/481))
- Fix memory corruption in Syscollector decoder and memory leaks in Vulnerability Detector. ([#482](https://github.com/wazuh/wazuh/pull/482))
- Fixed memory corruption in Wazuh DB autoclosing procedure.
- Fixed dangling db files at DB Sync module folder. ([#489](https://github.com/wazuh/wazuh/pull/489))
- Fixed agent group file deletion when using Authd.
- Fix memory leak in Maild with JSON input. ([#498](https://github.com/wazuh/wazuh/pull/498))
- Fixed remote command switch option. ([#504](https://github.com/wazuh/wazuh/pull/504))

## [v3.2.1] - 2018-03-03

### Added

- Added option in Makefile to disable CIS-CAT module. ([#381](https://github.com/wazuh/wazuh/pull/381))
- Added field `totalItems` to `GET/agents/purgeable/:timeframe` API call. ([#385](https://github.com/wazuh/wazuh/pull/385))

### Changed

- Giving preference to use the selected Java over the default one in CIS-CAT wodle.
- Added delay between message delivery for every module. ([#389](https://github.com/wazuh/wazuh/pull/389))
- Verify all modules for the shared configuration. ([#408](https://github.com/wazuh/wazuh/pull/408))
- Updated OpenSSL library to 1.1.0g.
- Insert agent labels in JSON archives no matter the event matched a rule.
- Support for relative/full/network paths in the CIS-CAT configuration. ([#419](https://github.com/wazuh/wazuh/pull/419))
- Improved cluster control to give more information. ([#421](https://github.com/wazuh/wazuh/pull/421))
- Updated rules for CIS-CAT.
- Removed unnecessary compilation of vulnerability-detector in agents.
- Increased wazuh-modulesd's subprocess pool.
- Improved the agent software recollection by Syscollector.

### Fixed

- Fixed crash in Agentd when testing Syscollector configuration from agent.conf file.
- Fixed duplicate alerts in Vulnerability Detector.
- Fixed compiling issues in Solaris and HP-UX.
- Fixed bug in Framework when listing directories due to permissions issues.
- Fixed error handling in CIS-CAT module. ([#401](https://github.com/wazuh/wazuh/pull/401))
- Fixed some defects reported by Coverity. ([#406](https://github.com/wazuh/wazuh/pull/406))
- Fixed OS name detection in macOS and old Linux distros. ([#409](https://github.com/wazuh/wazuh/pull/409))
- Fixed linked in HP-UX.
- Fixed Red Hat detection in vulnerability-detector.
- Fixed segmentation fault in wazuh-cluster when files path is too long.
- Fixed a bug getting groups and searching by them in `GET/agents` API call. ([#390](https://github.com/wazuh/wazuh/pull/390))
- Several fixes and improvements in cluster.
- Fixed bug in wazuh-db when closing exceeded databases in transaction.
- Fixed bug in vulnerability-detector that discarded valid agents.
- Fixed segmentation fault in Windows agents when getting OS info.
- Fixed memory leaks in vulnerability-detector and CIS-CAT wodle.
- Fixed behavior when working directory is not found in CIS-CAT wodle.

## [v3.2.0] - 2018-02-13

### Added
- Added support to synchronize custom rules and decoders in the cluster.([#344](https://github.com/wazuh/wazuh/pull/344))
- Add field `status` to `GET/agents/groups/:group_id` API call.([#338](https://github.com/wazuh/wazuh/pull/338))
- Added support for Windows to CIS-CAT integration module ([#369](https://github.com/wazuh/wazuh/pull/369))
- New Wazuh Module "aws-cloudtrail" fetching logs from S3 bucket. ([#351](https://github.com/wazuh/wazuh/pull/351))
- New Wazuh Module "vulnerability-detector" to detect vulnerabilities in agents and managers.

### Fixed
- Fixed oscap.py to support new versions of OpenSCAP scanner.([#331](https://github.com/wazuh/wazuh/pull/331))
- Fixed timeout bug when the cluster port was closed. ([#343](https://github.com/wazuh/wazuh/pull/343))
- Improve exception handling in `cluster_control`. ([#343](https://github.com/wazuh/wazuh/pull/343))
- Fixed bug in cluster when receive an error response from client. ([#346](https://github.com/wazuh/wazuh/pull/346))
- Fixed bug in framework when the manager is installed in different path than /var/ossec. ([#335](https://github.com/wazuh/wazuh/pull/335))
- Fixed predecoder hostname field in JSON event output.
- Several fixes and improvements in cluster.

## [v3.1.0] - 2017-12-22

### Added

- New Wazuh Module "command" for asynchronous command execution.
- New field "predecoder.timestamp" for JSON alerts including timestamp from logs.
- Added reload action to ossec-control in local mode.
- Add duration control of a cluster database synchronization.
- New internal option for agents to switch applying shared configuration.
- Added GeoIP address finding for input logs in JSON format.
- Added alert and archive output files rotation capabilities.
- Added rule option to discard field "firedtimes".
- Added VULS integration for running vulnerability assessments.
- CIS-CAT Wazuh Module to scan CIS policies.

### Changed

- Keepping client.keys file permissions when modifying it.
- Improve Rootcheck formula to select outstanding defects.
- Stop related daemon when disabling components in ossec-control.
- Prevented cluster daemon from starting on RHEL 5 or older.
- Let Syscheck report file changes on first scan.
- Allow requests by node name in cluster_control binary.
- Improved help of cluster_control binary.
- Integrity control of files in the cluster.

### Fixed

- Fixed netstat command in localfile configuration.
- Fixed error when searching agents by ID.
- Fixed syslog format pre-decoder for logs with missing (optional) space after tag.
- Fixed alert ID when plain-text alert output disabled.
- Fixed Monitord freezing when a sendmail-like executable SMTP server is set.
- Fixed validation of Active Response used by agent_control.
- Allow non-ASCII characters in Windows version string.

## [v3.0.0] - 2017-12-12

### Added

- Added group property for agents to customize shared files set.
- Send shared files to multiple agents in parallel.
- New decoder plugin for logs in JSON format with dynamic fields definition.
- Brought framework from API to Wazuh project.
- Show merged files MD5 checksum by agent_control and framework.
- New reliable request protocol for manager-agent communication.
- Remote agent upgrades with signed WPK packages.
- Added option for Remoted to prevent it from writing shared merged file.
- Added state for Agentd and Windows agent to notify connection state and metrics.
- Added new JSON log format for local file monitoring.
- Added OpenSCAP SSG datastream content for Ubuntu Trusty Tahr.
- Field "alert_id" in JSON alerts (by Dan Parriott).
- Added support of "any" IP address to OSSEC batch manager (by Jozef Reisinger).
- Added ossec-agent SElinux module (by kreon).
- Added previous output to JSON output (by João Soares).
- Added option for Authd to specify the allowed cipher list (by James Le Cuirot).
- Added option for cipher suites in Authd settings.
- Added internal option for Remoted to set the shared configuration reloading time.
- Auto restart agents when new shared configuration is pushed from the manager.
- Added native support for Systemd.
- Added option to register unlimited agents in Authd.
- New internal option to limit the number of file descriptors in Analysisd and Remoted.
- Added new state "pending" for agents.
- Added internal option to disable real-time DB synchronization.
- Allow multiple manager stanzas in Agentd settings.
- New internal option to limit the receiving time in TCP mode.
- Added manager hostname data to agent information.
- New option for rotating internal logs by size.
- Added internal option to enable or disable daily rotation of internal logs.
- Added command option for Monitord to overwrite 'day_wait' parameter.
- Adding templates and sample alert for Elasticsearch 6.0.
- Added option to enable/disable Authd on install and auto-generate certificates.
- Pack secure TCP messages into a single packet.
- Added function to install SCAP policies depending on OS version.
- Added integration with Virustotal.
- Added timeout option for TCP sockets in Remoted and Agentd.
- Added option to start the manager after installing.
- Added a cluster of managers (`wazuh-clusterd`) and a script to control it (`cluster_control`).

### Changed

- Increased shared file delivery speed when using TCP.
- Increased TCP listening socket backlog.
- Changed Windows agent UI panel to show revision number instead of installation date.
- Group every decoded field (static and dynamic fields) into a data object for JSON alerts.
- Reload shared files by Remoted every 10 minutes.
- Increased string size limit for XML reader to 4096 bytes.
- Updated Logstash configuration and Elasticsearch mappings.
- Changed template fields structure for Kibana dashboards.
- Increased dynamic field limit to 1024, and default to 256.
- Changed agent buffer 'length' parameter to 'queue_size'.
- Changed some Rootcheck error messages to verbose logs.
- Removed unnecessary message by manage_agents advising to restart Wazuh manager.
- Update PF tables Active response (by d31m0).
- Create the users and groups as system users and groups in specs (by Dan Parriott).
- Show descriptive errors when an agent loses the connection using TCP.
- Prevent agents with the same name as the manager host from getting added.
- Changed 'message' field to 'data' for successful agent removing response in Authd API.
- Changed critical error to standard error in Syslog Remoted when no access list has been configured.
- Ignore hidden files in shared folder for merged file.
- Changed agent notification time values: notify time to 1 minute and reconnect time to 5 minutes.
- Prevent data field from being inserted into JSON alerts when it's empty.
- Spelling corrections (by Josh Soref).
- Moved debug messages when updating shared files to level 2.
- Do not create users ossecm or ossecr on agents.
- Upgrade netstat command in Logcollector.
- Prevent Monitord and DB sync module from dealing with agent files on local installations.
- Speed up DB syncing by keeping databases opened and an inotify event queue.
- Merge server's IP and hostname options to one setting.
- Enabled Active Response by default in both Windows and UNIX.
- Make Monitord 'day_wait' internal option affect log rotation.
- Extend Monitord 'day_wait' internal option range.
- Prevent Windows agent from log error when the manager disconnected.
- Improve Active Response filtering options.
- Use init system (Systemd/SysVinit) to restart Wazuh when upgrading.
- Added possibility of filtering agents by manager hostname in the Framework.
- Prevent installer from overwriting agent.conf file.
- Cancel file sending operation when agent socket is closed.
- Clean up agent shared folder before unmerging shared configuration.
- Print descriptive error when request socket refuses connection due to AR disabled.
- Extend Logcollector line burst limit range.
- Fix JSON alert file reloading when the file is rotated.
- Merge IP and Hostname server configuration into "Address" field.
- Improved TCP transmission performance by packing secure messages.

### Fixed

- Fixed wrong queries to get last Syscheck and Rootcheck date.
- Prevent Logcollector keep-alives from being stored on archives.json.
- Fixed length of random message within keep-alives.
- Fixed Windows version detection for Windows 8 and newer.
- Fixed incorrect CIDR writing on client.keys by Authd.
- Fixed missing buffer flush by Analysisd when updating Rootcheck database.
- Stop Wazuh service before removing folder to reinstall.
- Fixed Remoted service for Systemd (by Phil Porada).
- Fixed Administrator account mapping in Windows agent installation (by andrewm0374@gmail.com).
- Fixed MySQL support in dbd (by andrewm0374@gmail.com).
- Fixed incorrect warning when unencrypting messages (by Dan Parriott).
- Fixed Syslog mapping for alerts via Csyslogd (by Dan Parriott).
- Fixed syntax error in the creation of users in Solaris 11.2 (by Pedro Flor).
- Fixed some warnings that appeared when compiling on Fedora 26.
- Fixed permission issue in logs folder.
- Fixed issue in Remoted that prevented it from send shared configuration when it changed.
- Fixed Windows agent compilation compability with CentOS.
- Supporting different case from password prompt in Agentless (by Jesus Fidalgo).
- Fix bad detection of inotify queue overflowed.
- Fix repetitive error when a rule's diff file is empty.
- Fixed log group permission when created by a daemon running as root.
- Prevented Agentd from logging too many errors when restarted while receiving the merged file.
- Prevented Remoted from sending data to disconnected agents in TCP mode.
- Fixed alerts storage in PostgreSQL databases.
- Fixed invalid previous output data in JSON alerts.
- Fixed memory error in modulesd for invalid configurations.
- Fixed default Auth configuration to support custom install directory.
- Fixed directory transversal vulnerability in Active response commands.
- Fixed Active response timeout accuracy.
- Fixed race conditions in concurrent transmissions over TCP.

### Removed

- Removed Picviz support (by Dan Parriott).


## [v2.1.1] - 2017-09-21

### Changed

- Improved errors messages related to TCP connection queue.
- Changed info log about unsupported FS checking in Rootcheck scan to debug messages.
- Prevent Modules daemon from giving critical error when no wodles are enabled.

### Fixed

- Fix endianess incompatibility in agents on SPARC when connecting via TCP.
- Fix bug in Authd that made it crash when removing keys.
- Fix race condition in Remoted when writing logs.
- Avoid repeated errors by Remoted when sending data to a disconnected agent.
- Prevented Monitord from rotating non-existent logs.
- Some fixes to support HP-UX.
- Prevent processes from sending events when TCP connection is lost.
- Fixed output header by Syslog client when reading JSON alerts.
- Fixed bug in Integrator settings parser when reading rules list.

## [v2.1.0] - 2017-08-14

### Added

- Rotate and compress log feature.
- Labeling data for agents to be shown in alerts.
- New 'auth' configuration template.
- Make manage_agents capable of add and remove agents via Authd.
- Implemented XML configuration for Authd.
- Option -F for Authd to force insertion if it finds duplicated name.
- Local auth client to manage agent keys.
- Added OS name and version into global.db.
- Option for logging in JSON format.
- Allow maild to send through a sendmail-like executable (by James Le Cuirot).
- Leaky bucket-like buffer for agents to prevent network flooding.
- Allow Syslog client to read JSON alerts.
- Allow Mail reporter to read JSON alerts.
- Added internal option to tune Rootcheck sleep time.
- Added route-null Active Response script for Windows 2012 (by @CrazyLlama).

### Changed

- Updated SQLite library to 3.19.2.
- Updated zlib to 1.2.11.
- Updated cJSON library to 1.4.7.
- Change some manage_agents option parameters.
- Run Auth in background by default.
- Log classification as debug, info, warning, error and critical.
- Limit number of reads per cycle by Logcollector to prevent log starvation.
- Limit OpenSCAP module's event forwarding speed.
- Increased debug level of repeated Rootcheck messages.
- Send events when OpenSCAP starts and finishes scans.
- Delete PID files when a process exits not due to a signal.
- Change error messages due to SSL handshake failure to debug messages.
- Force group addition on installation for compatibility with LDAP (thanks to Gary Feltham).

### Fixed

- Fixed compiling error on systems with no OpenSSL.
- Fixed compiling warning at manage_agents.
- Fixed ossec-control enable/disable help message.
- Fixed unique aperture of random device on Unix.
- Fixed file sum comparison bug at Syscheck realtime engine. (Thanks to Arshad Khan)
- Close analysisd if alert outputs are disabled for all formats.
- Read Windows version name for versions newer than Windows 8 / Windows Server 2012.
- Fixed error in Analysisd that wrote Syscheck and Rootcheck databases of re-added agents on deleted files.
- Fixed internal option to configure the maximum labels' cache time.
- Fixed Auth password parsing on client side.
- Fix bad agent ID assignation in Authd on i686 architecture.
- Fixed Logcollector misconfiguration in Windows agents.

### Removed

- Remove unused message queue to send alerts from Authd.


## [v2.0.1] - 2017-07-19

### Changed

- Changed random data generator for a secure OS-provided generator.
- Changed Windows installer file name (depending on version).
- Linux distro detection using standard os-release file.
- Changed some URLs to documentation.
- Disable synchronization with SQLite databases for Syscheck by default.
- Minor changes at Rootcheck formatter for JSON alerts.
- Added debugging messages to Integrator logs.
- Show agent ID when possible on logs about incorrectly formatted messages.
- Use default maximum inotify event queue size.
- Show remote IP on encoding format errors when unencrypting messages.
- Remove temporary files created by Syscheck changes reports.
- Remove temporary Syscheck files for changes reporting by Windows installer when upgrading.

### Fixed

- Fixed resource leaks at rules configuration parsing.
- Fixed memory leaks at rules parser.
- Fixed memory leaks at XML decoders parser.
- Fixed TOCTOU condition when removing directories recursively.
- Fixed insecure temporary file creation for old POSIX specifications.
- Fixed missing agentless devices identification at JSON alerts.
- Fixed FIM timestamp and file name issue at SQLite database.
- Fixed cryptographic context acquirement on Windows agents.
- Fixed debug mode for Analysisd.
- Fixed bad exclusion of BTRFS filesystem by Rootcheck.
- Fixed compile errors on macOS.
- Fixed option -V for Integrator.
- Exclude symbolic links to directories when sending FIM diffs (by Stephan Joerrens).
- Fixed daemon list for service reloading at ossec-control.
- Fixed socket waiting issue on Windows agents.
- Fixed PCI_DSS definitions grouping issue at Rootcheck controls.
- Fixed segmentation fault bug when stopping on CentOS 5.
- Fixed compatibility with AIX.
- Fixed race conditions in ossec-control script.
- Fixed compiling issue on Windows.
- Fixed compatibility with Solaris.
- Fixed XML parsing error due to byte stashing issue.
- Fixed false error by Syscheck when creating diff snapshots of empty files.
- Fixed segmentation fault in Authd on i386 platform.
- Fixed agent-auth exit code for controlled server's errors.
- Fixed incorrect OVAL patch results classification.

## [v2.0.0] - 2017-03-14

### Added

- Wazuh modules manager.
- Wazuh module for OpenSCAP.
- Ruleset for OpenSCAP alerts.
- Kibana dashboards for OpenSCAP.
- Option at agent_control to restart all agents.
- Dynamic fields to rules and decoders.
- Dynamic fields to JSON in alerts/archives.
- CDB list lookup with dynamic fields.
- FTS for dynamic fields.
- Logcollector option to set the frequency of file checking.
- GeoIP support in Alerts (by Scott R Shinn).
- Internal option to output GeoIP data on JSON alerts.
- Matching pattern negation (by Daniel Cid).
- Syscheck and Rootcheck events on SQLite databases.
- Data migration tool to SQLite databases.
- Jenkins QA.
- 64-bit Windows registry keys support.
- Complete FIM data output to JSON and alerts.
- Username, date and inode attributes to FIM events on Unix.
- Username attribute to FIM events on Windows.
- Report changes (FIM file diffs) to Windows agent.
- File diffs to JSON output.
- Elastic mapping updated for new FIM events.
- Title and file fields extracted at Rootcheck alerts.
- Rule description formatting with dynamic field referencing.
- Multithreaded design for Authd server for fast and reliable client dispatching, with key caching and write scheduling.
- Auth registration client for Windows (by Gael Muller).
- Auth password authentication for Windows client.
- New local decoder file by default.
- Show server certificate and key paths at Authd help.
- New option for Authd to verify agent's address.
- Added support for new format at predecoder (by Brad Lhotsky).
- Agentless passlist encoding to Base64.
- New Auditd-specific log format for Logcollector.
- Option for Authd to auto-choose TLS/SSL method.
- Compile option for Authd to make it compatible with legacy OSs.
- Added new templates layout to auto-compose configuration file.
- New wodle for SQLite database syncing (agent information and fim/pm data).
- Added XML settings options to exclude some rules or decoders files.
- Option for agent_control to broadcast AR on all agents.
- Extended FIM event information forwarded by csyslogd (by Sivakumar Nellurandi).
- Report Syscheck's new file events on real time.

### Changed

- Isolated logtest directory from analysisd.
- Remoted informs Analysisd about agent ID.
- Updated Kibana dashboards.
- Syscheck FIM attributes to dynamic fields.
- Force services to exit if PID file creation fails.
- Atomic writing of client.keys through temporary files.
- Disabled remote message ID verification by default.
- Show actual IP on debug message when agents get connected.
- Enforce rules IDs to max 6 digits.
- OSSEC users and group as system (UI-hidden) users (by Dennis Golden).
- Increases Authd connection pool size.
- Use general-purpose version-flexible SSL/TLS methods for Authd registration.
- Enforce minimum 3-digit agent ID format.
- Exclude BTRFS from Rootcheck searching for hidden files inside directories (by Stephan Joerrens).
- Moved OSSEC and Wazuh decoders to one directory.
- Prevent manage_agents from doing invalid actions (such methods for manager at agent).
- Disabled capturing of security events 5145 and 5156 on Windows agent.
- Utilities to rename an agent or change the IP address (by Antonio Querubin).
- Added quiet option for Logtest (by Dan Parriott).
- Output decoder information onto JSON alerts.
- Enable mail notifications by default for server installation.
- Agent control option to restart all agents' Syscheck will also restart manager's Syscheck.
- Make ossec-control to check Authd PID.
- Enforce every rule to contain a description.
- JSON output won't contain field "agentip" if tis value is "any".
- Don't broadcast Active Response messages to disconnected agents.
- Don't print Syscheck logs if it's disabled.
- Set default Syscheck and Rootcheck frequency to 12 hours.
- Generate FIM new file alert by default.
- Added option for Integrator to set the maximum log length.
- JSON output nested objects modelling through dynamic fields.
- Disable TCP for unsupported OSs.
- Show previous log on JSON alert.
- Removed confirmation prompt when importing an agent key successfully.
- Made Syscheck not to ignore files that change more than 3 times by default.
- Enabled JSON output by default.
- Updated default syscheck configuration for Windows agents.
- Limited agent' maximum connection time for notification time.
- Improved client.keys changing detection method by remoted: use date and inode.
- Changed boot service name to Wazuh.
- Active response enabled on Windows agents by default.
- New folder structure for rules and decoders.
- More descriptive logs about syscheck real-time monitoring.
- Renamed XML tags related to rules and decoders inclusion.
- Set default maximum agents to 8000.
- Removed FTS numeric bitfield from JSON output.
- Fixed ID misassignment by manage_agents when the greatest ID exceeds 32512.
- Run Windows Registry Syscheck scan on first stage when scan_on_start enabled.
- Set all Syscheck delay stages to a multiple of internal_options.conf/syscheck.sleep value.
- Changed JSON timestamp format to ISO8601.
- Overwrite @timestamp field from Logstash with the alert timestamp.
- Moved timestamp JSON field to the beginning of the object.
- Changed random data generator for a secure OS-provided generator.

### Fixed

- Logcollector bug that inhibited alerts about file reduction.
- Memory issue on string manipulation at JSON.
- Memory bug at JSON alerts.
- Fixed some CLang warnings.
- Issue on marching OSSEC user on installing.
- Memory leaks at configuration.
- Memory leaks at Analysisd.
- Bugs and memory errors at agent management.
- Mistake with incorrect name for PID file (by Tickhon Clearscale).
- Agent-auth name at messages (it appeared to be the server).
- Avoid Monitord to log errors when the JSON alerts file doesn't exists.
- Agents numbering issue (minimum 3 digits).
- Avoid no-JSON message at agent_control when client.keys empty.
- Memory leaks at manage_agents.
- Authd error messages about connection to queue passed to warning.
- Issue with Authd password checking.
- Avoid ossec-control to use Dash.
- Fixed false error about disconnected agent when trying to send it the shared files.
- Avoid Authd to close when it reaches the maximum concurrency.
- Fixed memory bug at event diff execution.
- Fixed resource leak at file operations.
- Hide help message by useadd and groupadd on OpenBSD.
- Fixed error that made Analysisd to crash if it received a missing FIM file entry.
- Fixed compile warnings at cJSON library.
- Fixed bug that made Active Response to disable all commands if one of them was disabled (by Jason Thomas).
- Fixed segmentation fault at logtest (by Dan Parriott).
- Fixed SQL injection vulnerability at Database.
- Fixed Active Response scripts for Slack and Twitter.
- Fixed potential segmentation fault at file queue operation.
- Fixed file permissions.
- Fixed failing test for Apache 2.2 logs (by Brad Lhotsky).
- Fixed memory error at net test.
- Limit agent waiting time for retrying to connect.
- Fixed compile warnings on i386 architecture.
- Fixed Monitord crash when sending daily report email.
- Fixed script to null route an IP address on Windows Server 2012+ (by Theresa Meiksner).
- Fixed memory leak at Logtest.
- Fixed manager with TCP support on FreeBSD (by Dave Stoddard).
- Fixed Integrator launching at local-mode installation.
- Fixed issue on previous alerts counter (rules with if_matched_sid option).
- Fixed compile and installing error on Solaris.
- Fixed segmentation fault on syscheck when no configuration is defined.
- Fixed bug that prevented manage_agents from removing syscheck/rootcheck database.
- Fixed bug that made agents connected on TCP to hang if they are rejected by the manager.
- Fixed segmentation fault on remoted due to race condition on managing keystore.
- Fixed data lossing at remoted when reloading keystore.
- Fixed compile issue on MacOS.
- Fixed version reading at ruleset updater.
- Fixed detection of BSD.
- Fixed memory leak (by Byron Golden).
- Fixed misinterpretation of octal permissions given by Agentless (by Stephan Leemburg).
- Fixed mistake incorrect openssl flag at Makefile (by Stephan Leemburg).
- Silence Slack integration transmission messages (by Dan Parriott).
- Fixed OpenSUSE Systemd misconfiguration (By Stephan Joerrens).
- Fixed case issue on JSON output for Rootcheck alerts.
- Fixed potential issue on duplicated agent ID detection.
- Fixed issue when creating agent backups.
- Fixed hanging problem on Windows Auth client when negotiation issues.
- Fixed bug at ossec-remoted that mismatched agent-info files.
- Fixed resource leaks at rules configuration parsing.
- Fixed memory leaks at rules parser.
- Fixed memory leaks at XML decoders parser.
- Fixed TOCTOU condition when removing directories recursively.
- Fixed insecure temporary file creation for old POSIX specifications.
- Fixed missing agentless devices identification at JSON alerts.

### Removed

- Deleted link to LUA sources.
- Delete ZLib generated files on cleaning.
- Removed maximum lines limit from diff messages (that remain limited by length).

## [v1.1.1] - 2016-05-12

### Added

- agent_control: maximum number of agents can now be extracted using option "-m".
- maild: timeout limitation, preventing it from hang in some cases.
- Updated decoders, ruleset and rootchecks from Wazuh Ruleset v1.0.8.
- Updated changes from ossec-hids repository.

### Changed

- Avoid authd to rename agent if overplaced.
- Changed some log messages.
- Reordered directories for agent backups.
- Don't exit when client.keys is empty by default.
- Improved client.keys reloading capabilities.

### Fixed

- Fixed JSON output at rootcheck_control.
- Fixed agent compilation on OS X.
- Fixed memory issue on removing timestamps.
- Fixed segmentation fault at reported.
- Fixed segmentation fault at logcollector.

### Removed

- Removed old rootcheck options.

## [v1.1.0] - 2016-04-06

### Added

- Re-usage of agent ID in manage_agents and authd, with time limit.
- Added option to avoid manager from exiting when there are no keys.
- Backup of the information about an agent that's going to be deleted.
- Alerting if Authd can't add an agent because of a duplicated IP.
- Integrator with Slack and PagerDuty.
- Simplified keywords for the option "frequency".
- Added custom Reply-to e-mail header.
- Added option to syscheck to avoid showing diffs on some files.
- Created agents-timestamp file to save the agents' date of adding.

### Changed

- client.keys: No longer overwrite the name of an agent with "#-#-#-" to mark it as deleted. Instead, the name will appear with a starting "!".
- API: Distinction between duplicated and invalid name for agent.
- Stop the "ERROR: No such file or directory" for Apache.
- Changed defaults to analysisd event counter.
- Authd won't use password by default.
- Changed name of fields at JSON output from binaries.
- Upgraded rules to Wazuh Ruleset v1.07

### Fixed

- Fixed merged.mg push on Windows Agent
- Fixed Windows agent compilation issue
- Fixed glob broken implementation.
- Fixed memory corruption on the OSSEC alert decoder.
- Fixed command "useradd" on OpenBSD.
- Fixed some PostgreSQL issues.
- Allow to disable syscheck:check_perm after enable check_all.

## [v1.0.4] - 2016-02-24
​
### Added

- JSON output for manage_agents.
- Increased analysis daemon's memory size.
- Authd: Added password authorization.
- Authd: Boost speed performance at assignation of ID for agents
- Authd: New option -f *sec*. Force addding new agent (even with duplicated IP) if it was not active for the last *sec* seconds.
- manage_agents: new option -d. Force adding new agent (even with duplicated IP)
- manage_agents: Printing new agent ID on adding.

### Changed

- Authd and manage_agents won't add agents with duplicated IP.

### Fixed

- Solved duplicate IP conflicts on client.keys which prevented the new agent to connect.
- Hashing files in binary mode. Solved some problems related to integrity checksums on Windows.
- Fixed issue that made console programs not to work on Windows.

### Removed

- RESTful API no longer included in extensions/api folder. Available now at https://github.com/wazuh/wazuh-api


## [v1.0.3] - 2016-02-11

### Added

- JSON CLI outputs: ossec-control, rootcheck_control, syscheck_control, ossec-logtest and more.
- Preparing integration with RESTful API
- Upgrade version scripts
- Merge commits from ossec-hids
- Upgraded rules to Wazuh Ruleset v1.06

### Fixed

- Folders are no longer included on etc/shared
- Fixes typos on rootcheck files
- Kibana dashboards fixes

## [v1.0.2] - 2016-01-29

### Added

- Added Wazuh Ruleset updater
- Added extensions files to support ELK Stack latest versions (ES 2.x, LS 2.1, Kibana 4.3)

### Changed

- Upgraded rules to Wazuh Ruleset v1.05
- Fixed crash in reportd
- Fixed Windows EventChannel syntaxis issue
- Fixed manage_agents bulk option bug. No more "randombytes" errors.
- Windows deployment script improved

## [v1.0.1] - 2015-12-10

### Added

- Wazuh version info file
- ossec-init.conf now includes wazuh version
- Integrated with wazuh OSSEC ruleset updater
- Several new fields at JSON output (archives and alerts)
- Wazuh decoders folder

### Changed

- Decoders are now splitted in differents files.
- jsonout_out enable by default
- JSON groups improvements
- Wazuh ruleset updated to 1.0.2
- Extensions: Improved Kibana dashboards
- Extensions: Improved Windows deployment script

## [v1.0.0] - 2015-11-23
- Initial Wazuh version v1.0<|MERGE_RESOLUTION|>--- conflicted
+++ resolved
@@ -1,7 +1,6 @@
 # Change Log
 All notable changes to this project will be documented in this file.
 
-<<<<<<< HEAD
 ## [v4.4.2]
 
 
@@ -323,15 +322,15 @@
 #### Fixed
 
 - Fixed Makefile to detect CPU archivecture on Gentoo Linux. ([#14165](https://github.com/wazuh/wazuh/pull/14165))
-=======
-## [v4.3.11]
+
+
+## [v4.3.11] - 2023-04-24
 
 ### Manager
 
 #### Fixed
 
-- Fixed a dead code bug that might cause wazuh-db to crash. ([#16752](https://github.com/wazuh/wazuh/pull/16752))  
->>>>>>> af750e36
+- Fixed a dead code bug that might cause wazuh-db to crash. ([#16752](https://github.com/wazuh/wazuh/pull/16752))
 
 
 ## [v4.3.10] - 2022-11-16
