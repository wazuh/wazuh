--- conflicted
+++ resolved
@@ -27,22 +27,15 @@
   - Changed upgrade endpoints to accept a list of agents, maximum 100 agents per request. ([#5336](https://github.com/wazuh/wazuh/issues/5536))
 
 - **Framework:**
-<<<<<<< HEAD
-  - Refactored agent upgrade module. ([#5537](https://github.com/wazuh/wazuh/issues/5537))
-  - Refactored agent upgrade CLI. ([#5675](https://github.com/wazuh/wazuh/issues/5675))
-  - Changed rule and decoder details structure. ([#6318](https://github.com/wazuh/wazuh/issues/6318))
-  - Improved AWS Config integration to avoid performance issues by removing alert fields with variables such as Instance ID in its name. ([#6537](https://github.com/wazuh/wazuh/issues/6537))
-=======
   - Refactored framework to work with new upgrade module. ([#5537](https://github.com/wazuh/wazuh/issues/5537))
   - Refactored agent upgrade CLI to work with new ugprade module. It distributes petitions in a clustered environment. ([#5675](https://github.com/wazuh/wazuh/issues/5675))
   - Changed rule and decoder details structure to support PCRE2. ([#6318](https://github.com/wazuh/wazuh/issues/6318))
+  - Improved AWS Config integration to avoid performance issues by removing alert fields with variables such as Instance ID in its name. ([#6537](https://github.com/wazuh/wazuh/issues/6537))
 
 ### Changed
 
 - **Framework:**
   - Changed access to agent's status ([#6326](https://github.com/wazuh/wazuh/issues/6326))
-
->>>>>>> 4728cb2f
 
 ### Fixed
 
