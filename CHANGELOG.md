# Change Log
All notable changes to this project will be documented in this file.

## [v4.14.0]


## [v4.13.0]

### Manager

### Added

- Added Analysisd ability to do a hot ruleset reload. ([#29458](https://github.com/wazuh/wazuh/pull/29458))

#### Fixed
- Fixed missing agent version handling in Vulnerability Detector. ([#29181](https://github.com/wazuh/wazuh/pull/29181))
- Fixed race condition in agent status synchronization between worker and master. ([#29624](https://github.com/wazuh/wazuh/pull/29624))

#### Changed
- Improved reports functionality to avoid duplicated daily FIM reports. ([#29232](https://github.com/wazuh/wazuh/pull/29232))
- Optimized agent query endpoints. ([#29363](https://github.com/wazuh/wazuh/pull/29363))
- Implemented RBAC resource cache with TTL support. ([#29406](https://github.com/wazuh/wazuh/pull/29406))
- Improved Wazuh-DB protocol to support large HTTP requests and remove pagination. ([#29514](https://github.com/wazuh/wazuh/pull/29514))
- Added HTTP client implementation to wazuh-db. ([#29515](https://github.com/wazuh/wazuh/pull/29515))
- Separated control messages from the connection handling in remoted. ([29153](https://github.com/wazuh/wazuh/pull/29153))
- Added capability to re-index CVEs if documents have changed in Vulnerability detector. ([#29916](https://github.com/wazuh/wazuh/pull/29916))

### Agent

#### Added
- Added support for Rocky Linux and AlmaLinux in the agent upgrade module. ([#29391](https://github.com/wazuh/wazuh/pull/29391))
- Added handling of CentOS 9 SCA files in package specs. ([#29393](https://github.com/wazuh/wazuh-packages/pull/29393))
- Added SCA support for Oracle Linux 10. ([#29139](https://github.com/wazuh/wazuh/pull/29139))

#### Fixed
- Fixed incorrect handling of events in the Custom logs bucket. ([#29312](https://github.com/wazuh/wazuh/pull/29312))
- Fixed download Azure's blob race condition. ([29317](https://github.com/wazuh/wazuh/pull/29317))
- Fixed FIM reports false files. ([#28962](https://github.com/wazuh/wazuh/pull/28962))
- Fixed IPv6 address format reported by WindowsHelper. ([#29502](https://github.com/wazuh/wazuh/pull/29502))
- Fixed hidden port detection and netstat availability handling. ([#29561](https://github.com/wazuh/wazuh/pull/29561))
- Replaced `select()` with `sleep()` in Logcollector to prevent errors during Docker deployment. ([#29905](https://github.com/wazuh/wazuh/pull/29905))

#### Changed
- Improved agent synchronization to reduce redundant payload transfers. ([#29426](https://github.com/wazuh/wazuh/pull/29426))
- Improved Syscollector to report only Python packages managed by `dpkg`. ([#28688](https://github.com/wazuh/wazuh/pull/28688))
- Improved `wazuh-db` JSON handling performance by updating external dependencies. ([#29399](https://github.com/wazuh/wazuh/issues/29399))
- Improved Azure module logging capabilities. ([#29930](https://github.com/wazuh/wazuh/pull/29930))
- Improved restart on macOS agents after an upgrade. ([#29940](https://github.com/wazuh/wazuh/pull/29940))
- Standarized different services timeouts. ([#29443](https://github.com/wazuh/wazuh/pull/29443))

### RESTful API

#### Added
- Added the server uuid to the /manager/info endpoint. ([#29524](https://github.com/wazuh/wazuh/pull/29524))
- Added support for hot ruleset reload in the related API endpoints. ([#29954](https://github.com/wazuh/wazuh/pull/29954))

#### Fixed

- Fixed false positive in configuration uploading. ([#28962](https://github.com/wazuh/wazuh/pull/28962))
- Fixed sorting by version in agent list endpoint. ([#29166](https://github.com/wazuh/wazuh/pull/29166))

### Ruleset
<<<<<<< HEAD

#### Added

- Added SCA content for Oracle Linux 10. ([#29139](https://github.com/wazuh/wazuh/pull/29139))
- Added rule to minimize event flooding from Windows events on the Wazuh manager. ([#28790](https://github.com/wazuh/wazuh/pull/28790))

#### Changed

- Fixed multiple checks in RHEL 9, RHEL 10, Rocky Linux 8 and Rocky Linux 9 SCA policies. ([#29040](https://github.com/wazuh/wazuh/pull/29040))
- Fixed diff causing false negatives in rootcheck. ([#28982](https://github.com/wazuh/wazuh/pull/28982))
- Fixed multiple RHEL 8 and CentOS 7 SCA checks generating incorrect results. ([#28711](https://github.com/wazuh/wazuh/pull/28711))

### Other

#### Changed
- Upgraded Python embedded interpreter to 3.10.16. ([#28646](https://github.com/wazuh/wazuh/pull/28646))
- Upgraded h11 to 0.16.0 and httpcore to 1.0.9. ([#29735](https://github.com/wazuh/wazuh/pull/29735))
- Removed unused Python Azure dependencies. ([#28564](https://github.com/wazuh/wazuh/pull/28564))


## [v4.12.1]

### Manager

#### Fixed
- Fixed missing agent version handling in Vulnerability Detector. ([#29181](https://github.com/wazuh/wazuh/pull/29181))

#### Changed
- Improved reports functionality to avoid duplicated daily FIM reports. ([#29232](https://github.com/wazuh/wazuh/pull/29232))

### Agent
=======
>>>>>>> 28ca4d92

#### Added

- Added SCA content for CentOS Stream 9. ([#29269](https://github.com/wazuh/wazuh/pull/29269))
- Added IOCs and rules for Wazuh 4.x ruleset improvement. ([#29653](https://github.com/wazuh/wazuh/pull/29653))
- Added SCA content for Oracle Linux 10. ([#29139](https://github.com/wazuh/wazuh/pull/29139))
- Added rule to minimize event flooding from Windows events on the Wazuh manager. ([#28790](https://github.com/wazuh/wazuh/pull/28790))

#### Changed

- Fixed bugs in Microsoft Windows 11 Enterprise SCA policy. ([#5648](https://github.com/wazuh/wazuh/pull/29221))
- Fixed multiple checks in RHEL 9, RHEL 10, Rocky Linux 8 and Rocky Linux 9 SCA policies. ([#29040](https://github.com/wazuh/wazuh/pull/29040))
- Fixed diff causing false negatives in rootcheck. ([#28982](https://github.com/wazuh/wazuh/pull/28982))
- Fixed multiple RHEL 8 and CentOS 7 SCA checks generating incorrect results. ([#28711](https://github.com/wazuh/wazuh/pull/28711))

### Ruleset

#### Added

- Added SCA content for CentOS Stream 9. ([#29269](https://github.com/wazuh/wazuh/pull/29269))
- Added IOCs and rules for Wazuh 4.x ruleset improvement. ([#29653](https://github.com/wazuh/wazuh/pull/29653))

#### Changed

- Fixed bugs in Microsoft Windows 11 Enterprise SCA policy. ([#5648](https://github.com/wazuh/wazuh/pull/29221))

### Other

#### Changed
- Updated Python dependencies: `setuptools`, `Jinja2`, and `PyJWT`. ([#29489](https://github.com/wazuh/wazuh/pull/29489))
- Upgraded Python embedded interpreter to 3.10.16. ([#28646](https://github.com/wazuh/wazuh/pull/28646))
- Upgraded h11 to 0.16.0 and httpcore to 1.0.9. ([#29735](https://github.com/wazuh/wazuh/pull/29735))
- Removed unused Python Azure dependencies. ([#28564](https://github.com/wazuh/wazuh/pull/28564))


## [v4.12.0]

### Manager

#### Added

- Added new compilation flags for the Vulnerability Detector module. ([#26652](https://github.com/wazuh/wazuh/pull/26652))
- Added support for central components in ARM architectures. ([#26083](https://github.com/wazuh/wazuh/issues/26083))
- Added functionality to navigate to CTI links related to specific CVE detections from states and alerts. ([#28220](https://github.com/wazuh/wazuh/issues/28220))
- Added package condition field in indexed vulnerabilities. ([#27603](https://github.com/wazuh/wazuh/pull/27603))

#### Changed

- Converted server logs timestamp to UTC. ([#28047](https://github.com/wazuh/wazuh/pull/28047))
- Removed error logs when the response is 409 for certain OpenSearch calls. ([#28038](https://github.com/wazuh/wazuh/pull/28038))

#### Fixed

- Fixed inconsistent vulnerability severity categorization by correcting CVSS version prioritization. ([#26720](https://github.com/wazuh/wazuh/pull/26720))
- Fixed a potential crash in Wazuh-DB by improving the PID parsing method. ([#26769](https://github.com/wazuh/wazuh/pull/26769))
- Fixed concurrent mechanism on column family rocksDB. ([#28185](https://github.com/wazuh/wazuh/pull/28185))
- Fixed unused variables in Analysisd. ([#28503](https://github.com/wazuh/wazuh/pull/28503))
- Fixed analysisd startup failure caused by mixing static and dynamic rules with the same ID. ([#29050](https://github.com/wazuh/wazuh/pull/29050))
- Fixed crash in Vulnerability Scanner when processing delayed events during agent re-scan. ([#27834](https://github.com/wazuh/wazuh/pull/27834))
- Improved the signal handling during processes stop. ([#26679](https://github.com/wazuh/wazuh/pull/26679))
- Improved cleanup logic for the content folder for the VD module. ([#27750](https://github.com/wazuh/wazuh/pull/27750))
- Sanitized invalid size values from package data provider events. ([#27806](https://github.com/wazuh/wazuh/pull/27806))
- Fixed crash when reading email alerts missing the `email_to` attribute. ([#26704](https://github.com/wazuh/wazuh/pull/26704))
- Fixed offset errors by updating the DB only after processing events. ([#29179](https://github.com/wazuh/wazuh/pull/29179))

### Agent

#### Added

- FIM now supports whodata using an eBPF-based integration. ([#27956](https://github.com/wazuh/wazuh/pull/27956))
- Added support for the `riskDetections` relationship in MS Graph. ([#28416](https://github.com/wazuh/wazuh/pull/28416))

#### Changed

- Added a time delay option in the MS Graph integration to prevent log loss. ([#28389](https://github.com/wazuh/wazuh/pull/28389))
- Added a page size option to the MS Graph integration. ([#28276](https://github.com/wazuh/wazuh/pull/28276))
- Implemented Journald rotation detection in Logcollector. ([#28388](https://github.com/wazuh/wazuh/pull/28388))
- Deleted the restriction for the use of the AWS profile in the Amazon Security Lake integration. ([#28149](https://github.com/wazuh/wazuh/pull/28149))
- Removed `WARNING` prefix in logs from the CloudWatchLogs AWS integration. ([#27990](https://github.com/wazuh/wazuh/pull/27990))

#### Fixed

- Fixed a bug that could cause `wazuh-modulesd` to crash at startup. ([#26647](https://github.com/wazuh/wazuh/pull/26647))
- Fixed incorrect UTF-8 character validation in FIM. Thanks to @zbalkan. ([#26289](https://github.com/wazuh/wazuh/pull/26289))
- Improved URL validation in the Maltiverse integration. ([#27100](https://github.com/wazuh/wazuh/pull/27100))
- Fixed an issue in Syscollector where package sizes were reported as negative. ([#28005](https://github.com/wazuh/wazuh/pull/28005))
- Fixed an enrollment failure on Solaris 10 caused by unsupported socket timeout. ([#29161](https://github.com/wazuh/wazuh/pull/29161))
- Fixed a memory issue in the `wazuh-agentd` argument parser. ([#29214](https://github.com/wazuh/wazuh/pull/29214))
- Fixed WPK package upgrades for DEB when upgrading from version 4.3.11 or earlier. ([#28928](https://github.com/wazuh/wazuh/pull/28928))

### Ruleset

#### Added

- Created SCA content for Distribution Independent Linux. ([#27749](https://github.com/wazuh/wazuh/pull/27749))
- Created SCA policy for Ubuntu 24.04 LTS. ([#27253](https://github.com/wazuh/wazuh/pull/27253))
- Added SCA content for CentOS Stream 10. ([#24495](https://github.com/wazuh/wazuh/issues/24495))
- Added SCA content for Windows Server 2025. ([#26732](https://github.com/wazuh/wazuh/issues/26732))
- Added SCA content for RHEL 10. ([#27752](https://github.com/wazuh/wazuh/pull/27752))
- Added SCA content for AlmaLinux 10. ([#27998](https://github.com/wazuh/wazuh/pull/27998))

#### Changed

- Improved SCA rule for macOS 15. ([#27751](https://github.com/wazuh/wazuh/pull/27751))
- Updated SCA Policy for Ubuntu 22.04 LTS to CIS Benchmark v2.0.0. ([#28466](https://github.com/wazuh/wazuh/pull/28466))
- Fixed incorrect registry key in Windows Server 2022 SCA policy. ([#27911](https://github.com/wazuh/wazuh/pull/27911))
- Fixed duplicated SCA check IDs for Windows Server 2025. ([#29204](https://github.com/wazuh/wazuh/pull/29204))
- Fixed Ubuntu SCA checks to ensure nftables and iptables do not co-exist ([#27913](https://github.com/wazuh/wazuh/pull/27913))
- Fixed errors in multiple checks in Rocky Linux 9 SCA checks ([#28468](https://github.com/wazuh/wazuh/pull/28468))
- Fixed Ubuntu 24.04 SCA parsing error. ([#28379](https://github.com/wazuh/wazuh/pull/28379))

### Other

#### Changed

- Upgraded the curl dependency to 8.11.0. ([#27614](https://github.com/wazuh/wazuh/pull/27614))
- Upgraded the cryptography library dependency to version 44.0.1. ([#28298](https://github.com/wazuh/wazuh/pull/28298))
- Upgraded python-multipart to 0.0.20, starlette to 0.42.0 and Werkzeug to 3.1.3. ([#27451](https://github.com/wazuh/wazuh/pull/27451))


## [v4.11.2]

### Manager

#### Changed

- Improved Wazuh DB performance using built-in types. ([#28797](https://github.com/wazuh/wazuh/pull/28797))

### RESTful API

#### Added

- Added the `authentication_pool_size` option to customize the number of authentication processes in the Wazuh API configuration. ([#28653](https://github.com/wazuh/wazuh/pull/28653))


## [v4.11.1]

### Manager

#### Fixed

- Fixed the OS CPE build for package scans with data from Wazuh-DB. ([#28294](https://github.com/wazuh/wazuh/pull/28294))
- Added delete by query logic when indexer is disabled. ([#28292](https://github.com/wazuh/wazuh/pull/28292))
- Fixed heap buffer overflow in Analysisd rule parser. ([#28396](https://github.com/wazuh/wazuh/pull/28396))
- Fixed unnecesary data copy during the curl calls. ([#28429](https://github.com/wazuh/wazuh/pull/28429))

### Agent

#### Fixed

- Improved agent connectivity. ([#28339](https://github.com/wazuh/wazuh/pull/28339))

#### Changed

- Changed ms-graph page size to 50. ([#28075](https://github.com/wazuh/wazuh/pull/28075))
- Removed "ca.com" domain filter from Rootcheck malware ruleset. ([#28045](https://github.com/wazuh/wazuh/pull/28045))


## [v4.11.0]

### Manager

#### Fixed

- Enabled inventory synchronization in Vulnerability Detector when the Indexer module is disabled. ([#26132](https://github.com/wazuh/wazuh/pull/26132))

#### Added

- Added CISA vulnerability content and prioritized over NVD in vulnerability scanner. ([#27692](https://github.com/wazuh/wazuh/pull/27692))

#### Changed

- Improved delimiters on XML. ([#27771](https://github.com/wazuh/wazuh/pull/27771))
- Improved FIM decoder. ([#27893](https://github.com/wazuh/wazuh/pull/27893))
- Improved SCA and Syscheck decoders. ([#27835](https://github.com/wazuh/wazuh/pull/27835))
- Improved CISCAT decoder detection messages. ([#27914](https://github.com/wazuh/wazuh/pull/27914))
- Changed ms-graph page size. ([#28195](https://github.com/wazuh/wazuh/pull/28195))

### Agent

#### Fixed

- Fixed error in event processing on AWS Custom Logs Buckets module. ([#27739](https://github.com/wazuh/wazuh/pull/27739))

#### Added

- Improved Syscollector hotfix coverage on Windows by integrating WMI and WUA APIs. ([#26706](https://github.com/wazuh/wazuh/pull/26706))
- Extended Syscollector capabilities to detect installed .pkg packages. ([#26782](https://github.com/wazuh/wazuh/pull/26782))

#### Changed

- Updated standard Python and NPM package location in Syscollector to align with common installation paths. ([#26236](https://github.com/wazuh/wazuh/pull/26236))

### RESTful API

#### Fixed

- Added the `security:revoke` action to the `PUT /security/user/revoke` endpoint. ([#26255](https://github.com/wazuh/wazuh/pull/26255))


## [v4.10.1]

### Manager

#### Fixed

- Handled HTTP 413 response code in the Indexer connector. ([#27502](https://github.com/wazuh/wazuh/pull/27502))


## [v4.10.0]

### Manager

#### Fixed

- Added support for multiple Certificate Authorities files in the indexer connector. ([#24620](https://github.com/wazuh/wazuh/pull/24620))
- Removed hardcoded cipher text size from the RSA decryption method. ([#24529](https://github.com/wazuh/wazuh/pull/24529))
- Avoid infinite loop while updating the vulnerability detector content. ([#25094](https://github.com/wazuh/wazuh/pull/25094))
- Fixed repeated OS vulnerability reports. ([#26223](https://github.com/wazuh/wazuh/pull/26223))
- Fixed inconsistencies between reported context and vulnerability data. ([#25479](https://github.com/wazuh/wazuh/issues/25479))
- Fixed concurrency issues in LRU caches ([#26073](https://github.com/wazuh/wazuh/pull/26073))
- Removed all CVEs related to a deleted agent from the indexer. ([#26232](https://github.com/wazuh/wazuh/pull/26232))
- Prevented an infinite loop when indexing events in the Vulnerability Detector. ([#26922](https://github.com/wazuh/wazuh/pull/26922))
- Fixed vulnerability scanner re-scan triggers in cluster environment. ([#24034](https://github.com/wazuh/wazuh/pull/24034))
- Fixed an issue where elements in the delayed list were not purged when changing nodes. ([#27145](https://github.com/wazuh/wazuh/pull/27145))
- Added logic to avoid re-scanning disconnected agents. ([#27145](https://github.com/wazuh/wazuh/pull/27145))

#### Changed

- Added self-recovery mechanism for rocksDB databases. ([#24333](https://github.com/wazuh/wazuh/pull/24333))
- Improve logging for indexer connector monitoring class. ([#25189](https://github.com/wazuh/wazuh/pull/25189))
- Added generation of debug symbols. ([#23760](https://github.com/wazuh/wazuh/pull/23760))
- Updated CURL version to 8.10.0. ([#23266](https://github.com/wazuh/wazuh/issues/23266))
- Improved Vulnerability Scanner performance by optimizing the PEP440 version matcher. ([#27320](https://github.com/wazuh/wazuh/pull/27320))
- Improved Vulnerability Scanner performance by optimizing version matcher object creation. ([#27324](https://github.com/wazuh/wazuh/pull/27324))
- Improved Vulnerability Scanner performance by optimizing global data handling. ([#27321](https://github.com/wazuh/wazuh/pull/27321))

### Agent

#### Fixed

- Fixed macOS agent upgrade timeout. ([#25452](https://github.com/wazuh/wazuh/pull/25452))
- Fixed macOS agent startup error by properly redirecting cat command errors in wazuh-control. ([#24531](https://github.com/wazuh/wazuh/pull/24531))
- Fixed inconsistent package inventory size information in Syscollector across operating systems ([#24516](https://github.com/wazuh/wazuh/pull/24516))
- Fixed missing Python path locations for macOS in Data Provider. ([#24125](https://github.com/wazuh/wazuh/pull/24125))
- Fixed permission error on Windows 11 agents after remote upgrade. ([#25429](https://github.com/wazuh/wazuh/pull/25429))
- Fixed increase of the variable containing file size in FIM for Windows. ([#24387](https://github.com/wazuh/wazuh/pull/24387))
- Fixed timeout issue when upgrading Windows agent via WPK. ([#25699](https://github.com/wazuh/wazuh/pull/25699))
- Allowed unknown syslog identifiers in Logcollector's journald reader. ([#26748](https://github.com/wazuh/wazuh/pull/26748))
- Prevented agent termination during package upgrades in containers by removing redundant kill commands. ([#26828](https://github.com/wazuh/wazuh/pull/26828))
- Fixed handle leak in FIM's realtime mode on Windows. ([#26861](https://github.com/wazuh/wazuh/pull/26861))
- Fixed errors on AIX 7.2 by adapting the blibpath variable. ([#26900](https://github.com/wazuh/wazuh/pull/26900))
- Sanitized agent paths to prevent issues with parent folder references. ([#26944](https://github.com/wazuh/wazuh/pull/26944))
- Fixed an issue in the DEB package that prevented the agent from restarting after an upgrade. ([#26633](https://github.com/wazuh/wazuh/pull/26633))
- Improved file path handling in agent communications to avoid references to parent folders. ([#26944](https://github.com/wazuh/wazuh/pull/26944))
- Set RPM package vendor to `UNKNOWN_VALUE` when the value is missing. ([#27054](https://github.com/wazuh/wazuh/pull/27054))
- Updated Solaris package generation to use the correct `wazuh-packages` reference. ([#27059](https://github.com/wazuh/wazuh/issues/27059))

#### Changed

- Added generation of debug symbols. ([#23760](https://github.com/wazuh/wazuh/pull/23760))
- Changed how the AWS module handles non-existent regions. ([#23998](https://github.com/wazuh/wazuh/pull/23998))
- Changed macOS packages building tool. ([#2006](https://github.com/wazuh/wazuh-packages/issues/2006))
- Enhance Wazuh macOS agent installation instructions ([#7498](https://github.com/wazuh/wazuh-documentation/pull/7498))
- Enhance Windows agent signing procedure. ([#2826](https://github.com/wazuh/wazuh-packages/issues/2826))
- Enhance security by implementing a mechanism to prevent unauthorized uninstallation of Wazuh agent on Linux endpoints. ([#23466](https://github.com/wazuh/wazuh/issues/23466))
- Enhance integration with Microsoft Intune MDM to pull audit logs for security alert generation. ([#24498](https://github.com/wazuh/wazuh/issues/24498))
- Updated rootcheck old signatures. ([#26137](https://github.com/wazuh/wazuh/issues/26137))

### RESTful API

#### Added

- Created new endpoint for agent uninstall process. ([#24621](https://github.com/wazuh/wazuh/pull/24621))

### Other

#### Changed

- Updated the embedded Python version up to 3.10.15. ([#25374](https://github.com/wazuh/wazuh/issues/25374))
- Upgraded `certifi` and removed unused packages. ([#25324](https://github.com/wazuh/wazuh/pull/25324))
- Upgraded external `cryptography` library dependency version to 43.0.1. ([#25893](https://github.com/wazuh/wazuh/pull/25893))
- Upgraded external `starlette` and `uvicorn` dependencies. ([#26252](https://github.com/wazuh/wazuh/pull/26252))

### Ruleset

#### Added

- Create SCA Policy for Windows Server 2012 (non R2). ([#21794](https://github.com/wazuh/wazuh/pull/21794))

#### Changed

- Rework SCA Policy for Windows Server 2019. ([#21434](https://github.com/wazuh/wazuh/pull/21434))
- Rework SCA Policy for Red Hat Enterprise Linux 9. ([#24667](https://github.com/wazuh/wazuh/pull/24667))
- Rework SCA Policy for Microsoft Windows Server 2012 R2. ([#24991](https://github.com/wazuh/wazuh/pull/24991))
- Rework SCA Policy for Ubuntu Linux 18.04 LTS. Fix incorrect checks in Ubuntu 22.04 LTS. ([#24957](https://github.com/wazuh/wazuh/pull/24957))
- Rework SCA Policy for Amazon Linux 2 SCA. ([#24969](https://github.com/wazuh/wazuh/pull/24969))
- Rework SCA for SUSE Linux Enterprise 15 SCA. ([#24975](https://github.com/wazuh/wazuh/pull/24975))
- Rework SCA Policy for Apple macOS 13.0 Ventura. ([#24992](https://github.com/wazuh/wazuh/pull/24992))
- Rework SCA Policy for Microsoft Windows 11 Enterprise. ([#25710](https://github.com/wazuh/wazuh/pull/25710))

#### Fixed

- Fixed Logical errors in Windows Server 2022 SCA checks. ([#22597](https://github.com/wazuh/wazuh/pull/22597))
- Fixed wrong regulatory compliance in several Windows rules. ([#25224](https://github.com/wazuh/wazuh/pull/25224))
- Fixed incorrect checks in Ubuntu 22.04 LTS. ([#24733](https://github.com/wazuh/wazuh/pull/24733))
- Removal of check with high CPU utilization in multiple SCA. ([#25190](https://github.com/wazuh/wazuh/pull/25190))


## [v4.9.2]

### Manager

#### Fixed

- Fixed an unhandled exception during IPC event parsing. ([#26453](https://github.com/wazuh/wazuh/pull/26453))


## [v4.9.1]

### Manager

#### Fixed

- Fixed vulnerability detector issue where RPM upgrade wouldn't download new content. ([#24909](https://github.com/wazuh/wazuh/pull/24909))
- Fixed uncaught exception at Keystore test tool. ([#25667](https://github.com/wazuh/wazuh/pull/25667))
- Replaced `eval` calls with `ast.literal_eval`. Thanks to @DanielFi. ([#25705](https://github.com/wazuh/wazuh/pull/25705))
- Fixed the cluster being disabled by default when loading configurations. ([#26277](https://github.com/wazuh/wazuh/pull/26277))
- Added support ARM packages for wazuh-manager. ([#25945](https://github.com/wazuh/wazuh/pull/25945))

#### Changed

- Improved provisioning method for wazuh-keystore to enhance security. ([#24110](https://github.com/wazuh/wazuh/issues/24110))

### Agent

#### Added

- Added support for macOS 15 "Sequoia" in Wazuh Agent. ([#25652](https://github.com/wazuh/wazuh/issues/25652))

#### Fixed

- Fixed agent crash on Windows version 4.8.0. ([#24910](https://github.com/wazuh/wazuh/pull/24910))
- Fixed data race conditions at FIM's `run_check`. ([#25209](https://github.com/wazuh/wazuh/pull/25209))
- Fixed Windows agent crashes related to `syscollector.dll`. ([#24376](https://github.com/wazuh/wazuh/issues/24376))
- Fixed errors related to 'libatomic.a' library on AIX 7.X. ([#25445](https://github.com/wazuh/wazuh/pull/25445))
- Fixed errors in Windows Agent: `EvtFormatMessage` returned errors 15027 and 15033. ([#24932](https://github.com/wazuh/wazuh/pull/24932))
- Fixed FIM issue where it couldn't fetch group entries longer than 1024 bytes. ([#25459](https://github.com/wazuh/wazuh/pull/25459))
- Fixed Wazuh Agent crash at `syscollector`. ([#25469](https://github.com/wazuh/wazuh/pull/25469))
- Fixed a bug in the processed dates in the AWS module related to the AWS Config type. ([#23528](https://github.com/wazuh/wazuh/pull/23528))
- Fixed an error in Custom Logs Buckets when parsing a CSV file that exceeds a certain size. ([#24694](https://github.com/wazuh/wazuh/pull/24694))
- Fixed macOS syslog and ULS not configured out-of-the-box. ([#26108](https://github.com/wazuh/wazuh/issues/26108))

### RESTful API

#### Fixed

- Fixed requests logging to obtain the hash_auth_context from JWT tokens. ([#25764](https://github.com/wazuh/wazuh/pull/25764))
- Enabled API to listen IPV4 and IPV6 stacks. ([#25216](https://github.com/wazuh/wazuh/pull/25216))

#### Changed

- Changed the error status code thrown when basic services are down to 500. ([#26103](https://github.com/wazuh/wazuh/pull/26103))


## [v4.9.0]

### Manager

#### Added

- The manager now supports alert forwarding to Fluentd. ([#17306](https://github.com/wazuh/wazuh/pull/17306))
- Added missing functionality for vulnerability scanner translations. ([#23518](https://github.com/wazuh/wazuh/issues/23518))
- Improved performance for vulnerability scanner translations. ([#23722](https://github.com/wazuh/wazuh/pull/23722))
- Enhanced vulnerability scanner logging to be more expressive. ([#24536](https://github.com/wazuh/wazuh/pull/24536))
- Added the HAProxy helper to manage load balancer configuration and automatically balance agents. ([#23513](https://github.com/wazuh/wazuh/pull/23513))
- Added a validation to avoid killing processes from external services. ([#23222](https://github.com/wazuh/wazuh/pull/23222))
- Enabled ceritificates validation in the requests to the HAProxy helper using the default CA bundle. ([#23996](https://github.com/wazuh/wazuh/pull/23996))

#### Fixed

- Fixed compilation issue for local installation. ([#20505](https://github.com/wazuh/wazuh/pull/20505))
- Fixed malformed JSON error in wazuh-analysisd. ([#16666](https://github.com/wazuh/wazuh/pull/16666))
- Fixed a warning when uninstalling the Wazuh manager if the VD feed is missing. ([#24375](https://github.com/wazuh/wazuh/pull/24375))
- Ensured vulnerability detection scanner log messages end with a period. ([#24393](https://github.com/wazuh/wazuh/pull/24393))

#### Changed

- Changed error messages about `recv()` messages from wazuh-db to debug logs. ([#20285](https://github.com/wazuh/wazuh/pull/20285))
- Sanitized the `integrations` directory code. ([#21195](https://github.com/wazuh/wazuh/pull/21195))

### Agent

#### Added

- Added debug logging in FIM to detect invalid report change registry values. Thanks to Zafer Balkan (@zbalkan). ([#21690](https://github.com/wazuh/wazuh/pull/21690))
- Added Amazon Linux 1 and 2023 support for the installation script. ([#21287](https://github.com/wazuh/wazuh/pull/21287))
- Added Journald support in Logcollector. ([#23137](https://github.com/wazuh/wazuh/pull/23137))
- Added support for Amazon Security Hub via AWS SQS. ([#23203](https://github.com/wazuh/wazuh/pull/23203))

#### Fixed

- Fixed loading of whodata through timeouts and retries. ([#21455](https://github.com/wazuh/wazuh/pull/21455))
- Avoided backup failures during WPK update by adding dependency checking for the tar package. ([#21729](https://github.com/wazuh/wazuh/pull/21729))
- Fixed a crash in the agent due to a library incompatibility. ([#22210](https://github.com/wazuh/wazuh/pull/22210))
- Fixed an error in the osquery integration on Windows that avoided loading osquery.conf. ([#21728](https://github.com/wazuh/wazuh/pull/21728))
- Fixed a crash in the agent's Rootcheck component when using `<ignore>`. ([#22588](https://github.com/wazuh/wazuh/pull/22588))
- Fixed command wodle to support UTF-8 characters on windows agent. ([#19146](https://github.com/wazuh/wazuh/pull/19146))
- Fixed Windows agent to delete wazuh-agent.state file when stopped. ([#20425](https://github.com/wazuh/wazuh/pull/20425))
- Fixed Windows Agent 4.8.0 permission errors on Windows 11 after upgrade. ([#20727](https://github.com/wazuh/wazuh/pull/20727))
- Fixed alerts are created when syscheck diff DB is full. ([#16487](https://github.com/wazuh/wazuh/pull/16487))
- Fixed Wazuh deb uninstallation to remove non-config files. ([#2195](https://github.com/wazuh/wazuh-packages/issues/2195))
- Fixed improper Windows agent ACL on non-default installation directory. ([#23273](https://github.com/wazuh/wazuh/pull/23273))
- Fixed socket configuration of an agent is displayed. ([#17664](https://github.com/wazuh/wazuh/pull/17664))
- Fixed wazuh-modulesd printing child process not found error. ([#18494](https://github.com/wazuh/wazuh/pull/18494))
- Fixed issue with an agent starting automatically without reason. ([#23848](https://github.com/wazuh/wazuh/pull/23848))
- Fixed GET /syscheck to properly report size for files larger than 2GB. ([#17415](https://github.com/wazuh/wazuh/pull/17415))
- Fixed error in packages generation centos 7. ([#24412](https://github.com/wazuh/wazuh/pull/24412))
- Fixed Wazuh deb uninstallation to remove non-config files from the installation directory. ([#2195](https://github.com/wazuh/wazuh/issues/2195))
- Fixed Azure auditLogs/signIns status parsing (thanks to @Jmnis for the contribution). ([#22392](https://github.com/wazuh/wazuh/pull/22392))
- Fixed how the S3 object keys with special characters are handled in the Custom Logs Buckets integration. ([#22621](https://github.com/wazuh/wazuh/pull/22621))

#### Changed

- The directory /boot has been removed from the default FIM settings for AIX. ([#19753](https://github.com/wazuh/wazuh/pull/19753))
- Refactored and modularized the Azure integration code. ([#20624](https://github.com/wazuh/wazuh/pull/20624))
- Improved logging of errors in Azure and AWS modules. ([#16314](https://github.com/wazuh/wazuh/issues/16314))

#### Removed

- Dropped support for Python 3.7 in cloud integrations. ([#22583](https://github.com/wazuh/wazuh/pull/22583))

### RESTful API

#### Added

- Added support in the Wazuh API to parse `journald` configurations from the `ossec.conf` file. ([#23094](https://github.com/wazuh/wazuh/pull/23094))
- Added user-agent to the CTI service request. ([#24360](https://github.com/wazuh/wazuh/pull/24360))

#### Changed

- Merged group files endpoints into one (`GET /groups/{group_id}/files/{filename}`) that uses the `raw` parameter to receive plain text data. ([#21653](https://github.com/wazuh/wazuh/pull/21653))
- Removed the hardcoded fields returned by the `GET /agents/outdated` endpoint and added the select parameter to the specification. ([#22388](https://github.com/wazuh/wazuh/pull/22388))
- Updated the regex used to validate CDB lists. ([#22423](https://github.com/wazuh/wazuh/pull/22423))
- Changed the default value for empty fields in the `GET /agents/stats/distinct` endpoint response. ([#22413](https://github.com/wazuh/wazuh/pull/22413))
- Changed the Wazuh API endpoint responses when receiving the `Expect` header. ([#22380](https://github.com/wazuh/wazuh/pull/22380))
- Enhanced Authorization header values decoding errors to avoid showing the stack trace and fail gracefully. ([#22745](https://github.com/wazuh/wazuh/pull/22745))
- Updated the format of the fields that can be N/A in the API specification. ([#22908](https://github.com/wazuh/wazuh/pull/22908))
- Updated the WAZUH API specification to conform with the current endpoint requests and responses. ([#22954](https://github.com/wazuh/wazuh/pull/22954))
- Replaced the used aiohttp server with uvicorn. ([#23199](https://github.com/wazuh/wazuh/pull/23199))
    - Changed the `PUT /groups/{group_id}/configuration` endpoint response error code when uploading an empty file.
    - Changed the `GET, PUT and DELETE /lists/files/{filename}` endpoints response status code when an invalid file is used.
    - Changed the `PUT /manager/configuration` endpoint response status code when uploading a file with invalid content-type.

#### Fixed

- Improved XML validation to match the Wazuh internal XML validator. ([#20507](https://github.com/wazuh/wazuh/pull/20507))
- Fixed bug in `GET /groups`. ([#22428](https://github.com/wazuh/wazuh/pull/22428))
- Fixed the `GET /agents/outdated` endpoint query. ([#24946](https://github.com/wazuh/wazuh/pull/24946))

#### Removed

- Removed the `cache` configuration option from the Wazuh API. ([#22416](https://github.com/wazuh/wazuh/pull/22416))

### Ruleset

#### Changed

- The solved vulnerability rule has been clarified. ([#19754](https://github.com/wazuh/wazuh/pull/19754))

#### Fixed

- Fixed audit decoders to parse the new heading field "node=". ([#22178](https://github.com/wazuh/wazuh/pull/22178))

### Other

#### Changed

- Upgraded external OpenSSL library dependency version to 3.0. ([#20778](https://github.com/wazuh/wazuh/pull/20778))
- Migrated QA framework. ([#17427](https://github.com/wazuh/wazuh/issues/17427))
- Improved WPKs. ([#21152](https://github.com/wazuh/wazuh/issues/21152))
- Migrated and adapted Wazuh subsystem repositories as part of Wazuh packages redesign. ([#23508](https://github.com/wazuh/wazuh/pull/23508))
- Upgraded external connexion library dependency version to 3.0.5 and its related interdependencies. ([#22680](https://github.com/wazuh/wazuh/pull/22680))

#### Fixed

- Fixed a buffer overflow hazard in HMAC internal library. ([#19794](https://github.com/wazuh/wazuh/pull/19794))


## [v4.8.2]

### Manager

#### Fixed

- Fixed memory management in wazuh-remoted that might cause data corruption in incoming messages. ([#25225](https://github.com/wazuh/wazuh/issues/25225))


## [v4.8.1]

### Manager

#### Added

- Added dedicated RSA keys for keystore encryption. ([#24357](https://github.com/wazuh/wazuh/pull/24357))

#### Fixed

- Fixed bug in `upgrade_agent` CLI where it would sometimes raise an unhandled exception. ([#24341](https://github.com/wazuh/wazuh/pull/24341))
- Changed keystore cipher algorithm to remove reuse of sslmanager.cert and sslmanager.key. ([#24509](https://github.com/wazuh/wazuh/pull/24509))

### Agent

#### Fixed

- Fixed incorrect macOS agent name retrieval. ([#23989](https://github.com/wazuh/wazuh/pull/23989))

### RESTful API

#### Changed

- Changed `GET /manager/version/check` endpoint response to always show the `uuid` field. ([#24173](https://github.com/wazuh/wazuh/pull/24173))

### Other

#### Changed

- Upgraded external Jinja2 library dependency version to 3.1.4. ([#24108](https://github.com/wazuh/wazuh/pull/24108))
- Upgraded external requests library dependency version to 2.32.2. ([#23925](https://github.com/wazuh/wazuh/pull/23925))


## [v4.8.0]

### Manager

#### Added

- Transition to Wazuh Keystore for Indexer Configuration. ([#21670](https://github.com/wazuh/wazuh/pull/21670))

#### Changed

- Vulnerability Detection refactor. ([#21201](https://github.com/wazuh/wazuh/pull/21201))
- Improved wazuh-db detection of deleted database files. ([#18476](https://github.com/wazuh/wazuh/pull/18476))
- Added timeout and retry parameters to the VirusTotal integration. ([#16893](https://github.com/wazuh/wazuh/pull/16893))
- Extended wazuh-analysisd EPS metrics with events dropped by overload and remaining credits in the previous cycle. ([#18988](https://github.com/wazuh/wazuh/pull/18988))
- Updated API and framework packages installation commands to use pip instead of direct invocation of setuptools. ([#18466](https://github.com/wazuh/wazuh/pull/18466))
- Upgraded docker-compose V1 to V2 in API Integration test scripts. ([#17750](https://github.com/wazuh/wazuh/pull/17750))
- Refactored how cluster status dates are treated in the cluster. ([#17015](https://github.com/wazuh/wazuh/pull/17015))
- The log message about file rotation and signature from wazuh-monitord has been updated. ([#21602](https://github.com/wazuh/wazuh/pull/21602))
- Improved Wazuh-DB performance by adjusting SQLite synchronization policy. ([#22774](https://github.com/wazuh/wazuh/pull/22774))

#### Fixed

- Updated cluster connection cleanup to remove temporary files when the connection between a worker and a master is broken. ([#17886](https://github.com/wazuh/wazuh/pull/17886))
- Added a mechanism to avoid cluster errors to raise from expected wazuh-db exceptions. ([#23371](https://github.com/wazuh/wazuh/pull/23371))
- Fixed race condition when creating agent database files from a template. ([#23216](https://github.com/wazuh/wazuh/pull/23216))

### Agent

#### Added

- Added snap package manager support to Syscollector. ([#15740](https://github.com/wazuh/wazuh/pull/15740))
- Added event size validation for the external integrations. ([#17932](https://github.com/wazuh/wazuh/pull/17932))
- Added new unit tests for the AWS integration. ([#17623](https://github.com/wazuh/wazuh/pull/17623))
- Added mapping geolocation for AWS WAF integration. ([#20649](https://github.com/wazuh/wazuh/pull/20649))
- Added a validation to reject unsupported regions when using the inspector service. ([#21530](https://github.com/wazuh/wazuh/pull/21530))
- Added additional information on some AWS integration errors. ([#21561](https://github.com/wazuh/wazuh/pull/21561))

#### Changed

- Disabled host's IP query by Logcollector when ip_update_interval=0. ([#18574](https://github.com/wazuh/wazuh/pull/18574))
- The MS Graph integration module now supports multiple tenants. ([#19064](https://github.com/wazuh/wazuh/pull/19064))
- FIM now buffers the Linux audit events for who-data to prevent side effects in other components. ([#16200](https://github.com/wazuh/wazuh/pull/16200))
- The sub-process execution implementation has been improved. ([#19720](https://github.com/wazuh/wazuh/pull/19720))
- Refactored and modularized the AWS integration code. ([#17623](https://github.com/wazuh/wazuh/pull/17623))
- Replace the usage of fopen with wfopen to avoid processing invalid characters on Windows. ([#21791](https://github.com/wazuh/wazuh/pull/21791))
- Prevent macOS agent to start automatically after installation. ([#21637](https://github.com/wazuh/wazuh/pull/21637))

#### Fixed

- Fixed process path retrieval in Syscollector on Windows XP. ([#16839](https://github.com/wazuh/wazuh/pull/16839))
- Fixed detection of the OS version on Alpine Linux. ([#16056](https://github.com/wazuh/wazuh/pull/16056))
- Fixed Solaris 10 name not showing in the Dashboard. ([#18642](https://github.com/wazuh/wazuh/pull/18642))
- Fixed macOS Ventura compilation from sources. ([#21932](https://github.com/wazuh/wazuh/pull/21932))
- Fixed PyPI package gathering on macOS Sonoma. ([#23532](https://github.com/wazuh/wazuh/pull/23532))

### RESTful API

#### Added

- Added new `GET /manager/version/check` endpoint to obtain information about new releases of Wazuh. ([#19952](https://github.com/wazuh/wazuh/pull/19952))
- Introduced an `auto` option for the ssl_protocol setting in the API configuration. This enables automatic negotiation of the TLS certificate to be used. ([#20420](https://github.com/wazuh/wazuh/pull/20420))
- Added API indexer protection to allow uploading new configuration files if the `<indexer>` section is not modified. ([#22727](https://github.com/wazuh/wazuh/pull/22727))

#### Fixed

- Fixed a warning from SQLAlchemy involving detached Roles instances in RBAC. ([#20527](https://github.com/wazuh/wazuh/pull/20527))
- Fixed an issue where only the last `<ignore>` item was displayed in `GET /manager/configuration`. ([#23095](https://github.com/wazuh/wazuh/issues/23095))

#### Removed

- Removed `PUT /vulnerability`, `GET /vulnerability/{agent_id}`, `GET /vulnerability/{agent_id}/last_scan` and `GET /vulnerability/{agent_id}/summary/{field}` API endpoints as they were deprecated in version 4.7.0. Use the Wazuh indexer REST API instead. ([#20119](https://github.com/wazuh/wazuh/pull/20119))
- Removed the `compilation_date` field from `GET /cluster/{node_id}/info` and `GET /manager/info` endpoints. ([#21572](https://github.com/wazuh/wazuh/pull/21572))
- Deprecated the `cache` configuration option. ([#22387](https://github.com/wazuh/wazuh/pull/22387))
- Removed `custom` parameter from `PUT /active-response` endpoint. ([#17048](https://github.com/wazuh/wazuh/pull/17048))

### Ruleset

#### Added

- Added new SCA policy for Amazon Linux 2023. ([#17780](https://github.com/wazuh/wazuh/pull/17780))
- Added new SCA policy for Rocky Linux 8. ([#17784](https://github.com/wazuh/wazuh/pull/17784))
- Added rules to detect IcedID attacks. ([#19528](https://github.com/wazuh/wazuh/pull/19528))

#### Changed

- SCA policy for Ubuntu Linux 18.04 rework. ([#18721](https://github.com/wazuh/wazuh/pull/18721))
- SCA policy for Ubuntu Linux 22.04 rework. ([#17515](https://github.com/wazuh/wazuh/pull/17515))
- SCA policy for Red Hat Enterprise Linux 7 rework. ([#18440](https://github.com/wazuh/wazuh/pull/18440))
- SCA policy for Red Hat Enterprise Linux 8 rework. ([#17770](https://github.com/wazuh/wazuh/pull/17770))
- SCA policy for Red Hat Enterprise Linux 9 rework. ([#17412](https://github.com/wazuh/wazuh/pull/17412))
- SCA policy for CentOS 7 rework. ([#17624](https://github.com/wazuh/wazuh/pull/17624))
- SCA policy for CentOS 8 rework. ([#18439](https://github.com/wazuh/wazuh/pull/18439))
- SCA policy for Debian 8 rework. ([#18010](https://github.com/wazuh/wazuh/pull/18010))
- SCA policy for Debian 10 rework. ([#17922](https://github.com/wazuh/wazuh/pull/17922))
- SCA policy for Amazon Linux 2 rework. ([#18695](https://github.com/wazuh/wazuh/pull/18695))
- SCA policy for SUSE Linux Enterprise 15 rework. ([#18985](https://github.com/wazuh/wazuh/pull/18985))
- SCA policy for macOS 13.0 Ventura rework. ([#19037](https://github.com/wazuh/wazuh/pull/19037))
- SCA policy for Microsoft Windows 10 Enterprise rework. ([#19515](https://github.com/wazuh/wazuh/pull/19515))
- SCA policy for Microsoft Windows 11 Enterprise rework. ([#20044](https://github.com/wazuh/wazuh/pull/20044))
- Update MITRE DB to v13.1. ([#17518](https://github.com/wazuh/wazuh/pull/17518))

### Other

#### Added

- Added external lua library dependency version 5.3.6. ([#21710](https://github.com/wazuh/wazuh/pull/21710))
- Added external PyJWT library dependency version 2.8.0. ([#21749](https://github.com/wazuh/wazuh/pull/21749))

#### Changed

- Upgraded external aiohttp library dependency version to 3.9.5. ([#23112](https://github.com/wazuh/wazuh/pull/23112))
- Upgraded external idna library dependency version to 3.7. ([#23112](https://github.com/wazuh/wazuh/pull/23112))
- Upgraded external cryptography library dependency version to 42.0.4. ([#22221](https://github.com/wazuh/wazuh/pull/22221))
- Upgraded external numpy library dependency version to 1.26.0. ([#20003](https://github.com/wazuh/wazuh/pull/20003))
- Upgraded external grpcio library dependency version to 1.58.0. ([#20003](https://github.com/wazuh/wazuh/pull/20003))
- Upgraded external pyarrow library dependency version to 14.0.1. ([#20493](https://github.com/wazuh/wazuh/pull/20493))
- Upgraded external urllib3 library dependency version to 1.26.18. ([#20630](https://github.com/wazuh/wazuh/pull/20630))
- Upgraded external SQLAlchemy library dependency version to 2.0.23. ([#20741](https://github.com/wazuh/wazuh/pull/20741))
- Upgraded external Jinja2 library dependency version to 3.1.3. ([#21684](https://github.com/wazuh/wazuh/pull/21684))
- Upgraded embedded Python version to 3.10.13. ([#20003](https://github.com/wazuh/wazuh/pull/20003))
- Upgraded external curl library dependency version to 8.5.0. ([#21710](https://github.com/wazuh/wazuh/pull/21710))
- Upgraded external pcre2 library dependency version to 10.42. ([#21710](https://github.com/wazuh/wazuh/pull/21710))
- Upgraded external libarchive library dependency version to 3.7.2. ([#21710](https://github.com/wazuh/wazuh/pull/21710))
- Upgraded external rpm library dependency version to 4.18.2. ([#21710](https://github.com/wazuh/wazuh/pull/21710))
- Upgraded external sqlite library dependency version to 3.45.0. ([#21710](https://github.com/wazuh/wazuh/pull/21710))
- Upgraded external zlib library dependency version to 1.3.1. ([#21710](https://github.com/wazuh/wazuh/pull/21710))

#### Deleted

- Removed external `python-jose` and `ecdsa` library dependencies. ([#21749](https://github.com/wazuh/wazuh/pull/21749))


## [v4.7.5]

### Manager

#### Added

- Added a database endpoint to recalculate the hash of agent groups. ([#23441](https://github.com/wazuh/wazuh/pull/23441))

#### Fixed

- Fixed an issue in a cluster task where full group synchronization was constantly triggered. ([#23447](https://github.com/wazuh/wazuh/pull/23447))
- Fixed a race condition in wazuh-db that might create corrupted database files. ([#23467](https://github.com/wazuh/wazuh/pull/23467))

### Agent

#### Fixed

- Fixed segmentation fault in logcollector multiline-regex configuration. ([#23468](https://github.com/wazuh/wazuh/pull/23468))
- Fixed crash in fim when processing paths with non UTF-8 characters. ([#23543](https://github.com/wazuh/wazuh/pull/23543))


## [v4.7.4]

### Manager

#### Fixed

- Fixed an issue where wazuh-db was retaining labels of deleted agents. ([#22933](https://github.com/wazuh/wazuh/pull/22933))
- Improved stability by ensuring workers resume normal operations even during master node downtime. ([#22994](https://github.com/wazuh/wazuh/pull/22994))


## [v4.7.3]

### Manager

#### Fixed

- Resolved a transitive mutex locking issue in wazuh-db that was impacting performance. ([#21997](https://github.com/wazuh/wazuh/pull/21997))
- Wazuh DB internal SQL queries have been optimized by tuning database indexes to improve performance. ([#21977](https://github.com/wazuh/wazuh/pull/21977))


## [v4.7.2]

### Manager

#### Added

- Added minimum time constraint of 1 hour for Vulnerability Detector feed downloads. ([#21142](https://github.com/wazuh/wazuh/pull/21142))

#### Fixed

- wazuh-remoted now includes the offending bytes in the warning about invalid message size from agents. ([#21011](https://github.com/wazuh/wazuh/pull/21011))
- Fixed a bug in the Windows Eventchannel decoder on handling Unicode characters. ([#20658](https://github.com/wazuh/wazuh/pull/20658))
- Fixed data validation at Windows Eventchannel decoder. ([#20735](https://github.com/wazuh/wazuh/pull/20735))

### Agent

#### Added

- Added timeouts to external and Cloud integrations to prevent indefinite waiting for a response. ([#20638](https://github.com/wazuh/wazuh/pull/20638))

#### Fixed

- The host_deny Active response now checks the IP parameter format. ([#20656](https://github.com/wazuh/wazuh/pull/20656))
- Fixed a bug in the Windows agent that might lead it to crash when gathering forwarded Windows events. ([#20594](https://github.com/wazuh/wazuh/pull/20594))
- The AWS integration now finds AWS configuration profiles that do not contain the `profile` prefix. ([#20447](https://github.com/wazuh/wazuh/pull/20447))
- Fixed parsing for regions argument of the AWS integration. ([#20660](https://github.com/wazuh/wazuh/pull/20660))

### Ruleset

#### Added

- Added new SCA policy for Debian 12. ([#17565](https://github.com/wazuh/wazuh/pull/17565))

#### Fixed

- Fixed AWS Macie fields used in some rules and removed unused AWS Macie Classic rules. ([#20663](https://github.com/wazuh/wazuh/pull/20663))

### Other

#### Changed

- Upgraded external aiohttp library dependency version to 3.9.1. ([#20798](https://github.com/wazuh/wazuh/pull/20798))
- Upgraded pip dependency version to 23.3.2. ([#20632](https://github.com/wazuh/wazuh/issues/20632))


## [v4.7.1]

### Manager

#### Fixed

- Fixed a bug causing the Canonical feed parser to fail in Vulnerability Detector. ([#20580](https://github.com/wazuh/wazuh/pull/20580))
- Fixed a thread lock bug that slowed down wazuh-db performance. ([#20178](https://github.com/wazuh/wazuh/pull/20178))
- Fixed a bug in Vulnerability detector that skipped vulnerabilities for Windows 11 21H2. ([#20386](https://github.com/wazuh/wazuh/pull/20386))
- The installer now updates the merged.mg file permissions on upgrade. ([#5941](https://github.com/wazuh/wazuh/pull/5941))
- Fixed an insecure request warning in the shuffle integration. ([#19993](https://github.com/wazuh/wazuh/pull/19993))
- Fixed a bug that corrupted cluster logs when they were rotated. ([#19888](https://github.com/wazuh/wazuh/pull/19888))

### Agent

#### Changed

- Improved WPK upgrade scripts to ensure safe execution and backup generation in various circumstances. ([#20616](https://github.com/wazuh/wazuh/pull/20616))

#### Fixed

- Fixed a bug that allowed two simultaneous updates to occur through WPK. ([#20545](https://github.com/wazuh/wazuh/pull/20545))
- Fixed a bug that prevented the local IP from appearing in the port inventory from macOS agents. ([#20332](https://github.com/wazuh/wazuh/pull/20332))
- Fixed the default Logcollector settings on macOS to collect logs out-of-the-box. ([#20180](https://github.com/wazuh/wazuh/pull/20180))
- Fixed a bug in the FIM decoder at wazuh-analysisd that ignored Windows Registry events from agents under 4.6.0. ([#20169](https://github.com/wazuh/wazuh/pull/20169))
- Fixed multiple bugs in the Syscollector decoder at wazuh-analysisd that did not sanitize the input data properly. ([#20250](https://github.com/wazuh/wazuh/pull/20250))
- Added the pyarrow_hotfix dependency to fix the pyarrow CVE-2023-47248 vulnerability in the AWS integration. ([#20284](https://github.com/wazuh/wazuh/pull/20284))

### RESTful API

#### Fixed

- Fixed inconsistencies in the behavior of the `q` parameter of some endpoints. ([#18423](https://github.com/wazuh/wazuh/pull/18423))
- Fixed a bug in the `q` parameter of the `GET /groups/{group_id}/agents` endpoint. ([#18495](https://github.com/wazuh/wazuh/pull/18495))
- Fixed bug in the regular expression used to to reject non ASCII characters in some endpoints. ([#19533](https://github.com/wazuh/wazuh/pull/19533))

### Other

#### Changed

- Upgraded external certifi library dependency version to 2023.07.22. ([#20149](https://github.com/wazuh/wazuh/pull/20149))
- Upgraded external requests library dependency version to 2.31.0. ([#20149](https://github.com/wazuh/wazuh/pull/20149))
- Upgraded embedded Python version to 3.9.18. ([#18800](https://github.com/wazuh/wazuh/issues/18800))

## [v4.7.0]

### Manager

#### Added

- Introduced native Maltiverse integration. Thanks to David Gil (@dgilm). ([#18026](https://github.com/wazuh/wazuh/pull/18026))
- Added a file detailing the dependencies for the Wazuh RESTful API and wodles tests. ([#16513](https://github.com/wazuh/wazuh/pull/16513))
- Added unit tests for the Syscollector legacy decoder. ([#15985](https://github.com/wazuh/wazuh/pull/15985))
- Added unit tests for the manage_agents tool. ([#15999](https://github.com/wazuh/wazuh/pull/15999))
- Added an option to customize the Slack integration. ([#16090](https://github.com/wazuh/wazuh/pull/16090))
- Added support for Amazon Linux 2023 in Vulnerability Detector. ([#17617](https://github.com/wazuh/wazuh/issue/17617))

#### Changed

- An unnecessary sanity check related to Syscollector has been removed from wazuh-db. ([#16008](https://github.com/wazuh/wazuh/pull/16008))
- The manager now rejects agents with a higher version by default. ([#20367](https://github.com/wazuh/wazuh/pull/20367))

#### Fixed

- Fixed an unexpected error by the Cluster when a worker gets restarted. ([#16683](https://github.com/wazuh/wazuh/pull/16683))
- Fixed Syscollector packages multiarch values. ([#19722](https://github.com/wazuh/wazuh/issues/19722))
- Fixed a bug that made the Windows agent crash randomly when loading RPCRT4.dll. ([#18591](https://github.com/wazuh/wazuh/issues/18591))

#### Deleted

- Delete unused framework RBAC migration folder. ([#17225](https://github.com/wazuh/wazuh/pull/17225))

### Agent

#### Added

- Added support for Custom Logs in Buckets via AWS SQS. ([#17951](https://github.com/wazuh/wazuh/pull/17951))
- Added geolocation for `aws.data.client_ip` field. Thanks to @rh0dy. ([#16198](https://github.com/wazuh/wazuh/pull/16198))
- Added package inventory support for Alpine Linux in Syscollector. ([#15699](https://github.com/wazuh/wazuh/pull/15699))
- Added package inventory support for MacPorts in Syscollector. ([#15877](https://github.com/wazuh/wazuh/pull/15877))
- Added package inventory support for PYPI and node in Syscollector. ([#17982](https://github.com/wazuh/wazuh/pull/17982))
- Added related process information to the open ports inventory in Syscollector. ([#15000](https://github.com/wazuh/wazuh/pull/15000))

#### Changed

- The shared modules' code has been sanitized according to the convention. ([#17966](https://github.com/wazuh/wazuh/pull/17966))
- The package inventory internal messages have been modified to honor the schema compliance. ([#18006](https://github.com/wazuh/wazuh/pull/18006))
- The agent connection log has been updated to clarify that the agent must connect to an agent with the same or higher version. ([#20360](https://github.com/wazuh/wazuh/pull/20360))

#### Fixed

- Fixed detection of osquery 5.4.0+ running outside the integration. ([#17006](https://github.com/wazuh/wazuh/pull/17006))
- Fixed vendor data in package inventory for Brew packages on macOS. ([#16089](https://github.com/wazuh/wazuh/pull/16089))
- Fixed WPK rollback restarting host in Windows agent ([#20081](https://github.com/wazuh/wazuh/pull/20081))

### RESTful API

### Added
- Added new `status_code` field to `GET /agents` response. ([#19726](https://github.com/wazuh/wazuh/pull/19726))

#### Fixed

- Addressed error handling for non-utf-8 encoded file readings. ([#16489](https://github.com/wazuh/wazuh/pull/16489))
- Resolved an issue in the `WazuhException` class that disrupted the API executor subprocess. ([#16914](https://github.com/wazuh/wazuh/pull/16914))
- Corrected an empty value problem in the API specification key. ([#16918](https://github.com/wazuh/wazuh/issues/16918))

#### Deleted

- Deprecated `PUT /vulnerability`, `GET /vulnerability/{agent_id}`, `GET /vulnerability/{agent_id}/last_scan` and `GET /vulnerability/{agent_id}/summary/{field}` API endpoints. In future versions, the Wazuh indexer REST API can be used instead. ([#20126](https://github.com/wazuh/wazuh/pull/20126))

### Other

#### Fixed

- Fixed the signature of the internal function `OSHash_GetIndex()`. ([#17040](https://github.com/wazuh/wazuh/pull/17040))

## [v4.6.0]

### Manager

#### Added

- wazuh-authd can now generate X509 certificates. ([#13559](https://github.com/wazuh/wazuh/pull/13559))
- Introduced a new CLI to manage features related to the Wazuh API RBAC resources. ([#13797](https://github.com/wazuh/wazuh/pull/13797))
- Added support for Amazon Linux 2022 in Vulnerability Detector. ([#13034](https://github.com/wazuh/wazuh/issue/13034))
- Added support for Alma Linux in Vulnerability Detector. ([#16343](https://github.com/wazuh/wazuh/pull/16343))
- Added support for Debian 12 in Vulnerability Detector. ([#18542](https://github.com/wazuh/wazuh/pull/18542))
- Added mechanism in wazuh-db to identify fragmentation and perform vacuum. ([#14953](https://github.com/wazuh/wazuh/pull/14953))
- Added an option to set whether the manager should ban newer agents. ([#18333](https://github.com/wazuh/wazuh/pull/18333))
- Added mechanism to prevent wazuh agents connections to lower manager versions. ([#15661](https://github.com/wazuh/wazuh/pull/15661))

#### Changed

- wazuh-remoted now checks the size of the files to avoid malformed merged.mg. ([#14659](https://github.com/wazuh/wazuh/pull/14659))
- Added a limit option for the Rsync dispatch queue size. ([#14024](https://github.com/wazuh/wazuh/pull/14024))
- Added a limit option for the Rsync thread pool. ([#14026](https://github.com/wazuh/wazuh/pull/14026))
- wazuh-authd now shows a warning when deprecated forcing options are present in the configuration. ([#14549](https://github.com/wazuh/wazuh/pull/14549))
- The agent now notifies the manager when Active Reponse fails to run `netsh`. ([#14804](https://github.com/wazuh/wazuh/pull/14804))
- Use new broadcast system to send agent groups information from the master node of a cluster. ([#13906](https://github.com/wazuh/wazuh/pull/13906))
- Changed cluster `send_request` method so that timeouts are treated as exceptions and not as responses. ([#15220](https://github.com/wazuh/wazuh/pull/15220))
- Refactored methods responsible for file synchronization within the cluster. ([#13065](https://github.com/wazuh/wazuh/pull/13065))
- Changed schema constraints for sys_hwinfo table. ([#16065](https://github.com/wazuh/wazuh/pull/16065))
- Auth process not start when registration password is empty. ([#15709](https://github.com/wazuh/wazuh/pull/15709))
- Changed error messages about corrupt GetSecurityInfo messages from FIM to debug logs. ([#19400](https://github.com/wazuh/wazuh/pull/19400))
- Changed the default settings for wazuh-db to perform database auto-vacuum more often. ([#19956](https://github.com/wazuh/wazuh/pull/19956))

#### Fixed

- Fixed wazuh-remoted not updating total bytes sent in UDP. ([#13979](https://github.com/wazuh/wazuh/pull/13979))
- Fixed translation of packages with a missing version in CPE Helper for Vulnerability Detector. ([#14356](https://github.com/wazuh/wazuh/pull/14356))
- Fixed undefined behavior issues in Vulnerability Detector unit tests. ([#14174](https://github.com/wazuh/wazuh/pull/14174))
- Fixed permission error when producing FIM alerts. ([#14019](https://github.com/wazuh/wazuh/pull/14019))
- Fixed memory leaks wazuh-authd. ([#15164](https://github.com/wazuh/wazuh/pull/15164))
- Fixed Audit policy change detection in FIM for Windows. ([#14763](https://github.com/wazuh/wazuh/pull/14763))
- Fixed `origin_module` variable value when sending API or framework messages to core sockets. ([#14408](https://github.com/wazuh/wazuh/pull/14408))
- Fixed an issue where an erroneous tag appeared in the cluster logs. ([#15715](https://github.com/wazuh/wazuh/pull/15715))
- Fixed log error displayed when there's a duplicate worker node name within a cluster. ([#15250](https://github.com/wazuh/wazuh/issues/15250))
- Resolved an issue in the `agent_upgrade` CLI when used from worker nodes. ([#15487](https://github.com/wazuh/wazuh/pull/15487))
- Fixed error in the `agent_upgrade` CLI when displaying upgrade result. ([#18047](https://github.com/wazuh/wazuh/issues/18047))
- Fixed error in which the connection with the cluster was broken in local clients for not sending keepalives messages. ([#15277](https://github.com/wazuh/wazuh/pull/15277))
- Fixed error in which exceptions were not correctly handled when `dapi_err` command could not be sent to peers. ([#15298](https://github.com/wazuh/wazuh/pull/15298))
- Fixed error in worker's Integrity sync task when a group folder was deleted in master. ([#16257](https://github.com/wazuh/wazuh/pull/16257))
- Fixed error when trying tu update an agent through the API or the CLI while pointing to a WPK file. ([#16506](https://github.com/wazuh/wazuh/pull/16506))
- Fixed wazuh-remoted high CPU usage in master node without agents. ([#15074](https://github.com/wazuh/wazuh/pull/15074))
- Fixed race condition in wazuh-analysisd handling rule ignore option. ([#16101](https://github.com/wazuh/wazuh/pull/16101))
- Fixed missing rules and decoders in Analysisd JSON report. ([#16000](https://github.com/wazuh/wazuh/pull/16000))
- Fixed translation of packages with missing version in CPE Helper. ([#14356](https://github.com/wazuh/wazuh/pull/14356))
- Fixed log date parsing at predecoding stage. ([#15826](https://github.com/wazuh/wazuh/pull/15826))
- Fixed permission error in JSON alert. ([#14019](https://github.com/wazuh/wazuh/pull/14019))

### Agent

#### Added

- Added GuardDuty Native support to the AWS integration. ([#15226](https://github.com/wazuh/wazuh/pull/15226))
- Added `--prefix` parameter to Azure Storage integration. ([#14768](https://github.com/wazuh/wazuh/pull/14768))
- Added validations for empty and invalid values in AWS integration. ([#16493](https://github.com/wazuh/wazuh/pull/16493))
- Added new unit tests for GCloud integration and increased coverage to 99%. ([#13573](https://github.com/wazuh/wazuh/pull/13573))
- Added new unit tests for Azure Storage integration and increased coverage to 99%. ([#14104](https://github.com/wazuh/wazuh/pull/14104))
- Added new unit tests for Docker Listener integration. ([#14177](https://github.com/wazuh/wazuh/pull/14177))
- Added support for Microsoft Graph security API. Thanks to Bryce Shurts (@S-Bryce). ([#18116](https://github.com/wazuh/wazuh/pull/18116))
- Added wildcard support in FIM Windows registers. ([#15852](https://github.com/wazuh/wazuh/pull/15852))
- Added wildcards support for folders in the localfile configuration on Windows. ([#15973](https://github.com/wazuh/wazuh/pull/15973))
- Added new settings `ignore` and `restrict` to logcollector. ([#14782](https://github.com/wazuh/wazuh/pull/14782))
- Added RSync and DBSync to FIM. ([#12745](https://github.com/wazuh/wazuh/pull/12745))
- Added PCRE2 regex for SCA policies. ([#17124](https://github.com/wazuh/wazuh/pull/17124))
- Added mechanism to detect policy changes. ([#14763](https://github.com/wazuh/wazuh/pull/14763))
- Added support for Office365 MS/Azure Government Community Cloud (GCC) and Government Community Cloud High (GCCH) API. Thanks to Bryce Shurts (@S-Bryce). ([#16547](https://github.com/wazuh/wazuh/pull/16547))

#### Changed

- FIM option fim_check_ignore now applies to files and directories. ([#13264](https://github.com/wazuh/wazuh/pull/13264))
- Changed AWS integration to take into account user config found in the `.aws/config` file. ([#16531](https://github.com/wazuh/wazuh/pull/16531))
- Changed the calculation of timestamps in AWS and Azure modules by using UTC timezone. ([#14537](https://github.com/wazuh/wazuh/pull/14537))
- Changed the AWS integration to only show the `Skipping file with another prefix` message in debug mode. ([#15009](https://github.com/wazuh/wazuh/pull/15009))
- Changed debug level required to display CloudWatch Logs event messages. ([#14999](https://github.com/wazuh/wazuh/pull/14999))
- Changed syscollector database default permissions. ([#17447](https://github.com/wazuh/wazuh/pull/17447))
- Changed agent IP lookup algorithm. ([#17161](https://github.com/wazuh/wazuh/pull/17161))
- Changed InstallDate origin in windows installed programs. ([#14499](https://github.com/wazuh/wazuh/pull/14499))
- Enhanced clarity of certain error messages in the AWS integration for better exception tracing. ([#14524](https://github.com/wazuh/wazuh/pull/14524))
- Improved external integrations SQLite queries. ([#13420](https://github.com/wazuh/wazuh/pull/13420))
- Improved items iteration for `Config` and `VPCFlow` AWS integrations. ([#16325](https://github.com/wazuh/wazuh/pull/16325))
- Unit tests have been added to the shared JSON handling library. ([#14784](https://github.com/wazuh/wazuh/pull/14784))
- Unit tests have been added to the shared SQLite handling library. ([#14476](https://github.com/wazuh/wazuh/pull/14476))
- Improved command to change user and group from version 4.2.x to 4.x.x. ([#15032](https://github.com/wazuh/wazuh/pull/15032))
- Changed the internal value of the open_attemps configuration. ([#15647](https://github.com/wazuh/wazuh/pull/15647))
- Reduced the default FIM event throughput to 50 EPS. ([#19758](https://github.com/wazuh/wazuh/pull/19758))

#### Fixed

- Fixed the architecture of the dependency URL for macOS. ([#13534](https://github.com/wazuh/wazuh/pull/13534))
- Fixed a path length limitation that prevented FIM from reporting changes on Windows. ([#13588](https://github.com/wazuh/wazuh/pull/13588))
- Updated the AWS integration to use the regions specified in the AWS config file when no regions are provided in `ossec.conf`. ([#14993](https://github.com/wazuh/wazuh/pull/14993))
- Corrected the error code `#2` for the SIGINT signal within the AWS integration. ([#14850](https://github.com/wazuh/wazuh/pull/14850))
- Fixed the `discard_regex` functionality for the AWS GuardDuty integration. ([#14740](https://github.com/wazuh/wazuh/pull/14740))
- Fixed error messages in the AWS integration when there is a `ClientError`. ([#14500](https://github.com/wazuh/wazuh/pull/14500))
- Fixed error that could lead to duplicate logs when using the same dates in the AWS integration. ([#14493](https://github.com/wazuh/wazuh/pull/14493))
- Fixed `check_bucket` method in AWS integration to be able to find logs without a folder in root. ([#16116](https://github.com/wazuh/wazuh/pull/16116))
- Added field validation for `last_date.json` in Azure Storage integration. ([#16360](https://github.com/wazuh/wazuh/pull/16360))
- Improved handling of invalid regions given to the VPCFlow AWS integration, enhancing exception clarity. ([#15763](https://github.com/wazuh/wazuh/pull/15763))
- Fixed error in the GCloud Subscriber unit tests. ([#16070](https://github.com/wazuh/wazuh/pull/16070))
- Fixed the marker that AWS custom integrations uses. ([#16410](https://github.com/wazuh/wazuh/pull/16410))
- Fixed error messages when there are no logs to process in the WAF and Server Access AWS integrations. ([#16365](https://github.com/wazuh/wazuh/pull/16365))
- Added region validation before instantiating AWS service class in the AWS integration. ([#16463](https://github.com/wazuh/wazuh/pull/16463))
- Fixed InstallDate format in windows installed programs. ([#14161](https://github.com/wazuh/wazuh/pull/14161))
- Fixed syscollector default interval time when the configuration is empty. ([#15428](https://github.com/wazuh/wazuh/issues/15428))
- Fixed agent starts with an invalid fim configuration. ([#16268](https://github.com/wazuh/wazuh/pull/16268))
- Fixed rootcheck scan trying to read deleted files. ([#15719](https://github.com/wazuh/wazuh/pull/15719))
- Fixed compilation and build in Gentoo. ([#15739](https://github.com/wazuh/wazuh/pull/15739))
- Fixed a crash when FIM scan windows longs paths. ([#19375](https://github.com/wazuh/wazuh/pull/19375))
- Fixed FIM who-data support for aarch64 platforms. ([#19378](https://github.com/wazuh/wazuh/pull/19378))

#### Removed

- Unused option `local_ip` for agent configuration has been deleted. ([#13878](https://github.com/wazuh/wazuh/pull/13878))
- Removed unused migration functionality from the AWS integration. ([#14684](https://github.com/wazuh/wazuh/pull/14684))
- Deleted definitions of repeated classes in the AWS integration. ([#17655](https://github.com/wazuh/wazuh/pull/17655))
- Removed duplicate methods in `AWSBucket` and reuse inherited ones from `WazuhIntegration`. ([#15031](https://github.com/wazuh/wazuh/pull/15031))

### RESTful API

#### Added

- Added `POST /events` API endpoint to ingest logs through the API. ([#17670](https://github.com/wazuh/wazuh/pull/17670))
- Added `query`, `select` and `distinct` parameters to multiple endpoints. ([#17865](https://github.com/wazuh/wazuh/pull/17865))
- Added a new upgrade and migration mechanism for the RBAC database. ([#13919](https://github.com/wazuh/wazuh/pull/13919))
- Added new API configuration option to rotate log files based on a given size. ([#13654](https://github.com/wazuh/wazuh/pull/13654))
- Added `relative_dirname` parameter to GET, PUT and DELETE methods of the `/decoder/files/{filename}` and `/rule/files/{filename}` endpoints. ([#15994](https://github.com/wazuh/wazuh/issues/15994))
- Added new config option to disable uploading configurations containing the new `allow_higher_version` setting. ([#18212](https://github.com/wazuh/wazuh/pull/18212))
- Added API integration tests documentation. ([#13615](https://github.com/wazuh/wazuh/pull/13615))

#### Changed

- Changed the API's response status code for Wazuh cluster errors from 400 to 500. ([#13646](https://github.com/wazuh/wazuh/pull/13646))
- Changed Operational API error messages to include additional information. ([#19001](https://github.com/wazuh/wazuh/pull/19001))

#### Fixed

- Fixed an unexpected behavior when using the `q` and `select` parameters in some endpoints. ([#13421](https://github.com/wazuh/wazuh/pull/13421))
- Resolved an issue in the GET /manager/configuration API endpoint when retrieving the vulnerability detector configuration section. ([#15203](https://github.com/wazuh/wazuh/pull/15203))
- Fixed `GET /agents/upgrade_result` endpoint internal error with code 1814 in large environments. ([#15152](https://github.com/wazuh/wazuh/pull/15152))
- Enhanced the alphanumeric_symbols regex to better accommodate specific SCA remediation fields. ([#16756](https://github.com/wazuh/wazuh/pull/16756))
- Fixed bug that would not allow retrieving the Wazuh logs if only the JSON format was configured. ([#15967](https://github.com/wazuh/wazuh/pull/15967))
- Fixed error in `GET /rules` when variables are used inside `id` or `level` ruleset fields. ([#16310](https://github.com/wazuh/wazuh/pull/16310))
- Fixed `PUT /syscheck` and `PUT /rootcheck` endpoints to exclude exception codes properly. ([#16248](https://github.com/wazuh/wazuh/pull/16248))
- Adjusted test_agent_PUT_endpoints.tavern.yaml to resolve a race condition error. ([#16347](https://github.com/wazuh/wazuh/issues/16347))
- Fixed some errors in API integration tests for RBAC white agents. ([#16844](https://github.com/wazuh/wazuh/pull/16844))

#### Removed

- Removed legacy code related to agent databases in `/var/agents/db`. ([#15934](https://github.com/wazuh/wazuh/pull/15934))

### Ruleset

#### Changed

- The SSHD decoder has been improved to catch disconnection events. ([#14138](https://github.com/wazuh/wazuh/pull/14138))


## [v4.5.4]

### Manager

#### Changed

- Set a timeout on requests between components through the cluster. ([#19729](https://github.com/wazuh/wazuh/pull/19729))

#### Fixed

- Fixed a bug that might leave some worker's services hanging if the connection to the master was broken. ([#19702](https://github.com/wazuh/wazuh/pull/19702))
- Fixed vulnerability scan on Windows agent when the OS version has no release data. ([#19706](https://github.com/wazuh/wazuh/pull/19706))


## [v4.5.3] - 2023-10-10

### Manager

#### Changed

- Vulnerability Detector now fetches the SUSE feeds in Gzip compressed format. ([#18783](https://github.com/wazuh/wazuh/pull/18783))

#### Fixed

- Fixed a bug that might cause wazuh-analysisd to crash if it receives a status API query during startup. ([#18737](https://github.com/wazuh/wazuh/pull/18737))
- Fixed a bug that might cause wazuh-maild to crash when handling large alerts. ([#18976](https://github.com/wazuh/wazuh/pull/18976))
- Fixed an issue in Vulnerability Detector fetching the SLES 15 feed. ([#19217](https://github.com/wazuh/wazuh/pull/19217))

### Agent

#### Changed

- Updated the agent to report the name of macOS 14 (Sonoma). ([#19041](https://github.com/wazuh/wazuh/pull/19041))

#### Fixed

- Fixed a bug in the memory handle at the agent's data provider helper. ([#18773](https://github.com/wazuh/wazuh/pull/18773))
- Fixed a data mismatch in the OS name between the global and agents' databases. ([#18903](https://github.com/wazuh/wazuh/pull/18903))
- Fixed an array limit check in wazuh-logcollector. ([#19069](https://github.com/wazuh/wazuh/pull/19069))
- Fixed wrong Windows agent binaries metadata. ([#19286](https://github.com/wazuh/wazuh/pull/19286))
- Fixed error during the windows agent upgrade. ([#19397](https://github.com/wazuh/wazuh/pull/19397))

### RESTful API

#### Added

- Added support for the `$` symbol in query values. ([#18509](https://github.com/wazuh/wazuh/pull/18509))
- Added support for the `@` symbol in query values. ([#18346](https://github.com/wazuh/wazuh/pull/18346))
- Added support for nested queries in the `q` API parameter. ([#18493](https://github.com/wazuh/wazuh/pull/18493))

#### Changed

- Updated `force` flag message in the `agent_upgrade` CLI. ([#18432](https://github.com/wazuh/wazuh/pull/18432))

#### Fixed

- Removed undesired characters when listing rule group names in `GET /rules/groups`. ([#18362](https://github.com/wazuh/wazuh/pull/18362))
- Fixed an error when using the query `condition=all` in `GET /sca/{agent_id}/checks/{policy_id}`. ([#18434](https://github.com/wazuh/wazuh/pull/18434))
- Fixed an error in the API log mechanism where sometimes the requests would not be printed in the log file. ([#18733](https://github.com/wazuh/wazuh/pull/18733))


## [v4.5.2] - 2023-09-06

### Manager

#### Changed

- wazuh-remoted now allows connection overtaking if the older agent did not respond for a while. ([#18085](https://github.com/wazuh/wazuh/pull/18085))
- The manager stops restricting the possible package formats in the inventory, to increase compatibility. ([#18437](https://github.com/wazuh/wazuh/pull/18437))
- wazuh-remoted now prints the connection family when an unknown client gets connected. ([#18468](https://github.com/wazuh/wazuh/pull/18468))
- The manager stops blocking updates by WPK to macOS agents on ARM64, allowing custom updates. ([#18545](https://github.com/wazuh/wazuh/pull/18545))
- Vulnerability Detector now fetches the Debian feeds in BZ2 compressed format. ([#18770](https://github.com/wazuh/wazuh/pull/18770))

### Fixed

- Fixed a bug in wazuh-csyslogd that causes it to consume 100% of CPU while expecting new alerts. ([#18472](https://github.com/wazuh/wazuh/pull/18472))


## [v4.5.1] - 2023-08-24

### Manager

#### Changed

- Vulnerability Detector now fetches the RHEL 5 feed URL from feed.wazuh.com by default. ([#18142](https://github.com/wazuh/wazuh/pull/18142))
- The Vulnerability Detector CPE helper has been updated. ([#16846](https://github.com/wazuh/wazuh/pull/16846))

#### Fixed

- Fixed a race condition in some RBAC unit tests by clearing the SQLAlchemy mappers. ([#17866](https://github.com/wazuh/wazuh/pull/17866))
- Fixed a bug in wazuh-analysisd that could exceed the maximum number of fields when loading a rule. ([#17490](https://github.com/wazuh/wazuh/pull/17490))
- Fixed a race condition in wazuh-analysisd FTS list. ([#17126](https://github.com/wazuh/wazuh/pull/17126))
- Fixed a crash in Analysisd when parsing an invalid decoder. ([#17143](https://github.com/wazuh/wazuh/pull/17143))
- Fixed a segmentation fault in wazuh-modulesd due to duplicate Vulnerability Detector configuration. ([#17701](https://github.com/wazuh/wazuh/pull/17701))
- Fixed Vulnerability Detector configuration for unsupported SUSE systems. ([#16978](https://github.com/wazuh/wazuh/pull/16978))

### Agent

#### Added

- Added the `discard_regex` functionality to Inspector and CloudWatchLogs AWS integrations. ([#17748](https://github.com/wazuh/wazuh/pull/17748))
- Added new validations for the AWS integration arguments. ([#17673](https://github.com/wazuh/wazuh/pull/17673))
- Added native agent support for Apple silicon. ([#2224](https://github.com/wazuh/wazuh-packages/pull/2224))

#### Changed

- The agent for Windows now loads its shared libraries after running the verification. ([#16607](https://github.com/wazuh/wazuh/pull/16607))

#### Fixed

- Fixed `InvalidRange` error in Azure Storage integration when trying to get data from an empty blob. ([#17524](https://github.com/wazuh/wazuh/pull/17524))
- Fixed a memory corruption hazard in the FIM Windows Registry scan. ([#17586](https://github.com/wazuh/wazuh/pull/17586))
- Fixed an error in Syscollector reading the CPU frequency on Apple M1. ([#17179](https://github.com/wazuh/wazuh/pull/17179))
- Fixed agent WPK upgrade for Windows that might leave the previous version in the Registry. ([#16659](https://github.com/wazuh/wazuh/pull/16659))
- Fixed agent WPK upgrade for Windows to get the correct path of the Windows folder. ([#17176](https://github.com/wazuh/wazuh/pull/17176))

### RESTful API

#### Fixed

- Fixed `PUT /agents/upgrade_custom` endpoint to validate that the file extension is `.wpk`. ([#17632](https://github.com/wazuh/wazuh/pull/17632))
- Fixed errors in API endpoints to get `labels` and `reports` active configuration from managers. ([#17660](https://github.com/wazuh/wazuh/pull/17660))

### Ruleset

#### Changed

- The SCA SCA policy for Ubuntu Linux 20.04 (CIS v2.0.0) has been remade. ([#17794](https://github.com/wazuh/wazuh/pull/17794))

#### Fixed

- Fixed CredSSP encryption enforcement at Windows Benchmarks for SCA. ([#17941](https://github.com/wazuh/wazuh/pull/17941))
- Fixed an inverse logic in MS Windows Server 2022 Benchmark for SCA. ([#17940](https://github.com/wazuh/wazuh/pull/17940))
- Fixed a false positive in Windows Eventchannel rule due to substring false positive. ([#17779](https://github.com/wazuh/wazuh/pull/17779))
- Fixed missing whitespaces in SCA policies for Windows. ([#17813](https://github.com/wazuh/wazuh/pull/17813))
- Fixed the description of a Fortigate rule. ([#17798](https://github.com/wazuh/wazuh/pull/17798))

#### Removed

- Removed check 1.1.5 from Windows 10 SCA policy. ([#17812](https://github.com/wazuh/wazuh/pull/17812))

### Other

#### Changed

- The CURL library has been updated to v7.88.1. ([#16990](https://github.com/wazuh/wazuh/pull/16990))


## [v4.5.0] - 2023-08-10

### Manager

#### Changed

- Vulnerability Detector now fetches the NVD feed from https://feed.wazuh.com, based on the NVD API 2.0. ([#17954](https://github.com/wazuh/wazuh/pull/17954))
  - The option `<update_from_year>` has been deprecated.

#### Fixed

- Fixed an error in the installation commands of the API and Framework modules when performing upgrades from sources. ([#17656](https://github.com/wazuh/wazuh/pull/17656))
- Fixed embedded Python interpreter to remove old Wazuh packages from it. ([#18123](https://github.com/wazuh/wazuh/issues/18123))

### RESTful API

#### Changed

- Changed API integration tests to include Nginx LB logs when tests failed. ([#17703](https://github.com/wazuh/wazuh/pull/17703))

#### Fixed

- Fixed error in the Nginx LB entrypoint of the API integration tests. ([#17703](https://github.com/wazuh/wazuh/pull/17703))


## [v4.4.5] - 2023-07-10

### Installer

#### Fixed

- Fixed an error in the DEB package that prevented the agent and manager from being installed on Debian 12. ([#2256](https://github.com/wazuh/wazuh-packages/pull/2256))
- Fixed a service requirement in the RPM package that prevented the agent and manager from being installed on Oracle Linux 9. ([#2257](https://github.com/wazuh/wazuh-packages/pull/2257))


## [v4.4.4] - 2023-06-14

### Manager

#### Fixed

- The vulnerability scanner stops producing false positives for some Windows 11 vulnerabilities due to a change in the feed's CPE. ([#17178](https://github.com/wazuh/wazuh/pull/17178))
- Prevented the VirusTotal integration from querying the API when the source alert is missing the MD5. ([#16908](https://github.com/wazuh/wazuh/pull/16908))

### Agent

#### Changed

- The Windows agent package signing certificate has been updated. ([#17506](https://github.com/wazuh/wazuh/pull/17506))

### Ruleset

#### Changed

- Updated all current rule descriptions from "Ossec" to "Wazuh". ([#17211](https://github.com/wazuh/wazuh/pull/17211))


## [v4.4.3] - 2023-05-26

### Agent

#### Changed

- Added support for Apple Silicon processors to the macOS agent. ([#16521](https://github.com/wazuh/wazuh/pull/16521))
- Prevented the installer from checking the old users "ossecm" and "ossecr" on upgrade. ([#2211](https://github.com/wazuh/wazuh-packages/pull/2211))
- The deployment variables capture has been changed on macOS. ([#17195](https://github.com/wazuh/wazuh/pull/17195))

#### Fixed

- The temporary file "ossec.confre" is now removed after upgrade on macOS. ([#2217](https://github.com/wazuh/wazuh-packages/pull/2217))
- Prevented the installer from corrupting the agent configuration on macOS when deployment variables were defined on upgrade. ([#2208](https://github.com/wazuh/wazuh-packages/pull/2208))
- The installation on macOS has been fixed by removing calls to launchctl. ([#2218](https://github.com/wazuh/wazuh-packages/pull/2218))

### Ruleset

#### Changed

- The SCA policy names have been unified. ([#17202](https://github.com/wazuh/wazuh/pull/17202))


## [v4.4.2] - 2023-05-18

### Manager

#### Changed

- Remove an unused variable in wazuh-authd to fix a _String not null terminated_ Coverity finding. ([#15957](https://github.com/wazuh/wazuh/pull/15957))

#### Fixed

- Fixed a bug causing agent groups tasks status in the cluster not to be stored. ([#16394](https://github.com/wazuh/wazuh/pull/16394))
- Fixed memory leaks in Vulnerability Detector after disk failures. ([#16478](https://github.com/wazuh/wazuh/pull/16478))
- Fixed a pre-decoder problem with the + symbol in the macOS ULS timestamp. ([#16530](https://github.com/wazuh/wazuh/pull/16530))

### Agent

#### Added

- Added a new module to integrate with Amazon Security Lake as a subscriber. ([#16515](https://github.com/wazuh/wazuh/pull/16515))
- Added support for `localfile` blocks deployment. ([#16847](https://github.com/wazuh/wazuh/pull/16847))

#### Changed

- Changed _netstat_ command on macOS agents. ([#16743](https://github.com/wazuh/wazuh/pull/16743))

#### Fixed

- Fixed an issue with MAC address reporting on Windows systems. ([#16517](https://github.com/wazuh/wazuh/pull/16517))
- Fixed Windows unit tests hanging during execution. ([#16857](https://github.com/wazuh/wazuh/pull/16857))

### RESTful API

#### Fixed

- Fixed agent insertion when no key is specified using `POST /agents/insert` endpoint. ([#16381](https://github.com/wazuh/wazuh/pull/16381))

### Ruleset

#### Added

- Added macOS 13.0 Ventura SCA policy. ([#15566](https://github.com/wazuh/wazuh/pull/15566))
- Added new ruleset for macOS 13 Ventura and older versions. ([#15567](https://github.com/wazuh/wazuh/pull/15567))
- Added a new base ruleset for log sources collected from Amazon Security Lake. ([#16549](https://github.com/wazuh/wazuh/pull/16549))

### Other

#### Added

- Added `pyarrow` and `numpy` Python dependencies. ([#16692](https://github.com/wazuh/wazuh/pull/16692))
- Added `importlib-metadata` and `zipp` Python dependencies. ([#16692](https://github.com/wazuh/wazuh/pull/16692))

#### Changed

- Updated `Flask` Python dependency to 2.2.5. ([#17053](https://github.com/wazuh/wazuh/pull/17053))


## [v4.4.1] - 2023-04-12

### Manager

#### Changed

- Improve WazuhDB performance by avoiding synchronization of existing agent keys and removing deprecated agent databases from var/db/agents. ([#15883](https://github.com/wazuh/wazuh/pull/15883))

#### Fixed

- Reverted the addition of some mapping fields in Wazuh template causing a bug with expanded search. ([#16546](https://github.com/wazuh/wazuh/pull/16546))

### RESTful API

#### Changed

- Changed API limits protection to allow uploading new configuration files if `limit` is not modified. ([#16541](https://github.com/wazuh/wazuh/pull/16541))

### Ruleset

#### Added

- Added Debian Linux 11 SCA policy. ([#16017](https://github.com/wazuh/wazuh/pull/16017))

#### Changed

- SCA policy for Red Hat Enterprise Linux 9 rework. ([#16016](https://github.com/wazuh/wazuh/pull/16016))

### Other

#### Changed

- Update embedded Python interpreter to 3.9.16. ([#16472](https://github.com/wazuh/wazuh/issues/16472))
- Update setuptools to 65.5.1. ([#16492](https://github.com/wazuh/wazuh/pull/16492))

## [v4.4.0] - 2023-03-28

### Manager

#### Added

- Added new unit tests for cluster Python module and increased coverage to 99%. ([#9995](https://github.com/wazuh/wazuh/pull/9995))
- Added file size limitation on cluster integrity sync. ([#11190](https://github.com/wazuh/wazuh/pull/11190))
- Added unittests for CLIs script files. ([#13424](https://github.com/wazuh/wazuh/pull/13424))
- Added support for SUSE in Vulnerability Detector. ([#9962](https://github.com/wazuh/wazuh/pull/9962))
- Added support for Ubuntu Jammy in Vulnerability Detector. ([#13263](https://github.com/wazuh/wazuh/pull/13263))
- Added a software limit to limit the number of EPS that a manager can process. ([#13608](https://github.com/wazuh/wazuh/pull/13608))
- Added a new wazuh-clusterd task for agent-groups info synchronization. ([#11753](https://github.com/wazuh/wazuh/pull/11753))
- Added unit tests for functions in charge of getting ruleset sync status. ([#14950](https://github.com/wazuh/wazuh/pull/14950))
- Added auto-vacuum mechanism in wazuh-db. ([#14950](https://github.com/wazuh/wazuh/pull/14950))
- Delta events in Syscollector when data gets changed may now produce alerts. ([#10843](https://github.com/wazuh/wazuh/pull/10843))

#### Changed

- wazuh-logtest now shows warnings about ruleset issues. ([#10822](https://github.com/wazuh/wazuh/pull/10822))
- Modulesd memory is now managed by jemalloc, this helps reduce memory fragmentation. ([#12206](https://github.com/wazuh/wazuh/pull/12206))
- Updated the Vulnerability Detector configuration reporting to include MSU and skip JSON Red Hat feed. ([#12117](https://github.com/wazuh/wazuh/pull/12117))
- Improved the shared configuration file handling performance. ([#12352](https://github.com/wazuh/wazuh/pull/12352))
- The agent group data is now natively handled by Wazuh DB. ([#11753](https://github.com/wazuh/wazuh/pull/11753))
- Improved security at cluster zip filenames creation. ([#10710](https://github.com/wazuh/wazuh/pull/10710))
- Refactor of the core/common.py module. ([#12390](https://github.com/wazuh/wazuh/pull/12390))
- Refactor format_data_into_dictionary method of WazuhDBQuerySyscheck class. ([#12497](https://github.com/wazuh/wazuh/pull/12390))
- Limit the maximum zip size that can be created while synchronizing cluster Integrity. ([#11124](https://github.com/wazuh/wazuh/pull/11124))
- Refactored the functions in charge of synchronizing files in the cluster. ([#13065](https://github.com/wazuh/wazuh/pull/))
- Changed MD5 hash function to BLAKE2 for cluster file comparison. ([#13079](https://github.com/wazuh/wazuh/pull/13079))
- Renamed wazuh-logtest and wazuh-clusterd scripts to follow the same scheme as the other scripts (spaces symbolized with _ instead of -). ([#12926](https://github.com/wazuh/wazuh/pull/12926))
- The agent key polling module has been ported to wazuh-authd. ([#10865](https://github.com/wazuh/wazuh/pull/10865))
- Added the update field in the CPE Helper for Vulnerability Detector. ([#13741](https://github.com/wazuh/wazuh/pull/13741))
- Prevented agents with the same ID from connecting to the manager simultaneously. ([#11702](https://github.com/wazuh/wazuh/pull/11702))
- wazuh-analysisd, wazuh-remoted and wazuh-db metrics have been extended. ([#13713](https://github.com/wazuh/wazuh/pull/13713))
- Minimized and optimized wazuh-clusterd number of messages from workers to master related to agent-info tasks. ([#11753](https://github.com/wazuh/wazuh/pull/11753))
- Improved performance of the `agent_groups` CLI when listing agents belonging to a group. ([#14244](https://github.com/wazuh/wazuh/pull/14244)
- Changed wazuh-clusterd binary behaviour to kill any existing cluster processes when executed. ([#14475](https://github.com/wazuh/wazuh/pull/14475))
- Changed wazuh-clusterd tasks to wait asynchronously for responses coming from wazuh-db. ([#14791](https://github.com/wazuh/wazuh/pull/14843))
- Use zlib for zip compression in cluster synchronization. ([#11190](https://github.com/wazuh/wazuh/pull/11190))
- Added mechanism to dynamically adjust zip size limit in Integrity sync. ([#12241](https://github.com/wazuh/wazuh/pull/12241))
- Deprecate status field in SCA. ([#15853](https://github.com/wazuh/wazuh/pull/15853))
- Agent group guessing (based on configuration hash) now writes the new group directly on the master node. ([#16066](https://github.com/wazuh/wazuh/pull/16066))
- Added delete on cascade of belongs table entries when a group is deleted. ([#16098](https://github.com/wazuh/wazuh/issues/16098))
- Changed `agent_groups` CLI output so affected agents are not printed when deleting a group. ([#16499](https://github.com/wazuh/wazuh/pull/16499))

#### Fixed

- Fixed wazuh-dbd halt procedure. ([#10873](https://github.com/wazuh/wazuh/pull/10873))
- Fixed compilation warnings in the manager. ([#12098](https://github.com/wazuh/wazuh/pull/12098))
- Fixed a bug in the manager that did not send shared folders correctly to agents belonging to multiple groups. ([#12516](https://github.com/wazuh/wazuh/pull/12516))
- Fixed the Active Response decoders to support back the top entries for source IP in reports. ([#12834](https://github.com/wazuh/wazuh/pull/12834))
- Fixed the feed update interval option of Vulnerability Detector for the JSON Red Hat feed. ([#13338](https://github.com/wazuh/wazuh/pull/13338))
- Fixed several code flaws in the Python framework. ([#12127](https://github.com/wazuh/wazuh/pull/12127))
  - Fixed code flaw regarding the use of XML package. ([#10635](https://github.com/wazuh/wazuh/pull/10635))
  - Fixed code flaw regarding permissions at group directories. ([#10636](https://github.com/wazuh/wazuh/pull/10636))
  - Fixed code flaw regarding temporary directory names. ([#10544](https://github.com/wazuh/wazuh/pull/10544))
  - Fixed code flaw regarding try, except and pass block in wazuh-clusterd. ([#11951](https://github.com/wazuh/wazuh/pull/11951))
- Fixed framework datetime transformations to UTC. ([#10782](https://github.com/wazuh/wazuh/pull/10782))
- Fixed a cluster error when Master-Worker tasks where not properly stopped after an exception occurred in one or both parts. ([#11866](https://github.com/wazuh/wazuh/pull/11866))
- Fixed cluster logger issue printing 'NoneType: None' in error logs. ([#12831](https://github.com/wazuh/wazuh/pull/12831))
- Fixed unhandled cluster error when reading a malformed configuration. ([#13419](https://github.com/wazuh/wazuh/pull/13419))
- Fixed framework unit test failures when they are run by the root user. ([#13368](https://github.com/wazuh/wazuh/pull/13368))
- Fixed a memory leak in analysisd when parsing a disabled Active Response. ([#13405](https://github.com/wazuh/wazuh/pull/13405))
- Prevented wazuh-db from deleting queue/diff when cleaning databases. ([#13892](https://github.com/wazuh/wazuh/pull/13892))
- Fixed multiple data race conditions in Remoted reported by ThreadSanitizer. ([#14981](https://github.com/wazuh/wazuh/pull/14981))
- Fixed aarch64 OS collection in Remoted to allow WPK upgrades. ([#15151](https://github.com/wazuh/wazuh/pull/15151))
- Fixed a race condition in Remoted that was blocking agent connections. ([#15165](https://github.com/wazuh/wazuh/pull/15165))
- Fixed Virustotal integration to support non UTF-8 characters. ([#13531](https://github.com/wazuh/wazuh/pull/13531))
- Fixed a bug masking as Timeout any error that might occur while waiting to receive files in the cluster. ([#14922](https://github.com/wazuh/wazuh/pull/14922))
- Fixed a read buffer overflow in wazuh-authd when parsing requests. ([#15876](https://github.com/wazuh/wazuh/pull/15876))
- Applied workaround for bpo-46309 used in cluster to wazuh-db communication.([#16012](https://github.com/wazuh/wazuh/pull/16012))
- Let the database module synchronize the agent groups data before assignments. ([#16233](https://github.com/wazuh/wazuh/pull/16233))
- Fixed memory leaks in wazuh-analysisd when parsing and matching rules. ([#16321](https://github.com/wazuh/wazuh/pull/16321))

#### Removed

- Removed the unused internal option `wazuh_db.sock_queue_size`. ([#12409](https://github.com/wazuh/wazuh/pull/12409))
- Removed all the unused exceptions from the exceptions.py file.  ([#10940](https://github.com/wazuh/wazuh/pull/10940))
- Removed unused execute method from core/utils.py. ([#10740](https://github.com/wazuh/wazuh/pull/10740))
- Removed unused set_user_name function in framework. ([#13119](https://github.com/wazuh/wazuh/pull/13119))
- Unused internal calls to wazuh-db have been deprecated. ([#12370](https://github.com/wazuh/wazuh/pull/12370))
- Debian Stretch support in Vulnerability Detector has been deprecated. ([#14542](https://github.com/wazuh/wazuh/pull/14542))

### Agent

#### Added

- Added support of CPU frequency data provided by Syscollector on Raspberry Pi. ([#11756](https://github.com/wazuh/wazuh/pull/11756))
- Added support for IPv6 address collection in the agent. ([#11450](https://github.com/wazuh/wazuh/pull/11450))
- Added the process startup time data provided by Syscollector on macOS. ([#11833](https://github.com/wazuh/wazuh/pull/11833))
- Added support of package retrieval in Syscollector for OpenSUSE Tumbleweed and Fedora 34. ([#11571](https://github.com/wazuh/wazuh/pull/11571))
- Added the process startup time data provided by Syscollector on macOS. Thanks to @LubinLew. ([#11640](https://github.com/wazuh/wazuh/pull/11640))
- Added support for package data provided by Syscollector on Solaris. ([#11796](https://github.com/wazuh/wazuh/pull/11796))
- Added support for delta events in Syscollector when data gets changed. ([#10843](https://github.com/wazuh/wazuh/pull/10843))
- Added support for pre-installed Windows packages in Syscollector. ([#12035](https://github.com/wazuh/wazuh/pull/12035))
- Added support for IPv6 on agent-manager connection and enrollment. ([#11268](https://github.com/wazuh/wazuh/pull/11268))
- Added support for CIS-CAT Pro v3 and v4 to the CIS-CAT integration module. Thanks to @hustliyilin. ([#12582](https://github.com/wazuh/wazuh/pull/12582))
- Added support for the use of the Azure integration module in Linux agents. ([#10870](https://github.com/wazuh/wazuh/pull/10870))
- Added new error messages when using invalid credentials with the Azure integration. ([#11852](https://github.com/wazuh/wazuh/pull/11852))
- Added reparse option to CloudWatchLogs and Google Cloud Storage integrations.  ([#12515](https://github.com/wazuh/wazuh/pull/12515))
- Wazuh Agent can now be built and run on Alpine Linux. ([#14726](https://github.com/wazuh/wazuh/pull/14726))
- Added native Shuffle integration. ([#15054](https://github.com/wazuh/wazuh/pull/15054))

#### Changed

- Improved the free RAM data provided by Syscollector. ([#11587](https://github.com/wazuh/wazuh/pull/11587))
- The Windows installer (MSI) now provides signed DLL files. ([#12752](https://github.com/wazuh/wazuh/pull/12752))
- Changed the group ownership of the Modulesd process to root. ([#12748](https://github.com/wazuh/wazuh/pull/12748))
- Some parts of Agentd and Execd have got refactored. ([#12750](https://github.com/wazuh/wazuh/pull/12750))
- Handled new exception in the external integration modules. ([#10478](https://github.com/wazuh/wazuh/pull/10478))
- Optimized the number of calls to DB maintenance tasks performed by the AWS integration. ([#11828](https://github.com/wazuh/wazuh/pull/11828))
- Improved the reparse setting performance by removing unnecessary queries from external integrations. ([#12404](https://github.com/wazuh/wazuh/pull/12404))
- Updated and expanded Azure module logging functionality to use the ossec.log file. ([#12478](https://github.com/wazuh/wazuh/pull/12478))
- Improved the error management of the Google Cloud integration. ([#12647](https://github.com/wazuh/wazuh/pull/12647))
- Deprecated `logging` tag in GCloud integration. It now uses `wazuh_modules` debug value to set the verbosity level. ([#12769](https://github.com/wazuh/wazuh/pull/12769))
- The last_dates.json file of the Azure module has been deprecated in favour of a new ORM and database. ([12849](https://github.com/wazuh/wazuh/pull/12849/))
- Improved the error handling in AWS integration's `decompress_file` method. ([#12929](https://github.com/wazuh/wazuh/pull/12929))
- Use zlib for zip compression in cluster synchronization. ([#11190](https://github.com/wazuh/wazuh/pull/11190))
- The exception handling on Wazuh Agent for Windows has been changed to DWARF2. ([#11354](https://github.com/wazuh/wazuh/pull/11354))
- The root CA certificate for WPK upgrade has been updated. ([#14696](https://github.com/wazuh/wazuh/pull/14696))
- Agents on macOS now report the OS name as "macOS" instead of "Mac OS X". ([#14822](https://github.com/wazuh/wazuh/pull/14822))
- The Systemd service stopping policy has been updated. ([#14816](https://github.com/wazuh/wazuh/pull/14816))
- Changed how the AWS module handles `ThrottlingException` adding default values for connection retries in case no config file is set.([#14793](https://github.com/wazuh/wazuh/pull/14793))
- The agent for Windows now verifies its libraries to prevent side loading. ([#15404](https://github.com/wazuh/wazuh/pull/15404))

#### Fixed

- Fixed collection of maximum user data length. Thanks to @LubinLew. ([#7687](https://github.com/wazuh/wazuh/pull/7687))
- Fixed missing fields in Syscollector on Windows 10. ([#10772](https://github.com/wazuh/wazuh/pull/10772))
- Fixed the process startup time data provided by Syscollector on Linux. Thanks to @LubinLew. ([#11227](https://github.com/wazuh/wazuh/pull/11227))
- Fixed network data reporting by Syscollector related to tunnel or VPN interfaces. ([#11837](https://github.com/wazuh/wazuh/pull/11837))
- Skipped V9FS file system at Rootcheck to prevent false positives on WSL. ([#12066](https://github.com/wazuh/wazuh/pull/12066))
- Fixed double file handle closing in Logcollector on Windows. ([#9067](https://github.com/wazuh/wazuh/pull/9067))
- Fixed a bug in Syscollector that may prevent the agent from stopping when the manager connection is lost. ([#11949](https://github.com/wazuh/wazuh/pull/11949))
- Fixed internal exception handling issues on Solaris 10. ([#12148](https://github.com/wazuh/wazuh/pull/12148))
- Fixed duplicate error message IDs in the log. ([#12300](https://github.com/wazuh/wazuh/pull/12300))
- Fixed compilation warnings in the agent. ([#12691](https://github.com/wazuh/wazuh/pull/12691))
- Fixed the `skip_on_error` parameter of the AWS integration module, which was set to `True` by default. ([#1247](https://github.com/wazuh/wazuh/pull/12147))
- Fixed AWS DB maintenance with Load Balancer Buckets. ([#12381](https://github.com/wazuh/wazuh/pull/12381))
- Fixed AWS integration's `test_config_format_created_date` unit test. ([#12650](https://github.com/wazuh/wazuh/pull/12650))
- Fixed created_date field for LB and Umbrella integrations. ([#12630](https://github.com/wazuh/wazuh/pull/12630))
- Fixed AWS integration database maintenance error managament. ([#13185](https://github.com/wazuh/wazuh/pull/13185))
- The default delay at GitHub integration has been increased to 30 seconds. ([#13674](https://github.com/wazuh/wazuh/pull/13674))
- Logcollector has been fixed to allow locations containing colons (:). ([#14706](https://github.com/wazuh/wazuh/pull/14706))
- Fixed system architecture reporting in Syscollector on Apple Silicon devices. ([#13835](https://github.com/wazuh/wazuh/pull/13835))
- The C++ standard library and the GCC runtime library is included with Wazuh. ([#14190](https://github.com/wazuh/wazuh/pull/14190))
- Fixed missing inventory cleaning message in Syscollector. ([#13877](https://github.com/wazuh/wazuh/pull/13877))
- Fixed WPK upgrade issue on Windows agents due to process locking. ([#15322](https://github.com/wazuh/wazuh/pull/15322))
- Fixed FIM injection vulnerabilty when using `prefilter_cmd` option. ([#13044](https://github.com/wazuh/wazuh/pull/13044))
- Fixed the parse of ALB logs splitting `client_port`, `target_port` and `target_port_list` in separated `ip` and `port` for each key. ([14525](https://github.com/wazuh/wazuh/pull/14525))
- Fixed a bug that prevent processing Macie logs with problematic ipGeolocation values. ([15335](https://github.com/wazuh/wazuh/pull/15335))
- Fixed GCP integration module error messages. ([#15584](https://github.com/wazuh/wazuh/pull/15584))
- Fixed an error that prevented the agent on Windows from stopping correctly. ([#15575](https://github.com/wazuh/wazuh/pull/15575))
- Fixed Azure integration credentials link. ([#16140](https://github.com/wazuh/wazuh/pull/16140))

#### Removed

- Deprecated Azure and AWS credentials in the configuration authentication option. ([#14543](https://github.com/wazuh/wazuh/pull/14543))

### RESTful API

#### Added

- Added new API integration tests for a Wazuh environment without a cluster configuration. ([#10620](https://github.com/wazuh/wazuh/pull/10620))
- Added wazuh-modulesd tags to `GET /manager/logs` and `GET /cluster/{node_id}/logs` endpoints. ([#11731](https://github.com/wazuh/wazuh/pull/11731))
- Added Python decorator to soft deprecate API endpoints adding deprecation headers to their responses. ([#12438](https://github.com/wazuh/wazuh/pull/12438))
- Added new exception to inform that /proc directory is not found or permissions to see its status are not granted. ([#12486](https://github.com/wazuh/wazuh/pull/12486))
- Added new field and filter to `GET /agents` response to retrieve agent groups configuration synchronization status. ([#12362](https://github.com/wazuh/wazuh/pull/12483))
- Added agent groups configuration synchronization status to `GET /agents/summary/status` endpoint. ([12498](https://github.com/wazuh/wazuh/pull/12498))
- Added JSON log handling. ([#11171](https://github.com/wazuh/wazuh/pull/11171))
- Added integration tests for IPv6 agent's registration. ([#12029](https://github.com/wazuh/wazuh/pull/12029))
- Enable ordering by Agents count in `/groups` endpoints. ([#12887](https://github.com/wazuh/wazuh/pull/12887))
- Added hash to API logs to identify users logged in with authorization context. ([#12092](https://github.com/wazuh/wazuh/pull/12092))
- Added new `limits` section to the `upload_wazuh_configuration` section in the Wazuh API configuration. ([#14119](https://github.com/wazuh/wazuh/pull/14119))
- Added logic to API logger to renew its streams if needed on every request. ([#14295](https://github.com/wazuh/wazuh/pull/14295))
- Added `GET /manager/daemons/stats` and `GET /cluster/{node_id}/daemons/stats` API endpoints. ([#14401](https://github.com/wazuh/wazuh/pull/14401))
- Added `GET /agents/{agent_id}/daemons/stats` API endpoint. ([#14464](https://github.com/wazuh/wazuh/pull/14464))
- Added the possibility to get the configuration of the `wazuh-db` component in active configuration endpoints. ([#14471](https://github.com/wazuh/wazuh/pull/14471))
- Added distinct and select parameters to GET /sca/{agent_id} and GET /sca/{agent_id}/checks/{policy_id} endpoints. ([#15084](https://github.com/wazuh/wazuh/pull/15084))
- Added new endpoint to run vulnerability detector on-demand scans (`PUT /vulnerability`). ([#15290](https://github.com/wazuh/wazuh/pull/15290))

#### Changed

- Improved `GET /cluster/healthcheck` endpoint and `cluster_control -i more` CLI call in loaded cluster environments. ([#11341](https://github.com/wazuh/wazuh/pull/11341))
- Removed `never_connected` agent status limitation when trying to assign agents to groups. ([#12595](https://github.com/wazuh/wazuh/pull/12595))
- Changed API version and upgrade_version filters to work with different version formats. ([#12551](https://github.com/wazuh/wazuh/pull/12551))
- Renamed `GET /agents/{agent_id}/group/is_sync` endpoint to `GET /agents/group/is_sync` and added new `agents_list` parameter. ([#9413](https://github.com/wazuh/wazuh/pull/9413))
- Added `POST /security/user/authenticate` endpoint and marked `GET /security/user/authenticate` endpoint as deprecated. ([#10397](https://github.com/wazuh/wazuh/pull/10397))
- Adapted framework code to agent-group changes to use the new wazuh-db commands. ([#12526](https://github.com/wazuh/wazuh/pull/12526))
- Updated default timeout for `GET /mitre/software` to avoid timing out in slow environments after the MITRE DB update to v11.2. ([#13791](https://github.com/wazuh/wazuh/pull/13791))
- Changed API settings related to remote commands. The `remote_commands` section will be hold within `upload_wazuh_configuration`. ([#14119](https://github.com/wazuh/wazuh/pull/14119))
- Improved API unauthorized responses to be more accurate. ([#14233](https://github.com/wazuh/wazuh/pull/14233))
- Updated framework functions that communicate with the `request` socket to use `remote` instead. ([#14259](https://github.com/wazuh/wazuh/pull/14259))
- Improved parameter validation for API endpoints that require component and configuration parameters. ([#14766](https://github.com/wazuh/wazuh/pull/14766))
- Improved `GET /sca/{agent_id}/checks/{policy_id}` API endpoint performance. ([#15017](https://github.com/wazuh/wazuh/pull/15017))
- Improved exception handling when trying to connect to Wazuh sockets. ([#15334](https://github.com/wazuh/wazuh/pull/15334))
- Modified _group_names and _group_names_or_all regexes to avoid invalid group names. ([#15671](https://github.com/wazuh/wazuh/pull/15671))
- Changed `GET /sca/{agent_id}/checks/{policy_id}` endpoint filters and response to remove `status` field. ([#15747](https://github.com/wazuh/wazuh/pull/15747))
- Removed RBAC group assignments' related permissions from `DELETE /groups` to improve performance and changed response structure. ([#16231](https://github.com/wazuh/wazuh/pull/16231))

#### Fixed

- Fixed copy functions used for the backup files and upload endpoints to prevent incorrent metadata. ([#12302](https://github.com/wazuh/wazuh/pull/12302))
- Fixed a bug regarding ids not being sorted with cluster disabled in Active Response and Agent endpoints. ([#11010](https://github.com/wazuh/wazuh/pull/11010))
- Fixed a bug where `null` values from wazuh-db where returned in API responses. ([#10736](https://github.com/wazuh/wazuh/pull/10736))
- Connections through `WazuhQueue` will be closed gracefully in all situations. ([#12063](https://github.com/wazuh/wazuh/pull/12063))
- Fixed exception handling when trying to get the active configuration of a valid but not configured component. ([#12450](https://github.com/wazuh/wazuh/pull/12450))
- Fixed api.yaml path suggested as remediation at exception.py ([#12700](https://github.com/wazuh/wazuh/pull/12700))
- Fixed /tmp access error in containers of API integration tests environment. ([#12768](https://github.com/wazuh/wazuh/pull/12768))
- The API will return an exception when the user asks for agent inventory information and there is no database for it (never connected agents). ([#13096](https://github.com/wazuh/wazuh/pull/13096))
- Improved regex used for the `q` parameter on API requests with special characters and brackets. ([#13171](https://github.com/wazuh/wazuh/pull/13171)) ([#13386](https://github.com/wazuh/wazuh/pull/13386))
- Removed board_serial from syscollector integration tests expected responses. ([#12592](https://github.com/wazuh/wazuh/pull/12592))
- Removed cmd field from expected responses of syscollector integration tests. ([#12557](https://github.com/wazuh/wazuh/pull/12557))
- Reduced maximum number of groups per agent to 128 and adjusted group name validation. ([#12611](https://github.com/wazuh/wazuh/pull/12611))
- Reduced amount of memory required to read CDB lists using the API. ([#14204](https://github.com/wazuh/wazuh/pull/14204))
- Fixed a bug where the cluster health check endpoint and CLI would add an extra active agent to the master node. ([#14237](https://github.com/wazuh/wazuh/pull/14237))
- Fixed bug that prevent updating the configuration when using various <ossec_conf> blocks from the API ([#15311](https://github.com/wazuh/wazuh/pull/15311))
- Fixed vulnerability API integration tests' healthcheck. ([#15194](https://github.com/wazuh/wazuh/pull/15194))

#### Removed

- Removed null remediations from failed API responses. ([#12053](https://github.com/wazuh/wazuh/pull/12053))
- Deprecated `GET /agents/{agent_id}/group/is_sync` endpoint. ([#12365](https://github.com/wazuh/wazuh/issues/12365))
- Deprecated `GET /manager/stats/analysisd`, `GET /manager/stats/remoted`, `GET /cluster/{node_id}stats/analysisd`, and `GET /cluster/{node_id}stats/remoted` API endpoints. ([#14230](https://github.com/wazuh/wazuh/pull/14230))

### Ruleset

#### Added

- Added support for new sysmon events. ([#13594](https://github.com/wazuh/wazuh/pull/13594))
- Added new detection rules using Sysmon ID 1 events. ([#13595](https://github.com/wazuh/wazuh/pull/13595))
- Added new detection rules using Sysmon ID 3 events. ([#13596](https://github.com/wazuh/wazuh/pull/13596))
- Added new detection rules using Sysmon ID 7 events. ([#13630](https://github.com/wazuh/wazuh/pull/13630))
- Added new detection rules using Sysmon ID 8 events. ([#13637](https://github.com/wazuh/wazuh/pull/13637))
- Added new detection rules using Sysmon ID 10 events. ([#13639](https://github.com/wazuh/wazuh/pull/13639))
- Added new detection rules using Sysmon ID 11 events. ([#13631](https://github.com/wazuh/wazuh/pull/13631))
- Added new detection rules using Sysmon ID 13 events. ([#13636](https://github.com/wazuh/wazuh/pull/13636))
- Added new detection rules using Sysmon ID 20 events. ([#13673](https://github.com/wazuh/wazuh/pull/13673))
- Added new PowerShell ScriptBlock detection rules. ([#13638](https://github.com/wazuh/wazuh/pull/13638))
- Added HPUX 11i SCA policies using bastille and without bastille. ([#15157](https://github.com/wazuh/wazuh/pull/15157))

#### Changed

- Updated ruleset according to new API log changes when the user is logged in with authorization context. ([#15072](https://github.com/wazuh/wazuh/pull/15072))
- Updated 0580-win-security_rules.xml rules. ([#13579](https://github.com/wazuh/wazuh/pull/13579))
- Updated Wazuh MITRE ATT&CK database to version 11.3. ([#13622](https://github.com/wazuh/wazuh/pull/13622))
- Updated detection rules in 0840-win_event_channel.xml. ([#13633](https://github.com/wazuh/wazuh/pull/13633))
- SCA policy for Ubuntu Linux 20.04 rework. ([#15070](https://github.com/wazuh/wazuh/pull/15070))
- Updated Ubuntu Linux 22.04 SCA Policy with CIS Ubuntu Linux 22.04 LTS Benchmark v1.0.0. ([#15051](https://github.com/wazuh/wazuh/pull/15051))

#### Fixed

- Fixed OpenWRT decoder fixed to parse UFW logs. ([#11613](https://github.com/wazuh/wazuh/pull/11613))
- Bug fix in wazuh-api-fields decoder. ([#14807](https://github.com/wazuh/wazuh/pull/14807))
- Fixed deprecated MITRE tags in rules. ([#13567](https://github.com/wazuh/wazuh/pull/13567))
- SCA checks IDs are not unique. ([#15241](https://github.com/wazuh/wazuh/pull/15241))
- Fixed regex in check 5.1.1 of Ubuntu 20.04 SCA. ([#14513](https://github.com/wazuh/wazuh/pull/14513))
- Removed wrong Fedora Linux SCA default policies. ([#15251](https://github.com/wazuh/wazuh/pull/15251))
- SUSE Linux Enterprise 15 SCA Policy duplicated check ids 7521 and 7522. ([#15156](https://github.com/wazuh/wazuh/pull/15156))

### Other

#### Added

- Added unit tests to the component in Analysisd that extracts the IP address from events. ([#12733](https://github.com/wazuh/wazuh/pull/12733))
- Added `python-json-logger` dependency. ([#12518](https://github.com/wazuh/wazuh/pull/12518))

#### Changed

- Prevented the Ruleset test suite from restarting the manager. ([#10773](https://github.com/wazuh/wazuh/pull/10773))
- The pthread's rwlock has been replaced with a FIFO-queueing read-write lock. ([#14839](https://github.com/wazuh/wazuh/pull/14839))
- Updated Python dependency certifi to 2022.12.7. ([#15809](https://github.com/wazuh/wazuh/pull/15809))
- Updated Python dependency future to 0.18.3. ([#15896](https://github.com/wazuh/wazuh/pull/15896))
- Updated Werkzeug to 2.2.3. ([#16317](https://github.com/wazuh/wazuh/pull/16317))
- Updated Flask to 2.0.0. ([#16317](https://github.com/wazuh/wazuh/pull/16317))
- Updated itsdangerous to 2.0.0. ([#16317](https://github.com/wazuh/wazuh/pull/16317))
- Updated Jinja2 to 3.0.0. ([#16317](https://github.com/wazuh/wazuh/pull/16317))
- Updated MarkupSafe to 2.1.2. ([#16317](https://github.com/wazuh/wazuh/pull/16317))

#### Fixed

- Fixed Makefile to detect CPU archivecture on Gentoo Linux. ([#14165](https://github.com/wazuh/wazuh/pull/14165))


## [v4.3.11] - 2023-04-24

### Manager

#### Fixed

- Fixed a dead code bug that might cause wazuh-db to crash. ([#16752](https://github.com/wazuh/wazuh/pull/16752))


## [v4.3.10] - 2022-11-16

### Manager

#### Fixed

- Updated the Arch Linux feed URL in Vulnerability Detector. ([#15219](https://github.com/wazuh/wazuh/pull/15219))
- Fixed a bug in Vulnerability Detector related to internal database access. ([#15197](https://github.com/wazuh/wazuh/pull/15197))
- Fixed a crash hazard in Analysisd when parsing an invalid `<if_sid>` value in the ruleset. ([#15303](https://github.com/wazuh/wazuh/pull/15303))

### Agent

#### Fixed

- The agent upgrade configuration has been restricted to local settings. ([#15259](https://github.com/wazuh/wazuh/pull/15259))
- Fixed unwanted Windows agent configuration modification on upgrade. ([#15262](https://github.com/wazuh/wazuh/pull/15262))


## [v4.3.9] - 2022-10-13

### Agent

#### Fixed

- Fixed remote policy detection in SCA. ([#15007](https://github.com/wazuh/wazuh/pull/15007))
- Fixed agent upgrade module settings parser to set a default CA file. ([#15023](https://github.com/wazuh/wazuh/pull/15023))

#### Removed

- Removed obsolete Windows Audit SCA policy file. ([#14497](https://github.com/wazuh/wazuh/issues/14497))

### Other

#### Changed

- Updated external protobuf python dependency to 3.19.6. ([#15067](https://github.com/wazuh/wazuh/pull/15067))


## [v4.3.8] - 2022-09-19

### Manager

#### Fixed

- Fixed wrong field assignation in Audit decoders (thanks to @pyama86). ([#14752](https://github.com/wazuh/wazuh/pull/14752))
- Prevented wazuh-remoted from cleaning the multigroup folder in worker nodes. ([#14825](https://github.com/wazuh/wazuh/pull/14825))
- Fixed rule skipping in wazuh-analysisd when the option if_sid is invalid. ([#14772](https://github.com/wazuh/wazuh/pull/14772))

### Agent

#### Changed

- Updated root CA certificate in agents to validate WPK upgrades. ([#14842](https://github.com/wazuh/wazuh/pull/14842))

#### Fixed

- Fixed a path traversal flaw in Active Response affecting agents from v3.6.1 to v4.3.7 (reported by @guragainroshan0). ([#14801](https://github.com/wazuh/wazuh/pull/14801))


## [v4.3.7] - 2022-08-24

### Manager

#### Added

- Added cluster command to obtain custom ruleset files and their hash. ([#14540](https://github.com/wazuh/wazuh/pull/14540))

#### Fixed

- Fixed a bug in Analysisd that may make it crash when decoding regexes with more than 14 or-ed subpatterns. ([#13956](https://github.com/wazuh/wazuh/pull/13956))
- Fixed a crash hazard in Vulnerability Detector when parsing OVAL feeds. ([#14366](https://github.com/wazuh/wazuh/pull/14366))
- Fixed busy-looping in wazuh-maild when monitoring alerts.json. ([#14436](https://github.com/wazuh/wazuh/pull/14436))
- Fixed a segmentation fault in wazuh-maild when parsing alerts exceeding the nesting limit. ([#14417](https://github.com/wazuh/wazuh/pull/14417))

### Agent

#### Changed

- Improved Office365 integration module logs. ([#13958](https://github.com/wazuh/wazuh/pull/13958))

#### Fixed

- Fixed a code defect in the GitHub integration module reported by Coverity. ([#14368](https://github.com/wazuh/wazuh/pull/14368))
- Fixed an undefined behavior in the agent unit tests. ([#14518](https://github.com/wazuh/wazuh/pull/14518))

### RESTful API

#### Added

- Added endpoint GET /cluster/ruleset/synchronization to check ruleset synchronization status in a cluster. ([#14551](https://github.com/wazuh/wazuh/pull/14551))

#### Changed

- Improved performance for MITRE API endpoints. ([#14208](https://github.com/wazuh/wazuh/pull/14208))

### Ruleset

#### Added

- Added SCA Policy for CIS Microsoft Windows 11 Enterprise Benchmark v1.0.0. ([#13806](https://github.com/wazuh/wazuh/pull/13806))
- Added SCA Policy for CIS Microsoft Windows 10 Enterprise Release 21H2 Benchmark v1.12.0. ([#13879](https://github.com/wazuh/wazuh/pull/13879))
- Added SCA policy for Red Hat Enterprise Linux 9 (RHEL9). ([#13843](https://github.com/wazuh/wazuh/pull/13843))
- Added SCA policy for CIS Microsoft Windows Server 2022 Benchmark 1.0.0. ([#13899](https://github.com/wazuh/wazuh/pull/13899))

#### Fixed

- Fixed rule regular expression bug on Ubuntu 20.04 Linux SCA policy control ID 19137. ([#14513](https://github.com/wazuh/wazuh/pull/14513))
- Fixed AWS Amazon Linux SCA policy. Fixed bug when wazuh-agent tries to run the policy. ([#14483](https://github.com/wazuh/wazuh/pull/14483))
- Fixed AWS Amazon Linux 2 SCA policy. Limit journalctl to kernel events and only since boot. ([#13950](https://github.com/wazuh/wazuh/pull/13950))
- Added missing SCA files during Wazuh-manager installation. ([#14482](https://github.com/wazuh/wazuh/pull/14482))
- Fixed OS detection in Ubuntu 20.04 LTS SCA policy. ([#14678](https://github.com/wazuh/wazuh/pull/14678))


## [v4.3.6] - 2022-07-20

### Manager

#### Added

- Added support for Ubuntu 22 (Jammy) in Vulnerability Detector. ([#14085](https://github.com/wazuh/wazuh/pull/14085))
- Addded support for Red Hat 9 in Vulnerability Detector. ([#14117](https://github.com/wazuh/wazuh/pull/14117))

#### Changed

- Improved the shared configuration file handling performance in wazuh-remoted. ([#14111](https://github.com/wazuh/wazuh/pull/14111))

#### Fixed

- Fixed potential memory leaks in Vulnerability Detector when parsing OVAL with no criteria. ([#14098](https://github.com/wazuh/wazuh/pull/14098))
- Fixed a bug in Vulnerability Detector that skipped Windows 8.1 and Windows 8 agents. ([#13957](https://github.com/wazuh/wazuh/pull/13957))
- Fixed a bug in wazuh-db that stored duplicate Syscollector package data. ([#14061](https://github.com/wazuh/wazuh/pull/14061))

### Agent

#### Changed

- Updated macOS codename list in Syscollector. ([#13837](https://github.com/wazuh/wazuh/pull/13837))
- Improved GitHub and Office365 integrations log messages. ([#14093](https://github.com/wazuh/wazuh/pull/14093))

#### Fixed

- Fixed agent shutdown when syncing Syscollector data. ([#13941](https://github.com/wazuh/wazuh/pull/13941))
- Fixed a bug in the agent installer that misdetected the wazuh username. ([#14207](https://github.com/wazuh/wazuh/pull/14207))
- Fixed macOS vendor data retrieval in Syscollector. ([#14100](https://github.com/wazuh/wazuh/pull/14100))
- Fixed a bug in the Syscollector data sync when the agent gets disconnected. ([#14106](https://github.com/wazuh/wazuh/pull/14106))
- Fixed a crash in the Windows agent caused by the Syscollector SMBIOS parser for Windows agents. ([#13980](https://github.com/wazuh/wazuh/pull/13980))

### RESTful API

#### Fixed

- Return an exception when the user asks for agent inventory information where there is no database for it, such as never_connected agents. ([#14152](https://github.com/wazuh/wazuh/pull/14152))
- Fixed bug with `q` parameter in the API when using brace characters. ([#14088](https://github.com/wazuh/wazuh/pull/14088))

### Ruleset

#### Added

- Added Ubuntu Linux 22.04 SCA Policy. ([#13893](https://github.com/wazuh/wazuh/pull/13893))
- Added Apple macOS 12.0 Monterey SCA Policy. ([#13905](https://github.com/wazuh/wazuh/pull/13905))

### Other

#### Changed

- Disabled filebeat logging metrics. ([#14121](https://github.com/wazuh/wazuh/pull/14121))


## [v4.3.5] - 2022-06-29

### Manager

#### Changed

- Improved the Vulnerability Detector's log when the agent's OS data is unavailable. ([#13915](https://github.com/wazuh/wazuh/pull/13915))

#### Fixed

- The upgrade module's response message has been fixed not to include null values. ([#13662](https://github.com/wazuh/wazuh/pull/13662))
- Fixed a string truncation warning log in wazuh-authd when enabling password authentication. ([#13863](https://github.com/wazuh/wazuh/pull/13863))
- Fixed a memory leak in wazuh-analysisd when overwriting a rule multiple times. ([#13587](https://github.com/wazuh/wazuh/pull/13587))
- Prevented wazuh-agentd and client-auth from performing enrollment if the agent fails to validate the manager's certificate. ([#13907](https://github.com/wazuh/wazuh/pull/13907))
- Fixed manager's compilation when enabling GeoIP support. ([#13694](https://github.com/wazuh/wazuh/pull/13694))
- Fixed a crash in wazuh-modulesd when getting stopped while downloading a Vulnerability Detector feed. ([#13883](https://github.com/wazuh/wazuh/pull/13883))

### Agent

#### Changed

- Extended package data support in Syscollector for modern RPM agents. ([#13749](https://github.com/wazuh/wazuh/pull/13749))
- Improved verbosity of the GitHub module logs. ([#13898](https://github.com/wazuh/wazuh/pull/13898))

#### Fixed

- Fixed agent auto-restart on shared configuration changes when running on containerized environments. ([#13606](https://github.com/wazuh/wazuh/pull/13606))
- Fixed an issue when attempting to run the DockerListener integration using Python 3.6 and having the Docker service stopped. ([#13880](https://github.com/wazuh/wazuh/pull/13880))

### RESTful API

#### Fixed
- Updated `tag` parameter of `GET /manager/logs` and `GET /cluster/{node_id}/logs` endpoints to accept any string. ([#13867](https://github.com/wazuh/wazuh/pull/13867))

### Ruleset

#### Fixed

- Solved Eventchannel testing and improved reporting capabilities of the runtest tool. ([#13597](https://github.com/wazuh/wazuh/pull/13597))
- Modified Amazon Linux 2 SCA policy to resolve a typo on control 1.1.22 and `EMPTY_LINE` conditions. ([#13781](https://github.com/wazuh/wazuh/pull/13781))
- Modified Amazon Linux 2 SCA policy to resolve the rule and condition on control 1.5.2. ([#13950](https://github.com/wazuh/wazuh/pull/13950))

#### Removed

- Removed deprecated MITRE tags in rules. ([#13567](https://github.com/wazuh/wazuh/pull/13567))

### Other

#### Changed

- Fixed `test_agent_PUT_endpoints.tavern.yaml` API integration test failure in numbered branches. ([#13811](https://github.com/wazuh/wazuh/pull/13811))
- Upgraded external click and clickclick python dependencies to 8.1.3 and 20.10.2 respectively. ([13790]([https://github.com/wazuh/wazuh/pull/13790))


## [v4.3.4] - 2022-06-09

### Manager

#### Changed

- Integratord now tries to read alerts indefinitely, instead of performing 3 attempts. ([#13437](https://github.com/wazuh/wazuh/pull/13437))
- Adds a timeout for remote queries made by the Office 365, GitHub, and Agent Update modules. ([#13626](https://github.com/wazuh/wazuh/pull/13626))

#### Fixed

- Fixed bug in `agent_groups` CLI when removing agent groups. ([#13621](https://github.com/wazuh/wazuh/pull/13621))
- Fixed linux compilation errors with GCC 12. ([#13459](https://github.com/wazuh/wazuh/pull/13459))
- Fixed a crash in wazuh-analysisd when overwriting a rule with a configured active response. ([#13604](https://github.com/wazuh/wazuh/pull/13604))
- Fixed a crash in wazuh-db when it cannot open a database file. ([#13666](https://github.com/wazuh/wazuh/pull/13666))
- Fixed the vulnerability feed parsing mechanism, now truncates excessively long values (This problem was detected during Ubuntu Bionic feed update). ([#13566](https://github.com/wazuh/wazuh/pull/13566))
- Fixed a crash in wazuh-maild when parsing an alert with no full log and containing arrays of non-strings. [#13679](https://github.com/wazuh/wazuh/pull/13679))

### RESTful API

#### Fixed

- Updated default timeouts for `GET /mitre/software` and `GET /mitre/techniques` to avoid timing out in slow environments. ([#13550](https://github.com/wazuh/wazuh/pull/13550))

### Ruleset

#### Fixed

- Fixed the prematch criteria of `sshd-disconnect` decoder. ([#13560](https://github.com/wazuh/wazuh/pull/13560))


## [v4.3.3] - 2022-05-31

### Manager

#### Fixed

- Avoid creating duplicated client tags during deployment. ([#13651](https://github.com/wazuh/wazuh/pull/13651))

### Agent

#### Fixed

- Prevented Agentd from resetting its configuration on client block re-definition. ([#13642](https://github.com/wazuh/wazuh/pull/13642))


## [v4.3.2] - 2022-05-30

### Manager

#### Fixed

- Fixed a crash in Vuln Detector when scanning agents running on Windows. ([#13616](https://github.com/wazuh/wazuh/pull/13616))


## [v4.3.1] - 2022-05-18

### Manager

#### Fixed

- Fixed a crash when overwrite rules are triggered. ([#13439](https://github.com/wazuh/wazuh/pull/13439))
- Fixed a memory leak when loading overwrite rules. ([#13439](https://github.com/wazuh/wazuh/pull/13439))
- Fixed the use of relationship labels in overwrite rules. ([#13439](https://github.com/wazuh/wazuh/pull/13439))
- Fixed regex used to transform into datetime in the logtest framework function. ([#13430](https://github.com/wazuh/wazuh/pull/13430))

### RESTful API

#### Fixed

- Fixed API response when using sort in Agent upgrade related endpoints. ([#13178](https://github.com/wazuh/wazuh/pull/13178))

### Ruleset

#### Fixed

- Fixed rule 92656, added field condition win.eventdata.logonType equals 10 to avoid false positives. ([#13409](https://github.com/wazuh/wazuh/pull/13409))


## [v4.3.0] - 2022-05-05

### Manager

#### Added

- Added support for Arch Linux OS in Vulnerability Detector. Thanks to Aviel Warschawski (@avielw). ([#8178](https://github.com/wazuh/wazuh/pull/8178))
- Added a log message in the `cluster.log` file to notify that wazuh-clusterd has been stopped. ([#8749](https://github.com/wazuh/wazuh/pull/8749))
- Added message with the PID of `wazuh-clusterd` process when launched in foreground mode. ([#9077](https://github.com/wazuh/wazuh/pull/9077))
- Added time calculation when extra information is requested to the `cluster_control` binary. ([#10492](https://github.com/wazuh/wazuh/pull/10492))
- Added a context variable to indicate origin module in socket communication messages. ([#9209](https://github.com/wazuh/wazuh/pull/9209))
- Added unit tests for framework/core files to increase coverage. ([#9733](https://github.com/wazuh/wazuh/pull/9733))
- Added a verbose mode in the wazuh-logtest tool. ([#9204](https://github.com/wazuh/wazuh/pull/9204))
- Added Vulnerability Detector support for Amazon Linux. ([#8830](https://github.com/wazuh/wazuh/pull/8830))
- Introduced new option `<force>` to set the behavior when Authd finds conflicts on agent enrollment requests. ([#10693](https://github.com/wazuh/wazuh/pull/10693))
- Added saniziters to the unit tests execution. ([#9099](https://github.com/wazuh/wazuh/pull/9099))
- Vulnerability Detector introduces vulnerability inventory. ([#8237](https://github.com/wazuh/wazuh/pull/8237))
  - The manager will only deliver alerts when new vulnerabilities are detected in agents or when they stop applying.
- Added a mechanism to ensure the worker synchronization permissions is reset after a fixed period of time. ([#11031](https://github.com/wazuh/wazuh/pull/11031))
- Included mechanism to create and handle PID files for each child process of the API and cluster. ([#11799](https://github.com/wazuh/wazuh/pull/11799))
- Added support for Windows 11 in Vulnerability Detector. ([#12446](https://github.com/wazuh/wazuh/pull/12446))

#### Changed

- Changed the internal handling of agent keys in Remoted and Remoted to speed up key reloading. ([#8083](https://github.com/wazuh/wazuh/pull/8083))
- The option `<server>` of the Syslog output now supports hostname resolution. ([#7885](https://github.com/wazuh/wazuh/pull/7885))
- The product's UNIX user and group have been renamed to "wazuh". ([#7763](https://github.com/wazuh/wazuh/pull/7763))
- The MITRE database has been redesigned to provide full and searchable data. ([#7865](https://github.com/wazuh/wazuh/pull/7865))
- The static fields related to FIM have been ported to dynamic fields in Analysisd. ([7358](https://github.com/wazuh/wazuh/pull/7358))
- Changed all randomly generated IDs used for cluster tasks. Now, `uuid4` is used to ensure IDs are not repeated. ([8351](https://github.com/wazuh/wazuh/pull/8351))
- Improved sendsync error log to provide more details of the used parameters. ([#8873](https://github.com/wazuh/wazuh/pull/8873))
- Changed `walk_dir` function to be iterative instead of recursive. ([#9708](https://github.com/wazuh/wazuh/pull/9708))
- Refactored Integrity sync behavior so that new synchronizations do not start until extra-valid files are processed. ([#10183](https://github.com/wazuh/wazuh/issues/10038))
- Changed cluster synchronization, now the content of the `etc/shared` folder is synchronized. ([#10101](https://github.com/wazuh/wazuh/pull/10101))
- Changed all XML file loads. Now, `defusedxml` library is used to avoid possible XML-based attacks. ([8351](https://github.com/wazuh/wazuh/pull/8351))
- Changed configuration validation from execq socket to com socket. ([#8535](https://github.com/wazuh/wazuh/pull/8535))
- Updated utils unittest to improve process_array function coverage. ([#8392](https://github.com/wazuh/wazuh/pull/8392))
- Changed `request_slice` calculation to improve efficiency when accessing wazuh-db data. ([#8885](https://github.com/wazuh/wazuh/pull/8885))
- Improved the retrieval of information from `wazuh-db` so it reaches the optimum size in a single iteration. ([#9273](https://github.com/wazuh/wazuh/pull/9273))
- Optimized the way framework uses context cached functions and added a note on context_cached docstring. ([#9234](https://github.com/wazuh/wazuh/issues/9234))
- Improved framework regexes to be more specific and less vulnerable. ([#9332](https://github.com/wazuh/wazuh/pull/9332))
- Unified framework exceptions for non-active agents. ([#9423](https://github.com/wazuh/wazuh/pull/9423))
- Changed RBAC policies to case insensitive. ([#9433](https://github.com/wazuh/wazuh/pull/9433))
- Refactored framework stats module into SDK and core components to comply with Wazuh framework code standards. ([#9548](https://github.com/wazuh/wazuh/pull/9548))
- Changed the size of the agents chunks sent to the upgrade socket to make the upgrade endpoints faster. ([#10309](https://github.com/wazuh/wazuh/pull/10309))
- Refactored rootcheck and syscheck SDK code to make it clearer. ([#9408](https://github.com/wazuh/wazuh/pull/9408))
- Adapted Azure-logs module to use Microsoft Graph API instead of Active Directory Graph API. ([#9738](https://github.com/wazuh/wazuh/pull/9738))
- Analysisd now reconnects to Active Response if Remoted or Execd get restarted. ([#8060](https://github.com/wazuh/wazuh/pull/8060))
- Agent key polling now supports cluster environments. ([#10335](https://github.com/wazuh/wazuh/pull/10335))
- Extended support of Vulnerability Detector for Debian 11 (Bullseye). ([#10357](https://github.com/wazuh/wazuh/pull/10357))
- Improved Remoted performance with an agent TCP connection sending queue. ([#10326](https://github.com/wazuh/wazuh/pull/10326))
- Agent DB synchronization has been boosted by caching the last data checksum in Wazuh DB. ([#9093](https://github.com/wazuh/wazuh/pull/9093))
- Logtest now scans new ruleset files when loading a new session. ([#8892](https://github.com/wazuh/wazuh/pull/8892))
- CVE alerts by Vulnerability Detector now include the time of detection, severity, and score. ([#8237](https://github.com/wazuh/wazuh/pull/8237))
- Fixed manager startup when `<database_output>` is enabled. ([#10849](https://github.com/wazuh/wazuh/pull/10849))
- Improved cluster performance using multiprocessing.
  - Changed the cluster `local_integrity` task to run in a separate process to improve overall performance. ([#10767](https://github.com/wazuh/wazuh/pull/10767))
  - The cluster communication with the database for agent information synchronization runs in a parallel separate process. ([#10807](https://github.com/wazuh/wazuh/pull/10807))
  - The cluster processing of the extra-valid files in the master node is carried out in a parallel separate process. ([#10920](https://github.com/wazuh/wazuh/pull/10920))
  - The cluster's file compression task in the master node is carried out in a parallel separate process. ([#11328](https://github.com/wazuh/wazuh/pull/11328))
  - Now the processing of Integrity files in worker nodes is carried out in a parallel separate process ([#11364](https://github.com/wazuh/wazuh/pull/11364))
  - Use cluster and API single processing when the wazuh user doesn't have permissions to access `/dev/shm`. ([#11386](https://github.com/wazuh/wazuh/pull/11386))
- Changed the Ubuntu OVAL feed URL to security-metadata.canonical.com. ([#12491](https://github.com/wazuh/wazuh/pull/12491))
- Let Analysisd warn about missing rule dependencies instead of rejecting the ruleset. ([#12652](https://github.com/wazuh/wazuh/pull/12652))

#### Fixed

- Fixed a memory defect in Remoted when closing connection handles. ([#8223](https://github.com/wazuh/wazuh/pull/8223))
- Fixed a timing problem in the manager that might prevent Analysisd from sending Active responses to agents. ([#7625](https://github.com/wazuh/wazuh/pull/7625))
- Fixed a bug in Analysisd that did not apply field lookup in rules that overwrite other ones. ([#8210](https://github.com/wazuh/wazuh/pull/8210))
- Prevented the manager from leaving dangling agent database files. ([#8902](https://github.com/wazuh/wazuh/pull/8902))
- Corrected remediation message for error code 6004. ([#8254](https://github.com/wazuh/wazuh/pull/8254))
- Fixed a bug when deleting non-existing users or roles in the security SDK. ([#8157](https://github.com/wazuh/wazuh/pull/8157))
- Fixed a bug with `agent.conf` file permissions when creating an agent group. ([#8418](https://github.com/wazuh/wazuh/pull/8418))
- Fixed wrong exceptions with wdb pagination mechanism. ([#8422](https://github.com/wazuh/wazuh/pull/8422))
- Fixed error when loading some rules with the `\` character. ([#8747](https://github.com/wazuh/wazuh/pull/8747))
- Changed `WazuhDBQuery` class to properly close socket connections and prevent file descriptor leaks. ([#9216](https://github.com/wazuh/wazuh/pull/9216))
- Fixed error in the api configuration when using the `agent_upgrade` script. ([#10320](https://github.com/wazuh/wazuh/pull/10320))
- Handle `JSONDecodeError` in Distributed API class methods. ([#10341](https://github.com/wazuh/wazuh/pull/10341))
- Fixed an issue with duplicated logs in Azure-logs module and applied several improvements to it. ([#9738](https://github.com/wazuh/wazuh/pull/9738))
- Fixed the query parameter validation to allow usage of special chars in Azure module. ([#10680](https://github.com/wazuh/wazuh/pull/10680))
- Fix a bug running wazuh-clusterd process when it was already running. ([#8394](https://github.com/wazuh/wazuh/pull/8394))
- Allow cluster to send and receive messages with size higher than request_chunk. ([#8732](https://github.com/wazuh/wazuh/pull/8732))
- Fixed a bug that caused `wazuh-clusterd` process to not delete its pidfile when running in foreground mode and it is stopped. ([#9077](https://github.com/wazuh/wazuh/pull/9077))
- Fixed race condition due to lack of atomicity in the cluster synchronization mechanism. ([#10376](https://github.com/wazuh/wazuh/pull/10376))
- Fixed bug when displaying the dates of the cluster tasks that have not finished yet. Now `n/a` is displayed in these cases. ([#10492](https://github.com/wazuh/wazuh/pull/10492))
- Fixed missing field `value_type` in FIM alerts. ([#9196](https://github.com/wazuh/wazuh/pull/9196))
- Fixed a typo in the SSH Integrity Check script for Agentless. ([#9292](https://github.com/wazuh/wazuh/pull/9292))
- Fixed multiple race conditions in Remoted. ([#10421](https://github.com/wazuh/wazuh/pull/10421))
- The manager's agent database has been fixed to prevent dangling entries from removed agents. ([#10390](https://github.com/wazuh/wazuh/pull/10390))
- Fixed the alerts generated by FIM when a lookup operation on an SID fails. ([#9765](https://github.com/wazuh/wazuh/pull/9765))
- Fixed a bug that caused cluster agent-groups files to be synchronized multiple times unnecessarily. ([#10866](https://github.com/wazuh/wazuh/pull/10866))
- Fixed an issue in Wazuh DB that compiled the SQL statements multiple times unnecessarily. ([#10922](https://github.com/wazuh/wazuh/pull/10922))
- Fixed a crash in Analysisd when setting Active Response with agent_id = 0. ([#10948](https://github.com/wazuh/wazuh/pull/10948))
- Fixed an uninitialized Blowfish encryption structure warning. ([#11161](https://github.com/wazuh/wazuh/pull/11161))
- Fixed a memory overrun hazard in Vulnerability Detector. ([#11262](https://github.com/wazuh/wazuh/pull/11262))
- Fixed a bug when using a limit parameter higher than the total number of objects in the wazuh-db queries. ([#11282](https://github.com/wazuh/wazuh/pull/11282))
- Prevented a false positive for MySQL in Vulnerability Detector. ([#11440](https://github.com/wazuh/wazuh/pull/11440))
- Fixed segmentation fault in Analysisd when setting the number of queues to zero. ([#11448](https://github.com/wazuh/wazuh/pull/11448))
- Fixed false positives in Vulnerability Detector when scanning OVAl for Ubuntu Xenial and Bionic. ([#11440](https://github.com/wazuh/wazuh/pull/11440))
- Fixed an argument injection hazard in the Pagerduty integration script. Reported by Jose Maria Zaragoza (@JoseMariaZ). ([#11835](https://github.com/wazuh/wazuh/pull/11835))
- Fixed memory leaks in the feed parser at Vulnerability Detector. ([#11863](https://github.com/wazuh/wazuh/pull/11863))
  - Architecture data member from the RHEL 5 feed.
  - RHSA items containing no CVEs.
  - Unused RHSA data member when parsing Debian feeds.
- Prevented Authd from exiting due to a pipe signal if Wazuh DB gets closed. ([#12368](https://github.com/wazuh/wazuh/pull/12368))
- Fixed a buffer handling bug in Remoted that left the syslog TCP server stuck. ([#12415](https://github.com/wazuh/wazuh/pull/12415))
- Fixed a memory leak in Vulnerability Detector when discarding kernel packages. ([#12644](https://github.com/wazuh/wazuh/pull/12644))
- Fixed a memory leak at wazuh-logtest-legacy when matching a level-0 rule. ([#12655](https://github.com/wazuh/wazuh/pull/12655))
- Fixed a bug in the Vulnerability Detector CPE helper that may lead to produce false positives about Firefox ESR. ([#13067](https://github.com/wazuh/wazuh/pull/13067))

#### Removed

- The data reporting for Rootcheck scans in the agent_control tool has been deprecated. ([#8399](https://github.com/wazuh/wazuh/pull/8399))
- Removed old framework functions used to calculate agent status. ([#8846](https://github.com/wazuh/wazuh/pull/8846))

### Agent

#### Added

- Added an option to allow the agent to refresh the connection to the manager. ([#8016](https://github.com/wazuh/wazuh/pull/8016))
- Introduced a new module to collect audit logs from GitHub. ([#8532](https://github.com/wazuh/wazuh/pull/8532))
- FIM now expands wildcarded paths in the configuration on Windows agents. ([8461](https://github.com/wazuh/wazuh/pull/8461))
- FIM reloads wildcarded paths on full scans. ([8754](https://github.com/wazuh/wazuh/pull/8754))
- Added new `path_suffix` option to AWS module configuration. ([#8306](https://github.com/wazuh/wazuh/pull/8306))
- Added new `discard_regex` option to AWS module configuration. ([8331](https://github.com/wazuh/wazuh/pull/8331))
- Added support for the S3 Server Access bucket type in AWS module. ([#8482](https://github.com/wazuh/wazuh/pull/8442))
- Added support for Google Cloud Storage buckets using a new GCP module called `gcp-bucket`. ([#9119](https://github.com/wazuh/wazuh/pull/9119))
- Added support for VPC endpoints in AWS module. ([#9420](https://github.com/wazuh/wazuh/pull/9420))
- Added support for GCS access logs in the GCP module. ([#9279](https://github.com/wazuh/wazuh/pull/9279))
- Added an iam role session duration parameter to AWS module. ([#10198](https://github.com/wazuh/wazuh/pull/10198))
- Added support for variables in SCA policies. ([#8826](https://github.com/wazuh/wazuh/pull/8826))
- FIM now fills an audit rule file to support who-data although Audit is in immutable mode. ([#7721](https://github.com/wazuh/wazuh/pull/7721))
- Introduced an integration to collect audit logs from Office365. ([#8957](https://github.com/wazuh/wazuh/pull/8957))
- Added a new field `DisplayVersion` to Syscollector to help Vulnerability Detector match vulnerabilities for Windows. ([#10168](https://github.com/wazuh/wazuh/pull/10168))
- Added support for macOS agent upgrade via WPK. ([#10148](https://github.com/wazuh/wazuh/pull/10148))
- Added Logcollector support for macOS logs (Unified Logging System). ([#8632](https://github.com/wazuh/wazuh/pull/8632))

#### Changed

- The agent now reports the version of the running AIX operating system to the manager. ([#8381](https://github.com/wazuh/wazuh/pull/8381))
- Improved the reliability of the user ID parsing in FIM who-data mode on Linux. ([#8604](https://github.com/wazuh/wazuh/pull/8604))
- Extended support of Logcollector for MySQL 4.7 logs. Thanks to @YoyaYOSHIDA. ([#5047](https://github.com/wazuh/wazuh/pull/5047))
- Agents running on FreeBSD and OpenBSD now report their IP address. ([#9887](https://github.com/wazuh/wazuh/pull/9887))
- Reduced verbosity of FIM debugging logs. ([#8202](https://github.com/wazuh/wazuh/pull/8202))
- The agent's IP resolution frequency has been limited to prevent high CPU load. ([#9992](https://github.com/wazuh/wazuh/pull/9992))
- Syscollector has been optimized to use lees memory. ([#10236](https://github.com/wazuh/wazuh/pull/10236))
- Added support of ZscalerOS system information in the agent. ([#10337](https://github.com/wazuh/wazuh/pull/10337))
- Syscollector has been extended to collect missing Microsoft product hotfixes. ([#10259](https://github.com/wazuh/wazuh/pull/10259))
- Updated the osquery integration to find the new osqueryd location as of version 5.0. ([#10396](https://github.com/wazuh/wazuh/pull/10396))
- The internal FIM data handling has been simplified to find files by their path instead of their inode. ([#9123](https://github.com/wazuh/wazuh/pull/9123))
- Reimplemented the WPK installer rollback on Windows. ([#9764](https://github.com/wazuh/wazuh/pull/9764))
- Active responses for Windows agents now support native fields from Eventchannel. ([#10208](https://github.com/wazuh/wazuh/pull/10208))
- Error logs by Logcollector when a file is missing have been changed to info logs. ([#10651](https://github.com/wazuh/wazuh/pull/10651))
- The agent MSI installer for Windows now detects the platform version to install the default configuration. ([#8724](https://github.com/wazuh/wazuh/pull/8724))
- Agent logs for inability to resolve the manager hostname now have info level. ([#3659](https://github.com/wazuh/wazuh/pull/3659))
- Added ID number to connection enrollment logs. ([#11276](https://github.com/wazuh/wazuh/pull/11276))
- Standardized the use of the `only_logs_after` parameter in the external integration modules. ([#10838](https://github.com/wazuh/wazuh/pull/10838))
- Updated DockerListener integration shebang to python3 for Wazuh agents. ([#12150](https://github.com/wazuh/wazuh/pull/12150))
- Updated the Windows installer ico and png assets to the new logo. ([#12779](https://github.com/wazuh/wazuh/pull/12779))

#### Fixed

- Fixed a bug in FIM that did not allow monitoring new directories in real-time mode if the limit was reached at some point. ([#8784](https://github.com/wazuh/wazuh/pull/8784))
- Fixed a bug in FIM that threw an error when a query to the internal database returned no data. ([#8941](https://github.com/wazuh/wazuh/pull/8941))
- Fixed an error where the IP address was being returned along with the port for Amazon NLB service.([#8362](https://github.com/wazuh/wazuh/pull/8362))
- Fixed AWS module to properly handle the exception raised when processing a folder without logs. ([#8372](https://github.com/wazuh/wazuh/pull/8372)
- Fixed a bug with AWS module when pagination is needed in the bucket. ([#8433](https://github.com/wazuh/wazuh/pull/8433))
- Fixed an error with the ipGeoLocation field in AWS Macie logs. ([#8672](https://github.com/wazuh/wazuh/pull/8672))
- Changed an incorrect debug message in the GCloud integration module. ([#10333](https://github.com/wazuh/wazuh/pull/10333))
- Data race conditions have been fixed in FIM. ([#7848](https://github.com/wazuh/wazuh/pull/7848))
- Fixed wrong command line display in the Syscollector process report on Windows. ([#10011](https://github.com/wazuh/wazuh/pull/10011))
- Prevented Modulesd from freezing if Analysisd or Agentd get stopped before it. ([#10249](https://github.com/wazuh/wazuh/pull/10249))
- Fixed wrong keepalive message from the agent when file merged.mg is missing. ([#10405](https://github.com/wazuh/wazuh/pull/10405))
- Fixed missing logs from the Windows agent when it's getting stopped. ([#10381](https://github.com/wazuh/wazuh/pull/10381))
- Fixed missing packages reporting in Syscollector for macOS due to empty architecture data. ([#10524](https://github.com/wazuh/wazuh/pull/10524))
- Fixed FIM on Linux to parse audit rules with multiple keys for who-data. ([#7506](https://github.com/wazuh/wazuh/pull/7506))
- Fixed Windows 11 version collection in the agent. ([#10639](https://github.com/wazuh/wazuh/pull/10639))
- Fixed missing Eventchannel location in Logcollector configuration reporting. ([#10602](https://github.com/wazuh/wazuh/pull/10602))
- Updated CloudWatch Logs integration to avoid crashing when AWS raises Throttling errors. ([#10794](https://github.com/wazuh/wazuh/pull/10794))
- Fixed AWS modules' log file filtering when there are logs with and without a prefix mixed in a bucket. ([#10718](https://github.com/wazuh/wazuh/pull/10718))
- Fixed a bug on the installation script that made upgrades not to update the code of the external integration modules. ([#10884](https://github.com/wazuh/wazuh/pull/10884))
- Fixed issue with AWS integration module trying to parse manually created folders as if they were files. ([#10921](https://github.com/wazuh/wazuh/pull/10921))
- Fixed installation errors in OS with no subversion. ([#11086](https://github.com/wazuh/wazuh/pull/11086))
- Fixed a typo in an error log about enrollment SSL certificate. ([#11115](https://github.com/wazuh/wazuh/pull/11115))
- Fixed unit tests for Windows agent when built on MinGW 10. ([#11121](https://github.com/wazuh/wazuh/pull/11121))
- Fixed Windows agent compilation warnings. ([#10942](https://github.com/wazuh/wazuh/pull/10942))
- Fixed the OS version reported by the agent on OpenSUSE Tumbleweed. ([#11207](https://github.com/wazuh/wazuh/pull/11207))
- Prevented Syscollector from truncating the open port inode numbers on Linux. ([#11329](https://github.com/wazuh/wazuh/pull/11329))
- Fixed agent auto-restart on configuration changes when started via `wazuh-control` on a Systemd based Linux OS. ([#11365](https://github.com/wazuh/wazuh/pull/11365))
- Fixed a bug in the AWS module resulting in unnecessary API calls when trying to obtain the different Account IDs for the bucket. ([#10952](https://github.com/wazuh/wazuh/pull/10952))
- Fixed Azure integration's configuration parsing to allow omitting optional parameters. ([#11278](https://github.com/wazuh/wazuh/pull/11278))
- Fixed Azure Storage credentials validation bug. ([#11296](https://github.com/wazuh/wazuh/pull/11296))
- Fixed the read of the hostname in the installation process for openSUSE. ([#11455](https://github.com/wazuh/wazuh/pull/11455))
- Fixed the graceful shutdown when agent loses connection. ([#11425](https://github.com/wazuh/wazuh/pull/11425))
- Fixed error "Unable to set server IP address" on the Windows agent. ([#11736](https://github.com/wazuh/wazuh/pull/11736))
- Fixed reparse option in the AWS VPCFlow and Config integrations. ([#11608](https://github.com/wazuh/wazuh/pull/11608))
- Removed unnecessary calls to the AWS API made by the VPCFlow and Config integration modules. ([#11644](https://github.com/wazuh/wazuh/pull/11644))
- Fixed how the AWS Config module parses the dates used to request logs from AWS. ([#12324](https://github.com/wazuh/wazuh/pull/12324))
- Let Logcollector audit format parse logs with a custom name_format. ([#12676](https://github.com/wazuh/wazuh/pull/12676))
- Fixed Agent bootstrap issue that might lead to startup timeout when it cannot resolve a manager hostname. ([#12704](https://github.com/wazuh/wazuh/pull/12704))
- Fixed a bug in the agent's leaky bucket throughput regulator that could leave it stuck if the time is advanced on Windows. ([#13088](https://github.com/wazuh/wazuh/pull/13088))

#### Removed
- Removed oscap module files as it was already deprecated since v4.0.0. ([#10900](https://github.com/wazuh/wazuh/pull/10900))

### RESTful API

#### Added

- Added new `PUT /agents/reconnect` endpoint to force agents reconnection to the manager. ([#7988](https://github.com/wazuh/wazuh/pull/7988))
- Added `select` parameter to the `GET /security/users`, `GET /security/roles`, `GET /security/rules` and `GET /security/policies` endpoints. ([#6761](https://github.com/wazuh/wazuh/pull/6761))
- Added type and status filters to `GET /vulnerability/{agent_id}` endpoint. ([#8100](https://github.com/wazuh/wazuh/pull/8100))
- Added an option to configure SSL ciphers. ([#7490](https://github.com/wazuh/wazuh/pull/7490))
- Added an option to configure the maximum response time of the API. ([#8919](https://github.com/wazuh/wazuh/pull/8919))
- Added new `DELETE /rootcheck/{agent_id}` endpoint. ([#8945](https://github.com/wazuh/wazuh/pull/8945))
- Added new `GET /vulnerability/{agent_id}/last_scan` endpoint to check the latest vulnerability scan of an agent. ([#9028](https://github.com/wazuh/wazuh/pull/9028))
- Added new `cvss` and `severity` fields and filters to `GET /vulnerability/{agent_id}` endpoint. ([#9028](https://github.com/wazuh/wazuh/pull/9028))
- Added an option to configure the maximum allowed API upload size. ([#9100](https://github.com/wazuh/wazuh/pull/9100))
- Added new unit and integration tests for API models. ([#9142](https://github.com/wazuh/wazuh/pull/9142))
- Added message with the PID of `wazuh-apid` process when launched in foreground mode. ([#9077](https://github.com/wazuh/wazuh/pull/9077))
- Added `external id`, `source` and `url` to the MITRE endpoints responses. ([#9144](https://github.com/wazuh/wazuh/pull/9144))
- Added custom healthchecks for legacy agents in API integration tests, improving maintainability. ([#9297](https://github.com/wazuh/wazuh/pull/9297))
- Added new unit tests for the API python module to increase coverage. ([#9914](https://github.com/wazuh/wazuh/issues/9914))
- Added docker logs separately in API integration tests environment to get cleaner reports. ([#10238](https://github.com/wazuh/wazuh/pull/10238))
- Added new `disconnection_time` field to `GET /agents` response. ([#10437](https://github.com/wazuh/wazuh/pull/10437))
- Added new filters to agents upgrade endpoints. ([#10457](https://github.com/wazuh/wazuh/pull/10457))
- Added new API endpoints to access all the MITRE information. ([#8288](https://github.com/wazuh/wazuh/pull/8288))
- Show agent-info permissions flag when using cluster_control and in the `GET /cluster/healthcheck` API endpoint. ([#10947](https://github.com/wazuh/wazuh/pull/10947))
- Save agents' ossec.log if an API integration test fails. ([#11931](https://github.com/wazuh/wazuh/pull/11931))
- Added `POST /security/user/authenticate/run_as` endpoint to API bruteforce blocking system. ([#12085](https://github.com/wazuh/wazuh/pull/12085))
- Added new API endpoint to obtain summaries of agent vulnerabilities' inventory items. ([#12638](https://github.com/wazuh/wazuh/pull/12638))
- Added fields external_references, condition, title, published and updated to GET /vulnerability/{agent_id} API endpoint. ([#12727](https://github.com/wazuh/wazuh/pull/12727))
- Added the possibility to include strings in brackets in values of the `q` parameter. ([#13262](https://github.com/wazuh/wazuh/pull/13262]))

#### Changed

- Renamed SSL protocol configuration parameter. ([#7490](https://github.com/wazuh/wazuh/pull/7490))
- Reviewed and updated API spec examples and JSON body examples. ([#8827](https://github.com/wazuh/wazuh/pull/8827))
- Improved the performance of several API endpoints. This is specially appreciable in environments with a big number of agents.
  - Improved `PUT /agents/group` endpoint. ([#8937](https://github.com/wazuh/wazuh/pull/8937))
  - Improved `PUT /agents/restart` endpoint. ([#8938](https://github.com/wazuh/wazuh/pull/8938))
  - Improved `DELETE /agents` endpoint. ([#8950](https://github.com/wazuh/wazuh/pull/8950))
  - Improved `PUT /rootcheck` endpoint. ([#8959](https://github.com/wazuh/wazuh/pull/8959))
  - Improved `PUT /syscheck` endpoint. ([#8966](https://github.com/wazuh/wazuh/pull/8966))
  - Improved `DELETE /groups` endpoint and changed API response to be more consistent. ([#9046](https://github.com/wazuh/wazuh/pull/9046))
- Changed `DELETE /rootcheck` endpoint to `DELETE /experimental/rootcheck`. ([#8945](https://github.com/wazuh/wazuh/pull/8945))
- Reduced the time it takes for `wazuh-apid` process to check its configuration when using the `-t` parameter. ([#9012](https://github.com/wazuh/wazuh/pull/9012))
- Fixed malfunction in the `sort` parameter of syscollector endpoints. ([#9019](https://github.com/wazuh/wazuh/pull/9019))
- Improved API integration tests stability when failing in entrypoint. ([#9113](https://github.com/wazuh/wazuh/pull/9113))
- Made SCA API integration tests dynamic to validate responses coming from any agent version. ([#9228](https://github.com/wazuh/wazuh/pull/9228))
- Refactored and standardized all the date fields in the API responses to use ISO8601. ([#9227](https://github.com/wazuh/wazuh/pull/9227))
- Removed `Server` header from API HTTP responses. ([#9263](https://github.com/wazuh/wazuh/pull/9263))
- Improved JWT implementation by replacing HS256 signing algorithm with ES512. ([#9371](https://github.com/wazuh/wazuh/pull/9371))
- Removed limit of agents to upgrade using the API upgrade endpoints. ([#10009](https://github.com/wazuh/wazuh/pull/10009))
- Changed Windows agents FIM responses to return permissions as JSON. ([#10158](https://github.com/wazuh/wazuh/pull/10158))
- Adapted API endpoints to changes in `wazuh-authd` daemon `force` parameter. ([#10389](https://github.com/wazuh/wazuh/pull/10389))
- Deprecated `use_only_authd` API configuration option and related functionality. `wazuh-authd` will always be required for creating and removing agents. ([#10512](https://github.com/wazuh/wazuh/pull/10512))
- Improved API validators and related unit tests. ([#10745](https://github.com/wazuh/wazuh/pull/10745))
- Improved specific module healthchecks in API integration tests environment. ([#10905](https://github.com/wazuh/wazuh/pull/10905))
- Changed thread pool executors for process pool executors to improve API availability. ([#10916](https://github.com/wazuh/wazuh/pull/10916))
- Changed HTTPS options to use files instead of relative paths. ([#11410](https://github.com/wazuh/wazuh/pull/11410))

#### Fixed

- Fixed inconsistency in RBAC resources for `group:create`, `decoders:update`, and `rules:update` actions. ([#8196](https://github.com/wazuh/wazuh/pull/8196))
- Fixed the handling of an API error message occurring when Wazuh is started with a wrong `ossec.conf`. Now the execution continues and raises a warning. ([8378](https://github.com/wazuh/wazuh/pull/8378))
- Fixed a bug with `sort` parameter that caused a wrong response when sorting by several fields.([#8548](https://github.com/wazuh/wazuh/pull/8548))
- Fixed the description of `force_time` parameter in the API spec reference. ([#8597](https://github.com/wazuh/wazuh/issues/8597))
- Fixed API incorrect path in remediation message when maximum number of requests per minute is reached. ([#8537](https://github.com/wazuh/wazuh/pull/8537))
- Fixed agents' healthcheck error in the API integration test environment. ([#9071](https://github.com/wazuh/wazuh/pull/9071))
- Fixed a bug with `wazuh-apid` process handling of pidfiles when running in foreground mode. ([#9077](https://github.com/wazuh/wazuh/pull/9077))
- Fixed a bug with RBAC `group_id` matching. ([#9192](https://github.com/wazuh/wazuh/pull/9192))
- Removed temporal development keys and values from `GET /cluster/healthcheck` response. ([#9147](https://github.com/wazuh/wazuh/pull/9147))
- Fixed several errors when filtering by dates. ([#9227](https://github.com/wazuh/wazuh/pull/9227))
- Fixed limit in some endpoints like `PUT /agents/group/{group_id}/restart` and added a pagination method. ([#9262](https://github.com/wazuh/wazuh/pull/9262))
- Fixed bug with the `search` parameter resulting in invalid results. ([#9320](https://github.com/wazuh/wazuh/pull/9320))
- Fixed wrong values of `external_id` field in MITRE resources. ([#9368](https://github.com/wazuh/wazuh/pull/9368))
- Fixed how the API integration testing environment checks that `wazuh-apid` daemon is running before starting the tests. ([#9399](https://github.com/wazuh/wazuh/pull/9399))
- Add healthcheck to verify that `logcollector` stats are ready before starting the API integration test. ([#9777](https://github.com/wazuh/wazuh/pull/9777))
- Fixed API integration test healthcheck used in the `vulnerability` test cases. ([#10159](https://github.com/wazuh/wazuh/pull/10159))
- Fixed an error with `PUT /agents/node/{node_id}/restart` endpoint when no agents are present in selected node. ([#10179](https://github.com/wazuh/wazuh/pull/10179))
- Fixed RBAC experimental API integration tests expecting a 1760 code in implicit requests. ([#10322](https://github.com/wazuh/wazuh/pull/10322))
- Fixed cluster race condition that caused API integration test to randomly fail. ([#10289](https://github.com/wazuh/wazuh/pull/10289))
- Fixed `PUT /agents/node/{node_id}/restart` endpoint to exclude exception codes properly. ([#10619](https://github.com/wazuh/wazuh/pull/10619))
- Fixed `PUT /agents/group/{group_id}/restart` endpoint to exclude exception codes properly. ([#10666](https://github.com/wazuh/wazuh/pull/10666))
- Fixed agent endpoints `q` parameter to allow more operators when filtering by groups. ([#10656](https://github.com/wazuh/wazuh/pull/10656))
- Fixed API integration tests related to rule, decoder and task endpoints. ([#10830](https://github.com/wazuh/wazuh/pull/10830))
- Improved exceptions handling when starting the Wazuh API service. ([#11411](https://github.com/wazuh/wazuh/pull/11411))
- Fixed race condition while creating RBAC database. ([#11598](https://github.com/wazuh/wazuh/pull/11598))
- Fixed API integration tests failures caused by race conditions. ([#12102](https://github.com/wazuh/wazuh/pull/12102))

#### Removed

- Removed select parameter from GET /agents/stats/distinct endpoint. ([#8599](https://github.com/wazuh/wazuh/pull/8599))
- Removed `GET /mitre` endpoint. ([#8099](https://github.com/wazuh/wazuh/pull/8099))
- Deprecated the option to set log `path` in the configuration. ([#11410](https://github.com/wazuh/wazuh/pull/11410))

### Ruleset

#### Added

- Added Carbanak detection rules. ([#11306](https://github.com/wazuh/wazuh/pull/11306))
- Added Cisco FTD rules and decoders. ([#11309](https://github.com/wazuh/wazuh/pull/11309))
- Added decoders for AWS EKS service. ([#11284](https://github.com/wazuh/wazuh/pull/11284))
- Added F5 BIG IP ruleset. ([#11394](https://github.com/wazuh/wazuh/pull/11394))
- Added GCP VPC Storage, Firewall and Flow rules. ([#11191](https://github.com/wazuh/wazuh/pull/11191))
- Added Gitlab v12 ruleset. ([#11323](https://github.com/wazuh/wazuh/pull/11323))
- Added Microsoft Exchange Server rules and decoders. ([#11289](https://github.com/wazuh/wazuh/pull/11289))
- Added Microsoft Windows persistence by using registry keys detection. ([#11390](https://github.com/wazuh/wazuh/pull/11390))
- Added Oracle Database 12c rules and decoders. ([#11274](https://github.com/wazuh/wazuh/pull/11274))
- Added rules for Carbanak step 1.A - User Execution: Malicious File. ([#8476](https://github.com/wazuh/wazuh/pull/8476))
- Added rules for Carbanak step 2.A - Local Discovery. ([#11212](https://github.com/wazuh/wazuh/pull/11212))
- Added rules for Carbanak step 2.B - Screen Capture. ([#9075](https://github.com/wazuh/wazuh/pull/9075))
- Added rules for Carbanak step 5.B - Lateral Movement via SSH. ([#9097](https://github.com/wazuh/wazuh/pull/9097))
- Added rules for Carbanak step 9.A - User Monitoring. ([#11342](https://github.com/wazuh/wazuh/pull/11342))
- Added rules for Cloudflare WAF. ([#11373](https://github.com/wazuh/wazuh/pull/11373))
- Added ruleset for ESET Remote console. ([#11013](https://github.com/wazuh/wazuh/pull/11013))
- Added ruleset for GITHUB audit logs. ([#8532](https://github.com/wazuh/wazuh/pull/8532))
- Added ruleset for Palo Alto v8.X - v10.X. ([#11137](https://github.com/wazuh/wazuh/pull/11137))
- Added SCA policy for Amazon Linux 1. ([#11431](https://github.com/wazuh/wazuh/pull/11431))
- Added SCA policy for Amazon Linux 2. ([#11480](https://github.com/wazuh/wazuh/pull/11480))
- Added SCA policy for apple macOS 10.14 Mojave. ([#7035](https://github.com/wazuh/wazuh/pull/7035))
- Added SCA policy for apple macOS 10.15 Catalina. ([#7036](https://github.com/wazuh/wazuh/pull/7036))
- Added SCA policy for macOS Big Sur. ([#11454](https://github.com/wazuh/wazuh/pull/11454))
- Added SCA policy for Microsoft IIS 10. ([#11250](https://github.com/wazuh/wazuh/pull/11250))
- Added SCA policy for Microsoft SQL 2016. ([#11249](https://github.com/wazuh/wazuh/pull/11249))
- Added SCA policy for Mongo Database 3.6. ([#11247](https://github.com/wazuh/wazuh/pull/11247))
- Added SCA policy for NGINX. ([#11248](https://github.com/wazuh/wazuh/pull/11248))
- Added SCA policy for Oracle Database 19c. ([#11245](https://github.com/wazuh/wazuh/pull/11245))
- Added SCA policy for PostgreSQL 13. ([#11154](https://github.com/wazuh/wazuh/pull/11154))
- Added SCA policy for SUSE Linux Enterprise Server 15. ([#11223](https://github.com/wazuh/wazuh/pull/11223))
- Added SCA policy for Ubuntu 14. ([#11432](https://github.com/wazuh/wazuh/pull/11432))
- Added SCA policy for Ubuntu 16. ([#11452](https://github.com/wazuh/wazuh/pull/11452))
- Added SCA policy for Ubuntu 18. ([#11453](https://github.com/wazuh/wazuh/pull/11453))
- Added SCA policy for Ubuntu 20. ([#11430](https://github.com/wazuh/wazuh/pull/11430))
- Added SCA policy for. Solaris 11.4. ([#11286](https://github.com/wazuh/wazuh/pull/11286))
- Added Sophos UTM Firewall ruleset. ([#11122](https://github.com/wazuh/wazuh/pull/11122))
- Added Wazuh-api ruleset. ([#11357](https://github.com/wazuh/wazuh/pull/11357))

#### Changed

- Updated audit rules. ([#11016](https://github.com/wazuh/wazuh/pull/11016))
- Updated AWS s3 ruleset. ([#11177](https://github.com/wazuh/wazuh/pull/11177))
- Updated Exim 4 decoder and rules to latest format. ([#11344](https://github.com/wazuh/wazuh/pull/11344))
- Updated MITRE DB with latest MITRE JSON specification. ([#8738](https://github.com/wazuh/wazuh/pull/8738))
- Updated multiple rules to remove alert_by_email option. ([#11255](https://github.com/wazuh/wazuh/pull/11255))
- Updated NextCloud ruleset. ([#11795](https://github.com/wazuh/wazuh/pull/11795))
- Updated ProFTPD decoder. ([#11232](https://github.com/wazuh/wazuh/pull/11232))
- Updated RedHat Enterprise Linux 8 SCA up to version 1.0.1. ([#11242](https://github.com/wazuh/wazuh/pull/11242))
- Updated rules and decoders for FortiNet products. ([#11100](https://github.com/wazuh/wazuh/pull/11100))
- Updated SCA policy for CentOS 7. ([#11429](https://github.com/wazuh/wazuh/pull/11429))
- Updated SCA policy for CentOS 8. ([#8751](https://github.com/wazuh/wazuh/pull/8751))
- Updated SonicWall rules decoder. ([#11263](https://github.com/wazuh/wazuh/pull/11263))
- Updated SSHD ruleset. ([#11388](https://github.com/wazuh/wazuh/pull/11388))
- From file 0580-win-security_rules.xml, rules with id 60198 and 60199 are moved to file 0585-win-application_rules.xml, with rule ids 61071 and 61072 respectively. ([#8552](https://github.com/wazuh/wazuh/pull/8552))

#### Fixed

- Fixed bad character on rules 60908 and 60884 - win-application rules. ([#11117](https://github.com/wazuh/wazuh/pull/11117))
- Fixed Microsoft logs rules. ([#11369](https://github.com/wazuh/wazuh/pull/11369))
- Fixed PHP rules for MITRE and groups. ([#11405](https://github.com/wazuh/wazuh/pull/11405))
- Fixed rules id for Microsoft Windows Powershell. ([#11214](https://github.com/wazuh/wazuh/pull/11214))

### Other

#### Changed

- Upgraded external SQLite library dependency version to 3.36. ([#10247](https://github.com/wazuh/wazuh/pull/10247))
- Upgraded external BerkeleyDB library dependency version to 18.1.40. ([#10247](https://github.com/wazuh/wazuh/pull/10247))
- Upgraded external OpenSSL library dependency version to 1.1.1l. ([#10247](https://github.com/wazuh/wazuh/pull/10247))
- Upgraded external Google Test library dependency version to 1.11. ([#10927](https://github.com/wazuh/wazuh/pull/10927))
- Upgraded external Aiohttp library dependency version to 3.8.1. ([11436]([https://github.com/wazuh/wazuh/pull/11436))
- Upgraded external Werkzeug library dependency version to 2.0.2. ([11436]([https://github.com/wazuh/wazuh/pull/11436))
- Upgraded embedded Python version to 3.9.9. ([11436]([https://github.com/wazuh/wazuh/pull/11436))

#### Fixed

- Fixed error detection in the CURL helper library. ([#9168](https://github.com/wazuh/wazuh/pull/9168))
- Fixed external BerkeleyDB library support for GCC 11. ([#10899](https://github.com/wazuh/wazuh/pull/10899))
- Fixed an installation error due to missing OS minor version on CentOS Stream. ([#11086](https://github.com/wazuh/wazuh/pull/11086))
- Fixed an installation error due to missing command `hostname` on OpenSUSE Tumbleweed. ([#11455](https://github.com/wazuh/wazuh/pull/11455))


## [v4.2.7] - 2022-05-30

### Manager

#### Fixed

- Fixed a crash in Vuln Detector when scanning agents running on Windows (backport from 4.3.2). ([#13617](https://github.com/wazuh/wazuh/pull/13617))


## [v4.2.6] - 2022-03-29

### Manager

#### Fixed

- Fixed an integer overflow hazard in `wazuh-remoted` that caused it to drop incoming data after receiving 2^31 messages. ([#11974](https://github.com/wazuh/wazuh/pull/11974))


## [v4.2.5] - 2021-11-15

### Manager

#### Changed

- Active response requests for agents between v4.2.0 and v4.2.4 is now sanitized to prevent unauthorized code execution. ([#10809](https://github.com/wazuh/wazuh/pull/10809))

### Agent

#### Fixed

- A bug in the Active response tools that may allow unauthorized code execution has been mitigated. Reported by @rk700. ([#10809](https://github.com/wazuh/wazuh/pull/10809))


## [v4.2.4] - 2021-10-20

### Manager

#### Fixed

- Prevented files belonging to deleted agents from remaining in the manager. ([#9158](https://github.com/wazuh/wazuh/pull/9158))
- Fixed inaccurate agent group file cleanup in the database sync module. ([#10432](https://github.com/wazuh/wazuh/pull/10432))
- Prevented the manager from corrupting the agent data integrity when the disk gets full. ([#10479](https://github.com/wazuh/wazuh/pull/10479))
- Fixed a resource leak in Vulnerability Detector when scanning Windows agents. ([#10559](https://github.com/wazuh/wazuh/pull/10559))
- Stop deleting agent related files in cluster process when an agent is removed from `client.keys`. ([#9061](https://github.com/wazuh/wazuh/pull/9061))

## [v4.2.3] - 2021-10-06

### Manager

#### Fixed

- Fixed a bug in Remoted that might lead it to crash when retrieving an agent's group. ([#10388](https://github.com/wazuh/wazuh/pull/10388))


## [v4.2.2] - 2021-09-28

### Manager

#### Changed

- Clean up the agent's inventory data on the manager if Syscollector is disabled. ([#9133](https://github.com/wazuh/wazuh/pull/9133))
- Authd now refuses enrollment attempts if the agent already holds a valid key. ([#9779](https://github.com/wazuh/wazuh/pull/9779))

#### Fixed

- Fixed a false positive in Vulnerability Detector when packages have multiple conditions in the OVAL feed. ([#9647](https://github.com/wazuh/wazuh/pull/9647))
- Prevented pending agents from keeping their state indefinitely in the manager. ([#9042](https://github.com/wazuh/wazuh/pull/9042))
- Fixed Remoted to avoid agents in connected state with no group assignation. ([#9088](https://github.com/wazuh/wazuh/pull/9088))
- Fixed a bug in Analysisd that ignored the value of the rule option `noalert`. ([#9278](https://github.com/wazuh/wazuh/pull/9278))
- Fixed Authd's startup to set up the PID file before loading keys. ([#9378](https://github.com/wazuh/wazuh/pull/9378))
- Fixed a bug in Authd that delayed the agent timestamp update when removing agents. ([#9295](https://github.com/wazuh/wazuh/pull/9295))
- Fixed a bug in Wazuh DB that held wrong agent timestamp data. ([#9705](https://github.com/wazuh/wazuh/pull/9705))
- Fixed a bug in Remoted that kept deleted shared files in the multi-groups' merged.mg file. ([#9942](https://github.com/wazuh/wazuh/pull/9942))
- Fixed a bug in Analysisd that overwrote its queue socket when launched in test mode. ([#9987](https://github.com/wazuh/wazuh/pull/9987))
- Fixed a condition in the Windows Vulnerability Detector to prevent false positives when evaluating DU patches. ([#10016](https://github.com/wazuh/wazuh/pull/10016))
- Fixed a memory leak when generating the Windows report in Vulnerability Detector. ([#10214](https://github.com/wazuh/wazuh/pull/10214))
- Fixed a file descriptor leak in Analysisd when delivering an AR request to an agent. ([#10194](https://github.com/wazuh/wazuh/pull/10194))
- Fixed error with Wazuh path in Azure module. ([#10250](https://github.com/wazuh/wazuh/pull/10250))

### Agent

#### Changed

- Optimized Syscollector scan performance. ([#9907](https://github.com/wazuh/wazuh/pull/9907))
- Reworked the Google Cloud Pub/Sub integration module to increase the number of processed events per second allowing multithreading. Added new `num_threads` option to module configuration. ([#9927](https://github.com/wazuh/wazuh/pull/9927))
- Upgraded google-cloud-pubsub dependency to the latest stable version (2.7.1). ([#9964](https://github.com/wazuh/wazuh/pull/9964))
- Reimplemented the WPK installer rollback on Linux. ([#9443](https://github.com/wazuh/wazuh/pull/9443))
- Updated AWS WAF implementation to change `httpRequest.headers` field format. ([#10217](https://github.com/wazuh/wazuh/pull/10217))

#### Fixed

- Prevented the manager from hashing the shared configuration too often. ([#9710](https://github.com/wazuh/wazuh/pull/9710))
- Fixed a memory leak in Logcollector when re-subscribing to Windows Eventchannel. ([#9310](https://github.com/wazuh/wazuh/pull/9310))
- Fixed a memory leak in the agent when enrolling for the first time if it had no previous key. ([#9967](https://github.com/wazuh/wazuh/pull/9967))
- Removed CloudWatchLogs log stream limit when there are more than 50 log streams. ([#9934](https://github.com/wazuh/wazuh/pull/9934))
- Fixed a problem in the Windows installer that causes the agent to be unable to get uninstalled or upgraded. ([#9897](https://github.com/wazuh/wazuh/pull/9897))
- Fixed AWS WAF log parsing when there are multiple dicts in one line. ([#9775](https://github.com/wazuh/wazuh/pull/9775))
- Fixed a bug in AWS CloudWatch Logs module that caused already processed logs to be collected and reprocessed. ([#10024](https://github.com/wazuh/wazuh/pull/10024))
- Avoid duplicate alerts from case-insensitive 32-bit registry values in FIM configuration for Windows agents. ([#8256](https://github.com/wazuh/wazuh/pull/8256))
- Fixed a bug in the sources and WPK installer that made upgrade unable to detect the previous installation on CentOS 7. ([#10210](https://github.com/wazuh/wazuh/pull/10210))

### RESTful API

#### Changed

- Made SSL ciphers configurable and renamed SSL protocol option. ([#10219](https://github.com/wazuh/wazuh/pull/10219))

#### Fixed

- Fixed a bug with distributed API calls when the cluster is disabled. ([#9984](https://github.com/wazuh/wazuh/pull/9984))


## [v4.2.1] - 2021-09-03

### Fixed

- **Installer:**
  - Fixed a bug in the upgrade to 4.2.0 that disabled Eventchannel support on Windows agent. ([#9973](https://github.com/wazuh/wazuh/issues/9973))

- **Modules:**
  - Fixed a bug with Python-based integration modules causing the integrations to stop working in agents for Wazuh v4.2.0. ([#9975](https://github.com/wazuh/wazuh/issues/9975))


## [v4.2.0] - 2021-08-25

### Added

- **Core:**
  - Added support for bookmarks in Logcollector, allowing to follow the log file at the point where the agent stopped. ([#3368](https://github.com/wazuh/wazuh/issues/3368))
  - Improved support for multi-line logs with a variable number of lines in Logcollector. ([#5652](https://github.com/wazuh/wazuh/issues/5652))
  - Added an option to limit the number of files per second in FIM. ([#6830](https://github.com/wazuh/wazuh/pull/6830))
  - Added a statistics file to Logcollector. Such data is also available via API queries. ([#7109](https://github.com/wazuh/wazuh/pull/7109))
  - Allow statistical data queries to the agent. ([#7239](https://github.com/wazuh/wazuh/pull/7239))
  - Allowed quoting in commands to group arguments in the command wodle and SCA checks. ([#7307](https://github.com/wazuh/wazuh/pull/7307))
  - Let agents running on Solaris send their IP to the manager. ([#7408](https://github.com/wazuh/wazuh/pull/7408))
  - New option `<ip_update_interval>` to set how often the agent refresh its IP address. ([#7444](https://github.com/wazuh/wazuh/pull/7444))
  - Added support for testing location information in Wazuh Logtest. ([#7661](https://github.com/wazuh/wazuh/issues/7661))
  - Added Vulnerability Detector reports to Wazuh DB to know which CVE’s affect an agent. ([#7731](https://github.com/wazuh/wazuh/issues/7731))
  - Introduced an option to enable or disable listening Authd TLS port. ([#8755](https://github.com/wazuh/wazuh/pull/8755))

- **API:**
  - Added new endpoint to get agent stats from different components. ([#7200](https://github.com/wazuh/wazuh/pull/7200))
  - Added new endpoint to modify users' allow_run_as flag. ([#7588](https://github.com/wazuh/wazuh/pull/7588))
  - Added new endpoint to get vulnerabilities that affect an agent. ([#7647](https://github.com/wazuh/wazuh/pull/7647))
  - Added API configuration validator. ([#7803](https://github.com/wazuh/wazuh/pull/7803))
  - Added the capability to disable the max_request_per_minute API configuration option using 0 as value. ([#8115](https://github.com/wazuh/wazuh/pull/8115))

- **Ruleset:**
  - Decoders
    - Added support for UFW firewall to decoders. ([#7100](https://github.com/wazuh/wazuh/pull/7100))
    - Added Sophos firewall Decoders ([#7289](https://github.com/wazuh/wazuh/pull/7289))
    - Added Wazuh API Decoders ([#7289](https://github.com/wazuh/wazuh/pull/7289))
    - Added F5 BigIP Decoders. ([#7289](https://github.com/wazuh/wazuh/pull/7289))
  - Rules
    - Added Sophos firewall Rules ([#7289](https://github.com/wazuh/wazuh/pull/7289))
    - Added Wazuh API Rules ([#7289](https://github.com/wazuh/wazuh/pull/7289))
    - Added Firewall Rules
    - Added F5 BigIp Rules. ([#7289](https://github.com/wazuh/wazuh/pull/7289))
  - SCA
    - Added CIS policy "Ensure XD/NX support is enabled" back for SCA. ([#7316](https://github.com/wazuh/wazuh/pull/7316))
    - Added Apple MacOS 10.14 SCA ([#7035](https://github.com/wazuh/wazuh/pull/7035))
    - Added Apple MacOS 10.15 SCA ([#7036](https://github.com/wazuh/wazuh/pull/7036))
    - Added Apple MacOS 11.11 SCA ([#7037](https://github.com/wazuh/wazuh/pull/7037))

### Changed

- **Cluster:**
  - Improved the cluster nodes integrity calculation process. It only calculates the MD5 of the files that have been modified since the last integrity check. ([#8175](https://github.com/wazuh/wazuh/pull/8175))
  - Changed the synchronization of agent information between cluster nodes to complete the synchronization in a single task for each worker. ([#8182](https://github.com/wazuh/wazuh/pull/8182))
  - Changed cluster logs to show more useful information. ([#8002](https://github.com/wazuh/wazuh/pull/8002))

- **Core:**
  - Wazuh daemons have been renamed to a unified standard. ([#6912](https://github.com/wazuh/wazuh/pull/6912))
  - Wazuh CLIs have been renamed to a unified standard. ([#6903](https://github.com/wazuh/wazuh/pull/6903))
  - Wazuh internal directories have been renamed to a unified standard. ([#6920](https://github.com/wazuh/wazuh/pull/6920))
  - Prevent a condition in FIM that may lead to a memory error. ([#6759](https://github.com/wazuh/wazuh/pull/6759))
  - Let FIM switch to real-time mode for directories where who-data is not available (Audit in immutable mode). ([#6828](https://github.com/wazuh/wazuh/pull/6828))
  - Changed the Active Response protocol to receive messages in JSON format that include the full alert. ([#7317](https://github.com/wazuh/wazuh/pull/7317))
  - Changed references to the product name in logs. ([#7264](https://github.com/wazuh/wazuh/pull/7264))
  - Syscollector now synchronizes its database with the manager, avoiding full data delivery on each scan. ([#7379](https://github.com/wazuh/wazuh/pull/7379))
  - Remoted now supports both TCP and UDP protocols simultaneously. ([#7541](https://github.com/wazuh/wazuh/pull/7541))
  - Improved the unit tests for the os_net library. ([#7595](https://github.com/wazuh/wazuh/pull/7595))
  - FIM now removes the audit rules when their corresponding symbolic links change their target. ([#6999](https://github.com/wazuh/wazuh/pull/6999))
  - Compilation from sources now downloads the external dependencies prebuilt. ([#7797](https://github.com/wazuh/wazuh/pull/7797))
  - Added the old implementation of Logtest as `wazuh-logtest-legacy`. ([#7807](https://github.com/wazuh/wazuh/pull/7807))
  - Improved the performance of Analysisd when running on multi-core hosts. ([#7974](https://github.com/wazuh/wazuh/pull/7974))
  - Agents now report the manager when they stop. That allows the manager to log an alert and immediately set their state to "disconnected". ([#8021](https://github.com/wazuh/wazuh/pull/8021))
  - Wazuh building is now independent from the installation directory. ([#7327](https://github.com/wazuh/wazuh/pull/7327))
  - The embedded python interpreter is provided in a preinstalled, portable package. ([#7327](https://github.com/wazuh/wazuh/pull/7327))
  - Wazuh resources are now accessed by a relative path to the installation directory. ([#7327](https://github.com/wazuh/wazuh/pull/7327))
  - The error log that appeared when the agent cannot connect to SCA has been switched to warning. ([#8201](https://github.com/wazuh/wazuh/pull/8201))
  - The agent now validates the Audit connection configuration when enabling whodata for FIM on Linux. ([#8921](https://github.com/wazuh/wazuh/pull/8921))

- **API:**
  - Removed ruleset version from `GET /cluster/{node_id}/info` and `GET /manager/info` as it was deprecated. ([#6904](https://github.com/wazuh/wazuh/issues/6904))
  - Changed the `POST /groups` endpoint to specify the group name in a JSON body instead of in a query parameter. ([#6909](https://github.com/wazuh/wazuh/pull/6909))
  - Changed the `PUT /active-response` endpoint function to create messages with the new JSON format. ([#7312](https://github.com/wazuh/wazuh/pull/7312))
  - New parameters added to `DELETE /agents` endpoint and `older_than` field removed from response. ([#6366](https://github.com/wazuh/wazuh/issues/6366))
  - Changed login security controller to avoid errors in Restful API reference links. ([#7909](https://github.com/wazuh/wazuh/pull/7909))
  - Changed the PUT /agents/group/{group_id}/restart response format when there are no agents assigned to the group. ([#8123](https://github.com/wazuh/wazuh/pull/8123))
  - Agent keys used when adding agents are now obscured in the API log. ([#8149](https://github.com/wazuh/wazuh/pull/8149))
  - Improved all agent restart endpoints by removing active-response check. ([#8457](https://github.com/wazuh/wazuh/pull/8457))
  - Improved API requests processing time by applying cache to token RBAC permissions extraction. It will be invalidated if any resource related to the token is modified. ([#8615](https://github.com/wazuh/wazuh/pull/8615))
  - Increased to 100000 the maximum value accepted for `limit` API parameter, default value remains at 500. ([#8841](https://github.com/wazuh/wazuh/pull/8841))

- **Framework:**
  - Improved agent insertion algorithm when Authd is not available. ([#8682](https://github.com/wazuh/wazuh/pull/8682))

- **Ruleset:**
  - The ruleset was normalized according to the Wazuh standard. ([#6867](https://github.com/wazuh/wazuh/pull/6867))
  - Rules
    - Changed Ossec Rules. ([#7260](https://github.com/wazuh/wazuh/pull/7260))
    - Changed Cisco IOS Rules. ([#7289](https://github.com/wazuh/wazuh/pull/7289))
    - Changed ID from 51000 to 51003 in Dropbear Rules. ([#7289](https://github.com/wazuh/wazuh/pull/7289))
    - Changed 6 new rules for Sophos Rules. ([#7289](https://github.com/wazuh/wazuh/pull/7289))
  - Decoders
    - Changed Active Response Decoders. ([#7317](https://github.com/wazuh/wazuh/pull/7317))
    - Changed Auditd Decoders. ([#7289](https://github.com/wazuh/wazuh/pull/7289))
    - Changed Checkpoint Smart1 Decoders. ([#8676](https://github.com/wazuh/wazuh/pull/8676))
    - Changed Cisco ASA Decoders. ([#7289](https://github.com/wazuh/wazuh/pull/7289))
    - Changed Cisco IOS Decoders. ([#7289](https://github.com/wazuh/wazuh/pull/7289))
    - Changed Kernel Decoders. ([#7837](https://github.com/wazuh/wazuh/pull/7837))
    - Changed OpenLDAP Decoders. ([#7289](https://github.com/wazuh/wazuh/pull/7289))
    - Changed Ossec Decoders. ([#7260](https://github.com/wazuh/wazuh/pull/7260))
    - Changed Sophos Decoders. ([#7289](https://github.com/wazuh/wazuh/pull/7289))
    - Changed PFsense Decoders. ([#7289](https://github.com/wazuh/wazuh/pull/7289))
    - Changed Panda PAPS Decoders. ([#8676](https://github.com/wazuh/wazuh/pull/8676))


- **External dependencies:**
  - Upgrade boto3, botocore, requests, s3transfer and urllib3 Python dependencies to latest stable versions. ([#8886](https://github.com/wazuh/wazuh/pull/8886))
  - Update Python to latest stable version (3.9.6). ([#9389](https://github.com/wazuh/wazuh/pull/9389))
  - Upgrade GCP dependencies and pip to latest stable version.
  - Upgrade python-jose to 3.1.0.
  - Add tabulate dependency.

### Fixed

- **Cluster:**
  - Fixed memory usage when creating cluster messages. ([#6736](https://github.com/wazuh/wazuh/pull/6736))
  - Fixed a bug when unpacking incomplete headers in cluster messages. ([#8142](https://github.com/wazuh/wazuh/pull/8142))
  - Changed error message to debug when iterating a file listed that is already deleted. ([#8499](https://github.com/wazuh/wazuh/pull/8499))
  - Fixed cluster timeout exceptions. ([#8901](https://github.com/wazuh/wazuh/pull/8901))
  - Fixed unhandled KeyError when an error command is received in any cluster node. ([#8872](https://github.com/wazuh/wazuh/pull/8872))
  - Fixed unhandled cluster error in send_string() communication protocol. ([#8943](https://github.com/wazuh/wazuh/pull/8943))

- **Core:**
  - Fixed a bug in FIM when setting scan_time to "12am" or "12pm". ([#6934](https://github.com/wazuh/wazuh/pull/6934))
  - Fixed a bug in FIM that produced wrong alerts when the file limit was reached. ([#6802](https://github.com/wazuh/wazuh/pull/6802))
  - Fixed a bug in Analysisd that reserved the static decoder field name "command" but never used it. ([#7105](https://github.com/wazuh/wazuh/pull/7105))
  - Fixed evaluation of fields in the tag `<description>` of rules. ([#7073](https://github.com/wazuh/wazuh/pull/7073))
  - Fixed bugs in FIM that caused symbolic links to not work correctly. ([#6789](https://github.com/wazuh/wazuh/pull/6789))
  - Fixed path validation in FIM configuration. ([#7018](https://github.com/wazuh/wazuh/pull/7018))
  - Fixed a bug in the "ignore" option on FIM where relative paths were not resolved. ([#7018](https://github.com/wazuh/wazuh/pull/7018))
  - Fixed a bug in FIM that wrongly detected that the file limit had been reached. ([#7268](https://github.com/wazuh/wazuh/pull/7268))
  - Fixed a bug in FIM that did not produce alerts when a domain user deleted a file. ([#7265](https://github.com/wazuh/wazuh/pull/7265))
  - Fixed Windows agent compilation with GCC 10. ([#7359](https://github.com/wazuh/wazuh/pull/7359))
  - Fixed a bug in FIM that caused to wrongly expand environment variables. ([#7332](https://github.com/wazuh/wazuh/pull/7332))
  - Fixed the inclusion of the rule description in archives when matched a rule that would not produce an alert. ([#7476](https://github.com/wazuh/wazuh/pull/7476))
  - Fixed a bug in the regex parser that did not accept empty strings. ([#7495](https://github.com/wazuh/wazuh/pull/7495))
  - Fixed a bug in FIM that did not report deleted files set with real-time in agents on Solaris. ([#7414](https://github.com/wazuh/wazuh/pull/7414))
  - Fixed a bug in Remoted that wrongly included the priority header in syslog when using TCP. ([#7633](https://github.com/wazuh/wazuh/pull/7633))
  - Fixed a stack overflow in the XML parser by limiting 1024 levels of recursion. ([#7782](https://github.com/wazuh/wazuh/pull/7782))
  - Prevented Vulnerability Detector from scanning all the agents in the master node that are connected to another worker. ([#7795](https://github.com/wazuh/wazuh/pull/7795))
  - Fixed an issue in the database sync module that left dangling agent group files. ([#7858](https://github.com/wazuh/wazuh/pull/7858))
  - Fixed memory leaks in the regex parser in Analysisd. ([#7919](https://github.com/wazuh/wazuh/pull/7919))
  - Fixed a typo in the initial value for the hotfix scan ID in the agents' database schema. ([#7905](https://github.com/wazuh/wazuh/pull/7905))
  - Fixed a segmentation fault in Vulnerability Detector when parsing an unsupported package version format. ([#8003](https://github.com/wazuh/wazuh/pull/8003))
  - Fixed false positives in FIM when the inode of multiple files change, due to file inode collisions in the engine database. ([#7990](https://github.com/wazuh/wazuh/pull/7990))
  - Fixed the error handling when wildcarded Redhat feeds are not found. ([#6932](https://github.com/wazuh/wazuh/pull/6932))
  - Fixed the `equals` comparator for OVAL feeds in Vulnerability Detector. ([#7862](https://github.com/wazuh/wazuh/pull/7862))
  - Fixed a bug in FIM that made the Windows agent crash when synchronizing a Windows Registry value that starts with a colon (`:`). ([#8098](https://github.com/wazuh/wazuh/pull/8098) [#8143](https://github.com/wazuh/wazuh/pull/8143))
  - Fixed a starving hazard in Wazuh DB that might stall incoming requests during the database commitment. ([#8151](https://github.com/wazuh/wazuh/pull/8151))
  - Fixed a race condition in Remoted that might make it crash when closing RID files. ([#8224](https://github.com/wazuh/wazuh/pull/8224))
  - Fixed a descriptor leak in the agent when failed to connect to Authd. ([#8789](https://github.com/wazuh/wazuh/pull/8789))
  - Fixed a potential error when starting the manager due to a delay in the creation of Analysisd PID file. ([#8828](https://github.com/wazuh/wazuh/pull/8828))
  - Fixed an invalid memory access hazard in Vulnerability Detector. ([#8551](https://github.com/wazuh/wazuh/pull/8551))
  - Fixed an error in the FIM decoder at the manager when the agent reports a file with an empty ACE list. ([#8571](https://github.com/wazuh/wazuh/pull/8571))
  - Prevented the agent on macOS from getting corrupted after an operating system upgrade. ([#8620](https://github.com/wazuh/wazuh/pull/8620))
  - Fixed an error in the manager that could not check its configuration after a change by the API when Active response is disabled. ([#8357](https://github.com/wazuh/wazuh/pull/8357))
  - Fixed a problem in the manager that left remote counter and agent group files when removing an agent. ([#8630](https://github.com/wazuh/wazuh/pull/8630))
  - Fixed an error in the agent on Windows that could corrupt the internal FIM databas due to disabling the disk sync. ([#8905](https://github.com/wazuh/wazuh/pull/8905))
  - Fixed a crash in Logcollector on Windows when handling the position of the file. ([#9364](https://github.com/wazuh/wazuh/pull/9364))
  - Fixed a buffer underflow hazard in Remoted when handling input messages. Thanks to Johannes Segitz (@jsegitz). ([#9285](https://github.com/wazuh/wazuh/pull/9285))
  - Fixed a bug in the agent that tried to verify the WPK CA certificate even when verification was disabled. ([#9547](https://github.com/wazuh/wazuh/pull/9547))

- **API:**
  - Fixed wrong API messages returned when getting agents' upgrade results. ([#7587](https://github.com/wazuh/wazuh/pull/7587))
  - Fixed wrong `user` string in API logs when receiving responses with status codes 308 or 404. ([#7709](https://github.com/wazuh/wazuh/pull/7709))
  - Fixed API errors when cluster is disabled and node_type is worker. ([#7867](https://github.com/wazuh/wazuh/pull/7867))
  - Fixed redundant paths and duplicated tests in API integration test mapping script. ([#7798](https://github.com/wazuh/wazuh/pull/7798))
  - Fixed an API integration test case failing in test_rbac_white_all and added a test case for the enable/disable run_as endpoint.([8014](https://github.com/wazuh/wazuh/pull/8014))
  - Fixed a thread race condition when adding or deleting agents without authd ([8148](https://github.com/wazuh/wazuh/pull/8148))
  - Fixed CORS in API configuration. ([#8496](https://github.com/wazuh/wazuh/pull/8496))
  - Fixed api.log to avoid unhandled exceptions on API timeouts. ([#8887](https://github.com/wazuh/wazuh/pull/8887))

- **Ruleset:**
  - Fixed usb-storage-attached regex pattern to support blank spaces. ([#7837](https://github.com/wazuh/wazuh/issues/7837))
  - Fixed SCA checks for RHEL7 and CentOS 7. Thanks to J. Daniel Medeiros (@jdmedeiros). ([#7645](https://github.com/wazuh/wazuh/pull/7645))
  - Fixed the match criteria of the AWS WAF rules. ([#8111](https://github.com/wazuh/wazuh/pull/8111))
  - Fixed sample log in sudo decoders.
  - Fixed Pix Decoders match regex. ([#7485](https://github.com/wazuh/wazuh/pull/7495))
  - Fixed regex in Syslog Rules. ([#7289](https://github.com/wazuh/wazuh/pull/7289))
  - Fixed category in PIX Rules. ([#7289](https://github.com/wazuh/wazuh/pull/7289))
  - Fixed authentication tag in group for MSauth Rules. ([#7289](https://github.com/wazuh/wazuh/pull/7289))
  - Fixed match on Nginx Rules. ([#7122](https://github.com/wazuh/wazuh/pull/7122))
  - Fixed sample log on Netscaler Rules. ([#7783](https://github.com/wazuh/wazuh/pull/7783))
  - Fixed match field for rules 80441 and 80442 in Amazon Rules. ([#8111](https://github.com/wazuh/wazuh/pull/8111))
  - Fixed sample logs in Owncloud Rules. ([#7122](https://github.com/wazuh/wazuh/pull/7122))
  - Fixed authentication tag in group for Win Security Rules. ([#7289](https://github.com/wazuh/wazuh/pull/7289))
  - Fixed sample log in Win Security Rules. ([#7783](https://github.com/wazuh/wazuh/pull/7783))
  - Fixed sample log in Win Application Rules. ([#7783](https://github.com/wazuh/wazuh/pull/7783))
  - Fixed mitre block in Paloalto Rules. ([#7783](https://github.com/wazuh/wazuh/pull/7783))

- **Modules:**
  - Fixed an error when trying to use a non-default aws profile with CloudWatchLogs ([#9331](https://github.com/wazuh/wazuh/pull/9331))

### Removed

- **Core:**
  - File /etc/ossec-init.conf does not exist anymore. ([#7175](https://github.com/wazuh/wazuh/pull/7175))
  - Unused files have been removed from the repository, including TAP tests. ([#7398](https://github.com/wazuh/wazuh/issues/7398))

- **API:**
  - Removed the `allow_run_as` parameter from endpoints `POST /security/users` and `PUT /security/users/{user_id}`. ([#7588](https://github.com/wazuh/wazuh/pull/7588))
  - Removed `behind_proxy_server` option from configuration. ([#7006](https://github.com/wazuh/wazuh/issues/7006))

- **Framework:**
  - Deprecated `update_ruleset` script. ([#6904](https://github.com/wazuh/wazuh/issues/6904))

- **Ruleset**
  - Removed rule 51004 from Dropbear Rules. ([#7289](https://github.com/wazuh/wazuh/pull/7289))
  - Remuved rules 23508, 23509 and 23510 from Vulnerability Detector Rules.

## [v4.1.5] - 2021-04-22

### Fixed

- **Core:**
  - Fixed a bug in Vulnerability Detector that made Modulesd crash while updating the NVD feed due to a missing CPE entry. ([4cbd1e8](https://github.com/wazuh/wazuh/commit/4cbd1e85eeee0eb0d8247fa7228f590a9dd24153))


## [v4.1.4] - 2021-03-25

### Fixed

- **Cluster:**
  - Fixed workers reconnection after restarting master node. Updated `asyncio.Task.all_tasks` method removed in Python 3.9. ([#8017](https://github.com/wazuh/wazuh/pull/8017))


## [v4.1.3] - 2021-03-23

### Changed

- **External dependencies:**
  - Upgraded Python version from 3.8.6 to 3.9.2 and several Python dependencies. ([#7943](https://github.com/wazuh/wazuh/pull/7943))

### Fixed

- **Core:**
  - Fixed an error in FIM when getting the files' modification time on Windows due to wrong permission flags. ([#7870](https://github.com/wazuh/wazuh/pull/7870))
  - Fixed a bug in Wazuh DB that truncated the output of the agents' status query towards the cluster. ([#7873](https://github.com/wazuh/wazuh/pull/7873))

- **API:**
  - Fixed validation for absolute and relative paths. ([#7906](https://github.com/wazuh/wazuh/pull/7906))


## [v4.1.2] - 2021-03-08

### Changed

- **Core:**
  - The default value of the agent disconnection time option has been increased to 10 minutes. ([#7744](https://github.com/wazuh/wazuh/pull/7744))
  - The warning log from Remoted about sending messages to disconnected agents has been changed to level-1 debug log. ([#7755](https://github.com/wazuh/wazuh/pull/7755))

- **API:**
  - API logs showing request parameters and body will be generated with API log level `info` instead of `debug`. ([#7735](https://github.com/wazuh/wazuh/issues/7735))

- **External dependencies:**
  - Upgraded aiohttp version from 3.6.2 to 3.7.4. ([#7734](https://github.com/wazuh/wazuh/pull/7734))

### Fixed

- **Core:**
  - Fix a bug in the unit tests that randomly caused false failures. ([#7723](https://github.com/wazuh/wazuh/pull/7723))
  - Fixed a bug in the Analysisd configuration that did not apply the setting `json_null_fields`. ([#7711](https://github.com/wazuh/wazuh/pull/7711))
  - Fixed the checking of the option `ipv6` in Remoted. ([#7737](https://github.com/wazuh/wazuh/pull/7737))
  - Fixed the checking of the option `rids_closing_time` in Remoted. ([#7746](https://github.com/wazuh/wazuh/pull/7746))


## [v4.1.1] - 2021-02-25

### Added

- **External dependencies:**
  - Added cython (0.29.21) library to Python dependencies. ([#7451](https://github.com/wazuh/wazuh/pull/7451))
  - Added xmltodict (0.12.0) library to Python dependencies. ([#7303](https://github.com/wazuh/wazuh/pull/7303))

- **API:**
  - Added new endpoints to manage rules files. ([#7178](https://github.com/wazuh/wazuh/issues/7178))
  - Added new endpoints to manage CDB lists files. ([#7180](https://github.com/wazuh/wazuh/issues/7180))
  - Added new endpoints to manage decoder files. ([#7179](https://github.com/wazuh/wazuh/issues/7179))
  - Added new manager and cluster endpoints to update Wazuh configuration (ossec.conf). ([#7181](https://github.com/wazuh/wazuh/issues/7181))

### Changed

- **External dependencies:**
  - Upgraded Python version from 3.8.2 to 3.8.6. ([#7451](https://github.com/wazuh/wazuh/pull/7451))
  - Upgraded Cryptography python library from 3.2.1 to 3.3.2. ([#7451](https://github.com/wazuh/wazuh/pull/7451))
  - Upgraded cffi python library from 1.14.0 to 1.14.4. ([#7451](https://github.com/wazuh/wazuh/pull/7451))

- **API:**
  - Added raw parameter to GET /manager/configuration and GET cluster/{node_id}/configuration to load ossec.conf in xml format. ([#7565](https://github.com/wazuh/wazuh/issues/7565))

### Fixed

- **API:**
  - Fixed an error with the RBAC permissions in the `GET /groups` endpoint. ([#7328](https://github.com/wazuh/wazuh/issues/7328))
  - Fixed a bug with Windows registries when parsing backslashes. ([#7309](https://github.com/wazuh/wazuh/pull/7309))
  - Fixed an error with the RBAC permissions when assigning multiple `agent:group` resources to a policy. ([#7393](https://github.com/wazuh/wazuh/pull/7393))
  - Fixed an error with search parameter when using special characters. ([#7301](https://github.com/wazuh/wazuh/pull/7301))
- **AWS Module:**
  - Fixed a bug that caused an error when attempting to use an IAM Role with **CloudWatchLogs** service. ([#7330](https://github.com/wazuh/wazuh/pull/7330))
- **Framework:**
  - Fixed a race condition bug when using RBAC expand_group function. ([#7353](https://github.com/wazuh/wazuh/pull/7353))
  - Fix migration process to overwrite default RBAC policies. ([#7594](https://github.com/wazuh/wazuh/pull/7594))
- **Core:**
  - Fixed a bug in Windows agent that did not honor the buffer's EPS limit. ([#7333](https://github.com/wazuh/wazuh/pull/7333))
  - Fixed a bug in Integratord that might lose alerts from Analysisd due to a race condition. ([#7338](https://github.com/wazuh/wazuh/pull/7338))
  - Silence the error message when the Syslog forwarder reads an alert with no rule object. ([#7539](https://github.com/wazuh/wazuh/pull/7539))
  - Fixed a memory leak in Vulnerability Detector when updating NVD feeds. ([#7559](https://github.com/wazuh/wazuh/pull/7559))
  - Prevent FIM from raising false positives about group name changes due to a thread unsafe function. ([#7589](https://github.com/wazuh/wazuh/pull/7589))

### Removed

- **API:**
  - Deprecated /manager/files and /cluster/{node_id}/files endpoints. ([#7209](https://github.com/wazuh/wazuh/issues/7209))


## [v4.1.0] - 2021-02-15

### Added

- **Core:**
  - Allow negation of expressions in rules. ([#6258](https://github.com/wazuh/wazuh/pull/6258))
  - Support for PCRE2 regular expressions in rules and decoders. ([#6480](https://github.com/wazuh/wazuh/pull/6480))
  - Added new **ruleset test module**. Allow testing and verification of rules and decoders using Wazuh User Interface. ([#5337](https://github.com/wazuh/wazuh/issues/5337))
  - Added new **upgrade module**. WPK upgrade feature has been moved to this module, which offers support for cluster architecture and simultaneous upgrades. ([#5387](https://github.com/wazuh/wazuh/issues/5387))
  - Added new **task module**. This module stores and manages all the tasks that are executed in the agents or managers. ([#5386](https://github.com/wazuh/wazuh/issues/5386))
  - Let the time interval to detect that an agent got disconnected configurable. Deprecate parameter `DISCON_TIME`. ([#6396](https://github.com/wazuh/wazuh/pull/6396))
  - Added support to macOS in Vulnerability Detector. ([#6532](https://github.com/wazuh/wazuh/pull/6532))
  - Added the capability to perform FIM on values in the Windows Registry. ([#6735](https://github.com/wazuh/wazuh/pull/6735))
- **API:**
  - Added endpoints to query and manage Rootcheck data. ([#6496](https://github.com/wazuh/wazuh/pull/6496))
  - Added new endpoint to check status of tasks. ([#6029](https://github.com/wazuh/wazuh/issues/6029))
  - Added new endpoints to run the logtest tool and delete a logtest session. ([#5984](https://github.com/wazuh/wazuh/pull/5984))
  - Added debug2 mode for API log and improved debug mode. ([#6822](https://github.com/wazuh/wazuh/pull/6822))
  - Added missing secure headers for API responses. ([#7024](https://github.com/wazuh/wazuh/issues/7024))
  - Added new config option to disable uploading configurations containing remote commands. ([#7016](https://github.com/wazuh/wazuh/issues/7016))
- **AWS Module:**
  - Added support for AWS load balancers (Application Load Balancer, Classic Load Balancer and Network Load Balancer). ([#6034](https://github.com/wazuh/wazuh/issues/6034))
- **Framework:**
  - Added new framework modules to use the logtest tool. ([#5870](https://github.com/wazuh/wazuh/pull/5870))
  - Improved `q` parameter on rules, decoders and cdb-lists modules to allow multiple nested fields. ([#6560](https://github.com/wazuh/wazuh/pull/6560))

### Changed

- **Core:**
  - Removed the limit of agents that a manager can support. ([#6097](https://github.com/wazuh/wazuh/issues/6097))
    - Migration of rootcheck results to Wazuh DB to remove the files with the results of each agent. ([#6096](https://github.com/wazuh/wazuh/issues/6096))
    - Designed new mechanism to close RIDS files when agents are disconnected. ([#6112](https://github.com/wazuh/wazuh/issues/6112))
  - Moved CA configuration section to verify WPK signatures from `active-response` section to `agent-upgrade` section. ([#5929](https://github.com/wazuh/wazuh/issues/5929))
  - The tool ossec-logtest has been renamed to wazuh-logtest, and it uses a new testing service integrated in Analysisd. ([#6103](https://github.com/wazuh/wazuh/pull/6103))
  - Changed error message to debug when multiple daemons attempt to remove an agent simultaneously ([#6185](https://github.com/wazuh/wazuh/pull/6185))
  - Changed error message to warning when the agent fails to reach a module. ([#5817](https://github.com/wazuh/wazuh/pull/5817))
- **API:**
  - Changed the `status` parameter behavior in the `DELETE /agents` endpoint to enhance security. ([#6829](https://github.com/wazuh/wazuh/pull/6829))
  - Changed upgrade endpoints to accept a list of agents, maximum 100 agents per request. ([#5336](https://github.com/wazuh/wazuh/issues/5536))
  - Improved input validation regexes for `names` and `array_names`. ([#7015](https://github.com/wazuh/wazuh/issues/7015))
- **Framework:**
  - Refactored framework to work with new upgrade module. ([#5537](https://github.com/wazuh/wazuh/issues/5537))
  - Refactored agent upgrade CLI to work with new ugprade module. It distributes petitions in a clustered environment. ([#5675](https://github.com/wazuh/wazuh/issues/5675))
  - Changed rule and decoder details structure to support PCRE2. ([#6318](https://github.com/wazuh/wazuh/issues/6318))
  - Changed access to agent's status. ([#6326](https://github.com/wazuh/wazuh/issues/6326))
  - Improved AWS Config integration to avoid performance issues by removing alert fields with variables such as Instance ID in its name. ([#6537](https://github.com/wazuh/wazuh/issues/6537))

### Fixed

- **Core:**
  - Fixed error in Analysisd when getting the ossec group ID. ([#6688](https://github.com/wazuh/wazuh/pull/6688))
  - Prevented FIM from reporting configuration error when setting patterns that match no files. ([#6187](https://github.com/wazuh/wazuh/pull/6187))
  - Fixed the array parsing when building JSON alerts. ([#6687](https://github.com/wazuh/wazuh/pull/6687))
  - Added Firefox ESR to the CPE helper to distinguish it from Firefox when looking for vulnerabilities. ([#6610](https://github.com/wazuh/wazuh/pull/6610))
  - Fixed the evaluation of packages from external sources with the official vendor feeds in Vulnerability Detector. ([#6611](https://github.com/wazuh/wazuh/pull/6611))
  - Fixed the handling of duplicated tags in the Vulnerability Detector configuration. ([#6683](https://github.com/wazuh/wazuh/pull/6683))
  - Fixed the validation of hotfixes gathered by Syscollector. ([#6706](https://github.com/wazuh/wazuh/pull/6706))
  - Fixed the reading of the Linux OS version when `/etc/os-release` doesn't provide it. ([#6674](https://github.com/wazuh/wazuh/pull/6674))
  - Fixed a false positive when comparing the minor target of CentOS packages in Vulnerability Detector. ([#6709](https://github.com/wazuh/wazuh/pull/6709))
  - Fixed a zombie process leak in Modulesd when using commands without a timeout. ([#6719](https://github.com/wazuh/wazuh/pull/6719))
  - Fixed a race condition in Remoted that might create agent-group files with wrong permissions. ([#6833](https://github.com/wazuh/wazuh/pull/6833))
  - Fixed a warning log in Wazuh DB when upgrading the global database. ([#6697](https://github.com/wazuh/wazuh/pull/6697))
  - Fixed a bug in FIM on Windows that caused false positive due to changes in the host timezone or the daylight saving time when monitoring files in a FAT32 filesystem. ([#6801](https://github.com/wazuh/wazuh/pull/6801))
  - Fixed the purge of the Redhat vulnerabilities database before updating it. ([#7050](https://github.com/wazuh/wazuh/pull/7050))
  - Fixed a condition race hazard in Authd that may prevent the daemon from updating client.keys after adding an agent. ([#7271](https://github.com/wazuh/wazuh/pull/7271))
- **API:**
  - Fixed an error with `/groups/{group_id}/config` endpoints (GET and PUT) when using complex `localfile` configurations. ([#6276](https://github.com/wazuh/wazuh/pull/6383))
- **Framework:**
  - Fixed a `cluster_control` bug that caused an error message when running `wazuh-clusterd` in foreground. ([#6724](https://github.com/wazuh/wazuh/pull/6724))
  - Fixed a bug with add_manual(agents) function when authd is disabled. ([#7062](https://github.com/wazuh/wazuh/pull/7062))


## [v4.0.4] - 2021-01-14

### Added

- **API:**
  - Added missing secure headers for API responses. ([#7138](https://github.com/wazuh/wazuh/issues/7138))
  - Added new config option to disable uploading configurations containing remote commands. ([#7134](https://github.com/wazuh/wazuh/issues/7134))
  - Added new config option to choose the SSL ciphers. Default value `TLSv1.2`. ([#7164](https://github.com/wazuh/wazuh/issues/7164))

### Changed

- **API:**
  - Deprecated endpoints to restore and update API configuration file. ([#7132](https://github.com/wazuh/wazuh/issues/7132))
  - Default expiration time of the JWT token set to 15 minutes. ([#7167](https://github.com/wazuh/wazuh/pull/7167))

### Fixed

- **API:**
  - Fixed a path traversal flaw ([CVE-2021-26814](https://nvd.nist.gov/vuln/detail/CVE-2021-26814)) affecting 4.0.0 to 4.0.3 at `/manager/files` and `/cluster/{node_id}/files` endpoints. ([#7131](https://github.com/wazuh/wazuh/issues/7131))
- **Framework:**
  - Fixed a bug with add_manual(agents) function when authd is disabled. ([#7135](https://github.com/wazuh/wazuh/issues/7135))
- **Core:**
  - Fixed the purge of the Redhat vulnerabilities database before updating it. ([#7133](https://github.com/wazuh/wazuh/pull/7133))

## [v4.0.3] - 2020-11-30

### Fixed

- **API:**
  - Fixed a problem with certain API calls exceeding timeout in highly loaded cluster environments. ([#6753](https://github.com/wazuh/wazuh/pull/6753))


## [v4.0.2] - 2020-11-24

### Added

- **Core:**
  - Added macOS Big Sur version detection in the agent. ([#6603](https://github.com/wazuh/wazuh/pull/6603))

### Changed

- **API:**
  - `GET /agents/summary/os`, `GET /agents/summary/status` and `GET /overview/agents` will no longer consider `000` as an agent. ([#6574](https://github.com/wazuh/wazuh/pull/6574))
  - Increased to 64 the maximum number of characters that can be used in security users, roles, rules, and policies names. ([#6657](https://github.com/wazuh/wazuh/issues/6657))

### Fixed

- **API:**
  - Fixed an error with `POST /security/roles/{role_id}/rules` when removing role-rule relationships with admin resources. ([#6594](https://github.com/wazuh/wazuh/issues/6594))
  - Fixed a timeout error with `GET /manager/configuration/validation` when using it in a slow environment. ([#6530](https://github.com/wazuh/wazuh/issues/6530))
- **Framework:**
  - Fixed an error with some distributed requests when the cluster configuration is empty. ([#6612](https://github.com/wazuh/wazuh/pull/6612))
  - Fixed special characters in default policies. ([#6575](https://github.com/wazuh/wazuh/pull/6575))
- **Core:**
  - Fixed a bug in Remoted that limited the maximum agent number to `MAX_AGENTS-3` instead of `MAX_AGENTS-2`. ([#4560](https://github.com/wazuh/wazuh/pull/4560))
  - Fixed an error in the network library when handling disconnected sockets. ([#6444](https://github.com/wazuh/wazuh/pull/6444))
  - Fixed an error in FIM when handling temporary files and registry keys exceeding the path size limit. ([#6538](https://github.com/wazuh/wazuh/pull/6538))
  - Fixed a bug in FIM that stopped monitoring folders pointed by a symbolic link. ([#6613](https://github.com/wazuh/wazuh/pull/6613))
  - Fixed a race condition in FIM that could cause Syscheckd to stop unexpectedly. ([#6696](https://github.com/wazuh/wazuh/pull/6696))


## [v4.0.1] - 2020-11-11

### Changed

- **Framework:**
  - Updated Python's cryptography library to version 3.2.1 ([#6442](https://github.com/wazuh/wazuh/issues/6442))

### Fixed

- **API:**
  - Added missing agent:group resource to RBAC's catalog. ([6427](https://github.com/wazuh/wazuh/issues/6427))
  - Changed `limit` parameter behaviour in `GET sca/{agent_id}/checks/{policy_id}` endpoint and fixed some loss of information when paginating `wdb`. ([#6464](https://github.com/wazuh/wazuh/pull/6464))
  - Fixed an error with `GET /security/users/me` when logged in with `run_as`. ([#6506](https://github.com/wazuh/wazuh/pull/6506))
- **Framework:**
  - Fixed zip files compression and handling in cluster integrity synchronization. ([#6367](https://github.com/wazuh/wazuh/issues/6367))
- **Core**
  - Fixed version matching when assigning feed in Vulnerability Detector. ([#6505](https://github.com/wazuh/wazuh/pull/6505))
  - Prevent unprivileged users from accessing the Wazuh Agent folder in Windows. ([#3593](https://github.com/wazuh/wazuh/pull/3593))
  - Fix a bug that may lead the agent to crash when reading an invalid Logcollector configuration. ([#6463](https://github.com/wazuh/wazuh/pull/6463))


## [v4.0.0] - 2020-10-23

### Added

- Added **enrollment capability**. Agents are now able to request a key from the manager if current key is missing or wrong. ([#5609](https://github.com/wazuh/wazuh/pull/5609))
- Migrated the agent-info data to Wazuh DB. ([#5541](https://github.com/wazuh/wazuh/pull/5541))
- **API:**
  - Embedded Wazuh API with Wazuh Manager, there is no need to install Wazuh API. ([9860823](https://github.com/wazuh/wazuh/commit/9860823d568f5e6d93550d9b139507c04d2c2eb9))
  - Migrated Wazuh API server from nodejs to python. ([#2640](https://github.com/wazuh/wazuh/pull/2640))
  - Added asynchronous aiohttp server for the Wazuh API. ([#4474](https://github.com/wazuh/wazuh/issues/4474))
  - New Wazuh API is approximately 5 times faster on average. ([#5834](https://github.com/wazuh/wazuh/issues/5834))
  - Added OpenAPI based Wazuh API specification. ([#2413](https://github.com/wazuh/wazuh/issues/2413))
  - Improved Wazuh API reference documentation based on OpenAPI spec using redoc. ([#4967](https://github.com/wazuh/wazuh/issues/4967))
  - Added new yaml Wazuh API configuration file. ([#2570](https://github.com/wazuh/wazuh/issues/2570))
  - Added new endpoints to manage API configuration and deprecated configure_api.sh. ([#2570](https://github.com/wazuh/wazuh/issues/4822))
  - Added RBAC support to Wazuh API. ([#3287](https://github.com/wazuh/wazuh/issues/3287))
  - Added new endpoints for Wazuh API security management. ([#3410](https://github.com/wazuh/wazuh/issues/3410))
  - Added SQLAlchemy ORM based database for RBAC. ([#3375](https://github.com/wazuh/wazuh/issues/3375))
  - Added new JWT authentication method. ([7080ac3](https://github.com/wazuh/wazuh/commit/7080ac352774bb0feaf07cab76df58ea5503ff4b))
  - Wazuh API up and running by default in all nodes for a clustered environment.
  - Added new and improved error handling. ([#2843](https://github.com/wazuh/wazuh/issues/2843) ([#5345](https://github.com/wazuh/wazuh/issues/5345))
  - Added tavern and docker based Wazuh API integration tests. ([#3612](https://github.com/wazuh/wazuh/issues/3612))
  - Added new and unified Wazuh API responses structure. ([3421015](https://github.com/wazuh/wazuh/commit/34210154016f0a63211a81707744dce0ec0a54f9))
  - Added new endpoints for Wazuh API users management. ([#3280](https://github.com/wazuh/wazuh/issues/3280))
  - Added new endpoint to restart agents which belong to a node. ([#5381](https://github.com/wazuh/wazuh/issues/5381))
  - Added and improved q filter in several endpoints. ([#5431](https://github.com/wazuh/wazuh/pull/5431))
  - Tested and improved Wazuh API security. ([#5318](https://github.com/wazuh/wazuh/issues/5318))
    - Added DDOS blocking system. ([#5318](https://github.com/wazuh/wazuh/issues/5318#issuecomment-654303933))
    - Added brute force attack blocking system. ([#5318](https://github.com/wazuh/wazuh/issues/5318#issuecomment-652892858))
    - Added content-type validation. ([#5318](https://github.com/wazuh/wazuh/issues/5318#issuecomment-654807980))
- **Vulnerability Detector:**
  - Redhat vulnerabilities are now fetched from OVAL benchmarks. ([#5352](https://github.com/wazuh/wazuh/pull/5352))
  - Debian vulnerable packages are now fetched from the Security Tracker. ([#5304](https://github.com/wazuh/wazuh/pull/5304))
  - The Debian Security Tracker feed can be loaded from a custom location. ([#5449](https://github.com/wazuh/wazuh/pull/5449))
  - The package vendor is used to discard vulnerabilities. ([#5330](https://github.com/wazuh/wazuh/pull/5330))
  - Allow compressed feeds for offline updates. ([#5745](https://github.com/wazuh/wazuh/pull/5745))
  - The manager now updates the MSU feed automatically. ([#5678](https://github.com/wazuh/wazuh/pull/5678))
  - CVEs with no affected version defined in all the feeds are now reported. ([#5284](https://github.com/wazuh/wazuh/pull/5284))
  - CVEs vulnerable for the vendor and missing in the NVD are now reported. ([#5305](https://github.com/wazuh/wazuh/pull/5305))
- **File Integrity Monitoring:**
  - Added options to limit disk usage using report changes option in the FIM module. ([#5157](https://github.com/wazuh/wazuh/pull/5157))
- Added and updated framework unit tests to increase coverage. ([#3287](https://github.com/wazuh/wazuh/issues/3287))
- Added improved support for monitoring paths from environment variables. ([#4961](https://github.com/wazuh/wazuh/pull/4961))
- Added `base64_log` format to the log builder for Logcollector. ([#5273](https://github.com/wazuh/wazuh/pull/5273))

### Changed

- Changed the default manager-agent connection protocol to **TCP**. ([#5696](https://github.com/wazuh/wazuh/pull/5696))
- Disable perpetual connection attempts to modules. ([#5622](https://github.com/wazuh/wazuh/pull/5622))
- Unified the behaviour of Wazuh daemons when reconnecting with unix sockets. ([#4510](https://github.com/wazuh/wazuh/pull/4510))
- Changed multiple Wazuh API endpoints. ([#2640](https://github.com/wazuh/wazuh/pull/2640)) ([#2413](https://github.com/wazuh/wazuh-documentation/issues/2413))
- Refactored framework module in SDK and core. ([#5263](https://github.com/wazuh/wazuh/issues/5263))
- Refactored FIM Windows events handling. ([#5144](https://github.com/wazuh/wazuh/pull/5144))
- Changed framework to access global.db using wazuh-db. ([#6095](https://github.com/wazuh/wazuh/pull/6095))
- Changed agent-info synchronization task in Wazuh cluster. ([#5585](https://github.com/wazuh/wazuh/issues/5585))
- Use the proper algorithm name for SHA-256 inside Prelude output. Thanks to François Poirotte (@fpoirotte). ([#5004](https://github.com/wazuh/wazuh/pull/5004))
- Elastic Stack configuration files have been adapted to Wazuh v4.x. ([#5796](https://github.com/wazuh/wazuh/pull/5796))
- Explicitly use Bash for the Pagerduty integration. Thanks to Chris Kruger (@montdidier). ([#4641](https://github.com/wazuh/wazuh/pull/4641))

### Fixed

- **Vulnerability Detector:**
  - Vulnerabilities of Windows Server 2019 which not affects to Windows 10 were not being reported. ([#5524](https://github.com/wazuh/wazuh/pull/5524))
  - Vulnerabilities patched by a Microsoft update with no supersedence were not being reported. ([#5524](https://github.com/wazuh/wazuh/pull/5524))
  - Vulnerabilities patched by more than one Microsoft update were not being evaluated agains all the patches. ([#5717](https://github.com/wazuh/wazuh/pull/5717))
  - Duplicated alerts in Windows 10. ([#5600](https://github.com/wazuh/wazuh/pull/5600))
  - Syscollector now discards hotfixes that are not fully installed. ([#5792](https://github.com/wazuh/wazuh/pull/5792))
  - Syscollector now collects hotfixes that were not being parsed. ([#5792](https://github.com/wazuh/wazuh/pull/5792))
  - Update Windows databases when `run_on_start` is disabled. ([#5335](https://github.com/wazuh/wazuh/pull/5335))
  - Fixed the NVD version comparator to remove undesired suffixes. ([#5362](https://github.com/wazuh/wazuh/pull/5362))
  - Fixed not escaped single quote in vuln detector SQL query. ([#5570](https://github.com/wazuh/wazuh/pull/5570))
  - Unified alerts title. ([#5826](https://github.com/wazuh/wazuh/pull/5826))
  - Fixed potential error in the GZlib when uncompressing NVD feeds. ([#5989](https://github.com/wazuh/wazuh/pull/5989))
- **File Integrity Monitoring:**
  - Fixed an error with last scan time in Syscheck API endpoints. ([a9acd3a](https://github.com/wazuh/wazuh/commit/a9acd3a216a7e0075a8efa5a91b2587659782fd8))
  - Fixed support for monitoring directories which contain commas. ([#4961](https://github.com/wazuh/wazuh/pull/4961))
  - Fixed a bug where configuring a directory to be monitored as real-time and whodata resulted in real-time prevailing. ([#4961](https://github.com/wazuh/wazuh/pull/4961))
  - Fixed using an incorrect mutex while deleting inotify watches. ([#5126](https://github.com/wazuh/wazuh/pull/5126))
  - Fixed a bug which could cause multiple FIM threads to request the same temporary file. ([#5213](https://github.com/wazuh/wazuh/issues/5213))
  - Fixed a bug where deleting a file permanently in Windows would not trigger an alert. ([#5144](https://github.com/wazuh/wazuh/pull/5144))
  - Fixed a typo in the file monitoring options log entry. ([#5591](https://github.com/wazuh/wazuh/pull/5591))
  - Fixed an error where monitoring a drive in Windows under scheduled or realtime mode would generate alerts from the recycle bin. ([#4771](https://github.com/wazuh/wazuh/pull/4771))
  - When monitoring a drive in Windows in the format `U:`, it will monitor `U:\` instead of the agent's working directory. ([#5259](https://github.com/wazuh/wazuh/pull/5259))
  - Fixed a bug where monitoring a drive in Windows with `recursion_level` set to 0 would trigger alerts from files inside its subdirectories. ([#5235](https://github.com/wazuh/wazuh/pull/5235))
- Fixed an Azure wodle dependency error. The package azure-storage-blob>12.0.0 does not include a component used. ([#6109](https://github.com/wazuh/wazuh/pull/6109))
- Fixed bugs reported by GCC 10.1.0. ([#5119](https://github.com/wazuh/wazuh/pull/5119))
- Fixed compilation errors with `USE_PRELUDE` enabled. Thanks to François Poirotte (@fpoirotte). ([#5003](https://github.com/wazuh/wazuh/pull/5003))
- Fixed default gateway data gathering in Syscollector on Linux 2.6. ([#5548](https://github.com/wazuh/wazuh/pull/5548))
- Fixed the Eventchannel collector to keep working when the Eventlog service is restarted. ([#5496](https://github.com/wazuh/wazuh/pull/5496))
- Fixed the OpenSCAP script to work over Python 3. ([#5317](https://github.com/wazuh/wazuh/pull/5317))
- Fixed the launcher.sh generation in macOS source installation. ([#5922](https://github.com/wazuh/wazuh/pull/5922))

### Removed

- Removed Wazuh API cache endpoints. ([#3042](https://github.com/wazuh/wazuh/pull/3042))
- Removed Wazuh API rootcheck endpoints. ([#5246](https://github.com/wazuh/wazuh/issues/5246))
- Deprecated Debian Jessie and Wheezy for Vulnerability Detector (EOL). ([#5660](https://github.com/wazuh/wazuh/pull/5660))
- Removed references to `manage_agents` in the installation process. ([#5840](https://github.com/wazuh/wazuh/pull/5840))
- Removed compatibility with deprecated configuration at Vulnerability Detector. ([#5879](https://github.com/wazuh/wazuh/pull/5879))


## [v3.13.6] - 2022-09-19

### Fixed

- Fixed a path traversal flaw in Active Response affecting agents from v3.6.1 (reported by @guragainroshan0). ([#14823](https://github.com/wazuh/wazuh/pull/14823))


## [v3.13.4] - 2022-05-30

### Fixed

- Fixed a crash in Vuln Detector when scanning agents running on Windows (backport from 4.3.2). ([#13624](https://github.com/wazuh/wazuh/pull/13624))


## [v3.13.3] - 2021-04-28

### Fixed

- Fixed a bug in Vulnerability Detector that made Modulesd crash while updating the NVD feed due to a missing CPE entry. ([#8346](https://github.com/wazuh/wazuh/pull/8346))


## [v3.13.2] - 2020-09-21

### Fixed

- Updated the default NVD feed URL from 1.0 to 1.1 in Vulnerability Detector. ([#6056](https://github.com/wazuh/wazuh/pull/6056))


## [v3.13.1] - 2020-07-14

### Added

- Added two new settings <max_retries> and <retry_interval> to adjust the agent failover interval. ([#5433](https://github.com/wazuh/wazuh/pull/5433))

### Fixed

- Fixed a crash in Modulesd caused by Vulnerability Detector when skipping a kernel package if the agent has OS info disabled. ([#5467](https://github.com/wazuh/wazuh/pull/5467))


## [v3.13.0] - 2020-06-29

### Added

- Vulnerability Detector improvements. ([#5097](https://github.com/wazuh/wazuh/pull/5097))
  - Include the NVD as feed for Linux agents in Vulnerability Detector.
  - Improve the Vulnerability Detector engine to correlate alerts between different feeds.
  - Add Vulnerability Detector module unit testing for Unix source code.
  - A timeout has been added to the updates of the vulnerability detector feeds to prevent them from getting hung up. ([#5153](https://github.com/wazuh/wazuh/pull/5153))
- New option for the JSON decoder to choose the treatment of Array structures. ([#4836](https://github.com/wazuh/wazuh/pull/4836))
- Added mode value (real-time, Who-data, or scheduled) as a dynamic field in FIM alerts. ([#5051](https://github.com/wazuh/wazuh/pull/5051))
- Set a configurable maximum limit of files to be monitored by FIM. ([#4717](https://github.com/wazuh/wazuh/pull/4717))
- New integration for pull logs from Google Cloud Pub/Sub. ([#4078](https://github.com/wazuh/wazuh/pull/4078))
- Added support for MITRE ATT&CK knowledge base. ([#3746](https://github.com/wazuh/wazuh/pull/3746))
- Microsoft Software Update Catalog used by vulnerability detector added as a dependency. ([#5101](https://github.com/wazuh/wazuh/pull/5101))
- Added support for `aarch64` and `armhf` architectures. ([#5030](https://github.com/wazuh/wazuh/pull/5030))

### Changed

- Internal variable rt_delay configuration changes to 5 milliseconds. ([#4760](https://github.com/wazuh/wazuh/pull/4760))
- Who-data includes new fields: process CWD, parent process id, and CWD of parent process. ([#4782](https://github.com/wazuh/wazuh/pull/4782))
- FIM opens files with shared deletion permission. ([#5018](https://github.com/wazuh/wazuh/pull/5018))
- Extended the statics fields comparison in the ruleset options. ([#4416](https://github.com/wazuh/wazuh/pull/4416))
- The state field was removed from vulnerability alerts. ([#5211](https://github.com/wazuh/wazuh/pull/5211))
- The NVD is now the primary feed for the vulnerability detector in Linux. ([#5097](https://github.com/wazuh/wazuh/pull/5097))
- Removed OpenSCAP policies installation and configuration block. ([#5061](https://github.com/wazuh/wazuh/pull/5061))
- Changed the internal configuration of Analysisd to be able to register by default a number of agents higher than 65536. ([#4332](https://github.com/wazuh/wazuh/pull/4332))
- Changed `same/different_systemname` for `same/different_system_name` in Analysisd static filters. ([#5131](https://github.com/wazuh/wazuh/pull/5131))
- Updated the internal Python interpreter from v3.7.2 to v3.8.2. ([#5030](https://github.com/wazuh/wazuh/pull/5030))

### Fixed

- Fixed a bug that, in some cases, kept the memory reserved when deleting monitored directories in FIM. ([#5115](https://github.com/wazuh/wazuh/issues/5115))
- Freed Inotify watches moving directories in the real-time mode of FIM. ([#4794](https://github.com/wazuh/wazuh/pull/4794))
- Fixed an error that caused deletion alerts with a wrong path in Who-data mode. ([#4831](https://github.com/wazuh/wazuh/pull/4831))
- Fixed generating alerts in Who-data mode when moving directories to the folder being monitored in Windows. ([#4762](https://github.com/wazuh/wazuh/pull/4762))
- Avoid truncating the full log field of the alert when the path is too long. ([#4792](https://github.com/wazuh/wazuh/pull/4792))
- Fixed the change of monitoring from Who-data to real-time when there is a failure to set policies in Windows. ([#4753](https://github.com/wazuh/wazuh/pull/4753))
- Fixed an error that prevents restarting Windows agents from the manager. ([#5212](https://github.com/wazuh/wazuh/pull/5212))
- Fixed an error that impedes the use of the tag URL by configuring the NVD in a vulnerability detector module. ([#5165](https://github.com/wazuh/wazuh/pull/5165))
- Fixed TOCTOU condition in Clusterd when merging agent-info files. ([#5159](https://github.com/wazuh/wazuh/pull/5159))
- Fixed race condition in Analysisd when handling accumulated events. ([#5091](https://github.com/wazuh/wazuh/pull/5091))
- Avoided to count links when generating alerts for ignored directories in Rootcheck. Thanks to Artur Molchanov (@Hexta). ([#4603](https://github.com/wazuh/wazuh/pull/4603))
- Fixed typo in the path used for logging when disabling an account. Thanks to Fontaine Pierre (@PierreFontaine). ([#4839](https://github.com/wazuh/wazuh/pull/4839))
- Fixed an error when receiving different Syslog events in the same TCP packet. ([#5087](https://github.com/wazuh/wazuh/pull/5087))
- Fixed a bug in Vulnerability Detector on Modulesd when comparing Windows software versions. ([#5168](https://github.com/wazuh/wazuh/pull/5168))
- Fixed a bug that caused an agent's disconnection time not to be displayed correctly. ([#5142](https://github.com/wazuh/wazuh/pull/5142))
- Optimized the function to obtain the default gateway. Thanks to @WojRep
- Fixed host verification when signing a certificate for the manager. ([#4963](https://github.com/wazuh/wazuh/pull/4963))
- Fixed possible duplicated ID on 'client.keys' adding new agent through the API with a specific ID. ([#4982](https://github.com/wazuh/wazuh/pull/4982))
- Avoid duplicate descriptors using wildcards in 'localfile' configuration. ([#4977](https://github.com/wazuh/wazuh/pull/4977))
- Added guarantee that all processes are killed when service stops. ([#4975](https://github.com/wazuh/wazuh/pull/4975))
- Fixed mismatch in integration scripts when the debug flag is set to active. ([#4800](https://github.com/wazuh/wazuh/pull/4800))


## [v3.12.3] - 2020-04-30

### Changed

- Disable WAL in databases handled by Wazuh DB to save disk space. ([#4949](https://github.com/wazuh/wazuh/pull/4949))

### Fixed

- Fixed a bug in Remoted that could prevent agents from connecting in UDP mode. ([#4897](https://github.com/wazuh/wazuh/pull/4897))
- Fixed a bug in the shared library that caused daemons to not find the ossec group. ([#4873](https://github.com/wazuh/wazuh/pull/4873))
- Prevent Syscollector from falling into an infinite loop when failed to collect the Windows hotfixes. ([#4878](https://github.com/wazuh/wazuh/pull/4878))
- Fixed a memory leak in the system scan by Rootcheck on Windows. ([#4948](https://github.com/wazuh/wazuh/pull/4948))
- Fixed a bug in Logcollector that caused the out_format option not to apply for the agent target. ([#4942](https://github.com/wazuh/wazuh/pull/4942))
- Fixed a bug that caused FIM to not handle large inode numbers correctly. ([#4914](https://github.com/wazuh/wazuh/pull/4914))
- Fixed a bug that made ossec-dbd crash due to a bad mutex initialization. ([#4552](https://github.com/wazuh/wazuh/pull/4552))


## [v3.12.2] - 2020-04-09

### Fixed

- Fixed a bug in Vulnerability Detector that made wazuh-modulesd crash when parsing the version of a package from a RHEL feed. ([#4885](https://github.com/wazuh/wazuh/pull/4885))


## [v3.12.1] - 2020-04-08

### Changed

- Updated MSU catalog on 31/03/2020. ([#4819](https://github.com/wazuh/wazuh/pull/4819))

### Fixed

- Fixed compatibility with the Vulnerability Detector feeds for Ubuntu from Canonical, that are available in a compressed format. ([#4834](https://github.com/wazuh/wazuh/pull/4834))
- Added missing field ‘database’ to the FIM on-demand configuration report. ([#4785](https://github.com/wazuh/wazuh/pull/4785))
- Fixed a bug in Logcollector that made it forward a log to an external socket infinite times. ([#4802](https://github.com/wazuh/wazuh/pull/4802))
- Fixed a buffer overflow when receiving large messages from Syslog over TCP connections. ([#4778](https://github.com/wazuh/wazuh/pull/4778))
- Fixed a malfunction in the Integrator module when analyzing events without a certain field. ([#4851](https://github.com/wazuh/wazuh/pull/4851))
- Fix XML validation with paths ending in `\`. ([#4783](https://github.com/wazuh/wazuh/pull/4783))

### Removed

- Removed support for Ubuntu 12.04 (Precise) in Vulneratiliby Detector as its feed is no longer available.


## [v3.12.0] - 2020-03-24

### Added

- Add synchronization capabilities for FIM. ([#3319](https://github.com/wazuh/wazuh/issues/3319))
- Add SQL database for the FIM module. Its storage can be switched between disk and memory. ([#3319](https://github.com/wazuh/wazuh/issues/3319))
- Add support for monitoring AWS S3 buckets in GovCloud regions. ([#3953](https://github.com/wazuh/wazuh/issues/3953))
- Add support for monitoring Cisco Umbrella S3 buckets. ([#3890](https://github.com/wazuh/wazuh/issues/3890))
- Add automatic reconnection with the Eventchannel service when it is restarted. ([#3836](https://github.com/wazuh/wazuh/pull/3836))
- Add a status validation when starting Wazuh. ([#4237](https://github.com/wazuh/wazuh/pull/4237))
- Add FIM module unit testing for Unix source code. ([#4688](https://github.com/wazuh/wazuh/pull/4688))
- Add multi-target support for unit testing. ([#4564](https://github.com/wazuh/wazuh/pull/4564))
- Add FIM module unit testing for Windows source code. ([#4633](https://github.com/wazuh/wazuh/pull/4633))

### Changed

- Move the FIM logic engine to the agent. ([#3319](https://github.com/wazuh/wazuh/issues/3319))
- Make Logcollector continuously attempt to reconnect with the agent daemon. ([#4435](https://github.com/wazuh/wazuh/pull/4435))
- Make Windows agents to send the keep-alive independently. ([#4077](https://github.com/wazuh/wazuh/pull/4077))
- Do not enforce source IP checking by default in the registration process. ([#4083](https://github.com/wazuh/wazuh/pull/4083))
- Updated API manager/configuration endpoint to also return the new synchronization and whodata syscheck fields ([#4241](https://github.com/wazuh/wazuh/pull/4241))
- Disabled the chroot jail in Agentd on UNIX.

### Fixed

- Avoid reopening the current socket when Logcollector fails to send a event. ([#4696](https://github.com/wazuh/wazuh/pull/4696))
- Prevent Logcollector from starving when has to reload files. ([#4730](https://github.com/wazuh/wazuh/pull/4730))
- Fix a small memory leak in clusterd. ([#4465](https://github.com/wazuh/wazuh/pull/4465))
- Fix a crash in the fluent forwarder when SSL is not enabled. ([#4675](https://github.com/wazuh/wazuh/pull/4675))
- Replace non-reentrant functions to avoid race condition hazards. ([#4081](https://github.com/wazuh/wazuh/pull/4081))
- Fixed the registration of more than one agent as `any` when forcing to use the source IP. ([#2533](https://github.com/wazuh/wazuh/pull/2533))
- Fix Windows upgrades in custom directories. ([#2534](https://github.com/wazuh/wazuh/pull/2534))
- Fix the format of the alert payload passed to the Slack integration. ([#3978](https://github.com/wazuh/wazuh/pull/3978))


## [v3.11.4] - 2020-02-25

### Changed

- Remove chroot in Agentd to allow it resolve DNS at any time. ([#4652](https://github.com/wazuh/wazuh/issues/4652))


## [v3.11.3] - 2020-01-28

### Fixed

- Fixed a bug in the Windows agent that made Rootcheck report false positives about file size mismatch. ([#4493](https://github.com/wazuh/wazuh/pull/4493))


## [v3.11.2] - 2020-01-22

### Changed

- Optimized memory usage in Vulnerability Detector when fetching the NVD feed. ([#4427](https://github.com/wazuh/wazuh/pull/4427))

### Fixed

- Rootcheck scan produced a 100% CPU peak in Syscheckd because it applied `<readall>` option even when disabled. ([#4415](https://github.com/wazuh/wazuh/pull/4415))
- Fixed a handler leak in Rootcheck and SCA on Windows agents. ([#4456](https://github.com/wazuh/wazuh/pull/4456))
- Prevent Remoted from exiting when a client closes a connection prematurely. ([#4390](https://github.com/wazuh/wazuh/pull/4390))
- Fixed crash in Slack integration when handling an alert with no description. ([#4426](https://github.com/wazuh/wazuh/pull/4426))
- Fixed Makefile to allow running scan-build for Windows agents. ([#4314](https://github.com/wazuh/wazuh/pull/4314))
- Fixed a memory leak in Clusterd. ([#4448](https://github.com/wazuh/wazuh/pull/4448))
- Disable TCP keepalive options at os_net library to allow building Wazuh on OpenBSD. ([#4462](https://github.com/wazuh/wazuh/pull/4462))


## [v3.11.1] - 2020-01-03

### Fixed

- The Windows Eventchannel log decoder in Analysisd maxed out CPU usage due to an infinite loop. ([#4412](https://github.com/wazuh/wazuh/pull/4412))


## [v3.11.0] - 2019-12-23

### Added

- Add support to Windows agents for vulnerability detector. ([#2787](https://github.com/wazuh/wazuh/pull/2787))
- Add support to Debian 10 Buster for vulnerability detector (by @aderumier). ([#4151](https://github.com/wazuh/wazuh/pull/4151))
- Make the Wazuh service to start after the network systemd unit (by @VAdamec). ([#1106](https://github.com/wazuh/wazuh/pull/1106))
- Add process inventory support for Mac OS X agents. ([#3322](https://github.com/wazuh/wazuh/pull/3322))
- Add port inventory support for MAC OS X agents. ([#3349](https://github.com/wazuh/wazuh/pull/3349))
- Make Analysisd compile the CDB list upon start. ([#3488](https://github.com/wazuh/wazuh/pull/3488))
- New rules option `global_frequency` to make frequency rules independent from the event source. ([#3931](https://github.com/wazuh/wazuh/pull/3931))
- Add a validation for avoiding agents to keep trying to connect to an invalid address indefinitely. ([#3951](https://github.com/wazuh/wazuh/pull/3951))
- Add the condition field of SCA checks to the agent databases. ([#3631](https://github.com/wazuh/wazuh/pull/3631))
- Display a warning message when registering to an unverified manager. ([#4207](https://github.com/wazuh/wazuh/pull/4207))
- Allow JSON escaping for logs on Logcollector's output format. ([#4273](https://github.com/wazuh/wazuh/pull/4273))
- Add TCP keepalive support for Fluent Forwarder. ([#4274](https://github.com/wazuh/wazuh/pull/4274))
- Add the host's primary IP to Logcollector's output format. ([#4380](https://github.com/wazuh/wazuh/pull/4380))

### Changed

- Now EventChannel alerts include the full message with the translation of coded fields. ([#3320](https://github.com/wazuh/wazuh/pull/3320))
- Changed `-G` agent-auth description in help message. ([#3856](https://github.com/wazuh/wazuh/pull/3856))
- Unified the Makefile flags allowed values. ([#4034](https://github.com/wazuh/wazuh/pull/4034))
- Let Logcollector queue file rotation and keepalive messages. ([#4222](https://github.com/wazuh/wazuh/pull/4222))
- Changed default paths for the OSQuery module in Windows agents. ([#4148](https://github.com/wazuh/wazuh/pull/4148))
- Fluent Forward now packs the content towards Fluentd into an object. ([#4334](https://github.com/wazuh/wazuh/pull/4334))

### Fixed

- Fix frequency rules to be increased for the same agent by default. ([#3931](https://github.com/wazuh/wazuh/pull/3931))
- Fix `protocol`, `system_name`, `data` and `extra_data` static fields detection. ([#3591](https://github.com/wazuh/wazuh/pull/3591))
- Fix overwriting agents by `Authd` when `force` option is less than 0. ([#3527](https://github.com/wazuh/wazuh/pull/3527))
- Fix Syscheck `nodiff` option for substring paths. ([#3015](https://github.com/wazuh/wazuh/pull/3015))
- Fix Logcollector wildcards to not detect directories as log files. ([#3788](https://github.com/wazuh/wazuh/pull/3788))
- Make Slack integration work with agentless alerts (by @dmitryax). ([#3971](https://github.com/wazuh/wazuh/pull/3971))
- Fix bugs reported by Clang analyzer. ([#3887](https://github.com/wazuh/wazuh/pull/3887))
- Fix compilation errors on OpenBSD platform. ([#3105](https://github.com/wazuh/wazuh/pull/3105))
- Fix on-demand configuration labels section to obtain labels attributes. ([#3490](https://github.com/wazuh/wazuh/pull/3490))
- Fixed race condition between `wazuh-clusterd` and `wazuh-modulesd` showing a 'No such file or directory' in `cluster.log` when synchronizing agent-info files in a cluster environment ([#4007](https://github.com/wazuh/wazuh/issues/4007))
- Fixed 'ConnectionError object has no attribute code' error when package repository is not available ([#3441](https://github.com/wazuh/wazuh/issues/3441))
- Fix the blocking of files monitored by Who-data in Windows agents. ([#3872](https://github.com/wazuh/wazuh/pull/3872))
- Fix the processing of EventChannel logs with unexpected characters. ([#3320](https://github.com/wazuh/wazuh/pull/3320))
- Active response Kaspersky script now logs the action request in _active-responses.log_ ([#2748](https://github.com/wazuh/wazuh/pull/2748))
- Fix service's installation path for CentOS 8. ([#4060](https://github.com/wazuh/wazuh/pull/4060))
- Add macOS Catalina to the list of detected versions. ([#4061](https://github.com/wazuh/wazuh/pull/4061))
- Prevent FIM from producing false negatives due to wrong checksum comparison. ([#4066](https://github.com/wazuh/wazuh/pull/4066))
- Fix `previous_output` count for alerts when matching by group. ([#4097](https://github.com/wazuh/wazuh/pull/4097))
- Fix event iteration when evaluating contextual rules. ([#4106](https://github.com/wazuh/wazuh/pull/4106))
- Fix the use of `prefilter_cmd` remotely by a new local option `allow_remote_prefilter_cmd`. ([#4178](https://github.com/wazuh/wazuh/pull/4178) & [4194](https://github.com/wazuh/wazuh/pull/4194))
- Fix restarting agents by group using the API when some of them are in a worker node. ([#4226](https://github.com/wazuh/wazuh/pull/4226))
- Fix error in Fluent Forwarder that requests an user and pass although the server does not need it. ([#3910](https://github.com/wazuh/wazuh/pull/3910))
- Fix FTS data length bound mishandling in Analysisd. ([#4278](https://github.com/wazuh/wazuh/pull/4278))
- Fix a memory leak in Modulesd and Agentd when Fluent Forward parses duplicate options. ([#4334](https://github.com/wazuh/wazuh/pull/4334))
- Fix an invalid memory read in Agentd when checking a remote configuration containing an invalid stanza inside `<labels>`. ([#4334](https://github.com/wazuh/wazuh/pull/4334))
- Fix error using force_reload and the eventchannel format in UNIX systems. ([#4294](https://github.com/wazuh/wazuh/pull/4294))


## [v3.10.2] - 2019-09-23

### Fixed

- Fix error in Logcollector when reloading localfiles with timestamp wildcards. ([#3995](https://github.com/wazuh/wazuh/pull/3995))


## [v3.10.1] - 2019-09-19

### Fixed

- Fix error after removing a high volume of agents from a group using the Wazuh API. ([#3907](https://github.com/wazuh/wazuh/issues/3907))
- Fix error in Remoted when reloading agent keys (busy resource). ([#3988](https://github.com/wazuh/wazuh/issues/3988))
- Fix invalid read in Remoted counters. ([#3989](https://github.com/wazuh/wazuh/issues/3989))


## [v3.10.0] - 2019-09-16

### Added

- Add framework function to obtain full summary of agents. ([#3842](https://github.com/wazuh/wazuh/pull/3842))
- SCA improvements. ([#3286](https://github.com/wazuh/wazuh/pull/3286))
  - Refactor de SCA internal logic and policy syntax. ([#3249](https://github.com/wazuh/wazuh/issues/3249))
  - Support to follow symbolic links. ([#3228](https://github.com/wazuh/wazuh/issues/3228))
  - Add numerical comparator for SCA rules. ([#3374](https://github.com/wazuh/wazuh/issues/3374))
  - Add SCA decoded events count to global stats. ([#3623](https://github.com/wazuh/wazuh/issues/3623))
- Extend duplicate file detection for LogCollector. ([#3867](https://github.com/wazuh/wazuh/pull/3867))
- Add HIPAA and NIST 800 53 compliance mapping as rule groups.([#3411](https://github.com/wazuh/wazuh/pull/3411) & [#3420](https://github.com/wazuh/wazuh/pull/3420))
- Add SCA compliance groups to rule groups in alerts. ([#3427](https://github.com/wazuh/wazuh/pull/3427))
- Add IPv6 loopback address to localhost list in DB output module (by @aquerubin). ([#3140](https://github.com/wazuh/wazuh/pull/3140))
- Accept `]` and `>` as terminal prompt characters for Agentless. ([#3209](https://github.com/wazuh/wazuh/pull/3209))

### Changed

- Modify logs for agent authentication issues by Remoted. ([#3662](https://github.com/wazuh/wazuh/pull/3662))
- Make Syscollector logging messages more user-friendly. ([#3397](https://github.com/wazuh/wazuh/pull/3397))
- Make SCA load by default all present policies at the default location. ([#3607](https://github.com/wazuh/wazuh/pull/3607))
- Increase IPSIZE definition for IPv6 compatibility (by @aquerubin). ([#3259](https://github.com/wazuh/wazuh/pull/3259))
- Replace local protocol definitions with Socket API definitions (by @aquerubin). ([#3260](https://github.com/wazuh/wazuh/pull/3260))
- Improved error message when some of required Wazuh daemons are down. Allow restarting cluster nodes except when `ossec-execd` is down. ([#3496](https://github.com/wazuh/wazuh/pull/3496))
- Allow existing aws_profile argument to work with vpcflowlogs in AWS wodle configuration. Thanks to Adam Williams (@awill1988). ([#3729](https://github.com/wazuh/wazuh/pull/3729))

### Fixed

- Fix exception handling when using an invalid bucket in AWS wodle ([#3652](https://github.com/wazuh/wazuh/pull/3652))
- Fix error message when an AWS bucket is empty ([#3743](https://github.com/wazuh/wazuh/pull/3743))
- Fix error when getting profiles in custom AWS buckets ([#3786](https://github.com/wazuh/wazuh/pull/3786))
- Fix SCA integrity check when switching between manager nodes. ([#3884](https://github.com/wazuh/wazuh/pull/3884))
- Fix alert email sending when no_full_log option is set in a rule. ([#3174](https://github.com/wazuh/wazuh/pull/3174))
- Fix error in Windows who-data when handling the directories list. ([#3883](https://github.com/wazuh/wazuh/pull/3883))
- Fix error in the hardware inventory collector for PowerPC architectures. ([#3624](https://github.com/wazuh/wazuh/pull/3624))
- Fix the use of mutexes in the `OS_Regex` library. ([#3533](https://github.com/wazuh/wazuh/pull/3533))
- Fix invalid read in the `OS_Regex` library. ([#3815](https://github.com/wazuh/wazuh/pull/3815))
- Fix compilation error on FreeBSD 13 and macOS 10.14. ([#3832](https://github.com/wazuh/wazuh/pull/3832))
- Fix typo in the license of the files. ([#3779](https://github.com/wazuh/wazuh/pull/3779))
- Fix error in `execd` when upgrading agents remotely while auto-restarting. ([#3437](https://github.com/wazuh/wazuh/pull/3437))
- Prevent integrations from inheriting descriptors. ([#3514](https://github.com/wazuh/wazuh/pull/3514))
- Overwrite rules label fix and rules features tests. ([#3414](https://github.com/wazuh/wazuh/pull/3414))
- Fix typo: replace `readed` with `read`. ([#3328](https://github.com/wazuh/wazuh/pull/3328))
- Introduce global mutex for Rootcheck decoder. ([#3530](https://github.com/wazuh/wazuh/pull/3530))
- Fix errors reported by scan-build. ([#3452](https://github.com/wazuh/wazuh/pull/3452) & [#3785](https://github.com/wazuh/wazuh/pull/3785))
- Fix the handling of `wm_exec()` output.([#3486](https://github.com/wazuh/wazuh/pull/3486))
- Fix FIM duplicated entries in Windows. ([#3504](https://github.com/wazuh/wazuh/pull/3504))
- Remove socket deletion from epoll. ([#3432](https://github.com/wazuh/wazuh/pull/3432))
- Let the sources installer support NetBSD. ([#3444](https://github.com/wazuh/wazuh/pull/3444))
- Fix error message from openssl v1.1.1. ([#3413](https://github.com/wazuh/wazuh/pull/3413))
- Fix compilation issue for local installation. ([#3339](https://github.com/wazuh/wazuh/pull/3339))
- Fix exception handling when /tmp have no permissions and tell the user the problem. ([#3401](https://github.com/wazuh/wazuh/pull/3401))
- Fix who-data alerts when audit logs contain hex fields. ([#3909](https://github.com/wazuh/wazuh/pull/3909))
- Remove useless `select()` calls in Analysisd decoders. ([#3964](https://github.com/wazuh/wazuh/pull/3964))


## [v3.9.5] - 2019-08-08

### Fixed

- Fixed a bug in the Framework that prevented Cluster and API from handling the file _client.keys_ if it's mounted as a volume on Docker.
- Fixed a bug in Analysisd that printed the millisecond part of the alerts' timestamp without zero-padding. That prevented Elasticsearch 7 from indexing those alerts. ([#3814](https://github.com/wazuh/wazuh/issues/3814))


## [v3.9.4] - 2019-08-07

### Changed

- Prevent agent on Windows from including who-data on FIM events for child directories without who-data enabled, even if it's available. ([#3601](https://github.com/wazuh/wazuh/issues/3601))
- Prevent Rootcheck configuration from including the `<ignore>` settings if they are empty. ([#3634](https://github.com/wazuh/wazuh/issues/3634))
- Wazuh DB will delete the agent DB-related files immediately when removing an agent. ([#3691](https://github.com/wazuh/wazuh/issues/3691))

### Fixed

- Fixed bug in Remoted when correlating agents and their sockets in TCP mode. ([#3602](https://github.com/wazuh/wazuh/issues/3602))
- Fix bug in the agent that truncated its IP address if it occupies 15 characters. ([#3615](https://github.com/wazuh/wazuh/issues/3615))
- Logcollector failed to overwrite duplicate `<localfile>` stanzas. ([#3616](https://github.com/wazuh/wazuh/issues/3616))
- Analysisd could produce a double free if an Eventchannel message contains an invalid XML member. ([#3626](https://github.com/wazuh/wazuh/issues/3626))
- Fixed defects in the code reported by Coverity. ([#3627](https://github.com/wazuh/wazuh/issues/3627))
- Fixed bug in Analysisd when handling invalid JSON input strings. ([#3648](https://github.com/wazuh/wazuh/issues/3648))
- Fix handling of SCA policies with duplicate ID in Wazuh DB. ([#3668](https://github.com/wazuh/wazuh/issues/3668))
- Cluster could fail synchronizing some files located in Docker volumes. ([#3669](https://github.com/wazuh/wazuh/issues/3669))
- Fix a handler leak in the FIM whodata engine for Windows. ([#3690](https://github.com/wazuh/wazuh/issues/3690))
- The Docker listener module was storing and ignoring the output of the integration. ([#3768](https://github.com/wazuh/wazuh/issues/3768))
- Fixed memory leaks in Syscollector for macOS agents. ([#3795](https://github.com/wazuh/wazuh/pull/3795))
- Fix dangerous mutex initialization in Windows hosts. ([#3805](https://github.com/wazuh/wazuh/issues/3805))


## [v3.9.3] - 2019-07-08

### Changed

- Windows Eventchannel log collector will no longer report bookmarked events by default (those that happened while the agent was stopped). ([#3485](https://github.com/wazuh/wazuh/pull/3485))
- Remoted will discard agent-info data not in UTF-8 format. ([#3581](https://github.com/wazuh/wazuh/pull/3581))

### Fixed

- Osquery integration did not follow the osquery results file (*osqueryd.results.log*) as of libc 2.28. ([#3494](https://github.com/wazuh/wazuh/pull/3494))
- Windows Eventchannnel log collector did not update the bookmarks so it reported old events repeatedly. ([#3485](https://github.com/wazuh/wazuh/pull/3485))
- The agent sent invalid info data in the heartbeat message if it failed to get the host IP address. ([#3555](https://github.com/wazuh/wazuh/pull/3555))
- Modulesd produced a memory leak when being queried for its running configuration. ([#3564](https://github.com/wazuh/wazuh/pull/3564))
- Analysisd and Logtest crashed when trying rules having `<different_geoip>` and no `<not_same_field>` stanza. ([#3587](https://github.com/wazuh/wazuh/pull/3587))
- Vulnerability Detector failed to parse the Canonical's OVAL feed due to a syntax change. ([#3563](https://github.com/wazuh/wazuh/pull/3563))
- AWS Macie events produced erros in Elasticsearch. ([#3608](https://github.com/wazuh/wazuh/pull/3608))
- Rules with `<list lookup="address_match_key" />` produced a false match if the CDB list file is missing. ([#3609](https://github.com/wazuh/wazuh/pull/3609))
- Remote configuration was missing the `<ignore>` stanzas for Syscheck and Rootcheck when defined as sregex. ([#3617](https://github.com/wazuh/wazuh/pull/3617))


## [v3.9.2] - 2019-06-10

### Added

- Added support for Ubuntu 12.04 to the SCA configuration template. ([#3361](https://github.com/wazuh/wazuh/pull/3361))

### Changed

- Prevent the agent from stopping if it fails to resolve the manager's hostname on startup. ([#3405](https://github.com/wazuh/wazuh/pull/3405))
- Prevent Remoted from logging agent connection timeout as an error, now it's a debugging log. ([#3426](https://github.com/wazuh/wazuh/pull/3426))

### Fixed

- A configuration request to Analysisd made it crash if the option `<white_list>` is empty. ([#3383](https://github.com/wazuh/wazuh/pull/3383))
- Fixed error when uploading some configuration files through API in wazuh-docker environments. ([#3335](https://github.com/wazuh/wazuh/issues/3335))
- Fixed error deleting temporary files during cluster synchronization. ([#3379](https://github.com/wazuh/wazuh/issues/3379))
- Fixed bad permissions on agent-groups files synchronized via wazuh-clusterd. ([#3438](https://github.com/wazuh/wazuh/issues/3438))
- Fixed bug in the database module that ignored agents registered with a network mask. ([#3351](https://github.com/wazuh/wazuh/pull/3351))
- Fixed a memory bug in the CIS-CAT module. ([#3406](https://github.com/wazuh/wazuh/pull/3406))
- Fixed a bug in the agent upgrade tool when checking the version number. ([#3391](https://github.com/wazuh/wazuh/pull/3391))
- Fixed error checking in the Windows Eventchannel log collector. ([#3393](https://github.com/wazuh/wazuh/pull/3393))
- Prevent Analysisd from crashing at SCA decoder due to a race condition calling a thread-unsafe function. ([#3466](https://github.com/wazuh/wazuh/pull/3466))
- Fix a file descriptor leak in Modulesd on timeout when running a subprocess. ([#3470](https://github.com/wazuh/wazuh/pull/3470))
  - OpenSCAP.
  - CIS-CAT.
  - Command.
  - Azure.
  - SCA.
  - AWS.
  - Docker.
- Prevent Modulesd from crashing at Vulnerability Detector when updating a RedHat feed. ([3458](https://github.com/wazuh/wazuh/pull/3458))


## [v3.9.1] - 2019-05-21

### Added

- Added directory existence checking for SCA rules. ([#3246](https://github.com/wazuh/wazuh/pull/3246))
- Added line number to error messages when parsing YAML files. ([#3325](https://github.com/wazuh/wazuh/pull/3325))
- Enhanced wildcard support for Windows Logcollector. ([#3236](https://github.com/wazuh/wazuh/pull/3236))

### Changed

- Changed the extraction point of the package name in the Vulnerability Detector OVALs. ([#3245](https://github.com/wazuh/wazuh/pull/3245))

### Fixed

- Fixed SCA request interval option limit. ([#3254](https://github.com/wazuh/wazuh/pull/3254))
- Fixed SCA directory checking. ([#3235](https://github.com/wazuh/wazuh/pull/3235))
- Fixed potential out of bounds memory access. ([#3285](https://github.com/wazuh/wazuh/pull/3285))
- Fixed CIS-CAT XML report parser. ([#3261](https://github.com/wazuh/wazuh/pull/3261))
- Fixed .ssh folder permissions for Agentless. ([#2660](https://github.com/wazuh/wazuh/pull/2660))
- Fixed repeated fields in SCA summary events. ([#3278](https://github.com/wazuh/wazuh/pull/3278))
- Fixed command output treatment for the SCA module. ([#3297](https://github.com/wazuh/wazuh/pull/3297))
- Fixed _agent_upgrade_ tool to set the manager version as the default one. ([#2721](https://github.com/wazuh/wazuh/pull/2721))
- Fixed execd crash when timeout list is not initialized. ([#3316](https://github.com/wazuh/wazuh/pull/3316))
- Fixed support for reading large files on Windows Logcollector. ([#3248](https://github.com/wazuh/wazuh/pull/3248))
- Fixed the manager restarting process via API on Docker. ([#3273](https://github.com/wazuh/wazuh/pull/3273))
- Fixed the _agent_info_ files synchronization between cluster nodes. ([#3272](https://github.com/wazuh/wazuh/pull/3272))

### Removed

- Removed 5-second reading timeout for File Integrity Monitoring scan. ([#3366](https://github.com/wazuh/wazuh/pull/3366))


## [v3.9.0] - 2019-05-02

### Added

- New module to perform **Security Configuration Assessment** scans. ([#2598](https://github.com/wazuh/wazuh/pull/2598))
- New **Logcollector** features. ([#2929](https://github.com/wazuh/wazuh/pull/2929))
  - Let Logcollector filter files by content. ([#2796](https://github.com/wazuh/wazuh/issues/2796))
  - Added a pattern exclusion option to Logcollector. ([#2797](https://github.com/wazuh/wazuh/issues/2797))
  - Let Logcollector filter files by date. ([#2799](https://github.com/wazuh/wazuh/issues/2799))
  - Let logcollector support wildcards on Windows. ([#2898](https://github.com/wazuh/wazuh/issues/2898))
- **Fluent forwarder** for agents. ([#2828](https://github.com/wazuh/wazuh/issues/2828))
- Collect network and port inventory for Windows XP/Server 2003. ([#2464](https://github.com/wazuh/wazuh/pull/2464))
- Included inventory fields as dynamic fields in events to use them in rules. ([#2441](https://github.com/wazuh/wazuh/pull/2441))
- Added an option _startup_healthcheck_ in FIM so that the the who-data health-check is optional. ([#2323](https://github.com/wazuh/wazuh/pull/2323))
- The real agent IP is reported by the agent and shown in alerts and the App interface. ([#2577](https://github.com/wazuh/wazuh/pull/2577))
- Added support for organizations in AWS wodle. ([#2627](https://github.com/wazuh/wazuh/pull/2627))
- Added support for hot added symbolic links in _Whodata_. ([#2466](https://github.com/wazuh/wazuh/pull/2466))
- Added `-t` option to `wazuh-clusterd` binary ([#2691](https://github.com/wazuh/wazuh/pull/2691)).
- Added options `same_field` and `not_same_field` in rules to correlate dynamic fields between events. ([#2689](https://github.com/wazuh/wazuh/pull/2689))
- Added optional daemons start by default. ([#2769](https://github.com/wazuh/wazuh/pull/2769))
- Make the Windows installer to choose the appropriate `ossec.conf` file based on the System version. ([#2773](https://github.com/wazuh/wazuh/pull/2773))
- Added writer thread preference for Logcollector. ([#2783](https://github.com/wazuh/wazuh/pull/2783))
- Added database deletion from Wazuh-DB for removed agents. ([#3123](https://github.com/wazuh/wazuh/pull/3123))

### Changed

- Introduced a network buffer in Remoted to cache incomplete messages from agents. This improves the performance by preventing Remoted from waiting for complete messages. ([#2528](https://github.com/wazuh/wazuh/pull/2528))
- Improved alerts about disconnected agents: they will contain the data about the disconnected agent, although the alert is actually produced by the manager. ([#2379](https://github.com/wazuh/wazuh/pull/2379))
- PagerDuty integration plain text alert support (by @spartantri). ([#2403](https://github.com/wazuh/wazuh/pull/2403))
- Improved Remoted start-up logging messages. ([#2460](https://github.com/wazuh/wazuh/pull/2460))
- Let _agent_auth_ warn when it receives extra input arguments. ([#2489](https://github.com/wazuh/wazuh/pull/2489))
- Update the who-data related SELinux rules for Audit 3.0. This lets who-data work on Fedora 29. ([#2419](https://github.com/wazuh/wazuh/pull/2419))
- Changed data source for network interface's MAC address in Syscollector so that it will be able to get bonded interfaces' MAC. ([#2550](https://github.com/wazuh/wazuh/pull/2550))
- Migrated unit tests from Check to TAP (Test Anything Protocol). ([#2572](https://github.com/wazuh/wazuh/pull/2572))
- Now labels starting with `_` are reserved for internal use. ([#2577](https://github.com/wazuh/wazuh/pull/2577))
- Now AWS wodle fetches aws.requestParameters.disableApiTermination with an unified format ([#2614](https://github.com/wazuh/wazuh/pull/2614))
- Improved overall performance in cluster ([#2575](https://github.com/wazuh/wazuh/pull/2575))
- Some improvements has been made in the _vulnerability-detector_ module. ([#2603](https://github.com/wazuh/wazuh/pull/2603))
- Refactor of decoded fields from the Windows eventchannel decoder. ([#2684](https://github.com/wazuh/wazuh/pull/2684))
- Deprecate global option `<queue_size>` for Analysisd. ([#2729](https://github.com/wazuh/wazuh/pull/2729))
- Excluded noisy events from Windows Eventchannel. ([#2763](https://github.com/wazuh/wazuh/pull/2763))
- Replaced `printf` functions in `agent-authd`. ([#2830](https://github.com/wazuh/wazuh/pull/2830))
- Replaced `strtoul()` using NULL arguments with `atol()` in wodles config files. ([#2801](https://github.com/wazuh/wazuh/pull/2801))
- Added a more descriptive message for SSL error when agent-auth fails. ([#2941](https://github.com/wazuh/wazuh/pull/2941))
- Changed the starting Analysisd messages about loaded rules from `info` to `debug` level. ([#2881](https://github.com/wazuh/wazuh/pull/2881))
- Re-structured messages for FIM module. ([#2926](https://github.com/wazuh/wazuh/pull/2926))
- Changed `diff` output in Syscheck for Windows. ([#2969](https://github.com/wazuh/wazuh/pull/2969))
- Replaced OSSEC e-mail subject with Wazuh in `ossec-maild`. ([#2975](https://github.com/wazuh/wazuh/pull/2975))
- Added keepalive in TCP to manage broken connections in `ossec-remoted`. ([#3069](https://github.com/wazuh/wazuh/pull/3069))
- Change default restart interval for Docker listener module to one minute. ([#2679](https://github.com/wazuh/wazuh/pull/2679))

### Fixed

- Fixed error in Syscollector for Windows older than Vista when gathering the hardware inventory. ([#2326](https://github.com/wazuh/wazuh/pull/2326))
- Fixed an error in the OSQuery configuration validation. ([#2446](https://github.com/wazuh/wazuh/pull/2446))
- Prevent Integrator, Syslog Client and Mail forwarded from getting stuck while reading _alerts.json_. ([#2498](https://github.com/wazuh/wazuh/pull/2498))
- Fixed a bug that could make an Agent running on Windows XP close unexpectedly while receiving a WPK file. ([#2486](https://github.com/wazuh/wazuh/pull/2486))
- Fixed _ossec-control_ script in Solaris. ([#2495](https://github.com/wazuh/wazuh/pull/2495))
- Fixed a compilation error when building Wazuh in static linking mode with the Audit library enabled. ([#2523](https://github.com/wazuh/wazuh/pull/2523))
- Fixed a memory hazard in Analysisd on log pre-decoding for short logs (less than 5 bytes). ([#2391](https://github.com/wazuh/wazuh/pull/2391))
- Fixed defects reported by Cppcheck. ([#2521](https://github.com/wazuh/wazuh/pull/2521))
  - Double free in GeoIP data handling with IPv6.
  - Buffer overlay when getting OS information.
  - Check for successful memory allocation in Syscollector.
- Fix out-of-memory error in Remoted when upgrading an agent with a big data chunk. ([#2594](https://github.com/wazuh/wazuh/pull/2594))
- Re-registered agent are reassigned to correct groups when the multigroup is empty. ([#2440](https://github.com/wazuh/wazuh/pull/2440))
- Wazuh manager starts regardless of the contents of _local_decoder.xml_. ([#2465](https://github.com/wazuh/wazuh/pull/2465))
- Let _Remoted_ wait for download module availability. ([#2517](https://github.com/wazuh/wazuh/pull/2517))
- Fix duplicate field names at some events for Windows eventchannel. ([#2500](https://github.com/wazuh/wazuh/pull/2500))
- Delete empty fields from Windows Eventchannel alerts. ([#2492](https://github.com/wazuh/wazuh/pull/2492))
- Fixed memory leak and crash in Vulnerability Detector. ([#2620](https://github.com/wazuh/wazuh/pull/2620))
- Prevent Analysisd from crashing when receiving an invalid Syscollector event. ([#2621](https://github.com/wazuh/wazuh/pull/2621))
- Fix a bug in the database synchronization module that left broken references of removed agents to groups. ([#2628](https://github.com/wazuh/wazuh/pull/2628))
- Fixed restart service in AIX. ([#2674](https://github.com/wazuh/wazuh/pull/2674))
- Prevent Execd from becoming defunct when Active Response disabled. ([#2692](https://github.com/wazuh/wazuh/pull/2692))
- Fix error in Syscollector when unable to read the CPU frequency on agents. ([#2740](https://github.com/wazuh/wazuh/pull/2740))
- Fix Windows escape format affecting non-format messages. ([#2725](https://github.com/wazuh/wazuh/pull/2725))
- Avoid a segfault in mail daemon due to the XML tags order in the `ossec.conf`. ([#2711](https://github.com/wazuh/wazuh/pull/2711))
- Prevent the key updating thread from starving in Remoted. ([#2761](https://github.com/wazuh/wazuh/pull/2761))
- Fixed error logging on Windows agent. ([#2791](https://github.com/wazuh/wazuh/pull/2791))
- Let CIS-CAT decoder reuse the Wazuh DB connection socket. ([#2800](https://github.com/wazuh/wazuh/pull/2800))
- Fixed issue with `agent-auth` options without argument. ([#2808](https://github.com/wazuh/wazuh/pull/2808))
- Fixed control of the frequency counter in alerts. ([#2854](https://github.com/wazuh/wazuh/pull/2854))
- Ignore invalid files for agent groups. ([#2895](https://github.com/wazuh/wazuh/pull/2895))
- Fixed invalid behaviour when moving files in Whodata mode. ([#2888](https://github.com/wazuh/wazuh/pull/2888))
- Fixed deadlock in Remoted when updating the `keyentries` structure. ([#2956](https://github.com/wazuh/wazuh/pull/2956))
- Fixed error in Whodata when one of the file permissions cannot be extracted. ([#2940](https://github.com/wazuh/wazuh/pull/2940))
- Fixed System32 and SysWOW64 event processing in Whodata. ([#2935](https://github.com/wazuh/wazuh/pull/2935))
- Fixed Syscheck hang when monitoring system directories. ([#3059](https://github.com/wazuh/wazuh/pull/3059))
- Fixed the package inventory for MAC OS X. ([#3035](https://github.com/wazuh/wazuh/pull/3035))
- Translated the Audit Policy fields from IDs for Windows events. ([#2950](https://github.com/wazuh/wazuh/pull/2950))
- Fixed broken pipe error when Wazuh-manager closes TCP connection. ([#2965](https://github.com/wazuh/wazuh/pull/2965))
- Fixed whodata mode on drives other than the main one. ([#2989](https://github.com/wazuh/wazuh/pull/2989))
- Fixed bug occurred in the database while removing an agent. ([#2997](https://github.com/wazuh/wazuh/pull/2997))
- Fixed duplicated alerts for Red Hat feed in `vulnerability-detector`. ([#3000](https://github.com/wazuh/wazuh/pull/3000))
- Fixed bug when processing symbolic links in Whodata. ([#3025](https://github.com/wazuh/wazuh/pull/3025))
- Fixed option for ignoring paths in rootcheck. ([#3058](https://github.com/wazuh/wazuh/pull/3058))
- Allow Wazuh service on MacOSX to be available without restart. ([#3119](https://github.com/wazuh/wazuh/pull/3119))
- Ensure `internal_options.conf` file is overwritten on Windows upgrades. ([#3153](https://github.com/wazuh/wazuh/pull/3153))
- Fixed the reading of the setting `attempts` of the Docker module. ([#3067](https://github.com/wazuh/wazuh/pull/3067))
- Fix a memory leak in Docker listener module. ([#2679](https://github.com/wazuh/wazuh/pull/2679))


## [v3.8.2] - 2019-01-30

### Fixed

- Analysisd crashed when parsing a log from OpenLDAP due to a bug in the option `<accumulate>`. ([#2456](https://github.com/wazuh/wazuh/pull/2456))
- Modulesd closed unexpectedly if a command was defined without a `<tag>` option. ([#2470](https://github.com/wazuh/wazuh/pull/2470))
- The Eventchannel decoder was not being escaping backslashes correctly. ([#2483](https://github.com/wazuh/wazuh/pull/2483))
- The Eventchannel decoder was leaving spurious trailing spaces in some fields. ([#2484](https://github.com/wazuh/wazuh/pull/2484))


## [v3.8.1] - 2019-01-25

### Fixed

- Fixed memory leak in Logcollector when reading Windows eventchannel. ([#2450](https://github.com/wazuh/wazuh/pull/2450))
- Fixed script parsing error in Solaris 10. ([#2449](https://github.com/wazuh/wazuh/pull/2449))
- Fixed version comparisons on Red Hat systems. (By @orlando-jamie) ([#2445](https://github.com/wazuh/wazuh/pull/2445))


## [v3.8.0] - 2019-01-19

### Added

- Logcollector **extension for Windows eventchannel logs in JSON format.** ([#2142](https://github.com/wazuh/wazuh/pull/2142))
- Add options to detect **attribute and file permission changes** for Windows. ([#1918](https://github.com/wazuh/wazuh/pull/1918))
- Added **Audit health-check** in the Whodata initialization. ([#2180](https://github.com/wazuh/wazuh/pull/2180))
- Added **Audit rules auto-reload** in Whodata. ([#2180](https://github.com/wazuh/wazuh/pull/2180))
- Support for **new AWS services** in the AWS wodle ([#2242](https://github.com/wazuh/wazuh/pull/2242)):
    - AWS Config
    - AWS Trusted Advisor
    - AWS KMS
    - AWS Inspector
    - Add support for IAM roles authentication in EC2 instances.
- New module "Agent Key Polling" to integrate agent key request to external data sources. ([#2127](https://github.com/wazuh/wazuh/pull/2127))
  - Look for missing or old agent keys when Remoted detects an authorization failure.
  - Request agent keys by calling a defined executable or connecting to a local socket.
- Get process inventory for Windows natively. ([#1760](https://github.com/wazuh/wazuh/pull/1760))
- Improved vulnerability detection in Red Hat systems. ([#2137](https://github.com/wazuh/wazuh/pull/2137))
- Add retries to download the OVAL files in vulnerability-detector. ([#1832](https://github.com/wazuh/wazuh/pull/1832))
- Auto-upgrade FIM databases in Wazuh-DB. ([#2147](https://github.com/wazuh/wazuh/pull/2147))
- New dedicated thread for AR command running on Windows agent. ([#1725](https://github.com/wazuh/wazuh/pull/1725))
  -  This will prevent the agent from delaying due to an AR execution.
- New internal option to clean residual files of agent groups. ([#1985](https://github.com/wazuh/wazuh/pull/1985))
- Add a manifest to run `agent-auth.exe` with elevated privileges. ([#1998](https://github.com/wazuh/wazuh/pull/1998))
- Compress `last-entry` files to check differences by FIM. ([#2034](https://github.com/wazuh/wazuh/pull/2034))
- Add error messages to integration scripts. ([#2143](https://github.com/wazuh/wazuh/pull/2143))
- Add CDB lists building on install. ([#2167](https://github.com/wazuh/wazuh/pull/2167))
- Update Wazuh copyright for internal files. ([#2343](https://github.com/wazuh/wazuh/pull/2343))
- Added option to allow maild select the log file to read from. ([#977](https://github.com/wazuh/wazuh/pull/977))
- Add table to control the metadata of the vuln-detector DB. ([#2402](https://github.com/wazuh/wazuh/pull/2402))

### Changed

- Now Wazuh manager can be started with an empty configuration in ossec.conf. ([#2086](https://github.com/wazuh/wazuh/pull/2086))
- The Authentication daemon is now enabled by default. ([#2129](https://github.com/wazuh/wazuh/pull/2129))
- Make FIM show alerts for new files by default. ([#2213](https://github.com/wazuh/wazuh/pull/2213))
- Reduce the length of the query results from Vulnerability Detector to Wazuh DB. ([#1798](https://github.com/wazuh/wazuh/pull/1798))
- Improved the build system to automatically detect a big-endian platform. ([#2031](https://github.com/wazuh/wazuh/pull/2031))
  - Building option `USE_BIG_ENDIAN` is not already needed on Solaris (SPARC) or HP-UX.
- Expanded the regex pattern maximum size from 2048 to 20480 bytes. ([#2036](https://github.com/wazuh/wazuh/pull/2036))
- Improved IP address validation in the option `<white_list>` (by @pillarsdotnet). ([#1497](https://github.com/wazuh/wazuh/pull/1497))
- Improved rule option `<info>` validation (by @pillarsdotnet). ([#1541](https://github.com/wazuh/wazuh/pull/1541))
- Deprecated the Syscheck option `<remove_old_diff>` by making it mandatory. ([#1915](https://github.com/wazuh/wazuh/pull/1915))
- Fix invalid error "Unable to verity server certificate" in _ossec-authd_ (server). ([#2045](https://github.com/wazuh/wazuh/pull/2045))
- Remove deprecated flag `REUSE_ID` from the Makefile options. ([#2107](https://github.com/wazuh/wazuh/pull/2107))
- Syscheck first queue error message changed into a warning. ([#2146](https://github.com/wazuh/wazuh/pull/2146))
- Do the DEB and RPM package scan regardless of Linux distribution. ([#2168](https://github.com/wazuh/wazuh/pull/2168))
- AWS VPC configuration in the AWS wodle ([#2242](https://github.com/wazuh/wazuh/pull/2242)).
- Hide warning log by FIM when cannot open a file that has just been removed. ([#2201](https://github.com/wazuh/wazuh/pull/2201))
- The default FIM configuration will ignore some temporary files. ([#2202](https://github.com/wazuh/wazuh/pull/2202))

### Fixed

- Fixed error description in the osquery configuration parser (by @pillarsdotnet). ([#1499](https://github.com/wazuh/wazuh/pull/1499))
- The FTS comment option `<ftscomment>` was not being read (by @pillarsdotnet). ([#1536](https://github.com/wazuh/wazuh/pull/1536))
- Fixed error when multigroup files are not found. ([#1792](https://github.com/wazuh/wazuh/pull/1792))
- Fix error when assigning multiple groups whose names add up to more than 4096 characters. ([#1792](https://github.com/wazuh/wazuh/pull/1792))
- Replaced "getline" function with "fgets" in vulnerability-detector to avoid compilation errors with older versions of libC. ([#1822](https://github.com/wazuh/wazuh/pull/1822))
- Fix bug in Wazuh DB when trying to store multiple network interfaces with the same IP from Syscollector. ([#1928](https://github.com/wazuh/wazuh/pull/1928))
- Improved consistency of multigroups. ([#1985](https://github.com/wazuh/wazuh/pull/1985))
- Fixed the reading of the OS name and version in HP-UX systems. ([#1990](https://github.com/wazuh/wazuh/pull/1990))
- Prevent the agent from producing an error on platforms that don't support network timeout. ([#2001](https://github.com/wazuh/wazuh/pull/2001))
- Logcollector could not set the maximum file limit on HP-UX platform. ([2030](https://github.com/wazuh/wazuh/pull/2030))
- Allow strings up to 64KB long for log difference analysis. ([#2032](https://github.com/wazuh/wazuh/pull/2032))
- Now agents keep their registration date when upgrading the manager. ([#2033](https://github.com/wazuh/wazuh/pull/2033))
- Create an empty `client.keys` file on a fresh installation of a Windows agent. ([2040](https://github.com/wazuh/wazuh/pull/2040))
- Allow CDB list keys and values to have double quotes surrounding. ([#2046](https://github.com/wazuh/wazuh/pull/2046))
- Remove file `queue/db/.template.db` on upgrade / restart. ([2073](https://github.com/wazuh/wazuh/pull/2073))
- Fix error on Analysisd when `check_value` doesn't exist. ([2080](https://github.com/wazuh/wazuh/pull/2080))
- Prevent Rootcheck from looking for invalid link count in agents running on Solaris (by @ecsc-georgew). ([2087](https://github.com/wazuh/wazuh/pull/2087))
- Fixed the warning messages when compiling the agent on AIX. ([2099](https://github.com/wazuh/wazuh/pull/2099))
- Fix missing library when building Wazuh with MySQL support. ([#2108](https://github.com/wazuh/wazuh/pull/2108))
- Fix compile warnings for the Solaris platform. ([#2121](https://github.com/wazuh/wazuh/pull/2121))
- Fixed regular expression for audit.key in audit decoder. ([#2134](https://github.com/wazuh/wazuh/pull/2134))
- Agent's ossec-control stop should wait a bit after killing a process. ([#2149](https://github.com/wazuh/wazuh/pull/2149))
- Fixed error ocurred while monitoring symbolic links in Linux. ([#2152](https://github.com/wazuh/wazuh/pull/2152))
- Fixed some bugs in Logcollector: ([#2154](https://github.com/wazuh/wazuh/pull/2154))
  - If Logcollector picks up a log exceeding 65279 bytes, that log may lose the null-termination.
  - Logcollector crashes if multiple wildcard stanzas resolve the same file.
  - An error getting the internal file position may lead to an undefined condition.
- Execd daemon now runs even if active response is disabled ([#2177](https://github.com/wazuh/wazuh/pull/2177))
- Fix high precision timestamp truncation in rsyslog messages. ([#2128](https://github.com/wazuh/wazuh/pull/2128))
- Fix missing Whodata section to the remote configuration query. ([#2173](https://github.com/wazuh/wazuh/pull/2173))
- Bugfixes in AWS wodle ([#2242](https://github.com/wazuh/wazuh/pull/2242)):
    - Fixed bug in AWS Guard Duty alerts when there were multiple remote IPs.
    - Fixed bug when using flag `remove_from_bucket`.
    - Fixed bug when reading buckets generating more than 1000 logs in the same day.
    - Increase `qty` of `aws.eventNames` and remove usage of `aws.eventSources`.
- Fix bug in cluster configuration when using Kubernetes ([#2227](https://github.com/wazuh/wazuh/pull/2227)).
- Fix network timeout setup in agent running on Windows. ([#2185](https://github.com/wazuh/wazuh/pull/2185))
- Fix default values for the `<auto_ignore>` option. ([#2210](https://github.com/wazuh/wazuh/pull/2210))
- Fix bug that made Modulesd and Remoted crash on ARM architecture. ([#2214](https://github.com/wazuh/wazuh/pull/2214))
- The regex parser included the next character after a group:
  - If the input string just ends after that character. ([#2216](https://github.com/wazuh/wazuh/pull/2216))
  - The regex parser did not accept a group terminated with an escaped byte or a class. ([#2224](https://github.com/wazuh/wazuh/pull/2224))
- Fixed buffer overflow hazard in FIM when performing change report on long paths on macOS platform. ([#2285](https://github.com/wazuh/wazuh/pull/2285))
- Fix sending of the owner attribute when a file is created in Windows. ([#2292](https://github.com/wazuh/wazuh/pull/2292))
- Fix audit reconnection to the Whodata socket ([#2305](https://github.com/wazu2305h/wazuh/pull/2305))
- Fixed agent connection in TCP mode on Windows XP. ([#2329](https://github.com/wazuh/wazuh/pull/2329))
- Fix log shown when a command reaches its timeout and `ignore_output` is enabled. ([#2316](https://github.com/wazuh/wazuh/pull/2316))
- Analysisd and Syscollector did not detect the number of cores on Raspberry Pi. ([#2304](https://github.com/wazuh/wazuh/pull/2304))
- Analysisd and Syscollector did not detect the number of cores on CentOS 5. ([#2340](https://github.com/wazuh/wazuh/pull/2340))


## [v3.7.2] - 2018-12-17

### Changed

- Logcollector will fully read a log file if it reappears after being deleted. ([#2041](https://github.com/wazuh/wazuh/pull/2041))

### Fixed

- Fix some bugs in Logcollector: ([#2041](https://github.com/wazuh/wazuh/pull/2041))
  - Logcollector ceases monitoring any log file containing a binary zero-byte.
  - If a local file defined with wildcards disappears, Logcollector incorrectly shows a negative number of remaining open attempts.
  - Fixed end-of-file detection for text-based file formats.
- Fixed a bug in Analysisd that made it crash when decoding a malformed FIM message. ([#2089](https://github.com/wazuh/wazuh/pull/2089))


## [v3.7.1] - 2018-12-05

### Added

- New internal option `remoted.guess_agent_group` allowing agent group guessing by Remoted to be optional. ([#1890](https://github.com/wazuh/wazuh/pull/1890))
- Added option to configure another audit keys to monitor. ([#1882](https://github.com/wazuh/wazuh/pull/1882))
- Added option to create the SSL certificate and key with the install.sh script. ([#1856](https://github.com/wazuh/wazuh/pull/1856))
- Add IPv6 support to `host-deny.sh` script. (by @iasdeoupxe). ([#1583](https://github.com/wazuh/wazuh/pull/1583))
- Added tracing information (PID, function, file and line number) to logs when debugging is enabled. ([#1866](https://github.com/wazuh/wazuh/pull/1866))

### Changed

- Change errors messages to descriptive warnings in Syscheck when a files is not reachable. ([#1730](https://github.com/wazuh/wazuh/pull/1730))
- Add default values to global options to let the manager start. ([#1894](https://github.com/wazuh/wazuh/pull/1894))
- Improve Remoted performance by reducing interaction between threads. ([#1902](https://github.com/wazuh/wazuh/pull/1902))

### Fixed

- Prevent duplicates entries for denied IP addresses by `host-deny.sh`. (by @iasdeoupxe). ([#1583](https://github.com/wazuh/wazuh/pull/1583))
- Fix issue in Logcollector when reaching the file end before getting a full line. ([#1744](https://github.com/wazuh/wazuh/pull/1744))
- Throw an error when a nonexistent CDB file is added in the ossec.conf file. ([#1783](https://github.com/wazuh/wazuh/pull/1783))
- Fix bug in Remoted that truncated control messages to 1024 bytes. ([#1847](https://github.com/wazuh/wazuh/pull/1847))
- Avoid that the attribute `ignore` of rules silence alerts. ([#1874](https://github.com/wazuh/wazuh/pull/1874))
- Fix race condition when decoding file permissions. ([#1879](https://github.com/wazuh/wazuh/pull/1879)
- Fix to overwrite FIM configuration when directories come in the same tag separated by commas. ([#1886](https://github.com/wazuh/wazuh/pull/1886))
- Fixed issue with hash table handling in FTS and label management. ([#1889](https://github.com/wazuh/wazuh/pull/1889))
- Fixed id's and description of FIM alerts. ([#1891](https://github.com/wazuh/wazuh/pull/1891))
- Fix log flooding by Logcollector when monitored files disappear. ([#1893](https://github.com/wazuh/wazuh/pull/1893))
- Fix bug configuring empty blocks in FIM. ([#1897](https://github.com/wazuh/wazuh/pull/1897))
- Let the Windows agent reset the random generator context if it's corrupt. ([#1898](https://github.com/wazuh/wazuh/pull/1898))
- Prevent Remoted from logging errors if the cluster configuration is missing or invalid. ([#1900](https://github.com/wazuh/wazuh/pull/1900))
- Fix race condition hazard in Remoted when handling control messages. ([#1902](https://github.com/wazuh/wazuh/pull/1902))
- Fix uncontrolled condition in the vulnerability-detector version checker. ([#1932](https://github.com/wazuh/wazuh/pull/1932))
- Restore support for Amazon Linux in vulnerability-detector. ([#1932](https://github.com/wazuh/wazuh/pull/1932))
- Fixed starting wodles after a delay specified in `interval` when `run_on_start` is set to `no`, on the first run of the agent. ([#1906](https://github.com/wazuh/wazuh/pull/1906))
- Prevent `agent-auth` tool from creating the file _client.keys_ outside the agent's installation folder. ([#1924](https://github.com/wazuh/wazuh/pull/1924))
- Fix symbolic links attributes reported by `syscheck` in the alerts. ([#1926](https://github.com/wazuh/wazuh/pull/1926))
- Added some improvements and fixes in Whodata. ([#1929](https://github.com/wazuh/wazuh/pull/1929))
- Fix FIM decoder to accept Windows user containing spaces. ([#1930](https://github.com/wazuh/wazuh/pull/1930))
- Add missing field `restrict` when querying the FIM configuration remotely. ([#1931](https://github.com/wazuh/wazuh/pull/1931))
- Fix values of FIM scan showed in agent_control info. ([#1940](https://github.com/wazuh/wazuh/pull/1940))
- Fix agent group updating in database module. ([#2004](https://github.com/wazuh/wazuh/pull/2004))
- Logcollector prevents vmhgfs from synchronizing the inode. ([#2022](https://github.com/wazuh/wazuh/pull/2022))
- File descriptor leak that may impact agents running on UNIX platforms. ([#2021](https://github.com/wazuh/wazuh/pull/2021))
- CIS-CAT events were being processed by a wrong decoder. ([#2014](https://github.com/wazuh/wazuh/pull/2014))


## [v3.7.0] - 2018-11-10

### Added

- Adding feature to **remotely query agent configuration on demand.** ([#548](https://github.com/wazuh/wazuh/pull/548))
- **Boost Analysisd performance with multithreading.** ([#1039](https://github.com/wazuh/wazuh/pull/1039))
- Adding feature to **let agents belong to multiple groups.** ([#1135](https://github.com/wazuh/wazuh/pull/1135))
  - API support for multiple groups. ([#1300](https://github.com/wazuh/wazuh/pull/1300) [#1135](https://github.com/wazuh/wazuh/pull/1135))
- **Boost FIM decoding performance** by storing data into Wazuh DB using SQLite databases. ([#1333](https://github.com/wazuh/wazuh/pull/1333))
  - FIM database is cleaned after restarting agent 3 times, deleting all entries that left being monitored.
  - Added script to migrate older Syscheck databases to WazuhDB. ([#1504](https://github.com/wazuh/wazuh/pull/1504)) ([#1333](https://github.com/wazuh/wazuh/pull/1333))
- Added rule testing output when restarting manager. ([#1196](https://github.com/wazuh/wazuh/pull/1196))
- New wodle for **Azure environment log and process collection.** ([#1306](https://github.com/wazuh/wazuh/pull/1306))
- New wodle for **Docker container monitoring.** ([#1368](https://github.com/wazuh/wazuh/pull/1368))
- Disconnect manager nodes in cluster if no keep alive is received or sent during two minutes. ([#1482](https://github.com/wazuh/wazuh/pull/1482))
- API requests are forwarded to the proper manager node in cluster. ([#885](https://github.com/wazuh/wazuh/pull/885))
- Centralized configuration pushed from manager overwrite the configuration of directories that exist with the same path in ossec.conf. ([#1740](https://github.com/wazuh/wazuh/pull/1740))

### Changed

- Refactor Python framework code to standardize database requests and support queries. ([#921](https://github.com/wazuh/wazuh/pull/921))
- Replaced the `execvpe` function by `execvp` for the Wazuh modules. ([#1207](https://github.com/wazuh/wazuh/pull/1207))
- Avoid the use of reference ID in Syscollector network tables. ([#1315](https://github.com/wazuh/wazuh/pull/1315))
- Make Syscheck case insensitive on Windows agent. ([#1349](https://github.com/wazuh/wazuh/pull/1349))
- Avoid conflicts with the size of time_t variable in wazuh-db. ([#1366](https://github.com/wazuh/wazuh/pull/1366))
- Osquery integration updated: ([#1369](https://github.com/wazuh/wazuh/pull/1369))
  - Nest the result data into a "osquery" object.
  - Extract the pack name into a new field.
  - Include the query name in the alert description.
  - Minor fixes.
- Increased AWS S3 database entry limit to 5000 to prevent reprocessing repeated events. ([#1391](https://github.com/wazuh/wazuh/pull/1391))
- Increased the limit of concurrent agent requests: 1024 by default, configurable up to 4096. ([#1473](https://github.com/wazuh/wazuh/pull/1473))
- Change the default vulnerability-detector interval from 1 to 5 minutes. ([#1729](https://github.com/wazuh/wazuh/pull/1729))
- Port the UNIX version of Auth client (_agent_auth_) to the Windows agent. ([#1790](https://github.com/wazuh/wazuh/pull/1790))
  - Support of TLSv1.2 through embedded OpenSSL library.
  - Support of SSL certificates for agent and manager validation.
  - Unify Auth client option set.

### Fixed

- Fixed email_alerts configuration for multiple recipients. ([#1193](https://github.com/wazuh/wazuh/pull/1193))
- Fixed manager stopping when no command timeout is allowed. ([#1194](https://github.com/wazuh/wazuh/pull/1194))
- Fixed getting RAM memory information from mac OS X and FreeBSD agents. ([#1203](https://github.com/wazuh/wazuh/pull/1203))
- Fixed mandatory configuration labels check. ([#1208](https://github.com/wazuh/wazuh/pull/1208))
- Fix 0 value at check options from Syscheck. ([1209](https://github.com/wazuh/wazuh/pull/1209))
- Fix bug in whodata field extraction for Windows. ([#1233](https://github.com/wazuh/wazuh/issues/1233))
- Fix stack overflow when monitoring deep files. ([#1239](https://github.com/wazuh/wazuh/pull/1239))
- Fix typo in whodata alerts. ([#1242](https://github.com/wazuh/wazuh/issues/1242))
- Fix bug when running quick commands with timeout of 1 second. ([#1259](https://github.com/wazuh/wazuh/pull/1259))
- Prevent offline agents from generating vulnerability-detector alerts. ([#1292](https://github.com/wazuh/wazuh/pull/1292))
- Fix empty SHA256 of rotated alerts and log files. ([#1308](https://github.com/wazuh/wazuh/pull/1308))
- Fixed service startup on error. ([#1324](https://github.com/wazuh/wazuh/pull/1324))
- Set connection timeout for Auth server ([#1336](https://github.com/wazuh/wazuh/pull/1336))
- Fix the cleaning of the temporary folder. ([#1361](https://github.com/wazuh/wazuh/pull/1361))
- Fix check_mtime and check_inode views in Syscheck alerts. ([#1364](https://github.com/wazuh/wazuh/pull/1364))
- Fixed the reading of the destination address and type for PPP interfaces. ([#1405](https://github.com/wazuh/wazuh/pull/1405))
- Fixed a memory bug in regex when getting empty strings. ([#1430](https://github.com/wazuh/wazuh/pull/1430))
- Fixed report_changes with a big ammount of files. ([#1465](https://github.com/wazuh/wazuh/pull/1465))
- Prevent Logcollector from null-terminating socket output messages. ([#1547](https://github.com/wazuh/wazuh/pull/1547))
- Fix timeout overtaken message using infinite timeout. ([#1604](https://github.com/wazuh/wazuh/pull/1604))
- Prevent service from crashing if _global.db_ is not created. ([#1485](https://github.com/wazuh/wazuh/pull/1485))
- Set new agent.conf template when creating new groups. ([#1647](https://github.com/wazuh/wazuh/pull/1647))
- Fix bug in Wazuh Modules that tried to delete PID folders if a subprocess call failed. ([#1836](https://github.com/wazuh/wazuh/pull/1836))


## [v3.6.1] - 2018-09-07

### Fixed

- Fixed ID field length limit in JSON alerts, by @gandalfn. ([#1052](https://github.com/wazuh/wazuh/pull/1052))
- Fix segmentation fault when the agent version is empty in Vulnerability Detector. ([#1191](https://github.com/wazuh/wazuh/pull/1191))
- Fix bug that removes file extensions in rootcheck. ([#1197](https://github.com/wazuh/wazuh/pull/1197))
- Fixed incoherence in Client Syslog between plain-text and JSON alert input in `<location>` filter option. ([#1204](https://github.com/wazuh/wazuh/pull/1204))
- Fixed missing agent name and invalid predecoded hostname in JSON alerts. ([#1213](https://github.com/wazuh/wazuh/pull/1213))
- Fixed invalid location string in plain-text alerts. ([#1213](https://github.com/wazuh/wazuh/pull/1213))
- Fixed default stack size in threads on AIX and HP-UX. ([#1215](https://github.com/wazuh/wazuh/pull/1215))
- Fix socket error during agent restart due to daemon start/stop order. ([#1221](https://github.com/wazuh/wazuh/issues/1221))
- Fix bug when checking agent configuration in logcollector. ([#1225](https://github.com/wazuh/wazuh/issues/1225))
- Fix bug in folder recursion limit count in FIM real-time mode. ([#1226](https://github.com/wazuh/wazuh/issues/1226))
- Fixed errors when parsing AWS events in Elasticsearch. ([#1229](https://github.com/wazuh/wazuh/issues/1229))
- Fix bug when launching osquery from Wazuh. ([#1230](https://github.com/wazuh/wazuh/issues/1230))


## [v3.6.0] - 2018-08-29

### Added

- Add rescanning of expanded files with wildcards in logcollector ([#332](https://github.com/wazuh/wazuh/pull/332))
- Parallelization of logcollector ([#627](https://github.com/wazuh/wazuh/pull/672))
  - Now the input of logcollector is multithreaded, reading logs in parallel.
  - A thread is created for each type of output socket.
  - Periodically rescan of new files.
  - New options have been added to internal_options.conf file.
- Added statistical functions to remoted. ([#682](https://github.com/wazuh/wazuh/pull/682))
- Rootcheck and Syscheck (FIM) will run independently. ([#991](https://github.com/wazuh/wazuh/pull/991))
- Add hash validation for binaries executed by the wodle `command`. ([#1027](https://github.com/wazuh/wazuh/pull/1027))
- Added a recursion level option to Syscheck to set the directory scanning depth. ([#1081](https://github.com/wazuh/wazuh/pull/1081))
- Added inactive agent filtering option to agent_control, syscheck_control and rootcheck control_tools. ([#1088](https://github.com/wazuh/wazuh/pull/1088))
- Added custom tags to FIM directories and registries. ([#1096](https://github.com/wazuh/wazuh/pull/1096))
- Improved AWS CloudTrail wodle by @UranusBytes ([#913](https://github.com/wazuh/wazuh/pull/913) & [#1105](https://github.com/wazuh/wazuh/pull/1105)).
- Added support to process logs from more AWS services: Guard Duty, IAM, Inspector, Macie and VPC. ([#1131](https://github.com/wazuh/wazuh/pull/1131)).
- Create script for blocking IP's using netsh-advfirewall. ([#1172](https://github.com/wazuh/wazuh/pull/1172)).

### Changed

- The maximum log length has been extended up to 64 KiB. ([#411](https://github.com/wazuh/wazuh/pull/411))
- Changed logcollector analysis message order. ([#675](https://github.com/wazuh/wazuh/pull/675))
- Let hostname field be the name of the agent, without the location part. ([#1080](https://github.com/wazuh/wazuh/pull/1080))
- The internal option `syscheck.max_depth` has been renamed to `syscheck.default_max_depth`. ([#1081](https://github.com/wazuh/wazuh/pull/1081))
- Show warning message when configuring vulnerability-detector for an agent. ([#1130](https://github.com/wazuh/wazuh/pull/1130))
- Increase the minimum waiting time from 0 to 1 seconds in Vulnerability-Detector. ([#1132](https://github.com/wazuh/wazuh/pull/1132))
- Prevent Windows agent from not loading the configuration if an AWS module block is found. ([#1143](https://github.com/wazuh/wazuh/pull/1143))
- Set the timeout to consider an agent disconnected to 1800 seconds in the framework. ([#1155](https://github.com/wazuh/wazuh/pull/1155))

### Fixed

- Fix agent ID zero-padding in alerts coming from Vulnerability Detector. ([#1083](https://github.com/wazuh/wazuh/pull/1083))
- Fix multiple warnings when agent is offline. ([#1086](https://github.com/wazuh/wazuh/pull/1086))
- Fixed minor issues in the Makefile and the sources installer on HP-UX, Solaris on SPARC and AIX systems. ([#1089](https://github.com/wazuh/wazuh/pull/1089))
- Fixed SHA256 changes messages in alerts when it is disabled. ([#1100](https://github.com/wazuh/wazuh/pull/1100))
- Fixed empty configuration blocks for Wazuh modules. ([#1101](https://github.com/wazuh/wazuh/pull/1101))
- Fix broken pipe error in Wazuh DB by Vulnerability Detector. ([#1111](https://github.com/wazuh/wazuh/pull/1111))
- Restored firewall-drop AR script for Linux. ([#1114](https://github.com/wazuh/wazuh/pull/1114))
- Fix unknown severity in Red Hat systems. ([#1118](https://github.com/wazuh/wazuh/pull/1118))
- Added a building flag to compile the SQLite library externally for the API. ([#1119](https://github.com/wazuh/wazuh/issues/1119))
- Fixed variables length when storing RAM information by Syscollector. ([#1124](https://github.com/wazuh/wazuh/pull/1124))
- Fix Red Hat vulnerability database update. ([#1127](https://github.com/wazuh/wazuh/pull/1127))
- Fix allowing more than one wodle command. ([#1128](https://github.com/wazuh/wazuh/pull/1128))
- Fixed `after_regex` offset for the decoding algorithm. ([#1129](https://github.com/wazuh/wazuh/pull/1129))
- Prevents some vulnerabilities from not being checked for Debian. ([#1166](https://github.com/wazuh/wazuh/pull/1166))
- Fixed legacy configuration for `vulnerability-detector`. ([#1174](https://github.com/wazuh/wazuh/pull/1174))
- Fix active-response scripts installation for Windows. ([#1182](https://github.com/wazuh/wazuh/pull/1182)).
- Fixed `open-scap` deadlock when opening large files. ([#1206](https://github.com/wazuh/wazuh/pull/1206)). Thanks to @juergenc for detecting this issue.


### Removed

- The 'T' multiplier has been removed from option `max_output_size`. ([#1089](https://github.com/wazuh/wazuh/pull/1089))


## [v3.5.0] - 2018-08-10

### Added

- Improved configuration of OVAL updates. ([#416](https://github.com/wazuh/wazuh/pull/416))
- Added selective agent software request in vulnerability-detector. ([#404](https://github.com/wazuh/wazuh/pull/404))
- Get Linux packages inventory natively. ([#441](https://github.com/wazuh/wazuh/pull/441))
- Get Windows packages inventory natively. ([#471](https://github.com/wazuh/wazuh/pull/471))
- Supporting AES encryption for manager and agent. ([#448](https://github.com/wazuh/wazuh/pull/448))
- Added Debian and Ubuntu 18 support in vulnerability-detector. ([#470](https://github.com/wazuh/wazuh/pull/470))
- Added Rids Synchronization. ([#459](https://github.com/wazuh/wazuh/pull/459))
- Added option for setting the group that the agent belongs to when registering it with authd ([#460](https://github.com/wazuh/wazuh/pull/460))
- Added option for setting the source IP when the agent registers with authd ([#460](https://github.com/wazuh/wazuh/pull/460))
- Added option to force the vulnerability detection in unsupported OS. ([#462](https://github.com/wazuh/wazuh/pull/462))
- Get network inventory natively. ([#546](https://github.com/wazuh/wazuh/pull/546))
- Add arch check for Red Hat's OVAL in vulnerability-detector. ([#625](https://github.com/wazuh/wazuh/pull/625))
- Integration with Osquery. ([#627](https://github.com/wazuh/wazuh/pull/627))
    - Enrich osquery configuration with pack files aggregation and agent labels as decorators.
    - Launch osquery daemon in background.
    - Monitor results file and send them to the manager.
    - New option in rules `<location>` to filter events by osquery.
    - Support folders in shared configuration. This makes easy to send pack folders to agents.
    - Basic ruleset for osquery events and daemon logs.
- Boost Remoted performance with multithreading. ([#649](https://github.com/wazuh/wazuh/pull/649))
    - Up to 16 parallel threads to decrypt messages from agents.
    - Limit the frequency of agent keys reloading.
    - Message input buffer in Analysisd to prevent control messages starvation in Remoted.
- Module to download shared files for agent groups dinamically. ([#519](https://github.com/wazuh/wazuh/pull/519))
    - Added group creation for files.yml if the group does not exist. ([#1010](https://github.com/wazuh/wazuh/pull/1010))
- Added scheduling options to CIS-CAT integration. ([#586](https://github.com/wazuh/wazuh/pull/586))
- Option to download the wpk using http in `agent_upgrade`. ([#798](https://github.com/wazuh/wazuh/pull/798))
- Add `172.0.0.1` as manager IP when creating `global.db`. ([#970](https://github.com/wazuh/wazuh/pull/970))
- New requests for Syscollector. ([#728](https://github.com/wazuh/wazuh/pull/728))
- `cluster_control` shows an error if the status does not exist. ([#1002](https://github.com/wazuh/wazuh/pull/1002))
- Get Windows hardware inventory natively. ([#831](https://github.com/wazuh/wazuh/pull/831))
- Get processes and ports inventory by the Syscollector module.
- Added an integration with Kaspersky Endpoint Security for Linux via Active Response. ([#1056](https://github.com/wazuh/wazuh/pull/1056))

### Changed

- Add default value for option -x in agent_control tool.
- External libraries moved to an external repository.
- Ignore OverlayFS directories on Rootcheck system scan.
- Extracts agent's OS from the database instead of the agent-info.
- Increases the maximum size of XML parser to 20KB.
- Extract CVE instead of RHSA codes into vulnerability-detector. ([#549](https://github.com/wazuh/wazuh/pull/549))
- Store CIS-CAT results into Wazuh DB. ([#568](https://github.com/wazuh/wazuh/pull/568))
- Add profile information to CIS-CAT reports. ([#658](https://github.com/wazuh/wazuh/pull/658))
- Merge external libraries into a unique shared library. ([#620](https://github.com/wazuh/wazuh/pull/620))
- Cluster log rotation: set correct permissions and store rotations in /logs/ossec. ([#667](https://github.com/wazuh/wazuh/pull/667))
- `Distinct` requests don't allow `limit=0` or `limit>maximun_limit`. ([#1007](https://github.com/wazuh/wazuh/pull/1007))
- Deprecated arguments -i, -F and -r for Authd. ([#1013](https://github.com/wazuh/wazuh/pull/1013))
- Increase the internal memory for real-time from 12 KiB to 64 KiB. ([#1062](https://github.com/wazuh/wazuh/pull/1062))

### Fixed

- Fixed invalid alerts reported by Syscollector when the event contains the word "error". ([#461](https://github.com/wazuh/wazuh/pull/461))
- Silenced Vuls integration starting and ending alerts. ([#541](https://github.com/wazuh/wazuh/pull/541))
- Fix problem comparing releases of ubuntu packages. ([#556](https://github.com/wazuh/wazuh/pull/556))
- Windows delete pending active-responses before reset agent. ([#563](https://github.com/wazuh/wazuh/pull/563))
- Fix bug in Rootcheck for Windows that searches for keys in 32-bit mode only. ([#566](https://github.com/wazuh/wazuh/pull/566))
- Alert when unmerge files fails on agent. ([#731](https://github.com/wazuh/wazuh/pull/731))
- Fixed bugs reading logs in framework. ([#856](https://github.com/wazuh/wazuh/pull/856))
- Ignore uppercase and lowercase sorting an array in framework. ([#814](https://github.com/wazuh/wazuh/pull/814))
- Cluster: reject connection if the client node has a different cluster name. ([#892](https://github.com/wazuh/wazuh/pull/892))
- Prevent `the JSON object must be str, not 'bytes'` error. ([#997](https://github.com/wazuh/wazuh/pull/997))
- Fix long sleep times in vulnerability detector.
- Fix inconsistency in the alerts format for the manager in vulnerability-detector.
- Fix bug when processing the packages in vulnerability-detector.
- Prevent to process Syscollector events by the JSON decoder. ([#674](https://github.com/wazuh/wazuh/pull/674))
- Stop Syscollector data storage into Wazuh DB when an error appears. ([#674](https://github.com/wazuh/wazuh/pull/674))
- Fix bug in Syscheck that reported false positive about removed files. ([#1044](https://github.com/wazuh/wazuh/pull/1044))
- Fix bug in Syscheck that misinterpreted no_diff option. ([#1046](https://github.com/wazuh/wazuh/pull/1046))
- Fixes in file integrity monitoring for Windows. ([#1062](https://github.com/wazuh/wazuh/pull/1062))
  - Fix Windows agent crash if FIM fails to extract the file owner.
  - Prevent FIM real-time mode on Windows from stopping if the internal buffer gets overflowed.
- Prevent large logs from flooding the log file by Logcollector. ([#1067](https://github.com/wazuh/wazuh/pull/1067))
- Fix allowing more than one wodle command and compute command timeout when ignore_output is enabled. ([#1102](https://github.com/wazuh/wazuh/pull/1102))

### Removed

- Deleted Lua language support.
- Deleted integration with Vuls. ([#879](https://github.com/wazuh/wazuh/issues/879))
- Deleted agent_list tool, replaced by agent_control. ([ba0265b](https://github.com/wazuh/wazuh/commit/ba0265b6e9e3fed133d60ef2df3450fdf26f7da4#diff-f57f2991a6aa25fe45d8036c51bf8b4d))

## [v3.4.0] - 2018-07-24

### Added

- Support for SHA256 checksum in Syscheck (by @arshad01). ([#410](https://github.com/wazuh/wazuh/pull/410))
- Added an internal option for Syscheck to tune the RT alerting delay. ([#434](https://github.com/wazuh/wazuh/pull/434))
- Added two options in the tag <auto_ignore> `frequency` and `timeframe` to hide alerts when they are played several times in a given period of time. ([#857](https://github.com/wazuh/wazuh/pull/857))
- Include who-data in Syscheck for file integrity monitoring. ([#756](https://github.com/wazuh/wazuh/pull/756))
  - Linux Audit setup and monitoring to watch directories configured with who-data.
  - Direct communication with Auditd on Linux to catch who-data related events.
  - Setup of SACL for monitored directories on Windows.
  - Windows Audit events monitoring through Windows Event Channel.
  - Auto setup of audit configuration and reset when the agent quits.
- Syscheck in frequency time show alerts from deleted files. ([#857](https://github.com/wazuh/wazuh/pull/857))
- Added an option `target` to customize output format per-target in Logcollector. ([#863](https://github.com/wazuh/wazuh/pull/863))
- New option for the JSON decoder to choose the treatment of NULL values. ([#677](https://github.com/wazuh/wazuh/pull/677))
- Remove old snapshot files for FIM. ([#872](https://github.com/wazuh/wazuh/pull/872))
- Distinct operation in agents. ([#920](https://github.com/wazuh/wazuh/pull/920))
- Added support for unified WPK. ([#865](https://github.com/wazuh/wazuh/pull/865))
- Added missing debug options for modules in the internal options file. ([#901](https://github.com/wazuh/wazuh/pull/901))
- Added recursion limits when reading directories. ([#947](https://github.com/wazuh/wazuh/pull/947))

### Changed

- Renamed cluster _client_ node type to ___worker___ ([#850](https://github.com/wazuh/wazuh/pull/850)).
- Changed a descriptive message in the alert showing what attributes changed. ([#857](https://github.com/wazuh/wazuh/pull/857))
- Change visualization of Syscheck alerts. ([#857](https://github.com/wazuh/wazuh/pull/857))
- Add all the available fields in the Syscheck messages from the Wazuh configuration files. ([#857](https://github.com/wazuh/wazuh/pull/857))
- Now the no_full_log option only affects JSON alerts. ([#881](https://github.com/wazuh/wazuh/pull/881))
- Delete temporary files when stopping Wazuh. ([#732](https://github.com/wazuh/wazuh/pull/732))
- Send OpenSCAP checks results to a FIFO queue instead of temporary files. ([#732](https://github.com/wazuh/wazuh/pull/732))
- Default behavior when starting Syscheck and Rootcheck components. ([#829](https://github.com/wazuh/wazuh/pull/829))
  - They are disabled if not appear in the configuration.
  - They can be set up as empty blocks in the configuration, applying their default values.
  - Improvements of error and information messages when they start.
- Improve output of `DELETE/agents` when no agents were removed. ([#868](https://github.com/wazuh/wazuh/pull/868))
- Include the file owner SID in Syscheck alerts.
- Change no previous checksum error message to information log. ([#897](https://github.com/wazuh/wazuh/pull/897))
- Changed default Syscheck scan speed: 100 files per second. ([#975](https://github.com/wazuh/wazuh/pull/975))
- Show network protocol used by the agent when connecting to the manager. ([#980](https://github.com/wazuh/wazuh/pull/980))

### Fixed

- Syscheck RT process granularized to make frequency option more accurate. ([#434](https://github.com/wazuh/wazuh/pull/434))
- Fixed registry_ignore problem on Syscheck for Windows when arch="both" was used. ([#525](https://github.com/wazuh/wazuh/pull/525))
- Allow more than 256 directories in real-time for Windows agent using recursive watchers. ([#540](https://github.com/wazuh/wazuh/pull/540))
- Fix weird behavior in Syscheck when a modified file returns back to its first state. ([#434](https://github.com/wazuh/wazuh/pull/434))
- Replace hash value xxx (not enabled) for n/a if the hash couldn't be calculated. ([#857](https://github.com/wazuh/wazuh/pull/857))
- Do not report uid, gid or gname on Windows (avoid user=0). ([#857](https://github.com/wazuh/wazuh/pull/857))
- Several fixes generating sha256 hash. ([#857](https://github.com/wazuh/wazuh/pull/857))
- Fixed the option report_changes configuration. ([#857](https://github.com/wazuh/wazuh/pull/857))
- Fixed the 'report_changes' configuration when 'sha1' option is not set. ([#857](https://github.com/wazuh/wazuh/pull/857))
- Fix memory leak reading logcollector config. ([#884](https://github.com/wazuh/wazuh/pull/884))
- Fixed crash in Slack integration for alerts that don't have full log. ([#880](https://github.com/wazuh/wazuh/pull/880))
- Fixed active-responses.log definition path on Windows configuration. ([#739](https://github.com/wazuh/wazuh/pull/739))
- Added warning message when updating Syscheck/Rootcheck database to restart the manager. ([#817](https://github.com/wazuh/wazuh/pull/817))
- Fix PID file creation checking. ([#822](https://github.com/wazuh/wazuh/pull/822))
  - Check that the PID file was created and written.
  - This would prevent service from running multiple processes of the same daemon.
- Fix reading of Windows platform for 64 bits systems. ([#832](https://github.com/wazuh/wazuh/pull/832))
- Fixed Syslog output parser when reading the timestamp from the alerts in JSON format. ([#843](https://github.com/wazuh/wazuh/pull/843))
- Fixed filter for `gpg-pubkey` packages in Syscollector. ([#847](https://github.com/wazuh/wazuh/pull/847))
- Fixed bug in configuration when reading the `repeated_offenders` option in Active Response. ([#873](https://github.com/wazuh/wazuh/pull/873))
- Fixed variables parser when loading rules. ([#855](https://github.com/wazuh/wazuh/pull/855))
- Fixed parser files names in the Rootcheck scan. ([#840](https://github.com/wazuh/wazuh/pull/840))
- Removed frequency offset in rules. ([#827](https://github.com/wazuh/wazuh/pull/827)).
- Fix memory leak reading logcollector config. ([#884](https://github.com/wazuh/wazuh/pull/884))
- Fixed sort agents by status in `GET/agents` API request. ([#810](https://github.com/wazuh/wazuh/pull/810))
- Added exception when no agents are selected to restart. ([#870](https://github.com/wazuh/wazuh/pull/870))
- Prevent files from remaining open in the cluster. ([#874](https://github.com/wazuh/wazuh/pull/874))
- Fix network unreachable error when cluster starts. ([#800](https://github.com/wazuh/wazuh/pull/800))
- Fix empty rules and decoders file check. ([#887](https://github.com/wazuh/wazuh/pull/887))
- Prevent to access an unexisting hash table from 'whodata' thread. ([#911](https://github.com/wazuh/wazuh/pull/911))
- Fix CA verification with more than one 'ca_store' definitions. ([#927](https://github.com/wazuh/wazuh/pull/927))
- Fix error in syscollector API calls when Wazuh is installed in a directory different than `/var/ossec`. ([#942](https://github.com/wazuh/wazuh/pull/942)).
- Fix error in CentOS 6 when `wazuh-cluster` is disabled. ([#944](https://github.com/wazuh/wazuh/pull/944)).
- Fix Remoted connection failed warning in TCP mode due to timeout. ([#958](https://github.com/wazuh/wazuh/pull/958))
- Fix option 'rule_id' in syslog client. ([#979](https://github.com/wazuh/wazuh/pull/979))
- Fixed bug in legacy agent's server options that prevented it from setting port and protocol.

## [v3.3.1] - 2018-06-18

### Added

- Added `total_affected_agents` and `total_failed_ids` to the `DELETE/agents` API request. ([#795](https://github.com/wazuh/wazuh/pull/795))

### Changed

- Management of empty blocks in the configuration files. ([#781](https://github.com/wazuh/wazuh/pull/781))
- Verify WPK with Wazuh CA by default. ([#799](https://github.com/wazuh/wazuh/pull/799))

### Fixed

- Windows prevents agent from renaming file. ([#773](https://github.com/wazuh/wazuh/pull/773))
- Fix manager-agent version comparison in remote upgrades. ([#765](https://github.com/wazuh/wazuh/pull/765))
- Fix log flooding when restarting agent while the merged file is being receiving. ([#788](https://github.com/wazuh/wazuh/pull/788))
- Fix issue when overwriting rotated logs in Windows agents. ([#776](https://github.com/wazuh/wazuh/pull/776))
- Prevent OpenSCAP module from running on Windows agents (incompatible). ([#777](https://github.com/wazuh/wazuh/pull/777))
- Fix issue in file changes report for FIM on Linux when a directory contains a backslash. ([#775](https://github.com/wazuh/wazuh/pull/775))
- Fixed missing `minor` field in agent data managed by the framework. ([#771](https://github.com/wazuh/wazuh/pull/771))
- Fixed missing `build` and `key` fields in agent data managed by the framework. ([#802](https://github.com/wazuh/wazuh/pull/802))
- Fixed several bugs in upgrade agents ([#784](https://github.com/wazuh/wazuh/pull/784)):
    - Error upgrading an agent with status `Never Connected`.
    - Fixed API support.
    - Sockets were not closing properly.
- Cluster exits showing an error when an error occurs. ([#790](https://github.com/wazuh/wazuh/pull/790))
- Fixed bug when cluster control or API cannot request the list of nodes to the master. ([#762](https://github.com/wazuh/wazuh/pull/762))
- Fixed bug when the `agent.conf` contains an unrecognized module. ([#796](https://github.com/wazuh/wazuh/pull/796))
- Alert when unmerge files fails on agent. ([#731](https://github.com/wazuh/wazuh/pull/731))
- Fix invalid memory access when parsing ruleset configuration. ([#787](https://github.com/wazuh/wazuh/pull/787))
- Check version of python in cluster control. ([#760](https://github.com/wazuh/wazuh/pull/760))
- Removed duplicated log message when Rootcheck is disabled. ([#783](https://github.com/wazuh/wazuh/pull/783))
- Avoid infinite attempts to download CVE databases when it fails. ([#792](https://github.com/wazuh/wazuh/pull/792))


## [v3.3.0] - 2018-06-06

### Added

- Supporting multiple socket output in Logcollector. ([#395](https://github.com/wazuh/wazuh/pull/395))
- Allow inserting static field parameters in rule comments. ([#397](https://github.com/wazuh/wazuh/pull/397))
- Added an output format option for Logcollector to build custom logs. ([#423](https://github.com/wazuh/wazuh/pull/423))
- Included millisecond timing in timestamp to JSON events. ([#467](https://github.com/wazuh/wazuh/pull/467))
- Added an option in Analysisd to set input event offset for plugin decoders. ([#512](https://github.com/wazuh/wazuh/pull/512))
- Allow decoders mix plugin and multiregex children. ([#602](https://github.com/wazuh/wazuh/pull/602))
- Added the option to filter by any field in `get_agents_overview`, `get_agent_group` and `get_agents_without_group` functions of the Python framework. ([#743](https://github.com/wazuh/wazuh/pull/743))

### Changed

- Add default value for option -x in agent_upgrade tool.
- Changed output of agents in cluster control. ([#741](https://github.com/wazuh/wazuh/pull/741))

### Fixed

- Fix bug in Logcollector when removing duplicate localfiles. ([#402](https://github.com/wazuh/wazuh/pull/402))
- Fix memory error in Logcollector when using wildcards.
- Prevent command injection in Agentless daemon. ([#600](https://github.com/wazuh/wazuh/pull/600))
- Fixed bug getting the agents in cluster control. ([#741](https://github.com/wazuh/wazuh/pull/741))
- Prevent Logcollector from reporting an error when a path with wildcards matches no files.
- Fixes the feature to group with the option multi-line. ([#754](https://github.com/wazuh/wazuh/pull/754))


## [v3.2.4] - 2018-06-01

### Fixed
- Fixed segmentation fault in maild when `<queue-size>` is included in the global configuration.
- Fixed bug in Framework when retrieving mangers logs. ([#644](https://github.com/wazuh/wazuh/pull/644))
- Fixed bug in clusterd to prevent the synchronization of `.swp` files. ([#694](https://github.com/wazuh/wazuh/pull/694))
- Fixed bug in Framework parsing agent configuration. ([#681](https://github.com/wazuh/wazuh/pull/681))
- Fixed several bugs using python3 with the Python framework. ([#701](https://github.com/wazuh/wazuh/pull/701))


## [v3.2.3] - 2018-05-28

### Added

- New internal option to enable merged file creation by Remoted. ([#603](https://github.com/wazuh/wazuh/pull/603))
- Created alert item for GDPR and GPG13. ([#608](https://github.com/wazuh/wazuh/pull/608))
- Add support for Amazon Linux in vulnerability-detector.
- Created an input queue for Analysisd to prevent Remoted starvation. ([#661](https://github.com/wazuh/wazuh/pull/661))

### Changed

- Set default agent limit to 14.000 and file descriptor limit to 65.536 per process. ([#624](https://github.com/wazuh/wazuh/pull/624))
- Cluster improvements.
    - New protocol for communications.
    - Inverted communication flow: clients start communications with the master.
    - Just the master address is required in the `<nodes>` list configuration.
    - Improved synchronization algorithm.
    - Reduced the number of processes to one: `wazuh-clusterd`.
- Cluster control tool improvements: outputs are the same regardless of node type.
- The default input queue for remote events has been increased to 131072 events. ([#660](https://github.com/wazuh/wazuh/pull/660))
- Disconnected agents will no longer report vulnerabilities. ([#666](https://github.com/wazuh/wazuh/pull/666))

### Fixed

- Fixed agent wait condition and improve logging messages. ([#550](https://github.com/wazuh/wazuh/pull/550))
- Fix race condition in settings load time by Windows agent. ([#551](https://github.com/wazuh/wazuh/pull/551))
- Fix bug in Authd that prevented it from deleting agent-info files when removing agents.
- Fix bug in ruleset that did not overwrite the `<info>` option. ([#584](https://github.com/wazuh/wazuh/issues/584))
- Fixed bad file descriptor error in Wazuh DB ([#588](https://github.com/wazuh/wazuh/issues/588))
- Fixed unpredictable file sorting when creating merged files. ([#599](https://github.com/wazuh/wazuh/issues/599))
- Fixed race condition in Remoted when closing connections.
- Fix epoch check in vulnerability-detector.
- Fixed hash sum in logs rotation. ([#636](https://github.com/wazuh/wazuh/issues/636))
- Fixed cluster CPU usage.
- Fixed invalid deletion of agent timestamp entries. ([#639](https://github.com/wazuh/wazuh/issues/639))
- Fixed segmentation fault in logcollector when multi-line is applied to a remote configuration. ([#641](https://github.com/wazuh/wazuh/pull/641))
- Fixed issue in Syscheck that may leave the process running if the agent is stopped quickly. ([#671](https://github.com/wazuh/wazuh/pull/671))

### Removed

- Removed cluster database and internal cluster daemon.


## [v3.2.2] - 2018-05-07

### Added

- Created an input queue for Remoted to prevent agent connection starvation. ([#509](https://github.com/wazuh/wazuh/pull/509))

### Changed

- Updated Slack integration. ([#443](https://github.com/wazuh/wazuh/pull/443))
- Increased connection timeout for remote upgrades. ([#480](https://github.com/wazuh/wazuh/pull/480))
- Vulnerability-detector does not stop agents detection if it fails to find the software for one of them.
- Improve the version comparator algorithm in vulnerability-detector. ([#508](https://github.com/wazuh/wazuh/pull/508))

### Fixed

- Fixed bug in labels settings parser that may make Agentd or Logcollector crash.
- Fixed issue when setting multiple `<server-ip>` stanzas in versions 3.0 - 3.2.1. ([#433](https://github.com/wazuh/wazuh/pull/433))
- Fixed bug when socket database messages are not sent correctly. ([#435](https://github.com/wazuh/wazuh/pull/435))
- Fixed unexpected stop in the sources installer when overwriting a previous corrupt installation.
- Added a synchronization timeout in the cluster to prevent it from blocking ([#447](https://github.com/wazuh/wazuh/pull/447))
- Fixed issue in CSyslogd when filtering by rule group. ([#446](https://github.com/wazuh/wazuh/pull/446))
- Fixed error on DB daemon when parsing rules with options introduced in version 3.0.0.
- Fixed unrecognizable characters error in Windows version name. ([#478](https://github.com/wazuh/wazuh/pull/478))
- Fix Authd client in old versions of Windows ([#479](https://github.com/wazuh/wazuh/pull/479))
- Cluster's socket management improved to use persistent connections ([#481](https://github.com/wazuh/wazuh/pull/481))
- Fix memory corruption in Syscollector decoder and memory leaks in Vulnerability Detector. ([#482](https://github.com/wazuh/wazuh/pull/482))
- Fixed memory corruption in Wazuh DB autoclosing procedure.
- Fixed dangling db files at DB Sync module folder. ([#489](https://github.com/wazuh/wazuh/pull/489))
- Fixed agent group file deletion when using Authd.
- Fix memory leak in Maild with JSON input. ([#498](https://github.com/wazuh/wazuh/pull/498))
- Fixed remote command switch option. ([#504](https://github.com/wazuh/wazuh/pull/504))

## [v3.2.1] - 2018-03-03

### Added

- Added option in Makefile to disable CIS-CAT module. ([#381](https://github.com/wazuh/wazuh/pull/381))
- Added field `totalItems` to `GET/agents/purgeable/:timeframe` API call. ([#385](https://github.com/wazuh/wazuh/pull/385))

### Changed

- Giving preference to use the selected Java over the default one in CIS-CAT wodle.
- Added delay between message delivery for every module. ([#389](https://github.com/wazuh/wazuh/pull/389))
- Verify all modules for the shared configuration. ([#408](https://github.com/wazuh/wazuh/pull/408))
- Updated OpenSSL library to 1.1.0g.
- Insert agent labels in JSON archives no matter the event matched a rule.
- Support for relative/full/network paths in the CIS-CAT configuration. ([#419](https://github.com/wazuh/wazuh/pull/419))
- Improved cluster control to give more information. ([#421](https://github.com/wazuh/wazuh/pull/421))
- Updated rules for CIS-CAT.
- Removed unnecessary compilation of vulnerability-detector in agents.
- Increased wazuh-modulesd's subprocess pool.
- Improved the agent software recollection by Syscollector.

### Fixed

- Fixed crash in Agentd when testing Syscollector configuration from agent.conf file.
- Fixed duplicate alerts in Vulnerability Detector.
- Fixed compiling issues in Solaris and HP-UX.
- Fixed bug in Framework when listing directories due to permissions issues.
- Fixed error handling in CIS-CAT module. ([#401](https://github.com/wazuh/wazuh/pull/401))
- Fixed some defects reported by Coverity. ([#406](https://github.com/wazuh/wazuh/pull/406))
- Fixed OS name detection in macOS and old Linux distros. ([#409](https://github.com/wazuh/wazuh/pull/409))
- Fixed linked in HP-UX.
- Fixed Red Hat detection in vulnerability-detector.
- Fixed segmentation fault in wazuh-cluster when files path is too long.
- Fixed a bug getting groups and searching by them in `GET/agents` API call. ([#390](https://github.com/wazuh/wazuh/pull/390))
- Several fixes and improvements in cluster.
- Fixed bug in wazuh-db when closing exceeded databases in transaction.
- Fixed bug in vulnerability-detector that discarded valid agents.
- Fixed segmentation fault in Windows agents when getting OS info.
- Fixed memory leaks in vulnerability-detector and CIS-CAT wodle.
- Fixed behavior when working directory is not found in CIS-CAT wodle.

## [v3.2.0] - 2018-02-13

### Added
- Added support to synchronize custom rules and decoders in the cluster.([#344](https://github.com/wazuh/wazuh/pull/344))
- Add field `status` to `GET/agents/groups/:group_id` API call.([#338](https://github.com/wazuh/wazuh/pull/338))
- Added support for Windows to CIS-CAT integration module ([#369](https://github.com/wazuh/wazuh/pull/369))
- New Wazuh Module "aws-cloudtrail" fetching logs from S3 bucket. ([#351](https://github.com/wazuh/wazuh/pull/351))
- New Wazuh Module "vulnerability-detector" to detect vulnerabilities in agents and managers.

### Fixed
- Fixed oscap.py to support new versions of OpenSCAP scanner.([#331](https://github.com/wazuh/wazuh/pull/331))
- Fixed timeout bug when the cluster port was closed. ([#343](https://github.com/wazuh/wazuh/pull/343))
- Improve exception handling in `cluster_control`. ([#343](https://github.com/wazuh/wazuh/pull/343))
- Fixed bug in cluster when receive an error response from client. ([#346](https://github.com/wazuh/wazuh/pull/346))
- Fixed bug in framework when the manager is installed in different path than /var/ossec. ([#335](https://github.com/wazuh/wazuh/pull/335))
- Fixed predecoder hostname field in JSON event output.
- Several fixes and improvements in cluster.

## [v3.1.0] - 2017-12-22

### Added

- New Wazuh Module "command" for asynchronous command execution.
- New field "predecoder.timestamp" for JSON alerts including timestamp from logs.
- Added reload action to ossec-control in local mode.
- Add duration control of a cluster database synchronization.
- New internal option for agents to switch applying shared configuration.
- Added GeoIP address finding for input logs in JSON format.
- Added alert and archive output files rotation capabilities.
- Added rule option to discard field "firedtimes".
- Added VULS integration for running vulnerability assessments.
- CIS-CAT Wazuh Module to scan CIS policies.

### Changed

- Keepping client.keys file permissions when modifying it.
- Improve Rootcheck formula to select outstanding defects.
- Stop related daemon when disabling components in ossec-control.
- Prevented cluster daemon from starting on RHEL 5 or older.
- Let Syscheck report file changes on first scan.
- Allow requests by node name in cluster_control binary.
- Improved help of cluster_control binary.
- Integrity control of files in the cluster.

### Fixed

- Fixed netstat command in localfile configuration.
- Fixed error when searching agents by ID.
- Fixed syslog format pre-decoder for logs with missing (optional) space after tag.
- Fixed alert ID when plain-text alert output disabled.
- Fixed Monitord freezing when a sendmail-like executable SMTP server is set.
- Fixed validation of Active Response used by agent_control.
- Allow non-ASCII characters in Windows version string.

## [v3.0.0] - 2017-12-12

### Added

- Added group property for agents to customize shared files set.
- Send shared files to multiple agents in parallel.
- New decoder plugin for logs in JSON format with dynamic fields definition.
- Brought framework from API to Wazuh project.
- Show merged files MD5 checksum by agent_control and framework.
- New reliable request protocol for manager-agent communication.
- Remote agent upgrades with signed WPK packages.
- Added option for Remoted to prevent it from writing shared merged file.
- Added state for Agentd and Windows agent to notify connection state and metrics.
- Added new JSON log format for local file monitoring.
- Added OpenSCAP SSG datastream content for Ubuntu Trusty Tahr.
- Field "alert_id" in JSON alerts (by Dan Parriott).
- Added support of "any" IP address to OSSEC batch manager (by Jozef Reisinger).
- Added ossec-agent SElinux module (by kreon).
- Added previous output to JSON output (by João Soares).
- Added option for Authd to specify the allowed cipher list (by James Le Cuirot).
- Added option for cipher suites in Authd settings.
- Added internal option for Remoted to set the shared configuration reloading time.
- Auto restart agents when new shared configuration is pushed from the manager.
- Added native support for Systemd.
- Added option to register unlimited agents in Authd.
- New internal option to limit the number of file descriptors in Analysisd and Remoted.
- Added new state "pending" for agents.
- Added internal option to disable real-time DB synchronization.
- Allow multiple manager stanzas in Agentd settings.
- New internal option to limit the receiving time in TCP mode.
- Added manager hostname data to agent information.
- New option for rotating internal logs by size.
- Added internal option to enable or disable daily rotation of internal logs.
- Added command option for Monitord to overwrite 'day_wait' parameter.
- Adding templates and sample alert for Elasticsearch 6.0.
- Added option to enable/disable Authd on install and auto-generate certificates.
- Pack secure TCP messages into a single packet.
- Added function to install SCAP policies depending on OS version.
- Added integration with Virustotal.
- Added timeout option for TCP sockets in Remoted and Agentd.
- Added option to start the manager after installing.
- Added a cluster of managers (`wazuh-clusterd`) and a script to control it (`cluster_control`).

### Changed

- Increased shared file delivery speed when using TCP.
- Increased TCP listening socket backlog.
- Changed Windows agent UI panel to show revision number instead of installation date.
- Group every decoded field (static and dynamic fields) into a data object for JSON alerts.
- Reload shared files by Remoted every 10 minutes.
- Increased string size limit for XML reader to 4096 bytes.
- Updated Logstash configuration and Elasticsearch mappings.
- Changed template fields structure for Kibana dashboards.
- Increased dynamic field limit to 1024, and default to 256.
- Changed agent buffer 'length' parameter to 'queue_size'.
- Changed some Rootcheck error messages to verbose logs.
- Removed unnecessary message by manage_agents advising to restart Wazuh manager.
- Update PF tables Active response (by d31m0).
- Create the users and groups as system users and groups in specs (by Dan Parriott).
- Show descriptive errors when an agent loses the connection using TCP.
- Prevent agents with the same name as the manager host from getting added.
- Changed 'message' field to 'data' for successful agent removing response in Authd API.
- Changed critical error to standard error in Syslog Remoted when no access list has been configured.
- Ignore hidden files in shared folder for merged file.
- Changed agent notification time values: notify time to 1 minute and reconnect time to 5 minutes.
- Prevent data field from being inserted into JSON alerts when it's empty.
- Spelling corrections (by Josh Soref).
- Moved debug messages when updating shared files to level 2.
- Do not create users ossecm or ossecr on agents.
- Upgrade netstat command in Logcollector.
- Prevent Monitord and DB sync module from dealing with agent files on local installations.
- Speed up DB syncing by keeping databases opened and an inotify event queue.
- Merge server's IP and hostname options to one setting.
- Enabled Active Response by default in both Windows and UNIX.
- Make Monitord 'day_wait' internal option affect log rotation.
- Extend Monitord 'day_wait' internal option range.
- Prevent Windows agent from log error when the manager disconnected.
- Improve Active Response filtering options.
- Use init system (Systemd/SysVinit) to restart Wazuh when upgrading.
- Added possibility of filtering agents by manager hostname in the Framework.
- Prevent installer from overwriting agent.conf file.
- Cancel file sending operation when agent socket is closed.
- Clean up agent shared folder before unmerging shared configuration.
- Print descriptive error when request socket refuses connection due to AR disabled.
- Extend Logcollector line burst limit range.
- Fix JSON alert file reloading when the file is rotated.
- Merge IP and Hostname server configuration into "Address" field.
- Improved TCP transmission performance by packing secure messages.

### Fixed

- Fixed wrong queries to get last Syscheck and Rootcheck date.
- Prevent Logcollector keep-alives from being stored on archives.json.
- Fixed length of random message within keep-alives.
- Fixed Windows version detection for Windows 8 and newer.
- Fixed incorrect CIDR writing on client.keys by Authd.
- Fixed missing buffer flush by Analysisd when updating Rootcheck database.
- Stop Wazuh service before removing folder to reinstall.
- Fixed Remoted service for Systemd (by Phil Porada).
- Fixed Administrator account mapping in Windows agent installation (by andrewm0374@gmail.com).
- Fixed MySQL support in dbd (by andrewm0374@gmail.com).
- Fixed incorrect warning when unencrypting messages (by Dan Parriott).
- Fixed Syslog mapping for alerts via Csyslogd (by Dan Parriott).
- Fixed syntax error in the creation of users in Solaris 11.2 (by Pedro Flor).
- Fixed some warnings that appeared when compiling on Fedora 26.
- Fixed permission issue in logs folder.
- Fixed issue in Remoted that prevented it from send shared configuration when it changed.
- Fixed Windows agent compilation compability with CentOS.
- Supporting different case from password prompt in Agentless (by Jesus Fidalgo).
- Fix bad detection of inotify queue overflowed.
- Fix repetitive error when a rule's diff file is empty.
- Fixed log group permission when created by a daemon running as root.
- Prevented Agentd from logging too many errors when restarted while receiving the merged file.
- Prevented Remoted from sending data to disconnected agents in TCP mode.
- Fixed alerts storage in PostgreSQL databases.
- Fixed invalid previous output data in JSON alerts.
- Fixed memory error in modulesd for invalid configurations.
- Fixed default Auth configuration to support custom install directory.
- Fixed directory transversal vulnerability in Active response commands.
- Fixed Active response timeout accuracy.
- Fixed race conditions in concurrent transmissions over TCP.

### Removed

- Removed Picviz support (by Dan Parriott).


## [v2.1.1] - 2017-09-21

### Changed

- Improved errors messages related to TCP connection queue.
- Changed info log about unsupported FS checking in Rootcheck scan to debug messages.
- Prevent Modules daemon from giving critical error when no wodles are enabled.

### Fixed

- Fix endianess incompatibility in agents on SPARC when connecting via TCP.
- Fix bug in Authd that made it crash when removing keys.
- Fix race condition in Remoted when writing logs.
- Avoid repeated errors by Remoted when sending data to a disconnected agent.
- Prevented Monitord from rotating non-existent logs.
- Some fixes to support HP-UX.
- Prevent processes from sending events when TCP connection is lost.
- Fixed output header by Syslog client when reading JSON alerts.
- Fixed bug in Integrator settings parser when reading rules list.

## [v2.1.0] - 2017-08-14

### Added

- Rotate and compress log feature.
- Labeling data for agents to be shown in alerts.
- New 'auth' configuration template.
- Make manage_agents capable of add and remove agents via Authd.
- Implemented XML configuration for Authd.
- Option -F for Authd to force insertion if it finds duplicated name.
- Local auth client to manage agent keys.
- Added OS name and version into global.db.
- Option for logging in JSON format.
- Allow maild to send through a sendmail-like executable (by James Le Cuirot).
- Leaky bucket-like buffer for agents to prevent network flooding.
- Allow Syslog client to read JSON alerts.
- Allow Mail reporter to read JSON alerts.
- Added internal option to tune Rootcheck sleep time.
- Added route-null Active Response script for Windows 2012 (by @CrazyLlama).

### Changed

- Updated SQLite library to 3.19.2.
- Updated zlib to 1.2.11.
- Updated cJSON library to 1.4.7.
- Change some manage_agents option parameters.
- Run Auth in background by default.
- Log classification as debug, info, warning, error and critical.
- Limit number of reads per cycle by Logcollector to prevent log starvation.
- Limit OpenSCAP module's event forwarding speed.
- Increased debug level of repeated Rootcheck messages.
- Send events when OpenSCAP starts and finishes scans.
- Delete PID files when a process exits not due to a signal.
- Change error messages due to SSL handshake failure to debug messages.
- Force group addition on installation for compatibility with LDAP (thanks to Gary Feltham).

### Fixed

- Fixed compiling error on systems with no OpenSSL.
- Fixed compiling warning at manage_agents.
- Fixed ossec-control enable/disable help message.
- Fixed unique aperture of random device on Unix.
- Fixed file sum comparison bug at Syscheck realtime engine. (Thanks to Arshad Khan)
- Close analysisd if alert outputs are disabled for all formats.
- Read Windows version name for versions newer than Windows 8 / Windows Server 2012.
- Fixed error in Analysisd that wrote Syscheck and Rootcheck databases of re-added agents on deleted files.
- Fixed internal option to configure the maximum labels' cache time.
- Fixed Auth password parsing on client side.
- Fix bad agent ID assignation in Authd on i686 architecture.
- Fixed Logcollector misconfiguration in Windows agents.

### Removed

- Remove unused message queue to send alerts from Authd.


## [v2.0.1] - 2017-07-19

### Changed

- Changed random data generator for a secure OS-provided generator.
- Changed Windows installer file name (depending on version).
- Linux distro detection using standard os-release file.
- Changed some URLs to documentation.
- Disable synchronization with SQLite databases for Syscheck by default.
- Minor changes at Rootcheck formatter for JSON alerts.
- Added debugging messages to Integrator logs.
- Show agent ID when possible on logs about incorrectly formatted messages.
- Use default maximum inotify event queue size.
- Show remote IP on encoding format errors when unencrypting messages.
- Remove temporary files created by Syscheck changes reports.
- Remove temporary Syscheck files for changes reporting by Windows installer when upgrading.

### Fixed

- Fixed resource leaks at rules configuration parsing.
- Fixed memory leaks at rules parser.
- Fixed memory leaks at XML decoders parser.
- Fixed TOCTOU condition when removing directories recursively.
- Fixed insecure temporary file creation for old POSIX specifications.
- Fixed missing agentless devices identification at JSON alerts.
- Fixed FIM timestamp and file name issue at SQLite database.
- Fixed cryptographic context acquirement on Windows agents.
- Fixed debug mode for Analysisd.
- Fixed bad exclusion of BTRFS filesystem by Rootcheck.
- Fixed compile errors on macOS.
- Fixed option -V for Integrator.
- Exclude symbolic links to directories when sending FIM diffs (by Stephan Joerrens).
- Fixed daemon list for service reloading at ossec-control.
- Fixed socket waiting issue on Windows agents.
- Fixed PCI_DSS definitions grouping issue at Rootcheck controls.
- Fixed segmentation fault bug when stopping on CentOS 5.
- Fixed compatibility with AIX.
- Fixed race conditions in ossec-control script.
- Fixed compiling issue on Windows.
- Fixed compatibility with Solaris.
- Fixed XML parsing error due to byte stashing issue.
- Fixed false error by Syscheck when creating diff snapshots of empty files.
- Fixed segmentation fault in Authd on i386 platform.
- Fixed agent-auth exit code for controlled server's errors.
- Fixed incorrect OVAL patch results classification.

## [v2.0.0] - 2017-03-14

### Added

- Wazuh modules manager.
- Wazuh module for OpenSCAP.
- Ruleset for OpenSCAP alerts.
- Kibana dashboards for OpenSCAP.
- Option at agent_control to restart all agents.
- Dynamic fields to rules and decoders.
- Dynamic fields to JSON in alerts/archives.
- CDB list lookup with dynamic fields.
- FTS for dynamic fields.
- Logcollector option to set the frequency of file checking.
- GeoIP support in Alerts (by Scott R Shinn).
- Internal option to output GeoIP data on JSON alerts.
- Matching pattern negation (by Daniel Cid).
- Syscheck and Rootcheck events on SQLite databases.
- Data migration tool to SQLite databases.
- Jenkins QA.
- 64-bit Windows registry keys support.
- Complete FIM data output to JSON and alerts.
- Username, date and inode attributes to FIM events on Unix.
- Username attribute to FIM events on Windows.
- Report changes (FIM file diffs) to Windows agent.
- File diffs to JSON output.
- Elastic mapping updated for new FIM events.
- Title and file fields extracted at Rootcheck alerts.
- Rule description formatting with dynamic field referencing.
- Multithreaded design for Authd server for fast and reliable client dispatching, with key caching and write scheduling.
- Auth registration client for Windows (by Gael Muller).
- Auth password authentication for Windows client.
- New local decoder file by default.
- Show server certificate and key paths at Authd help.
- New option for Authd to verify agent's address.
- Added support for new format at predecoder (by Brad Lhotsky).
- Agentless passlist encoding to Base64.
- New Auditd-specific log format for Logcollector.
- Option for Authd to auto-choose TLS/SSL method.
- Compile option for Authd to make it compatible with legacy OSs.
- Added new templates layout to auto-compose configuration file.
- New wodle for SQLite database syncing (agent information and fim/pm data).
- Added XML settings options to exclude some rules or decoders files.
- Option for agent_control to broadcast AR on all agents.
- Extended FIM event information forwarded by csyslogd (by Sivakumar Nellurandi).
- Report Syscheck's new file events on real time.

### Changed

- Isolated logtest directory from analysisd.
- Remoted informs Analysisd about agent ID.
- Updated Kibana dashboards.
- Syscheck FIM attributes to dynamic fields.
- Force services to exit if PID file creation fails.
- Atomic writing of client.keys through temporary files.
- Disabled remote message ID verification by default.
- Show actual IP on debug message when agents get connected.
- Enforce rules IDs to max 6 digits.
- OSSEC users and group as system (UI-hidden) users (by Dennis Golden).
- Increases Authd connection pool size.
- Use general-purpose version-flexible SSL/TLS methods for Authd registration.
- Enforce minimum 3-digit agent ID format.
- Exclude BTRFS from Rootcheck searching for hidden files inside directories (by Stephan Joerrens).
- Moved OSSEC and Wazuh decoders to one directory.
- Prevent manage_agents from doing invalid actions (such methods for manager at agent).
- Disabled capturing of security events 5145 and 5156 on Windows agent.
- Utilities to rename an agent or change the IP address (by Antonio Querubin).
- Added quiet option for Logtest (by Dan Parriott).
- Output decoder information onto JSON alerts.
- Enable mail notifications by default for server installation.
- Agent control option to restart all agents' Syscheck will also restart manager's Syscheck.
- Make ossec-control to check Authd PID.
- Enforce every rule to contain a description.
- JSON output won't contain field "agentip" if tis value is "any".
- Don't broadcast Active Response messages to disconnected agents.
- Don't print Syscheck logs if it's disabled.
- Set default Syscheck and Rootcheck frequency to 12 hours.
- Generate FIM new file alert by default.
- Added option for Integrator to set the maximum log length.
- JSON output nested objects modelling through dynamic fields.
- Disable TCP for unsupported OSs.
- Show previous log on JSON alert.
- Removed confirmation prompt when importing an agent key successfully.
- Made Syscheck not to ignore files that change more than 3 times by default.
- Enabled JSON output by default.
- Updated default syscheck configuration for Windows agents.
- Limited agent' maximum connection time for notification time.
- Improved client.keys changing detection method by remoted: use date and inode.
- Changed boot service name to Wazuh.
- Active response enabled on Windows agents by default.
- New folder structure for rules and decoders.
- More descriptive logs about syscheck real-time monitoring.
- Renamed XML tags related to rules and decoders inclusion.
- Set default maximum agents to 8000.
- Removed FTS numeric bitfield from JSON output.
- Fixed ID misassignment by manage_agents when the greatest ID exceeds 32512.
- Run Windows Registry Syscheck scan on first stage when scan_on_start enabled.
- Set all Syscheck delay stages to a multiple of internal_options.conf/syscheck.sleep value.
- Changed JSON timestamp format to ISO8601.
- Overwrite @timestamp field from Logstash with the alert timestamp.
- Moved timestamp JSON field to the beginning of the object.
- Changed random data generator for a secure OS-provided generator.

### Fixed

- Logcollector bug that inhibited alerts about file reduction.
- Memory issue on string manipulation at JSON.
- Memory bug at JSON alerts.
- Fixed some CLang warnings.
- Issue on marching OSSEC user on installing.
- Memory leaks at configuration.
- Memory leaks at Analysisd.
- Bugs and memory errors at agent management.
- Mistake with incorrect name for PID file (by Tickhon Clearscale).
- Agent-auth name at messages (it appeared to be the server).
- Avoid Monitord to log errors when the JSON alerts file doesn't exists.
- Agents numbering issue (minimum 3 digits).
- Avoid no-JSON message at agent_control when client.keys empty.
- Memory leaks at manage_agents.
- Authd error messages about connection to queue passed to warning.
- Issue with Authd password checking.
- Avoid ossec-control to use Dash.
- Fixed false error about disconnected agent when trying to send it the shared files.
- Avoid Authd to close when it reaches the maximum concurrency.
- Fixed memory bug at event diff execution.
- Fixed resource leak at file operations.
- Hide help message by useadd and groupadd on OpenBSD.
- Fixed error that made Analysisd to crash if it received a missing FIM file entry.
- Fixed compile warnings at cJSON library.
- Fixed bug that made Active Response to disable all commands if one of them was disabled (by Jason Thomas).
- Fixed segmentation fault at logtest (by Dan Parriott).
- Fixed SQL injection vulnerability at Database.
- Fixed Active Response scripts for Slack and Twitter.
- Fixed potential segmentation fault at file queue operation.
- Fixed file permissions.
- Fixed failing test for Apache 2.2 logs (by Brad Lhotsky).
- Fixed memory error at net test.
- Limit agent waiting time for retrying to connect.
- Fixed compile warnings on i386 architecture.
- Fixed Monitord crash when sending daily report email.
- Fixed script to null route an IP address on Windows Server 2012+ (by Theresa Meiksner).
- Fixed memory leak at Logtest.
- Fixed manager with TCP support on FreeBSD (by Dave Stoddard).
- Fixed Integrator launching at local-mode installation.
- Fixed issue on previous alerts counter (rules with if_matched_sid option).
- Fixed compile and installing error on Solaris.
- Fixed segmentation fault on syscheck when no configuration is defined.
- Fixed bug that prevented manage_agents from removing syscheck/rootcheck database.
- Fixed bug that made agents connected on TCP to hang if they are rejected by the manager.
- Fixed segmentation fault on remoted due to race condition on managing keystore.
- Fixed data lossing at remoted when reloading keystore.
- Fixed compile issue on MacOS.
- Fixed version reading at ruleset updater.
- Fixed detection of BSD.
- Fixed memory leak (by Byron Golden).
- Fixed misinterpretation of octal permissions given by Agentless (by Stephan Leemburg).
- Fixed mistake incorrect openssl flag at Makefile (by Stephan Leemburg).
- Silence Slack integration transmission messages (by Dan Parriott).
- Fixed OpenSUSE Systemd misconfiguration (By Stephan Joerrens).
- Fixed case issue on JSON output for Rootcheck alerts.
- Fixed potential issue on duplicated agent ID detection.
- Fixed issue when creating agent backups.
- Fixed hanging problem on Windows Auth client when negotiation issues.
- Fixed bug at ossec-remoted that mismatched agent-info files.
- Fixed resource leaks at rules configuration parsing.
- Fixed memory leaks at rules parser.
- Fixed memory leaks at XML decoders parser.
- Fixed TOCTOU condition when removing directories recursively.
- Fixed insecure temporary file creation for old POSIX specifications.
- Fixed missing agentless devices identification at JSON alerts.

### Removed

- Deleted link to LUA sources.
- Delete ZLib generated files on cleaning.
- Removed maximum lines limit from diff messages (that remain limited by length).

## [v1.1.1] - 2016-05-12

### Added

- agent_control: maximum number of agents can now be extracted using option "-m".
- maild: timeout limitation, preventing it from hang in some cases.
- Updated decoders, ruleset and rootchecks from Wazuh Ruleset v1.0.8.
- Updated changes from ossec-hids repository.

### Changed

- Avoid authd to rename agent if overplaced.
- Changed some log messages.
- Reordered directories for agent backups.
- Don't exit when client.keys is empty by default.
- Improved client.keys reloading capabilities.

### Fixed

- Fixed JSON output at rootcheck_control.
- Fixed agent compilation on OS X.
- Fixed memory issue on removing timestamps.
- Fixed segmentation fault at reported.
- Fixed segmentation fault at logcollector.

### Removed

- Removed old rootcheck options.

## [v1.1.0] - 2016-04-06

### Added

- Re-usage of agent ID in manage_agents and authd, with time limit.
- Added option to avoid manager from exiting when there are no keys.
- Backup of the information about an agent that's going to be deleted.
- Alerting if Authd can't add an agent because of a duplicated IP.
- Integrator with Slack and PagerDuty.
- Simplified keywords for the option "frequency".
- Added custom Reply-to e-mail header.
- Added option to syscheck to avoid showing diffs on some files.
- Created agents-timestamp file to save the agents' date of adding.

### Changed

- client.keys: No longer overwrite the name of an agent with "#-#-#-" to mark it as deleted. Instead, the name will appear with a starting "!".
- API: Distinction between duplicated and invalid name for agent.
- Stop the "ERROR: No such file or directory" for Apache.
- Changed defaults to analysisd event counter.
- Authd won't use password by default.
- Changed name of fields at JSON output from binaries.
- Upgraded rules to Wazuh Ruleset v1.07

### Fixed

- Fixed merged.mg push on Windows Agent
- Fixed Windows agent compilation issue
- Fixed glob broken implementation.
- Fixed memory corruption on the OSSEC alert decoder.
- Fixed command "useradd" on OpenBSD.
- Fixed some PostgreSQL issues.
- Allow to disable syscheck:check_perm after enable check_all.

## [v1.0.4] - 2016-02-24
​
### Added

- JSON output for manage_agents.
- Increased analysis daemon's memory size.
- Authd: Added password authorization.
- Authd: Boost speed performance at assignation of ID for agents
- Authd: New option -f *sec*. Force addding new agent (even with duplicated IP) if it was not active for the last *sec* seconds.
- manage_agents: new option -d. Force adding new agent (even with duplicated IP)
- manage_agents: Printing new agent ID on adding.

### Changed

- Authd and manage_agents won't add agents with duplicated IP.

### Fixed

- Solved duplicate IP conflicts on client.keys which prevented the new agent to connect.
- Hashing files in binary mode. Solved some problems related to integrity checksums on Windows.
- Fixed issue that made console programs not to work on Windows.

### Removed

- RESTful API no longer included in extensions/api folder. Available now at https://github.com/wazuh/wazuh-api


## [v1.0.3] - 2016-02-11

### Added

- JSON CLI outputs: ossec-control, rootcheck_control, syscheck_control, ossec-logtest and more.
- Preparing integration with RESTful API
- Upgrade version scripts
- Merge commits from ossec-hids
- Upgraded rules to Wazuh Ruleset v1.06

### Fixed

- Folders are no longer included on etc/shared
- Fixes typos on rootcheck files
- Kibana dashboards fixes

## [v1.0.2] - 2016-01-29

### Added

- Added Wazuh Ruleset updater
- Added extensions files to support ELK Stack latest versions (ES 2.x, LS 2.1, Kibana 4.3)

### Changed

- Upgraded rules to Wazuh Ruleset v1.05
- Fixed crash in reportd
- Fixed Windows EventChannel syntaxis issue
- Fixed manage_agents bulk option bug. No more "randombytes" errors.
- Windows deployment script improved

## [v1.0.1] - 2015-12-10

### Added

- Wazuh version info file
- ossec-init.conf now includes wazuh version
- Integrated with wazuh OSSEC ruleset updater
- Several new fields at JSON output (archives and alerts)
- Wazuh decoders folder

### Changed

- Decoders are now splitted in differents files.
- jsonout_out enable by default
- JSON groups improvements
- Wazuh ruleset updated to 1.0.2
- Extensions: Improved Kibana dashboards
- Extensions: Improved Windows deployment script

## [v1.0.0] - 2015-11-23
- Initial Wazuh version v1.0<|MERGE_RESOLUTION|>--- conflicted
+++ resolved
@@ -60,40 +60,6 @@
 - Fixed sorting by version in agent list endpoint. ([#29166](https://github.com/wazuh/wazuh/pull/29166))
 
 ### Ruleset
-<<<<<<< HEAD
-
-#### Added
-
-- Added SCA content for Oracle Linux 10. ([#29139](https://github.com/wazuh/wazuh/pull/29139))
-- Added rule to minimize event flooding from Windows events on the Wazuh manager. ([#28790](https://github.com/wazuh/wazuh/pull/28790))
-
-#### Changed
-
-- Fixed multiple checks in RHEL 9, RHEL 10, Rocky Linux 8 and Rocky Linux 9 SCA policies. ([#29040](https://github.com/wazuh/wazuh/pull/29040))
-- Fixed diff causing false negatives in rootcheck. ([#28982](https://github.com/wazuh/wazuh/pull/28982))
-- Fixed multiple RHEL 8 and CentOS 7 SCA checks generating incorrect results. ([#28711](https://github.com/wazuh/wazuh/pull/28711))
-
-### Other
-
-#### Changed
-- Upgraded Python embedded interpreter to 3.10.16. ([#28646](https://github.com/wazuh/wazuh/pull/28646))
-- Upgraded h11 to 0.16.0 and httpcore to 1.0.9. ([#29735](https://github.com/wazuh/wazuh/pull/29735))
-- Removed unused Python Azure dependencies. ([#28564](https://github.com/wazuh/wazuh/pull/28564))
-
-
-## [v4.12.1]
-
-### Manager
-
-#### Fixed
-- Fixed missing agent version handling in Vulnerability Detector. ([#29181](https://github.com/wazuh/wazuh/pull/29181))
-
-#### Changed
-- Improved reports functionality to avoid duplicated daily FIM reports. ([#29232](https://github.com/wazuh/wazuh/pull/29232))
-
-### Agent
-=======
->>>>>>> 28ca4d92
 
 #### Added
 
@@ -108,17 +74,6 @@
 - Fixed multiple checks in RHEL 9, RHEL 10, Rocky Linux 8 and Rocky Linux 9 SCA policies. ([#29040](https://github.com/wazuh/wazuh/pull/29040))
 - Fixed diff causing false negatives in rootcheck. ([#28982](https://github.com/wazuh/wazuh/pull/28982))
 - Fixed multiple RHEL 8 and CentOS 7 SCA checks generating incorrect results. ([#28711](https://github.com/wazuh/wazuh/pull/28711))
-
-### Ruleset
-
-#### Added
-
-- Added SCA content for CentOS Stream 9. ([#29269](https://github.com/wazuh/wazuh/pull/29269))
-- Added IOCs and rules for Wazuh 4.x ruleset improvement. ([#29653](https://github.com/wazuh/wazuh/pull/29653))
-
-#### Changed
-
-- Fixed bugs in Microsoft Windows 11 Enterprise SCA policy. ([#5648](https://github.com/wazuh/wazuh/pull/29221))
 
 ### Other
 
