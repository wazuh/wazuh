# Change Log
All notable changes to this project will be documented in this file.

## [v3.7.1]

### Added

<<<<<<< HEAD
- New internal option `remoted.guess_agent_group` allowing agent group guessing by Remoted to be optional. ([#1890](https://github.com/wazuh/wazuh/pull/1890))
=======
- Added option to configure anothers audit keys to monitor. ([#1882](https://github.com/wazuh/wazuh/pull/1882))
- Added option to create the SSL certificate and key with the install.sh script. ([#1856](https://github.com/wazuh/wazuh/pull/1856))

### Changed

### Fixed

- Fix to overwrite FIM configuration when directories come in the same tag separated by commas. ([#1886](https://github.com/wazuh/wazuh/pull/1886))
>>>>>>> 1eff2938

## [v3.7.0]

### Added

- Adding feature to **remotely query agent configuration on demand.** ([#548](https://github.com/wazuh/wazuh/pull/548))
- **Boost Analysisd performance with multithreading.** ([#1039](https://github.com/wazuh/wazuh/pull/1039))
- Adding feature to **let agents belong to multiple groups.** ([#1135](https://github.com/wazuh/wazuh/pull/1135))
  - API support for multiple groups. ([#1300](https://github.com/wazuh/wazuh/pull/1300) [#1135](https://github.com/wazuh/wazuh/pull/1135))
- **Boost FIM decoding performance** by storing data into Wazuh DB using SQLite databases. ([#1333](https://github.com/wazuh/wazuh/pull/1333))
  - FIM database is cleaned after restarting agent 3 times, deleting all entries that left being monitored.
  - Added script to migrate older Syscheck databases to WazuhDB. ([#1504](https://github.com/wazuh/wazuh/pull/1504)) ([#1333](https://github.com/wazuh/wazuh/pull/1333))
- Added rule testing output when restarting manager. ([#1196](https://github.com/wazuh/wazuh/pull/1196))
- New wodle for **Azure environment log and process collection.** ([#1306](https://github.com/wazuh/wazuh/pull/1306))
- New wodle for **Docker container monitoring.** ([#1368](https://github.com/wazuh/wazuh/pull/1368))
- Disconnect manager nodes in cluster if no keep alive is received or sent during two minutes. ([#1482](https://github.com/wazuh/wazuh/pull/1482))
- API requests are forwarded to the proper manager node in cluster. ([#885](https://github.com/wazuh/wazuh/pull/885))
- Centralized configuration pushed from manager overwrite the configuration of directories that exist with the same path in ossec.conf. ([#1740](https://github.com/wazuh/wazuh/pull/1740))

### Changed

- Refactor Python framework code to standardize database requests and support queries. ([#921](https://github.com/wazuh/wazuh/pull/921))
- Replaced the `execvpe` function by `execvp` for the Wazuh modules. ([#1207](https://github.com/wazuh/wazuh/pull/1207))
- Avoid the use of reference ID in Syscollector network tables. ([#1315](https://github.com/wazuh/wazuh/pull/1315))
- Make Syscheck case insensitive on Windows agent. ([#1349](https://github.com/wazuh/wazuh/pull/1349))
- Avoid conflicts with the size of time_t variable in wazuh-db. ([#1366](https://github.com/wazuh/wazuh/pull/1366))
- Osquery integration updated: ([#1369](https://github.com/wazuh/wazuh/pull/1369))
  - Nest the result data into a "osquery" object.
  - Extract the pack name into a new field.
  - Include the query name in the alert description.
  - Minor fixes.
- Increased AWS S3 database entry limit to 5000 to prevent reprocessing repeated events. ([#1391](https://github.com/wazuh/wazuh/pull/1391))
- Increased the limit of concurrent agent requests: 1024 by default, configurable up to 4096. ([#1473](https://github.com/wazuh/wazuh/pull/1473))
- Change the default vulnerability-detector interval from 1 to 5 minutes. ([#1729](https://github.com/wazuh/wazuh/pull/1729))
- Port the UNIX version of Auth client (_agent_auth_) to the Windows agent. ([#1790](https://github.com/wazuh/wazuh/pull/1790))
  - Support of TLSv1.2 through embedded OpenSSL library.
  - Support of SSL certificates for agent and manager validation.
  - Unify Auth client option set.

### Fixed

- Fixed email_alerts configuration for multiple recipients. ([#1193](https://github.com/wazuh/wazuh/pull/1193))
- Fixed manager stopping when no command timeout is allowed. ([#1194](https://github.com/wazuh/wazuh/pull/1194))
- Fixed getting RAM memory information from mac OS X and FreeBSD agents. ([#1203](https://github.com/wazuh/wazuh/pull/1203))
- Fixed mandatory configuration labels check. ([#1208](https://github.com/wazuh/wazuh/pull/1208))
- Fix 0 value at check options from Syscheck. ([1209](https://github.com/wazuh/wazuh/pull/1209))
- Fix bug in whodata field extraction for Windows. ([#1233](https://github.com/wazuh/wazuh/issues/1233))
- Fix stack overflow when monitoring deep files. ([#1239](https://github.com/wazuh/wazuh/pull/1239))
- Fix typo in whodata alerts. ([#1242](https://github.com/wazuh/wazuh/issues/1242))
- Fix bug when running quick commands with timeout of 1 second. ([#1259](https://github.com/wazuh/wazuh/pull/1259))
- Prevent offline agents from generating vulnerability-detector alerts. ([#1292](https://github.com/wazuh/wazuh/pull/1292))
- Fix empty SHA256 of rotated alerts and log files. ([#1308](https://github.com/wazuh/wazuh/pull/1308))
- Fixed service startup on error. ([#1324](https://github.com/wazuh/wazuh/pull/1324))
- Set connection timeout for Auth server ([#1336](https://github.com/wazuh/wazuh/pull/1336))
- Fix the cleaning of the temporary folder. ([#1361](https://github.com/wazuh/wazuh/pull/1361))
- Fix check_mtime and check_inode views in Syscheck alerts. ([#1364](https://github.com/wazuh/wazuh/pull/1364))
- Fixed the reading of the destination address and type for PPP interfaces. ([#1405](https://github.com/wazuh/wazuh/pull/1405))
- Fixed a memory bug in regex when getting empty strings. ([#1430](https://github.com/wazuh/wazuh/pull/1430))
- Fixed report_changes with a big ammount of files. ([#1465](https://github.com/wazuh/wazuh/pull/1465))
- Prevent Logcollector from null-terminating socket output messages. ([#1547](https://github.com/wazuh/wazuh/pull/1547))
- Fix timeout overtaken message using infinite timeout. ([#1604](https://github.com/wazuh/wazuh/pull/1604))
- Prevent service from crashing if _global.db_ is not created. ([#1485](https://github.com/wazuh/wazuh/pull/1485))
- Set new agent.conf template when creating new groups. ([#1647](https://github.com/wazuh/wazuh/pull/1647))
- Fix bug in Wazuh Modules that tried to delete PID folders if a subprocess call failed. ([#1836](https://github.com/wazuh/wazuh/pull/1836))


## [v3.6.1] 2018-09-07

### Fixed

- Fixed ID field length limit in JSON alerts, by @gandalfn. ([#1052](https://github.com/wazuh/wazuh/pull/1052))
- Fix segmentation fault when the agent version is empty in Vulnerability Detector. ([#1191](https://github.com/wazuh/wazuh/pull/1191))
- Fix bug that removes file extensions in rootcheck. ([#1197](https://github.com/wazuh/wazuh/pull/1197))
- Fixed incoherence in Client Syslog between plain-text and JSON alert input in `<location>` filter option. ([#1204](https://github.com/wazuh/wazuh/pull/1204))
- Fixed missing agent name and invalid predecoded hostname in JSON alerts. ([#1213](https://github.com/wazuh/wazuh/pull/1213))
- Fixed invalid location string in plain-text alerts. ([#1213](https://github.com/wazuh/wazuh/pull/1213))
- Fixed default stack size in threads on AIX and HP-UX. ([#1215](https://github.com/wazuh/wazuh/pull/1215))
- Fix socket error during agent restart due to daemon start/stop order. ([#1221](https://github.com/wazuh/wazuh/issues/1221))
- Fix bug when checking agent configuration in logcollector. ([#1225](https://github.com/wazuh/wazuh/issues/1225))
- Fix bug in folder recursion limit count in FIM real-time mode. ([#1226](https://github.com/wazuh/wazuh/issues/1226))
- Fixed errors when parsing AWS events in Elasticsearch. ([#1229](https://github.com/wazuh/wazuh/issues/1229))
- Fix bug when launching osquery from Wazuh. ([#1230](https://github.com/wazuh/wazuh/issues/1230))


## [v3.6.0] - 2018-08-29

### Added

- Add rescanning of expanded files with wildcards in logcollector ([#332](https://github.com/wazuh/wazuh/pull/332))
- Parallelization of logcollector ([#627](https://github.com/wazuh/wazuh/pull/672))
  - Now the input of logcollector is multithreaded, reading logs in parallel.
  - A thread is created for each type of output socket.
  - Periodically rescan of new files.
  - New options have been added to internal_options.conf file.
- Added statistical functions to remoted. ([#682](https://github.com/wazuh/wazuh/pull/682))
- Rootcheck and Syscheck (FIM) will run independently. ([#991](https://github.com/wazuh/wazuh/pull/991))
- Add hash validation for binaries executed by the wodle `command`. ([#1027](https://github.com/wazuh/wazuh/pull/1027))
- Added a recursion level option to Syscheck to set the directory scanning depth. ([#1081](https://github.com/wazuh/wazuh/pull/1081))
- Added inactive agent filtering option to agent_control, syscheck_control and rootcheck control_tools. ([#1088](https://github.com/wazuh/wazuh/pull/1088))
- Added custom tags to FIM directories and registries. ([#1096](https://github.com/wazuh/wazuh/pull/1096))
- Improved AWS CloudTrail wodle by @UranusBytes ([#913](https://github.com/wazuh/wazuh/pull/913) & [#1105](https://github.com/wazuh/wazuh/pull/1105)).
- Added support to process logs from more AWS services: Guard Duty, IAM, Inspector, Macie and VPC. ([#1131](https://github.com/wazuh/wazuh/pull/1131)).
- Create script for blocking IP's using netsh-advfirewall. ([#1172](https://github.com/wazuh/wazuh/pull/1172)).

### Changed

- The maximum log length has been extended up to 64 KiB. ([#411](https://github.com/wazuh/wazuh/pull/411))
- Changed logcollector analysis message order. ([#675](https://github.com/wazuh/wazuh/pull/675))
- Let hostname field be the name of the agent, without the location part. ([#1080](https://github.com/wazuh/wazuh/pull/1080))
- The internal option `syscheck.max_depth` has been renamed to `syscheck.default_max_depth`. ([#1081](https://github.com/wazuh/wazuh/pull/1081))
- Show warning message when configuring vulnerability-detector for an agent. ([#1130](https://github.com/wazuh/wazuh/pull/1130))
- Increase the minimum waiting time from 0 to 1 seconds in Vulnerability-Detector. ([#1132](https://github.com/wazuh/wazuh/pull/1132))
- Prevent Windows agent from not loading the configuration if an AWS module block is found. ([#1143](https://github.com/wazuh/wazuh/pull/1143))
- Set the timeout to consider an agent disconnected to 1800 seconds in the framework. ([#1155](https://github.com/wazuh/wazuh/pull/1155))

### Fixed

- Fix agent ID zero-padding in alerts coming from Vulnerability Detector. ([#1083](https://github.com/wazuh/wazuh/pull/1083))
- Fix multiple warnings when agent is offline. ([#1086](https://github.com/wazuh/wazuh/pull/1086))
- Fixed minor issues in the Makefile and the sources installer on HP-UX, Solaris on SPARC and AIX systems. ([#1089](https://github.com/wazuh/wazuh/pull/1089))
- Fixed SHA256 changes messages in alerts when it is disabled. ([#1100](https://github.com/wazuh/wazuh/pull/1100))
- Fixed empty configuration blocks for Wazuh modules. ([#1101](https://github.com/wazuh/wazuh/pull/1101))
- Fix broken pipe error in Wazuh DB by Vulnerability Detector. ([#1111](https://github.com/wazuh/wazuh/pull/1111))
- Restored firewall-drop AR script for Linux. ([#1114](https://github.com/wazuh/wazuh/pull/1114))
- Fix unknown severity in Red Hat systems. ([#1118](https://github.com/wazuh/wazuh/pull/1118))
- Added a building flag to compile the SQLite library externally for the API. ([#1119](https://github.com/wazuh/wazuh/issues/1119))
- Fixed variables length when storing RAM information by Syscollector. ([#1124](https://github.com/wazuh/wazuh/pull/1124))
- Fix Red Hat vulnerability database update. ([#1127](https://github.com/wazuh/wazuh/pull/1127))
- Fix allowing more than one wodle command. ([#1128](https://github.com/wazuh/wazuh/pull/1128))
- Fixed `after_regex` offset for the decoding algorithm. ([#1129](https://github.com/wazuh/wazuh/pull/1129))
- Prevents some vulnerabilities from not being checked for Debian. ([#1166](https://github.com/wazuh/wazuh/pull/1166))
- Fixed legacy configuration for `vulnerability-detector`. ([#1174](https://github.com/wazuh/wazuh/pull/1174))
- Fix active-response scripts installation for Windows. ([#1182](https://github.com/wazuh/wazuh/pull/1182)).
- Fixed `open-scap` deadlock when opening large files. ([#1206](https://github.com/wazuh/wazuh/pull/1206)). Thanks to @juergenc for detecting this issue.


### Removed

- The 'T' multiplier has been removed from option `max_output_size`. ([#1089](https://github.com/wazuh/wazuh/pull/1089))


## [v3.5.0] 2018-08-10

### Added

- Improved configuration of OVAL updates. ([#416](https://github.com/wazuh/wazuh/pull/416))
- Added selective agent software request in vulnerability-detector. ([#404](https://github.com/wazuh/wazuh/pull/404))
- Get Linux packages inventory natively. ([#441](https://github.com/wazuh/wazuh/pull/441))
- Get Windows packages inventory natively. ([#471](https://github.com/wazuh/wazuh/pull/471))
- Supporting AES encryption for manager and agent. ([#448](https://github.com/wazuh/wazuh/pull/448))
- Added Debian and Ubuntu 18 support in vulnerability-detector. ([#470](https://github.com/wazuh/wazuh/pull/470))
- Added Rids Synchronization. ([#459](https://github.com/wazuh/wazuh/pull/459))
- Added option for setting the group that the agent belongs to when registering it with authd ([#460](https://github.com/wazuh/wazuh/pull/460))
- Added option for setting the source IP when the agent registers with authd ([#460](https://github.com/wazuh/wazuh/pull/460))
- Added option to force the vulnerability detection in unsupported OS. ([#462](https://github.com/wazuh/wazuh/pull/462))
- Get network inventory natively. ([#546](https://github.com/wazuh/wazuh/pull/546))
- Add arch check for Red Hat's OVAL in vulnerability-detector. ([#625](https://github.com/wazuh/wazuh/pull/625))
- Integration with Osquery. ([#627](https://github.com/wazuh/wazuh/pull/627))
    - Enrich osquery configuration with pack files aggregation and agent labels as decorators.
    - Launch osquery daemon in background.
    - Monitor results file and send them to the manager.
    - New option in rules `<location>` to filter events by osquery.
    - Support folders in shared configuration. This makes easy to send pack folders to agents.
    - Basic ruleset for osquery events and daemon logs.
- Boost Remoted performance with multithreading. ([#649](https://github.com/wazuh/wazuh/pull/649))
    - Up to 16 parallel threads to decrypt messages from agents.
    - Limit the frequency of agent keys reloading.
    - Message input buffer in Analysisd to prevent control messages starvation in Remoted.
- Module to download shared files for agent groups dinamically. ([#519](https://github.com/wazuh/wazuh/pull/519))
    - Added group creation for files.yml if the group does not exist. ([#1010](https://github.com/wazuh/wazuh/pull/1010))
- Added scheduling options to CIS-CAT integration. ([#586](https://github.com/wazuh/wazuh/pull/586))
- Option to download the wpk using http in `agent_upgrade`. ([#798](https://github.com/wazuh/wazuh/pull/798))
- Add `172.0.0.1` as manager IP when creating `global.db`. ([#970](https://github.com/wazuh/wazuh/pull/970))
- New requests for Syscollector. ([#728](https://github.com/wazuh/wazuh/pull/728))
- `cluster_control` shows an error if the status does not exist. ([#1002](https://github.com/wazuh/wazuh/pull/1002))
- Get Windows hardware inventory natively. ([#831](https://github.com/wazuh/wazuh/pull/831))
- Get processes and ports inventory by the Syscollector module.
- Added an integration with Kaspersky Endpoint Security for Linux via Active Response. ([#1056](https://github.com/wazuh/wazuh/pull/1056))

### Changed

- Add default value for option -x in agent_control tool.
- External libraries moved to an external repository.
- Ignore OverlayFS directories on Rootcheck system scan.
- Extracts agent's OS from the database instead of the agent-info.
- Increases the maximum size of XML parser to 20KB.
- Extract CVE instead of RHSA codes into vulnerability-detector. ([#549](https://github.com/wazuh/wazuh/pull/549))
- Store CIS-CAT results into Wazuh DB. ([#568](https://github.com/wazuh/wazuh/pull/568))
- Add profile information to CIS-CAT reports. ([#658](https://github.com/wazuh/wazuh/pull/658))
- Merge external libraries into a unique shared library. ([#620](https://github.com/wazuh/wazuh/pull/620))
- Cluster log rotation: set correct permissions and store rotations in /logs/ossec. ([#667](https://github.com/wazuh/wazuh/pull/667))
- `Distinct` requests don't allow `limit=0` or `limit>maximun_limit`. ([#1007](https://github.com/wazuh/wazuh/pull/1007))
- Deprecated arguments -i, -F and -r for Authd. ([#1013](https://github.com/wazuh/wazuh/pull/1013))
- Increase the internal memory for real-time from 12 KiB to 64 KiB. ([#1062](https://github.com/wazuh/wazuh/pull/1062))

### Fixed

- Fixed invalid alerts reported by Syscollector when the event contains the word "error". ([#461](https://github.com/wazuh/wazuh/pull/461))
- Silenced Vuls integration starting and ending alerts. ([#541](https://github.com/wazuh/wazuh/pull/541))
- Fix problem comparing releases of ubuntu packages. ([#556](https://github.com/wazuh/wazuh/pull/556))
- Windows delete pending active-responses before reset agent. ([#563](https://github.com/wazuh/wazuh/pull/563))
- Fix bug in Rootcheck for Windows that searches for keys in 32-bit mode only. ([#566](https://github.com/wazuh/wazuh/pull/566))
- Alert when unmerge files fails on agent. ([#731](https://github.com/wazuh/wazuh/pull/731))
- Fixed bugs reading logs in framework. ([#856](https://github.com/wazuh/wazuh/pull/856))
- Ignore uppercase and lowercase sorting an array in framework. ([#814](https://github.com/wazuh/wazuh/pull/814))
- Cluster: reject connection if the client node has a different cluster name. ([#892](https://github.com/wazuh/wazuh/pull/892))
- Prevent `the JSON object must be str, not 'bytes'` error. ([#997](https://github.com/wazuh/wazuh/pull/997))
- Fix long sleep times in vulnerability detector.
- Fix inconsistency in the alerts format for the manager in vulnerability-detector.
- Fix bug when processing the packages in vulnerability-detector.
- Prevent to process Syscollector events by the JSON decoder. ([#674](https://github.com/wazuh/wazuh/pull/674))
- Stop Syscollector data storage into Wazuh DB when an error appears. ([#674](https://github.com/wazuh/wazuh/pull/674))
- Fix bug in Syscheck that reported false positive about removed files. ([#1044](https://github.com/wazuh/wazuh/pull/1044))
- Fix bug in Syscheck that misinterpreted no_diff option. ([#1046](https://github.com/wazuh/wazuh/pull/1046))
- Fixes in file integrity monitoring for Windows. ([#1062](https://github.com/wazuh/wazuh/pull/1062))
  - Fix Windows agent crash if FIM fails to extract the file owner.
  - Prevent FIM real-time mode on Windows from stopping if the internal buffer gets overflowed.
- Prevent large logs from flooding the log file by Logcollector. ([#1067](https://github.com/wazuh/wazuh/pull/1067))
- Fix allowing more than one wodle command and compute command timeout when ignore_output is enabled. ([#1102](https://github.com/wazuh/wazuh/pull/1102))

### Removed

- Deleted Lua language support.
- Deleted integration with Vuls. ([#879](https://github.com/wazuh/wazuh/issues/879))
- Deleted agent_list tool, replaced by agent_control. ([#ba0265b](https://github.com/wazuh/wazuh/commit/ba0265b6e9e3fed133d60ef2df3450fdf26f7da4#diff-f57f2991a6aa25fe45d8036c51bf8b4d))

## [v3.4.0] 2018-07-24

### Added

- Support for SHA256 checksum in Syscheck (by @arshad01). ([#410](https://github.com/wazuh/wazuh/pull/410))
- Added an internal option for Syscheck to tune the RT alerting delay. ([#434](https://github.com/wazuh/wazuh/pull/434))
- Added two options in the tag <auto_ignore> `frequency` and `timeframe` to hide alerts when they are played several times in a given period of time. ([#857](https://github.com/wazuh/wazuh/pull/857))
- Include who-data in Syscheck for file integrity monitoring. ([#756](https://github.com/wazuh/wazuh/pull/756))
  - Linux Audit setup and monitoring to watch directories configured with who-data.
  - Direct communication with Auditd on Linux to catch who-data related events.
  - Setup of SACL for monitored directories on Windows.
  - Windows Audit events monitoring through Windows Event Channel.
  - Auto setup of audit configuration and reset when the agent quits.
- Syscheck in frequency time show alerts from deleted files. ([#857](https://github.com/wazuh/wazuh/pull/857))
- Added an option `target` to customize output format per-target in Logcollector. ([#863](https://github.com/wazuh/wazuh/pull/863))
- New option for the JSON decoder to choose the treatment of NULL values. ([#677](https://github.com/wazuh/wazuh/pull/677))
- Remove old snapshot files for FIM. ([#872](https://github.com/wazuh/wazuh/pull/872))
- Distinct operation in agents. ([#920](https://github.com/wazuh/wazuh/pull/920))
- Added support for unified WPK. ([#865](https://github.com/wazuh/wazuh/pull/865))
- Added missing debug options for modules in the internal options file. ([#901](https://github.com/wazuh/wazuh/pull/901))
- Added recursion limits when reading directories. ([#947](https://github.com/wazuh/wazuh/pull/947))

### Changed

- Renamed cluster _client_ node type to ___worker___ ([#850](https://github.com/wazuh/wazuh/pull/850)).
- Changed a descriptive message in the alert showing what attributes changed. ([#857](https://github.com/wazuh/wazuh/pull/857))
- Change visualization of Syscheck alerts. ([#857](https://github.com/wazuh/wazuh/pull/857))
- Add all the available fields in the Syscheck messages from the Wazuh configuration files. ([#857](https://github.com/wazuh/wazuh/pull/857))
- Now the no_full_log option only affects JSON alerts. ([#881](https://github.com/wazuh/wazuh/pull/881))
- Delete temporary files when stopping Wazuh. ([#732](https://github.com/wazuh/wazuh/pull/732))
- Send OpenSCAP checks results to a FIFO queue instead of temporary files. ([#732](https://github.com/wazuh/wazuh/pull/732))
- Default behavior when starting Syscheck and Rootcheck components. ([#829](https://github.com/wazuh/wazuh/pull/829))
  - They are disabled if not appear in the configuration.
  - They can be set up as empty blocks in the configuration, applying their default values.
  - Improvements of error and information messages when they start.
- Improve output of `DELETE/agents` when no agents were removed. ([#868](https://github.com/wazuh/wazuh/pull/868))
- Include the file owner SID in Syscheck alerts.
- Change no previous checksum error message to information log. ([#897](https://github.com/wazuh/wazuh/pull/897))
- Changed default Syscheck scan speed: 100 files per second. ([#975](https://github.com/wazuh/wazuh/pull/975))
- Show network protocol used by the agent when connecting to the manager. ([#980](https://github.com/wazuh/wazuh/pull/980))

### Fixed

- Syscheck RT process granularized to make frequency option more accurate. ([#434](https://github.com/wazuh/wazuh/pull/434))
- Fixed registry_ignore problem on Syscheck for Windows when arch="both" was used. ([#525](https://github.com/wazuh/wazuh/pull/525))
- Allow more than 256 directories in real-time for Windows agent using recursive watchers. ([#540](https://github.com/wazuh/wazuh/pull/540))
- Fix weird behavior in Syscheck when a modified file returns back to its first state. ([#434](https://github.com/wazuh/wazuh/pull/434))
- Replace hash value xxx (not enabled) for n/a if the hash couldn't be calculated. ([#857](https://github.com/wazuh/wazuh/pull/857))
- Do not report uid, gid or gname on Windows (avoid user=0). ([#857](https://github.com/wazuh/wazuh/pull/857))
- Several fixes generating sha256 hash. ([#857](https://github.com/wazuh/wazuh/pull/857))
- Fixed the option report_changes configuration. ([#857](https://github.com/wazuh/wazuh/pull/857))
- Fixed the 'report_changes' configuration when 'sha1' option is not set. ([#857](https://github.com/wazuh/wazuh/pull/857))
- Fix memory leak reading logcollector config. ([#884](https://github.com/wazuh/wazuh/pull/884))
- Fixed crash in Slack integration for alerts that don't have full log. ([#880](https://github.com/wazuh/wazuh/pull/880))
- Fixed active-responses.log definition path on Windows configuration. ([#739](https://github.com/wazuh/wazuh/pull/739))
- Added warning message when updating Syscheck/Rootcheck database to restart the manager. ([#817](https://github.com/wazuh/wazuh/pull/817))
- Fix PID file creation checking. ([#822](https://github.com/wazuh/wazuh/pull/822))
  - Check that the PID file was created and written.
  - This would prevent service from running multiple processes of the same daemon.
- Fix reading of Windows platform for 64 bits systems. ([#832](https://github.com/wazuh/wazuh/pull/832))
- Fixed Syslog output parser when reading the timestamp from the alerts in JSON format. ([#843](https://github.com/wazuh/wazuh/pull/843))
- Fixed filter for `gpg-pubkey` packages in Syscollector. ([#847](https://github.com/wazuh/wazuh/pull/847))
- Fixed bug in configuration when reading the `repeated_offenders` option in Active Response. ([#873](https://github.com/wazuh/wazuh/pull/873))
- Fixed variables parser when loading rules. ([#855](https://github.com/wazuh/wazuh/pull/855))
- Fixed parser files names in the Rootcheck scan. ([#840](https://github.com/wazuh/wazuh/pull/840))
- Removed frequency offset in rules. ([#827](https://github.com/wazuh/wazuh/pull/827)).
- Fix memory leak reading logcollector config. ([#884](https://github.com/wazuh/wazuh/pull/884))
- Fixed sort agents by status in `GET/agents` API request. ([#810](https://github.com/wazuh/wazuh/pull/810))
- Added exception when no agents are selected to restart. ([#870](https://github.com/wazuh/wazuh/pull/870))
- Prevent files from remaining open in the cluster. ([#874](https://github.com/wazuh/wazuh/pull/874))
- Fix network unreachable error when cluster starts. ([#800](https://github.com/wazuh/wazuh/pull/800))
- Fix empty rules and decoders file check. ([#887](https://github.com/wazuh/wazuh/pull/887))
- Prevent to access an unexisting hash table from 'whodata' thread. ([#911](https://github.com/wazuh/wazuh/pull/911))
- Fix CA verification with more than one 'ca_store' definitions. ([#927](https://github.com/wazuh/wazuh/pull/927))
- Fix error in syscollector API calls when Wazuh is installed in a directory different than `/var/ossec`. ([#942](https://github.com/wazuh/wazuh/pull/942)).
- Fix error in CentOS 6 when `wazuh-cluster` is disabled. ([#944](https://github.com/wazuh/wazuh/pull/944)).
- Fix Remoted connection failed warning in TCP mode due to timeout. ([#958](https://github.com/wazuh/wazuh/pull/958))
- Fix option 'rule_id' in syslog client. ([#979](https://github.com/wazuh/wazuh/pull/979))
- Fixed bug in legacy agent's server options that prevented it from setting port and protocol.

## [v3.3.1] 2018-06-18

### Added

- Added `total_affected_agents` and `total_failed_ids` to the `DELETE/agents` API request. ([#795](https://github.com/wazuh/wazuh/pull/795))

### Changed

- Management of empty blocks in the configuration files. ([#781](https://github.com/wazuh/wazuh/pull/781))
- Verify WPK with Wazuh CA by default. ([#799](https://github.com/wazuh/wazuh/pull/799))

### Fixed

- Windows prevents agent from renaming file. ([#773](https://github.com/wazuh/wazuh/pull/773))
- Fix manager-agent version comparison in remote upgrades. ([#765](https://github.com/wazuh/wazuh/pull/765))
- Fix log flooding when restarting agent while the merged file is being receiving. ([#788](https://github.com/wazuh/wazuh/pull/788))
- Fix issue when overwriting rotated logs in Windows agents. ([#776](https://github.com/wazuh/wazuh/pull/776))
- Prevent OpenSCAP module from running on Windows agents (incompatible). ([#777](https://github.com/wazuh/wazuh/pull/777))
- Fix issue in file changes report for FIM on Linux when a directory contains a backslash. ([#775](https://github.com/wazuh/wazuh/pull/775))
- Fixed missing `minor` field in agent data managed by the framework. ([#771](https://github.com/wazuh/wazuh/pull/771))
- Fixed missing `build` and `key` fields in agent data managed by the framework. ([#802](https://github.com/wazuh/wazuh/pull/802))
- Fixed several bugs in upgrade agents ([#784](https://github.com/wazuh/wazuh/pull/784)):
    - Error upgrading an agent with status `Never Connected`.
    - Fixed API support.
    - Sockets were not closing properly.
- Cluster exits showing an error when an error occurs. ([#790](https://github.com/wazuh/wazuh/pull/790))
- Fixed bug when cluster control or API cannot request the list of nodes to the master. ([#762](https://github.com/wazuh/wazuh/pull/762))
- Fixed bug when the `agent.conf` contains an unrecognized module. ([#796](https://github.com/wazuh/wazuh/pull/796))
- Alert when unmerge files fails on agent. ([#731](https://github.com/wazuh/wazuh/pull/731))
- Fix invalid memory access when parsing ruleset configuration. ([#787](https://github.com/wazuh/wazuh/pull/787))
- Check version of python in cluster control. ([#760](https://github.com/wazuh/wazuh/pull/760))
- Removed duplicated log message when Rootcheck is disabled. ([#783](https://github.com/wazuh/wazuh/pull/783))
- Avoid infinite attempts to download CVE databases when it fails. ([#792](https://github.com/wazuh/wazuh/pull/792))


## [v3.3.0] 2018-06-06

### Added

- Supporting multiple socket output in Logcollector. ([#395](https://github.com/wazuh/wazuh/pull/395))
- Allow inserting static field parameters in rule comments. ([#397](https://github.com/wazuh/wazuh/pull/397))
- Added an output format option for Logcollector to build custom logs. ([#423](https://github.com/wazuh/wazuh/pull/423))
- Included millisecond timing in timestamp to JSON events. ([#467](https://github.com/wazuh/wazuh/pull/467))
- Added an option in Analysisd to set input event offset for plugin decoders. ([#512](https://github.com/wazuh/wazuh/pull/512))
- Allow decoders mix plugin and multiregex children. ([#602](https://github.com/wazuh/wazuh/pull/602))
- Added the option to filter by any field in `get_agents_overview`, `get_agent_group` and `get_agents_without_group` functions of the Python framework. ([#743](https://github.com/wazuh/wazuh/pull/743))

### Changed

- Add default value for option -x in agent_upgrade tool.
- Changed output of agents in cluster control. ([#741](https://github.com/wazuh/wazuh/pull/741))

### Fixed

- Fix bug in Logcollector when removing duplicate localfiles. ([#402](https://github.com/wazuh/wazuh/pull/402))
- Fix memory error in Logcollector when using wildcards.
- Prevent command injection in Agentless daemon. ([#600](https://github.com/wazuh/wazuh/pull/600))
- Fixed bug getting the agents in cluster control. ([#741](https://github.com/wazuh/wazuh/pull/741))
- Prevent Logcollector from reporting an error when a path with wildcards matches no files.
- Fixes the feature to group with the option multi-line. ([#754](https://github.com/wazuh/wazuh/pull/754))


## [v3.2.4] 2018-06-01

### Fixed
- Fixed segmentation fault in maild when `<queue-size>` is included in the global configuration.
- Fixed bug in Framework when retrieving mangers logs. ([#644](https://github.com/wazuh/wazuh/pull/644))
- Fixed bug in clusterd to prevent the synchronization of `.swp` files. ([#694](https://github.com/wazuh/wazuh/pull/694))
- Fixed bug in Framework parsing agent configuration. ([#681](https://github.com/wazuh/wazuh/pull/681))
- Fixed several bugs using python3 with the Python framework. ([#701](https://github.com/wazuh/wazuh/pull/701))


## [v3.2.3] 2018-05-28

### Added

- New internal option to enable merged file creation by Remoted. ([#603](https://github.com/wazuh/wazuh/pull/603))
- Created alert item for GDPR and GPG13. ([#608](https://github.com/wazuh/wazuh/pull/608))
- Add support for Amazon Linux in vulnerability-detector.
- Created an input queue for Analysisd to prevent Remoted starvation. ([#661](https://github.com/wazuh/wazuh/pull/661))

### Changed

- Set default agent limit to 14.000 and file descriptor limit to 65.536 per process. ([#624](https://github.com/wazuh/wazuh/pull/624))
- Cluster improvements.
    - New protocol for communications.
    - Inverted communication flow: clients start communications with the master.
    - Just the master address is required in the `<nodes>` list configuration.
    - Improved synchronization algorithm.
    - Reduced the number of processes to one: `wazuh-clusterd`.
- Cluster control tool improvements: outputs are the same regardless of node type.
- The default input queue for remote events has been increased to 131072 events. ([#660](https://github.com/wazuh/wazuh/pull/660))
- Disconnected agents will no longer report vulnerabilities. ([#666](https://github.com/wazuh/wazuh/pull/666))

### Fixed

- Fixed agent wait condition and improve logging messages. ([#550](https://github.com/wazuh/wazuh/pull/550))
- Fix race condition in settings load time by Windows agent. ([#551](https://github.com/wazuh/wazuh/pull/551))
- Fix bug in Authd that prevented it from deleting agent-info files when removing agents.
- Fix bug in ruleset that did not overwrite the `<info>` option. ([#584](https://github.com/wazuh/wazuh/issues/584))
- Fixed bad file descriptor error in Wazuh DB ([#588](https://github.com/wazuh/wazuh/issues/588))
- Fixed unpredictable file sorting when creating merged files. ([#599](https://github.com/wazuh/wazuh/issues/599))
- Fixed race condition in Remoted when closing connections.
- Fix epoch check in vulnerability-detector.
- Fixed hash sum in logs rotation. ([#636](https://github.com/wazuh/wazuh/issues/636))
- Fixed cluster CPU usage.
- Fixed invalid deletion of agent timestamp entries. ([#639](https://github.com/wazuh/wazuh/issues/639))
- Fixed segmentation fault in logcollector when multi-line is applied to a remote configuration. ([#641](https://github.com/wazuh/wazuh/pull/641))
- Fixed issue in Syscheck that may leave the process running if the agent is stopped quickly. ([#671](https://github.com/wazuh/wazuh/pull/671))

### Removed

- Removed cluster database and internal cluster daemon.


## [v3.2.2] 2018-05-07

### Added

- Created an input queue for Remoted to prevent agent connection starvation. ([#509](https://github.com/wazuh/wazuh/pull/509))

### Changed

- Updated Slack integration. ([#443](https://github.com/wazuh/wazuh/pull/443))
- Increased connection timeout for remote upgrades. ([#480](https://github.com/wazuh/wazuh/pull/480))
- Vulnerability-detector does not stop agents detection if it fails to find the software for one of them.
- Improve the version comparator algorithm in vulnerability-detector. ([#508](https://github.com/wazuh/wazuh/pull/508/files))

### Fixed

- Fixed bug in labels settings parser that may make Agentd or Logcollector crash.
- Fixed issue when setting multiple `<server-ip>` stanzas in versions 3.0 - 3.2.1. ([#433](https://github.com/wazuh/wazuh/pull/433))
- Fixed bug when socket database messages are not sent correctly. ([#435](https://github.com/wazuh/wazuh/pull/435))
- Fixed unexpected stop in the sources installer when overwriting a previous corrupt installation.
- Added a synchronization timeout in the cluster to prevent it from blocking ([#447](https://github.com/wazuh/wazuh/pull/447))
- Fixed issue in CSyslogd when filtering by rule group. ([#446](https://github.com/wazuh/wazuh/pull/446))
- Fixed error on DB daemon when parsing rules with options introduced in version 3.0.0.
- Fixed unrecognizable characters error in Windows version name. ([#478](https://github.com/wazuh/wazuh/pull/478))
- Fix Authd client in old versions of Windows ([#479](https://github.com/wazuh/wazuh/pull/479))
- Cluster's socket management improved to use persistent connections ([#481](https://github.com/wazuh/wazuh/pull/481))
- Fix memory corruption in Syscollector decoder and memory leaks in Vulnerability Detector. ([#482](https://github.com/wazuh/wazuh/pull/482))
- Fixed memory corruption in Wazuh DB autoclosing procedure.
- Fixed dangling db files at DB Sync module folder. ([#489](https://github.com/wazuh/wazuh/pull/489))
- Fixed agent group file deletion when using Authd.
- Fix memory leak in Maild with JSON input. ([#498](https://github.com/wazuh/wazuh/pull/498))
- Fixed remote command switch option. ([#504](https://github.com/wazuh/wazuh/pull/504))

## [v3.2.1] 2018-03-03

### Added

- Added option in Makefile to disable CIS-CAT module. ([#381](https://github.com/wazuh/wazuh/pull/381))
- Added field `totalItems` to `GET/agents/purgeable/:timeframe` API call. ([#385](https://github.com/wazuh/wazuh/pull/385))

### Changed

- Giving preference to use the selected Java over the default one in CIS-CAT wodle.
- Added delay between message delivery for every module. ([#389](https://github.com/wazuh/wazuh/pull/389))
- Verify all modules for the shared configuration. ([#408](https://github.com/wazuh/wazuh/pull/408))
- Updated OpenSSL library to 1.1.0g.
- Insert agent labels in JSON archives no matter the event matched a rule.
- Support for relative/full/network paths in the CIS-CAT configuration. ([#419](https://github.com/wazuh/wazuh/pull/419))
- Improved cluster control to give more information. ([#421](https://github.com/wazuh/wazuh/pull/421))
- Updated rules for CIS-CAT.
- Removed unnecessary compilation of vulnerability-detector in agents.
- Increased wazuh-modulesd's subprocess pool.
- Improved the agent software recollection by Syscollector.

### Fixed

- Fixed crash in Agentd when testing Syscollector configuration from agent.conf file.
- Fixed duplicate alerts in Vulnerability Detector.
- Fixed compiling issues in Solaris and HP-UX.
- Fixed bug in Framework when listing directories due to permissions issues.
- Fixed error handling in CIS-CAT module. ([#401](https://github.com/wazuh/wazuh/pull/401))
- Fixed some defects reported by Coverity. ([#406](https://github.com/wazuh/wazuh/pull/406))
- Fixed OS name detection in macOS and old Linux distros. ([#409](https://github.com/wazuh/wazuh/pull/409))
- Fixed linked in HP-UX.
- Fixed Red Hat detection in vulnerability-detector.
- Fixed segmentation fault in wazuh-cluster when files path is too long.
- Fixed a bug getting groups and searching by them in `GET/agents` API call. ([#390](https://github.com/wazuh/wazuh/pull/390))
- Several fixes and improvements in cluster.
- Fixed bug in wazuh-db when closing exceeded databases in transaction.
- Fixed bug in vulnerability-detector that discarded valid agents.
- Fixed segmentation fault in Windows agents when getting OS info.
- Fixed memory leaks in vulnerability-detector and CIS-CAT wodle.
- Fixed behavior when working directory is not found in CIS-CAT wodle.

## [v3.2.0] 2018-02-13

### Added
- Added support to synchronize custom rules and decoders in the cluster.([#344](https://github.com/wazuh/wazuh/pull/344))
- Add field `status` to `GET/agents/groups/:group_id` API call.([#338](https://github.com/wazuh/wazuh/pull/338))
- Added support for Windows to CIS-CAT integration module ([#369](https://github.com/wazuh/wazuh/pull/369))
- New Wazuh Module "aws-cloudtrail" fetching logs from S3 bucket. ([#351](https://github.com/wazuh/wazuh/pull/351))
- New Wazuh Module "vulnerability-detector" to detect vulnerabilities in agents and managers.

### Fixed
- Fixed oscap.py to support new versions of OpenSCAP scanner.([#331](https://github.com/wazuh/wazuh/pull/331))
- Fixed timeout bug when the cluster port was closed. ([#343](https://github.com/wazuh/wazuh/pull/343))
- Improve exception handling in `cluster_control`. ([#343](https://github.com/wazuh/wazuh/pull/343))
- Fixed bug in cluster when receive an error response from client. ([#346](https://github.com/wazuh/wazuh/pull/346))
- Fixed bug in framework when the manager is installed in different path than /var/ossec. ([#335](https://github.com/wazuh/wazuh/pull/335))
- Fixed predecoder hostname field in JSON event output.
- Several fixes and improvements in cluster.

## [v3.1.0] 2017-12-22

### Added

- New Wazuh Module "command" for asynchronous command execution.
- New field "predecoder.timestamp" for JSON alerts including timestamp from logs.
- Added reload action to ossec-control in local mode.
- Add duration control of a cluster database synchronization.
- New internal option for agents to switch applying shared configuration.
- Added GeoIP address finding for input logs in JSON format.
- Added alert and archive output files rotation capabilities.
- Added rule option to discard field "firedtimes".
- Added VULS integration for running vulnerability assessments.
- CIS-CAT Wazuh Module to scan CIS policies.

### Changed

- Keepping client.keys file permissions when modifying it.
- Improve Rootcheck formula to select outstanding defects.
- Stop related daemon when disabling components in ossec-control.
- Prevented cluster daemon from starting on RHEL 5 or older.
- Let Syscheck report file changes on first scan.
- Allow requests by node name in cluster_control binary.
- Improved help of cluster_control binary.
- Integrity control of files in the cluster.

### Fixed

- Fixed netstat command in localfile configuration.
- Fixed error when searching agents by ID.
- Fixed syslog format pre-decoder for logs with missing (optional) space after tag.
- Fixed alert ID when plain-text alert output disabled.
- Fixed Monitord freezing when a sendmail-like executable SMTP server is set.
- Fixed validation of Active Response used by agent_control.
- Allow non-ASCII characters in Windows version string.

## [v3.0.0] 2017-12-12

### Added

- Added group property for agents to customize shared files set.
- Send shared files to multiple agents in parallel.
- New decoder plugin for logs in JSON format with dynamic fields definition.
- Brought framework from API to Wazuh project.
- Show merged files MD5 checksum by agent_control and framework.
- New reliable request protocol for manager-agent communication.
- Remote agent upgrades with signed WPK packages.
- Added option for Remoted to prevent it from writing shared merged file.
- Added state for Agentd and Windows agent to notify connection state and metrics.
- Added new JSON log format for local file monitoring.
- Added OpenSCAP SSG datastream content for Ubuntu Trusty Tahr.
- Field "alert_id" in JSON alerts (by Dan Parriott).
- Added support of "any" IP address to OSSEC batch manager (by Jozef Reisinger).
- Added ossec-agent SElinux module (by kreon).
- Added previous output to JSON output (by João Soares).
- Added option for Authd to specify the allowed cipher list (by James Le Cuirot).
- Added option for cipher suites in Authd settings.
- Added internal option for Remoted to set the shared configuration reloading time.
- Auto restart agents when new shared configuration is pushed from the manager.
- Added native support for Systemd.
- Added option to register unlimited agents in Authd.
- New internal option to limit the number of file descriptors in Analysisd and Remoted.
- Added new state "pending" for agents.
- Added internal option to disable real-time DB synchronization.
- Allow multiple manager stanzas in Agentd settings.
- New internal option to limit the receiving time in TCP mode.
- Added manager hostname data to agent information.
- New option for rotating internal logs by size.
- Added internal option to enable or disable daily rotation of internal logs.
- Added command option for Monitord to overwrite 'day_wait' parameter.
- Adding templates and sample alert for Elasticsearch 6.0.
- Added option to enable/disable Authd on install and auto-generate certificates.
- Pack secure TCP messages into a single packet.
- Added function to install SCAP policies depending on OS version.
- Added integration with Virustotal.
- Added timeout option for TCP sockets in Remoted and Agentd.
- Added option to start the manager after installing.
- Added a cluster of managers (`wazuh-clusterd`) and a script to control it (`cluster_control`).

### Changed

- Increased shared file delivery speed when using TCP.
- Increased TCP listening socket backlog.
- Changed Windows agent UI panel to show revision number instead of installation date.
- Group every decoded field (static and dynamic fields) into a data object for JSON alerts.
- Reload shared files by Remoted every 10 minutes.
- Increased string size limit for XML reader to 4096 bytes.
- Updated Logstash configuration and Elasticsearch mappings.
- Changed template fields structure for Kibana dashboards.
- Increased dynamic field limit to 1024, and default to 256.
- Changed agent buffer 'length' parameter to 'queue_size'.
- Changed some Rootcheck error messages to verbose logs.
- Removed unnecessary message by manage_agents advising to restart Wazuh manager.
- Update PF tables Active response (by d31m0).
- Create the users and groups as system users and groups in specs (by Dan Parriott).
- Show descriptive errors when an agent loses the connection using TCP.
- Prevent agents with the same name as the manager host from getting added.
- Changed 'message' field to 'data' for successful agent removing response in Authd API.
- Changed critical error to standard error in Syslog Remoted when no access list has been configured.
- Ignore hidden files in shared folder for merged file.
- Changed agent notification time values: notify time to 1 minute and reconnect time to 5 minutes.
- Prevent data field from being inserted into JSON alerts when it's empty.
- Spelling corrections (by Josh Soref).
- Moved debug messages when updating shared files to level 2.
- Do not create users ossecm or ossecr on agents.
- Upgrade netstat command in Logcollector.
- Prevent Monitord and DB sync module from dealing with agent files on local installations.
- Speed up DB syncing by keeping databases opened and an inotify event queue.
- Merge server's IP and hostname options to one setting.
- Enabled Active Response by default in both Windows and UNIX.
- Make Monitord 'day_wait' internal option affect log rotation.
- Extend Monitord 'day_wait' internal option range.
- Prevent Windows agent from log error when the manager disconnected.
- Improve Active Response filtering options.
- Use init system (Systemd/SysVinit) to restart Wazuh when upgrading.
- Added possibility of filtering agents by manager hostname in the Framework.
- Prevent installer from overwriting agent.conf file.
- Cancel file sending operation when agent socket is closed.
- Clean up agent shared folder before unmerging shared configuration.
- Print descriptive error when request socket refuses connection due to AR disabled.
- Extend Logcollector line burst limit range.
- Fix JSON alert file reloading when the file is rotated.
- Merge IP and Hostname server configuration into "Address" field.
- Improved TCP transmission performance by packing secure messages.

### Fixed

- Fixed wrong queries to get last Syscheck and Rootcheck date.
- Prevent Logcollector keep-alives from being stored on archives.json.
- Fixed length of random message within keep-alives.
- Fixed Windows version detection for Windows 8 and newer.
- Fixed incorrect CIDR writing on client.keys by Authd.
- Fixed missing buffer flush by Analysisd when updating Rootcheck database.
- Stop Wazuh service before removing folder to reinstall.
- Fixed Remoted service for Systemd (by Phil Porada).
- Fixed Administrator account mapping in Windows agent installation (by andrewm0374@gmail.com).
- Fixed MySQL support in dbd (by andrewm0374@gmail.com).
- Fixed incorrect warning when unencrypting messages (by Dan Parriott).
- Fixed Syslog mapping for alerts via Csyslogd (by Dan Parriott).
- Fixed syntax error in the creation of users in Solaris 11.2 (by Pedro Flor).
- Fixed some warnings that appeared when compiling on Fedora 26.
- Fixed permission issue in logs folder.
- Fixed issue in Remoted that prevented it from send shared configuration when it changed.
- Fixed Windows agent compilation compability with CentOS.
- Supporting different case from password prompt in Agentless (by Jesus Fidalgo).
- Fix bad detection of inotify queue overflowed.
- Fix repetitive error when a rule's diff file is empty.
- Fixed log group permission when created by a daemon running as root.
- Prevented Agentd from logging too many errors when restarted while receiving the merged file.
- Prevented Remoted from sending data to disconnected agents in TCP mode.
- Fixed alerts storage in PostgreSQL databases.
- Fixed invalid previous output data in JSON alerts.
- Fixed memory error in modulesd for invalid configurations.
- Fixed default Auth configuration to support custom install directory.
- Fixed directory transversal vulnerability in Active response commands.
- Fixed Active response timeout accuracy.
- Fixed race conditions in concurrent transmissions over TCP.

### Removed

- Removed Picviz support (by Dan Parriott).


## [v2.1.1] - 2017-09-21

### Changed

- Improved errors messages related to TCP connection queue.
- Changed info log about unsupported FS checking in Rootcheck scan to debug messages.
- Prevent Modules daemon from giving critical error when no wodles are enabled.

### Fixed

- Fix endianess incompatibility in agents on SPARC when connecting via TCP.
- Fix bug in Authd that made it crash when removing keys.
- Fix race condition in Remoted when writing logs.
- Avoid repeated errors by Remoted when sending data to a disconnected agent.
- Prevented Monitord from rotating non-existent logs.
- Some fixes to support HP-UX.
- Prevent processes from sending events when TCP connection is lost.
- Fixed output header by Syslog client when reading JSON alerts.
- Fixed bug in Integrator settings parser when reading rules list.

## [v2.1.0] - 2017-08-14

### Added

- Rotate and compress log feature.
- Labeling data for agents to be shown in alerts.
- New 'auth' configuration template.
- Make manage_agents capable of add and remove agents via Authd.
- Implemented XML configuration for Authd.
- Option -F for Authd to force insertion if it finds duplicated name.
- Local auth client to manage agent keys.
- Added OS name and version into global.db.
- Option for logging in JSON format.
- Allow maild to send through a sendmail-like executable (by James Le Cuirot).
- Leaky bucket-like buffer for agents to prevent network flooding.
- Allow Syslog client to read JSON alerts.
- Allow Mail reporter to read JSON alerts.
- Added internal option to tune Rootcheck sleep time.
- Added route-null Active Response script for Windows 2012 (by @CrazyLlama).

### Changed

- Updated SQLite library to 3.19.2.
- Updated zlib to 1.2.11.
- Updated cJSON library to 1.4.7.
- Change some manage_agents option parameters.
- Run Auth in background by default.
- Log classification as debug, info, warning, error and critical.
- Limit number of reads per cycle by Logcollector to prevent log starvation.
- Limit OpenSCAP module's event forwarding speed.
- Increased debug level of repeated Rootcheck messages.
- Send events when OpenSCAP starts and finishes scans.
- Delete PID files when a process exits not due to a signal.
- Change error messages due to SSL handshake failure to debug messages.
- Force group addition on installation for compatibility with LDAP (thanks to Gary Feltham).

### Fixed

- Fixed compiling error on systems with no OpenSSL.
- Fixed compiling warning at manage_agents.
- Fixed ossec-control enable/disable help message.
- Fixed unique aperture of random device on Unix.
- Fixed file sum comparison bug at Syscheck realtime engine. (Thanks to Arshad Khan)
- Close analysisd if alert outputs are disabled for all formats.
- Read Windows version name for versions newer than Windows 8 / Windows Server 2012.
- Fixed error in Analysisd that wrote Syscheck and Rootcheck databases of re-added agents on deleted files.
- Fixed internal option to configure the maximum labels' cache time.
- Fixed Auth password parsing on client side.
- Fix bad agent ID assignation in Authd on i686 architecture.
- Fixed Logcollector misconfiguration in Windows agents.

### Removed

- Remove unused message queue to send alerts from Authd.


## [v2.0.1] - 2017-07-19

### Changed

- Changed random data generator for a secure OS-provided generator.
- Changed Windows installer file name (depending on version).
- Linux distro detection using standard os-release file.
- Changed some URLs to documentation.
- Disable synchronization with SQLite databases for Syscheck by default.
- Minor changes at Rootcheck formatter for JSON alerts.
- Added debugging messages to Integrator logs.
- Show agent ID when possible on logs about incorrectly formatted messages.
- Use default maximum inotify event queue size.
- Show remote IP on encoding format errors when unencrypting messages.
- Remove temporary files created by Syscheck changes reports.
- Remove temporary Syscheck files for changes reporting by Windows installer when upgrading.

### Fixed

- Fixed resource leaks at rules configuration parsing.
- Fixed memory leaks at rules parser.
- Fixed memory leaks at XML decoders parser.
- Fixed TOCTOU condition when removing directories recursively.
- Fixed insecure temporary file creation for old POSIX specifications.
- Fixed missing agentless devices identification at JSON alerts.
- Fixed FIM timestamp and file name issue at SQLite database.
- Fixed cryptographic context acquirement on Windows agents.
- Fixed debug mode for Analysisd.
- Fixed bad exclusion of BTRFS filesystem by Rootcheck.
- Fixed compile errors on macOS.
- Fixed option -V for Integrator.
- Exclude symbolic links to directories when sending FIM diffs (by Stephan Joerrens).
- Fixed daemon list for service reloading at ossec-control.
- Fixed socket waiting issue on Windows agents.
- Fixed PCI_DSS definitions grouping issue at Rootcheck controls.
- Fixed segmentation fault bug when stopping on CentOS 5.
- Fixed compatibility with AIX.
- Fixed race conditions in ossec-control script.
- Fixed compiling issue on Windows.
- Fixed compatibility with Solaris.
- Fixed XML parsing error due to byte stashing issue.
- Fixed false error by Syscheck when creating diff snapshots of empty files.
- Fixed segmentation fault in Authd on i386 platform.
- Fixed agent-auth exit code for controlled server's errors.
- Fixed incorrect OVAL patch results classification.

## [v2.0] - 2017-03-14

### Added

- Wazuh modules manager.
- Wazuh module for OpenSCAP.
- Ruleset for OpenSCAP alerts.
- Kibana dashboards for OpenSCAP.
- Option at agent_control to restart all agents.
- Dynamic fields to rules and decoders.
- Dynamic fields to JSON in alerts/archives.
- CDB list lookup with dynamic fields.
- FTS for dynamic fields.
- Logcollector option to set the frequency of file checking.
- GeoIP support in Alerts (by Scott R Shinn).
- Internal option to output GeoIP data on JSON alerts.
- Matching pattern negation (by Daniel Cid).
- Syscheck and Rootcheck events on SQLite databases.
- Data migration tool to SQLite databases.
- Jenkins QA.
- 64-bit Windows registry keys support.
- Complete FIM data output to JSON and alerts.
- Username, date and inode attributes to FIM events on Unix.
- Username attribute to FIM events on Windows.
- Report changes (FIM file diffs) to Windows agent.
- File diffs to JSON output.
- Elastic mapping updated for new FIM events.
- Title and file fields extracted at Rootcheck alerts.
- Rule description formatting with dynamic field referencing.
- Multithreaded design for Authd server for fast and reliable client dispatching, with key caching and write scheduling.
- Auth registration client for Windows (by Gael Muller).
- Auth password authentication for Windows client.
- New local decoder file by default.
- Show server certificate and key paths at Authd help.
- New option for Authd to verify agent's address.
- Added support for new format at predecoder (by Brad Lhotsky).
- Agentless passlist encoding to Base64.
- New Auditd-specific log format for Logcollector.
- Option for Authd to auto-choose TLS/SSL method.
- Compile option for Authd to make it compatible with legacy OSs.
- Added new templates layout to auto-compose configuration file.
- New wodle for SQLite database syncing (agent information and fim/pm data).
- Added XML settings options to exclude some rules or decoders files.
- Option for agent_control to broadcast AR on all agents.
- Extended FIM event information forwarded by csyslogd (by Sivakumar Nellurandi).
- Report Syscheck's new file events on real time.

### Changed

- Isolated logtest directory from analysisd.
- Remoted informs Analysisd about agent ID.
- Updated Kibana dashboards.
- Syscheck FIM attributes to dynamic fields.
- Force services to exit if PID file creation fails.
- Atomic writing of client.keys through temporary files.
- Disabled remote message ID verification by default.
- Show actual IP on debug message when agents get connected.
- Enforce rules IDs to max 6 digits.
- OSSEC users and group as system (UI-hidden) users (by Dennis Golden).
- Increases Authd connection pool size.
- Use general-purpose version-flexible SSL/TLS methods for Authd registration.
- Enforce minimum 3-digit agent ID format.
- Exclude BTRFS from Rootcheck searching for hidden files inside directories (by Stephan Joerrens).
- Moved OSSEC and Wazuh decoders to one directory.
- Prevent manage_agents from doing invalid actions (such methods for manager at agent).
- Disabled capturing of security events 5145 and 5156 on Windows agent.
- Utilities to rename an agent or change the IP address (by Antonio Querubin).
- Added quiet option for Logtest (by Dan Parriott).
- Output decoder information onto JSON alerts.
- Enable mail notifications by default for server installation.
- Agent control option to restart all agents' Syscheck will also restart manager's Syscheck.
- Make ossec-control to check Authd PID.
- Enforce every rule to contain a description.
- JSON output won't contain field "agentip" if tis value is "any".
- Don't broadcast Active Response messages to disconnected agents.
- Don't print Syscheck logs if it's disabled.
- Set default Syscheck and Rootcheck frequency to 12 hours.
- Generate FIM new file alert by default.
- Added option for Integrator to set the maximum log length.
- JSON output nested objects modelling through dynamic fields.
- Disable TCP for unsupported OSs.
- Show previous log on JSON alert.
- Removed confirmation prompt when importing an agent key successfully.
- Made Syscheck not to ignore files that change more than 3 times by default.
- Enabled JSON output by default.
- Updated default syscheck configuration for Windows agents.
- Limited agent' maximum connection time for notification time.
- Improved client.keys changing detection method by remoted: use date and inode.
- Changed boot service name to Wazuh.
- Active response enabled on Windows agents by default.
- New folder structure for rules and decoders.
- More descriptive logs about syscheck real-time monitoring.
- Renamed XML tags related to rules and decoders inclusion.
- Set default maximum agents to 8000.
- Removed FTS numeric bitfield from JSON output.
- Fixed ID misassignment by manage_agents when the greatest ID exceeds 32512.
- Run Windows Registry Syscheck scan on first stage when scan_on_start enabled.
- Set all Syscheck delay stages to a multiple of internal_options.conf/syscheck.sleep value.
- Changed JSON timestamp format to ISO8601.
- Overwrite @timestamp field from Logstash with the alert timestamp.
- Moved timestamp JSON field to the beginning of the object.
- Changed random data generator for a secure OS-provided generator.

### Fixed

- Logcollector bug that inhibited alerts about file reduction.
- Memory issue on string manipulation at JSON.
- Memory bug at JSON alerts.
- Fixed some CLang warnings.
- Issue on marching OSSEC user on installing.
- Memory leaks at configuration.
- Memory leaks at Analysisd.
- Bugs and memory errors at agent management.
- Mistake with incorrect name for PID file (by Tickhon Clearscale).
- Agent-auth name at messages (it appeared to be the server).
- Avoid Monitord to log errors when the JSON alerts file doesn't exists.
- Agents numbering issue (minimum 3 digits).
- Avoid no-JSON message at agent_control when client.keys empty.
- Memory leaks at manage_agents.
- Authd error messages about connection to queue passed to warning.
- Issue with Authd password checking.
- Avoid ossec-control to use Dash.
- Fixed false error about disconnected agent when trying to send it the shared files.
- Avoid Authd to close when it reaches the maximum concurrency.
- Fixed memory bug at event diff execution.
- Fixed resource leak at file operations.
- Hide help message by useadd and groupadd on OpenBSD.
- Fixed error that made Analysisd to crash if it received a missing FIM file entry.
- Fixed compile warnings at cJSON library.
- Fixed bug that made Active Response to disable all commands if one of them was disabled (by Jason Thomas).
- Fixed segmentation fault at logtest (by Dan Parriott).
- Fixed SQL injection vulnerability at Database.
- Fixed Active Response scripts for Slack and Twitter.
- Fixed potential segmentation fault at file queue operation.
- Fixed file permissions.
- Fixed failing test for Apache 2.2 logs (by Brad Lhotsky).
- Fixed memory error at net test.
- Limit agent waiting time for retrying to connect.
- Fixed compile warnings on i386 architecture.
- Fixed Monitord crash when sending daily report email.
- Fixed script to null route an IP address on Windows Server 2012+ (by Theresa Meiksner).
- Fixed memory leak at Logtest.
- Fixed manager with TCP support on FreeBSD (by Dave Stoddard).
- Fixed Integrator launching at local-mode installation.
- Fixed issue on previous alerts counter (rules with if_matched_sid option).
- Fixed compile and installing error on Solaris.
- Fixed segmentation fault on syscheck when no configuration is defined.
- Fixed bug that prevented manage_agents from removing syscheck/rootcheck database.
- Fixed bug that made agents connected on TCP to hang if they are rejected by the manager.
- Fixed segmentation fault on remoted due to race condition on managing keystore.
- Fixed data lossing at remoted when reloading keystore.
- Fixed compile issue on MacOS.
- Fixed version reading at ruleset updater.
- Fixed detection of BSD.
- Fixed memory leak (by Byron Golden).
- Fixed misinterpretation of octal permissions given by Agentless (by Stephan Leemburg).
- Fixed mistake incorrect openssl flag at Makefile (by Stephan Leemburg).
- Silence Slack integration transmission messages (by Dan Parriott).
- Fixed OpenSUSE Systemd misconfiguration (By Stephan Joerrens).
- Fixed case issue on JSON output for Rootcheck alerts.
- Fixed potential issue on duplicated agent ID detection.
- Fixed issue when creating agent backups.
- Fixed hanging problem on Windows Auth client when negotiation issues.
- Fixed bug at ossec-remoted that mismatched agent-info files.
- Fixed resource leaks at rules configuration parsing.
- Fixed memory leaks at rules parser.
- Fixed memory leaks at XML decoders parser.
- Fixed TOCTOU condition when removing directories recursively.
- Fixed insecure temporary file creation for old POSIX specifications.
- Fixed missing agentless devices identification at JSON alerts.

### Removed

- Deleted link to LUA sources.
- Delete ZLib generated files on cleaning.
- Removed maximum lines limit from diff messages (that remain limited by length).

## [v1.1.1] - 2016-05-12

### Added

- agent_control: maximum number of agents can now be extracted using option "-m".
- maild: timeout limitation, preventing it from hang in some cases.
- Updated decoders, ruleset and rootchecks from Wazuh Ruleset v1.0.8.
- Updated changes from ossec-hids repository.

### Changed

- Avoid authd to rename agent if overplaced.
- Changed some log messages.
- Reordered directories for agent backups.
- Don't exit when client.keys is empty by default.
- Improved client.keys reloading capabilities.

### Fixed

- Fixed JSON output at rootcheck_control.
- Fixed agent compilation on OS X.
- Fixed memory issue on removing timestamps.
- Fixed segmentation fault at reported.
- Fixed segmentation fault at logcollector.

### Removed

- Removed old rootcheck options.

## [v1.1] - 2016-04-06

### Added

- Re-usage of agent ID in manage_agents and authd, with time limit.
- Added option to avoid manager from exiting when there are no keys.
- Backup of the information about an agent that's going to be deleted.
- Alerting if Authd can't add an agent because of a duplicated IP.
- Integrator with Slack and PagerDuty.
- Simplified keywords for the option "frequency".
- Added custom Reply-to e-mail header.
- Added option to syscheck to avoid showing diffs on some files.
- Created agents-timestamp file to save the agents' date of adding.

### Changed

- client.keys: No longer overwrite the name of an agent with "#-#-#-" to mark it as deleted. Instead, the name will appear with a starting "!".
- API: Distinction between duplicated and invalid name for agent.
- Stop the "ERROR: No such file or directory" for Apache.
- Changed defaults to analysisd event counter.
- Authd won't use password by default.
- Changed name of fields at JSON output from binaries.
- Upgraded rules to Wazuh Ruleset v1.07

### Fixed

- Fixed merged.mg push on Windows Agent
- Fixed Windows agent compilation issue
- Fixed glob broken implementation.
- Fixed memory corruption on the OSSEC alert decoder.
- Fixed command "useradd" on OpenBSD.
- Fixed some PostgreSQL issues.
- Allow to disable syscheck:check_perm after enable check_all.

## [v1.0.4] - 2016-02-24
​
### Added

- JSON output for manage_agents.
- Increased analysis daemon's memory size.
- Authd: Added password authorization.
- Authd: Boost speed performance at assignation of ID for agents
- Authd: New option -f *sec*. Force addding new agent (even with duplicated IP) if it was not active for the last *sec* seconds.
- manage_agents: new option -d. Force adding new agent (even with duplicated IP)
- manage_agents: Printing new agent ID on adding.

### Changed

- Authd and manage_agents won't add agents with duplicated IP.

### Fixed

- Solved duplicate IP conflicts on client.keys which prevented the new agent to connect.
- Hashing files in binary mode. Solved some problems related to integrity checksums on Windows.
- Fixed issue that made console programs not to work on Windows.

### Removed

- RESTful API no longer included in extensions/api folder. Available now at https://github.com/wazuh/wazuh-api


## [v1.0.3] - 2016-02-11

### Added

- JSON CLI outputs: ossec-control, rootcheck_control, syscheck_control, ossec-logtest and more.
- Preparing integration with RESTful API
- Upgrade version scripts
- Merge commits from ossec-hids
- Upgraded rules to Wazuh Ruleset v1.06

### Fixed

- Folders are no longer included on etc/shared
- Fixes typos on rootcheck files
- Kibana dashboards fixes

## [v1.0.2] - 2016-01-29

### Added

- Added Wazuh Ruleset updater
- Added extensions files to support ELK Stack latest versions (ES 2.x, LS 2.1, Kibana 4.3)

### Changed

- Upgraded rules to Wazuh Ruleset v1.05
- Fixed crash in reportd
- Fixed Windows EventChannel syntaxis issue
- Fixed manage_agents bulk option bug. No more "randombytes" errors.
- Windows deployment script improved

## [v1.0.1] - 2015-12-10

### Added

- Wazuh version info file
- ossec-init.conf now includes wazuh version
- Integrated with wazuh OSSEC ruleset updater
- Several new fields at JSON output (archives and alerts)
- Wazuh decoders folder

### Changed

- Decoders are now splitted in differents files.
- jsonout_out enable by default
- JSON groups improvements
- Wazuh ruleset updated to 1.0.2
- Extensions: Improved Kibana dashboards
- Extensions: Improved Windows deployment script

## [v1.0] - 2015-11-23
- Initial Wazuh version v1.0<|MERGE_RESOLUTION|>--- conflicted
+++ resolved
@@ -5,9 +5,7 @@
 
 ### Added
 
-<<<<<<< HEAD
 - New internal option `remoted.guess_agent_group` allowing agent group guessing by Remoted to be optional. ([#1890](https://github.com/wazuh/wazuh/pull/1890))
-=======
 - Added option to configure anothers audit keys to monitor. ([#1882](https://github.com/wazuh/wazuh/pull/1882))
 - Added option to create the SSL certificate and key with the install.sh script. ([#1856](https://github.com/wazuh/wazuh/pull/1856))
 
@@ -16,9 +14,8 @@
 ### Fixed
 
 - Fix to overwrite FIM configuration when directories come in the same tag separated by commas. ([#1886](https://github.com/wazuh/wazuh/pull/1886))
->>>>>>> 1eff2938
-
-## [v3.7.0]
+
+## [v3.7.0] - 2018-11-10
 
 ### Added
 
