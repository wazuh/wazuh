--- conflicted
+++ resolved
@@ -1,10 +1,6 @@
 This work was packaged for Debian by:
 
-<<<<<<< HEAD
-    Wazuh, Inc <info@wazuh.com> on Thu, 18 Dec 2025 00:00:00 +0000
-=======
-    Wazuh, Inc <info@wazuh.com> on Wed, 28 Jan 2026 00:00:00 +0000
->>>>>>> d11c49ce
+    Wazuh, Inc <info@wazuh.com> on Thu, 29 Jan 2026 00:00:00 +0000
 
 It was downloaded from:
 
