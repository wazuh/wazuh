This work was packaged for Debian by:

<<<<<<< HEAD
    Wazuh, Inc <info@wazuh.com> on Wed, 06 Aug 2025 00:00:00 +0000
=======
    Wazuh, Inc <info@wazuh.com> on Tue, 19 Aug 2025 00:00:00 +0000
>>>>>>> 6b12c4c7

It was downloaded from:

    https://www.wazuh.com

Copyright:

    GNU General Public License version 2.

License:

    GNU General Public License version 2.

The Debian packaging is:

    Copyright (C) 2015 Wazuh, Inc <info@wazuh.com>

and is licensed under the GPL version 2,
see "/usr/share/common-licenses/GPL-2".<|MERGE_RESOLUTION|>--- conflicted
+++ resolved
@@ -1,10 +1,6 @@
 This work was packaged for Debian by:
 
-<<<<<<< HEAD
-    Wazuh, Inc <info@wazuh.com> on Wed, 06 Aug 2025 00:00:00 +0000
-=======
     Wazuh, Inc <info@wazuh.com> on Tue, 19 Aug 2025 00:00:00 +0000
->>>>>>> 6b12c4c7
 
 It was downloaded from:
 
