<<<<<<< HEAD
wazuh-manager (4.13.0-RELEASE) stable; urgency=low

  * More info: https://documentation.wazuh.com/current/release-notes/release-4-13-0.html

 -- Wazuh, Inc <info@wazuh.com>  Wed, 04 Jun 2025 00:00:00 +0000
=======
wazuh-manager (4.12.2-RELEASE) stable; urgency=low

  * More info: https://documentation.wazuh.com/current/release-notes/release-4-12-2.html

 -- Wazuh, Inc <info@wazuh.com>  Wed, 21 May 2025 00:00:00 +0000
>>>>>>> ab3e6371

wazuh-manager (4.12.1-RELEASE) stable; urgency=low

  * More info: https://documentation.wazuh.com/current/release-notes/release-4-12-1.html

 -- Wazuh, Inc <info@wazuh.com>  Wed, 14 May 2025 00:00:00 +0000

wazuh-manager (4.12.0-RELEASE) stable; urgency=low

  * More info: https://documentation.wazuh.com/current/release-notes/release-4-12-0.html

 -- Wazuh, Inc <info@wazuh.com>  Wed, 07 May 2025 00:00:00 +0000

wazuh-manager (4.11.2-RELEASE) stable; urgency=low

  * More info: https://documentation.wazuh.com/current/release-notes/release-4-11-2.html

 -- Wazuh, Inc <info@wazuh.com>  Tue, 01 Apr 2025 00:00:00 +0000

wazuh-manager (4.11.1-RELEASE) stable; urgency=low

  * More info: https://documentation.wazuh.com/current/release-notes/release-4-11-1.html

 -- Wazuh, Inc <info@wazuh.com>  Wed, 12 Mar 2025 00:00:00 +0000

wazuh-manager (4.11.0-RELEASE) stable; urgency=low

  * More info: https://documentation.wazuh.com/current/release-notes/release-4-11-0.html

 -- Wazuh, Inc <info@wazuh.com>  Wed, 19 Feb 2025 00:00:00 +0000

wazuh-manager (4.10.1-RELEASE) stable; urgency=low

  * More info: https://documentation.wazuh.com/current/release-notes/release-4-10-1.html

 -- Wazuh, Inc <info@wazuh.com>  Thu, 16 Jan 2025 00:00:00 +0000

wazuh-manager (4.10.0-RELEASE) stable; urgency=low

  * More info: https://documentation.wazuh.com/current/release-notes/release-4-10-0.html

 -- Wazuh, Inc <info@wazuh.com>  Thu, 09 Jan 2025 00:00:00 +0000

wazuh-manager (4.9.2-RELEASE) stable; urgency=low

  * More info: https://documentation.wazuh.com/current/release-notes/release-4-9-2.html

 -- Wazuh, Inc <info@wazuh.com>  Wed, 30 Oct 2024 00:00:00 +0000

wazuh-manager (4.9.1-RELEASE) stable; urgency=low

  * More info: https://documentation.wazuh.com/current/release-notes/release-4-9-1.html

 -- Wazuh, Inc <info@wazuh.com>  Thu, 17 Oct 2024 00:00:00 +0000

wazuh-manager (4.9.0-RELEASE) stable; urgency=low

  * More info: https://documentation.wazuh.com/current/release-notes/release-4-9-0.html

 -- Wazuh, Inc <info@wazuh.com>  Thu, 05 Sep 2024 00:00:00 +0000

wazuh-manager (4.8.1-RELEASE) stable; urgency=low

  * More info: https://documentation.wazuh.com/current/release-notes/release-4-8-1.html

 -- Wazuh, Inc <info@wazuh.com>  Wed, 10 Jul 2024 00:00:00 +0000

wazuh-manager (4.8.0-RELEASE) stable; urgency=low

  * More info: https://documentation.wazuh.com/current/release-notes/release-4-8-0.html

 -- Wazuh, Inc <info@wazuh.com>  Wed, 12 Jun 2024 00:00:00 +0000

wazuh-manager (4.7.5-RELEASE) stable; urgency=low

  * More info: https://documentation.wazuh.com/current/release-notes/release-4-7-5.html

 -- Wazuh, Inc <info@wazuh.com>  Thu, 30 May 2024 00:00:00 +0000

wazuh-manager (4.7.4-RELEASE) stable; urgency=low

  * More info: https://documentation.wazuh.com/current/release-notes/release-4-7-4.html

 -- Wazuh, Inc <info@wazuh.com>  Thu, 25 Apr 2024 00:00:00 +0000

wazuh-manager (4.7.3-RELEASE) stable; urgency=low

  * More info: https://documentation.wazuh.com/current/release-notes/release-4-7-3.html

 -- Wazuh, Inc <info@wazuh.com>  Tue, 27 Feb 2024 00:00:00 +0000

wazuh-manager (4.7.2-RELEASE) stable; urgency=low

  * More info: https://documentation.wazuh.com/current/release-notes/release-4-7-2.html

 -- Wazuh, Inc <info@wazuh.com>  Tue, 09 Jan 2024 00:00:00 +0000

wazuh-manager (4.7.1-RELEASE) stable; urgency=low

  * More info: https://documentation.wazuh.com/current/release-notes/release-4-7-1.html

 -- Wazuh, Inc <info@wazuh.com>  Wed, 19 Dec 2023 00:00:00 +0000

wazuh-manager (4.7.0-RELEASE) stable; urgency=low

  * More info: https://documentation.wazuh.com/current/release-notes/release-4-7-0.html

 -- Wazuh, Inc <info@wazuh.com>  Tue, 27 Nov 2023 00:00:00 +0000

wazuh-manager (4.6.0-RELEASE) stable; urgency=low

  * More info: https://documentation.wazuh.com/current/release-notes/release-4-6-0.html

 -- Wazuh, Inc <info@wazuh.com>  Tue, 31 Oct 2023 00:00:00 +0000

wazuh-manager (4.5.4-RELEASE) stable; urgency=low

  * More info: https://documentation.wazuh.com/current/release-notes/release-4-5-4.html

 -- Wazuh, Inc <info@wazuh.com>  Tue, 24 Oct 2023 00:00:00 +0000

wazuh-manager (4.5.3-RELEASE) stable; urgency=low

  * More info: https://documentation.wazuh.com/current/release-notes/release-4-5-3.html

 -- Wazuh, Inc <info@wazuh.com>  Tue, 10 Oct 2023 00:00:00 +0000

wazuh-manager (4.5.2-RELEASE) stable; urgency=low

  * More info: https://documentation.wazuh.com/current/release-notes/release-4-5-2.html

 -- Wazuh, Inc <info@wazuh.com>  Thu, 31 Aug 2023 00:00:00 +0000

wazuh-manager (4.5.1-RELEASE) stable; urgency=low

  * More info: https://documentation.wazuh.com/current/release-notes/release-4-5-1.html

 -- Wazuh, Inc <info@wazuh.com>  Thu, 24 Aug 2023 15:56:43 +0000

wazuh-manager (4.5.0-RELEASE) stable; urgency=low

  * More info: https://documentation.wazuh.com/current/release-notes/release-4-5-0.html

 -- Wazuh, Inc <info@wazuh.com>  Thu, 10 Aug 2023 13:45:36 +0000

wazuh-manager (4.4.5-RELEASE) stable; urgency=low

  * More info: https://documentation.wazuh.com/current/release-notes/release-4-4-5.html

 -- Wazuh, Inc <info@wazuh.com>  Mon, 10 Jul 2023 15:56:43 +0000

wazuh-manager (4.4.4-RELEASE) stable; urgency=low

  * More info: https://documentation.wazuh.com/current/release-notes/release-4-4-4.html

 -- Wazuh, Inc <info@wazuh.com>  Tue, 13 Jun 2023 12:31:50 +0000

wazuh-manager (4.4.3-RELEASE) stable; urgency=low

  * More info: https://documentation.wazuh.com/current/release-notes/release-4-4-3.html

 -- Wazuh, Inc <info@wazuh.com>  Thu, 25 May 2023 12:31:50 +0000

wazuh-manager (4.4.2-RELEASE) stable; urgency=low

  * More info: https://documentation.wazuh.com/current/release-notes/release-4-4-2.html

 -- Wazuh, Inc <info@wazuh.com>  Mon, 08 May 2023 12:31:50 +0000

wazuh-manager (4.3.11-RELEASE) stable; urgency=low

  * More info: https://documentation.wazuh.com/current/release-notes/release-4-3-11.html

 -- Wazuh, Inc <info@wazuh.com>  Mon, 24 Apr 2023 15:00:00 +0000

wazuh-manager (4.4.1-RELEASE) stable; urgency=low

  * More info: https://documentation.wazuh.com/current/release-notes/release-4-4-1.html

 -- Wazuh, Inc <info@wazuh.com>  Mon, 17 Apr 2023 12:31:50 +0000

wazuh-manager (4.4.0-RELEASE) stable; urgency=low

  * More info: https://documentation.wazuh.com/current/release-notes/release-4-4-0.html

 -- Wazuh, Inc <info@wazuh.com>  Wed, 18 Jan 2023 12:31:50 +0000

wazuh-manager (4.3.10-RELEASE) stable; urgency=low

  * More info: https://documentation.wazuh.com/current/release-notes/release-4-3-10.html

 -- Wazuh, Inc <info@wazuh.com>  Thu, 10 Nov 2022 15:00:00 +0000

wazuh-manager (4.3.9-RELEASE) stable; urgency=low

  * More info: https://documentation.wazuh.com/current/release-notes/release-4-3-9.html

 -- Wazuh, Inc <info@wazuh.com>  Mon, 03 Oct 2022 15:00:00 +0000

wazuh-manager (4.3.8-RELEASE) stable; urgency=low

  * More info: https://documentation.wazuh.com/current/release-notes/release-4-3-8.html

 -- Wazuh, Inc <info@wazuh.com>  Mon, 19 Sep 2022 15:00:00 +0000

wazuh-manager (4.3.7-RELEASE) stable; urgency=low

  * More info: https://documentation.wazuh.com/current/release-notes/release-4-3-7.html

 -- Wazuh, Inc <info@wazuh.com>  Mon, 08 Aug 2022 15:00:00 +0000

wazuh-manager (4.3.6-RELEASE) stable; urgency=low

  * More info: https://documentation.wazuh.com/current/release-notes/release-4-3-6.html

 -- Wazuh, Inc <info@wazuh.com>  Thu, 07 Jul 2022 15:00:00 +0000

wazuh-manager (4.3.5-RELEASE) stable; urgency=low

  * More info: https://documentation.wazuh.com/current/release-notes/release-4-3-5.html

 -- Wazuh, Inc <info@wazuh.com>  Wed, 29 Jun 2022 15:00:00 +0000

wazuh-manager (4.3.4-RELEASE) stable; urgency=low

  * More info: https://documentation.wazuh.com/current/release-notes/release-4-3-4.html

 -- Wazuh, Inc <info@wazuh.com>  Tue, 07 Jun 2022 15:41:39 +0000

wazuh-manager (4.3.3-RELEASE) stable; urgency=low

  * More info: https://documentation.wazuh.com/current/release-notes/release-4-3-3.html

 -- Wazuh, Inc <info@wazuh.com>  Tue, 31 May 2022 15:41:39 +0000

wazuh-manager (4.3.2-RELEASE) stable; urgency=low

  * More info: https://documentation.wazuh.com/current/release-notes/release-4-3-2.html

 -- Wazuh, Inc <info@wazuh.com>  Mon, 30 May 2022 15:41:39 +0000

wazuh-manager (4.2.7-RELEASE) stable; urgency=low

  * More info: https://documentation.wazuh.com/current/release-notes/release-4-2-7.html

 -- Wazuh, Inc <info@wazuh.com>  Sun, 29 May 2022 08:51:00 +0000

wazuh-manager (4.3.1-RELEASE) stable; urgency=low

  * More info: https://documentation.wazuh.com/current/release-notes/release-4-3-1.html

 -- Wazuh, Inc <info@wazuh.com>  Wed, 18 May 2022 12:14:41 +0000

wazuh-manager (4.3.0-RELEASE) stable; urgency=low

  * More info: https://documentation.wazuh.com/current/release-notes/release-4-3-0.html

 -- Wazuh, Inc <info@wazuh.com>  Thu, 05 May 2022 12:15:57 +0000

wazuh-manager (4.2.6-RELEASE) stable; urgency=low

  * More info: https://documentation.wazuh.com/current/release-notes/release-4-2-6.html

 -- Wazuh, Inc <info@wazuh.com>  Fri, 25 Mar 2022 16:47:07 +0000

wazuh-manager (4.2.5-RELEASE) stable; urgency=low

  * More info: https://documentation.wazuh.com/current/release-notes/release-4-2-5.html

 -- Wazuh, Inc <info@wazuh.com>  Mon, 15 Nov 2021 16:47:07 +0000

wazuh-manager (4.2.4-RELEASE) stable; urgency=low

  * More info: https://documentation.wazuh.com/current/release-notes/release-4-2-4.html

 -- Wazuh, Inc <info@wazuh.com>  Thu, 21 Oct 2021 15:57:51 +0000

wazuh-manager (4.2.3-RELEASE) stable; urgency=low

  * More info: https://documentation.wazuh.com/current/release-notes/release-4-2-3.html

 -- Wazuh, Inc <info@wazuh.com>  Wed, 06 Oct 2021 15:07:13 +0000

wazuh-manager (4.2.2-RELEASE) stable; urgency=low

  * More info: https://documentation.wazuh.com/current/release-notes/release-4-2-2.html

 -- Wazuh, Inc <info@wazuh.com>  Tue, 28 Sep 2021 08:58:38 +0000

wazuh-manager (4.2.1-RELEASE) stable; urgency=low

  * More info: https://documentation.wazuh.com/current/release-notes/release-4-2-1.html

 -- Wazuh, Inc <info@wazuh.com>  Sat, 25 Sep 2021 07:04:22 +0000

wazuh-manager (4.2.0-RELEASE) stable; urgency=low

  * More info: https://documentation.wazuh.com/current/release-notes/release-4-2-0.html

 -- Wazuh, Inc <info@wazuh.com>  Mon, 26 Apr 2021 11:51:55 +0000

wazuh-manager (4.1.5-RELEASE) stable; urgency=low

  * More info: https://documentation.wazuh.com/current/release-notes/release-4-1-5.html

 -- Wazuh, Inc <info@wazuh.com>  Thu, 22 Apr 2021 16:50:05 +0000

wazuh-manager (4.1.4-RELEASE) stable; urgency=low

  * More info: https://documentation.wazuh.com/current/release-notes/release-4-1-4.html

 -- Wazuh, Inc <info@wazuh.com>  Mon, 29 Mar 2021 16:23:09 +0000

wazuh-manager (4.1.3-RELEASE) stable; urgency=low

  * More info: https://documentation.wazuh.com/current/release-notes/release-4-1-3.html

 -- Wazuh, Inc <info@wazuh.com>  Sat, 20 Mar 2021 13:41:26 +0000

wazuh-manager (4.1.2-RELEASE) stable; urgency=low

  * More info: https://documentation.wazuh.com/current/release-notes/release-4-1-2.html

 -- Wazuh, Inc <info@wazuh.com>  Mon, 08 Mar 2021 14:00:25 +0000

wazuh-manager (4.1.1-RELEASE) stable; urgency=low

  * More info: https://documentation.wazuh.com/current/release-notes/release-4-1-1.html

 -- Wazuh, Inc <info@wazuh.com>  Fri, 05 Mar 2021 13:24:41 +0000

wazuh-manager (4.1.0-RELEASE) stable; urgency=low

  * More info: https://documentation.wazuh.com/current/release-notes/release-4-1-0.html

 -- Wazuh, Inc <info@wazuh.com>  Tue, 19 Jan 2021 06:25:59 +0000

wazuh-manager (4.0.4-RELEASE) stable; urgency=low

  * More info: https://documentation.wazuh.com/current/release-notes/release-4-0-4.html

 -- Wazuh, Inc <info@wazuh.com>  Tue, 12 Jan 2021 09:30:15 +0000

wazuh-manager (4.0.3-RELEASE) stable; urgency=low

  * More info: https://documentation.wazuh.com/current/release-notes/release-4-0-3.html

 -- Wazuh, Inc <info@wazuh.com>  Mon, 30 Nov 2020 10:00:15 +0000

wazuh-manager (4.0.2-RELEASE) stable; urgency=low

  * More info: https://documentation.wazuh.com/current/release-notes/release-4-0-2.html

 -- Wazuh, Inc <info@wazuh.com>  Mon, 23 Nov 2020 12:16:36 +0000

wazuh-manager (4.0.1-RELEASE) stable; urgency=low

  * More info: https://documentation.wazuh.com/current/release-notes/release-4-0-1.html

 -- Wazuh, Inc <info@wazuh.com>  Sat, 31 Oct 2020 12:16:36 +0000

wazuh-manager (4.0.0-RELEASE) stable; urgency=low

  * More info: https://documentation.wazuh.com/current/release-notes/release-4-0-0.html

 -- Wazuh, Inc <info@wazuh.com>  Mon, 19 Oct 2020 06:59:39 +0000

wazuh-manager (3.13.6-RELEASE) stable; urgency=low

  * More info: https://documentation.wazuh.com/current/release-notes/release-3-13-6.html

 -- Wazuh, Inc <info@wazuh.com>  Wed, 21 Sep 2022 15:00:00 +0000

wazuh-manager (3.13.5-RELEASE) stable; urgency=low

  * More info: https://documentation.wazuh.com/current/release-notes/release-3-13-5.html

 -- Wazuh, Inc <info@wazuh.com>  Wed, 24 Aug 2022 15:00:00 +0000

wazuh-manager (3.13.4-RELEASE) stable; urgency=low

  * More info: https://documentation.wazuh.com/current/release-notes/release-3-13-4.html

 -- Wazuh, Inc <info@wazuh.com>  Mon, 30 May 2022 15:00:00 +0000

wazuh-manager (3.13.3-RELEASE) stable; urgency=low

  * More info: https://documentation.wazuh.com/current/release-notes/release-3-13-3.html

 -- Wazuh, Inc <info@wazuh.com>  Sat, 24 Apr 2021 07:01:55 +0000

wazuh-manager (3.13.2-RELEASE) stable; urgency=low

  * More info: https://documentation.wazuh.com/current/release-notes/release-3-13-2.html

 -- Wazuh, Inc <info@wazuh.com>  Fri, 21 Aug 2020 10:05:02 +0000

wazuh-manager (3.13.1-RELEASE) stable; urgency=low

  * More info: https://documentation.wazuh.com/current/release-notes/release-3-13-1.html

 -- Wazuh, Inc <info@wazuh.com>  Tue, 14 Jul 2020 10:05:02 +0000

wazuh-manager (3.13.0-RELEASE) stable; urgency=low

  * More info: https://documentation.wazuh.com/current/release-notes/release-3-13-0.html

 -- Wazuh, Inc <info@wazuh.com>  Mon, 29 Jun 2020 10:05:02 +0000

wazuh-manager (3.12.2-RELEASE) stable; urgency=low

  * More info: https://documentation.wazuh.com/current/release-notes/release-3-12-2.html

 -- Wazuh, Inc <info@wazuh.com>  Thu, 9 Apr 2020 08:47:14 +0000

wazuh-manager (3.12.1-RELEASE) stable; urgency=low

  * More info: https://documentation.wazuh.com/current/release-notes/release-3-12-1.html

 -- Wazuh, Inc <info@wazuh.com>  Wed, 8 Apr 2020 16:12:28 +0000

wazuh-manager (3.12.0-RELEASE) stable; urgency=low

  * More info: https://documentation.wazuh.com/current/release-notes/release-3-12-0.html

 -- Wazuh, Inc <info@wazuh.com>  Wed, 25 Mar 2020 10:20:48 +0000

wazuh-manager (3.11.4-RELEASE) stable; urgency=low

  * More info: https://documentation.wazuh.com/current/release-notes/release-3-11-4.html

 -- Wazuh, Inc <info@wazuh.com>  Thu, 24 Feb 2020 10:01:00 +0000

wazuh-manager (3.11.3-RELEASE) stable; urgency=low

  * More info: https://documentation.wazuh.com/current/release-notes/release-3-11-3.html

 -- Wazuh, Inc <info@wazuh.com>  Wed, 22 Jan 2020 10:01:00 +0000

wazuh-manager (3.11.2-RELEASE) stable; urgency=low

  * More info: https://documentation.wazuh.com/current/release-notes/release-3-11-2.html

 -- Wazuh, Inc <info@wazuh.com>  Tue, 7 Jan 2020 10:01:00 +0000

wazuh-manager (3.11.1-RELEASE) stable; urgency=low

  * More info: https://documentation.wazuh.com/current/release-notes/release-3-11-1.html

 -- Wazuh, Inc <info@wazuh.com>  Thu, 26 Dec 2019 13:33:00 +0000

wazuh-manager (3.11.0-RELEASE) stable; urgency=low

  * More info: https://documentation.wazuh.com/current/release-notes/release-3-11-0.html

 -- Wazuh, Inc <info@wazuh.com>  Mon, 7 Oct 2019 13:33:00 +0000

wazuh-manager (3.10.2-RELEASE) stable; urgency=low

  * More info: https://documentation.wazuh.com/current/release-notes/release-3-10-2.html

 -- Wazuh, Inc <info@wazuh.com>  Mon, 23 Sep 2019 10:19:00 +0000

wazuh-manager (3.10.1-RELEASE) stable; urgency=low

  * More info: https://documentation.wazuh.com/current/release-notes/release-3-10-1.html

 -- Wazuh, Inc <info@wazuh.com>  Thu, 19 Sep 2019 13:33:00 +0000

wazuh-manager (3.10.0-RELEASE) stable; urgency=low

  * More info: https://documentation.wazuh.com/current/release-notes/release-3-10-0.html

 -- Wazuh, Inc <info@wazuh.com>  Mon, 26 Aug 2019 13:33:00 +0000

wazuh-manager (3.9.5-RELEASE) stable; urgency=low

  * More info: https://documentation.wazuh.com/current/release-notes/release-3-9-5.html

 -- Wazuh, Inc <info@wazuh.com>  Thu, 8 Aug 2019 16:31:00 +0000

wazuh-manager (3.9.4-RELEASE) stable; urgency=low

  * More info: https://documentation.wazuh.com/current/release-notes/release-3-9-4.html

 -- Wazuh, Inc <info@wazuh.com>  Tue, 12 Jul 2019 16:31:00 +0000

wazuh-manager (3.9.3-RELEASE) stable; urgency=low

  * More info: https://documentation.wazuh.com/current/release-notes/release-3-9-3.html

 -- Wazuh, Inc <info@wazuh.com>  Tue, 11 Jun 2019 16:31:00 +0000

wazuh-manager (3.9.2-RELEASE) stable; urgency=low

  * More info: https://documentation.wazuh.com/current/release-notes/release-3-9-2.html

 -- Wazuh, Inc <info@wazuh.com>  Mon, 6 Jun 2019 13:33:00 +0000

wazuh-manager (3.9.1-RELEASE) stable; urgency=low

  * More info: https://documentation.wazuh.com/current/release-notes/release-3-9-1.html

 -- Wazuh, Inc <info@wazuh.com>  Mon, 6 May 2019 13:33:00 +0000

wazuh-manager (3.9.0-RELEASE) stable; urgency=low

  * More info: https://documentation.wazuh.com/current/release-notes/release-3-9-0.html

 -- Wazuh, Inc <info@wazuh.com>  Mon, 25 Feb 2019 11:00:00 +0000

wazuh-manager (3.8.2-RELEASE) stable; urgency=low

  * More info: https://documentation.wazuh.com/current/release-notes/release-3-8-2.html

 -- Wazuh, Inc <info@wazuh.com>  Wed, 30 Jan 2019 11:00:00 +0000

wazuh-manager (3.8.1-RELEASE) stable; urgency=low

  * More info: https://documentation.wazuh.com/current/release-notes/release-3-8-1.html

 -- Wazuh, Inc <info@wazuh.com>  Thu, 24 Jan 2019 09:28:34 +0000

wazuh-manager (3.8.0-RELEASE) stable; urgency=low

  * More info: https://documentation.wazuh.com/current/release-notes/release-3-8-0.html

 -- Wazuh, Inc <info@wazuh.com>  Mon, 16 Jan 2019 11:00:00 +0000

wazuh-manager (3.7.2-RELEASE) stable; urgency=low

  * More info: https://documentation.wazuh.com/current/release-notes/release-3-7-2.html

 -- Wazuh, Inc <info@wazuh.com>  Mon, 10 Dec 2018 11:00:00 +0000

wazuh-manager (3.7.1-RELEASE) stable; urgency=low

  * More info: https://documentation.wazuh.com/current/release-notes/release-3-7-1.html

 -- Wazuh, Inc <info@wazuh.com>  Mon, 12 Nov 2018 11:00:00 +0000

wazuh-manager (3.7.0-RELEASE) stable; urgency=low

  * More info: https://documentation.wazuh.com/current/release-notes/release-3-7-0.html

 -- Wazuh, Inc <info@wazuh.com>  Sat, 10 Nov 2018 11:00:00 +0000

wazuh-manager (3.6.1-RELEASE) stable; urgency=low

  * More info: https://documentation.wazuh.com/current/release-notes/release-3-6-1.html

 -- Wazuh, Inc <info@wazuh.com>  Mon, 3 Sep 2018 11:00:00 +0000

wazuh-manager (3.6.0-RELEASE) stable; urgency=low

  * More info: https://documentation.wazuh.com/current/release-notes/release-3-6-0.html

 -- Wazuh, Inc <info@wazuh.com>  Fri, 24 Aug 2018 11:00:00 +0000

wazuh-manager (3.5.0-RELEASE) stable; urgency=low

  * More info: https://documentation.wazuh.com/current/release-notes/release-3-5-0.html

 -- Wazuh, Inc <info@wazuh.com>  Wed, 25 Jul 2018 20:12:41 +0000

wazuh-manager (3.4.0-1) stable; urgency=low

  * More info: https://documentation.wazuh.com/current/release-notes/release-3-4-0.html

 -- Wazuh, Inc <info@wazuh.com>  Thu, 28 Jun 2018 20:12:41 +0000

wazuh-manager (3.3.1-1) stable; urgency=low

  * More info: https://documentation.wazuh.com/current/release-notes/release-3-3-1.html

 -- Wazuh, Inc <info@wazuh.com>  Thu, 14 Jun 2018 9:29:41 +0000

wazuh-manager (3.3.0-1) stable; urgency=low

  * More info: https://documentation.wazuh.com/current/release-notes/release-3-3-0.html

 -- Wazuh, Inc <info@wazuh.com>  Thu, 07 Jun 2018 10:00:31 +0000

wazuh-manager (3.2.4-1) stable; urgency=low

  * More info: https://documentation.wazuh.com/current/release-notes/release-3-2-4.html

 -- Wazuh, Inc <info@wazuh.com>  Wed, 30 May 2018 12:44:31 +0000

wazuh-manager (3.2.3-1) stable; urgency=low

  * More info: https://documentation.wazuh.com/current/release-notes/release-3-2-3.html

 -- Wazuh, Inc <info@wazuh.com>  Tue, 15 May 2018 12:35:30 +0000

wazuh-manager (3.2.2-1) stable; urgency=low

  * More info: https://documentation.wazuh.com/current/release-notes/release-3-2-2.html

 -- Wazuh, Inc <info@wazuh.com>  Tue, 13 Mar 2018 12:35:30 +0000

wazuh-manager (3.2.1-1) stable; urgency=low

  * More info: https://documentation.wazuh.com/current/release-notes/release-3-2-1.html

 -- Wazuh, Inc <info@wazuh.com>  Wed, 21 Feb 2018 15:26:30 +0000

wazuh-manager (3.2.0-1) stable; urgency=low

  * More info: https://documentation.wazuh.com/current/release-notes/release-3-2-0.html

 -- Wazuh, Inc <info@wazuh.com>  Thu, 11 Dec 2017 15:19:24 +0000


wazuh-manager (3.1.0-1) stable; urgency=low

  * More info: https://documentation.wazuh.com/current/release-notes/release-3-1-0.html

 -- Wazuh, Inc <info@wazuh.com>  Mon, 19 Dec 2017 08:00:10 +0000


wazuh-manager (3.0.0-2) stable; urgency=low

  * More info: https://documentation.wazuh.com/current/release-notes/release-3-0-0.html

 -- Wazuh, Inc <info@wazuh.com>  Mon, 01 Nov 2017 08:00:10 +0000

wazuh-manager (2.1.1-1) stable; urgency=low

  * More info: https://documentation.wazuh.com/current/release-notes/release-2-1-1.html

 -- Wazuh, Inc <info@wazuh.com>  Mon, 01 Aug 2016 08:43:10 +0000

wazuh-manager (2.1.0-1) stable; urgency=low

  * More info: https://documentation.wazuh.com/current/release-notes/release-2-1-0.html

 -- Wazuh, Inc <info@wazuh.com>  Mon, 01 Jul 2016 08:43:10 +0000

wazuh-manager (2.0.1-1) stable; urgency=low

  * Changed random data generator for a secure OS-provided generator.
  exi* Changed Windows installer file name (depending on version).
  * Linux distro detection using standard os-release file.
  * Changed some URLs to documentation.
  * Disable synchronization with SQLite databases for Syscheck by default.
  * Minor changes at Rootcheck formatter for JSON alerts.
  * Added debugging messages to Integrator logs.
  * Show agent ID when possible on logs about incorrectly formatted messages.
  * Use default maximum inotify event queue size.
  * Show remote IP on encoding format errors when unencrypting messages.

 -- Wazuh, Inc <info@wazuh.com>  Thu, 06 Jun 2017 08:43:10 +0000

wazuh-manager (2.0-1) stable; urgency=low

  * wazuh-manager - base 2.0

 -- Wazuh, Inc <info@wazuh.com>  Mon, 01 Jul 2016 08:43:10 +0000<|MERGE_RESOLUTION|>--- conflicted
+++ resolved
@@ -1,16 +1,14 @@
-<<<<<<< HEAD
 wazuh-manager (4.13.0-RELEASE) stable; urgency=low
 
   * More info: https://documentation.wazuh.com/current/release-notes/release-4-13-0.html
 
  -- Wazuh, Inc <info@wazuh.com>  Wed, 04 Jun 2025 00:00:00 +0000
-=======
+
 wazuh-manager (4.12.2-RELEASE) stable; urgency=low
 
   * More info: https://documentation.wazuh.com/current/release-notes/release-4-12-2.html
 
  -- Wazuh, Inc <info@wazuh.com>  Wed, 21 May 2025 00:00:00 +0000
->>>>>>> ab3e6371
 
 wazuh-manager (4.12.1-RELEASE) stable; urgency=low
 
