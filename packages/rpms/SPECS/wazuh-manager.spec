--- conflicted
+++ resolved
@@ -918,13 +918,10 @@
 %files -n wazuh-manager-debuginfo -f debugfiles.list
 
 %changelog
-<<<<<<< HEAD
 * Thu Dec 18 2025 support <info@wazuh.com> - 5.0.0
 - More info: https://documentation.wazuh.com/current/release-notes/release-5-0-0.html
-=======
 * Wed Dec 17 2025 support <info@wazuh.com> - 4.14.2
 - More info: https://documentation.wazuh.com/current/release-notes/release-4-14-2.html
->>>>>>> 1612010c
 * Wed Nov 12 2025 support <info@wazuh.com> - 4.14.1
 - More info: https://documentation.wazuh.com/current/release-notes/release-4-14-1.html
 * Wed Oct 22 2025 support <info@wazuh.com> - 4.14.0
