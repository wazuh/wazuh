--- conflicted
+++ resolved
@@ -970,13 +970,9 @@
 %files -n wazuh-manager-debuginfo -f debugfiles.list
 
 %changelog
-<<<<<<< HEAD
 * Wed Jan 28 2026 support <info@wazuh.com> - 4.14.3
 - More info: https://documentation.wazuh.com/current/release-notes/release-4-14-3.html
-* Wed Dec 17 2025 support <info@wazuh.com> - 4.14.2
-=======
 * Wed Jan 07 2026 support <info@wazuh.com> - 4.14.2
->>>>>>> cce2bad1
 - More info: https://documentation.wazuh.com/current/release-notes/release-4-14-2.html
 * Wed Nov 12 2025 support <info@wazuh.com> - 4.14.1
 - More info: https://documentation.wazuh.com/current/release-notes/release-4-14-1.html
