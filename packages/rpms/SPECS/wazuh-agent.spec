--- conflicted
+++ resolved
@@ -790,13 +790,10 @@
 %endif
 
 %changelog
-<<<<<<< HEAD
 * Wed Jul 02 2025 support <info@wazuh.com> - 5.0.0
 - More info: https://documentation.wazuh.com/current/release-notes/release-5-0-0.html
-=======
 * Wed Jul 09 2025 support <info@wazuh.com> - 4.14.0
 - More info: https://documentation.wazuh.com/current/release-notes/release-4-14-0.html
->>>>>>> b3dde9a3
 * Wed Jun 04 2025 support <info@wazuh.com> - 4.13.0
 - More info: https://documentation.wazuh.com/current/release-notes/release-4-13-0.html
 * Wed May 21 2025 support <info@wazuh.com> - 4.12.2
