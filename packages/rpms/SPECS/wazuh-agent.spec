--- conflicted
+++ resolved
@@ -764,13 +764,9 @@
 %attr(750, root, wazuh) %{_localstatedir}/wodles/gcloud/*
 
 %changelog
-<<<<<<< HEAD
-* Wed Aug 06 2025 support <info@wazuh.com> - 4.10.4
+* Wed Nov 19 2025 support <info@wazuh.com> - 4.10.4
 - More info: https://documentation.wazuh.com/current/release-notes/release-4-10-4.html
-* Tue Jun 10 2025 support <info@wazuh.com> - 4.10.3
-=======
 * Tue Aug 19 2025 support <info@wazuh.com> - 4.10.3
->>>>>>> 6b12c4c7
 - More info: https://documentation.wazuh.com/current/release-notes/release-4-10-3.html
 * Wed May 21 2025 support <info@wazuh.com> - 4.10.2
 - More info: https://documentation.wazuh.com/current/release-notes/release-4-10-2.html
