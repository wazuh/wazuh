--- conflicted
+++ resolved
@@ -751,13 +751,10 @@
 %files -n wazuh-agent-debuginfo -f debugfiles.list
 
 %changelog
-<<<<<<< HEAD
-* Thu Dec 18 2025 support <info@wazuh.com> - 5.0.0
+* Wed Thu 29 2026 support <info@wazuh.com> - 5.0.0
 - More info: https://documentation.wazuh.com/current/release-notes/release-5-0-0.html
-=======
 * Wed Jan 28 2026 support <info@wazuh.com> - 4.14.3
 - More info: https://documentation.wazuh.com/current/release-notes/release-4-14-3.html
->>>>>>> d11c49ce
 * Wed Dec 17 2025 support <info@wazuh.com> - 4.14.2
 - More info: https://documentation.wazuh.com/current/release-notes/release-4-14-2.html
 * Wed Nov 12 2025 support <info@wazuh.com> - 4.14.1
