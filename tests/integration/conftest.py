"""
Copyright (C) 2015-2023, Wazuh Inc.
Created by Wazuh, Inc. <info@wazuh.com>.
This program is free software; you can redistribute it and/or modify it under the terms of GPLv2
"""
import os
import subprocess
import pytest
import sys
from typing import List

from wazuh_testing import session_parameters
from wazuh_testing.constants import platforms
from wazuh_testing.constants.daemons import WAZUH_MANAGER, API_DAEMONS_REQUIREMENTS
from wazuh_testing.constants.paths import ROOT_PREFIX
from wazuh_testing.constants.paths.api import RBAC_DATABASE_PATH
from wazuh_testing.constants.paths.logs import WAZUH_LOG_PATH, ALERTS_JSON_PATH, WAZUH_API_LOG_FILE_PATH, \
                                               WAZUH_API_JSON_LOG_FILE_PATH
from wazuh_testing.logger import logger
from wazuh_testing.tools import socket_controller
from wazuh_testing.tools.monitors import queue_monitor
from wazuh_testing.tools.simulators.agent_simulator import create_agents, connect
from wazuh_testing.tools.simulators.authd_simulator import AuthdSimulator
from wazuh_testing.tools.simulators.remoted_simulator import RemotedSimulator
from wazuh_testing.utils import configuration, database, file, mocking, services
from wazuh_testing.utils.file import remove_file
from wazuh_testing.utils.manage_agents import remove_agents
from wazuh_testing.utils.services import control_service

<<<<<<< HEAD
#- - - - - - - - - - - - - - - - - - - - - - - - -Pytest configuration - - - - - - - - - - - - - - - - - - - - - - - -
=======
#- - - - - - - - - - - - - - - - - - - - - - - - -Pytest configuration - - - - - - - - - - - - - - - - - - - - - - - - -
>>>>>>> 70ea725a


def pytest_addoption(parser: pytest.Parser) -> None:
    """Add command-line options to the tests.

    Args:
        parser (pytest.Parser): Parser for command line arguments and ini-file values.
    """
    parser.addoption(
        "--tier",
        action="append",
        metavar="level",
        default=None,
        type=int,
        help="only run tests with a tier level equal to 'level'",
    )
    parser.addoption(
        "--tier-minimum",
        action="store",
        metavar="minimum_level",
        default=-1,
        type=int,
        help="only run tests with a tier level greater or equal than 'minimum_level'"
    )
    parser.addoption(
        "--tier-maximum",
        action="store",
        metavar="maximum_level",
        default=sys.maxsize,
        type=int,
        help="only run tests with a tier level less or equal than 'minimum_level'"
    )


def pytest_collection_modifyitems(config: pytest.Config, items: List[pytest.Item]) -> None:
    """Deselect tests that do not match with the specified environment or tier.

    Args:
        config (pytest.Config): Access to configuration values, pluginmanager and plugin hooks.
        items (list): List of items where each item is a basic test invocation.
    """
    selected_tests = []
    deselected_tests = []
    _host_types = set(["server", "agent"])
    _platforms = set([platforms.LINUX,
                      platforms.WINDOWS,
                      platforms.MACOS,
                      platforms.SOLARIS])

    for item in items:
        supported_platforms = _platforms.intersection(
            mark.name for mark in item.iter_markers())
        plat = sys.platform

        selected = True
        if supported_platforms and plat not in supported_platforms:
            selected = False

        host_type = 'agent' if 'agent' in services.get_service() else 'server'
        supported_types = _host_types.intersection(
            mark.name for mark in item.iter_markers())
        if supported_types and host_type not in supported_types:
            selected = False
        # Consider only first mark
        levels = [mark.kwargs['level']
                  for mark in item.iter_markers(name="tier")]
        if levels and len(levels) > 0:
            tiers = item.config.getoption("--tier")
            if tiers is not None and levels[0] not in tiers:
                selected = False
            elif item.config.getoption("--tier-minimum") > levels[0]:
                selected = False
            elif item.config.getoption("--tier-maximum") < levels[0]:
                selected = False
        if selected:
            selected_tests.append(item)
        else:
            deselected_tests.append(item)

    config.hook.pytest_deselected(items=deselected_tests)
    items[:] = selected_tests


# - - - - - - - - - - - - - - - - - - - - - - -End of Pytest configuration - - - - - - - - - - - - - - - - - - - - - - -


@pytest.fixture(scope='session')
def load_wazuh_basic_configuration():
    """Load a new basic configuration to the manager"""
    # Load ossec.conf with all disabled settings
    minimal_configuration = configuration.get_minimal_configuration()

    # Make a backup from current configuration
    backup_ossec_configuration = configuration.get_wazuh_conf()

    # Write new configuration
    configuration.write_wazuh_conf(minimal_configuration)

    yield

    # Restore the ossec.conf backup
    configuration.write_wazuh_conf(backup_ossec_configuration)


@pytest.fixture()
def set_wazuh_configuration(test_configuration: dict) -> None:
    """Set wazuh configuration

    Args:
        test_configuration (dict): Configuration template data to write in the ossec.conf
    """
    # Save current configuration
    backup_config = configuration.get_wazuh_conf()

    # Configuration for testing
    test_config = configuration.set_section_wazuh_conf(test_configuration.get('sections'))

    # Set new configuration
    configuration.write_wazuh_conf(test_config)

    # Set current configuration
    session_parameters.current_configuration = test_config

    yield

    # Restore previous configuration
    configuration.write_wazuh_conf(backup_config)


def truncate_monitored_files_implementation() -> None:
    """Truncate all the log files and json alerts files before and after the test execution"""
    if services.get_service() == WAZUH_MANAGER:
        log_files = [WAZUH_LOG_PATH, ALERTS_JSON_PATH, WAZUH_API_LOG_FILE_PATH, WAZUH_API_JSON_LOG_FILE_PATH]
    else:
        log_files = [WAZUH_LOG_PATH]

    for log_file in log_files:
        if os.path.isfile(os.path.join(ROOT_PREFIX, log_file)):
            file.truncate_file(log_file)

    yield

    for log_file in log_files:
        if os.path.isfile(os.path.join(ROOT_PREFIX, log_file)):
            file.truncate_file(log_file)


@pytest.fixture()
def truncate_monitored_files() -> None:
    """Wrapper of `truncate_monitored_files_implementation` which contains the general implementation."""
    yield from truncate_monitored_files_implementation()


@pytest.fixture(scope='module')
def truncate_monitored_files_module() -> None:
    """Wrapper of `truncate_monitored_files_implementation` which contains the general implementation."""
    yield from truncate_monitored_files_implementation()


def daemons_handler_implementation(request: pytest.FixtureRequest) -> None:
    """Helper function to handle Wazuh daemons.

    It uses `daemons_handler_configuration` of each module in order to configure the behavior of the fixture.

    The  `daemons_handler_configuration` should be a dictionary with the following keys:
        daemons (list, optional): List with every daemon to be used by the module. In case of empty a ValueError
            will be raised
        all_daemons (boolean): Configure to restart all wazuh services. Default `False`.
        ignore_errors (boolean): Configure if errors in daemon handling should be ignored. This option is available
        in order to use this fixture along with invalid configuration. Default `False`

    Args:
        request (pytest.FixtureRequest): Provide information about the current test function which made the request.
    """
    daemons = []
    ignore_errors = False
    all_daemons = False

    try:
        daemons_handler_configuration = getattr(request.module, 'daemons_handler_configuration')
        if 'daemons' in daemons_handler_configuration and not all_daemons:
            daemons = daemons_handler_configuration['daemons']
            if not daemons or (type(daemons) == list and len(daemons) == 0) or type(daemons) != list:
                logger.error('Daemons list is not set')
                raise ValueError

        if 'all_daemons' in daemons_handler_configuration:
            logger.debug(f"Wazuh control set to {daemons_handler_configuration['all_daemons']}")
            all_daemons = daemons_handler_configuration['all_daemons']

        if 'ignore_errors' in daemons_handler_configuration:
            logger.debug(f"Ignore error set to {daemons_handler_configuration['ignore_errors']}")
            ignore_errors = daemons_handler_configuration['ignore_errors']

    except AttributeError as daemon_configuration_not_set:
        logger.error('daemons_handler_configuration is not set')
        raise daemon_configuration_not_set

    try:
        if all_daemons:
            logger.debug('Restarting wazuh using wazuh-control')
            services.control_service('restart')
        else:
            for daemon in daemons:
                logger.debug(f"Restarting {daemon}")
                # Restart daemon instead of starting due to legacy used fixture in the test suite.
                services.control_service('restart', daemon=daemon)

    except ValueError as value_error:
        logger.error(f"{str(value_error)}")
        if not ignore_errors:
            raise value_error
    except subprocess.CalledProcessError as called_process_error:
        logger.error(f"{str(called_process_error)}")
        if not ignore_errors:
            raise called_process_error

    yield

    if all_daemons:
        logger.debug('Stopping wazuh using wazuh-control')
        services.control_service('stop')
    else:
        if daemons == API_DAEMONS_REQUIREMENTS: daemons.reverse() # Stop in reverse, otherwise the next start will fail
        for daemon in daemons:
            logger.debug(f"Stopping {daemon}")
            services.control_service('stop', daemon=daemon)


@pytest.fixture()
def daemons_handler(request: pytest.FixtureRequest) -> None:
    """Wrapper of `daemons_handler_implementation` which contains the general implementation.

    Args:
        request (pytest.FixtureRequest): Provide information about the current test function which made the request.
    """
    yield from daemons_handler_implementation(request)


@pytest.fixture(scope='module')
def daemons_handler_module(request: pytest.FixtureRequest) -> None:
    """Wrapper of `daemons_handler_implementation` which contains the general implementation.

    Args:
        request (pytest.FixtureRequest): Provide information about the current test function which made the request.
    """
    yield from daemons_handler_implementation(request)


@pytest.fixture(scope='module')
def configure_local_internal_options(request: pytest.FixtureRequest) -> None:
    """Configure the local internal options file.

    Takes the `local_internal_options` variable from the request.
    The `local_internal_options` is a dict with keys and values as the Wazuh `local_internal_options` format.
    E.g.: local_internal_options = {'monitord.rotate_log': '0', 'syscheck.debug': '0' }

    Args:
        request (pytest.FixtureRequest): Provide information about the current test function which made the request.
    """
    try:
        local_internal_options = request.param
    except AttributeError:
        try:
            local_internal_options = getattr(request.module, 'local_internal_options')
        except AttributeError:
            raise AttributeError('Error when using the fixture "configure_local_internal_options", no '
                                 'parameter has been passed explicitly, nor is the variable local_internal_options '
                                 'found in the module.') from AttributeError

    backup_local_internal_options = configuration.get_local_internal_options_dict()

    configuration.set_local_internal_options_dict(local_internal_options)

    yield

    configuration.set_local_internal_options_dict(backup_local_internal_options)


@pytest.fixture(scope='module')
def configure_sockets_environment(request: pytest.FixtureRequest) -> None:
    """Configure environment for sockets and MITM.

    Args:
        request (pytest.FixtureRequest): Provide information about the current test function which made the request.
    """
    monitored_sockets_params = getattr(request.module, 'monitored_sockets_params')

    # Stop wazuh-service and ensure all daemons are stopped
    services.control_service('stop')
    services.wait_expected_daemon_status(running_condition=False)

    monitored_sockets = list()
    mitm_list = list()

    # Start selected daemons and monitored sockets MITM
    for daemon, mitm, daemon_first in monitored_sockets_params:
        not daemon_first and mitm is not None and mitm.start()
        services.control_service('start', daemon=daemon, debug_mode=True)
        services.wait_expected_daemon_status(
            running_condition=True,
            target_daemon=daemon,
            extra_sockets=[mitm.listener_socket_address] if mitm is not None and mitm.family == 'AF_UNIX' else []
        )
        daemon_first and mitm is not None and mitm.start()
        if mitm is not None:
            monitored_sockets.append(queue_monitor.QueueMonitor(monitored_object=mitm.queue))
            mitm_list.append(mitm)

    setattr(request.module, 'monitored_sockets', monitored_sockets)

    yield

    # Stop daemons and monitored sockets MITM
    for daemon, mitm, _ in monitored_sockets_params:
        mitm is not None and mitm.shutdown()
        services.control_service('stop', daemon=daemon)
        services.wait_expected_daemon_status(
            running_condition=False,
            target_daemon=daemon,
            extra_sockets=[mitm.listener_socket_address] if mitm is not None and mitm.family == 'AF_UNIX' else []
        )

    # Delete all db
    database.delete_dbs()

    services.control_service('start')


def connect_to_sockets_implementation(request: pytest.FixtureRequest) -> None:
    """Connect to the specified sockets for the test.

    Args:
        request (pytest.FixtureRequest): Provide information about the current test function which made the request.

    Returns:
        receiver_sockets (list): List of SocketControllers.
    """
    receiver_sockets_params = getattr(request.module, 'receiver_sockets_params')

    # Create the SocketControllers
    receiver_sockets = list()
    for address, family, protocol in receiver_sockets_params:
        receiver_sockets.append(socket_controller.SocketController(address=address, family=family,
                                                                   connection_protocol=protocol))

    setattr(request.module, 'receiver_sockets', receiver_sockets)

    yield receiver_sockets

    for socket in receiver_sockets:
        try:
            # We flush the buffer before closing the connection if the protocol is TCP:
            if socket.protocol == 1:
                socket.sock.settimeout(5)
                socket.receive()  # Flush buffer before closing connection
            socket.close()
        except OSError as e:
            if e.errno == 9:
                # Do not try to close the socket again if it was reused or closed already
                pass


@pytest.fixture()
def connect_to_sockets(request: pytest.FixtureRequest) -> None:
    """Wrapper of `connect_to_sockets_implementation` which contains the general implementation.

    Args:
        request (pytest.FixtureRequest): Provide information about the current test function which made the request.
    """
    yield from connect_to_sockets_implementation(request)


@pytest.fixture(scope='module')
def connect_to_sockets_module(request: pytest.FixtureRequest) -> None:
    """Wrapper of `connect_to_sockets_implementation` which contains the general implementation.

    Args:
        request (pytest.FixtureRequest): Provide information about the current test function which made the request.
    """
    yield from connect_to_sockets_implementation(request)


@pytest.fixture(scope='module')
def mock_agent_module():
    """Fixture to create a mocked agent in wazuh databases"""
    agent_id = mocking.create_mocked_agent(name='mocked_agent')

    yield agent_id

    mocking.delete_mocked_agent(agent_id)


@pytest.fixture()
def remoted_simulator() -> RemotedSimulator:
    """
    Fixture for an RemotedSimulator instance.

    This fixture creates an instance of the RemotedSimulator and starts it.
    The simulator is yielded to the test function, allowing to interact
    with it. After the test function finishes, the simulator is shut down.

    Returns:
        RemotedSimulator: An instance of the RemotedSimulator.

    """
    remoted = RemotedSimulator()
    remoted.start()

    yield remoted

    remoted.shutdown()


@pytest.fixture()
def authd_simulator() -> AuthdSimulator:
    """
    Fixture for an AuthdSimulator instance.

    This fixture creates an instance of the AuthdSimulator and starts it.
    The simulator is yielded to the test function, allowing to interact
    with it. After the test function finishes, the simulator is shut down.

    Returns:
        AuthdSimulator: An instance of the AuthdSimulator.

    """
    authd = AuthdSimulator()
    authd.start()

    yield authd

    authd.shutdown()


@pytest.fixture
def prepare_test_files(request: pytest.FixtureRequest) -> None:
    """Create the files/directories required by the test, and then delete them to clean up the environment.

    The test module must define a variable called `test_files` which is a list of files (defined as str or os.PathLike)

    Args:
        request (pytest.FixtureRequest): Provide information about the current test function which made the request.
    """
    files_required = request.module.test_files

    created_files = file.create_files(files_required)

    yield

    # Reverse to delete in the correct order
    file.delete_files(created_files.reverse())


@pytest.fixture
def simulate_agent():
    """Simulate an agent and remove it using the API."""
    agent = create_agents(1, 'localhost')[0]
    _, injector = connect(agent)

    yield agent

    # Stop and delete simulated agent
    injector.stop_receive()
    remove_agents(agent.id, 'api')


@pytest.fixture
def remove_test_file(request):
    """Remove a test file before and after the test execution."""
    remove_file(request.module.test_file)

    yield

    remove_file(request.module.test_file)


@pytest.fixture
def add_user_in_rbac(request):
    """Add a new user in the RBAC database."""

    database.run_sql_script(RBAC_DATABASE_PATH, request.module.add_user_sql_script)

    yield

    database.run_sql_script(RBAC_DATABASE_PATH, request.module.delete_user_sql_script)


@pytest.fixture(autouse=True)
def autostart_simulators(request: pytest.FixtureRequest) -> None:
    """
    Fixture for starting simulators in wazuh-agent executions.

    This fixture starts both Authd and Remoted simulators only in the cases where the service is not
    WAZUH_MANAGER, and when the test function is not already using the simulator fixture, if it does
    use one of them, only start the remaining simulator.

    This is required so all wazuh-agent instances are being tested with the wazuh-manager connection
    being mocked.
    """
    create_authd = 'authd_simulator' not in request.fixturenames
    create_remoted = 'remoted_simulator' not in request.fixturenames

    if services.get_service() is not WAZUH_MANAGER:
        authd = AuthdSimulator() if create_authd else None
        remoted = RemotedSimulator() if create_remoted else None

        authd.start() if create_authd else None
        remoted.start() if create_remoted else None

    yield

    if services.get_service() is not WAZUH_MANAGER:
        authd.shutdown() if create_authd else None
        remoted.shutdown() if create_remoted else None

@pytest.fixture()
def simulate_agents(test_metadata):

    agents_amount = test_metadata.get("agents_number", 1)
    agents = create_agents(agents_amount , 'localhost')

    yield agents

    # Delete simulated agents
    control_service('start')
    remove_agents([a.id for a in agents],'manage_agents')
    control_service('stop')<|MERGE_RESOLUTION|>--- conflicted
+++ resolved
@@ -27,11 +27,7 @@
 from wazuh_testing.utils.manage_agents import remove_agents
 from wazuh_testing.utils.services import control_service
 
-<<<<<<< HEAD
-#- - - - - - - - - - - - - - - - - - - - - - - - -Pytest configuration - - - - - - - - - - - - - - - - - - - - - - - -
-=======
 #- - - - - - - - - - - - - - - - - - - - - - - - -Pytest configuration - - - - - - - - - - - - - - - - - - - - - - - - -
->>>>>>> 70ea725a
 
 
 def pytest_addoption(parser: pytest.Parser) -> None:
